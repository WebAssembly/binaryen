--- conflicted
+++ resolved
@@ -134,7 +134,6 @@
   console.log('[LoggingExternalInterface logging ' + printed(x, y) + ']');
 }
 
-<<<<<<< HEAD
 // Some imports need to access exports by index.
 var exportsList;
 function getExportByIndex(index) {
@@ -156,7 +155,8 @@
     args.push(null);
   }
   return func.apply(null, args);
-=======
+}
+
 // Table get/set operations need a BigInt if the table has 64-bit indexes. This
 // adds a proper cast as needed.
 function toAddressType(table, index) {
@@ -166,7 +166,6 @@
     return BigInt(index);
   }
   return index;
->>>>>>> 7a0e738e
 }
 
 // Set up the imports.
