// Shell integration.
if (typeof console === 'undefined') {
  console = { log: print };
}
var tempRet0;
var binary;
if (typeof process === 'object' && typeof require === 'function' /* node.js detection */) {
  var args = process.argv.slice(2);
  binary = require('fs').readFileSync(args[0]);
  if (!binary.buffer) binary = new Uint8Array(binary);
} else {
  var args;
  if (typeof scriptArgs != 'undefined') {
    args = scriptArgs;
  } else if (typeof arguments != 'undefined') {
    args = arguments;
  }
  if (typeof readbuffer === 'function') {
    binary = new Uint8Array(readbuffer(args[0]));
  } else {
    binary = read(args[0], 'binary');
  }
}

// Utilities.
function assert(x, y) {
  if (!x) throw (y || 'assertion failed');// + new Error().stack;
}

// Deterministic randomness.
var detrand = (function() {
  var hash = 5381; // TODO DET_RAND_SEED;
  var x = 0;
  return function() {
    hash = (((hash << 5) + hash) ^ (x & 0xff)) >>> 0;
    x = (x + 1) % 256;
    return (hash % 256) / 256;
  };
})();

// Print out a value in a way that works well for fuzzing.
function printed(x, y) {
  if (typeof y !== 'undefined') {
    // A pair of i32s which are a legalized i64.
    return x + ' ' + y;
  } else if (x === null) {
    // JS has just one null. Print that out rather than typeof null which is
    // 'object', below.
    return 'null';
  } else if (typeof x !== 'number' && typeof x !== 'string') {
    // Something that is not a number or string, like a reference. We can't
    // print a reference because it could look different after opts - imagine
    // that a function gets renamed internally (that is, the problem is that
    // JS printing will emit some info about the reference and not a stable
    // external representation of it). In those cases just print the type,
    // which will be 'object' or 'function'.
    return typeof x;
  } else {
    // A number. Print the whole thing.
    return '' + x;
  }
}

// Fuzzer integration.
function logValue(x, y) {
  console.log('[LoggingExternalInterface logging ' + printed(x, y) + ']');
}

// Set up the imports.
var imports = {
  'fuzzing-support': {
    'log-i32': logValue,
    'log-i64': logValue,
    'log-f32': logValue,
    'log-f64': logValue,
<<<<<<< HEAD
=======
    // JS cannot log v128 values (we trap on the boundary), but we must still
    // provide an import so that we do not trap during linking. (Alternatively,
    // we could avoid running JS on code with SIMD in it, but it is useful to
    // fuzz such code as much as we can.)
>>>>>>> 1441bcbb
    'log-v128': logValue,
  },
  'env': {
    'setTempRet0': function(x) { tempRet0 = x },
    'getTempRet0': function() { return tempRet0 },
  },
};

// If Tags are available, add the import j2wasm expects.
if (typeof WebAssembly.Tag !== 'undefined') {
  imports['imports'] = {
    'j2wasm.ExceptionUtils.tag': new WebAssembly.Tag({
      'parameters': ['externref']
    }),
  };
}

// Create the wasm.
var module = new WebAssembly.Module(binary);

var instance;
try {
  instance = new WebAssembly.Instance(module, imports);
} catch (e) {
  console.log('exception: failed to instantiate module');
  quit();
}

// Handle the exports.
var exports = instance.exports;

var view;

// Recreate the view. This is important both initially and after a growth.
function refreshView() {
  if (exports.memory) {
    view = new Int32Array(exports.memory.buffer);
  }
}

// Run the wasm.
for (var e in exports) {
  if (typeof exports[e] !== 'function') {
    continue;
  }
  // Send the function a null for each parameter. Null can be converted without
  // error to both a number and a reference.
  var func = exports[e];
  var args = [];
  for (var i = 0; i < func.length; i++) {
    args.push(null);
  }
  try {
    console.log('[fuzz-exec] calling ' + e);
    var result = func.apply(null, args);
    if (typeof result !== 'undefined') {
      console.log('[fuzz-exec] note result: ' + e + ' => ' + printed(result));
    }
  } catch (e) {
    console.log('exception!');// + [e, e.stack]);
  }
}
<|MERGE_RESOLUTION|>--- conflicted
+++ resolved
@@ -73,13 +73,10 @@
     'log-i64': logValue,
     'log-f32': logValue,
     'log-f64': logValue,
-<<<<<<< HEAD
-=======
     // JS cannot log v128 values (we trap on the boundary), but we must still
     // provide an import so that we do not trap during linking. (Alternatively,
     // we could avoid running JS on code with SIMD in it, but it is useful to
     // fuzz such code as much as we can.)
->>>>>>> 1441bcbb
     'log-v128': logValue,
   },
   'env': {
