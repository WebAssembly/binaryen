--- conflicted
+++ resolved
@@ -278,17 +278,11 @@
     // Throw an exception from JS.
     'throw': (which) => {
       if (!which) {
-<<<<<<< HEAD
-        throw 'some JS error';
-      } else {
-        throw new WebAssembly.Exception(jsTag, which);
-=======
         // Throw a JS exception.
         throw new Error('js exception');
       } else {
         // Throw a wasm exception.
         throw new WebAssembly.Exception(wasmTag, [which]);
->>>>>>> 19dd23db
       }
     },
 
@@ -369,12 +363,6 @@
 // If Tags are available, add some.
 if (typeof WebAssembly.Tag !== 'undefined') {
   // A tag for general use in the fuzzer.
-<<<<<<< HEAD
-  var jsTag = imports['fuzzing-support']['tag'] = new WebAssembly.Tag({
-    'parameters': ['i32']
-  });
-
-=======
   var wasmTag = imports['fuzzing-support']['wasmtag'] = new WebAssembly.Tag({
     'parameters': ['i32']
   });
@@ -382,7 +370,6 @@
   // The JSTag that represents a JS tag.
   imports['fuzzing-support']['jstag'] = WebAssembly.JSTag;
 
->>>>>>> 19dd23db
   // This allows j2wasm content to run in the fuzzer.
   imports['imports'] = {
     'j2wasm.ExceptionUtils.tag': new WebAssembly.Tag({
