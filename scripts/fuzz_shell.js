--- conflicted
+++ resolved
@@ -38,139 +38,8 @@
   };
 })();
 
-<<<<<<< HEAD
-// Asyncify integration.
-var Asyncify = {
-  sleeping: false,
-  sleepingFunction: null,
-  sleeps: 0,
-  maxDepth: 0,
-  DATA_ADDR: 4,
-  // The fuzzer emits memories of size 16 (pages). Allow us to use almost all of
-  // that (we start from offset 4, so we can't use them all).
-  DATA_MAX: 15 * 65536,
-  savedMemory: null,
-  instrumentImports: function(imports) {
-    var ret = {};
-    for (var module in imports) {
-      ret[module] = {};
-      for (var i in imports[module]) {
-        if (typeof imports[module][i] === 'function') {
-          (function(module, i) {
-            ret[module][i] = function() {
-              refreshView();
-              if (!Asyncify.sleeping) {
-                // Sleep if asyncify support is present (which also requires
-                // that the memory be exported), and at a certain probability.
-                if (exports.asyncify_start_unwind &&
-                    view &&
-                    detrand() < 0.5) {
-                  // We are called in order to start a sleep/unwind.
-                  console.log('asyncify: sleep in ' + i + '...');
-                  Asyncify.sleepingFunction = i;
-                  Asyncify.sleeps++;
-                  var depth = new Error().stack.split('\n').length - 6;
-                  Asyncify.maxDepth = Math.max(Asyncify.maxDepth, depth);
-                  // Save the memory we use for data, so after we restore it later, the
-                  // sleep/resume appears to have had no change to memory.
-                  Asyncify.savedMemory = new Int32Array(view.subarray(Asyncify.DATA_ADDR >> 2, Asyncify.DATA_MAX >> 2));
-                  // Unwinding.
-                  // Fill in the data structure. The first value has the stack location,
-                  // which for simplicity we can start right after the data structure itself.
-                  view[Asyncify.DATA_ADDR >> 2] = Asyncify.DATA_ADDR + 8;
-                  // The end of the stack will not be reached here anyhow.
-                  view[Asyncify.DATA_ADDR + 4 >> 2] = Asyncify.DATA_MAX;
-                  exports.asyncify_start_unwind(Asyncify.DATA_ADDR);
-                  Asyncify.sleeping = true;
-                } else {
-                  // Don't sleep, normal execution.
-                  return imports[module][i].apply(null, arguments);
-                }
-              } else {
-                // We are called as part of a resume/rewind. Stop sleeping.
-                console.log('asyncify: resume in ' + i + '...');
-                assert(Asyncify.sleepingFunction === i);
-                exports.asyncify_stop_rewind();
-                // The stack should have been all used up, and so returned to the original state.
-                assert(view[Asyncify.DATA_ADDR >> 2] == Asyncify.DATA_ADDR + 8);
-                assert(view[Asyncify.DATA_ADDR + 4 >> 2] == Asyncify.DATA_MAX);
-                Asyncify.sleeping = false;
-                // Restore the memory to the state from before we slept.
-                view.set(Asyncify.savedMemory, Asyncify.DATA_ADDR >> 2);
-                return imports[module][i].apply(null, arguments);
-              }
-            };
-          })(module, i);
-        } else {
-          ret[module][i] = imports[module][i];
-        }
-      }
-    }
-    // Add ignored.print, which is ignored by asyncify, and allows debugging of asyncified code.
-    ret['ignored'] = { 'print': function(x, y) { console.log(x, y) } };
-    return ret;
-  },
-  instrumentExports: function(exports) {
-    // Do not instrument unnecessarily, as this adds overhead and makes
-    // debugging harder.
-    var hasAsyncify = false;
-    for (var e in exports) {
-      if (e.startsWith('asyncify_')) {
-        hasAsyncify = true;
-        break;
-      }
-    }
-    if (!hasAsyncify) {
-      return exports;
-    }
-
-    var ret = {};
-    for (var e in exports) {
-      if (typeof exports[e] === 'function' &&
-          !e.startsWith('asyncify_')) {
-        (function(e) {
-          ret[e] = function() {
-            while (1) {
-              var ret = exports[e].apply(null, arguments);
-              // If we are sleeping, then the stack was unwound; rewind it.
-              if (Asyncify.sleeping) {
-                console.log('asyncify: stop unwind; rewind');
-                assert(!ret, 'results during sleep are meaningless, just 0');
-                //console.log('asyncify: after unwind', view[Asyncify.DATA_ADDR >> 2], view[Asyncify.DATA_ADDR + 4 >> 2]);
-                try {
-                  exports.asyncify_stop_unwind();
-                  exports.asyncify_start_rewind(Asyncify.DATA_ADDR);
-                } catch (e) {
-                  console.log('error in unwind/rewind switch', e);
-                }
-                continue;
-              }
-              return ret;
-            }
-          };
-        })(e);
-      } else {
-        ret[e] = exports[e];
-      }
-    }
-    return ret;
-  },
-  check: function() {
-    assert(!Asyncify.sleeping);
-  },
-  finish: function() {
-    if (Asyncify.sleeps > 0) {
-      print('asyncify:', 'sleeps:', Asyncify.sleeps, 'max depth:', Asyncify.maxDepth);
-    }
-  },
-};
-
 // Print out a value in a way that works well for fuzzing.
 function printed(x, y) {
-=======
-// Fuzz integration.
-function logValue(x, y) {
->>>>>>> b7963563
   if (typeof y !== 'undefined') {
     // A pair of i32s which are a legalized i64.
     return x + ' ' + y;
@@ -244,13 +113,6 @@
 
 // Run the wasm.
 for (var e in exports) {
-<<<<<<< HEAD
-  // Ignore special intrinsic functions.
-  if (e.startsWith('asyncify_')) {
-    continue;
-  }
-
-  Asyncify.check();
   if (typeof exports[e] !== 'function') {
     continue;
   }
@@ -261,13 +123,6 @@
   for (var i = 0; i < func.length; i++) {
     args.push(null);
   }
-=======
-  sortedExports.push(e);
-}
-sortedExports.sort();
-sortedExports.forEach(function(e) {
-  if (typeof exports[e] !== 'function') return;
->>>>>>> b7963563
   try {
     console.log('[fuzz-exec] calling ' + e);
     var result = func.apply(null, args);
@@ -277,11 +132,4 @@
   } catch (e) {
     console.log('exception!');// + [e, e.stack]);
   }
-<<<<<<< HEAD
 }
-
-// Finish up
-Asyncify.finish();
-=======
-});
->>>>>>> b7963563
