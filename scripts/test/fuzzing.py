--- conflicted
+++ resolved
@@ -127,12 +127,9 @@
     'type-merging-exact.wast',
     'type-refining-exact.wast',
     'type-refining-gufa-exact.wast',
-<<<<<<< HEAD
     'mimimize-rec-groups-exact.wast',
     'mimimize-rec-groups-ignore-exact.wast',
-=======
     'public-exact.wast',
->>>>>>> 51727f65
     # TODO: fuzzer support for custom descriptors
     'custom-descriptors.wast',
     # TODO: fix split_wast() on tricky escaping situations like a string ending
