# Copyright 2024 WebAssembly Community Group participants
#
# Licensed under the Apache License, Version 2.0 (the "License");
# you may not use this file except in compliance with the License.
# You may obtain a copy of the License at
#
#     http://www.apache.org/licenses/LICENSE-2.0
#
# Unless required by applicable law or agreed to in writing, software
# distributed under the License is distributed on an "AS IS" BASIS,
# WITHOUT WARRANTIES OR CONDITIONS OF ANY KIND, either express or implied.
# See the License for the specific language governing permissions and
# limitations under the License.

import os


# Tests that the fuzzers should not operate on.
unfuzzable = [
    # Float16 is still experimental.
    'f16.wast',
    # TODO: fuzzer and interpreter support for strings
    'strings.wast',
    'simplify-locals-strings.wast',
    'string-lowering-instructions.wast',
    # TODO: fuzzer and interpreter support for extern conversions
    'extern-conversions.wast',
    # ignore DWARF because it is incompatible with multivalue atm
    'zlib.wasm',
    'cubescript.wasm',
    'class_with_dwarf_noprint.wasm',
    'fib2_dwarf.wasm',
    'fib_nonzero-low-pc_dwarf.wasm',
    'inlined_to_start_dwarf.wasm',
    'fannkuch3_manyopts_dwarf.wasm',
    'fib2_emptylocspan_dwarf.wasm',
    'fannkuch3_dwarf.wasm',
    'dwarf-local-order.wasm',
    'strip-producers.wasm',
    'multi_unit_abbrev_noprint.wasm',
    'reverse_dwarf_abbrevs.wasm',
    'print_g.wasm',
    'print_g_strip-dwarf.wasm',
    'fannkuch0_dwarf.wasm',
    'dwarfdump_roundtrip_dwarfdump.wasm',
    'dwarfdump.wasm',
    'fannkuch3_dwarf.wasm',
    'dwarf-local-order.wasm',
    'dwarf_unit_with_no_abbrevs_noprint.wasm',
    'strip-debug.wasm',
    'multi_line_table_dwarf.wasm',
    'dwarf_with_exceptions.wasm',
    'strip-dwarf.wasm',
    'ignore_missing_func_dwarf.wasm',
    'print.wasm',
    # ignore linking section as it causes us to warn about it not being fully
    # supported
    'strip-target-features.wasm',
    # TODO fuzzer support for multimemory
    'multi-memories-atomics64.wast',
    'multi-memories-basics.wast',
    'multi-memories-simd.wast',
    'multi-memories-atomics64.wasm',
    'multi-memories-basics.wasm',
    'multi-memories-simd.wasm',
    'multi-memories_size.wast',
    # TODO: fuzzer support for internalize/externalize
    'optimize-instructions-gc-extern.wast',
    'gufa-extern.wast',
    # the fuzzer does not support imported memories
    'multi-memory-lowering-import.wast',
    'multi-memory-lowering-import-error.wast',
    # the fuzzer does not support typed continuations
    'typed_continuations.wast',
    'typed_continuations_resume.wast',
    'typed_continuations_contnew.wast',
    'typed_continuations_contbind.wast',
    'typed_continuations_suspend.wast',
    # the fuzzer does not support struct RMW ops
    'gc-atomics.wast',
    'gc-atomics-null-refs.wast',
    'shared-structs.wast',
    'heap2local-rmw.wast',
    'optimize-instructions-struct-rmw.wast',
    'gto-removals-rmw.wast',
    'type-refining-rmw.wast',
    'type-ssa-exact-rmw.wast',
    'cfp-rmw.wast',
    # contains too many segments to run in a wasm VM
    'limit-segments_disable-bulk-memory.wast',
    # https://github.com/WebAssembly/binaryen/issues/7176
    'names.wast',
    # huge amount of locals that make it extremely slow
    'too_much_for_liveness.wasm',
    # has (ref extern) imports, which the fuzzer cannot create values for when
    # it removes unknown imports
    'string-lifting.wast',
    'string-lifting-custom-module.wast',
    # TODO: fuzzer support for stack switching
    'stack_switching.wast',
    'stack_switching_contnew.wast',
    'stack_switching_contbind.wast',
    'stack_switching_suspend.wast',
    'stack_switching_resume.wast',
    'stack_switching_resume_throw.wast',
    'stack_switching_switch.wast',
    'stack_switching_switch_2.wast',
    'O3_stack-switching.wast',
    'coalesce-locals-stack-switching.wast',
    'dce-stack-switching.wast',
    'precompute-stack-switching.wast',
    'unsubtyping-stack-switching.wast',
    'vacuum-stack-switching.wast',
    # TODO: fuzzer support for custom descriptors
    'custom-descriptors.wast',
    'br_on_cast_desc.wast',
<<<<<<< HEAD
    'ref.get_desc.wast',
    'struct.new-desc.wast',
=======
    'ref.get_cast.wast',
    'ref.cast_desc.wast',
>>>>>>> 8c82b688
    # TODO: fix split_wast() on tricky escaping situations like a string ending
    #       in \\" (the " is not escaped - there is an escaped \ before it)
    'string-lifting-section.wast',
    # TODO: fuzzer support for uninhabitable imported globals
    'exact-references.wast',
]


def is_fuzzable(name):
    name = os.path.basename(name)

    # It makes no sense to fuzz things that check validation errors.
    if '.fail.' in name:
        return False

    return name not in unfuzzable<|MERGE_RESOLUTION|>--- conflicted
+++ resolved
@@ -114,13 +114,9 @@
     # TODO: fuzzer support for custom descriptors
     'custom-descriptors.wast',
     'br_on_cast_desc.wast',
-<<<<<<< HEAD
     'ref.get_desc.wast',
+    'ref.cast_desc.wast',
     'struct.new-desc.wast',
-=======
-    'ref.get_cast.wast',
-    'ref.cast_desc.wast',
->>>>>>> 8c82b688
     # TODO: fix split_wast() on tricky escaping situations like a string ending
     #       in \\" (the " is not escaped - there is an escaped \ before it)
     'string-lifting-section.wast',
