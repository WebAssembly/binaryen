# Copyright 2016 WebAssembly Community Group participants
#
# Licensed under the Apache License, Version 2.0 (the "License");
# you may not use this file except in compliance with the License.
# You may obtain a copy of the License at
#
#     http://www.apache.org/licenses/LICENSE-2.0
#
# Unless required by applicable law or agreed to in writing, software
# distributed under the License is distributed on an "AS IS" BASIS,
# WITHOUT WARRANTIES OR CONDITIONS OF ANY KIND, either express or implied.
# See the License for the specific language governing permissions and
# limitations under the License.

import os
import subprocess

from . import shared
from . import support


def js_test_wrap():
    # common wrapper code for JS tests, waiting for binaryen.js to become ready
    # and providing common utility used by all tests:
    return '''
        (async function __in_test_code__() {
            var binaryen = await Binaryen()
            function assert(x) { if (!x) throw Error('Test assertion failed'); }
            %TEST%
        })();
    '''


def make_js_test(input_js_file, binaryen_js):
    basename = os.path.basename(input_js_file)
    outname = os.path.splitext(basename)[0] + '.mjs'
    with open(outname, 'w') as f:
        # avoid stdout/stderr ordering issues in some js shells - use just stdout
        f.write('console.warn = console.error = console.log;')
        binaryen_js = open(binaryen_js).read()
        f.write(binaryen_js)
        test_src = open(input_js_file).read()
        f.write(js_test_wrap().replace('%TEST%', test_src))
    return outname


def do_test_binaryen_js_with(which):
    if not (shared.MOZJS or shared.NODEJS):
        shared.fail_with_error('no vm to run binaryen.js tests')

    node_has_wasm = shared.NODEJS and support.node_has_webassembly(shared.NODEJS)
    if not os.path.exists(which):
        shared.fail_with_error('no ' + which + ' build to test')

    print('\n[ checking binaryen.js testcases (' + which + ')... ]\n')

    for s in shared.get_tests(shared.get_test_dir('binaryen.js'), ['.js']):
<<<<<<< HEAD
        if not s.endswith('.js'):
            continue
        print(s)
        f = open('a.mjs', 'w')
        # avoid stdout/stderr ordering issues in some js shells - use just stdout
        f.write('''
            console.warn = console.error = console.log;
        ''')
        binaryen_js = open(which).read()
        f.write(binaryen_js)
        test_path = os.path.join(shared.options.binaryen_test, 'binaryen.js', s)
        test_src = open(test_path).read()
        f.write(support.js_test_wrap().replace('%TEST%', test_src))
        f.close()
=======
        outname = make_js_test(s, which)
>>>>>>> 8c22aa51

        def test(cmd):
            if 'fatal' not in s:
                out = support.run_command(cmd, stderr=subprocess.STDOUT)
            else:
                # expect an error - the specific error code will depend on the vm
                out = support.run_command(cmd, stderr=subprocess.STDOUT, expected_status=None)
            expected = open(os.path.join(shared.options.binaryen_test, 'binaryen.js', s + '.txt')).read()
            if expected not in out:
                shared.fail(out, expected)

        # run in all possible shells
        if shared.MOZJS:
            test([shared.MOZJS, '-m', outname])
        if shared.NODEJS:
            test_src = open(s).read()
            if node_has_wasm or 'WebAssembly.' not in test_src:
                test([shared.NODEJS, outname])
            else:
                print('Skipping ' + s + ' because WebAssembly might not be supported')


def update_binaryen_js_tests():
    if not (shared.MOZJS or shared.NODEJS):
        print('no vm to run binaryen.js tests')
        return

    if not os.path.exists(shared.BINARYEN_JS):
        print('no binaryen.js build to test')
        return

    print('\n[ checking binaryen.js testcases... ]\n')
    node_has_wasm = shared.NODEJS and support.node_has_webassembly(shared.NODEJS)
    for s in shared.get_tests(shared.get_test_dir('binaryen.js'), ['.js']):
        outname = make_js_test(s, shared.BINARYEN_JS)

        def update(cmd):
            if 'fatal' not in outname:
                out = support.run_command(cmd, stderr=subprocess.STDOUT)
            else:
                # expect an error - the specific error code will depend on the vm
                out = support.run_command(cmd, stderr=subprocess.STDOUT, expected_status=None)
            with open(s + '.txt', 'w') as o:
                o.write(out)

        # run in available shell
        test_src = open(s).read()
        if shared.MOZJS:
            update([shared.MOZJS, '-m', outname])
        elif node_has_wasm or 'WebAssembly.' not in test_src:
            update([shared.NODEJS, outname])
        else:
            print('Skipping ' + s + ' because WebAssembly might not be supported')


def test_binaryen_js():
    do_test_binaryen_js_with(shared.BINARYEN_JS)


def test_binaryen_wasm():
    do_test_binaryen_js_with(shared.BINARYEN_WASM)<|MERGE_RESOLUTION|>--- conflicted
+++ resolved
@@ -55,24 +55,7 @@
     print('\n[ checking binaryen.js testcases (' + which + ')... ]\n')
 
     for s in shared.get_tests(shared.get_test_dir('binaryen.js'), ['.js']):
-<<<<<<< HEAD
-        if not s.endswith('.js'):
-            continue
-        print(s)
-        f = open('a.mjs', 'w')
-        # avoid stdout/stderr ordering issues in some js shells - use just stdout
-        f.write('''
-            console.warn = console.error = console.log;
-        ''')
-        binaryen_js = open(which).read()
-        f.write(binaryen_js)
-        test_path = os.path.join(shared.options.binaryen_test, 'binaryen.js', s)
-        test_src = open(test_path).read()
-        f.write(support.js_test_wrap().replace('%TEST%', test_src))
-        f.close()
-=======
         outname = make_js_test(s, which)
->>>>>>> 8c22aa51
 
         def test(cmd):
             if 'fatal' not in s:
