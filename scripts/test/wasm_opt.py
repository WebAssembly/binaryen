--- conflicted
+++ resolved
@@ -104,17 +104,15 @@
         actual, err = subprocess.Popen(cmd, stdout=subprocess.PIPE, stderr=subprocess.PIPE, universal_newlines=True).communicate()
         shared.fail_if_not_identical(actual.strip(), open(os.path.join(shared.get_test_dir('print'), wasm + '.minified.txt')).read().strip())
 
-    print('\n[ checking wasm-opt debugInfo read-write... ]\n')
-
 
 def update_wasm_opt_tests():
-    print('\n[ checking wasm-opt -o notation... ]\n')
+    print('\n[ updating wasm-opt -o notation... ]\n')
     wast = os.path.join(shared.options.binaryen_test, 'hello_world.wat')
     cmd = shared.WASM_OPT + [wast, '-o', 'a.wast', '-S']
     support.run_command(cmd)
     open(wast, 'w').write(open('a.wast').read())
 
-    print('\n[ checking wasm-opt parsing & printing... ]\n')
+    print('\n[ updating wasm-opt parsing & printing... ]\n')
     for t in shared.get_tests(shared.get_test_dir('print'), ['.wast']):
         print('..', os.path.basename(t))
         wasm = t.replace('.wast', '')
@@ -130,7 +128,7 @@
         with open(wasm + '.minified.txt', 'wb') as o:
             o.write(actual)
 
-    print('\n[ checking wasm-opt passes... ]\n')
+    print('\n[ updating wasm-opt passes... ]\n')
     for t in shared.get_tests(shared.get_test_dir('passes'), ['.wast', '.wasm']):
         print('..', os.path.basename(t))
         # windows has some failures that need to be investigated:
@@ -164,52 +162,4 @@
         if 'emit-spec-wrapper' in t:
             with open('a.wat') as i:
                 with open(t + '.wat', 'w') as o:
-                    o.write(i.read())
-
-<<<<<<< HEAD
-    print('\n[ checking wasm-opt debugInfo read-write... ]\n')
-    for t in shared.get_tests(shared.options.binaryen_test, ['.fromasm']):
-        if 'debugInfo' not in t:
-            continue
-        print('..', os.path.basename(t))
-        f = t + '.read-written'
-        support.run_command(shared.WASM_AS + [t, '--source-map=a.map', '-o', 'a.wasm', '-g'])
-        support.run_command(shared.WASM_OPT + ['a.wasm', '--input-source-map=a.map', '-o', 'b.wasm', '--output-source-map=b.map', '-g'])
-        actual = support.run_command(shared.WASM_DIS + ['b.wasm', '--source-map=b.map'])
-        open(f, 'w').write(actual)
-=======
-    print('\n[ checking wasm-opt testcases... ]\n')
-    for t in shared.get_tests(shared.options.binaryen_test, ['.wast']):
-        print('..', os.path.basename(t))
-        f = t + '.from-wast'
-        cmd = shared.WASM_OPT + [t, '--print', '-all']
-        actual = support.run_command(cmd)
-        actual = actual.replace('printing before:\n', '')
-        open(f, 'w').write(actual)
-
-    print('\n[ checking binary format testcases... ]\n')
-    for wast in shared.get_tests(shared.options.binaryen_test, ['.wast']):
-        for debug_info in [0, 1]:
-            cmd = shared.WASM_AS + [wast, '-o', 'a.wasm', '-all']
-            if debug_info:
-                cmd += ['-g']
-            print(' '.join(cmd))
-            if os.path.exists('a.wasm'):
-                os.unlink('a.wasm')
-            subprocess.check_call(cmd, stdout=subprocess.PIPE, stderr=subprocess.PIPE)
-            assert os.path.exists('a.wasm')
-
-            cmd = shared.WASM_DIS + ['a.wasm', '-o', 'a.wast', '-all']
-            print(' '.join(cmd))
-            if os.path.exists('a.wast'):
-                os.unlink('a.wast')
-            subprocess.check_call(cmd, stdout=subprocess.PIPE, stderr=subprocess.PIPE)
-            assert os.path.exists('a.wast')
-            actual = open('a.wast').read()
-            binary_file = wast + '.fromBinary'
-            if not debug_info:
-                binary_file += '.noDebugInfo'
-            with open(binary_file, 'w') as o:
-                print('writey', binary_file)
-                o.write(actual)
->>>>>>> 5db8eb21
+                    o.write(i.read())