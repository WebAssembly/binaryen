--- conflicted
+++ resolved
@@ -224,11 +224,7 @@
 
 
 # Default options to pass to v8. These enable all features.
-<<<<<<< HEAD
-# See https://github.com/v8/v8/blob/master/src/wasm/wasm-feature-flags.h#L73-L82
-=======
 # See https://github.com/v8/v8/blob/master/src/wasm/wasm-feature-flags.h
->>>>>>> c45ae164
 V8_OPTS = [
     '--wasm-staging',
     '--experimental-wasm-eh',
