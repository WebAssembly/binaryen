# Copyright 2015 WebAssembly Community Group participants
#
# Licensed under the Apache License, Version 2.0 (the "License");
# you may not use this file except in compliance with the License.
# You may obtain a copy of the License at
#
#     http://www.apache.org/licenses/LICENSE-2.0
#
# Unless required by applicable law or agreed to in writing, software
# distributed under the License is distributed on an "AS IS" BASIS,
# WITHOUT WARRANTIES OR CONDITIONS OF ANY KIND, either express or implied.
# See the License for the specific language governing permissions and
# limitations under the License.

import argparse
import difflib
import glob
import os
import shutil
import subprocess
import sys
<<<<<<< HEAD
import urllib2
=======
>>>>>>> fb578443


def parse_args(args):
  usage_str = ("usage: 'python check.py [options]'\n\n"
               "Runs the Binaryen test suite.")
  parser = argparse.ArgumentParser(description=usage_str)
  parser.add_argument(
      '--torture', dest='torture', action='store_true', default=True,
      help='Chooses whether to run the torture testcases. Default: true.')
  parser.add_argument(
      '--no-torture', dest='torture', action='store_false',
      help='Disables running the torture testcases.')
  parser.add_argument(
<<<<<<< HEAD
      '--only-prepare', dest='only_prepare', action='store_true', default=False,
      help='If enabled, only fetches the waterfall build. Default: false.')
  parser.add_argument(
      '--test-waterfall', dest='test_waterfall', action='store_true',
      default=False,
      help=('If enabled, fetches and tests the LLVM waterfall builds.'
            ' Default: false.'))
  parser.add_argument(
      '--no-test-waterfall', dest='test_waterfall', action='store_false',
      help='Disables downloading and testing of the LLVM waterfall builds.')
  parser.add_argument(
=======
>>>>>>> fb578443
      '--abort-on-first-failure', dest='abort_on_first_failure',
      action='store_true', default=True,
      help=('Specifies whether to halt test suite execution on first test error.'
            ' Default: true.'))
  parser.add_argument(
      '--no-abort-on-first-failure', dest='abort_on_first_failure',
      action='store_false',
      help=('If set, the whole test suite will run to completion independent of'
            ' earlier errors.'))
  parser.add_argument(
      '--run-gcc-tests', dest='run_gcc_tests', action='store_true', default=True,
      help=('Chooses whether to run the tests that require building with native'
            ' GCC. Default: true.'))
  parser.add_argument(
      '--no-run-gcc-tests', dest='run_gcc_tests', action='store_false',
      help='If set, disables the native GCC tests.')

  parser.add_argument(
      '--interpreter', dest='interpreter', default='',
      help='Specifies the wasm interpreter executable to run tests on.')
  parser.add_argument(
      '--binaryen-bin', dest='binaryen_bin', default='',
      help=('Specifies a path to where the built Binaryen executables reside at.'
            ' Default: bin/ of current directory (i.e. assume an in-tree build).'
            ' If not specified, the environment variable BINARYEN_ROOT= can also'
            ' be used to adjust this.'))
  parser.add_argument(
      '--binaryen-root', dest='binaryen_root', default='',
      help=('Specifies a path to the root of the Binaryen repository tree.'
            ' Default: the directory where this file check.py resides.'))
  parser.add_argument(
      '--valgrind', dest='valgrind', default='',
      help=('Specifies a path to Valgrind tool, which will be used to validate'
            ' execution if specified. (Pass --valgrind=valgrind to search in'
            ' PATH)'))
  parser.add_argument(
      '--valgrind-full-leak-check', dest='valgrind_full_leak_check',
      action='store_true', default=False,
      help=('If specified, all unfreed (but still referenced) pointers at the'
            ' end of execution are considered memory leaks. Default: disabled.'))

  parser.add_argument(
      'positional_args', metavar='tests', nargs=argparse.REMAINDER,
      help='Names specific tests to run.')

  return parser.parse_args(args)


options = parse_args(sys.argv[1:])
requested = options.positional_args

num_failures = 0
warnings = []


def warn(text):
  global warnings
  warnings.append(text)
  print 'warning:', text


# setup

# Locate Binaryen build artifacts directory (bin/ by default)
if not options.binaryen_bin:
  if os.environ.get('BINARYEN_ROOT'):
    if os.path.isdir(os.path.join(os.environ.get('BINARYEN_ROOT'), 'bin')):
      options.binaryen_bin = os.path.join(
          os.environ.get('BINARYEN_ROOT'), 'bin')
    else:
      options.binaryen_bin = os.environ.get('BINARYEN_ROOT')
  else:
    options.binaryen_bin = 'bin'

# ensure BINARYEN_ROOT is set up
os.environ['BINARYEN_ROOT'] = os.path.dirname(os.path.abspath(
    options.binaryen_bin))

options.binaryen_bin = os.path.normpath(options.binaryen_bin)

wasm_dis_filenames = ['wasm-dis', 'wasm-dis.exe']
if not any(os.path.isfile(os.path.join(options.binaryen_bin, f))
           for f in wasm_dis_filenames):
  warn('Binaryen not found (or has not been successfully built to bin/ ?')

# Locate Binaryen source directory if not specified.
if not options.binaryen_root:
  path_parts = os.path.abspath(__file__).split(os.path.sep)
  options.binaryen_root = os.path.sep.join(path_parts[:-3])

options.binaryen_test = os.path.join(options.binaryen_root, 'test')


# Finds the given executable 'program' in PATH.
# Operates like the Unix tool 'which'.
def which(program):
  def is_exe(fpath):
    return os.path.isfile(fpath) and os.access(fpath, os.X_OK)
  fpath, fname = os.path.split(program)
  if fpath:
    if is_exe(program):
      return program
  else:
    for path in os.environ["PATH"].split(os.pathsep):
      path = path.strip('"')
      exe_file = os.path.join(path, program)
      if is_exe(exe_file):
        return exe_file
      if '.' not in fname:
        if is_exe(exe_file + '.exe'):
          return exe_file + '.exe'
        if is_exe(exe_file + '.cmd'):
          return exe_file + '.cmd'
        if is_exe(exe_file + '.bat'):
          return exe_file + '.bat'


WATERFALL_BUILD_DIR = os.path.join(options.binaryen_test, 'wasm-install')
BIN_DIR = os.path.abspath(os.path.join(
    WATERFALL_BUILD_DIR, 'wasm-install', 'bin'))

NATIVECC = (os.environ.get('CC') or which('mingw32-gcc') or
            which('gcc') or which('clang'))
NATIVEXX = (os.environ.get('CXX') or which('mingw32-g++') or
            which('g++') or which('clang++'))
NODEJS = which('nodejs') or which('node')
MOZJS = which('mozjs') or which('spidermonkey')
EMCC = which('emcc')

BINARYEN_INSTALL_DIR = os.path.dirname(options.binaryen_bin)
WASM_OPT = [os.path.join(options.binaryen_bin, 'wasm-opt')]
WASM_AS = [os.path.join(options.binaryen_bin, 'wasm-as')]
WASM_DIS = [os.path.join(options.binaryen_bin, 'wasm-dis')]
ASM2WASM = [os.path.join(options.binaryen_bin, 'asm2wasm')]
WASM2ASM = [os.path.join(options.binaryen_bin, 'wasm2asm')]
WASM_CTOR_EVAL = [os.path.join(options.binaryen_bin, 'wasm-ctor-eval')]
WASM_SHELL = [os.path.join(options.binaryen_bin, 'wasm-shell')]
WASM_MERGE = [os.path.join(options.binaryen_bin, 'wasm-merge')]
WASM_REDUCE = [os.path.join(options.binaryen_bin, 'wasm-reduce')]
WASM_METADCE = [os.path.join(options.binaryen_bin, 'wasm-metadce')]
WASM_EMSCRIPTEN_FINALIZE = [os.path.join(options.binaryen_bin,
                                         'wasm-emscripten-finalize')]
BINARYEN_JS = os.path.join(options.binaryen_bin, 'binaryen.js')


def wrap_with_valgrind(cmd):
  # Exit code 97 is arbitrary, used to easily detect when an error occurs that
  # is detected by Valgrind.
  valgrind = [options.valgrind, '--quiet', '--error-exitcode=97']
  if options.valgrind_full_leak_check:
    valgrind += ['--leak-check=full', '--show-leak-kinds=all']
  return valgrind + cmd


if options.valgrind:
  WASM_OPT = wrap_with_valgrind(WASM_OPT)
  WASM_AS = wrap_with_valgrind(WASM_AS)
  WASM_DIS = wrap_with_valgrind(WASM_DIS)
  ASM2WASM = wrap_with_valgrind(ASM2WASM)
  WASM_SHELL = wrap_with_valgrind(WASM_SHELL)

os.environ['BINARYEN'] = os.getcwd()


def get_platform():
  return {'linux2': 'linux',
          'darwin': 'mac',
          'win32': 'windows',
          'cygwin': 'windows'}[sys.platform]


def has_shell_timeout():
  return get_platform() != 'windows' and os.system('timeout 1s pwd') == 0


has_vanilla_llvm = False

# external tools

try:
  if NODEJS is not None:
    subprocess.check_call(
        [NODEJS, '--version'], stdout=subprocess.PIPE, stderr=subprocess.PIPE)
except (OSError, subprocess.CalledProcessError):
  NODEJS = None
if NODEJS is None:
  warn('no node found (did not check proper js form)')

try:
  if MOZJS is not None:
    subprocess.check_call(
        [MOZJS, '--version'], stdout=subprocess.PIPE, stderr=subprocess.PIPE)
except (OSError, subprocess.CalledProcessError):
  MOZJS = None
if MOZJS is None:
  warn('no mozjs found (did not check native wasm support nor asm.js'
       ' validation)')

try:
  if EMCC is not None:
    subprocess.check_call(
        [EMCC, '--version'], stdout=subprocess.PIPE, stderr=subprocess.PIPE)
except (OSError, subprocess.CalledProcessError):
  EMCC = None
if EMCC is None:
  warn('no emcc found (did not check non-vanilla emscripten/binaryen'
       ' integration)')

has_vanilla_emcc = False
try:
  subprocess.check_call(
      [os.path.join(options.binaryen_test, 'emscripten', 'emcc'), '--version'],
      stdout=subprocess.PIPE, stderr=subprocess.PIPE)
  has_vanilla_emcc = True
except (OSError, subprocess.CalledProcessError):
  pass


# utilities

# removes a file if it exists, using any and all ways of doing so
def delete_from_orbit(filename):
  try:
    os.unlink(filename)
  except OSError:
    pass
  if not os.path.exists(filename):
    return
  try:
    shutil.rmtree(filename, ignore_errors=True)
  except OSError:
    pass
  if not os.path.exists(filename):
    return
  try:
    import stat
    os.chmod(filename, os.stat(filename).st_mode | stat.S_IWRITE)

    def remove_readonly_and_try_again(func, path, exc_info):
      if not (os.stat(path).st_mode & stat.S_IWRITE):
        os.chmod(path, os.stat(path).st_mode | stat.S_IWRITE)
        func(path)
      else:
        raise
    shutil.rmtree(filename, onerror=remove_readonly_and_try_again)
  except OSError:
    pass


def fail_with_error(msg):
  global num_failures
  try:
    num_failures += 1
    raise Exception(msg)
  except Exception, e:
    print >> sys.stderr, str(e)
    if options.abort_on_first_failure:
      raise


def fail(actual, expected, fromfile='expected'):
  diff_lines = difflib.unified_diff(
      expected.split('\n'), actual.split('\n'),
      fromfile=fromfile, tofile='actual')
  diff_str = ''.join([a.rstrip() + '\n' for a in diff_lines])[:]
  fail_with_error("incorrect output, diff:\n\n%s" % diff_str)


def fail_if_not_identical(actual, expected, fromfile='expected'):
  if expected != actual:
    fail(actual, expected, fromfile=fromfile)


def fail_if_not_contained(actual, expected):
  if expected not in actual:
    fail(actual, expected)


def fail_if_not_identical_to_file(actual, expected_file):
  with open(expected_file, 'rb' if expected_file.endswith(".wasm") else 'r') as f:
    fail_if_not_identical(actual, f.read(), fromfile=expected_file)


if len(requested) == 0:
  tests = sorted(os.listdir(os.path.join(options.binaryen_test)))
else:
  tests = requested[:]

if not options.interpreter:
  warn('no interpreter provided (did not test spec interpreter validation)')

if not has_vanilla_emcc:
  warn('no functional emcc submodule found')


# check utilities

def binary_format_check(wast, verify_final_result=True, wasm_as_args=['-g'],
                        binary_suffix='.fromBinary'):
  # checks we can convert the wast to binary and back

  print '     (binary format check)'
  cmd = WASM_AS + [wast, '-o', 'a.wasm'] + wasm_as_args
  print '      ', ' '.join(cmd)
  if os.path.exists('a.wasm'):
    os.unlink('a.wasm')
  subprocess.check_call(cmd, stdout=subprocess.PIPE)
  assert os.path.exists('a.wasm')

  cmd = WASM_DIS + ['a.wasm', '-o', 'ab.wast']
  print '      ', ' '.join(cmd)
  if os.path.exists('ab.wast'):
    os.unlink('ab.wast')
  subprocess.check_call(cmd, stdout=subprocess.PIPE)
  assert os.path.exists('ab.wast')

  # make sure it is a valid wast
  cmd = WASM_OPT + ['ab.wast']
  print '      ', ' '.join(cmd)
  subprocess.check_call(cmd, stdout=subprocess.PIPE)

  if verify_final_result:
    actual = open('ab.wast').read()
    fail_if_not_identical_to_file(actual, wast + binary_suffix)

  return 'ab.wast'


def minify_check(wast, verify_final_result=True):
  # checks we can parse minified output

  print '     (minify check)'
  cmd = WASM_OPT + [wast, '--print-minified']
  print '      ', ' '.join(cmd)
  subprocess.check_call(
      WASM_OPT + [wast, '--print-minified'],
      stdout=open('a.wast', 'w'), stderr=subprocess.PIPE)
  assert os.path.exists('a.wast')
  subprocess.check_call(
      WASM_OPT + ['a.wast', '--print-minified'],
      stdout=open('b.wast', 'w'), stderr=subprocess.PIPE)
  assert os.path.exists('b.wast')
  if verify_final_result:
    expected = open('a.wast').read()
    actual = open('b.wast').read()
    if actual != expected:
      fail(actual, expected)
  if os.path.exists('a.wast'):
    os.unlink('a.wast')
  if os.path.exists('b.wast'):
    os.unlink('b.wast')


def files_with_pattern(*path_pattern):
  return sorted(glob.glob(os.path.join(*path_pattern)))<|MERGE_RESOLUTION|>--- conflicted
+++ resolved
@@ -19,10 +19,6 @@
 import shutil
 import subprocess
 import sys
-<<<<<<< HEAD
-import urllib2
-=======
->>>>>>> fb578443
 
 
 def parse_args(args):
@@ -36,20 +32,6 @@
       '--no-torture', dest='torture', action='store_false',
       help='Disables running the torture testcases.')
   parser.add_argument(
-<<<<<<< HEAD
-      '--only-prepare', dest='only_prepare', action='store_true', default=False,
-      help='If enabled, only fetches the waterfall build. Default: false.')
-  parser.add_argument(
-      '--test-waterfall', dest='test_waterfall', action='store_true',
-      default=False,
-      help=('If enabled, fetches and tests the LLVM waterfall builds.'
-            ' Default: false.'))
-  parser.add_argument(
-      '--no-test-waterfall', dest='test_waterfall', action='store_false',
-      help='Disables downloading and testing of the LLVM waterfall builds.')
-  parser.add_argument(
-=======
->>>>>>> fb578443
       '--abort-on-first-failure', dest='abort_on_first_failure',
       action='store_true', default=True,
       help=('Specifies whether to halt test suite execution on first test error.'
