var tempRet0 = 0;

export function setTempRet0(x) {
  tempRet0 = x;
}
<<<<<<< HEAD
export function getTempRet0() {
  return tempRet0;
}
=======

export function getTempRet0() {
  return tempRet0;
}

export const __tempMemory__ = 0;
>>>>>>> db14d047
<|MERGE_RESOLUTION|>--- conflicted
+++ resolved
@@ -3,15 +3,7 @@
 export function setTempRet0(x) {
   tempRet0 = x;
 }
-<<<<<<< HEAD
-export function getTempRet0() {
-  return tempRet0;
-}
-=======
 
 export function getTempRet0() {
   return tempRet0;
 }
-
-export const __tempMemory__ = 0;
->>>>>>> db14d047
