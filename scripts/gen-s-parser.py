--- conflicted
+++ resolved
@@ -496,15 +496,11 @@
     ("tuple.make",           "makeTupleMake(s)"),
     ("tuple.extract",        "makeTupleExtract(s)"),
     ("pop",                  "makePop(s)"),
-<<<<<<< HEAD
     # GC
+    ("ref.eq",               "makeRefEq(s)"),
     ("i31.new",              "makeI31New(s)"),
     ("i31.get_s",            "makeI31Get(s, true)"),
     ("i31.get_u",            "makeI31Get(s, false)")
-=======
-    # GC instructions
-    ("ref.eq",               "makeRefEq(s)")
->>>>>>> 51350a8d
 ]
 
 
