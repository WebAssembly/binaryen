--- conflicted
+++ resolved
@@ -147,7 +147,6 @@
       much about this when writing Binaryen passes. For more details see the
       `requiresNonNullableLocalFixups()` hook in `pass.h` and the
       `LocalStructuralDominance` class.
-<<<<<<< HEAD
   * `br_if` output types are more refined in Binaryen IR: they have the type of
     the value, when a value flows in. In the wasm spec the type is that of the
     branch target, which may be less refined. Using the more refined type here
@@ -159,7 +158,6 @@
     extra size in rare cases. (Interactions between this and tuples can lead to
     larger code size increases, that is, `br_if`s that send multiple values are
     best avoided.)
-=======
  * Strings
    * Binaryen allows string views (`stringview_wtf16` etc.) to be cast using
      `ref.cast`. This simplifies the IR, as it allows `ref.cast` to always be
@@ -168,7 +166,6 @@
      and to fix that the binary writer will replace `ref.cast` that casts a
      string view to a non-nullable type to `ref.as_non_null`. A `ref.cast` of a
      string view that is a no-op is skipped entirely.
->>>>>>> 30a18c8e
 
 As a result, you might notice that round-trip conversions (wasm => Binaryen IR
 => wasm) change code a little in some corner cases.
