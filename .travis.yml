sudo: false
dist: bionic
language: cpp
python:
  - 3.6

stages:
  - name: test
  - name: archive
    # Don't run archive stage for pull requests and other branches than master
    # to save time and resources.
    if: type != pull_request AND (branch = master OR tag IS present)

DEPLOY_TO_GITHUB: &DEPLOY_TO_GITHUB
  before_deploy:
    - PKGNAME="binaryen-$TRAVIS_TAG-$ARCH"
    - mv bin binaryen-$TRAVIS_TAG
    - tar -czf $PKGNAME.tar.gz binaryen-$TRAVIS_TAG
    - shasum -a 256 $PKGNAME.tar.gz > $PKGNAME.tar.gz.sha256
  deploy:
    provider: releases
    api_key:
      secure: "cu6CD5BaycXdCylvcs+Fho5+OVTkh9mZwH8RTnNpXo9hAQzLJDFgcNBHeXHEHtcp4IWf/YZSMu48UKnpU9sP5iF0AS4rtuEBJk5gOKkgB8GWnuIOePFkfANAZMN+EncuUwhAdN56iOAESXqnlHYgmJjyRVCHOxiezuWTOYui4lxoIAdxvOMJc3E9yfzUq4Epm2GDszSDN7ObmRIJpVgDXD9Sze1Xv4IkbIwc0biCmduGGLp3ow2KM+RZ4tOF0c8P0ki49vOFHr6n2Vmqg0QCiVNd4JJBRBCGn6Tzip2jsTQewnUUvpYCZafLeRV//v//voNA6ZUz91yXR23GIhkfdlyuqnz3/7l335Sa749M1lpYfSRWvwg9mJEqP66mxqTrWzj1xSItr9T+p0WhSmRN/4UEJPuItYPSma6kfv+H7qhLa3ZYKECH8hHW79grYmUWtiX0vQVIgnctJGgboPNLfG/1mNtmCI241wK0S3zvL2okdZH8/PqxfllYHMBTUp9lUrop8eoLKPgHZPm6+V20dgTUgOuGTZzTWwQ7Uk/Pg8JMUgkre5y0eo6pP3z0vDW1NNFNhouJ5oGkAeK/HAznr8Q0zWWF1vGFhoyC8ok/IJ7yKxK9scJVPBDe4oox6tr1zlsxzNEYE0/mY3JjuWV0z8RgjrIAbRe8IpGTkYz5VOM="
    file: binaryen-$TRAVIS_TAG-*.tar.gz*
    file_glob: true
    skip_cleanup: true
    on:
      tags: true

jobs:
  include:
    - name: lint-checks
      stage: test
      addons:
        apt:
          packages: ['cmake', 'python3-pip']
      install: pip3 install --user flake8==3.7.8
      script:
        - flake8
        - ./clang-format-diff.sh
        # ensure generated parser is up to date
        - ./scripts/gen-s-parser.py | diff src/gen-s-parser.inc -
        # clang-tidy requires compile_commands.json generated by cmake
        - cmake ${TRAVIS_BUILD_DIR} -DCMAKE_EXPORT_COMPILE_COMMANDS=ON
        - ./clang-tidy-diff.sh

    # Build with clang and run tests on the host system (Ubuntu).
    - &test-ubuntu
      name: clang
      stage: test
      compiler: clang
      addons:
        apt:
          sources: ['ubuntu-toolchain-r-test']
          packages: ['cmake', 'g++-5', 'ninja-build']
      before_install:
        - export ASAN_OPTIONS="$ASAN_OPTIONS symbolize=1"
      install:
        - nvm install 12
        - nvm use 12
        # get jsvu in order to get more js engines
        - npm install jsvu -g
        - export PATH="${HOME}/.jsvu:${PATH}"
        - jsvu --os=linux64 --engines=spidermonkey,v8
      script:
        - set -o errexit
        - BUILD_DIR=${BUILD_DIR:-.}
        - mkdir -p ${BUILD_DIR} && cd ${BUILD_DIR}
        - cmake ${TRAVIS_BUILD_DIR} -G Ninja
            -DCMAKE_C_FLAGS="$COMPILER_FLAGS"
            -DCMAKE_CXX_FLAGS="$COMPILER_FLAGS"
            -DCMAKE_EXE_LINKER_FLAGS="$LINKER_FLAGS"
            -DCMAKE_INSTALL_PREFIX=install
            -DCMAKE_EXPORT_COMPILE_COMMANDS=ON
        - ninja install
        # Run tests from source directory
        - cd ${TRAVIS_BUILD_DIR}
        - python3 ./check.py --binaryen-bin=${BUILD_DIR}/install/bin

    - <<: *test-ubuntu
      name: ubsan
      env: |
        COMPILER_FLAGS="-fsanitize=undefined -fno-sanitize-recover=all -fsanitize-blacklist=$(pwd)/ubsan.blacklist"

    # FIXME we currently must disable LSAN entirely, see #1351
    - <<: *test-ubuntu
      name: asan
      env: |
        COMPILER_FLAGS="-fsanitize=address"
        ASAN_OPTIONS="detect_leaks=0"

    - <<: *test-ubuntu
      name: tsan
      env: |
        COMPILER_FLAGS="-fsanitize=thread"
        LINKER_FLAGS="-fsanitize=thread"

    # Build with gcc 7 and run tests on the host system (Ubuntu).
    # Also tests that out-of-tree builds work
    - <<: *test-ubuntu
      name: gcc-7 / out-of-tree
      compiler: gcc
      env: |
        CC="gcc-7"
        CXX="g++-7"
        BUILD_DIR=out

    # Build the .js outputs using emcc
    - name: emscripten
      stage: test
      compiler: clang
      python: 2.7
      language: node_js
      sudo: required
      services:
        - docker
      before_install:
<<<<<<< HEAD
        - docker run -dit --name emscripten -v $(pwd):/src trzeci/emscripten-upstream bash
=======
        # TODO: Emscripten upstream produces a broken build in CI environments only :(
        - docker run -dit --name emscripten -v $(pwd):/src trzeci/emscripten-fastcomp bash
>>>>>>> 03ae7fcb
      script:
        # run binaryen.js tests before and after building, so we see if the bundled
        # version is good too.
        - bash -c 'while sleep 300; do echo ""; done' & PID=$!
        - docker exec -it emscripten bash ./travis-emcc-tests.sh
        - kill $PID
        # printing something every 5 minutes prevents Travis from timing out.

    # Build with gcc 6.3 and run tests on Alpine Linux (inside chroot).
    # Note: Alpine uses musl libc.
    - &test-alpine
      name: alpine
      stage: test
      sudo: true
      language: minimal
      compiler: gcc
      env: ARCH=x86_64
      before_install:
        - docker run -w /src -dit --name alpine -v $(pwd):/src node:lts-alpine
        - alpine() { docker exec -it alpine "$@"; }
      install:
        - alpine apk update
        - alpine apk add build-base cmake git python3 clang ninja
      script:
        - alpine cmake . -G Ninja
        - alpine ninja
        - alpine python3 ./check.py

    - name: osx
      env: JOB=dist-osx ARCH=x86_64-apple-darwin
      os: osx
      stage: archive
      script:
        - cmake . && make
      <<: *DEPLOY_TO_GITHUB

    # Build statically linked release binaries with gcc 6.3 on Alpine Linux
    # (inside chroot). If building a tagged commit, then deploy release tarball
    # to GitHub Releases.
    - &archive-alpine
      <<: *test-alpine
      name: x86_64-linux
      stage: archive
      env: ARCH=x86_64-linux
      script:
        - alpine cmake . -G Ninja
                       -DCMAKE_BUILD_TYPE=Release
                       -DCMAKE_VERBOSE_MAKEFILE=ON
                       -DCMAKE_CXX_FLAGS="-static"
                       -DCMAKE_C_FLAGS="-static"
                       -DCMAKE_C_COMPILER=clang
                       -DCMAKE_CXX_COMPILER=clang++
        - alpine ninja
        - alpine find bin/ -type f -perm -u=x -exec strip {} +
        - alpine ls -lh bin/
        # Check if the built executables are really statically linked.
        - if [ -n "$(find bin/ -type f -perm -u=x -exec file {} + | grep -Fvw 'statically linked')" ]; then
              file bin/*; false;
          fi
      <<: *DEPLOY_TO_GITHUB

    # Build binaries for other architectures using QEMU user-mode emulation.
    # Note: We don't run tests for these architectures, because some fail under
    #       QEMU/binfmt and it takes too long time (hits time limit on Travis).
    # Note: We had to remove ppc64le, because it takes more than 50 minutes
    #       (Travis limit) to build. :(
    - <<: *archive-alpine
      name: x86-linux
      env: ARCH=x86-linux

    - <<: *archive-alpine
      name: aarch64-linux
      env: ARCH=aarch64-linux

    - <<: *archive-alpine
      name: armhf-linux
      env: ARCH=armhf-linux

notifications:
  email: false<|MERGE_RESOLUTION|>--- conflicted
+++ resolved
@@ -115,12 +115,7 @@
       services:
         - docker
       before_install:
-<<<<<<< HEAD
         - docker run -dit --name emscripten -v $(pwd):/src trzeci/emscripten-upstream bash
-=======
-        # TODO: Emscripten upstream produces a broken build in CI environments only :(
-        - docker run -dit --name emscripten -v $(pwd):/src trzeci/emscripten-fastcomp bash
->>>>>>> 03ae7fcb
       script:
         # run binaryen.js tests before and after building, so we see if the bundled
         # version is good too.
