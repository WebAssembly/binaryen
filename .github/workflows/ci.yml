name: CI

on:
  # If we run CI on all branches then we end up doing duplicate work for
  # branches which are also PRs.
  push:
    branches:
      - main
      - kripken/*
  pull_request:

jobs:


  # TODO(sbc): Find a way to reduce the duplicate between these sanitizer jobs
  build-asan:
    name: asan
    runs-on: ubuntu-latest
    env:
      ASAN_OPTIONS: "symbolize=1"
      COMPILER_FLAGS: "-fsanitize=address"
      CC: "clang-18"
      CXX: "clang++-18"
    steps:
    - uses: actions/setup-python@v1
      with:
        python-version: '3.x'
    - uses: actions/checkout@v1
      with:
        submodules: true
    - name: install clang 18
<<<<<<< HEAD
      run: |
        wget https://apt.llvm.org/llvm.sh
        chmod +x llvm.sh
        sudo ./llvm.sh 18
    - name: install ninja
      run: sudo apt-get install ninja-build
    - name: install Python dev dependencies
      run: pip3 install -r requirements-dev.txt
    - name: cmake
      run: |
        mkdir -p out
        cmake -S . -B out -G Ninja -DCMAKE_INSTALL_PREFIX=out/install -DCMAKE_C_COMPILER=clang-18 -DCMAKE_CXX_COMPILER=clang++-18 -DCMAKE_C_FLAGS="$COMPILER_FLAGS" -DCMAKE_CXX_FLAGS="$COMPILER_FLAGS"
    - name: build
      run: cmake --build out
    - name: test
      run: python check.py --binaryen-bin=out/bin

  # Build with gcc 6.3 and run tests on Alpine Linux (inside chroot).
  # Note: Alpine uses musl libc.
  # Keep in sync with build_release.yml
  build-alpine:
    name: alpine
    runs-on: ubuntu-latest
    steps:
    - uses: actions/setup-python@v1
      with:
        python-version: '3.x'
    - uses: actions/checkout@v1
      with:
        submodules: true
    - name: start docker
      run: |
        docker run -w /src -dit --name alpine -v $PWD:/src node:lts-alpine
        echo 'docker exec alpine "$@";' > ./alpine.sh
        chmod +x ./alpine.sh

    - name: install packages
      run: |
        ./alpine.sh apk update
        ./alpine.sh apk add build-base cmake git python3 py3-pip clang ninja

    - name: install python dev dependencies
      run: ./alpine.sh pip3 install --break-system-packages -r requirements-dev.txt

    - name: cmake
=======
>>>>>>> 8391208e
      run: |
        wget https://apt.llvm.org/llvm.sh
        chmod +x llvm.sh
        sudo ./llvm.sh 18
    - name: install ninja
      run: sudo apt-get install ninja-build
    - name: install Python dev dependencies
      run: pip3 install -r requirements-dev.txt
    - name: cmake
      run: |
        mkdir -p out
        cmake -S . -B out -G Ninja -DCMAKE_INSTALL_PREFIX=out/install -DCMAKE_C_COMPILER=clang-18 -DCMAKE_CXX_COMPILER=clang++-18 -DCMAKE_C_FLAGS="$COMPILER_FLAGS" -DCMAKE_CXX_FLAGS="$COMPILER_FLAGS"
    - name: build
      run: cmake --build out
    - name: test
      run: python check.py --binaryen-bin=out/bin

  # Duplicates build-asan.  Please keep in sync TODO combine apt-get steps
  build-tsan:
    name: tsan
    runs-on: ubuntu-latest
    env:
      COMPILER_FLAGS: "-fsanitize=thread"
      LINKER_FLAGS: "-fsanitize=thread"
      CC: "clang-18"
      CXX: "clang++-18"
    steps:
    - uses: actions/setup-python@v1
      with:
        python-version: '3.x'
    - uses: actions/checkout@v1
      with:
        submodules: true
    - name: install clang 18
<<<<<<< HEAD
      run: |
        wget https://apt.llvm.org/llvm.sh
        chmod +x llvm.sh
        sudo ./llvm.sh 18
    - name: install ninja
      run: sudo apt-get install ninja-build
    - name: install Python dev dependencies
      run: pip3 install -r requirements-dev.txt
    - name: cmake
      run: |
        mkdir -p out
        cmake -S . -B out -G Ninja -DCMAKE_INSTALL_PREFIX=out/install -DCMAKE_C_COMPILER=clang-18 -DCMAKE_CXX_COMPILER=clang++-18 -DCMAKE_C_FLAGS="$COMPILER_FLAGS" -DCMAKE_CXX_FLAGS="$COMPILER_FLAGS" -DCMAKE_EXE_LINKER_FLAGS="$LINKER_FLAGS"
    - name: build
      run: cmake --build out
    - name: test
      run: python check.py --binaryen-bin=out/bin

  # Build the .js outputs using emcc
  build-emscripten:
    name: emscripten
    runs-on: ubuntu-latest
    env:
      # Set this environment variable to test a specific Emscripten branch.
      # Format: https://github.com/<fork>/emscripten/tree/<refspec>
      EMSCRIPTEN_REPO: ""
    steps:
    - uses: actions/setup-python@v1
      with:
        python-version: '3.x'
    - uses: actions/checkout@v1
      with:
        submodules: true
    - name: install ninja
      run: sudo apt-get install ninja-build
    - name: emsdk install
      run: |
        mkdir $HOME/emsdk
        git clone --depth 1 https://github.com/emscripten-core/emsdk.git $HOME/emsdk
        $HOME/emsdk/emsdk update-tags
        $HOME/emsdk/emsdk install tot
        $HOME/emsdk/emsdk activate tot
    - name: override emscripten repository
      if: ${{ env.EMSCRIPTEN_REPO != '' }}
      run: |
        $HOME/emsdk/emsdk install emscripten-main-64bit \
          --override-repository emscripten-main-64bit@$EMSCRIPTEN_REPO
        $HOME/emsdk/emsdk activate emscripten-main-64bit
    - name: update path
      run:  echo "PATH=$PATH:$HOME/emsdk" >> $GITHUB_ENV
    - name: emcc-tests
      run: |
        source $HOME/emsdk/emsdk_env.sh
        ./scripts/emcc-tests.sh

  # Windows + gcc needs work before the tests will run, so just test the compile
  build-mingw:
    name: mingw
    runs-on: windows-latest
    steps:
    - uses: actions/setup-python@v1
      with:
        python-version: '3.x'
    - uses: actions/checkout@v1
      with:
        submodules: true
    - name: cmake
      run: |
        mkdir -p out
        cmake -S . -B out -G "MSYS Makefiles"
    - name: build
      run: cmake --build out

  # Duplicates build-asan.  Please keep in sync
  build-gcov:
    name: coverage
    runs-on: ubuntu-latest
    env:
      COMPILER_FLAGS: "-fprofile-arcs -ftest-coverage"
      CC: "gcc"
      CXX: "g++"
    steps:
    - uses: actions/setup-python@v1
      with:
        python-version: '3.x'
    - uses: actions/checkout@v1
      with:
        submodules: true
    - name: install ninja
      run: sudo apt-get install ninja-build
    - name: install Python dev dependencies
      run: pip3 install -r requirements-dev.txt
    - name: cmake
=======
>>>>>>> 8391208e
      run: |
        wget https://apt.llvm.org/llvm.sh
        chmod +x llvm.sh
        sudo ./llvm.sh 18
    - name: install ninja
      run: sudo apt-get install ninja-build
    - name: install Python dev dependencies
      run: pip3 install -r requirements-dev.txt
    - name: cmake
      run: |
        mkdir -p out
        cmake -S . -B out -G Ninja -DCMAKE_INSTALL_PREFIX=out/install -DCMAKE_C_COMPILER=clang-18 -DCMAKE_CXX_COMPILER=clang++-18 -DCMAKE_C_FLAGS="$COMPILER_FLAGS" -DCMAKE_CXX_FLAGS="$COMPILER_FLAGS" -DCMAKE_EXE_LINKER_FLAGS="$LINKER_FLAGS"
    - name: build
      run: cmake --build out
    - name: test
      run: python check.py --binaryen-bin=out/bin
<|MERGE_RESOLUTION|>--- conflicted
+++ resolved
@@ -29,54 +29,6 @@
       with:
         submodules: true
     - name: install clang 18
-<<<<<<< HEAD
-      run: |
-        wget https://apt.llvm.org/llvm.sh
-        chmod +x llvm.sh
-        sudo ./llvm.sh 18
-    - name: install ninja
-      run: sudo apt-get install ninja-build
-    - name: install Python dev dependencies
-      run: pip3 install -r requirements-dev.txt
-    - name: cmake
-      run: |
-        mkdir -p out
-        cmake -S . -B out -G Ninja -DCMAKE_INSTALL_PREFIX=out/install -DCMAKE_C_COMPILER=clang-18 -DCMAKE_CXX_COMPILER=clang++-18 -DCMAKE_C_FLAGS="$COMPILER_FLAGS" -DCMAKE_CXX_FLAGS="$COMPILER_FLAGS"
-    - name: build
-      run: cmake --build out
-    - name: test
-      run: python check.py --binaryen-bin=out/bin
-
-  # Build with gcc 6.3 and run tests on Alpine Linux (inside chroot).
-  # Note: Alpine uses musl libc.
-  # Keep in sync with build_release.yml
-  build-alpine:
-    name: alpine
-    runs-on: ubuntu-latest
-    steps:
-    - uses: actions/setup-python@v1
-      with:
-        python-version: '3.x'
-    - uses: actions/checkout@v1
-      with:
-        submodules: true
-    - name: start docker
-      run: |
-        docker run -w /src -dit --name alpine -v $PWD:/src node:lts-alpine
-        echo 'docker exec alpine "$@";' > ./alpine.sh
-        chmod +x ./alpine.sh
-
-    - name: install packages
-      run: |
-        ./alpine.sh apk update
-        ./alpine.sh apk add build-base cmake git python3 py3-pip clang ninja
-
-    - name: install python dev dependencies
-      run: ./alpine.sh pip3 install --break-system-packages -r requirements-dev.txt
-
-    - name: cmake
-=======
->>>>>>> 8391208e
       run: |
         wget https://apt.llvm.org/llvm.sh
         chmod +x llvm.sh
@@ -111,7 +63,6 @@
       with:
         submodules: true
     - name: install clang 18
-<<<<<<< HEAD
       run: |
         wget https://apt.llvm.org/llvm.sh
         chmod +x llvm.sh
@@ -128,97 +79,3 @@
       run: cmake --build out
     - name: test
       run: python check.py --binaryen-bin=out/bin
-
-  # Build the .js outputs using emcc
-  build-emscripten:
-    name: emscripten
-    runs-on: ubuntu-latest
-    env:
-      # Set this environment variable to test a specific Emscripten branch.
-      # Format: https://github.com/<fork>/emscripten/tree/<refspec>
-      EMSCRIPTEN_REPO: ""
-    steps:
-    - uses: actions/setup-python@v1
-      with:
-        python-version: '3.x'
-    - uses: actions/checkout@v1
-      with:
-        submodules: true
-    - name: install ninja
-      run: sudo apt-get install ninja-build
-    - name: emsdk install
-      run: |
-        mkdir $HOME/emsdk
-        git clone --depth 1 https://github.com/emscripten-core/emsdk.git $HOME/emsdk
-        $HOME/emsdk/emsdk update-tags
-        $HOME/emsdk/emsdk install tot
-        $HOME/emsdk/emsdk activate tot
-    - name: override emscripten repository
-      if: ${{ env.EMSCRIPTEN_REPO != '' }}
-      run: |
-        $HOME/emsdk/emsdk install emscripten-main-64bit \
-          --override-repository emscripten-main-64bit@$EMSCRIPTEN_REPO
-        $HOME/emsdk/emsdk activate emscripten-main-64bit
-    - name: update path
-      run:  echo "PATH=$PATH:$HOME/emsdk" >> $GITHUB_ENV
-    - name: emcc-tests
-      run: |
-        source $HOME/emsdk/emsdk_env.sh
-        ./scripts/emcc-tests.sh
-
-  # Windows + gcc needs work before the tests will run, so just test the compile
-  build-mingw:
-    name: mingw
-    runs-on: windows-latest
-    steps:
-    - uses: actions/setup-python@v1
-      with:
-        python-version: '3.x'
-    - uses: actions/checkout@v1
-      with:
-        submodules: true
-    - name: cmake
-      run: |
-        mkdir -p out
-        cmake -S . -B out -G "MSYS Makefiles"
-    - name: build
-      run: cmake --build out
-
-  # Duplicates build-asan.  Please keep in sync
-  build-gcov:
-    name: coverage
-    runs-on: ubuntu-latest
-    env:
-      COMPILER_FLAGS: "-fprofile-arcs -ftest-coverage"
-      CC: "gcc"
-      CXX: "g++"
-    steps:
-    - uses: actions/setup-python@v1
-      with:
-        python-version: '3.x'
-    - uses: actions/checkout@v1
-      with:
-        submodules: true
-    - name: install ninja
-      run: sudo apt-get install ninja-build
-    - name: install Python dev dependencies
-      run: pip3 install -r requirements-dev.txt
-    - name: cmake
-=======
->>>>>>> 8391208e
-      run: |
-        wget https://apt.llvm.org/llvm.sh
-        chmod +x llvm.sh
-        sudo ./llvm.sh 18
-    - name: install ninja
-      run: sudo apt-get install ninja-build
-    - name: install Python dev dependencies
-      run: pip3 install -r requirements-dev.txt
-    - name: cmake
-      run: |
-        mkdir -p out
-        cmake -S . -B out -G Ninja -DCMAKE_INSTALL_PREFIX=out/install -DCMAKE_C_COMPILER=clang-18 -DCMAKE_CXX_COMPILER=clang++-18 -DCMAKE_C_FLAGS="$COMPILER_FLAGS" -DCMAKE_CXX_FLAGS="$COMPILER_FLAGS" -DCMAKE_EXE_LINKER_FLAGS="$LINKER_FLAGS"
-    - name: build
-      run: cmake --build out
-    - name: test
-      run: python check.py --binaryen-bin=out/bin
