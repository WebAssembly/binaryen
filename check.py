#!/usr/bin/env python2
#
# Copyright 2015 WebAssembly Community Group participants
#
# Licensed under the Apache License, Version 2.0 (the "License");
# you may not use this file except in compliance with the License.
# You may obtain a copy of the License at
#
#     http://www.apache.org/licenses/LICENSE-2.0
#
# Unless required by applicable law or agreed to in writing, software
# distributed under the License is distributed on an "AS IS" BASIS,
# WITHOUT WARRANTIES OR CONDITIONS OF ANY KIND, either express or implied.
# See the License for the specific language governing permissions and
# limitations under the License.

import os
import shutil
import subprocess
import sys

from scripts.test.support import run_command, split_wast, node_test_glue, node_has_webassembly
from scripts.test.shared import (
<<<<<<< HEAD
    BIN_DIR, EMCC, MOZJS, NATIVECC, NATIVEXX, NODEJS, S2WASM_EXE, BINARYEN_JS,
    WASM_AS, WASM_CTOR_EVAL, WASM_OPT, WASM_SHELL, WASM_MERGE, WASM_SHELL_EXE, WASM_METADCE,
=======
    BIN_DIR, EMCC, MOZJS, NATIVECC, NATIVEXX, NODEJS,
    WASM_AS, WASM_CTOR_EVAL, WASM_OPT, WASM_SHELL, WASM_MERGE, WASM_METADCE,
>>>>>>> 487cee5a
    WASM_DIS, WASM_REDUCE, binary_format_check, delete_from_orbit, fail, fail_with_error,
    fail_if_not_identical, fail_if_not_contained, has_vanilla_emcc,
    has_vanilla_llvm, minify_check, num_failures, options, tests,
    requested, warnings, has_shell_timeout, fail_if_not_identical_to_file
)

import scripts.test.asm2wasm as asm2wasm
import scripts.test.lld as lld
import scripts.test.s2wasm as s2wasm
import scripts.test.wasm2asm as wasm2asm

if options.interpreter:
  print '[ using wasm interpreter at "%s" ]' % options.interpreter
  assert os.path.exists(options.interpreter), 'interpreter not found'


# run a check with BINARYEN_PASS_DEBUG set, to do full validation
def with_pass_debug(check):
  old_pass_debug = os.environ.get('BINARYEN_PASS_DEBUG')
  try:
    os.environ['BINARYEN_PASS_DEBUG'] = '1'
    check()
  finally:
    if old_pass_debug is not None:
      os.environ['BINARYEN_PASS_DEBUG'] = old_pass_debug
    else:
      if 'BINARYEN_PASS_DEBUG' in os.environ:
        del os.environ['BINARYEN_PASS_DEBUG']


def run_help_tests():
  print '[ checking --help is useful... ]\n'

  not_executable_suffix = ['.txt', '.js', '.ilk', '.pdb', '.dll']
  executables = sorted(filter(lambda x: not any(x.endswith(s) for s in
                                                not_executable_suffix) and os.path.isfile(x),
                              os.listdir(options.binaryen_bin)))
  for e in executables:
    print '.. %s --help' % e
    out, err = subprocess.Popen([os.path.join(options.binaryen_bin, e), '--help'],
                                stdout=subprocess.PIPE,
                                stderr=subprocess.PIPE).communicate()
    assert len(out) == 0, 'Expected no stdout, got:\n%s' % out
    assert e.replace('.exe', '') in err, 'Expected help to contain program name, got:\n%s' % err
    assert len(err.split('\n')) > 8, 'Expected some help, got:\n%s' % err


def run_wasm_opt_tests():
  print '\n[ checking wasm-opt -o notation... ]\n'

  for extra_args in [[], ['--no-validation']]:
    wast = os.path.join(options.binaryen_test, 'hello_world.wast')
    delete_from_orbit('a.wast')
    cmd = WASM_OPT + [wast, '-o', 'a.wast', '-S'] + extra_args
    run_command(cmd)
    fail_if_not_identical_to_file(open('a.wast').read(), wast)

  print '\n[ checking wasm-opt binary reading/writing... ]\n'

  shutil.copyfile(os.path.join(options.binaryen_test, 'hello_world.wast'), 'a.wast')
  delete_from_orbit('a.wasm')
  delete_from_orbit('b.wast')
  run_command(WASM_OPT + ['a.wast', '-o', 'a.wasm'])
  assert open('a.wasm', 'rb').read()[0] == '\0', 'we emit binary by default'
  run_command(WASM_OPT + ['a.wasm', '-o', 'b.wast', '-S'])
  assert open('b.wast', 'rb').read()[0] != '\0', 'we emit text with -S'

  print '\n[ checking wasm-opt passes... ]\n'

  for t in sorted(os.listdir(os.path.join(options.binaryen_test, 'passes'))):
    if t.endswith(('.wast', '.wasm')):
      print '..', t
      binary = '.wasm' in t
      base = os.path.basename(t).replace('.wast', '').replace('.wasm', '')
      passname = base
      if passname.isdigit():
        passname = open(os.path.join(options.binaryen_test, 'passes', passname + '.passes')).read().strip()
      opts = [('--' + p if not p.startswith('O') else '-' + p) for p in passname.split('_')]
      t = os.path.join(options.binaryen_test, 'passes', t)
      actual = ''
      for module, asserts in split_wast(t):
        assert len(asserts) == 0
        with open('split.wast', "wb" if binary else 'w') as o:
          o.write(module)
        cmd = WASM_OPT + opts + ['split.wast', '--print']
        curr = run_command(cmd)
        actual += curr
        # also check debug mode output is valid
        debugged = run_command(cmd + ['--debug'], stderr=subprocess.PIPE)
        fail_if_not_contained(actual, debugged)

        # also check pass-debug mode
        def check():
          pass_debug = run_command(cmd)
          fail_if_not_identical(curr, pass_debug)
        with_pass_debug(check)

      expected_file = os.path.join(options.binaryen_test, 'passes',
                                   base + ('.bin' if binary else '') + '.txt')
      fail_if_not_identical_to_file(actual, expected_file)

      if 'emit-js-wrapper' in t:
        with open('a.js') as actual:
          fail_if_not_identical_to_file(actual.read(), t + '.js')
      if 'emit-spec-wrapper' in t:
        with open('a.wat') as actual:
          fail_if_not_identical_to_file(actual.read(), t + '.wat')

  print '\n[ checking wasm-opt parsing & printing... ]\n'

  for t in sorted(os.listdir(os.path.join(options.binaryen_test, 'print'))):
    if t.endswith('.wast'):
      print '..', t
      wasm = os.path.basename(t).replace('.wast', '')
      cmd = WASM_OPT + [os.path.join(options.binaryen_test, 'print', t), '--print']
      print '    ', ' '.join(cmd)
      actual, err = subprocess.Popen(cmd, stdout=subprocess.PIPE, stderr=subprocess.PIPE, universal_newlines=True).communicate()
      expected_file = os.path.join(options.binaryen_test, 'print', wasm + '.txt')
      fail_if_not_identical_to_file(actual, expected_file)
      cmd = WASM_OPT + [os.path.join(options.binaryen_test, 'print', t), '--print-minified']
      print '    ', ' '.join(cmd)
      actual, err = subprocess.Popen(cmd, stdout=subprocess.PIPE, stderr=subprocess.PIPE, universal_newlines=True).communicate()
      fail_if_not_identical(actual.strip(), open(os.path.join(options.binaryen_test, 'print', wasm + '.minified.txt')).read().strip())

  print '\n[ checking wasm-opt testcases... ]\n'

  for t in tests:
    if t.endswith('.wast') and not t.startswith('spec'):
      print '..', t
      t = os.path.join(options.binaryen_test, t)
      f = t + '.from-wast'
      cmd = WASM_OPT + [t, '--print']
      actual = run_command(cmd)
      actual = actual.replace('printing before:\n', '')

      fail_if_not_identical_to_file(actual, f)

      binary_format_check(t, wasm_as_args=['-g'])  # test with debuginfo
      binary_format_check(t, wasm_as_args=[], binary_suffix='.fromBinary.noDebugInfo')  # test without debuginfo

      minify_check(t)

  print '\n[ checking wasm-opt debugInfo read-write... ]\n'

  for t in os.listdir('test'):
    if t.endswith('.fromasm') and 'debugInfo' in t:
      print '..', t
      t = os.path.join('test', t)
      f = t + '.read-written'
      run_command(WASM_AS + [t, '--source-map=a.map', '-o', 'a.wasm', '-g'])
      run_command(WASM_OPT + ['a.wasm', '--input-source-map=a.map', '-o', 'b.wasm', '--output-source-map=b.map', '-g'])
      actual = run_command(WASM_DIS + ['b.wasm', '--source-map=b.map'])
      fail_if_not_identical_to_file(actual, f)


def run_wasm_dis_tests():
  print '\n[ checking wasm-dis on provided binaries... ]\n'

  for t in tests:
    if t.endswith('.wasm') and not t.startswith('spec'):
      print '..', t
      t = os.path.join(options.binaryen_test, t)
      cmd = WASM_DIS + [t]
      if os.path.isfile(t + '.map'):
        cmd += ['--source-map', t + '.map']

      actual = run_command(cmd)
      fail_if_not_identical_to_file(actual, t + '.fromBinary')

      # also verify there are no validation errors
      def check():
        cmd = WASM_OPT + [t]
        run_command(cmd)

      with_pass_debug(check)


def run_wasm_merge_tests():
  print '\n[ checking wasm-merge... ]\n'

  test_dir = os.path.join(options.binaryen_test, 'merge')
  for t in os.listdir(test_dir):
    if t.endswith(('.wast', '.wasm')):
      print '..', t
      t = os.path.join(test_dir, t)
      u = t + '.toMerge'
      for finalize in [0, 1]:
        for opt in [0, 1]:
          cmd = WASM_MERGE + [t, u, '-o', 'a.wast', '-S', '--verbose']
          if finalize:
            cmd += ['--finalize-memory-base=1024', '--finalize-table-base=8']
          if opt:
            cmd += ['-O']
          stdout = run_command(cmd)
          actual = open('a.wast').read()
          out = t + '.combined'
          if finalize:
            out += '.finalized'
          if opt:
            out += '.opt'
          fail_if_not_identical_to_file(actual, out)
          fail_if_not_identical_to_file(stdout, out + '.stdout')


def run_crash_tests():
  print "\n[ checking we don't crash on tricky inputs... ]\n"

  test_dir = os.path.join(options.binaryen_test, 'crash')
  for t in os.listdir(test_dir):
    if t.endswith(('.wast', '.wasm')):
      print '..', t
      t = os.path.join(test_dir, t)
      cmd = WASM_OPT + [t]
      # expect a parse error to be reported
      run_command(cmd, expected_err='parse exception:', err_contains=True, expected_status=1)


def run_ctor_eval_tests():
  print '\n[ checking wasm-ctor-eval... ]\n'

  test_dir = os.path.join(options.binaryen_test, 'ctor-eval')
  for t in os.listdir(test_dir):
    if t.endswith(('.wast', '.wasm')):
      print '..', t
      t = os.path.join(test_dir, t)
      ctors = open(t + '.ctors').read().strip()
      cmd = WASM_CTOR_EVAL + [t, '-o', 'a.wast', '-S', '--ctors', ctors]
      run_command(cmd)
      actual = open('a.wast').read()
      out = t + '.out'
      fail_if_not_identical_to_file(actual, out)


def run_wasm_metadce_tests():
  print '\n[ checking wasm-metadce ]\n'

  test_dir = os.path.join(options.binaryen_test, 'metadce')
  for t in os.listdir(test_dir):
    if t.endswith(('.wast', '.wasm')):
      print '..', t
      t = os.path.join(test_dir, t)
      graph = t + '.graph.txt'
      cmd = WASM_METADCE + [t, '--graph-file=' + graph, '-o', 'a.wast', '-S']
      stdout = run_command(cmd)
      expected = t + '.dced'
      with open('a.wast') as seen:
        fail_if_not_identical_to_file(seen.read(), expected)
      fail_if_not_identical_to_file(stdout, expected + '.stdout')


def run_wasm_reduce_tests():
  print '\n[ checking wasm-reduce testcases]\n'

  # fixed testcases
  test_dir = os.path.join(options.binaryen_test, 'reduce')
  for t in os.listdir(test_dir):
    if t.endswith('.wast'):
      print '..', t
      t = os.path.join(test_dir, t)
      # convert to wasm
      run_command(WASM_AS + [t, '-o', 'a.wasm'])
      run_command(WASM_REDUCE + ['a.wasm', '--command=%s b.wasm --fuzz-exec' % WASM_OPT[0], '-t', 'b.wasm', '-w', 'c.wasm'])
      expected = t + '.txt'
      run_command(WASM_DIS + ['c.wasm', '-o', 'a.wast'])
      with open('a.wast') as seen:
        fail_if_not_identical_to_file(seen.read(), expected)

  # run on a nontrivial fuzz testcase, for general coverage
  # this is very slow in ThreadSanitizer, so avoid it there
  if 'fsanitize=thread' not in str(os.environ):
    print '\n[ checking wasm-reduce fuzz testcase ]\n'

    run_command(WASM_OPT + [os.path.join(options.binaryen_test, 'unreachable-import_wasm-only.asm.js'), '-ttf', '-Os', '-o', 'a.wasm'])
    before = os.stat('a.wasm').st_size
    run_command(WASM_REDUCE + ['a.wasm', '--command=%s b.wasm --fuzz-exec' % WASM_OPT[0], '-t', 'b.wasm', '-w', 'c.wasm'])
    after = os.stat('c.wasm').st_size
    assert after < 0.333 * before, [before, after]


def run_spec_tests():
  print '\n[ checking wasm-shell spec testcases... ]\n'

  if len(requested) == 0:
    # FIXME we support old and new memory formats, for now, until 0xc, and so can't pass this old-style test.
    BLACKLIST = ['memory.wast', 'binary.wast']
    # FIXME to update the spec to 0xd, we need to implement (register "name") for import.wast
    spec_tests = [os.path.join('spec', t) for t in sorted(os.listdir(os.path.join(options.binaryen_test, 'spec'))) if t not in BLACKLIST]
  else:
    spec_tests = requested[:]

  for t in spec_tests:
    if t.startswith('spec') and t.endswith('.wast'):
      print '..', t
      wast = os.path.join(options.binaryen_test, t)

      # skip checks for some tests
      if os.path.basename(wast) in ['linking.wast', 'nop.wast', 'stack.wast', 'typecheck.wast', 'unwind.wast']:  # FIXME
        continue

      def run_spec_test(wast):
        cmd = WASM_SHELL + [wast]
        # we must skip the stack machine portions of spec tests or apply other extra args
        extra = {
        }
        cmd = cmd + (extra.get(os.path.basename(wast)) or [])
        return run_command(cmd, stderr=subprocess.PIPE)

      def run_opt_test(wast):
        # check optimization validation
        cmd = WASM_OPT + [wast, '-O']
        run_command(cmd)

      def check_expected(actual, expected):
        if expected and os.path.exists(expected):
          expected = open(expected).read()

          # fix it up, our pretty (i32.const 83) must become compared to a homely 83 : i32
          def fix(x):
            x = x.strip()
            if not x:
              return x
            v, t = x.split(' : ')
            if v.endswith('.'):
              v = v[:-1]  # remove trailing '.'
            return '(' + t + '.const ' + v + ')'

          expected = '\n'.join(map(fix, expected.split('\n')))
          print '       (using expected output)'
          actual = actual.strip()
          expected = expected.strip()
          if actual != expected:
            fail(actual, expected)

      expected = os.path.join(options.binaryen_test, 'spec', 'expected-output', os.path.basename(wast) + '.log')

      # some spec tests should fail (actual process failure, not just assert_invalid)
      try:
        actual = run_spec_test(wast)
      except Exception, e:
        if ('wasm-validator error' in str(e) or 'parse exception' in str(e)) and '.fail.' in t:
          print '<< test failed as expected >>'
          continue  # don't try all the binary format stuff TODO
        else:
          fail_with_error(str(e))

      check_expected(actual, expected)

      # skip binary checks for tests that reuse previous modules by name, as that's a wast-only feature
      if os.path.basename(wast) in ['exports.wast']:  # FIXME
        continue

      # we must ignore some binary format splits
      splits_to_skip = {
          'func.wast': [2],
          'return.wast': [2]
      }

      # check binary format. here we can verify execution of the final result, no need for an output verification
      split_num = 0
      if os.path.basename(wast) not in []:  # avoid some tests with things still being sorted out in the spec
        actual = ''
        for module, asserts in split_wast(wast):
          skip = splits_to_skip.get(os.path.basename(wast)) or []
          if split_num in skip:
            print '    skipping split module', split_num - 1
            split_num += 1
            continue
          print '    testing split module', split_num
          split_num += 1
          with open('split.wast', 'w') as o:
            o.write(module + '\n' + '\n'.join(asserts))
          run_spec_test('split.wast')  # before binary stuff - just check it's still ok split out
          run_opt_test('split.wast')  # also that our optimizer doesn't break on it
          result_wast = binary_format_check('split.wast', verify_final_result=False)
          # add the asserts, and verify that the test still passes
          open(result_wast, 'a').write('\n' + '\n'.join(asserts))
          actual += run_spec_test(result_wast)
        # compare all the outputs to the expected output
        check_expected(actual, os.path.join(options.binaryen_test, 'spec', 'expected-output', os.path.basename(wast) + '.log'))


def run_binaryen_js_tests():
  if not (MOZJS or NODEJS):
    print 'no vm to run binaryen.js tests'
    return

  node_has_wasm = NODEJS and node_has_webassembly(NODEJS)

  if not os.path.exists(BINARYEN_JS):
    print 'no binaryen.js build to test'
    return

  print '\n[ checking binaryen.js testcases... ]\n'

  for s in sorted(os.listdir(os.path.join(options.binaryen_test, 'binaryen.js'))):
    if not s.endswith('.js'):
      continue
    print s
    f = open('a.js', 'w')
    # avoid stdout/stderr ordering issues in some js shells - use just stdout
    f.write('''
      console.warn = function(x) { console.log(x) };
    ''')
    binaryen_js = open(BINARYEN_JS).read()
    f.write(binaryen_js)
    if NODEJS:
      f.write(node_test_glue())
    test_path = os.path.join(options.binaryen_test, 'binaryen.js', s)
    test_src = open(test_path).read()
    f.write(test_src)
    f.close()

    def test(engine):
      cmd = [engine, 'a.js']
      out = run_command(cmd, stderr=subprocess.STDOUT)
      expected = open(os.path.join(options.binaryen_test, 'binaryen.js', s + '.txt')).read()
      if expected not in out:
        fail(out, expected)

    # run in all possible shells
    if MOZJS:
      test(MOZJS)
    if NODEJS:
      if node_has_wasm or 'WebAssembly.' not in test_src:
        test(NODEJS)
      else:
        print 'Skipping ' + test_path + ' because WebAssembly might not be supported'


def run_validator_tests():
  print '\n[ running validation tests... ]\n'
  # Ensure the tests validate by default
  cmd = WASM_AS + [os.path.join(options.binaryen_test, 'validator', 'invalid_export.wast')]
  run_command(cmd)
  cmd = WASM_AS + [os.path.join(options.binaryen_test, 'validator', 'invalid_import.wast')]
  run_command(cmd)
  cmd = WASM_AS + ['--validate=web', os.path.join(options.binaryen_test, 'validator', 'invalid_export.wast')]
  run_command(cmd, expected_status=1)
  cmd = WASM_AS + ['--validate=web', os.path.join(options.binaryen_test, 'validator', 'invalid_import.wast')]
  run_command(cmd, expected_status=1)
  cmd = WASM_AS + ['--validate=none', os.path.join(options.binaryen_test, 'validator', 'invalid_return.wast')]
  run_command(cmd)


def run_vanilla_tests():
  print '\n[ checking emcc WASM_BACKEND testcases...]\n'

  try:
    if has_vanilla_llvm:
      os.environ['LLVM'] = BIN_DIR  # use the vanilla LLVM
    else:
      # if we did not set vanilla llvm, then we must set this env var to make emcc use the wasm backend.
      # (if we are using vanilla llvm, things should just work)
      print '(not using vanilla llvm, so setting env var to tell emcc to use wasm backend)'
      os.environ['EMCC_WASM_BACKEND'] = '1'
    VANILLA_EMCC = os.path.join(options.binaryen_test, 'emscripten', 'emcc')
    # run emcc to make sure it sets itself up properly, if it was never run before
    command = [VANILLA_EMCC, '-v']
    print '____' + ' '.join(command)
    subprocess.check_call(command)

    for c in sorted(os.listdir(os.path.join(options.binaryen_test, 'wasm_backend'))):
      if not c.endswith('cpp'):
        continue
      print '..', c
      base = c.replace('.cpp', '').replace('.c', '')
      expected = open(os.path.join(options.binaryen_test, 'wasm_backend', base + '.txt')).read()
      for opts in [[], ['-O1'], ['-O2']]:
        # only my code is a hack we used early in wasm backend dev, which somehow worked, but only with -O1
        only = [] if opts != ['-O1'] or '_only' not in base else ['-s', 'ONLY_MY_CODE=1']
        command = [VANILLA_EMCC, '-o', 'a.wasm.js', os.path.join(options.binaryen_test, 'wasm_backend', c)] + opts + only
        print '....' + ' '.join(command)
        if os.path.exists('a.wasm.js'):
          os.unlink('a.wasm.js')
        subprocess.check_call(command)
        if NODEJS:
          print '  (check in node)'
          cmd = [NODEJS, 'a.wasm.js']
          out = run_command(cmd)
          if out.strip() != expected.strip():
            fail(out, expected)
  finally:
    if has_vanilla_llvm:
      del os.environ['LLVM']
    else:
      del os.environ['EMCC_WASM_BACKEND']


def run_gcc_torture_tests():
  print '\n[ checking native gcc testcases...]\n'
  if not NATIVECC or not NATIVEXX:
    fail_with_error('Native compiler (e.g. gcc/g++) was not found in PATH!')
  else:
    for t in sorted(os.listdir(os.path.join(options.binaryen_test, 'example'))):
      output_file = os.path.join(options.binaryen_bin, 'example')
      cmd = ['-I' + os.path.join(options.binaryen_root, 'src'), '-g', '-pthread', '-o', output_file]
      if t.endswith('.txt'):
        # check if there is a trace in the file, if so, we should build it
        out = subprocess.Popen([os.path.join('scripts', 'clean_c_api_trace.py'), os.path.join(options.binaryen_test, 'example', t)], stdout=subprocess.PIPE).communicate()[0]
        if len(out) == 0:
          print '  (no trace in ', t, ')'
          continue
        print '  (will check trace in ', t, ')'
        src = 'trace.cpp'
        with open(src, 'w') as o:
          o.write(out)
        expected = os.path.join(options.binaryen_test, 'example', t + '.txt')
      else:
        src = os.path.join(options.binaryen_test, 'example', t)
        expected = os.path.join(options.binaryen_test, 'example', '.'.join(t.split('.')[:-1]) + '.txt')
      if src.endswith(('.c', '.cpp')):
        # build the C file separately
        extra = [NATIVECC, src, '-c', '-o', 'example.o',
                 '-I' + os.path.join(options.binaryen_root, 'src'), '-g', '-L' + os.path.join(options.binaryen_bin, '..', 'lib'), '-pthread']
        if src.endswith('.cpp'):
          extra += ['-std=c++11']
        print 'build: ', ' '.join(extra)
        subprocess.check_call(extra)
        # Link against the binaryen C library DSO, using an executable-relative rpath
        cmd = ['example.o', '-L' + os.path.join(options.binaryen_bin, '..', 'lib'), '-lbinaryen'] + cmd + ['-Wl,-rpath=$ORIGIN/../lib']
      else:
        continue
      print '  ', t, src, expected
      if os.environ.get('COMPILER_FLAGS'):
        for f in os.environ.get('COMPILER_FLAGS').split(' '):
          cmd.append(f)
      cmd = [NATIVEXX, '-std=c++11'] + cmd
      try:
        print 'link: ', ' '.join(cmd)
        subprocess.check_call(cmd)
        print 'run...', output_file
        proc = subprocess.Popen([output_file], stdout=subprocess.PIPE, stderr=subprocess.PIPE)
        actual, err = proc.communicate()
        assert proc.returncode == 0, [proc.returncode, actual, err]
      finally:
        os.remove(output_file)
        if sys.platform == 'darwin':
          # Also removes debug directory produced on Mac OS
          shutil.rmtree(output_file + '.dSYM')

      fail_if_not_identical_to_file(actual, expected)


def run_emscripten_tests():
  if not os.path.exists(os.path.join(options.binaryen_bin, 'wasm.js')):
    print 'no wasm.js build to test'
    return

  print '\n[ checking wasm.js methods... ]\n'

  for method_init in ['interpret-asm2wasm', 'interpret-s-expr', 'asmjs', 'interpret-binary', 'asmjs,interpret-binary', 'interpret-binary,asmjs']:
    # check success and failure for simple modes, only success for combined/fallback ones
    for success in [1, 0] if ',' not in method_init else [1]:
      method = method_init
      command = [EMCC, '-o', 'a.wasm.js', '-s', 'BINARYEN=1', os.path.join(options.binaryen_test, 'hello_world.c')]
      command += ['-s', 'BINARYEN_METHOD="' + method + '"']
      print method, ' : ', ' '.join(command), ' => ', success
      subprocess.check_call(command)

      see_polyfill = 'var WasmJS = ' in open('a.wasm.js').read()

      if method and 'interpret' not in method:
        assert not see_polyfill, 'verify polyfill was not added - we specified a method, and it does not need it'
      else:
        assert see_polyfill, 'we need the polyfill'

      def break_cashew():
        asm = open('a.wasm.asm.js').read()
        asm = asm.replace('"almost asm"', '"use asm"; var not_in_asm = [].length + (true || { x: 5 }.x);')
        asm = asm.replace("'almost asm'", '"use asm"; var not_in_asm = [].length + (true || { x: 5 }.x);')
        with open('a.wasm.asm.js', 'w') as o:
          o.write(asm)
      if method.startswith('interpret-asm2wasm'):
        delete_from_orbit('a.wasm.wast')  # we should not need the .wast
        if not success:
          break_cashew()  # we need cashew
      elif method.startswith('interpret-s-expr'):
        delete_from_orbit('a.wasm.asm.js')  # we should not need the .asm.js
        if not success:
          delete_from_orbit('a.wasm.wast')
      elif method.startswith('asmjs'):
        delete_from_orbit('a.wasm.wast')  # we should not need the .wast
        break_cashew()  # we don't use cashew, so ok to break it
        if not success:
          delete_from_orbit('a.wasm.js')
      elif method.startswith('interpret-binary'):
        delete_from_orbit('a.wasm.wast')  # we should not need the .wast
        delete_from_orbit('a.wasm.asm.js')  # we should not need the .asm.js
        if not success:
          delete_from_orbit('a.wasm.wasm')
      else:
        1 / 0
      if NODEJS:
        proc = subprocess.Popen([NODEJS, 'a.wasm.js'], stdout=subprocess.PIPE, stderr=subprocess.PIPE)
        out, err = proc.communicate()
        if success:
          assert proc.returncode == 0, err
          assert 'hello, world!' in out, out
        else:
          assert proc.returncode != 0, err
          assert 'hello, world!' not in out, out


# Run all the tests
def main():
  run_help_tests()
  run_wasm_opt_tests()
  asm2wasm.test_asm2wasm()
  asm2wasm.test_asm2wasm_binary()
  run_wasm_dis_tests()
  run_wasm_merge_tests()
  run_crash_tests()
  run_ctor_eval_tests()
  run_wasm_metadce_tests()
  if has_shell_timeout():
    run_wasm_reduce_tests()

  run_spec_tests()
  run_binaryen_js_tests()
  s2wasm.test_s2wasm()
  s2wasm.test_linker()
  lld.test_wasm_emscripten_finalize()
  wasm2asm.test_wasm2asm()
  run_validator_tests()
  if has_vanilla_emcc and has_vanilla_llvm and 0:
    run_vanilla_tests()
  print '\n[ checking example testcases... ]\n'
  if options.run_gcc_tests:
    run_gcc_torture_tests()
  if EMCC:
    run_emscripten_tests()

  # Check/display the results
  if num_failures == 0:
    print '\n[ success! ]'

  if warnings:
    print '\n' + '\n'.join(warnings)

  if num_failures > 0:
    print '\n[ ' + str(num_failures) + ' failures! ]'

  return num_failures


if __name__ == '__main__':
  sys.exit(main())<|MERGE_RESOLUTION|>--- conflicted
+++ resolved
@@ -21,13 +21,8 @@
 
 from scripts.test.support import run_command, split_wast, node_test_glue, node_has_webassembly
 from scripts.test.shared import (
-<<<<<<< HEAD
-    BIN_DIR, EMCC, MOZJS, NATIVECC, NATIVEXX, NODEJS, S2WASM_EXE, BINARYEN_JS,
-    WASM_AS, WASM_CTOR_EVAL, WASM_OPT, WASM_SHELL, WASM_MERGE, WASM_SHELL_EXE, WASM_METADCE,
-=======
-    BIN_DIR, EMCC, MOZJS, NATIVECC, NATIVEXX, NODEJS,
+    BIN_DIR, EMCC, MOZJS, NATIVECC, NATIVEXX, NODEJS, BINARYEN_JS,
     WASM_AS, WASM_CTOR_EVAL, WASM_OPT, WASM_SHELL, WASM_MERGE, WASM_METADCE,
->>>>>>> 487cee5a
     WASM_DIS, WASM_REDUCE, binary_format_check, delete_from_orbit, fail, fail_with_error,
     fail_if_not_identical, fail_if_not_contained, has_vanilla_emcc,
     has_vanilla_llvm, minify_check, num_failures, options, tests,
