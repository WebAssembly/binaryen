<<<<<<< HEAD
/*
 * Copyright 2015 WebAssembly Community Group participants
 *
 * Licensed under the Apache License, Version 2.0 (the "License");
 * you may not use this file except in compliance with the License.
 * You may obtain a copy of the License at
 *
 *     http://www.apache.org/licenses/LICENSE-2.0
 *
 * Unless required by applicable law or agreed to in writing, software
 * distributed under the License is distributed on an "AS IS" BASIS,
 * WITHOUT WARRANTIES OR CONDITIONS OF ANY KIND, either express or implied.
 * See the License for the specific language governing permissions and
 * limitations under the License.
 */

//
// asm.js-to-WebAssembly translator. Uses the Emscripten optimizer
// infrastructure.
//

#ifndef wasm_asm2wasm_h
#define wasm_asm2wasm_h

#include "abi/js.h"
#include "asm_v_wasm.h"
#include "asmjs/shared-constants.h"
#include "emscripten-optimizer/optimizer.h"
#include "ir/bits.h"
#include "ir/branch-utils.h"
#include "ir/function-type-utils.h"
#include "ir/literal-utils.h"
#include "ir/module-utils.h"
#include "ir/trapping.h"
#include "ir/utils.h"
#include "mixed_arena.h"
#include "parsing.h"
#include "pass.h"
#include "passes/passes.h"
#include "shared-constants.h"
#include "wasm-builder.h"
#include "wasm-emscripten.h"
#include "wasm-module-building.h"
#include "wasm.h"

namespace wasm {

using namespace cashew;

// Names

Name I32_CTTZ("i32_cttz");
Name I32_CTPOP("i32_ctpop");
Name I32_BC2F("i32_bc2f");
Name I32_BC2I("i32_bc2i");
Name I64("i64");
Name I64_CONST("i64_const");
Name I64_ADD("i64_add");
Name I64_SUB("i64_sub");
Name I64_MUL("i64_mul");
Name I64_UDIV("i64_udiv");
Name I64_SDIV("i64_sdiv");
Name I64_UREM("i64_urem");
Name I64_SREM("i64_srem");
Name I64_AND("i64_and");
Name I64_OR("i64_or");
Name I64_XOR("i64_xor");
Name I64_SHL("i64_shl");
Name I64_ASHR("i64_ashr");
Name I64_LSHR("i64_lshr");
Name I64_EQ("i64_eq");
Name I64_NE("i64_ne");
Name I64_ULE("i64_ule");
Name I64_SLE("i64_sle");
Name I64_UGE("i64_uge");
Name I64_SGE("i64_sge");
Name I64_ULT("i64_ult");
Name I64_SLT("i64_slt");
Name I64_UGT("i64_ugt");
Name I64_SGT("i64_sgt");
Name I64_TRUNC("i64_trunc");
Name I64_SEXT("i64_sext");
Name I64_ZEXT("i64_zext");
Name I64_S2F("i64_s2f");
Name I64_S2D("i64_s2d");
Name I64_U2F("i64_u2f");
Name I64_U2D("i64_u2d");
Name I64_F2S("i64_f2s");
Name I64_D2S("i64_d2s");
Name I64_F2U("i64_f2u");
Name I64_D2U("i64_d2u");
Name I64_BC2D("i64_bc2d");
Name I64_BC2I("i64_bc2i");
Name I64_CTTZ("i64_cttz");
Name I64_CTLZ("i64_ctlz");
Name I64_CTPOP("i64_ctpop");
Name F32_COPYSIGN("f32_copysign");
Name F64_COPYSIGN("f64_copysign");
Name LOAD1("load1");
Name LOAD2("load2");
Name LOAD4("load4");
Name LOAD8("load8");
Name LOADF("loadf");
Name LOADD("loadd");
Name STORE1("store1");
Name STORE2("store2");
Name STORE4("store4");
Name STORE8("store8");
Name STOREF("storef");
Name STORED("stored");
Name FTCALL("ftCall_");
Name MFTCALL("mftCall_");
Name MAX_("max");
Name MIN_("min");
Name ATOMICS("Atomics");
Name ATOMICS_LOAD("load");
Name ATOMICS_STORE("store");
Name ATOMICS_EXCHANGE("exchange");
Name ATOMICS_COMPARE_EXCHANGE("compareExchange");
Name ATOMICS_ADD("add");
Name ATOMICS_SUB("sub");
Name ATOMICS_AND("and");
Name ATOMICS_OR("or");
Name ATOMICS_XOR("xor");
Name I64_ATOMICS_LOAD("i64_atomics_load");
Name I64_ATOMICS_STORE("i64_atomics_store");
Name I64_ATOMICS_AND("i64_atomics_and");
Name I64_ATOMICS_OR("i64_atomics_or");
Name I64_ATOMICS_XOR("i64_atomics_xor");
Name I64_ATOMICS_ADD("i64_atomics_add");
Name I64_ATOMICS_SUB("i64_atomics_sub");
Name I64_ATOMICS_EXCHANGE("i64_atomics_exchange");
Name I64_ATOMICS_COMPAREEXCHANGE("i64_atomics_compareExchange");
Name TEMP_DOUBLE_PTR("tempDoublePtr");
Name EMSCRIPTEN_DEBUGINFO("emscripten_debuginfo");

// Utilities

static void abort_on(std::string why, Ref element) {
  std::cerr << why << ' ';
  element->stringify(std::cerr);
  std::cerr << '\n';
  abort();
}
static void abort_on(std::string why, IString element) {
  std::cerr << why << ' ' << element.str << '\n';
  abort();
}

Index indexOr(Index x, Index y) { return x ? x : y; }

// useful when we need to see our parent, in an asm.js expression stack
struct AstStackHelper {
  static std::vector<Ref> astStack;
  AstStackHelper(Ref curr) { astStack.push_back(curr); }
  ~AstStackHelper() { astStack.pop_back(); }
  Ref getParent() {
    if (astStack.size() >= 2) {
      return astStack[astStack.size() - 2];
    } else {
      return Ref();
    }
  }
};

std::vector<Ref> AstStackHelper::astStack;

static bool startsWith(const char* string, const char* prefix) {
  while (1) {
    if (*prefix == 0) {
      return true;
    }
    if (*string == 0) {
      return false;
    }
    if (*string++ != *prefix++) {
      return false;
    }
  }
};

//
// Asm2WasmPreProcessor - does some initial parsing/processing
// of asm.js code.
//

struct Asm2WasmPreProcessor {
  bool memoryGrowth = false;
  bool debugInfo = false;

  std::vector<std::string> debugInfoFileNames;
  std::unordered_map<std::string, Index> debugInfoFileIndices;

  char* allocatedCopy = nullptr;

  ~Asm2WasmPreProcessor() {
    if (allocatedCopy) {
      free(allocatedCopy);
    }
  }

  char* process(char* input) {
    // emcc --separate-asm modules can look like
    //
    //    Module["asm"] = (function(global, env, buffer) {
    //      ..
    //    });
    //
    // we need to clean that up.
    if (*input == 'M') {
      size_t num = strlen(input);
      while (*input != 'f') {
        input++;
        num--;
      }
      char* end = input + num - 1;
      while (*end != '}') {
        *end = 0;
        end--;
      }
    }

    // asm.js memory growth uses a quite elaborate pattern. Instead of parsing
    // and matching it, we do a simpler detection on emscripten's asm.js output
    // format
    const char* START_FUNCS = "// EMSCRIPTEN_START_FUNCS";
    char* marker = strstr(input, START_FUNCS);
    if (marker) {
      // look for memory growth code just up to here, as an optimization
      *marker = 0;
    }
    // this can only show up in growth code, as normal asm.js lacks "true"
    char* growthSign = strstr(input, "return true;");
    if (growthSign) {
      memoryGrowth = true;
      // clean out this function, we don't need it. first where it starts
      char* growthFuncStart = growthSign;
      while (*growthFuncStart != '{') {
        growthFuncStart--; // skip body
      }
      while (*growthFuncStart != '(') {
        growthFuncStart--; // skip params
      }
      while (*growthFuncStart != ' ') {
        growthFuncStart--; // skip function name
      }
      while (*growthFuncStart != 'f') {
        growthFuncStart--; // skip 'function'
      }
      assert(strstr(growthFuncStart, "function ") == growthFuncStart);
      char* growthFuncEnd = strchr(growthSign, '}');
      assert(growthFuncEnd > growthFuncStart + 5);
      growthFuncStart[0] = '/';
      growthFuncStart[1] = '*';
      growthFuncEnd--;
      growthFuncEnd[0] = '*';
      growthFuncEnd[1] = '/';
    }
    if (marker) {
      *marker = START_FUNCS[0];
    }

    // handle debug info, if this build wants that.
    if (debugInfo) {
      // asm.js debug info comments look like
      //   ..command..; //@line 4 "tests/hello_world.c"
      // we convert those into emscripten_debuginfo(file, line)
      // calls, where the params are indices into a mapping. then
      // the compiler and optimizer can operate on them. after
      // that, we can apply the debug info to the wasm node right
      // before it - this is guaranteed to be correct without opts,
      // and is usually decently accurate with them.

      // an upper bound on how much more space we need as a multiple of the
      // original
      const auto SCALE_FACTOR = 1.25;
      // an upper bound on how much we write for each debug info element itself
      const auto ADD_FACTOR = 100;
      auto size = strlen(input);
      auto upperBound = Index(size * SCALE_FACTOR) + ADD_FACTOR;
      char* copy = allocatedCopy = (char*)malloc(upperBound);
      char* end = copy + upperBound;
      char* out = copy;
      std::string DEBUGINFO_INTRINSIC = EMSCRIPTEN_DEBUGINFO.str;
      auto DEBUGINFO_INTRINSIC_SIZE = DEBUGINFO_INTRINSIC.size();
      const char* UNKNOWN_FILE = "(unknown)";
      bool seenUseAsm = false;
      while (input[0]) {
        if (out + ADD_FACTOR >= end) {
          Fatal() << "error in handling debug info";
        }
        if (startsWith(input, "//@line")) {
          char* linePos = input + 8;
          char* lineEnd = strpbrk(input + 8, " \n");
          if (!lineEnd) {
            // comment goes to end of input
            break;
          }
          input = lineEnd + 1;
          std::string file;
          if (*lineEnd == ' ') {
            // we have a file
            char* filePos = strpbrk(input, "\"\n");
            if (!filePos) {
              // goes to end of input
              break;
            }
            if (*filePos == '"') {
              char* fileEnd = strpbrk(filePos + 1, "\"\n");
              input = fileEnd + 1;
              *fileEnd = 0;
              file = filePos + 1;
            } else {
              file = UNKNOWN_FILE;
              input = filePos + 1;
            }
          } else {
            // no file, we found \n
            file = UNKNOWN_FILE;
          }
          *lineEnd = 0;
          std::string line = linePos;
          auto iter = debugInfoFileIndices.find(file);
          if (iter == debugInfoFileIndices.end()) {
            Index index = debugInfoFileNames.size();
            debugInfoFileNames.push_back(file);
            debugInfoFileIndices[file] = index;
          }
          std::string fileIndex = std::to_string(debugInfoFileIndices[file]);
          // write out the intrinsic
          strcpy(out, DEBUGINFO_INTRINSIC.c_str());
          out += DEBUGINFO_INTRINSIC_SIZE;
          *out++ = '(';
          strcpy(out, fileIndex.c_str());
          out += fileIndex.size();
          *out++ = ',';
          strcpy(out, line.c_str());
          out += line.size();
          *out++ = ')';
          *out++ = ';';
        } else if (!seenUseAsm &&
                   (startsWith(input, "asm'") || startsWith(input, "asm\""))) {
          // end of  "use asm"  or  "almost asm"
          // skip the end of "use asm"; (5 chars, a,s,m," or ',;)
          const auto SKIP = 5;
          seenUseAsm = true;
          memcpy(out, input, SKIP);
          out += SKIP;
          input += SKIP;
          // add a fake import for the intrinsic, so the module validates
          std::string import =
            "\n var emscripten_debuginfo = env.emscripten_debuginfo;";
          strcpy(out, import.c_str());
          out += import.size();
        } else {
          *out++ = *input++;
        }
      }
      if (out >= end) {
        Fatal() << "error in handling debug info";
      }
      *out = 0;
      input = copy;
    }

    return input;
  }
};

static Call* checkDebugInfo(Expression* curr) {
  if (auto* call = curr->dynCast<Call>()) {
    if (call->target == EMSCRIPTEN_DEBUGINFO) {
      return call;
    }
  }
  return nullptr;
}

// Debug info appears in the ast as calls to the debug intrinsic. These are
// usually after the relevant node. We adjust them to a position that is not
// dce-able, so that they are not trivially removed when optimizing.
struct AdjustDebugInfo
  : public WalkerPass<PostWalker<AdjustDebugInfo, Visitor<AdjustDebugInfo>>> {
  bool isFunctionParallel() override { return true; }

  Pass* create() override { return new AdjustDebugInfo(); }

  AdjustDebugInfo() { name = "adjust-debug-info"; }

  void visitBlock(Block* curr) {
    // look for a debug info call that is unreachable
    if (curr->list.size() == 0) {
      return;
    }
    auto* back = curr->list.back();
    for (Index i = 1; i < curr->list.size(); i++) {
      if (checkDebugInfo(curr->list[i]) && !checkDebugInfo(curr->list[i - 1])) {
        // swap them
        std::swap(curr->list[i - 1], curr->list[i]);
      }
    }
    if (curr->list.back() != back) {
      // we changed the last element, update the type
      curr->finalize();
    }
  }
};

//
// Asm2WasmBuilder - converts an asm.js module into WebAssembly
//

class Asm2WasmBuilder {
public:
  Module& wasm;

  MixedArena& allocator;

  Builder builder;

  std::unique_ptr<OptimizingIncrementalModuleBuilder> optimizingBuilder;

  // globals

  struct MappedGlobal {
    Type type;
    // if true, this is an import - we should read the value, not just set a
    // zero
    bool import;
    IString module, base;
    MappedGlobal() : type(none), import(false) {}
    MappedGlobal(Type type) : type(type), import(false) {}
    MappedGlobal(Type type, bool import, IString module, IString base)
      : type(type), import(import), module(module), base(base) {}
  };

  // function table
  // each asm function table gets a range in the one wasm table, starting at a
  // location
  std::map<IString, int> functionTableStarts;

  Asm2WasmPreProcessor& preprocessor;
  bool debug;
  TrapMode trapMode;
  TrappingFunctionContainer trappingFunctions;
  PassOptions passOptions;
  bool legalizeJavaScriptFFI;
  bool runOptimizationPasses;
  bool wasmOnly;

public:
  std::map<IString, MappedGlobal> mappedGlobals;

private:
  void allocateGlobal(IString name, Type type, Literal value = Literal()) {
    assert(mappedGlobals.find(name) == mappedGlobals.end());
    if (value.type == none) {
      value = Literal::makeZero(type);
    }
    mappedGlobals.emplace(name, MappedGlobal(type));
    wasm.addGlobal(builder.makeGlobal(
      name, type, builder.makeConst(value), Builder::Mutable));
  }

  struct View {
    unsigned bytes;
    bool integer, signed_;
    AsmType type;
    View() : bytes(0) {}
    View(unsigned bytes, bool integer, bool signed_, AsmType type)
      : bytes(bytes), integer(integer), signed_(signed_), type(type) {}
  };

  std::map<IString, View> views; // name (e.g. HEAP8) => view info

  // Imported names of Math.*
  IString Math_imul;
  IString Math_clz32;
  IString Math_fround;
  IString Math_abs;
  IString Math_floor;
  IString Math_ceil;
  IString Math_sqrt;
  IString Math_max;
  IString Math_min;

  // Imported names of Atomics.*
  IString Atomics_load;
  IString Atomics_store;
  IString Atomics_exchange;
  IString Atomics_compareExchange;
  IString Atomics_add;
  IString Atomics_sub;
  IString Atomics_and;
  IString Atomics_or;
  IString Atomics_xor;

  IString llvm_cttz_i32;

  IString tempDoublePtr; // imported name of tempDoublePtr

  // possibly-minified names, detected via their exports
  IString udivmoddi4;
  IString getTempRet0;

  // function types. we fill in this information as we see
  // uses, in the first pass

  std::map<IString, std::unique_ptr<FunctionType>> importedFunctionTypes;

  void noteImportedFunctionCall(Ref ast, Type resultType, Call* call) {
    assert(ast[0] == CALL && ast[1]->isString());
    IString importName = ast[1]->getIString();
    auto type = make_unique<FunctionType>();
    type->name = IString((std::string("type$") + importName.str).c_str(),
                         false); // TODO: make a list of such types
    type->result = resultType;
    for (auto* operand : call->operands) {
      type->params.push_back(operand->type);
    }
    // if we already saw this signature, verify it's the same (or else handle
    // that)
    if (importedFunctionTypes.find(importName) != importedFunctionTypes.end()) {
      FunctionType* previous = importedFunctionTypes[importName].get();
      if (*type != *previous) {
        // merge it in. we'll add on extra 0 parameters for ones not actually
        // used, and upgrade types to double where there is a conflict (which is
        // ok since in JS, double can contain everything i32 and f32 can).
        for (size_t i = 0; i < type->params.size(); i++) {
          if (previous->params.size() > i) {
            if (previous->params[i] == none) {
              previous->params[i] = type->params[i]; // use a more concrete type
            } else if (previous->params[i] != type->params[i]) {
              previous->params[i] = f64; // overloaded type, make it a double
            }
          } else {
            previous->params.push_back(type->params[i]); // add a new param
          }
        }
        // we accept none and a concrete type, but two concrete types mean we
        // need to use an f64 to contain anything
        if (previous->result == none) {
          previous->result = type->result; // use a more concrete type
        } else if (previous->result != type->result && type->result != none) {
          previous->result = f64; // overloaded return type, make it a double
        }
      }
    } else {
      importedFunctionTypes[importName].swap(type);
    }
  }

  Type getResultTypeOfCallUsingParent(Ref parent, AsmData* data) {
    auto result = none;
    if (!!parent) {
      // if the parent is a seq, we cannot be the last element in it (we would
      // have a coercion, which would be the parent), so we must be (us,
      // somethingElse), and so our return is void
      if (parent[0] != SEQ) {
        result = detectWasmType(parent, data);
      }
    }
    return result;
  }

  FunctionType*
  getFunctionType(Ref parent, ExpressionList& operands, AsmData* data) {
    Type result = getResultTypeOfCallUsingParent(parent, data);
    return ensureFunctionType(getSig(result, operands), &wasm);
  }

public:
  Asm2WasmBuilder(Module& wasm,
                  Asm2WasmPreProcessor& preprocessor,
                  bool debug,
                  TrapMode trapMode,
                  PassOptions passOptions,
                  bool legalizeJavaScriptFFI,
                  bool runOptimizationPasses,
                  bool wasmOnly)
    : wasm(wasm), allocator(wasm.allocator), builder(wasm),
      preprocessor(preprocessor), debug(debug), trapMode(trapMode),
      trappingFunctions(trapMode, wasm, /* immediate = */ true),
      passOptions(passOptions), legalizeJavaScriptFFI(legalizeJavaScriptFFI),
      runOptimizationPasses(runOptimizationPasses), wasmOnly(wasmOnly) {}

  void processAsm(Ref ast);

private:
  AsmType detectAsmType(Ref ast, AsmData* data) {
    if (ast->isString()) {
      IString name = ast->getIString();
      if (!data->isLocal(name)) {
        // must be global
        assert(mappedGlobals.find(name) != mappedGlobals.end());
        return wasmToAsmType(mappedGlobals[name].type);
      }
    } else if (ast->isArray(SUB) && ast[1]->isString()) {
      // could be a heap access, use view info
      auto view = views.find(ast[1]->getIString());
      if (view != views.end()) {
        return view->second.type;
      }
    }
    return detectType(ast, data, false, Math_fround, wasmOnly);
  }

  Type detectWasmType(Ref ast, AsmData* data) {
    return asmToWasmType(detectAsmType(ast, data));
  }

  bool isUnsignedCoercion(Ref ast) {
    return detectSign(ast, Math_fround) == ASM_UNSIGNED;
  }

  bool isParentUnsignedCoercion(Ref parent) {
    // parent may not exist, or may be a non-relevant node
    if (!!parent && parent->isArray() && parent[0] == BINARY &&
        isUnsignedCoercion(parent)) {
      return true;
    }
    return false;
  }

  BinaryOp parseAsmBinaryOp(IString op,
                            Ref left,
                            Ref right,
                            Expression* leftWasm,
                            Expression* rightWasm) {
    Type leftType = leftWasm->type;
    bool isInteger = leftType == Type::i32;

    if (op == PLUS) {
      return isInteger ? BinaryOp::AddInt32
                       : (leftType == f32 ? BinaryOp::AddFloat32
                                          : BinaryOp::AddFloat64);
    }
    if (op == MINUS) {
      return isInteger ? BinaryOp::SubInt32
                       : (leftType == f32 ? BinaryOp::SubFloat32
                                          : BinaryOp::SubFloat64);
    }
    if (op == MUL) {
      return isInteger ? BinaryOp::MulInt32
                       : (leftType == f32 ? BinaryOp::MulFloat32
                                          : BinaryOp::MulFloat64);
    }
    if (op == AND) {
      return BinaryOp::AndInt32;
    }
    if (op == OR) {
      return BinaryOp::OrInt32;
    }
    if (op == XOR) {
      return BinaryOp::XorInt32;
    }
    if (op == LSHIFT) {
      return BinaryOp::ShlInt32;
    }
    if (op == RSHIFT) {
      return BinaryOp::ShrSInt32;
    }
    if (op == TRSHIFT) {
      return BinaryOp::ShrUInt32;
    }
    if (op == EQ) {
      return isInteger
               ? BinaryOp::EqInt32
               : (leftType == f32 ? BinaryOp::EqFloat32 : BinaryOp::EqFloat64);
    }
    if (op == NE) {
      return isInteger
               ? BinaryOp::NeInt32
               : (leftType == f32 ? BinaryOp::NeFloat32 : BinaryOp::NeFloat64);
    }

    bool isUnsigned = isUnsignedCoercion(left) || isUnsignedCoercion(right);

    if (op == DIV) {
      if (isInteger) {
        return isUnsigned ? BinaryOp::DivUInt32 : BinaryOp::DivSInt32;
      }
      return leftType == f32 ? BinaryOp::DivFloat32 : BinaryOp::DivFloat64;
    }
    if (op == MOD) {
      if (isInteger) {
        return isUnsigned ? BinaryOp::RemUInt32 : BinaryOp::RemSInt32;
      }
      return BinaryOp::RemSInt32; // XXX no floating-point remainder op, this
                                  // must be handled by the caller
    }
    if (op == GE) {
      if (isInteger) {
        return isUnsigned ? BinaryOp::GeUInt32 : BinaryOp::GeSInt32;
      }
      return leftType == f32 ? BinaryOp::GeFloat32 : BinaryOp::GeFloat64;
    }
    if (op == GT) {
      if (isInteger) {
        return isUnsigned ? BinaryOp::GtUInt32 : BinaryOp::GtSInt32;
      }
      return leftType == f32 ? BinaryOp::GtFloat32 : BinaryOp::GtFloat64;
    }
    if (op == LE) {
      if (isInteger) {
        return isUnsigned ? BinaryOp::LeUInt32 : BinaryOp::LeSInt32;
      }
      return leftType == f32 ? BinaryOp::LeFloat32 : BinaryOp::LeFloat64;
    }
    if (op == LT) {
      if (isInteger) {
        return isUnsigned ? BinaryOp::LtUInt32 : BinaryOp::LtSInt32;
      }
      return leftType == f32 ? BinaryOp::LtFloat32 : BinaryOp::LtFloat64;
    }
    abort_on("bad wasm binary op", op);
    abort(); // avoid warning
  }

  int32_t bytesToShift(unsigned bytes) {
    switch (bytes) {
      case 1:
        return 0;
      case 2:
        return 1;
      case 4:
        return 2;
      case 8:
        return 3;
      default: {}
    }
    abort();
    return -1; // avoid warning
  }

  std::map<unsigned, Ref> tempNums;

  Literal checkLiteral(Ref ast, bool rawIsInteger = true) {
    if (ast->isNumber()) {
      if (rawIsInteger) {
        return Literal((int32_t)ast->getInteger());
      } else {
        return Literal(ast->getNumber());
      }
    } else if (ast->isArray(UNARY_PREFIX)) {
      if (ast[1] == PLUS && ast[2]->isNumber()) {
        return Literal((double)ast[2]->getNumber());
      }
      if (ast[1] == MINUS && ast[2]->isNumber()) {
        double num = -ast[2]->getNumber();
        if (isSInteger32(num)) {
          return Literal((int32_t)num);
        }
        if (isUInteger32(num)) {
          return Literal((uint32_t)num);
        }
        assert(false && "expected signed or unsigned int32");
      }
      if (ast[1] == PLUS && ast[2]->isArray(UNARY_PREFIX) &&
          ast[2][1] == MINUS && ast[2][2]->isNumber()) {
        return Literal((double)-ast[2][2]->getNumber());
      }
      if (ast[1] == MINUS && ast[2]->isArray(UNARY_PREFIX) &&
          ast[2][1] == PLUS && ast[2][2]->isNumber()) {
        return Literal((double)-ast[2][2]->getNumber());
      }
    } else if (wasmOnly && ast->isArray(CALL) && ast[1]->isString() &&
               ast[1] == I64_CONST) {
      uint64_t low = ast[2][0]->getNumber();
      uint64_t high = ast[2][1]->getNumber();
      return Literal(uint64_t(low + (high << 32)));
    }
    return Literal();
  }

  Literal getLiteral(Ref ast) {
    Literal ret = checkLiteral(ast);
    assert(ret.type != none);
    return ret;
  }

  void fixCallType(Expression* call, Type type) {
    if (call->is<Call>()) {
      call->cast<Call>()->type = type;
    } else if (call->is<CallIndirect>()) {
      call->cast<CallIndirect>()->type = type;
    }
  }

  FunctionType* getBuiltinFunctionType(Name module,
                                       Name base,
                                       ExpressionList* operands = nullptr) {
    if (module == GLOBAL_MATH) {
      if (base == ABS) {
        assert(operands && operands->size() == 1);
        Type type = (*operands)[0]->type;
        if (type == i32) {
          return ensureFunctionType("ii", &wasm);
        }
        if (type == f32) {
          return ensureFunctionType("ff", &wasm);
        }
        if (type == f64) {
          return ensureFunctionType("dd", &wasm);
        }
      }
    }
    return nullptr;
  }

  // ensure a nameless block
  Block* blockify(Expression* expression) {
    if (expression->is<Block>() && !expression->cast<Block>()->name.is()) {
      return expression->dynCast<Block>();
    }
    auto ret = allocator.alloc<Block>();
    ret->list.push_back(expression);
    ret->finalize();
    return ret;
  }

  Expression* ensureDouble(Expression* expr) {
    return wasm::ensureDouble(expr, allocator);
  }

  Expression* truncateToInt32(Expression* value) {
    if (value->type == i64) {
      return builder.makeUnary(UnaryOp::WrapInt64, value);
    }
    // either i32, or a call_import whose type we don't know yet (but would be
    // legalized to i32 anyhow)
    return value;
  }

  Function* processFunction(Ref ast);
};

void Asm2WasmBuilder::processAsm(Ref ast) {
  assert(ast[0] == TOPLEVEL);
  if (ast[1]->size() == 0) {
    Fatal() << "empty input";
  }
  Ref asmFunction = ast[1][0];
  assert(asmFunction[0] == DEFUN);
  Ref body = asmFunction[3];
  assert(body[0][0] == STRING &&
         (body[0][1]->getIString() == IString("use asm") ||
          body[0][1]->getIString() == IString("almost asm")));

  // extra functions that we add, that are not from the compiled code. we need
  // to make sure to optimize them normally (OptimizingIncrementalModuleBuilder
  // does that on the fly for compiled code)
  std::vector<Function*> extraSupportFunctions;

  // first, add the memory elements. we do this before the main compile+optimize
  // since the optimizer should see the memory

  // apply memory growth, if relevant
  if (preprocessor.memoryGrowth) {
    EmscriptenGlueGenerator generator(wasm);
    auto* func = generator.generateMemoryGrowthFunction();
    extraSupportFunctions.push_back(func);
    wasm.memory.max = Memory::kUnlimitedSize;
  }

  // import memory
  wasm.memory.name = MEMORY;
  wasm.memory.module = ENV;
  wasm.memory.base = MEMORY;
  wasm.memory.exists = true;

  // import table
  wasm.table.name = TABLE;
  wasm.table.module = ENV;
  wasm.table.base = TABLE;
  wasm.table.exists = true;

  // Import memory offset, if not already there
  {
    auto* import = new Global;
    import->name = MEMORY_BASE;
    import->module = "env";
    import->base = MEMORY_BASE;
    import->type = i32;
    wasm.addGlobal(import);
  }

  // Import table offset, if not already there
  {
    auto* import = new Global;
    import->name = TABLE_BASE;
    import->module = "env";
    import->base = TABLE_BASE;
    import->type = i32;
    wasm.addGlobal(import);
  }

  auto addImport = [&](IString name, Ref imported, Type type) {
    assert(imported[0] == DOT);
    Ref module = imported[1];
    IString moduleName;
    if (module->isArray(DOT)) {
      // we can have (global.Math).floor; skip the 'Math'
      assert(module[1]->isString());
      if (module[2] == MATH) {
        if (imported[2] == IMUL) {
          assert(Math_imul.isNull());
          Math_imul = name;
          return;
        } else if (imported[2] == CLZ32) {
          assert(Math_clz32.isNull());
          Math_clz32 = name;
          return;
        } else if (imported[2] == FROUND) {
          assert(Math_fround.isNull());
          Math_fround = name;
          return;
        } else if (imported[2] == ABS) {
          assert(Math_abs.isNull());
          Math_abs = name;
          return;
        } else if (imported[2] == FLOOR) {
          assert(Math_floor.isNull());
          Math_floor = name;
          return;
        } else if (imported[2] == CEIL) {
          assert(Math_ceil.isNull());
          Math_ceil = name;
          return;
        } else if (imported[2] == SQRT) {
          assert(Math_sqrt.isNull());
          Math_sqrt = name;
          return;
        } else if (imported[2] == MAX_) {
          assert(Math_max.isNull());
          Math_max = name;
          return;
        } else if (imported[2] == MIN_) {
          assert(Math_min.isNull());
          Math_min = name;
          return;
        }
      } else if (module[2] == ATOMICS) {
        if (imported[2] == ATOMICS_LOAD) {
          assert(Atomics_load.isNull());
          Atomics_load = name;
          return;
        } else if (imported[2] == ATOMICS_STORE) {
          assert(Atomics_store.isNull());
          Atomics_store = name;
          return;
        } else if (imported[2] == ATOMICS_EXCHANGE) {
          assert(Atomics_exchange.isNull());
          Atomics_exchange = name;
          return;
        } else if (imported[2] == ATOMICS_COMPARE_EXCHANGE) {
          assert(Atomics_compareExchange.isNull());
          Atomics_compareExchange = name;
          return;
        } else if (imported[2] == ATOMICS_ADD) {
          assert(Atomics_add.isNull());
          Atomics_add = name;
          return;
        } else if (imported[2] == ATOMICS_SUB) {
          assert(Atomics_sub.isNull());
          Atomics_sub = name;
          return;
        } else if (imported[2] == ATOMICS_AND) {
          assert(Atomics_and.isNull());
          Atomics_and = name;
          return;
        } else if (imported[2] == ATOMICS_OR) {
          assert(Atomics_or.isNull());
          Atomics_or = name;
          return;
        } else if (imported[2] == ATOMICS_XOR) {
          assert(Atomics_xor.isNull());
          Atomics_xor = name;
          return;
        }
      }
      std::string fullName = module[1]->getCString();
      fullName += '.';
      fullName += +module[2]->getCString();
      moduleName = IString(fullName.c_str(), false);
    } else {
      assert(module->isString());
      moduleName = module->getIString();
      if (moduleName == ENV) {
        auto base = imported[2]->getIString();
        if (base == TEMP_DOUBLE_PTR) {
          assert(tempDoublePtr.isNull());
          tempDoublePtr = name;
          // we don't return here, as we can only optimize out some uses of tDP.
          // So it remains imported
        } else if (base == LLVM_CTTZ_I32) {
          assert(llvm_cttz_i32.isNull());
          llvm_cttz_i32 = name;
          return;
        }
      }
    }
    auto base = imported[2]->getIString();
    // special-case some asm builtins
    if (module == GLOBAL && (base == NAN_ || base == INFINITY_)) {
      type = Type::f64;
    }
    if (type != Type::none) {
      // this is a global
      auto* import = new Global;
      import->name = name;
      import->module = moduleName;
      import->base = base;
      import->type = type;
      mappedGlobals.emplace(name, type);
      // __table_base and __memory_base are used as segment/element offsets, and
      // must be constant; otherwise, an asm.js import of a constant is mutable,
      // e.g. STACKTOP
      if (name != TABLE_BASE && name != MEMORY_BASE) {
        // we need imported globals to be mutable, but wasm doesn't support that
        // yet, so we must import an immutable and create a mutable global
        // initialized to its value
        import->name = Name(std::string(import->name.str) + "$asm2wasm$import");
        {
          wasm.addGlobal(
            builder.makeGlobal(name,
                               type,
                               builder.makeGlobalGet(import->name, type),
                               Builder::Mutable));
        }
      }
      if ((name == TABLE_BASE || name == MEMORY_BASE) &&
          wasm.getGlobalOrNull(import->base)) {
        return;
      }
      wasm.addGlobal(import);
    } else {
      // this is a function
      auto* import = new Function;
      import->name = name;
      import->module = moduleName;
      import->base = base;
      wasm.addFunction(import);
    }
  };

  IString Int8Array, Int16Array, Int32Array, UInt8Array, UInt16Array,
    UInt32Array, Float32Array, Float64Array;

  // set up optimization

  if (runOptimizationPasses) {
    Index numFunctions = 0;
    for (unsigned i = 1; i < body->size(); i++) {
      if (body[i][0] == DEFUN) {
        numFunctions++;
      }
    }
    optimizingBuilder = make_unique<OptimizingIncrementalModuleBuilder>(
      &wasm,
      numFunctions,
      passOptions,
      [&](PassRunner& passRunner) {
        // addPrePasses
        passRunner.options.lowMemoryUnused = true;
        if (debug) {
          passRunner.setDebug(true);
          passRunner.setValidateGlobally(false);
        }
        // run autodrop first, before optimizations
        passRunner.add(make_unique<AutoDrop>());
        if (preprocessor.debugInfo) {
          // fix up debug info to better survive optimization
          passRunner.add(make_unique<AdjustDebugInfo>());
        }
        // optimize relooper label variable usage at the wasm level, where it is
        // easy
        passRunner.add("relooper-jump-threading");
      },
      debug,
      false /* do not validate globally yet */);
  }

  // if we see no function tables in the processing below, then the table still
  // exists and has size 0

  wasm.table.initial = wasm.table.max = 0;

  // first pass - do all global things, aside from function bodies (second pass)
  // and function imports and indirect calls (last pass)

  for (unsigned i = 1; i < body->size(); i++) {
    Ref curr = body[i];
    if (curr[0] == VAR) {
      // import, global, or table
      for (unsigned j = 0; j < curr[1]->size(); j++) {
        Ref pair = curr[1][j];
        IString name = pair[0]->getIString();
        Ref value = pair[1];
        if (value->isNumber()) {
          // global int
          allocateGlobal(
            name, Type::i32, Literal(int32_t(value->getInteger())));
        } else if (value[0] == BINARY) {
          // int import
          assert(value[1] == OR && value[3]->isNumber() &&
                 value[3]->getNumber() == 0);
          Ref import = value[2]; // env.what
          addImport(name, import, Type::i32);
        } else if (value[0] == UNARY_PREFIX) {
          // double import or global
          assert(value[1] == PLUS);
          Ref import = value[2];
          if (import->isNumber()) {
            // global
            assert(import->getNumber() == 0);
            allocateGlobal(name, Type::f64);
          } else {
            // import
            addImport(name, import, Type::f64);
          }
        } else if (value[0] == CALL) {
          assert(value[1]->isString() && value[1] == Math_fround &&
                 value[2][0]->isNumber() && value[2][0]->getNumber() == 0);
          allocateGlobal(name, Type::f32);
        } else if (value[0] == DOT) {
          // simple module.base import. can be a view, or a function.
          if (value[1]->isString()) {
            IString module = value[1]->getIString();
            IString base = value[2]->getIString();
            if (module == GLOBAL) {
              if (base == INT8ARRAY) {
                Int8Array = name;
              } else if (base == INT16ARRAY) {
                Int16Array = name;
              } else if (base == INT32ARRAY) {
                Int32Array = name;
              } else if (base == UINT8ARRAY) {
                UInt8Array = name;
              } else if (base == UINT16ARRAY) {
                UInt16Array = name;
              } else if (base == UINT32ARRAY) {
                UInt32Array = name;
              } else if (base == FLOAT32ARRAY) {
                Float32Array = name;
              } else if (base == FLOAT64ARRAY) {
                Float64Array = name;
              }
            }
          }
          // function import
          addImport(name, value, Type::none);
        } else if (value[0] == NEW) {
          // ignore imports of typed arrays, but note the names of the arrays
          value = value[1];
          assert(value[0] == CALL);
          unsigned bytes;
          bool integer, signed_;
          AsmType asmType;
          Ref constructor = value[1];
          if (constructor->isArray(DOT)) { // global.*Array
            IString heap = constructor[2]->getIString();
            if (heap == INT8ARRAY) {
              bytes = 1;
              integer = true;
              signed_ = true;
              asmType = ASM_INT;
            } else if (heap == INT16ARRAY) {
              bytes = 2;
              integer = true;
              signed_ = true;
              asmType = ASM_INT;
            } else if (heap == INT32ARRAY) {
              bytes = 4;
              integer = true;
              signed_ = true;
              asmType = ASM_INT;
            } else if (heap == UINT8ARRAY) {
              bytes = 1;
              integer = true;
              signed_ = false;
              asmType = ASM_INT;
            } else if (heap == UINT16ARRAY) {
              bytes = 2;
              integer = true;
              signed_ = false;
              asmType = ASM_INT;
            } else if (heap == UINT32ARRAY) {
              bytes = 4;
              integer = true;
              signed_ = false;
              asmType = ASM_INT;
            } else if (heap == FLOAT32ARRAY) {
              bytes = 4;
              integer = false;
              signed_ = true;
              asmType = ASM_FLOAT;
            } else if (heap == FLOAT64ARRAY) {
              bytes = 8;
              integer = false;
              signed_ = true;
              asmType = ASM_DOUBLE;
            } else {
              abort_on("invalid view import", heap);
            }
          } else { // *ArrayView that was previously imported
            assert(constructor->isString());
            IString viewName = constructor->getIString();
            if (viewName == Int8Array) {
              bytes = 1;
              integer = true;
              signed_ = true;
              asmType = ASM_INT;
            } else if (viewName == Int16Array) {
              bytes = 2;
              integer = true;
              signed_ = true;
              asmType = ASM_INT;
            } else if (viewName == Int32Array) {
              bytes = 4;
              integer = true;
              signed_ = true;
              asmType = ASM_INT;
            } else if (viewName == UInt8Array) {
              bytes = 1;
              integer = true;
              signed_ = false;
              asmType = ASM_INT;
            } else if (viewName == UInt16Array) {
              bytes = 2;
              integer = true;
              signed_ = false;
              asmType = ASM_INT;
            } else if (viewName == UInt32Array) {
              bytes = 4;
              integer = true;
              signed_ = false;
              asmType = ASM_INT;
            } else if (viewName == Float32Array) {
              bytes = 4;
              integer = false;
              signed_ = true;
              asmType = ASM_FLOAT;
            } else if (viewName == Float64Array) {
              bytes = 8;
              integer = false;
              signed_ = true;
              asmType = ASM_DOUBLE;
            } else {
              abort_on("invalid short view import", viewName);
            }
          }
          assert(views.find(name) == views.end());
          views.emplace(name, View(bytes, integer, signed_, asmType));
        } else if (value[0] == ARRAY) {
          // function table. we merge them into one big table, so e.g.   [foo,
          // b1] , [b2, bar]  =>  [foo, b1, b2, bar]
          // TODO: when not using aliasing function pointers, we could merge
          // them by noticing that
          //       index 0 in each table is the null func, and each other index
          //       should only have one non-null func. However, that breaks down
          //       when function pointer casts are emulated.
          if (wasm.table.segments.size() == 0) {
            wasm.table.segments.emplace_back(
              builder.makeGlobalGet(Name(TABLE_BASE), i32));
          }
          auto& segment = wasm.table.segments[0];
          functionTableStarts[name] =
            segment.data.size(); // this table starts here
          Ref contents = value[1];
          for (unsigned k = 0; k < contents->size(); k++) {
            IString curr = contents[k]->getIString();
            segment.data.push_back(curr);
          }
          wasm.table.initial = wasm.table.max = segment.data.size();
        } else {
          abort_on("invalid var element", pair);
        }
      }
    } else if (curr[0] == RETURN) {
      // exports
      Ref object = curr[1];
      Ref contents = object[1];
      std::map<Name, Export*> exported;
      for (unsigned k = 0; k < contents->size(); k++) {
        Ref pair = contents[k];
        IString key = pair[0]->getIString();
        if (pair[1]->isString()) {
          // exporting a function
          IString value = pair[1]->getIString();
          if (key == Name("_emscripten_replace_memory")) {
            // asm.js memory growth provides this special non-asm function,
            // which we don't need (we use memory.grow)
            assert(!wasm.getFunctionOrNull(value));
            continue;
          } else if (key == UDIVMODDI4) {
            udivmoddi4 = value;
          } else if (key == GET_TEMP_RET0) {
            getTempRet0 = value;
          }
          if (exported.count(key) > 0) {
            // asm.js allows duplicate exports, but not wasm. use the last, like
            // asm.js
            exported[key]->value = value;
          } else {
            auto* export_ = new Export;
            export_->name = key;
            export_->value = value;
            export_->kind = ExternalKind::Function;
            wasm.addExport(export_);
            exported[key] = export_;
          }
        } else {
          // export a number. create a global and export it
          assert(pair[1]->isNumber());
          assert(exported.count(key) == 0);
          auto value = pair[1]->getInteger();
          auto* global =
            builder.makeGlobal(key,
                               i32,
                               builder.makeConst(Literal(int32_t(value))),
                               Builder::Immutable);
          wasm.addGlobal(global);
          auto* export_ = new Export;
          export_->name = key;
          export_->value = global->name;
          export_->kind = ExternalKind::Global;
          wasm.addExport(export_);
          exported[key] = export_;
        }
      }
    }
  }

  // second pass: function bodies
  for (unsigned i = 1; i < body->size(); i++) {
    Ref curr = body[i];
    if (curr[0] == DEFUN) {
      // function
      auto* func = processFunction(curr);
      if (wasm.getFunctionOrNull(func->name)) {
        Fatal() << "duplicate function: " << func->name;
      }
      if (runOptimizationPasses) {
        optimizingBuilder->addFunction(func);
      } else {
        wasm.addFunction(func);
      }
    }
  }

  if (runOptimizationPasses) {
    optimizingBuilder->finish();
    // if we added any helper functions (like non-trapping i32-div, etc.), then
    // those have not been optimized (the optimizing builder has just been fed
    // the asm.js functions). Optimize those now. Typically there are very few,
    // just do it sequentially.
    PassRunner passRunner(&wasm, passOptions);
    passRunner.options.lowMemoryUnused = true;
    passRunner.addDefaultFunctionOptimizationPasses();
    for (auto& pair : trappingFunctions.getFunctions()) {
      auto* func = pair.second;
      passRunner.runOnFunction(func);
    }
    for (auto* func : extraSupportFunctions) {
      passRunner.runOnFunction(func);
    }
  }
  wasm.debugInfoFileNames = std::move(preprocessor.debugInfoFileNames);

  // third pass. first, function imports

  std::vector<IString> toErase;

  ModuleUtils::iterImportedFunctions(wasm, [&](Function* import) {
    IString name = import->name;
    if (importedFunctionTypes.find(name) != importedFunctionTypes.end()) {
      // special math builtins
      FunctionType* builtin =
        getBuiltinFunctionType(import->module, import->base);
      if (builtin) {
        import->type = builtin->name;
      } else {
        import->type =
          ensureFunctionType(getSig(importedFunctionTypes[name].get()), &wasm)
            ->name;
      }
    } else if (import->module != ASM2WASM) { // special-case the special module
      // never actually used, which means we don't know the function type since
      // the usage tells us, so illegal for it to remain
      toErase.push_back(name);
    }
  });

  for (auto curr : toErase) {
    wasm.removeFunction(curr);
  }

  // Finalize function imports now that we've seen all the calls

  ModuleUtils::iterImportedFunctions(wasm, [&](Function* func) {
    FunctionTypeUtils::fillFunction(func, wasm.getFunctionType(func->type));
  });

  // Finalize calls now that everything is known and generated

  struct FinalizeCalls : public WalkerPass<PostWalker<FinalizeCalls>> {
    bool isFunctionParallel() override { return true; }

    Pass* create() override { return new FinalizeCalls(parent); }

    Asm2WasmBuilder* parent;

    FinalizeCalls(Asm2WasmBuilder* parent) : parent(parent) {
      name = "finalize-calls";
    }

    void notifyAboutWrongOperands(std::string why, Function* calledFunc) {
      // use a mutex as this may be shown from multiple threads
      static std::mutex mutex;
      std::unique_lock<std::mutex> lock(mutex);
      static const int MAX_SHOWN = 20;
      static std::unique_ptr<std::atomic<int>> numShown;
      if (!numShown) {
        numShown = make_unique<std::atomic<int>>();
        numShown->store(0);
      }
      if (numShown->load() >= MAX_SHOWN) {
        return;
      }
      std::cerr << why << " in call from " << getFunction()->name << " to "
                << calledFunc->name
                << " (this is likely due to undefined behavior in C, like "
                   "defining a function one way and calling it in another, "
                   "which is important to fix)\n";
      (*numShown)++;
      if (numShown->load() >= MAX_SHOWN) {
        std::cerr << "(" << numShown->load()
                  << " such warnings shown; not showing any more)\n";
      }
    }

    void visitCall(Call* curr) {
      // The call target may not exist if it is one of our special fake imports
      // for callIndirect fixups
      auto* calledFunc = getModule()->getFunctionOrNull(curr->target);
      if (calledFunc && !calledFunc->imported()) {
        // The result type of the function being called is now known, and can be
        // applied.
        auto result = calledFunc->result;
        if (curr->type != result) {
          curr->type = result;
        }
        // Handle mismatched numbers of arguments. In clang, if a function is
        // declared one way but called in another, it inserts bitcasts to make
        // things work. Those end up working since it is "ok" to drop or add
        // parameters in native platforms, even though it's undefined behavior.
        // We warn about it here, but tolerate it, if there is a simple
        // solution.
        if (curr->operands.size() < calledFunc->params.size()) {
          notifyAboutWrongOperands("warning: asm2wasm adding operands",
                                   calledFunc);
          while (curr->operands.size() < calledFunc->params.size()) {
            // Add params as necessary, with zeros.
            curr->operands.push_back(LiteralUtils::makeZero(
              calledFunc->params[curr->operands.size()], *getModule()));
          }
        }
        if (curr->operands.size() > calledFunc->params.size()) {
          notifyAboutWrongOperands("warning: asm2wasm dropping operands",
                                   calledFunc);
          curr->operands.resize(calledFunc->params.size());
        }
        // If the types are wrong, validation will fail later anyhow, but add a
        // warning here, it may help people.
        for (Index i = 0; i < curr->operands.size(); i++) {
          auto sent = curr->operands[i]->type;
          auto expected = calledFunc->params[i];
          if (sent != unreachable && sent != expected) {
            notifyAboutWrongOperands(
              "error: asm2wasm seeing an invalid argument type at index " +
                std::to_string(i) + " (this will not validate)",
              calledFunc);
          }
        }
      } else {
        // A call to an import
        // fill things out: add extra params as needed, etc. asm tolerates ffi
        // overloading, wasm does not
        auto iter = parent->importedFunctionTypes.find(curr->target);
        if (iter == parent->importedFunctionTypes.end()) {
          return; // one of our fake imports for callIndirect fixups
        }
        auto type = iter->second.get();
        for (size_t i = 0; i < type->params.size(); i++) {
          if (i >= curr->operands.size()) {
            // add a new param
            auto val = parent->allocator.alloc<Const>();
            val->type = val->value.type = type->params[i];
            curr->operands.push_back(val);
          } else if (curr->operands[i]->type != type->params[i]) {
            // if the param is used, then we have overloading here and the
            // combined type must be f64; if this is an unreachable param, then
            // it doesn't matter.
            assert(type->params[i] == f64 ||
                   curr->operands[i]->type == unreachable);
            // overloaded, upgrade to f64
            switch (curr->operands[i]->type) {
              case i32:
                curr->operands[i] = parent->builder.makeUnary(
                  ConvertSInt32ToFloat64, curr->operands[i]);
                break;
              case f32:
                curr->operands[i] =
                  parent->builder.makeUnary(PromoteFloat32, curr->operands[i]);
                break;
              default: {} // f64, unreachable, etc., are all good
            }
          }
        }
        Module* wasm = getModule();
        auto importResult =
          wasm->getFunctionType(wasm->getFunction(curr->target)->type)->result;
        if (curr->type != importResult) {
          auto old = curr->type;
          curr->type = importResult;
          if (importResult == f64) {
            // we use a JS f64 value which is the most general, and convert to
            // it
            switch (old) {
              case i32: {
                Unary* trunc =
                  parent->builder.makeUnary(TruncSFloat64ToInt32, curr);
                replaceCurrent(
                  makeTrappingUnary(trunc, parent->trappingFunctions));
                break;
              }
              case f32: {
                replaceCurrent(parent->builder.makeUnary(DemoteFloat64, curr));
                break;
              }
              case none: {
                // this function returns a value, but we are not using it, so it
                // must be dropped. autodrop will do that for us.
                break;
              }
              default:
                WASM_UNREACHABLE();
            }
          } else {
            assert(old == none);
            // we don't want a return value here, but the import does provide
            // one autodrop will do that for us.
          }
        }
      }
    }

    void visitCallIndirect(CallIndirect* curr) {
      // we already call into target = something + offset, where offset is a
      // callImport with the name of the table. replace that with the table
      // offset note that for an ftCall or mftCall, we have no asm.js mask, so
      // have nothing to do here
      auto* target = curr->target;
      // might be a block with a fallthrough
      if (auto* block = target->dynCast<Block>()) {
        target = block->list.back();
      }
      // the something might have been optimized out, leaving only the call
      if (auto* call = target->dynCast<Call>()) {
        auto tableName = call->target;
        if (parent->functionTableStarts.find(tableName) ==
            parent->functionTableStarts.end()) {
          return;
        }
        curr->target = parent->builder.makeConst(
          Literal((int32_t)parent->functionTableStarts[tableName]));
        return;
      }
      auto* add = target->dynCast<Binary>();
      if (!add) {
        return;
      }
      if (add->right->is<Call>()) {
        auto* offset = add->right->cast<Call>();
        auto tableName = offset->target;
        if (parent->functionTableStarts.find(tableName) ==
            parent->functionTableStarts.end()) {
          return;
        }
        add->right = parent->builder.makeConst(
          Literal((int32_t)parent->functionTableStarts[tableName]));
      } else {
        auto* offset = add->left->dynCast<Call>();
        if (!offset) {
          return;
        }
        auto tableName = offset->target;
        if (parent->functionTableStarts.find(tableName) ==
            parent->functionTableStarts.end()) {
          return;
        }
        add->left = parent->builder.makeConst(
          Literal((int32_t)parent->functionTableStarts[tableName]));
      }
    }

    void visitFunction(Function* curr) {
      // changing call types requires we percolate types, and drop stuff.
      // we do this in this pass so that we don't look broken between passes
      AutoDrop().walkFunctionInModule(curr, getModule());
    }
  };

  // apply debug info, reducing intrinsic calls into annotations on the ast
  // nodes
  struct ApplyDebugInfo
    : public WalkerPass<
        ExpressionStackWalker<ApplyDebugInfo,
                              UnifiedExpressionVisitor<ApplyDebugInfo>>> {
    bool isFunctionParallel() override { return true; }

    Pass* create() override { return new ApplyDebugInfo(); }

    ApplyDebugInfo() { name = "apply-debug-info"; }

    Call* lastDebugInfo = nullptr;

    void visitExpression(Expression* curr) {
      if (auto* call = checkDebugInfo(curr)) {
        lastDebugInfo = call;
        replaceCurrent(getModule()->allocator.alloc<Nop>());
      } else {
        if (lastDebugInfo) {
          auto& debugLocations = getFunction()->debugLocations;
          uint32_t fileIndex =
            lastDebugInfo->operands[0]->cast<Const>()->value.geti32();
          assert(getModule()->debugInfoFileNames.size() > fileIndex);
          uint32_t lineNumber =
            lastDebugInfo->operands[1]->cast<Const>()->value.geti32();
          // look up the stack, apply to the root expression
          Index i = expressionStack.size() - 1;
          while (1) {
            auto* exp = expressionStack[i];
            bool parentIsStructure =
              i > 0 && (expressionStack[i - 1]->is<Block>() ||
                        expressionStack[i - 1]->is<Loop>() ||
                        expressionStack[i - 1]->is<If>());
            if (i == 0 || parentIsStructure || exp->type == none ||
                exp->type == unreachable) {
              if (debugLocations.count(exp) > 0) {
                // already present, so look back up
                i++;
                while (i < expressionStack.size()) {
                  exp = expressionStack[i];
                  if (debugLocations.count(exp) == 0) {
                    debugLocations[exp] = {fileIndex, lineNumber, 0};
                    break;
                  }
                  i++;
                }
              } else {
                debugLocations[exp] = {fileIndex, lineNumber, 0};
              }
              break;
            }
            i--;
          }
          lastDebugInfo = nullptr;
        }
      }
    }
  };

  PassRunner passRunner(&wasm, passOptions);
  passRunner.options.lowMemoryUnused = true;
  if (debug) {
    passRunner.setDebug(true);
    passRunner.setValidateGlobally(false);
  }
  // finalizeCalls also does autoDrop, which is crucial for the non-optimizing
  // case, so that the output of the first pass is valid
  passRunner.add(make_unique<FinalizeCalls>(this));
  passRunner.add(ABI::getLegalizationPass(legalizeJavaScriptFFI
                                            ? ABI::LegalizationLevel::Full
                                            : ABI::LegalizationLevel::Minimal));
  if (runOptimizationPasses) {
    // autodrop can add some garbage
    passRunner.add("vacuum");
    passRunner.add("remove-unused-brs");
    passRunner.add("vacuum");
    passRunner.add("remove-unused-names");
    passRunner.add("merge-blocks");
    passRunner.add("optimize-instructions");
    passRunner.add("post-emscripten");
    passRunner.add("ImportsToIndirectCalls");
  } else {
    if (preprocessor.debugInfo) {
      // we would have run this before if optimizing, do it now otherwise. must
      // precede ApplyDebugInfo
      passRunner.add(make_unique<AdjustDebugInfo>());
    }
  }
  if (preprocessor.debugInfo) {
    passRunner.add(make_unique<ApplyDebugInfo>());
    // FIXME maybe just remove the nops that were debuginfo nodes, if not
    // optimizing?
    passRunner.add("vacuum");
  }
  if (runOptimizationPasses) {
    // do final global optimizations after all function work is done
    // (e.g. duplicate funcs may appear thanks to that work)
    passRunner.addDefaultGlobalOptimizationPostPasses();
  }
  passRunner.run();

  // remove the debug info intrinsic
  if (preprocessor.debugInfo) {
    wasm.removeFunction(EMSCRIPTEN_DEBUGINFO);
  }

  if (udivmoddi4.is() && getTempRet0.is()) {
    // generate a wasm-optimized __udivmoddi4 method, which we can do much more
    // efficiently in wasm we can only do this if we know getTempRet0 as well
    // since we use it to figure out which minified global is tempRet0
    // (getTempRet0 might be an import, if this is a shared module, so we can't
    // optimize that case)
    Name tempRet0;
    {
      Expression* curr = wasm.getFunction(getTempRet0)->body;
      if (curr->is<Block>()) {
        curr = curr->cast<Block>()->list.back();
      }
      if (curr->is<Return>()) {
        curr = curr->cast<Return>()->value;
      }
      auto* get = curr->cast<GlobalGet>();
      tempRet0 = get->name;
    }
    // udivmoddi4 receives xl, xh, yl, yl, r, and
    //    if r then *r = x % y
    //    returns x / y
    auto* func = wasm.getFunction(udivmoddi4);
    assert(!func->type.is());
    Builder::clearLocals(func);
    Index xl = Builder::addParam(func, "xl", i32),
          xh = Builder::addParam(func, "xh", i32),
          yl = Builder::addParam(func, "yl", i32),
          yh = Builder::addParam(func, "yh", i32),
          r = Builder::addParam(func, "r", i32),
          x64 = Builder::addVar(func, "x64", i64),
          y64 = Builder::addVar(func, "y64", i64);
    auto* body = allocator.alloc<Block>();
    body->list.push_back(
      builder.makeLocalSet(x64, I64Utilities::recreateI64(builder, xl, xh)));
    body->list.push_back(
      builder.makeLocalSet(y64, I64Utilities::recreateI64(builder, yl, yh)));
    body->list.push_back(builder.makeIf(
      builder.makeLocalGet(r, i32),
      builder.makeStore(8,
                        0,
                        8,
                        builder.makeLocalGet(r, i32),
                        builder.makeBinary(RemUInt64,
                                           builder.makeLocalGet(x64, i64),
                                           builder.makeLocalGet(y64, i64)),
                        i64)));
    body->list.push_back(
      builder.makeLocalSet(x64,
                           builder.makeBinary(DivUInt64,
                                              builder.makeLocalGet(x64, i64),
                                              builder.makeLocalGet(y64, i64))));
    body->list.push_back(
      builder.makeGlobalSet(tempRet0, I64Utilities::getI64High(builder, x64)));
    body->list.push_back(I64Utilities::getI64Low(builder, x64));
    body->finalize();
    func->body = body;
  }
}

Function* Asm2WasmBuilder::processFunction(Ref ast) {
  auto name = ast[1]->getIString();

  if (debug) {
    std::cout << "asm2wasming func: " << ast[1]->getIString().str << '\n';
  }

  auto function = new Function;
  function->name = name;
  Ref params = ast[2];
  Ref body = ast[3];

  UniqueNameMapper nameMapper;

  // given an asm.js label, returns the wasm label for breaks or continues
  auto getBreakLabelName = [](IString label) {
    return Name(std::string("label$break$") + label.str);
  };
  auto getContinueLabelName = [](IString label) {
    return Name(std::string("label$continue$") + label.str);
  };

  IStringSet functionVariables; // params or vars

  IString parentLabel;             // set in LABEL, then read in WHILE/DO/SWITCH
  std::vector<IString> breakStack; // where a break will go
  std::vector<IString> continueStack; // where a continue will go

  AsmData asmData; // need to know var and param types, for asm type detection

  for (unsigned i = 0; i < params->size(); i++) {
    Ref curr = body[i];
    auto* assign = curr->asAssignName();
    IString name = assign->target();
    AsmType asmType =
      detectType(assign->value(), nullptr, false, Math_fround, wasmOnly);
    Builder::addParam(function, name, asmToWasmType(asmType));
    functionVariables.insert(name);
    asmData.addParam(name, asmType);
  }
  unsigned start = params->size();
  while (start < body->size() && body[start]->isArray(VAR)) {
    Ref curr = body[start];
    for (unsigned j = 0; j < curr[1]->size(); j++) {
      Ref pair = curr[1][j];
      IString name = pair[0]->getIString();
      AsmType asmType =
        detectType(pair[1], nullptr, true, Math_fround, wasmOnly);
      Builder::addVar(function, name, asmToWasmType(asmType));
      functionVariables.insert(name);
      asmData.addVar(name, asmType);
    }
    start++;
  }

  bool addedI32Temp = false;
  auto ensureI32Temp = [&]() {
    if (addedI32Temp) {
      return;
    }
    addedI32Temp = true;
    Builder::addVar(function, I32_TEMP, i32);
    functionVariables.insert(I32_TEMP);
    asmData.addVar(I32_TEMP, ASM_INT);
  };

  bool seenReturn = false; // function->result is updated if we see a return
  // processors
  std::function<Expression*(Ref, unsigned)> processStatements;
  std::function<Expression*(Ref, unsigned)> processUnshifted;
  std::function<Expression*(Ref, unsigned)> processIgnoringShift;

  std::function<Expression*(Ref)> process = [&](Ref ast) -> Expression* {
    AstStackHelper astStackHelper(
      ast); // TODO: only create one when we need it?
    if (ast->isString()) {
      IString name = ast->getIString();
      if (functionVariables.has(name)) {
        // var in scope
        auto ret = allocator.alloc<LocalGet>();
        ret->index = function->getLocalIndex(name);
        ret->type = asmToWasmType(asmData.getType(name));
        return ret;
      }
      if (name == DEBUGGER) {
        Call* call = allocator.alloc<Call>();
        call->target = DEBUGGER;
        call->type = none;
        static bool addedImport = false;
        if (!addedImport) {
          addedImport = true;
          auto import = new Function; // debugger = asm2wasm.debugger;
          import->name = DEBUGGER;
          import->module = ASM2WASM;
          import->base = DEBUGGER;
          auto* functionType = ensureFunctionType("v", &wasm);
          import->type = functionType->name;
          FunctionTypeUtils::fillFunction(import, functionType);
          wasm.addFunction(import);
        }
        return call;
      }
      // global var
      assert(mappedGlobals.find(name) != mappedGlobals.end()
               ? true
               : (std::cerr << name.str << '\n', false));
      MappedGlobal& global = mappedGlobals[name];
      return builder.makeGlobalGet(name, global.type);
    }
    if (ast->isNumber()) {
      auto ret = allocator.alloc<Const>();
      double num = ast->getNumber();
      if (isSInteger32(num)) {
        ret->value = Literal(int32_t(toSInteger32(num)));
      } else if (isUInteger32(num)) {
        ret->value = Literal(uint32_t(toUInteger32(num)));
      } else {
        ret->value = Literal(num);
      }
      ret->type = ret->value.type;
      return ret;
    }
    if (ast->isAssignName()) {
      auto* assign = ast->asAssignName();
      IString name = assign->target();
      if (functionVariables.has(name)) {
        auto ret = allocator.alloc<LocalSet>();
        ret->index = function->getLocalIndex(assign->target());
        ret->value = process(assign->value());
        ret->setTee(false);
        ret->finalize();
        return ret;
      }
      // global var
      if (mappedGlobals.find(name) == mappedGlobals.end()) {
        Fatal() << "error: access of a non-existent global var " << name.str;
      }
      auto* ret = builder.makeGlobalSet(name, process(assign->value()));
      // global.set does not return; if our value is trivially not used, don't
      // emit a load (if nontrivially not used, opts get it later)
      auto parent = astStackHelper.getParent();
      if (!parent || parent->isArray(BLOCK) || parent->isArray(IF)) {
        return ret;
      }
      return builder.makeSequence(
        ret, builder.makeGlobalGet(name, ret->value->type));
    }
    if (ast->isAssign()) {
      auto* assign = ast->asAssign();
      assert(assign->target()->isArray(SUB));
      Ref target = assign->target();
      assert(target[1]->isString());
      IString heap = target[1]->getIString();
      assert(views.find(heap) != views.end());
      View& view = views[heap];
      auto ret = allocator.alloc<Store>();
      ret->isAtomic = false;
      ret->bytes = view.bytes;
      ret->offset = 0;
      ret->align = view.bytes;
      ret->ptr = processUnshifted(target[2], view.bytes);
      ret->value = process(assign->value());
      ret->valueType = asmToWasmType(view.type);
      ret->finalize();
      if (ret->valueType != ret->value->type) {
        // in asm.js we have some implicit coercions that we must do explicitly
        // here
        if (ret->valueType == f32 && ret->value->type == f64) {
          auto conv = allocator.alloc<Unary>();
          conv->op = DemoteFloat64;
          conv->value = ret->value;
          conv->type = Type::f32;
          ret->value = conv;
        } else if (ret->valueType == f64 && ret->value->type == f32) {
          ret->value = ensureDouble(ret->value);
        } else {
          abort_on("bad sub[] types", ast);
        }
      }
      return ret;
    }
    IString what = ast[0]->getIString();
    if (what == BINARY) {
      if ((ast[1] == OR || ast[1] == TRSHIFT) && ast[3]->isNumber() &&
          ast[3]->getNumber() == 0) {
        auto ret =
          process(ast[2]); // just look through the ()|0 or ()>>>0 coercion
        fixCallType(ret, i32);
        return ret;
      }
      auto ret = allocator.alloc<Binary>();
      ret->left = process(ast[2]);
      ret->right = process(ast[3]);
      ret->op = parseAsmBinaryOp(
        ast[1]->getIString(), ast[2], ast[3], ret->left, ret->right);
      ret->finalize();
      if (ret->op == BinaryOp::RemSInt32 && isFloatType(ret->type)) {
        // WebAssembly does not have floating-point remainder, we have to emit a
        // call to a special import of ours
        Call* call = allocator.alloc<Call>();
        call->target = F64_REM;
        call->operands.push_back(ensureDouble(ret->left));
        call->operands.push_back(ensureDouble(ret->right));
        call->type = f64;
        static bool addedImport = false;
        if (!addedImport) {
          addedImport = true;
          auto import = new Function; // f64-rem = asm2wasm.f64-rem;
          import->name = F64_REM;
          import->module = ASM2WASM;
          import->base = F64_REM;
          auto* functionType = ensureFunctionType("ddd", &wasm);
          import->type = functionType->name;
          FunctionTypeUtils::fillFunction(import, functionType);
          wasm.addFunction(import);
        }
        return call;
      }
      return makeTrappingBinary(ret, trappingFunctions);
    } else if (what == SUB) {
      Ref target = ast[1];
      assert(target->isString());
      IString heap = target->getIString();
      assert(views.find(heap) != views.end());
      View& view = views[heap];
      auto ret = allocator.alloc<Load>();
      ret->isAtomic = false;
      ret->bytes = view.bytes;
      ret->signed_ = view.signed_;
      ret->offset = 0;
      ret->align = view.bytes;
      ret->ptr = processUnshifted(ast[2], view.bytes);
      ret->type = getType(view.bytes, !view.integer);
      return ret;
    } else if (what == UNARY_PREFIX) {
      if (ast[1] == PLUS) {
        Literal literal = checkLiteral(ast);
        if (literal.type != none) {
          return builder.makeConst(literal);
        }
        auto ret = process(ast[2]); // we are a +() coercion
        if (ret->type == i32) {
          auto conv = allocator.alloc<Unary>();
          conv->op = isUnsignedCoercion(ast[2]) ? ConvertUInt32ToFloat64
                                                : ConvertSInt32ToFloat64;
          conv->value = ret;
          conv->type = Type::f64;
          return conv;
        }
        if (ret->type == f32) {
          return ensureDouble(ret);
        }
        fixCallType(ret, f64);
        return ret;
      } else if (ast[1] == MINUS) {
        if (ast[2]->isNumber() ||
            (ast[2]->isArray(UNARY_PREFIX) && ast[2][1] == PLUS &&
             ast[2][2]->isNumber())) {
          auto ret = allocator.alloc<Const>();
          ret->value = getLiteral(ast);
          ret->type = ret->value.type;
          return ret;
        }
        AsmType asmType = detectAsmType(ast[2], &asmData);
        if (asmType == ASM_INT) {
          // wasm has no unary negation for int, so do 0-
          auto ret = allocator.alloc<Binary>();
          ret->op = SubInt32;
          ret->left = builder.makeConst(Literal((int32_t)0));
          ret->right = process(ast[2]);
          ret->type = Type::i32;
          return ret;
        }
        auto ret = allocator.alloc<Unary>();
        ret->value = process(ast[2]);
        if (asmType == ASM_DOUBLE) {
          ret->op = NegFloat64;
          ret->type = Type::f64;
        } else if (asmType == ASM_FLOAT) {
          ret->op = NegFloat32;
          ret->type = Type::f32;
        } else {
          WASM_UNREACHABLE();
        }
        return ret;
      } else if (ast[1] == B_NOT) {
        // ~, might be ~~ as a coercion or just a not
        if (ast[2]->isArray(UNARY_PREFIX) && ast[2][1] == B_NOT) {
          // if we have an unsigned coercion on us, it is an unsigned op
          Expression* expr = process(ast[2][2]);
          bool isSigned = !isParentUnsignedCoercion(astStackHelper.getParent());
          bool isF64 = expr->type == f64;
          UnaryOp op;
          if (isSigned && isF64) {
            op = UnaryOp::TruncSFloat64ToInt32;
          } else if (isSigned && !isF64) {
            op = UnaryOp::TruncSFloat32ToInt32;
          } else if (!isSigned && isF64) {
            op = UnaryOp::TruncUFloat64ToInt32;
          } else { // !isSigned && !isF64
            op = UnaryOp::TruncUFloat32ToInt32;
          }
          return makeTrappingUnary(builder.makeUnary(op, expr),
                                   trappingFunctions);
        }
        // no bitwise unary not, so do xor with -1
        auto ret = allocator.alloc<Binary>();
        ret->op = XorInt32;
        ret->left = process(ast[2]);
        ret->right = builder.makeConst(Literal(int32_t(-1)));
        ret->type = Type::i32;
        return ret;
      } else if (ast[1] == L_NOT) {
        auto ret = allocator.alloc<Unary>();
        ret->op = EqZInt32;
        ret->value = process(ast[2]);
        ret->type = i32;
        return ret;
      }
      abort_on("bad unary", ast);
    } else if (what == IF) {
      auto* condition = process(ast[1]);
      auto* ifTrue = process(ast[2]);
      return builder.makeIf(truncateToInt32(condition),
                            ifTrue,
                            !!ast[3] ? process(ast[3]) : nullptr);
    } else if (what == CALL) {
      if (ast[1]->isString()) {
        IString name = ast[1]->getIString();
        if (name == Math_imul) {
          assert(ast[2]->size() == 2);
          auto ret = allocator.alloc<Binary>();
          ret->op = MulInt32;
          ret->left = process(ast[2][0]);
          ret->right = process(ast[2][1]);
          ret->type = Type::i32;
          return ret;
        }
        if (name == Math_clz32 || name == llvm_cttz_i32) {
          assert(ast[2]->size() == 1);
          auto ret = allocator.alloc<Unary>();
          ret->op = name == Math_clz32 ? ClzInt32 : CtzInt32;
          ret->value = process(ast[2][0]);
          ret->type = Type::i32;
          return ret;
        }
        if (name == Math_fround) {
          assert(ast[2]->size() == 1);
          Literal lit = checkLiteral(ast[2][0], false /* raw is float */);
          if (lit.type == f64) {
            return builder.makeConst(Literal((float)lit.getf64()));
          }
          auto ret = allocator.alloc<Unary>();
          ret->value = process(ast[2][0]);
          if (ret->value->type == f64) {
            ret->op = DemoteFloat64;
          } else if (ret->value->type == i32) {
            if (isUnsignedCoercion(ast[2][0])) {
              ret->op = ConvertUInt32ToFloat32;
            } else {
              ret->op = ConvertSInt32ToFloat32;
            }
          } else if (ret->value->type == f32) {
            return ret->value;
          } else if (ret->value->type == none) { // call, etc.
            ret->value->type = f32;
            return ret->value;
          } else {
            abort_on("confusing fround target", ast[2][0]);
          }
          ret->type = f32;
          return ret;
        }
        if (name == Math_abs) {
          // overloaded on type: i32, f32 or f64
          Expression* value = process(ast[2][0]);
          if (value->type == i32) {
            // No wasm support, so use a temp local
            ensureI32Temp();
            auto set = allocator.alloc<LocalSet>();
            set->index = function->getLocalIndex(I32_TEMP);
            set->value = value;
            set->setTee(false);
            set->finalize();
            auto get = [&]() {
              auto ret = allocator.alloc<LocalGet>();
              ret->index = function->getLocalIndex(I32_TEMP);
              ret->type = i32;
              return ret;
            };
            auto isNegative = allocator.alloc<Binary>();
            isNegative->op = LtSInt32;
            isNegative->left = get();
            isNegative->right = builder.makeConst(Literal(0));
            isNegative->finalize();
            auto block = allocator.alloc<Block>();
            block->list.push_back(set);
            auto flip = allocator.alloc<Binary>();
            flip->op = SubInt32;
            flip->left = builder.makeConst(Literal(0));
            flip->right = get();
            flip->type = i32;
            auto select = allocator.alloc<Select>();
            select->ifTrue = flip;
            select->ifFalse = get();
            select->condition = isNegative;
            select->type = i32;
            block->list.push_back(select);
            block->finalize();
            return block;
          } else if (value->type == f32 || value->type == f64) {
            auto ret = allocator.alloc<Unary>();
            ret->op = value->type == f32 ? AbsFloat32 : AbsFloat64;
            ret->value = value;
            ret->type = value->type;
            return ret;
          } else {
            WASM_UNREACHABLE();
          }
        }
        if (name == Math_floor || name == Math_sqrt || name == Math_ceil) {
          // overloaded on type: f32 or f64
          Expression* value = process(ast[2][0]);
          auto ret = allocator.alloc<Unary>();
          ret->value = value;
          if (value->type == f32) {
            ret->op = name == Math_floor
                        ? FloorFloat32
                        : name == Math_ceil ? CeilFloat32 : SqrtFloat32;
            ret->type = value->type;
          } else if (value->type == f64) {
            ret->op = name == Math_floor
                        ? FloorFloat64
                        : name == Math_ceil ? CeilFloat64 : SqrtFloat64;
            ret->type = value->type;
          } else {
            Fatal()
              << "floor/sqrt/ceil only work on float/double in asm.js and wasm";
          }
          return ret;
        }
        if (name == Math_max || name == Math_min) {
          // overloaded on type: f32 or f64
          assert(ast[2]->size() == 2);
          auto ret = allocator.alloc<Binary>();
          ret->left = process(ast[2][0]);
          ret->right = process(ast[2][1]);
          if (ret->left->type == f32) {
            ret->op = name == Math_max ? MaxFloat32 : MinFloat32;
          } else if (ret->left->type == f64) {
            ret->op = name == Math_max ? MaxFloat64 : MinFloat64;
          } else {
            Fatal() << "min/max only work on float/double in asm.js and wasm";
          }
          ret->type = ret->left->type;
          return ret;
        }
        if (name == Atomics_load || name == Atomics_store ||
            name == Atomics_exchange || name == Atomics_compareExchange ||
            name == Atomics_add || name == Atomics_sub || name == Atomics_and ||
            name == Atomics_or || name == Atomics_xor) {
          // atomic operation
          Ref target = ast[2][0];
          assert(target->isString());
          IString heap = target->getIString();
          assert(views.find(heap) != views.end());
          View& view = views[heap];
          wasm.memory.shared = true;
          if (name == Atomics_load) {
            Expression* ret =
              builder.makeAtomicLoad(view.bytes,
                                     0,
                                     processUnshifted(ast[2][1], view.bytes),
                                     asmToWasmType(view.type));
            if (view.signed_) {
              // atomic loads are unsigned; add a signing
              ret = Bits::makeSignExt(ret, view.bytes, wasm);
            }
            return ret;
          } else if (name == Atomics_store) {
            // asm.js stores return the value, wasm does not
            auto type = asmToWasmType(view.type);
            auto temp = Builder::addVar(function, type);
            return builder.makeSequence(
              builder.makeAtomicStore(
                view.bytes,
                0,
                processUnshifted(ast[2][1], view.bytes),
                builder.makeLocalTee(temp, process(ast[2][2])),
                type),
              builder.makeLocalGet(temp, type));
          } else if (name == Atomics_exchange) {
            return builder.makeAtomicRMW(
              AtomicRMWOp::Xchg,
              view.bytes,
              0,
              processUnshifted(ast[2][1], view.bytes),
              process(ast[2][2]),
              asmToWasmType(view.type));
          } else if (name == Atomics_compareExchange) {
            // cmpxchg is odd in fastcomp output - we must ignore the shift, a
            // cmpxchg of a i8 will look like compareExchange(HEAP8, ptr >> 2)
            return builder.makeAtomicCmpxchg(
              view.bytes,
              0,
              processIgnoringShift(ast[2][1], view.bytes),
              process(ast[2][2]),
              process(ast[2][3]),
              asmToWasmType(view.type));
          } else if (name == Atomics_add) {
            return builder.makeAtomicRMW(
              AtomicRMWOp::Add,
              view.bytes,
              0,
              processUnshifted(ast[2][1], view.bytes),
              process(ast[2][2]),
              asmToWasmType(view.type));
          } else if (name == Atomics_sub) {
            return builder.makeAtomicRMW(
              AtomicRMWOp::Sub,
              view.bytes,
              0,
              processUnshifted(ast[2][1], view.bytes),
              process(ast[2][2]),
              asmToWasmType(view.type));
          } else if (name == Atomics_and) {
            return builder.makeAtomicRMW(
              AtomicRMWOp::And,
              view.bytes,
              0,
              processUnshifted(ast[2][1], view.bytes),
              process(ast[2][2]),
              asmToWasmType(view.type));
          } else if (name == Atomics_or) {
            return builder.makeAtomicRMW(
              AtomicRMWOp::Or,
              view.bytes,
              0,
              processUnshifted(ast[2][1], view.bytes),
              process(ast[2][2]),
              asmToWasmType(view.type));
          } else if (name == Atomics_xor) {
            return builder.makeAtomicRMW(
              AtomicRMWOp::Xor,
              view.bytes,
              0,
              processUnshifted(ast[2][1], view.bytes),
              process(ast[2][2]),
              asmToWasmType(view.type));
          }
          WASM_UNREACHABLE();
        }
        bool tableCall = false;
        if (wasmOnly) {
          auto num = ast[2]->size();
          switch (name.str[0]) {
            case 'l': {
              auto align = num == 2 ? ast[2][1]->getInteger() : 0;
              if (name == LOAD1) {
                return builder.makeLoad(1, true, 0, 1, process(ast[2][0]), i32);
              }
              if (name == LOAD2) {
                return builder.makeLoad(
                  2, true, 0, indexOr(align, 2), process(ast[2][0]), i32);
              }
              if (name == LOAD4) {
                return builder.makeLoad(
                  4, true, 0, indexOr(align, 4), process(ast[2][0]), i32);
              }
              if (name == LOAD8) {
                return builder.makeLoad(
                  8, true, 0, indexOr(align, 8), process(ast[2][0]), i64);
              }
              if (name == LOADF) {
                return builder.makeLoad(
                  4, true, 0, indexOr(align, 4), process(ast[2][0]), f32);
              }
              if (name == LOADD) {
                return builder.makeLoad(
                  8, true, 0, indexOr(align, 8), process(ast[2][0]), f64);
              }
              break;
            }
            case 's': {
              auto align = num == 3 ? ast[2][2]->getInteger() : 0;
              if (name == STORE1) {
                return builder.makeStore(
                  1, 0, 1, process(ast[2][0]), process(ast[2][1]), i32);
              }
              if (name == STORE2) {
                return builder.makeStore(2,
                                         0,
                                         indexOr(align, 2),
                                         process(ast[2][0]),
                                         process(ast[2][1]),
                                         i32);
              }
              if (name == STORE4) {
                return builder.makeStore(4,
                                         0,
                                         indexOr(align, 4),
                                         process(ast[2][0]),
                                         process(ast[2][1]),
                                         i32);
              }
              if (name == STORE8) {
                return builder.makeStore(8,
                                         0,
                                         indexOr(align, 8),
                                         process(ast[2][0]),
                                         process(ast[2][1]),
                                         i64);
              }
              if (name == STOREF) {
                auto* value = process(ast[2][1]);
                if (value->type == f64) {
                  // asm.js allows storing a double to HEAPF32, we must cast
                  // here
                  value = builder.makeUnary(DemoteFloat64, value);
                }
                return builder.makeStore(
                  4, 0, indexOr(align, 4), process(ast[2][0]), value, f32);
              }
              if (name == STORED) {
                return builder.makeStore(8,
                                         0,
                                         indexOr(align, 8),
                                         process(ast[2][0]),
                                         process(ast[2][1]),
                                         f64);
              }
              break;
            }
            case 'i': {
              if (num == 1) {
                auto* value = process(ast[2][0]);
                if (name == I64) {
                  // no-op "coercion" / "cast", although we also tolerate i64(0)
                  // for constants that fit in i32
                  if (value->type == i32) {
                    return builder.makeConst(
                      Literal(int64_t(value->cast<Const>()->value.geti32())));
                  } else {
                    fixCallType(value, i64);
                    return value;
                  }
                }
                if (name == I32_CTTZ) {
                  return builder.makeUnary(UnaryOp::CtzInt32, value);
                }
                if (name == I32_CTPOP) {
                  return builder.makeUnary(UnaryOp::PopcntInt32, value);
                }
                if (name == I32_BC2F) {
                  return builder.makeUnary(UnaryOp::ReinterpretInt32, value);
                }
                if (name == I32_BC2I) {
                  return builder.makeUnary(UnaryOp::ReinterpretFloat32, value);
                }

                if (name == I64_TRUNC) {
                  return builder.makeUnary(UnaryOp::WrapInt64, value);
                }
                if (name == I64_SEXT) {
                  return builder.makeUnary(UnaryOp::ExtendSInt32, value);
                }
                if (name == I64_ZEXT) {
                  return builder.makeUnary(UnaryOp::ExtendUInt32, value);
                }
                if (name == I64_S2F) {
                  return builder.makeUnary(UnaryOp::ConvertSInt64ToFloat32,
                                           value);
                }
                if (name == I64_S2D) {
                  return builder.makeUnary(UnaryOp::ConvertSInt64ToFloat64,
                                           value);
                }
                if (name == I64_U2F) {
                  return builder.makeUnary(UnaryOp::ConvertUInt64ToFloat32,
                                           value);
                }
                if (name == I64_U2D) {
                  return builder.makeUnary(UnaryOp::ConvertUInt64ToFloat64,
                                           value);
                }
                if (name == I64_F2S) {
                  Unary* conv =
                    builder.makeUnary(UnaryOp::TruncSFloat32ToInt64, value);
                  return makeTrappingUnary(conv, trappingFunctions);
                }
                if (name == I64_D2S) {
                  Unary* conv =
                    builder.makeUnary(UnaryOp::TruncSFloat64ToInt64, value);
                  return makeTrappingUnary(conv, trappingFunctions);
                }
                if (name == I64_F2U) {
                  Unary* conv =
                    builder.makeUnary(UnaryOp::TruncUFloat32ToInt64, value);
                  return makeTrappingUnary(conv, trappingFunctions);
                }
                if (name == I64_D2U) {
                  Unary* conv =
                    builder.makeUnary(UnaryOp::TruncUFloat64ToInt64, value);
                  return makeTrappingUnary(conv, trappingFunctions);
                }
                if (name == I64_BC2D) {
                  return builder.makeUnary(UnaryOp::ReinterpretInt64, value);
                }
                if (name == I64_BC2I) {
                  return builder.makeUnary(UnaryOp::ReinterpretFloat64, value);
                }
                if (name == I64_CTTZ) {
                  return builder.makeUnary(UnaryOp::CtzInt64, value);
                }
                if (name == I64_CTLZ) {
                  return builder.makeUnary(UnaryOp::ClzInt64, value);
                }
                if (name == I64_CTPOP) {
                  return builder.makeUnary(UnaryOp::PopcntInt64, value);
                }
                if (name == I64_ATOMICS_LOAD) {
                  return builder.makeAtomicLoad(8, 0, value, i64);
                }
              } else if (num == 2) { // 2 params,binary
                if (name == I64_CONST) {
                  return builder.makeConst(getLiteral(ast));
                }
                auto* left = process(ast[2][0]);
                auto* right = process(ast[2][1]);
                // maths
                if (name == I64_ADD) {
                  return builder.makeBinary(BinaryOp::AddInt64, left, right);
                }
                if (name == I64_SUB) {
                  return builder.makeBinary(BinaryOp::SubInt64, left, right);
                }
                if (name == I64_MUL) {
                  return builder.makeBinary(BinaryOp::MulInt64, left, right);
                }
                if (name == I64_UDIV) {
                  Binary* div =
                    builder.makeBinary(BinaryOp::DivUInt64, left, right);
                  return makeTrappingBinary(div, trappingFunctions);
                }
                if (name == I64_SDIV) {
                  Binary* div =
                    builder.makeBinary(BinaryOp::DivSInt64, left, right);
                  return makeTrappingBinary(div, trappingFunctions);
                }
                if (name == I64_UREM) {
                  Binary* rem =
                    builder.makeBinary(BinaryOp::RemUInt64, left, right);
                  return makeTrappingBinary(rem, trappingFunctions);
                }
                if (name == I64_SREM) {
                  Binary* rem =
                    builder.makeBinary(BinaryOp::RemSInt64, left, right);
                  return makeTrappingBinary(rem, trappingFunctions);
                }
                if (name == I64_AND) {
                  return builder.makeBinary(BinaryOp::AndInt64, left, right);
                }
                if (name == I64_OR) {
                  return builder.makeBinary(BinaryOp::OrInt64, left, right);
                }
                if (name == I64_XOR) {
                  return builder.makeBinary(BinaryOp::XorInt64, left, right);
                }
                if (name == I64_SHL) {
                  return builder.makeBinary(BinaryOp::ShlInt64, left, right);
                }
                if (name == I64_ASHR) {
                  return builder.makeBinary(BinaryOp::ShrSInt64, left, right);
                }
                if (name == I64_LSHR) {
                  return builder.makeBinary(BinaryOp::ShrUInt64, left, right);
                }
                // comps
                if (name == I64_EQ) {
                  return builder.makeBinary(BinaryOp::EqInt64, left, right);
                }
                if (name == I64_NE) {
                  return builder.makeBinary(BinaryOp::NeInt64, left, right);
                }
                if (name == I64_ULE) {
                  return builder.makeBinary(BinaryOp::LeUInt64, left, right);
                }
                if (name == I64_SLE) {
                  return builder.makeBinary(BinaryOp::LeSInt64, left, right);
                }
                if (name == I64_UGE) {
                  return builder.makeBinary(BinaryOp::GeUInt64, left, right);
                }
                if (name == I64_SGE) {
                  return builder.makeBinary(BinaryOp::GeSInt64, left, right);
                }
                if (name == I64_ULT) {
                  return builder.makeBinary(BinaryOp::LtUInt64, left, right);
                }
                if (name == I64_SLT) {
                  return builder.makeBinary(BinaryOp::LtSInt64, left, right);
                }
                if (name == I64_UGT) {
                  return builder.makeBinary(BinaryOp::GtUInt64, left, right);
                }
                if (name == I64_SGT) {
                  return builder.makeBinary(BinaryOp::GtSInt64, left, right);
                }
                // atomics
                if (name == I64_ATOMICS_STORE) {
                  wasm.memory.shared = true;
                  return builder.makeAtomicStore(8, 0, left, right, i64);
                }
                if (name == I64_ATOMICS_ADD) {
                  wasm.memory.shared = true;
                  return builder.makeAtomicRMW(
                    AtomicRMWOp::Add, 8, 0, left, right, i64);
                }
                if (name == I64_ATOMICS_SUB) {
                  wasm.memory.shared = true;
                  return builder.makeAtomicRMW(
                    AtomicRMWOp::Sub, 8, 0, left, right, i64);
                }
                if (name == I64_ATOMICS_AND) {
                  wasm.memory.shared = true;
                  return builder.makeAtomicRMW(
                    AtomicRMWOp::And, 8, 0, left, right, i64);
                }
                if (name == I64_ATOMICS_OR) {
                  wasm.memory.shared = true;
                  return builder.makeAtomicRMW(
                    AtomicRMWOp::Or, 8, 0, left, right, i64);
                }
                if (name == I64_ATOMICS_XOR) {
                  wasm.memory.shared = true;
                  return builder.makeAtomicRMW(
                    AtomicRMWOp::Xor, 8, 0, left, right, i64);
                }
                if (name == I64_ATOMICS_EXCHANGE) {
                  wasm.memory.shared = true;
                  return builder.makeAtomicRMW(
                    AtomicRMWOp::Xchg, 8, 0, left, right, i64);
                }
              } else if (num == 3) {
                if (name == I64_ATOMICS_COMPAREEXCHANGE) {
                  wasm.memory.shared = true;
                  return builder.makeAtomicCmpxchg(8,
                                                   0,
                                                   process(ast[2][0]),
                                                   process(ast[2][1]),
                                                   process(ast[2][2]),
                                                   i64);
                }
              }
              break;
            }
            case 'f': {
              if (name == F32_COPYSIGN) {
                return builder.makeBinary(BinaryOp::CopySignFloat32,
                                          process(ast[2][0]),
                                          process(ast[2][1]));
              }
              if (name == F64_COPYSIGN) {
                return builder.makeBinary(BinaryOp::CopySignFloat64,
                                          process(ast[2][0]),
                                          process(ast[2][1]));
              }
              break;
            }
            default: {}
          }
        }
        // ftCall_* and mftCall_* represent function table calls, either from
        // the outside, or from the inside of the module. when compiling to
        // wasm, we can just convert those into table calls
        if ((name.str[0] == 'f' && strncmp(name.str, FTCALL.str, 7) == 0) ||
            (name.str[0] == 'm' && strncmp(name.str, MFTCALL.str, 8) == 0)) {
          tableCall = true;
        }
        Expression* ret;
        ExpressionList* operands;
        bool callImport = false;
        Index firstOperand = 0;
        Ref args = ast[2];
        if (tableCall) {
          auto specific = allocator.alloc<CallIndirect>();
          specific->target = process(args[0]);
          firstOperand = 1;
          operands = &specific->operands;
          ret = specific;
        } else {
          // if we call an import, it definitely exists already; if it's a
          // defined function then it might not have been seen yet
          auto* target = wasm.getFunctionOrNull(name);
          callImport = target && target->imported();
          auto specific = allocator.alloc<Call>();
          specific->target = name;
          operands = &specific->operands;
          ret = specific;
        }
        for (unsigned i = firstOperand; i < args->size(); i++) {
          operands->push_back(process(args[i]));
        }
        if (tableCall) {
          auto specific = ret->dynCast<CallIndirect>();
          // note that we could also get the type from the suffix of the name,
          // e.g., mftCall_vi
          auto* fullType = getFunctionType(
            astStackHelper.getParent(), specific->operands, &asmData);
          specific->fullType = fullType->name;
          specific->type = fullType->result;
        }
        if (callImport) {
          // apply the detected type from the parent
          // note that this may not be complete, e.g. we may see f(); but f is
          // an import which does return a value, and we use that elsewhere.
          // finalizeCalls fixes that up. what we do here is wherever a value is
          // used, we set the right value, which is enough to ensure that the
          // wasm ast is valid for such uses. this is important as we run the
          // optimizer on functions before we get to finalizeCalls (which we can
          // only do once we've read all the functions, and we optimize in
          // parallel starting earlier).
          auto* call = ret->cast<Call>();
          call->type = getResultTypeOfCallUsingParent(
            astStackHelper.getParent(), &asmData);
          noteImportedFunctionCall(ast, call->type, call);
        }
        return ret;
      }
      // function pointers
      auto ret = allocator.alloc<CallIndirect>();
      Ref target = ast[1];
      assert(target[0] == SUB && target[1]->isString() &&
             target[2][0] == BINARY && target[2][1] == AND &&
             target[2][3]->isNumber()); // FUNCTION_TABLE[(expr) & mask]
      // TODO: as an optimization, we could look through the mask
      ret->target = process(target[2]);
      Ref args = ast[2];
      for (unsigned i = 0; i < args->size(); i++) {
        ret->operands.push_back(process(args[i]));
      }
      auto* fullType =
        getFunctionType(astStackHelper.getParent(), ret->operands, &asmData);
      ret->fullType = fullType->name;
      ret->type = fullType->result;
      // we don't know the table offset yet. emit target = target +
      // callImport(tableName), which we fix up later when we know how asm
      // function tables are layed out inside the wasm table.
      ret->target =
        builder.makeBinary(BinaryOp::AddInt32,
                           ret->target,
                           builder.makeCall(target[1]->getIString(), {}, i32));
      return ret;
    } else if (what == RETURN) {
      Type type = !!ast[1] ? detectWasmType(ast[1], &asmData) : none;
      if (seenReturn) {
        assert(function->result == type);
      } else {
        function->result = type;
      }
      // wasm has no return, so we just break on the topmost block
      auto ret = allocator.alloc<Return>();
      ret->value = !!ast[1] ? process(ast[1]) : nullptr;
      return ret;
    } else if (what == BLOCK) {
      Name name;
      if (parentLabel.is()) {
        name = nameMapper.pushLabelName(getBreakLabelName(parentLabel));
        parentLabel = IString();
        breakStack.push_back(name);
      }
      auto ret = processStatements(ast[1], 0);
      if (name.is()) {
        breakStack.pop_back();
        nameMapper.popLabelName(name);
        Block* block = ret->dynCast<Block>();
        if (block && block->name.isNull()) {
          block->name = name;
        } else {
          block = allocator.alloc<Block>();
          block->name = name;
          block->list.push_back(ret);
          block->finalize();
          ret = block;
        }
      }
      return ret;
    } else if (what == BREAK) {
      auto ret = allocator.alloc<Break>();
      assert(breakStack.size() > 0);
      ret->name =
        !!ast[1]
          ? nameMapper.sourceToUnique(getBreakLabelName(ast[1]->getIString()))
          : breakStack.back();
      return ret;
    } else if (what == CONTINUE) {
      auto ret = allocator.alloc<Break>();
      assert(continueStack.size() > 0);
      ret->name = !!ast[1] ? nameMapper.sourceToUnique(
                               getContinueLabelName(ast[1]->getIString()))
                           : continueStack.back();
      return ret;
    } else if (what == WHILE) {
      bool forever = ast[1]->isNumber() && ast[1]->getInteger() == 1;
      auto ret = allocator.alloc<Loop>();
      IString out, in;
      if (!parentLabel.isNull()) {
        out = getBreakLabelName(parentLabel);
        in = getContinueLabelName(parentLabel);
        parentLabel = IString();
      } else {
        out = "while-out";
        in = "while-in";
      }
      out = nameMapper.pushLabelName(out);
      in = nameMapper.pushLabelName(in);
      ret->name = in;
      breakStack.push_back(out);
      continueStack.push_back(in);
      if (forever) {
        ret->body = process(ast[2]);
      } else {
        Break* breakOut = allocator.alloc<Break>();
        breakOut->name = out;
        If* condition = allocator.alloc<If>();
        condition->condition = builder.makeUnary(EqZInt32, process(ast[1]));
        condition->ifTrue = breakOut;
        condition->finalize();
        auto body = allocator.alloc<Block>();
        body->list.push_back(condition);
        body->list.push_back(process(ast[2]));
        body->finalize();
        ret->body = body;
      }
      // loops do not automatically loop, add a branch back
      Block* block = builder.blockifyWithName(ret->body, out);
      auto continuer = allocator.alloc<Break>();
      continuer->name = ret->name;
      block->list.push_back(continuer);
      block->finalize();
      ret->body = block;
      ret->finalize();
      continueStack.pop_back();
      breakStack.pop_back();
      nameMapper.popLabelName(in);
      nameMapper.popLabelName(out);
      return ret;
    } else if (what == DO) {
      if (ast[1]->isNumber() && ast[1]->getNumber() == 0) {
        // one-time loop, unless there is a continue
        IString stop;
        if (!parentLabel.isNull()) {
          stop = getBreakLabelName(parentLabel);
          parentLabel = IString();
        } else {
          stop = "do-once";
        }
        stop = nameMapper.pushLabelName(stop);
        Name more = nameMapper.pushLabelName("unlikely-continue");
        breakStack.push_back(stop);
        continueStack.push_back(more);
        auto child = process(ast[2]);
        continueStack.pop_back();
        breakStack.pop_back();
        nameMapper.popLabelName(more);
        nameMapper.popLabelName(stop);
        // if we never continued, we don't need a loop
        BranchUtils::BranchSeeker seeker(more);
        seeker.walk(child);
        if (seeker.found == 0) {
          auto block = allocator.alloc<Block>();
          block->list.push_back(child);
          if (isConcreteType(child->type)) {
            // ensure a nop at the end, so the block has guaranteed none type
            // and no values fall through
            block->list.push_back(builder.makeNop());
          }
          block->name = stop;
          block->finalize();
          return block;
        } else {
          auto loop = allocator.alloc<Loop>();
          loop->body = child;
          loop->name = more;
          loop->finalize();
          return builder.blockifyWithName(loop, stop);
        }
      }
      // general do-while loop
      auto loop = allocator.alloc<Loop>();
      IString out, in;
      if (!parentLabel.isNull()) {
        out = getBreakLabelName(parentLabel);
        in = getContinueLabelName(parentLabel);
        parentLabel = IString();
      } else {
        out = "do-out";
        in = "do-in";
      }
      out = nameMapper.pushLabelName(out);
      in = nameMapper.pushLabelName(in);
      loop->name = in;
      breakStack.push_back(out);
      continueStack.push_back(in);
      loop->body = process(ast[2]);
      continueStack.pop_back();
      breakStack.pop_back();
      nameMapper.popLabelName(in);
      nameMapper.popLabelName(out);
      Break* continuer = allocator.alloc<Break>();
      continuer->name = in;
      continuer->condition = process(ast[1]);
      continuer->finalize();
      Block* block = builder.blockifyWithName(loop->body, out, continuer);
      loop->body = block;
      loop->finalize();
      return loop;
    } else if (what == FOR) {
      Ref finit = ast[1], fcond = ast[2], finc = ast[3], fbody = ast[4];
      auto ret = allocator.alloc<Loop>();
      IString out, in;
      if (!parentLabel.isNull()) {
        out = getBreakLabelName(parentLabel);
        in = getContinueLabelName(parentLabel);
        parentLabel = IString();
      } else {
        out = "for-out";
        in = "for-in";
      }
      out = nameMapper.pushLabelName(out);
      in = nameMapper.pushLabelName(in);
      ret->name = in;
      breakStack.push_back(out);
      continueStack.push_back(in);
      Break* breakOut = allocator.alloc<Break>();
      breakOut->name = out;
      If* condition = allocator.alloc<If>();
      condition->condition = builder.makeUnary(EqZInt32, process(fcond));
      condition->ifTrue = breakOut;
      condition->finalize();
      auto body = allocator.alloc<Block>();
      body->list.push_back(condition);
      body->list.push_back(process(fbody));
      body->list.push_back(process(finc));
      body->finalize();
      ret->body = body;
      // loops do not automatically loop, add a branch back
      auto continuer = allocator.alloc<Break>();
      continuer->name = ret->name;
      Block* block = builder.blockifyWithName(ret->body, out, continuer);
      ret->body = block;
      ret->finalize();
      continueStack.pop_back();
      breakStack.pop_back();
      nameMapper.popLabelName(in);
      nameMapper.popLabelName(out);
      Block* outer = allocator.alloc<Block>();
      // add an outer block for the init as well
      outer->list.push_back(process(finit));
      outer->list.push_back(ret);
      outer->finalize();
      return outer;
    } else if (what == LABEL) {
      assert(parentLabel.isNull());
      parentLabel = ast[1]->getIString();
      return process(ast[2]);
    } else if (what == CONDITIONAL) {
      auto ret = allocator.alloc<If>();
      ret->condition = process(ast[1]);
      ret->ifTrue = process(ast[2]);
      ret->ifFalse = process(ast[3]);
      ret->finalize();
      return ret;
    } else if (what == SEQ) {
      // Some (x, y) patterns can be optimized, like bitcasts,
      //  (HEAP32[tempDoublePtr >> 2] = i,
      //   Math_fround(HEAPF32[tempDoublePtr >> 2])); // i32->f32
      //  (HEAP32[tempDoublePtr >> 2] = i,
      //   +HEAPF32[tempDoublePtr >> 2]); // i32->f32, no fround
      //  (HEAPF32[tempDoublePtr >> 2] = f,
      //   HEAP32[tempDoublePtr >> 2] | 0); // f32->i32
      if (ast[1]->isAssign()) {
        auto* assign = ast[1]->asAssign();
        Ref target = assign->target();
        if (target->isArray(SUB) && target[1]->isString() &&
            target[2]->isArray(BINARY) && target[2][1] == RSHIFT &&
            target[2][2]->isString() && target[2][2] == tempDoublePtr &&
            target[2][3]->isNumber() && target[2][3]->getNumber() == 2) {
          // (?[tempDoublePtr >> 2] = ?, ?)  so far
          auto heap = target[1]->getIString();
          if (views.find(heap) != views.end()) {
            AsmType writeType = views[heap].type;
            AsmType readType = ASM_NONE;
            Ref readValue;
            if (ast[2]->isArray(BINARY) && ast[2][1] == OR &&
                ast[2][3]->isNumber() && ast[2][3]->getNumber() == 0) {
              readType = ASM_INT;
              readValue = ast[2][2];
            } else if (ast[2]->isArray(UNARY_PREFIX) && ast[2][1] == PLUS) {
              readType = ASM_DOUBLE;
              readValue = ast[2][2];
            } else if (ast[2]->isArray(CALL) && ast[2][1]->isString() &&
                       ast[2][1] == Math_fround) {
              readType = ASM_FLOAT;
              readValue = ast[2][2][0];
            }
            if (readType != ASM_NONE) {
              if (readValue->isArray(SUB) && readValue[1]->isString() &&
                  readValue[2]->isArray(BINARY) && readValue[2][1] == RSHIFT &&
                  readValue[2][2]->isString() &&
                  readValue[2][2] == tempDoublePtr &&
                  readValue[2][3]->isNumber() &&
                  readValue[2][3]->getNumber() == 2) {
                // pattern looks right!
                Ref writtenValue = assign->value();
                if (writeType == ASM_INT &&
                    (readType == ASM_FLOAT || readType == ASM_DOUBLE)) {
                  auto conv = allocator.alloc<Unary>();
                  conv->op = ReinterpretInt32;
                  conv->value = process(writtenValue);
                  conv->type = Type::f32;
                  if (readType == ASM_DOUBLE) {
                    return ensureDouble(conv);
                  }
                  return conv;
                } else if (writeType == ASM_FLOAT && readType == ASM_INT) {
                  auto conv = allocator.alloc<Unary>();
                  conv->op = ReinterpretFloat32;
                  conv->value = process(writtenValue);
                  if (conv->value->type == f64) {
                    // this has an implicit f64->f32 in the write to memory
                    conv->value = builder.makeUnary(DemoteFloat64, conv->value);
                  }
                  conv->type = Type::i32;
                  return conv;
                }
              }
            }
          }
        }
      }
      auto ret = allocator.alloc<Block>();
      ret->list.push_back(process(ast[1]));
      ret->list.push_back(process(ast[2]));
      ret->finalize();
      return ret;
    } else if (what == SWITCH) {
      IString name; // for breaking out of the entire switch
      if (!parentLabel.isNull()) {
        name = getBreakLabelName(parentLabel);
        parentLabel = IString();
      } else {
        name = "switch";
      }
      name = nameMapper.pushLabelName(name);
      breakStack.push_back(name);

      auto br = allocator.alloc<Switch>();
      br->condition = process(ast[1]);

      Ref cases = ast[2];
      bool seen = false;
      int64_t min = 0; // the lowest index we see; we will offset to it
      int64_t max = 0; // the highest, to check if the range is too big
      for (unsigned i = 0; i < cases->size(); i++) {
        Ref curr = cases[i];
        Ref condition = curr[0];
        if (!condition->isNull()) {
          int64_t index = getLiteral(condition).getInteger();
          if (!seen) {
            seen = true;
            min = index;
            max = index;
          } else {
            if (index < min) {
              min = index;
            }
            if (index > max) {
              max = index;
            }
          }
        }
      }
      // we can use a switch if it's not too big
      auto range = double(max) - double(min); // test using doubles to avoid UB
      bool canSwitch = 0 <= range && range < 10240;

      auto top = allocator.alloc<Block>();
      if (canSwitch) {

        // we may need a break for the case where the condition doesn't match
        // any of the cases. it should go to the default, if we have one, or
        // outside if not
        Break* breakWhenNotMatching = nullptr;

        if (br->condition->type == i32) {
          Binary* offsetor = allocator.alloc<Binary>();
          offsetor->op = BinaryOp::SubInt32;
          offsetor->left = br->condition;
          offsetor->right = builder.makeConst(Literal(int32_t(min)));
          offsetor->type = i32;
          br->condition = offsetor;
        } else {
          assert(br->condition->type == i64);
          // 64-bit condition. after offsetting it must be in a reasonable
          // range, but the offsetting itself must be 64-bit
          Binary* offsetor = allocator.alloc<Binary>();
          offsetor->op = BinaryOp::SubInt64;
          offsetor->left = br->condition;
          offsetor->right = builder.makeConst(Literal(int64_t(min)));
          offsetor->type = i64;
          // the switch itself can be 32-bit, as the range is in a reasonable
          // range. so after offsetting, we need to make sure there are no high
          // bits, then we can just look at the lower 32 bits
          auto temp = Builder::addVar(function, i64);
          auto* block = builder.makeBlock();
          block->list.push_back(builder.makeLocalSet(temp, offsetor));
          // if high bits, we can break to the default (we'll fill in the name
          // later)
          breakWhenNotMatching = builder.makeBreak(
            Name(),
            nullptr,
            builder.makeUnary(
              UnaryOp::WrapInt64,
              builder.makeBinary(BinaryOp::ShrUInt64,
                                 builder.makeLocalGet(temp, i64),
                                 builder.makeConst(Literal(int64_t(32))))));
          block->list.push_back(breakWhenNotMatching);
          block->list.push_back(builder.makeLocalGet(temp, i64));
          block->finalize();
          br->condition = builder.makeUnary(UnaryOp::WrapInt64, block);
        }

        top->list.push_back(br);

        for (unsigned i = 0; i < cases->size(); i++) {
          Ref curr = cases[i];
          Ref condition = curr[0];
          Ref body = curr[1];
          auto case_ = processStatements(body, 0);
          Name name;
          if (condition->isNull()) {
            name = br->default_ = nameMapper.pushLabelName("switch-default");
          } else {
            auto index = getLiteral(condition).getInteger();
            assert(index >= min);
            index -= min;
            assert(index >= 0);
            uint64_t index_s = index;
            name = nameMapper.pushLabelName("switch-case");
            if (br->targets.size() <= index_s) {
              br->targets.resize(index_s + 1);
            }
            br->targets[index_s] = name;
          }
          auto next = allocator.alloc<Block>();
          top->name = name;
          next->list.push_back(top);
          next->list.push_back(case_);
          next->finalize();
          top = next;
          nameMapper.popLabelName(name);
        }

        // the outermost block can be branched to to exit the whole switch
        top->name = name;

        // ensure a default
        if (br->default_.isNull()) {
          br->default_ = top->name;
        }
        if (breakWhenNotMatching) {
          breakWhenNotMatching->name = br->default_;
        }
        for (size_t i = 0; i < br->targets.size(); i++) {
          if (br->targets[i].isNull()) {
            br->targets[i] = br->default_;
          }
        }
      } else {
        // we can't switch, make an if-chain instead of br_table
        auto var = Builder::addVar(function, br->condition->type);
        top->list.push_back(builder.makeLocalSet(var, br->condition));
        auto* brHolder = top;
        If* chain = nullptr;
        If* first = nullptr;

        for (unsigned i = 0; i < cases->size(); i++) {
          Ref curr = cases[i];
          Ref condition = curr[0];
          Ref body = curr[1];
          auto case_ = processStatements(body, 0);
          Name name;
          if (condition->isNull()) {
            name = br->default_ = nameMapper.pushLabelName("switch-default");
          } else {
            name = nameMapper.pushLabelName("switch-case");
            auto* iff = builder.makeIf(
              builder.makeBinary(br->condition->type == i32 ? EqInt32 : EqInt64,
                                 builder.makeLocalGet(var, br->condition->type),
                                 builder.makeConst(getLiteral(condition))),
              builder.makeBreak(name),
              chain);
            chain = iff;
            if (!first) {
              first = iff;
            }
          }
          auto next = allocator.alloc<Block>();
          top->name = name;
          next->list.push_back(top);
          next->list.push_back(case_);
          top = next;
          nameMapper.popLabelName(name);
        }

        // the outermost block can be branched to to exit the whole switch
        top->name = name;

        // ensure a default
        if (br->default_.isNull()) {
          br->default_ = top->name;
        }

        first->ifFalse = builder.makeBreak(br->default_);

        brHolder->list.push_back(chain);
      }

      breakStack.pop_back();
      nameMapper.popLabelName(name);

      return top;
    }
    abort_on("confusing expression", ast);
    return (Expression*)nullptr; // avoid warning
  };

  // given HEAP32[addr >> 2], we need an absolute address, and would like to
  // remove that shift. if there is a shift, we can just look through it, etc.
  processUnshifted = [&](Ref ptr, unsigned bytes) {
    auto shifts = bytesToShift(bytes);
    // HEAP?[addr >> ?], or HEAP8[x | 0]
    if ((ptr->isArray(BINARY) && ptr[1] == RSHIFT && ptr[3]->isNumber() &&
         ptr[3]->getInteger() == shifts) ||
        (bytes == 1 && ptr->isArray(BINARY) && ptr[1] == OR &&
         ptr[3]->isNumber() && ptr[3]->getInteger() == 0)) {
      return process(ptr[2]); // look through it
    } else if (ptr->isNumber()) {
      // constant, apply a shift (e.g. HEAP32[1] is address 4)
      unsigned addr = ptr->getInteger();
      unsigned shifted = addr << shifts;
      return (Expression*)builder.makeConst(Literal(int32_t(shifted)));
    }
    abort_on("bad processUnshifted", ptr);
    return (Expression*)nullptr; // avoid warning
  };

  processIgnoringShift = [&](Ref ptr, unsigned bytes) {
    // If there is a shift here, no matter the size look through it.
    if ((ptr->isArray(BINARY) && ptr[1] == RSHIFT && ptr[3]->isNumber()) ||
        (bytes == 1 && ptr->isArray(BINARY) && ptr[1] == OR &&
         ptr[3]->isNumber() && ptr[3]->getInteger() == 0)) {
      return process(ptr[2]);
    }
    // Otherwise do the same as processUnshifted.
    return processUnshifted(ptr, bytes);
  };

  processStatements = [&](Ref ast, unsigned from) -> Expression* {
    unsigned size = ast->size() - from;
    if (size == 0) {
      return allocator.alloc<Nop>();
    }
    if (size == 1) {
      return process(ast[from]);
    }
    auto block = allocator.alloc<Block>();
    for (unsigned i = from; i < ast->size(); i++) {
      block->list.push_back(process(ast[i]));
    }
    block->finalize();
    return block;
  };
  // body
  function->body = processStatements(body, start);
  // cleanups/checks
  assert(breakStack.size() == 0 && continueStack.size() == 0);
  assert(parentLabel.isNull());
  return function;
}

} // namespace wasm

#endif // wasm_asm2wasm_h
=======
/*
 * Copyright 2015 WebAssembly Community Group participants
 *
 * Licensed under the Apache License, Version 2.0 (the "License");
 * you may not use this file except in compliance with the License.
 * You may obtain a copy of the License at
 *
 *     http://www.apache.org/licenses/LICENSE-2.0
 *
 * Unless required by applicable law or agreed to in writing, software
 * distributed under the License is distributed on an "AS IS" BASIS,
 * WITHOUT WARRANTIES OR CONDITIONS OF ANY KIND, either express or implied.
 * See the License for the specific language governing permissions and
 * limitations under the License.
 */

//
// asm.js-to-WebAssembly translator. Uses the Emscripten optimizer
// infrastructure.
//

#ifndef wasm_asm2wasm_h
#define wasm_asm2wasm_h

#include "abi/js.h"
#include "asm_v_wasm.h"
#include "asmjs/shared-constants.h"
#include "emscripten-optimizer/optimizer.h"
#include "ir/bits.h"
#include "ir/branch-utils.h"
#include "ir/function-type-utils.h"
#include "ir/literal-utils.h"
#include "ir/module-utils.h"
#include "ir/trapping.h"
#include "ir/utils.h"
#include "mixed_arena.h"
#include "parsing.h"
#include "pass.h"
#include "passes/passes.h"
#include "shared-constants.h"
#include "wasm-builder.h"
#include "wasm-emscripten.h"
#include "wasm-module-building.h"
#include "wasm.h"

namespace wasm {

using namespace cashew;

// Names

Name I32_CTTZ("i32_cttz");
Name I32_CTPOP("i32_ctpop");
Name I32_BC2F("i32_bc2f");
Name I32_BC2I("i32_bc2i");
Name I64("i64");
Name I64_CONST("i64_const");
Name I64_ADD("i64_add");
Name I64_SUB("i64_sub");
Name I64_MUL("i64_mul");
Name I64_UDIV("i64_udiv");
Name I64_SDIV("i64_sdiv");
Name I64_UREM("i64_urem");
Name I64_SREM("i64_srem");
Name I64_AND("i64_and");
Name I64_OR("i64_or");
Name I64_XOR("i64_xor");
Name I64_SHL("i64_shl");
Name I64_ASHR("i64_ashr");
Name I64_LSHR("i64_lshr");
Name I64_EQ("i64_eq");
Name I64_NE("i64_ne");
Name I64_ULE("i64_ule");
Name I64_SLE("i64_sle");
Name I64_UGE("i64_uge");
Name I64_SGE("i64_sge");
Name I64_ULT("i64_ult");
Name I64_SLT("i64_slt");
Name I64_UGT("i64_ugt");
Name I64_SGT("i64_sgt");
Name I64_TRUNC("i64_trunc");
Name I64_SEXT("i64_sext");
Name I64_ZEXT("i64_zext");
Name I64_S2F("i64_s2f");
Name I64_S2D("i64_s2d");
Name I64_U2F("i64_u2f");
Name I64_U2D("i64_u2d");
Name I64_F2S("i64_f2s");
Name I64_D2S("i64_d2s");
Name I64_F2U("i64_f2u");
Name I64_D2U("i64_d2u");
Name I64_BC2D("i64_bc2d");
Name I64_BC2I("i64_bc2i");
Name I64_CTTZ("i64_cttz");
Name I64_CTLZ("i64_ctlz");
Name I64_CTPOP("i64_ctpop");
Name F32_COPYSIGN("f32_copysign");
Name F64_COPYSIGN("f64_copysign");
Name LOAD1("load1");
Name LOAD2("load2");
Name LOAD4("load4");
Name LOAD8("load8");
Name LOADF("loadf");
Name LOADD("loadd");
Name STORE1("store1");
Name STORE2("store2");
Name STORE4("store4");
Name STORE8("store8");
Name STOREF("storef");
Name STORED("stored");
Name FTCALL("ftCall_");
Name MFTCALL("mftCall_");
Name MAX_("max");
Name MIN_("min");
Name ATOMICS("Atomics");
Name ATOMICS_LOAD("load");
Name ATOMICS_STORE("store");
Name ATOMICS_EXCHANGE("exchange");
Name ATOMICS_COMPARE_EXCHANGE("compareExchange");
Name ATOMICS_ADD("add");
Name ATOMICS_SUB("sub");
Name ATOMICS_AND("and");
Name ATOMICS_OR("or");
Name ATOMICS_XOR("xor");
Name I64_ATOMICS_LOAD("i64_atomics_load");
Name I64_ATOMICS_STORE("i64_atomics_store");
Name I64_ATOMICS_AND("i64_atomics_and");
Name I64_ATOMICS_OR("i64_atomics_or");
Name I64_ATOMICS_XOR("i64_atomics_xor");
Name I64_ATOMICS_ADD("i64_atomics_add");
Name I64_ATOMICS_SUB("i64_atomics_sub");
Name I64_ATOMICS_EXCHANGE("i64_atomics_exchange");
Name I64_ATOMICS_COMPAREEXCHANGE("i64_atomics_compareExchange");
Name TEMP_DOUBLE_PTR("tempDoublePtr");
Name EMSCRIPTEN_DEBUGINFO("emscripten_debuginfo");

// Utilities

static void abort_on(std::string why, Ref element) {
  std::cerr << why << ' ';
  element->stringify(std::cerr);
  std::cerr << '\n';
  abort();
}
static void abort_on(std::string why, IString element) {
  std::cerr << why << ' ' << element.str << '\n';
  abort();
}

Index indexOr(Index x, Index y) { return x ? x : y; }

// useful when we need to see our parent, in an asm.js expression stack
struct AstStackHelper {
  static std::vector<Ref> astStack;
  AstStackHelper(Ref curr) { astStack.push_back(curr); }
  ~AstStackHelper() { astStack.pop_back(); }
  Ref getParent() {
    if (astStack.size() >= 2) {
      return astStack[astStack.size() - 2];
    } else {
      return Ref();
    }
  }
};

std::vector<Ref> AstStackHelper::astStack;

static bool startsWith(const char* string, const char* prefix) {
  while (1) {
    if (*prefix == 0) {
      return true;
    }
    if (*string == 0) {
      return false;
    }
    if (*string++ != *prefix++) {
      return false;
    }
  }
};

//
// Asm2WasmPreProcessor - does some initial parsing/processing
// of asm.js code.
//

struct Asm2WasmPreProcessor {
  bool memoryGrowth = false;
  bool debugInfo = false;

  std::vector<std::string> debugInfoFileNames;
  std::unordered_map<std::string, Index> debugInfoFileIndices;

  char* allocatedCopy = nullptr;

  ~Asm2WasmPreProcessor() {
    if (allocatedCopy) {
      free(allocatedCopy);
    }
  }

  char* process(char* input) {
    // emcc --separate-asm modules can look like
    //
    //    Module["asm"] = (function(global, env, buffer) {
    //      ..
    //    });
    //
    // we need to clean that up.
    if (*input == 'M') {
      size_t num = strlen(input);
      while (*input != 'f') {
        input++;
        num--;
      }
      char* end = input + num - 1;
      while (*end != '}') {
        *end = 0;
        end--;
      }
    }

    // asm.js memory growth uses a quite elaborate pattern. Instead of parsing
    // and matching it, we do a simpler detection on emscripten's asm.js output
    // format
    const char* START_FUNCS = "// EMSCRIPTEN_START_FUNCS";
    char* marker = strstr(input, START_FUNCS);
    if (marker) {
      // look for memory growth code just up to here, as an optimization
      *marker = 0;
    }
    // this can only show up in growth code, as normal asm.js lacks "true"
    char* growthSign = strstr(input, "return true;");
    if (growthSign) {
      memoryGrowth = true;
      // clean out this function, we don't need it. first where it starts
      char* growthFuncStart = growthSign;
      while (*growthFuncStart != '{') {
        growthFuncStart--; // skip body
      }
      while (*growthFuncStart != '(') {
        growthFuncStart--; // skip params
      }
      while (*growthFuncStart != ' ') {
        growthFuncStart--; // skip function name
      }
      while (*growthFuncStart != 'f') {
        growthFuncStart--; // skip 'function'
      }
      assert(strstr(growthFuncStart, "function ") == growthFuncStart);
      char* growthFuncEnd = strchr(growthSign, '}');
      assert(growthFuncEnd > growthFuncStart + 5);
      growthFuncStart[0] = '/';
      growthFuncStart[1] = '*';
      growthFuncEnd--;
      growthFuncEnd[0] = '*';
      growthFuncEnd[1] = '/';
    }
    if (marker) {
      *marker = START_FUNCS[0];
    }

    // handle debug info, if this build wants that.
    if (debugInfo) {
      // asm.js debug info comments look like
      //   ..command..; //@line 4 "tests/hello_world.c"
      // we convert those into emscripten_debuginfo(file, line)
      // calls, where the params are indices into a mapping. then
      // the compiler and optimizer can operate on them. after
      // that, we can apply the debug info to the wasm node right
      // before it - this is guaranteed to be correct without opts,
      // and is usually decently accurate with them.

      // an upper bound on how much more space we need as a multiple of the
      // original
      const auto SCALE_FACTOR = 1.25;
      // an upper bound on how much we write for each debug info element itself
      const auto ADD_FACTOR = 100;
      auto size = strlen(input);
      auto upperBound = Index(size * SCALE_FACTOR) + ADD_FACTOR;
      char* copy = allocatedCopy = (char*)malloc(upperBound);
      char* end = copy + upperBound;
      char* out = copy;
      std::string DEBUGINFO_INTRINSIC = EMSCRIPTEN_DEBUGINFO.str;
      auto DEBUGINFO_INTRINSIC_SIZE = DEBUGINFO_INTRINSIC.size();
      const char* UNKNOWN_FILE = "(unknown)";
      bool seenUseAsm = false;
      while (input[0]) {
        if (out + ADD_FACTOR >= end) {
          Fatal() << "error in handling debug info";
        }
        if (startsWith(input, "//@line")) {
          char* linePos = input + 8;
          char* lineEnd = strpbrk(input + 8, " \n");
          if (!lineEnd) {
            // comment goes to end of input
            break;
          }
          input = lineEnd + 1;
          std::string file;
          if (*lineEnd == ' ') {
            // we have a file
            char* filePos = strpbrk(input, "\"\n");
            if (!filePos) {
              // goes to end of input
              break;
            }
            if (*filePos == '"') {
              char* fileEnd = strpbrk(filePos + 1, "\"\n");
              input = fileEnd + 1;
              *fileEnd = 0;
              file = filePos + 1;
            } else {
              file = UNKNOWN_FILE;
              input = filePos + 1;
            }
          } else {
            // no file, we found \n
            file = UNKNOWN_FILE;
          }
          *lineEnd = 0;
          std::string line = linePos;
          auto iter = debugInfoFileIndices.find(file);
          if (iter == debugInfoFileIndices.end()) {
            Index index = debugInfoFileNames.size();
            debugInfoFileNames.push_back(file);
            debugInfoFileIndices[file] = index;
          }
          std::string fileIndex = std::to_string(debugInfoFileIndices[file]);
          // write out the intrinsic
          strcpy(out, DEBUGINFO_INTRINSIC.c_str());
          out += DEBUGINFO_INTRINSIC_SIZE;
          *out++ = '(';
          strcpy(out, fileIndex.c_str());
          out += fileIndex.size();
          *out++ = ',';
          strcpy(out, line.c_str());
          out += line.size();
          *out++ = ')';
          *out++ = ';';
        } else if (!seenUseAsm &&
                   (startsWith(input, "asm'") || startsWith(input, "asm\""))) {
          // end of  "use asm"  or  "almost asm"
          // skip the end of "use asm"; (5 chars, a,s,m," or ',;)
          const auto SKIP = 5;
          seenUseAsm = true;
          memcpy(out, input, SKIP);
          out += SKIP;
          input += SKIP;
          // add a fake import for the intrinsic, so the module validates
          std::string import =
            "\n var emscripten_debuginfo = env.emscripten_debuginfo;";
          strcpy(out, import.c_str());
          out += import.size();
        } else {
          *out++ = *input++;
        }
      }
      if (out >= end) {
        Fatal() << "error in handling debug info";
      }
      *out = 0;
      input = copy;
    }

    return input;
  }
};

static Call* checkDebugInfo(Expression* curr) {
  if (auto* call = curr->dynCast<Call>()) {
    if (call->target == EMSCRIPTEN_DEBUGINFO) {
      return call;
    }
  }
  return nullptr;
}

// Debug info appears in the ast as calls to the debug intrinsic. These are
// usually after the relevant node. We adjust them to a position that is not
// dce-able, so that they are not trivially removed when optimizing.
struct AdjustDebugInfo
  : public WalkerPass<PostWalker<AdjustDebugInfo, Visitor<AdjustDebugInfo>>> {
  bool isFunctionParallel() override { return true; }

  Pass* create() override { return new AdjustDebugInfo(); }

  AdjustDebugInfo() { name = "adjust-debug-info"; }

  void visitBlock(Block* curr) {
    // look for a debug info call that is unreachable
    if (curr->list.size() == 0) {
      return;
    }
    auto* back = curr->list.back();
    for (Index i = 1; i < curr->list.size(); i++) {
      if (checkDebugInfo(curr->list[i]) && !checkDebugInfo(curr->list[i - 1])) {
        // swap them
        std::swap(curr->list[i - 1], curr->list[i]);
      }
    }
    if (curr->list.back() != back) {
      // we changed the last element, update the type
      curr->finalize();
    }
  }
};

//
// Asm2WasmBuilder - converts an asm.js module into WebAssembly
//

class Asm2WasmBuilder {
public:
  Module& wasm;

  MixedArena& allocator;

  Builder builder;

  std::unique_ptr<OptimizingIncrementalModuleBuilder> optimizingBuilder;

  // globals

  struct MappedGlobal {
    Type type;
    // if true, this is an import - we should read the value, not just set a
    // zero
    bool import;
    IString module, base;
    MappedGlobal() : type(none), import(false) {}
    MappedGlobal(Type type) : type(type), import(false) {}
    MappedGlobal(Type type, bool import, IString module, IString base)
      : type(type), import(import), module(module), base(base) {}
  };

  // function table
  // each asm function table gets a range in the one wasm table, starting at a
  // location
  std::map<IString, int> functionTableStarts;

  Asm2WasmPreProcessor& preprocessor;
  bool debug;
  TrapMode trapMode;
  TrappingFunctionContainer trappingFunctions;
  PassOptions passOptions;
  bool legalizeJavaScriptFFI;
  bool runOptimizationPasses;
  bool wasmOnly;

public:
  std::map<IString, MappedGlobal> mappedGlobals;

private:
  void allocateGlobal(IString name, Type type, Literal value = Literal()) {
    assert(mappedGlobals.find(name) == mappedGlobals.end());
    if (value.type == none) {
      value = Literal::makeZero(type);
    }
    mappedGlobals.emplace(name, MappedGlobal(type));
    wasm.addGlobal(builder.makeGlobal(
      name, type, builder.makeConst(value), Builder::Mutable));
  }

  struct View {
    unsigned bytes;
    bool integer, signed_;
    AsmType type;
    View() : bytes(0) {}
    View(unsigned bytes, bool integer, bool signed_, AsmType type)
      : bytes(bytes), integer(integer), signed_(signed_), type(type) {}
  };

  std::map<IString, View> views; // name (e.g. HEAP8) => view info

  // Imported names of Math.*
  IString Math_imul;
  IString Math_clz32;
  IString Math_fround;
  IString Math_abs;
  IString Math_floor;
  IString Math_ceil;
  IString Math_sqrt;
  IString Math_max;
  IString Math_min;

  // Imported names of Atomics.*
  IString Atomics_load;
  IString Atomics_store;
  IString Atomics_exchange;
  IString Atomics_compareExchange;
  IString Atomics_add;
  IString Atomics_sub;
  IString Atomics_and;
  IString Atomics_or;
  IString Atomics_xor;

  IString llvm_cttz_i32;

  IString tempDoublePtr; // imported name of tempDoublePtr

  // possibly-minified names, detected via their exports
  IString udivmoddi4;
  IString getTempRet0;

  // function types. we fill in this information as we see
  // uses, in the first pass

  std::map<IString, std::unique_ptr<FunctionType>> importedFunctionTypes;

  void noteImportedFunctionCall(Ref ast, Type resultType, Call* call) {
    assert(ast[0] == CALL && ast[1]->isString());
    IString importName = ast[1]->getIString();
    auto type = make_unique<FunctionType>();
    type->name = IString((std::string("type$") + importName.str).c_str(),
                         false); // TODO: make a list of such types
    type->result = resultType;
    for (auto* operand : call->operands) {
      type->params.push_back(operand->type);
    }
    // if we already saw this signature, verify it's the same (or else handle
    // that)
    if (importedFunctionTypes.find(importName) != importedFunctionTypes.end()) {
      FunctionType* previous = importedFunctionTypes[importName].get();
      if (*type != *previous) {
        // merge it in. we'll add on extra 0 parameters for ones not actually
        // used, and upgrade types to double where there is a conflict (which is
        // ok since in JS, double can contain everything i32 and f32 can).
        for (size_t i = 0; i < type->params.size(); i++) {
          if (previous->params.size() > i) {
            if (previous->params[i] == none) {
              previous->params[i] = type->params[i]; // use a more concrete type
            } else if (previous->params[i] != type->params[i]) {
              previous->params[i] = f64; // overloaded type, make it a double
            }
          } else {
            previous->params.push_back(type->params[i]); // add a new param
          }
        }
        // we accept none and a concrete type, but two concrete types mean we
        // need to use an f64 to contain anything
        if (previous->result == none) {
          previous->result = type->result; // use a more concrete type
        } else if (previous->result != type->result && type->result != none) {
          previous->result = f64; // overloaded return type, make it a double
        }
      }
    } else {
      importedFunctionTypes[importName].swap(type);
    }
  }

  Type getResultTypeOfCallUsingParent(Ref parent, AsmData* data) {
    auto result = none;
    if (!!parent) {
      // if the parent is a seq, we cannot be the last element in it (we would
      // have a coercion, which would be the parent), so we must be (us,
      // somethingElse), and so our return is void
      if (parent[0] != SEQ) {
        result = detectWasmType(parent, data);
      }
    }
    return result;
  }

  FunctionType*
  getFunctionType(Ref parent, ExpressionList& operands, AsmData* data) {
    Type result = getResultTypeOfCallUsingParent(parent, data);
    return ensureFunctionType(getSig(result, operands), &wasm);
  }

public:
  Asm2WasmBuilder(Module& wasm,
                  Asm2WasmPreProcessor& preprocessor,
                  bool debug,
                  TrapMode trapMode,
                  PassOptions passOptions,
                  bool legalizeJavaScriptFFI,
                  bool runOptimizationPasses,
                  bool wasmOnly)
    : wasm(wasm), allocator(wasm.allocator), builder(wasm),
      preprocessor(preprocessor), debug(debug), trapMode(trapMode),
      trappingFunctions(trapMode, wasm, /* immediate = */ true),
      passOptions(passOptions), legalizeJavaScriptFFI(legalizeJavaScriptFFI),
      runOptimizationPasses(runOptimizationPasses), wasmOnly(wasmOnly) {}

  void processAsm(Ref ast);

private:
  AsmType detectAsmType(Ref ast, AsmData* data) {
    if (ast->isString()) {
      IString name = ast->getIString();
      if (!data->isLocal(name)) {
        // must be global
        assert(mappedGlobals.find(name) != mappedGlobals.end());
        return wasmToAsmType(mappedGlobals[name].type);
      }
    } else if (ast->isArray(SUB) && ast[1]->isString()) {
      // could be a heap access, use view info
      auto view = views.find(ast[1]->getIString());
      if (view != views.end()) {
        return view->second.type;
      }
    }
    return detectType(ast, data, false, Math_fround, wasmOnly);
  }

  Type detectWasmType(Ref ast, AsmData* data) {
    return asmToWasmType(detectAsmType(ast, data));
  }

  bool isUnsignedCoercion(Ref ast) {
    return detectSign(ast, Math_fround) == ASM_UNSIGNED;
  }

  bool isParentUnsignedCoercion(Ref parent) {
    // parent may not exist, or may be a non-relevant node
    if (!!parent && parent->isArray() && parent[0] == BINARY &&
        isUnsignedCoercion(parent)) {
      return true;
    }
    return false;
  }

  BinaryOp parseAsmBinaryOp(IString op,
                            Ref left,
                            Ref right,
                            Expression* leftWasm,
                            Expression* rightWasm) {
    Type leftType = leftWasm->type;
    bool isInteger = leftType == Type::i32;

    if (op == PLUS) {
      return isInteger ? BinaryOp::AddInt32
                       : (leftType == f32 ? BinaryOp::AddFloat32
                                          : BinaryOp::AddFloat64);
    }
    if (op == MINUS) {
      return isInteger ? BinaryOp::SubInt32
                       : (leftType == f32 ? BinaryOp::SubFloat32
                                          : BinaryOp::SubFloat64);
    }
    if (op == MUL) {
      return isInteger ? BinaryOp::MulInt32
                       : (leftType == f32 ? BinaryOp::MulFloat32
                                          : BinaryOp::MulFloat64);
    }
    if (op == AND) {
      return BinaryOp::AndInt32;
    }
    if (op == OR) {
      return BinaryOp::OrInt32;
    }
    if (op == XOR) {
      return BinaryOp::XorInt32;
    }
    if (op == LSHIFT) {
      return BinaryOp::ShlInt32;
    }
    if (op == RSHIFT) {
      return BinaryOp::ShrSInt32;
    }
    if (op == TRSHIFT) {
      return BinaryOp::ShrUInt32;
    }
    if (op == EQ) {
      return isInteger
               ? BinaryOp::EqInt32
               : (leftType == f32 ? BinaryOp::EqFloat32 : BinaryOp::EqFloat64);
    }
    if (op == NE) {
      return isInteger
               ? BinaryOp::NeInt32
               : (leftType == f32 ? BinaryOp::NeFloat32 : BinaryOp::NeFloat64);
    }

    bool isUnsigned = isUnsignedCoercion(left) || isUnsignedCoercion(right);

    if (op == DIV) {
      if (isInteger) {
        return isUnsigned ? BinaryOp::DivUInt32 : BinaryOp::DivSInt32;
      }
      return leftType == f32 ? BinaryOp::DivFloat32 : BinaryOp::DivFloat64;
    }
    if (op == MOD) {
      if (isInteger) {
        return isUnsigned ? BinaryOp::RemUInt32 : BinaryOp::RemSInt32;
      }
      return BinaryOp::RemSInt32; // XXX no floating-point remainder op, this
                                  // must be handled by the caller
    }
    if (op == GE) {
      if (isInteger) {
        return isUnsigned ? BinaryOp::GeUInt32 : BinaryOp::GeSInt32;
      }
      return leftType == f32 ? BinaryOp::GeFloat32 : BinaryOp::GeFloat64;
    }
    if (op == GT) {
      if (isInteger) {
        return isUnsigned ? BinaryOp::GtUInt32 : BinaryOp::GtSInt32;
      }
      return leftType == f32 ? BinaryOp::GtFloat32 : BinaryOp::GtFloat64;
    }
    if (op == LE) {
      if (isInteger) {
        return isUnsigned ? BinaryOp::LeUInt32 : BinaryOp::LeSInt32;
      }
      return leftType == f32 ? BinaryOp::LeFloat32 : BinaryOp::LeFloat64;
    }
    if (op == LT) {
      if (isInteger) {
        return isUnsigned ? BinaryOp::LtUInt32 : BinaryOp::LtSInt32;
      }
      return leftType == f32 ? BinaryOp::LtFloat32 : BinaryOp::LtFloat64;
    }
    abort_on("bad wasm binary op", op);
    abort(); // avoid warning
  }

  int32_t bytesToShift(unsigned bytes) {
    switch (bytes) {
      case 1:
        return 0;
      case 2:
        return 1;
      case 4:
        return 2;
      case 8:
        return 3;
      default: {}
    }
    abort();
    return -1; // avoid warning
  }

  std::map<unsigned, Ref> tempNums;

  Literal checkLiteral(Ref ast, bool rawIsInteger = true) {
    if (ast->isNumber()) {
      if (rawIsInteger) {
        return Literal((int32_t)ast->getInteger());
      } else {
        return Literal(ast->getNumber());
      }
    } else if (ast->isArray(UNARY_PREFIX)) {
      if (ast[1] == PLUS && ast[2]->isNumber()) {
        return Literal((double)ast[2]->getNumber());
      }
      if (ast[1] == MINUS && ast[2]->isNumber()) {
        double num = -ast[2]->getNumber();
        if (isSInteger32(num)) {
          return Literal((int32_t)num);
        }
        if (isUInteger32(num)) {
          return Literal((uint32_t)num);
        }
        assert(false && "expected signed or unsigned int32");
      }
      if (ast[1] == PLUS && ast[2]->isArray(UNARY_PREFIX) &&
          ast[2][1] == MINUS && ast[2][2]->isNumber()) {
        return Literal((double)-ast[2][2]->getNumber());
      }
      if (ast[1] == MINUS && ast[2]->isArray(UNARY_PREFIX) &&
          ast[2][1] == PLUS && ast[2][2]->isNumber()) {
        return Literal((double)-ast[2][2]->getNumber());
      }
    } else if (wasmOnly && ast->isArray(CALL) && ast[1]->isString() &&
               ast[1] == I64_CONST) {
      uint64_t low = ast[2][0]->getNumber();
      uint64_t high = ast[2][1]->getNumber();
      return Literal(uint64_t(low + (high << 32)));
    }
    return Literal();
  }

  Literal getLiteral(Ref ast) {
    Literal ret = checkLiteral(ast);
    assert(ret.type != none);
    return ret;
  }

  void fixCallType(Expression* call, Type type) {
    if (call->is<Call>()) {
      call->cast<Call>()->type = type;
    } else if (call->is<CallIndirect>()) {
      call->cast<CallIndirect>()->type = type;
    }
  }

  FunctionType* getBuiltinFunctionType(Name module,
                                       Name base,
                                       ExpressionList* operands = nullptr) {
    if (module == GLOBAL_MATH) {
      if (base == ABS) {
        assert(operands && operands->size() == 1);
        Type type = (*operands)[0]->type;
        if (type == i32) {
          return ensureFunctionType("ii", &wasm);
        }
        if (type == f32) {
          return ensureFunctionType("ff", &wasm);
        }
        if (type == f64) {
          return ensureFunctionType("dd", &wasm);
        }
      }
    }
    return nullptr;
  }

  // ensure a nameless block
  Block* blockify(Expression* expression) {
    if (expression->is<Block>() && !expression->cast<Block>()->name.is()) {
      return expression->dynCast<Block>();
    }
    auto ret = allocator.alloc<Block>();
    ret->list.push_back(expression);
    ret->finalize();
    return ret;
  }

  Expression* ensureDouble(Expression* expr) {
    return wasm::ensureDouble(expr, allocator);
  }

  Expression* truncateToInt32(Expression* value) {
    if (value->type == i64) {
      return builder.makeUnary(UnaryOp::WrapInt64, value);
    }
    // either i32, or a call_import whose type we don't know yet (but would be
    // legalized to i32 anyhow)
    return value;
  }

  Function* processFunction(Ref ast);
};

void Asm2WasmBuilder::processAsm(Ref ast) {
  assert(ast[0] == TOPLEVEL);
  if (ast[1]->size() == 0) {
    Fatal() << "empty input";
  }
  Ref asmFunction = ast[1][0];
  assert(asmFunction[0] == DEFUN);
  Ref body = asmFunction[3];
  assert(body[0][0] == STRING &&
         (body[0][1]->getIString() == IString("use asm") ||
          body[0][1]->getIString() == IString("almost asm")));

  // extra functions that we add, that are not from the compiled code. we need
  // to make sure to optimize them normally (OptimizingIncrementalModuleBuilder
  // does that on the fly for compiled code)
  std::vector<Function*> extraSupportFunctions;

  // first, add the memory elements. we do this before the main compile+optimize
  // since the optimizer should see the memory

  // apply memory growth, if relevant
  if (preprocessor.memoryGrowth) {
    EmscriptenGlueGenerator generator(wasm);
    auto* func = generator.generateMemoryGrowthFunction();
    extraSupportFunctions.push_back(func);
    wasm.memory.max = Memory::kUnlimitedSize;
  }

  // import memory
  wasm.memory.name = MEMORY;
  wasm.memory.module = ENV;
  wasm.memory.base = MEMORY;
  wasm.memory.exists = true;

  // import table
  wasm.table.name = TABLE;
  wasm.table.module = ENV;
  wasm.table.base = TABLE;
  wasm.table.exists = true;

  // Import memory offset, if not already there
  {
    auto* import = new Global;
    import->name = MEMORY_BASE;
    import->module = "env";
    import->base = MEMORY_BASE;
    import->type = i32;
    wasm.addGlobal(import);
  }

  // Import table offset, if not already there
  {
    auto* import = new Global;
    import->name = TABLE_BASE;
    import->module = "env";
    import->base = TABLE_BASE;
    import->type = i32;
    wasm.addGlobal(import);
  }

  auto addImport = [&](IString name, Ref imported, Type type) {
    assert(imported[0] == DOT);
    Ref module = imported[1];
    IString moduleName;
    if (module->isArray(DOT)) {
      // we can have (global.Math).floor; skip the 'Math'
      assert(module[1]->isString());
      if (module[2] == MATH) {
        if (imported[2] == IMUL) {
          assert(Math_imul.isNull());
          Math_imul = name;
          return;
        } else if (imported[2] == CLZ32) {
          assert(Math_clz32.isNull());
          Math_clz32 = name;
          return;
        } else if (imported[2] == FROUND) {
          assert(Math_fround.isNull());
          Math_fround = name;
          return;
        } else if (imported[2] == ABS) {
          assert(Math_abs.isNull());
          Math_abs = name;
          return;
        } else if (imported[2] == FLOOR) {
          assert(Math_floor.isNull());
          Math_floor = name;
          return;
        } else if (imported[2] == CEIL) {
          assert(Math_ceil.isNull());
          Math_ceil = name;
          return;
        } else if (imported[2] == SQRT) {
          assert(Math_sqrt.isNull());
          Math_sqrt = name;
          return;
        } else if (imported[2] == MAX_) {
          assert(Math_max.isNull());
          Math_max = name;
          return;
        } else if (imported[2] == MIN_) {
          assert(Math_min.isNull());
          Math_min = name;
          return;
        }
      } else if (module[2] == ATOMICS) {
        if (imported[2] == ATOMICS_LOAD) {
          assert(Atomics_load.isNull());
          Atomics_load = name;
          return;
        } else if (imported[2] == ATOMICS_STORE) {
          assert(Atomics_store.isNull());
          Atomics_store = name;
          return;
        } else if (imported[2] == ATOMICS_EXCHANGE) {
          assert(Atomics_exchange.isNull());
          Atomics_exchange = name;
          return;
        } else if (imported[2] == ATOMICS_COMPARE_EXCHANGE) {
          assert(Atomics_compareExchange.isNull());
          Atomics_compareExchange = name;
          return;
        } else if (imported[2] == ATOMICS_ADD) {
          assert(Atomics_add.isNull());
          Atomics_add = name;
          return;
        } else if (imported[2] == ATOMICS_SUB) {
          assert(Atomics_sub.isNull());
          Atomics_sub = name;
          return;
        } else if (imported[2] == ATOMICS_AND) {
          assert(Atomics_and.isNull());
          Atomics_and = name;
          return;
        } else if (imported[2] == ATOMICS_OR) {
          assert(Atomics_or.isNull());
          Atomics_or = name;
          return;
        } else if (imported[2] == ATOMICS_XOR) {
          assert(Atomics_xor.isNull());
          Atomics_xor = name;
          return;
        }
      }
      std::string fullName = module[1]->getCString();
      fullName += '.';
      fullName += +module[2]->getCString();
      moduleName = IString(fullName.c_str(), false);
    } else {
      assert(module->isString());
      moduleName = module->getIString();
      if (moduleName == ENV) {
        auto base = imported[2]->getIString();
        if (base == TEMP_DOUBLE_PTR) {
          assert(tempDoublePtr.isNull());
          tempDoublePtr = name;
          // we don't return here, as we can only optimize out some uses of tDP.
          // So it remains imported
        } else if (base == LLVM_CTTZ_I32) {
          assert(llvm_cttz_i32.isNull());
          llvm_cttz_i32 = name;
          return;
        }
      }
    }
    auto base = imported[2]->getIString();
    // special-case some asm builtins
    if (module == GLOBAL && (base == NAN_ || base == INFINITY_)) {
      type = Type::f64;
    }
    if (type != Type::none) {
      // this is a global
      auto* import = new Global;
      import->name = name;
      import->module = moduleName;
      import->base = base;
      import->type = type;
      mappedGlobals.emplace(name, type);
      // __table_base and __memory_base are used as segment/element offsets, and
      // must be constant; otherwise, an asm.js import of a constant is mutable,
      // e.g. STACKTOP
      if (name != TABLE_BASE && name != MEMORY_BASE) {
        // we need imported globals to be mutable, but wasm doesn't support that
        // yet, so we must import an immutable and create a mutable global
        // initialized to its value
        import->name = Name(std::string(import->name.str) + "$asm2wasm$import");
        {
          wasm.addGlobal(
            builder.makeGlobal(name,
                               type,
                               builder.makeGlobalGet(import->name, type),
                               Builder::Mutable));
        }
      }
      if ((name == TABLE_BASE || name == MEMORY_BASE) &&
          wasm.getGlobalOrNull(import->base)) {
        return;
      }
      wasm.addGlobal(import);
    } else {
      // this is a function
      auto* import = new Function;
      import->name = name;
      import->module = moduleName;
      import->base = base;
      wasm.addFunction(import);
    }
  };

  IString Int8Array, Int16Array, Int32Array, UInt8Array, UInt16Array,
    UInt32Array, Float32Array, Float64Array;

  // set up optimization

  if (runOptimizationPasses) {
    Index numFunctions = 0;
    for (unsigned i = 1; i < body->size(); i++) {
      if (body[i][0] == DEFUN) {
        numFunctions++;
      }
    }
    optimizingBuilder = make_unique<OptimizingIncrementalModuleBuilder>(
      &wasm,
      numFunctions,
      passOptions,
      [&](PassRunner& passRunner) {
        // addPrePasses
        passRunner.options.lowMemoryUnused = true;
        if (debug) {
          passRunner.setDebug(true);
          passRunner.setValidateGlobally(false);
        }
        // run autodrop first, before optimizations
        passRunner.add(make_unique<AutoDrop>());
        if (preprocessor.debugInfo) {
          // fix up debug info to better survive optimization
          passRunner.add(make_unique<AdjustDebugInfo>());
        }
        // optimize relooper label variable usage at the wasm level, where it is
        // easy
        passRunner.add("relooper-jump-threading");
      },
      debug,
      false /* do not validate globally yet */);
  }

  // if we see no function tables in the processing below, then the table still
  // exists and has size 0

  wasm.table.initial = wasm.table.max = 0;

  // first pass - do all global things, aside from function bodies (second pass)
  // and function imports and indirect calls (last pass)

  for (unsigned i = 1; i < body->size(); i++) {
    Ref curr = body[i];
    if (curr[0] == VAR) {
      // import, global, or table
      for (unsigned j = 0; j < curr[1]->size(); j++) {
        Ref pair = curr[1][j];
        IString name = pair[0]->getIString();
        Ref value = pair[1];
        if (value->isNumber()) {
          // global int
          allocateGlobal(
            name, Type::i32, Literal(int32_t(value->getInteger())));
        } else if (value[0] == BINARY) {
          // int import
          assert(value[1] == OR && value[3]->isNumber() &&
                 value[3]->getNumber() == 0);
          Ref import = value[2]; // env.what
          addImport(name, import, Type::i32);
        } else if (value[0] == UNARY_PREFIX) {
          // double import or global
          assert(value[1] == PLUS);
          Ref import = value[2];
          if (import->isNumber()) {
            // global
            assert(import->getNumber() == 0);
            allocateGlobal(name, Type::f64);
          } else {
            // import
            addImport(name, import, Type::f64);
          }
        } else if (value[0] == CALL) {
          assert(value[1]->isString() && value[1] == Math_fround &&
                 value[2][0]->isNumber() && value[2][0]->getNumber() == 0);
          allocateGlobal(name, Type::f32);
        } else if (value[0] == DOT) {
          // simple module.base import. can be a view, or a function.
          if (value[1]->isString()) {
            IString module = value[1]->getIString();
            IString base = value[2]->getIString();
            if (module == GLOBAL) {
              if (base == INT8ARRAY) {
                Int8Array = name;
              } else if (base == INT16ARRAY) {
                Int16Array = name;
              } else if (base == INT32ARRAY) {
                Int32Array = name;
              } else if (base == UINT8ARRAY) {
                UInt8Array = name;
              } else if (base == UINT16ARRAY) {
                UInt16Array = name;
              } else if (base == UINT32ARRAY) {
                UInt32Array = name;
              } else if (base == FLOAT32ARRAY) {
                Float32Array = name;
              } else if (base == FLOAT64ARRAY) {
                Float64Array = name;
              }
            }
          }
          // function import
          addImport(name, value, Type::none);
        } else if (value[0] == NEW) {
          // ignore imports of typed arrays, but note the names of the arrays
          value = value[1];
          assert(value[0] == CALL);
          unsigned bytes;
          bool integer, signed_;
          AsmType asmType;
          Ref constructor = value[1];
          if (constructor->isArray(DOT)) { // global.*Array
            IString heap = constructor[2]->getIString();
            if (heap == INT8ARRAY) {
              bytes = 1;
              integer = true;
              signed_ = true;
              asmType = ASM_INT;
            } else if (heap == INT16ARRAY) {
              bytes = 2;
              integer = true;
              signed_ = true;
              asmType = ASM_INT;
            } else if (heap == INT32ARRAY) {
              bytes = 4;
              integer = true;
              signed_ = true;
              asmType = ASM_INT;
            } else if (heap == UINT8ARRAY) {
              bytes = 1;
              integer = true;
              signed_ = false;
              asmType = ASM_INT;
            } else if (heap == UINT16ARRAY) {
              bytes = 2;
              integer = true;
              signed_ = false;
              asmType = ASM_INT;
            } else if (heap == UINT32ARRAY) {
              bytes = 4;
              integer = true;
              signed_ = false;
              asmType = ASM_INT;
            } else if (heap == FLOAT32ARRAY) {
              bytes = 4;
              integer = false;
              signed_ = true;
              asmType = ASM_FLOAT;
            } else if (heap == FLOAT64ARRAY) {
              bytes = 8;
              integer = false;
              signed_ = true;
              asmType = ASM_DOUBLE;
            } else {
              abort_on("invalid view import", heap);
            }
          } else { // *ArrayView that was previously imported
            assert(constructor->isString());
            IString viewName = constructor->getIString();
            if (viewName == Int8Array) {
              bytes = 1;
              integer = true;
              signed_ = true;
              asmType = ASM_INT;
            } else if (viewName == Int16Array) {
              bytes = 2;
              integer = true;
              signed_ = true;
              asmType = ASM_INT;
            } else if (viewName == Int32Array) {
              bytes = 4;
              integer = true;
              signed_ = true;
              asmType = ASM_INT;
            } else if (viewName == UInt8Array) {
              bytes = 1;
              integer = true;
              signed_ = false;
              asmType = ASM_INT;
            } else if (viewName == UInt16Array) {
              bytes = 2;
              integer = true;
              signed_ = false;
              asmType = ASM_INT;
            } else if (viewName == UInt32Array) {
              bytes = 4;
              integer = true;
              signed_ = false;
              asmType = ASM_INT;
            } else if (viewName == Float32Array) {
              bytes = 4;
              integer = false;
              signed_ = true;
              asmType = ASM_FLOAT;
            } else if (viewName == Float64Array) {
              bytes = 8;
              integer = false;
              signed_ = true;
              asmType = ASM_DOUBLE;
            } else {
              abort_on("invalid short view import", viewName);
            }
          }
          assert(views.find(name) == views.end());
          views.emplace(name, View(bytes, integer, signed_, asmType));
        } else if (value[0] == ARRAY) {
          // function table. we merge them into one big table, so e.g.   [foo,
          // b1] , [b2, bar]  =>  [foo, b1, b2, bar]
          // TODO: when not using aliasing function pointers, we could merge
          // them by noticing that
          //       index 0 in each table is the null func, and each other index
          //       should only have one non-null func. However, that breaks down
          //       when function pointer casts are emulated.
          if (wasm.table.segments.size() == 0) {
            wasm.table.segments.emplace_back(
              builder.makeGlobalGet(Name(TABLE_BASE), i32));
          }
          auto& segment = wasm.table.segments[0];
          functionTableStarts[name] =
            segment.data.size(); // this table starts here
          Ref contents = value[1];
          for (unsigned k = 0; k < contents->size(); k++) {
            IString curr = contents[k]->getIString();
            segment.data.push_back(curr);
          }
          wasm.table.initial = wasm.table.max = segment.data.size();
        } else {
          abort_on("invalid var element", pair);
        }
      }
    } else if (curr[0] == RETURN) {
      // exports
      Ref object = curr[1];
      Ref contents = object[1];
      std::map<Name, Export*> exported;
      for (unsigned k = 0; k < contents->size(); k++) {
        Ref pair = contents[k];
        IString key = pair[0]->getIString();
        if (pair[1]->isString()) {
          // exporting a function
          IString value = pair[1]->getIString();
          if (key == Name("_emscripten_replace_memory")) {
            // asm.js memory growth provides this special non-asm function,
            // which we don't need (we use memory.grow)
            assert(!wasm.getFunctionOrNull(value));
            continue;
          } else if (key == UDIVMODDI4) {
            udivmoddi4 = value;
          } else if (key == GET_TEMP_RET0) {
            getTempRet0 = value;
          }
          if (exported.count(key) > 0) {
            // asm.js allows duplicate exports, but not wasm. use the last, like
            // asm.js
            exported[key]->value = value;
          } else {
            auto* export_ = new Export;
            export_->name = key;
            export_->value = value;
            export_->kind = ExternalKind::Function;
            wasm.addExport(export_);
            exported[key] = export_;
          }
        } else {
          // export a number. create a global and export it
          assert(pair[1]->isNumber());
          assert(exported.count(key) == 0);
          auto value = pair[1]->getInteger();
          auto* global =
            builder.makeGlobal(key,
                               i32,
                               builder.makeConst(Literal(int32_t(value))),
                               Builder::Immutable);
          wasm.addGlobal(global);
          auto* export_ = new Export;
          export_->name = key;
          export_->value = global->name;
          export_->kind = ExternalKind::Global;
          wasm.addExport(export_);
          exported[key] = export_;
        }
      }
    }
  }

  // second pass: function bodies
  for (unsigned i = 1; i < body->size(); i++) {
    Ref curr = body[i];
    if (curr[0] == DEFUN) {
      // function
      auto* func = processFunction(curr);
      if (wasm.getFunctionOrNull(func->name)) {
        Fatal() << "duplicate function: " << func->name;
      }
      if (runOptimizationPasses) {
        optimizingBuilder->addFunction(func);
      } else {
        wasm.addFunction(func);
      }
    }
  }

  if (runOptimizationPasses) {
    optimizingBuilder->finish();
    // if we added any helper functions (like non-trapping i32-div, etc.), then
    // those have not been optimized (the optimizing builder has just been fed
    // the asm.js functions). Optimize those now. Typically there are very few,
    // just do it sequentially.
    PassRunner passRunner(&wasm, passOptions);
    passRunner.options.lowMemoryUnused = true;
    passRunner.addDefaultFunctionOptimizationPasses();
    for (auto& pair : trappingFunctions.getFunctions()) {
      auto* func = pair.second;
      passRunner.runOnFunction(func);
    }
    for (auto* func : extraSupportFunctions) {
      passRunner.runOnFunction(func);
    }
  }
  wasm.debugInfoFileNames = std::move(preprocessor.debugInfoFileNames);

  // third pass. first, function imports

  std::vector<IString> toErase;

  ModuleUtils::iterImportedFunctions(wasm, [&](Function* import) {
    IString name = import->name;
    if (importedFunctionTypes.find(name) != importedFunctionTypes.end()) {
      // special math builtins
      FunctionType* builtin =
        getBuiltinFunctionType(import->module, import->base);
      if (builtin) {
        import->type = builtin->name;
      } else {
        import->type =
          ensureFunctionType(getSig(importedFunctionTypes[name].get()), &wasm)
            ->name;
      }
    } else if (import->module != ASM2WASM) { // special-case the special module
      // never actually used, which means we don't know the function type since
      // the usage tells us, so illegal for it to remain
      toErase.push_back(name);
    }
  });

  for (auto curr : toErase) {
    wasm.removeFunction(curr);
  }

  // Finalize function imports now that we've seen all the calls

  ModuleUtils::iterImportedFunctions(wasm, [&](Function* func) {
    FunctionTypeUtils::fillFunction(func, wasm.getFunctionType(func->type));
  });

  // Finalize calls now that everything is known and generated

  struct FinalizeCalls : public WalkerPass<PostWalker<FinalizeCalls>> {
    bool isFunctionParallel() override { return true; }

    Pass* create() override { return new FinalizeCalls(parent); }

    Asm2WasmBuilder* parent;

    FinalizeCalls(Asm2WasmBuilder* parent) : parent(parent) {
      name = "finalize-calls";
    }

    void notifyAboutWrongOperands(std::string why, Function* calledFunc) {
      // use a mutex as this may be shown from multiple threads
      static std::mutex mutex;
      std::unique_lock<std::mutex> lock(mutex);
      static const int MAX_SHOWN = 20;
      static std::unique_ptr<std::atomic<int>> numShown;
      if (!numShown) {
        numShown = make_unique<std::atomic<int>>();
        numShown->store(0);
      }
      if (numShown->load() >= MAX_SHOWN) {
        return;
      }
      std::cerr << why << " in call from " << getFunction()->name << " to "
                << calledFunc->name
                << " (this is likely due to undefined behavior in C, like "
                   "defining a function one way and calling it in another, "
                   "which is important to fix)\n";
      (*numShown)++;
      if (numShown->load() >= MAX_SHOWN) {
        std::cerr << "(" << numShown->load()
                  << " such warnings shown; not showing any more)\n";
      }
    }

    void visitCall(Call* curr) {
      // The call target may not exist if it is one of our special fake imports
      // for callIndirect fixups
      auto* calledFunc = getModule()->getFunctionOrNull(curr->target);
      if (calledFunc && !calledFunc->imported()) {
        // The result type of the function being called is now known, and can be
        // applied.
        auto result = calledFunc->result;
        if (curr->type != result) {
          curr->type = result;
        }
        // Handle mismatched numbers of arguments. In clang, if a function is
        // declared one way but called in another, it inserts bitcasts to make
        // things work. Those end up working since it is "ok" to drop or add
        // parameters in native platforms, even though it's undefined behavior.
        // We warn about it here, but tolerate it, if there is a simple
        // solution.
        if (curr->operands.size() < calledFunc->params.size()) {
          notifyAboutWrongOperands("warning: asm2wasm adding operands",
                                   calledFunc);
          while (curr->operands.size() < calledFunc->params.size()) {
            // Add params as necessary, with zeros.
            curr->operands.push_back(LiteralUtils::makeZero(
              calledFunc->params[curr->operands.size()], *getModule()));
          }
        }
        if (curr->operands.size() > calledFunc->params.size()) {
          notifyAboutWrongOperands("warning: asm2wasm dropping operands",
                                   calledFunc);
          curr->operands.resize(calledFunc->params.size());
        }
        // If the types are wrong, validation will fail later anyhow, but add a
        // warning here, it may help people.
        for (Index i = 0; i < curr->operands.size(); i++) {
          auto sent = curr->operands[i]->type;
          auto expected = calledFunc->params[i];
          if (sent != unreachable && sent != expected) {
            notifyAboutWrongOperands(
              "error: asm2wasm seeing an invalid argument type at index " +
                std::to_string(i) + " (this will not validate)",
              calledFunc);
          }
        }
      } else {
        // A call to an import
        // fill things out: add extra params as needed, etc. asm tolerates ffi
        // overloading, wasm does not
        auto iter = parent->importedFunctionTypes.find(curr->target);
        if (iter == parent->importedFunctionTypes.end()) {
          return; // one of our fake imports for callIndirect fixups
        }
        auto type = iter->second.get();
        for (size_t i = 0; i < type->params.size(); i++) {
          if (i >= curr->operands.size()) {
            // add a new param
            auto val = parent->allocator.alloc<Const>();
            val->type = val->value.type = type->params[i];
            curr->operands.push_back(val);
          } else if (curr->operands[i]->type != type->params[i]) {
            // if the param is used, then we have overloading here and the
            // combined type must be f64; if this is an unreachable param, then
            // it doesn't matter.
            assert(type->params[i] == f64 ||
                   curr->operands[i]->type == unreachable);
            // overloaded, upgrade to f64
            switch (curr->operands[i]->type) {
              case i32:
                curr->operands[i] = parent->builder.makeUnary(
                  ConvertSInt32ToFloat64, curr->operands[i]);
                break;
              case f32:
                curr->operands[i] =
                  parent->builder.makeUnary(PromoteFloat32, curr->operands[i]);
                break;
              default: {} // f64, unreachable, etc., are all good
            }
          }
        }
        Module* wasm = getModule();
        auto importResult =
          wasm->getFunctionType(wasm->getFunction(curr->target)->type)->result;
        if (curr->type != importResult) {
          auto old = curr->type;
          curr->type = importResult;
          if (importResult == f64) {
            // we use a JS f64 value which is the most general, and convert to
            // it
            switch (old) {
              case i32: {
                Unary* trunc =
                  parent->builder.makeUnary(TruncSFloat64ToInt32, curr);
                replaceCurrent(
                  makeTrappingUnary(trunc, parent->trappingFunctions));
                break;
              }
              case f32: {
                replaceCurrent(parent->builder.makeUnary(DemoteFloat64, curr));
                break;
              }
              case none: {
                // this function returns a value, but we are not using it, so it
                // must be dropped. autodrop will do that for us.
                break;
              }
              default:
                WASM_UNREACHABLE();
            }
          } else {
            assert(old == none);
            // we don't want a return value here, but the import does provide
            // one autodrop will do that for us.
          }
        }
      }
    }

    void visitCallIndirect(CallIndirect* curr) {
      // we already call into target = something + offset, where offset is a
      // callImport with the name of the table. replace that with the table
      // offset note that for an ftCall or mftCall, we have no asm.js mask, so
      // have nothing to do here
      auto* target = curr->target;
      // might be a block with a fallthrough
      if (auto* block = target->dynCast<Block>()) {
        target = block->list.back();
      }
      // the something might have been optimized out, leaving only the call
      if (auto* call = target->dynCast<Call>()) {
        auto tableName = call->target;
        if (parent->functionTableStarts.find(tableName) ==
            parent->functionTableStarts.end()) {
          return;
        }
        curr->target = parent->builder.makeConst(
          Literal((int32_t)parent->functionTableStarts[tableName]));
        return;
      }
      auto* add = target->dynCast<Binary>();
      if (!add) {
        return;
      }
      if (add->right->is<Call>()) {
        auto* offset = add->right->cast<Call>();
        auto tableName = offset->target;
        if (parent->functionTableStarts.find(tableName) ==
            parent->functionTableStarts.end()) {
          return;
        }
        add->right = parent->builder.makeConst(
          Literal((int32_t)parent->functionTableStarts[tableName]));
      } else {
        auto* offset = add->left->dynCast<Call>();
        if (!offset) {
          return;
        }
        auto tableName = offset->target;
        if (parent->functionTableStarts.find(tableName) ==
            parent->functionTableStarts.end()) {
          return;
        }
        add->left = parent->builder.makeConst(
          Literal((int32_t)parent->functionTableStarts[tableName]));
      }
    }

    void visitFunction(Function* curr) {
      // changing call types requires we percolate types, and drop stuff.
      // we do this in this pass so that we don't look broken between passes
      AutoDrop().walkFunctionInModule(curr, getModule());
    }
  };

  // apply debug info, reducing intrinsic calls into annotations on the ast
  // nodes
  struct ApplyDebugInfo
    : public WalkerPass<
        ExpressionStackWalker<ApplyDebugInfo,
                              UnifiedExpressionVisitor<ApplyDebugInfo>>> {
    bool isFunctionParallel() override { return true; }

    Pass* create() override { return new ApplyDebugInfo(); }

    ApplyDebugInfo() { name = "apply-debug-info"; }

    Call* lastDebugInfo = nullptr;

    void visitExpression(Expression* curr) {
      if (auto* call = checkDebugInfo(curr)) {
        lastDebugInfo = call;
        replaceCurrent(getModule()->allocator.alloc<Nop>());
      } else {
        if (lastDebugInfo) {
          auto& debugLocations = getFunction()->debugLocations;
          uint32_t fileIndex =
            lastDebugInfo->operands[0]->cast<Const>()->value.geti32();
          assert(getModule()->debugInfoFileNames.size() > fileIndex);
          uint32_t lineNumber =
            lastDebugInfo->operands[1]->cast<Const>()->value.geti32();
          // look up the stack, apply to the root expression
          Index i = expressionStack.size() - 1;
          while (1) {
            auto* exp = expressionStack[i];
            bool parentIsStructure =
              i > 0 && (expressionStack[i - 1]->is<Block>() ||
                        expressionStack[i - 1]->is<Loop>() ||
                        expressionStack[i - 1]->is<If>());
            if (i == 0 || parentIsStructure || exp->type == none ||
                exp->type == unreachable) {
              if (debugLocations.count(exp) > 0) {
                // already present, so look back up
                i++;
                while (i < expressionStack.size()) {
                  exp = expressionStack[i];
                  if (debugLocations.count(exp) == 0) {
                    debugLocations[exp] = {fileIndex, lineNumber, 0};
                    break;
                  }
                  i++;
                }
              } else {
                debugLocations[exp] = {fileIndex, lineNumber, 0};
              }
              break;
            }
            i--;
          }
          lastDebugInfo = nullptr;
        }
      }
    }
  };

  PassRunner passRunner(&wasm, passOptions);
  passRunner.options.lowMemoryUnused = true;
  if (debug) {
    passRunner.setDebug(true);
    passRunner.setValidateGlobally(false);
  }
  // finalizeCalls also does autoDrop, which is crucial for the non-optimizing
  // case, so that the output of the first pass is valid
  passRunner.add(make_unique<FinalizeCalls>(this));
  passRunner.add(ABI::getLegalizationPass(legalizeJavaScriptFFI
                                            ? ABI::LegalizationLevel::Full
                                            : ABI::LegalizationLevel::Minimal));
  if (runOptimizationPasses) {
    // autodrop can add some garbage
    passRunner.add("vacuum");
    passRunner.add("remove-unused-brs");
    passRunner.add("vacuum");
    passRunner.add("remove-unused-names");
    passRunner.add("merge-blocks");
    passRunner.add("optimize-instructions");
    passRunner.add("post-emscripten");
  } else {
    if (preprocessor.debugInfo) {
      // we would have run this before if optimizing, do it now otherwise. must
      // precede ApplyDebugInfo
      passRunner.add(make_unique<AdjustDebugInfo>());
    }
  }
  if (preprocessor.debugInfo) {
    passRunner.add(make_unique<ApplyDebugInfo>());
    // FIXME maybe just remove the nops that were debuginfo nodes, if not
    // optimizing?
    passRunner.add("vacuum");
  }
  if (runOptimizationPasses) {
    // do final global optimizations after all function work is done
    // (e.g. duplicate funcs may appear thanks to that work)
    passRunner.addDefaultGlobalOptimizationPostPasses();
  }
  passRunner.run();

  // remove the debug info intrinsic
  if (preprocessor.debugInfo) {
    wasm.removeFunction(EMSCRIPTEN_DEBUGINFO);
  }

  if (udivmoddi4.is() && getTempRet0.is()) {
    // generate a wasm-optimized __udivmoddi4 method, which we can do much more
    // efficiently in wasm we can only do this if we know getTempRet0 as well
    // since we use it to figure out which minified global is tempRet0
    // (getTempRet0 might be an import, if this is a shared module, so we can't
    // optimize that case)
    Name tempRet0;
    {
      Expression* curr = wasm.getFunction(getTempRet0)->body;
      if (curr->is<Block>()) {
        curr = curr->cast<Block>()->list.back();
      }
      if (curr->is<Return>()) {
        curr = curr->cast<Return>()->value;
      }
      auto* get = curr->cast<GlobalGet>();
      tempRet0 = get->name;
    }
    // udivmoddi4 receives xl, xh, yl, yl, r, and
    //    if r then *r = x % y
    //    returns x / y
    auto* func = wasm.getFunction(udivmoddi4);
    assert(!func->type.is());
    Builder::clearLocals(func);
    Index xl = Builder::addParam(func, "xl", i32),
          xh = Builder::addParam(func, "xh", i32),
          yl = Builder::addParam(func, "yl", i32),
          yh = Builder::addParam(func, "yh", i32),
          r = Builder::addParam(func, "r", i32),
          x64 = Builder::addVar(func, "x64", i64),
          y64 = Builder::addVar(func, "y64", i64);
    auto* body = allocator.alloc<Block>();
    body->list.push_back(
      builder.makeLocalSet(x64, I64Utilities::recreateI64(builder, xl, xh)));
    body->list.push_back(
      builder.makeLocalSet(y64, I64Utilities::recreateI64(builder, yl, yh)));
    body->list.push_back(builder.makeIf(
      builder.makeLocalGet(r, i32),
      builder.makeStore(8,
                        0,
                        8,
                        builder.makeLocalGet(r, i32),
                        builder.makeBinary(RemUInt64,
                                           builder.makeLocalGet(x64, i64),
                                           builder.makeLocalGet(y64, i64)),
                        i64)));
    body->list.push_back(
      builder.makeLocalSet(x64,
                           builder.makeBinary(DivUInt64,
                                              builder.makeLocalGet(x64, i64),
                                              builder.makeLocalGet(y64, i64))));
    body->list.push_back(
      builder.makeGlobalSet(tempRet0, I64Utilities::getI64High(builder, x64)));
    body->list.push_back(I64Utilities::getI64Low(builder, x64));
    body->finalize();
    func->body = body;
  }
}

Function* Asm2WasmBuilder::processFunction(Ref ast) {
  auto name = ast[1]->getIString();

  if (debug) {
    std::cout << "asm2wasming func: " << ast[1]->getIString().str << '\n';
  }

  auto function = new Function;
  function->name = name;
  Ref params = ast[2];
  Ref body = ast[3];

  UniqueNameMapper nameMapper;

  // given an asm.js label, returns the wasm label for breaks or continues
  auto getBreakLabelName = [](IString label) {
    return Name(std::string("label$break$") + label.str);
  };
  auto getContinueLabelName = [](IString label) {
    return Name(std::string("label$continue$") + label.str);
  };

  IStringSet functionVariables; // params or vars

  IString parentLabel;             // set in LABEL, then read in WHILE/DO/SWITCH
  std::vector<IString> breakStack; // where a break will go
  std::vector<IString> continueStack; // where a continue will go

  AsmData asmData; // need to know var and param types, for asm type detection

  for (unsigned i = 0; i < params->size(); i++) {
    Ref curr = body[i];
    auto* assign = curr->asAssignName();
    IString name = assign->target();
    AsmType asmType =
      detectType(assign->value(), nullptr, false, Math_fround, wasmOnly);
    Builder::addParam(function, name, asmToWasmType(asmType));
    functionVariables.insert(name);
    asmData.addParam(name, asmType);
  }
  unsigned start = params->size();
  while (start < body->size() && body[start]->isArray(VAR)) {
    Ref curr = body[start];
    for (unsigned j = 0; j < curr[1]->size(); j++) {
      Ref pair = curr[1][j];
      IString name = pair[0]->getIString();
      AsmType asmType =
        detectType(pair[1], nullptr, true, Math_fround, wasmOnly);
      Builder::addVar(function, name, asmToWasmType(asmType));
      functionVariables.insert(name);
      asmData.addVar(name, asmType);
    }
    start++;
  }

  bool addedI32Temp = false;
  auto ensureI32Temp = [&]() {
    if (addedI32Temp) {
      return;
    }
    addedI32Temp = true;
    Builder::addVar(function, I32_TEMP, i32);
    functionVariables.insert(I32_TEMP);
    asmData.addVar(I32_TEMP, ASM_INT);
  };

  bool seenReturn = false; // function->result is updated if we see a return
  // processors
  std::function<Expression*(Ref, unsigned)> processStatements;
  std::function<Expression*(Ref, unsigned)> processUnshifted;
  std::function<Expression*(Ref, unsigned)> processIgnoringShift;

  std::function<Expression*(Ref)> process = [&](Ref ast) -> Expression* {
    AstStackHelper astStackHelper(
      ast); // TODO: only create one when we need it?
    if (ast->isString()) {
      IString name = ast->getIString();
      if (functionVariables.has(name)) {
        // var in scope
        auto ret = allocator.alloc<LocalGet>();
        ret->index = function->getLocalIndex(name);
        ret->type = asmToWasmType(asmData.getType(name));
        return ret;
      }
      if (name == DEBUGGER) {
        Call* call = allocator.alloc<Call>();
        call->target = DEBUGGER;
        call->type = none;
        static bool addedImport = false;
        if (!addedImport) {
          addedImport = true;
          auto import = new Function; // debugger = asm2wasm.debugger;
          import->name = DEBUGGER;
          import->module = ASM2WASM;
          import->base = DEBUGGER;
          auto* functionType = ensureFunctionType("v", &wasm);
          import->type = functionType->name;
          FunctionTypeUtils::fillFunction(import, functionType);
          wasm.addFunction(import);
        }
        return call;
      }
      // global var
      assert(mappedGlobals.find(name) != mappedGlobals.end()
               ? true
               : (std::cerr << name.str << '\n', false));
      MappedGlobal& global = mappedGlobals[name];
      return builder.makeGlobalGet(name, global.type);
    }
    if (ast->isNumber()) {
      auto ret = allocator.alloc<Const>();
      double num = ast->getNumber();
      if (isSInteger32(num)) {
        ret->value = Literal(int32_t(toSInteger32(num)));
      } else if (isUInteger32(num)) {
        ret->value = Literal(uint32_t(toUInteger32(num)));
      } else {
        ret->value = Literal(num);
      }
      ret->type = ret->value.type;
      return ret;
    }
    if (ast->isAssignName()) {
      auto* assign = ast->asAssignName();
      IString name = assign->target();
      if (functionVariables.has(name)) {
        auto ret = allocator.alloc<LocalSet>();
        ret->index = function->getLocalIndex(assign->target());
        ret->value = process(assign->value());
        ret->setTee(false);
        ret->finalize();
        return ret;
      }
      // global var
      if (mappedGlobals.find(name) == mappedGlobals.end()) {
        Fatal() << "error: access of a non-existent global var " << name.str;
      }
      auto* ret = builder.makeGlobalSet(name, process(assign->value()));
      // global.set does not return; if our value is trivially not used, don't
      // emit a load (if nontrivially not used, opts get it later)
      auto parent = astStackHelper.getParent();
      if (!parent || parent->isArray(BLOCK) || parent->isArray(IF)) {
        return ret;
      }
      return builder.makeSequence(
        ret, builder.makeGlobalGet(name, ret->value->type));
    }
    if (ast->isAssign()) {
      auto* assign = ast->asAssign();
      assert(assign->target()->isArray(SUB));
      Ref target = assign->target();
      assert(target[1]->isString());
      IString heap = target[1]->getIString();
      assert(views.find(heap) != views.end());
      View& view = views[heap];
      auto ret = allocator.alloc<Store>();
      ret->isAtomic = false;
      ret->bytes = view.bytes;
      ret->offset = 0;
      ret->align = view.bytes;
      ret->ptr = processUnshifted(target[2], view.bytes);
      ret->value = process(assign->value());
      ret->valueType = asmToWasmType(view.type);
      ret->finalize();
      if (ret->valueType != ret->value->type) {
        // in asm.js we have some implicit coercions that we must do explicitly
        // here
        if (ret->valueType == f32 && ret->value->type == f64) {
          auto conv = allocator.alloc<Unary>();
          conv->op = DemoteFloat64;
          conv->value = ret->value;
          conv->type = Type::f32;
          ret->value = conv;
        } else if (ret->valueType == f64 && ret->value->type == f32) {
          ret->value = ensureDouble(ret->value);
        } else {
          abort_on("bad sub[] types", ast);
        }
      }
      return ret;
    }
    IString what = ast[0]->getIString();
    if (what == BINARY) {
      if ((ast[1] == OR || ast[1] == TRSHIFT) && ast[3]->isNumber() &&
          ast[3]->getNumber() == 0) {
        auto ret =
          process(ast[2]); // just look through the ()|0 or ()>>>0 coercion
        fixCallType(ret, i32);
        return ret;
      }
      auto ret = allocator.alloc<Binary>();
      ret->left = process(ast[2]);
      ret->right = process(ast[3]);
      ret->op = parseAsmBinaryOp(
        ast[1]->getIString(), ast[2], ast[3], ret->left, ret->right);
      ret->finalize();
      if (ret->op == BinaryOp::RemSInt32 && ret->type.isFloat()) {
        // WebAssembly does not have floating-point remainder, we have to emit a
        // call to a special import of ours
        Call* call = allocator.alloc<Call>();
        call->target = F64_REM;
        call->operands.push_back(ensureDouble(ret->left));
        call->operands.push_back(ensureDouble(ret->right));
        call->type = f64;
        static bool addedImport = false;
        if (!addedImport) {
          addedImport = true;
          auto import = new Function; // f64-rem = asm2wasm.f64-rem;
          import->name = F64_REM;
          import->module = ASM2WASM;
          import->base = F64_REM;
          auto* functionType = ensureFunctionType("ddd", &wasm);
          import->type = functionType->name;
          FunctionTypeUtils::fillFunction(import, functionType);
          wasm.addFunction(import);
        }
        return call;
      }
      return makeTrappingBinary(ret, trappingFunctions);
    } else if (what == SUB) {
      Ref target = ast[1];
      assert(target->isString());
      IString heap = target->getIString();
      assert(views.find(heap) != views.end());
      View& view = views[heap];
      auto ret = allocator.alloc<Load>();
      ret->isAtomic = false;
      ret->bytes = view.bytes;
      ret->signed_ = view.signed_;
      ret->offset = 0;
      ret->align = view.bytes;
      ret->ptr = processUnshifted(ast[2], view.bytes);
      ret->type = getType(view.bytes, !view.integer);
      return ret;
    } else if (what == UNARY_PREFIX) {
      if (ast[1] == PLUS) {
        Literal literal = checkLiteral(ast);
        if (literal.type != none) {
          return builder.makeConst(literal);
        }
        auto ret = process(ast[2]); // we are a +() coercion
        if (ret->type == i32) {
          auto conv = allocator.alloc<Unary>();
          conv->op = isUnsignedCoercion(ast[2]) ? ConvertUInt32ToFloat64
                                                : ConvertSInt32ToFloat64;
          conv->value = ret;
          conv->type = Type::f64;
          return conv;
        }
        if (ret->type == f32) {
          return ensureDouble(ret);
        }
        fixCallType(ret, f64);
        return ret;
      } else if (ast[1] == MINUS) {
        if (ast[2]->isNumber() ||
            (ast[2]->isArray(UNARY_PREFIX) && ast[2][1] == PLUS &&
             ast[2][2]->isNumber())) {
          auto ret = allocator.alloc<Const>();
          ret->value = getLiteral(ast);
          ret->type = ret->value.type;
          return ret;
        }
        AsmType asmType = detectAsmType(ast[2], &asmData);
        if (asmType == ASM_INT) {
          // wasm has no unary negation for int, so do 0-
          auto ret = allocator.alloc<Binary>();
          ret->op = SubInt32;
          ret->left = builder.makeConst(Literal((int32_t)0));
          ret->right = process(ast[2]);
          ret->type = Type::i32;
          return ret;
        }
        auto ret = allocator.alloc<Unary>();
        ret->value = process(ast[2]);
        if (asmType == ASM_DOUBLE) {
          ret->op = NegFloat64;
          ret->type = Type::f64;
        } else if (asmType == ASM_FLOAT) {
          ret->op = NegFloat32;
          ret->type = Type::f32;
        } else {
          WASM_UNREACHABLE();
        }
        return ret;
      } else if (ast[1] == B_NOT) {
        // ~, might be ~~ as a coercion or just a not
        if (ast[2]->isArray(UNARY_PREFIX) && ast[2][1] == B_NOT) {
          // if we have an unsigned coercion on us, it is an unsigned op
          Expression* expr = process(ast[2][2]);
          bool isSigned = !isParentUnsignedCoercion(astStackHelper.getParent());
          bool isF64 = expr->type == f64;
          UnaryOp op;
          if (isSigned && isF64) {
            op = UnaryOp::TruncSFloat64ToInt32;
          } else if (isSigned && !isF64) {
            op = UnaryOp::TruncSFloat32ToInt32;
          } else if (!isSigned && isF64) {
            op = UnaryOp::TruncUFloat64ToInt32;
          } else { // !isSigned && !isF64
            op = UnaryOp::TruncUFloat32ToInt32;
          }
          return makeTrappingUnary(builder.makeUnary(op, expr),
                                   trappingFunctions);
        }
        // no bitwise unary not, so do xor with -1
        auto ret = allocator.alloc<Binary>();
        ret->op = XorInt32;
        ret->left = process(ast[2]);
        ret->right = builder.makeConst(Literal(int32_t(-1)));
        ret->type = Type::i32;
        return ret;
      } else if (ast[1] == L_NOT) {
        auto ret = allocator.alloc<Unary>();
        ret->op = EqZInt32;
        ret->value = process(ast[2]);
        ret->type = i32;
        return ret;
      }
      abort_on("bad unary", ast);
    } else if (what == IF) {
      auto* condition = process(ast[1]);
      auto* ifTrue = process(ast[2]);
      return builder.makeIf(truncateToInt32(condition),
                            ifTrue,
                            !!ast[3] ? process(ast[3]) : nullptr);
    } else if (what == CALL) {
      if (ast[1]->isString()) {
        IString name = ast[1]->getIString();
        if (name == Math_imul) {
          assert(ast[2]->size() == 2);
          auto ret = allocator.alloc<Binary>();
          ret->op = MulInt32;
          ret->left = process(ast[2][0]);
          ret->right = process(ast[2][1]);
          ret->type = Type::i32;
          return ret;
        }
        if (name == Math_clz32 || name == llvm_cttz_i32) {
          assert(ast[2]->size() == 1);
          auto ret = allocator.alloc<Unary>();
          ret->op = name == Math_clz32 ? ClzInt32 : CtzInt32;
          ret->value = process(ast[2][0]);
          ret->type = Type::i32;
          return ret;
        }
        if (name == Math_fround) {
          assert(ast[2]->size() == 1);
          Literal lit = checkLiteral(ast[2][0], false /* raw is float */);
          if (lit.type == f64) {
            return builder.makeConst(Literal((float)lit.getf64()));
          }
          auto ret = allocator.alloc<Unary>();
          ret->value = process(ast[2][0]);
          if (ret->value->type == f64) {
            ret->op = DemoteFloat64;
          } else if (ret->value->type == i32) {
            if (isUnsignedCoercion(ast[2][0])) {
              ret->op = ConvertUInt32ToFloat32;
            } else {
              ret->op = ConvertSInt32ToFloat32;
            }
          } else if (ret->value->type == f32) {
            return ret->value;
          } else if (ret->value->type == none) { // call, etc.
            ret->value->type = f32;
            return ret->value;
          } else {
            abort_on("confusing fround target", ast[2][0]);
          }
          ret->type = f32;
          return ret;
        }
        if (name == Math_abs) {
          // overloaded on type: i32, f32 or f64
          Expression* value = process(ast[2][0]);
          if (value->type == i32) {
            // No wasm support, so use a temp local
            ensureI32Temp();
            auto set = allocator.alloc<LocalSet>();
            set->index = function->getLocalIndex(I32_TEMP);
            set->value = value;
            set->setTee(false);
            set->finalize();
            auto get = [&]() {
              auto ret = allocator.alloc<LocalGet>();
              ret->index = function->getLocalIndex(I32_TEMP);
              ret->type = i32;
              return ret;
            };
            auto isNegative = allocator.alloc<Binary>();
            isNegative->op = LtSInt32;
            isNegative->left = get();
            isNegative->right = builder.makeConst(Literal(0));
            isNegative->finalize();
            auto block = allocator.alloc<Block>();
            block->list.push_back(set);
            auto flip = allocator.alloc<Binary>();
            flip->op = SubInt32;
            flip->left = builder.makeConst(Literal(0));
            flip->right = get();
            flip->type = i32;
            auto select = allocator.alloc<Select>();
            select->ifTrue = flip;
            select->ifFalse = get();
            select->condition = isNegative;
            select->type = i32;
            block->list.push_back(select);
            block->finalize();
            return block;
          } else if (value->type == f32 || value->type == f64) {
            auto ret = allocator.alloc<Unary>();
            ret->op = value->type == f32 ? AbsFloat32 : AbsFloat64;
            ret->value = value;
            ret->type = value->type;
            return ret;
          } else {
            WASM_UNREACHABLE();
          }
        }
        if (name == Math_floor || name == Math_sqrt || name == Math_ceil) {
          // overloaded on type: f32 or f64
          Expression* value = process(ast[2][0]);
          auto ret = allocator.alloc<Unary>();
          ret->value = value;
          if (value->type == f32) {
            ret->op = name == Math_floor
                        ? FloorFloat32
                        : name == Math_ceil ? CeilFloat32 : SqrtFloat32;
            ret->type = value->type;
          } else if (value->type == f64) {
            ret->op = name == Math_floor
                        ? FloorFloat64
                        : name == Math_ceil ? CeilFloat64 : SqrtFloat64;
            ret->type = value->type;
          } else {
            Fatal()
              << "floor/sqrt/ceil only work on float/double in asm.js and wasm";
          }
          return ret;
        }
        if (name == Math_max || name == Math_min) {
          // overloaded on type: f32 or f64
          assert(ast[2]->size() == 2);
          auto ret = allocator.alloc<Binary>();
          ret->left = process(ast[2][0]);
          ret->right = process(ast[2][1]);
          if (ret->left->type == f32) {
            ret->op = name == Math_max ? MaxFloat32 : MinFloat32;
          } else if (ret->left->type == f64) {
            ret->op = name == Math_max ? MaxFloat64 : MinFloat64;
          } else {
            Fatal() << "min/max only work on float/double in asm.js and wasm";
          }
          ret->type = ret->left->type;
          return ret;
        }
        if (name == Atomics_load || name == Atomics_store ||
            name == Atomics_exchange || name == Atomics_compareExchange ||
            name == Atomics_add || name == Atomics_sub || name == Atomics_and ||
            name == Atomics_or || name == Atomics_xor) {
          // atomic operation
          Ref target = ast[2][0];
          assert(target->isString());
          IString heap = target->getIString();
          assert(views.find(heap) != views.end());
          View& view = views[heap];
          wasm.memory.shared = true;
          if (name == Atomics_load) {
            Expression* ret =
              builder.makeAtomicLoad(view.bytes,
                                     0,
                                     processUnshifted(ast[2][1], view.bytes),
                                     asmToWasmType(view.type));
            if (view.signed_) {
              // atomic loads are unsigned; add a signing
              ret = Bits::makeSignExt(ret, view.bytes, wasm);
            }
            return ret;
          } else if (name == Atomics_store) {
            // asm.js stores return the value, wasm does not
            auto type = asmToWasmType(view.type);
            auto temp = Builder::addVar(function, type);
            return builder.makeSequence(
              builder.makeAtomicStore(
                view.bytes,
                0,
                processUnshifted(ast[2][1], view.bytes),
                builder.makeLocalTee(temp, process(ast[2][2])),
                type),
              builder.makeLocalGet(temp, type));
          } else if (name == Atomics_exchange) {
            return builder.makeAtomicRMW(
              AtomicRMWOp::Xchg,
              view.bytes,
              0,
              processUnshifted(ast[2][1], view.bytes),
              process(ast[2][2]),
              asmToWasmType(view.type));
          } else if (name == Atomics_compareExchange) {
            // cmpxchg is odd in fastcomp output - we must ignore the shift, a
            // cmpxchg of a i8 will look like compareExchange(HEAP8, ptr >> 2)
            return builder.makeAtomicCmpxchg(
              view.bytes,
              0,
              processIgnoringShift(ast[2][1], view.bytes),
              process(ast[2][2]),
              process(ast[2][3]),
              asmToWasmType(view.type));
          } else if (name == Atomics_add) {
            return builder.makeAtomicRMW(
              AtomicRMWOp::Add,
              view.bytes,
              0,
              processUnshifted(ast[2][1], view.bytes),
              process(ast[2][2]),
              asmToWasmType(view.type));
          } else if (name == Atomics_sub) {
            return builder.makeAtomicRMW(
              AtomicRMWOp::Sub,
              view.bytes,
              0,
              processUnshifted(ast[2][1], view.bytes),
              process(ast[2][2]),
              asmToWasmType(view.type));
          } else if (name == Atomics_and) {
            return builder.makeAtomicRMW(
              AtomicRMWOp::And,
              view.bytes,
              0,
              processUnshifted(ast[2][1], view.bytes),
              process(ast[2][2]),
              asmToWasmType(view.type));
          } else if (name == Atomics_or) {
            return builder.makeAtomicRMW(
              AtomicRMWOp::Or,
              view.bytes,
              0,
              processUnshifted(ast[2][1], view.bytes),
              process(ast[2][2]),
              asmToWasmType(view.type));
          } else if (name == Atomics_xor) {
            return builder.makeAtomicRMW(
              AtomicRMWOp::Xor,
              view.bytes,
              0,
              processUnshifted(ast[2][1], view.bytes),
              process(ast[2][2]),
              asmToWasmType(view.type));
          }
          WASM_UNREACHABLE();
        }
        bool tableCall = false;
        if (wasmOnly) {
          auto num = ast[2]->size();
          switch (name.str[0]) {
            case 'l': {
              auto align = num == 2 ? ast[2][1]->getInteger() : 0;
              if (name == LOAD1) {
                return builder.makeLoad(1, true, 0, 1, process(ast[2][0]), i32);
              }
              if (name == LOAD2) {
                return builder.makeLoad(
                  2, true, 0, indexOr(align, 2), process(ast[2][0]), i32);
              }
              if (name == LOAD4) {
                return builder.makeLoad(
                  4, true, 0, indexOr(align, 4), process(ast[2][0]), i32);
              }
              if (name == LOAD8) {
                return builder.makeLoad(
                  8, true, 0, indexOr(align, 8), process(ast[2][0]), i64);
              }
              if (name == LOADF) {
                return builder.makeLoad(
                  4, true, 0, indexOr(align, 4), process(ast[2][0]), f32);
              }
              if (name == LOADD) {
                return builder.makeLoad(
                  8, true, 0, indexOr(align, 8), process(ast[2][0]), f64);
              }
              break;
            }
            case 's': {
              auto align = num == 3 ? ast[2][2]->getInteger() : 0;
              if (name == STORE1) {
                return builder.makeStore(
                  1, 0, 1, process(ast[2][0]), process(ast[2][1]), i32);
              }
              if (name == STORE2) {
                return builder.makeStore(2,
                                         0,
                                         indexOr(align, 2),
                                         process(ast[2][0]),
                                         process(ast[2][1]),
                                         i32);
              }
              if (name == STORE4) {
                return builder.makeStore(4,
                                         0,
                                         indexOr(align, 4),
                                         process(ast[2][0]),
                                         process(ast[2][1]),
                                         i32);
              }
              if (name == STORE8) {
                return builder.makeStore(8,
                                         0,
                                         indexOr(align, 8),
                                         process(ast[2][0]),
                                         process(ast[2][1]),
                                         i64);
              }
              if (name == STOREF) {
                auto* value = process(ast[2][1]);
                if (value->type == f64) {
                  // asm.js allows storing a double to HEAPF32, we must cast
                  // here
                  value = builder.makeUnary(DemoteFloat64, value);
                }
                return builder.makeStore(
                  4, 0, indexOr(align, 4), process(ast[2][0]), value, f32);
              }
              if (name == STORED) {
                return builder.makeStore(8,
                                         0,
                                         indexOr(align, 8),
                                         process(ast[2][0]),
                                         process(ast[2][1]),
                                         f64);
              }
              break;
            }
            case 'i': {
              if (num == 1) {
                auto* value = process(ast[2][0]);
                if (name == I64) {
                  // no-op "coercion" / "cast", although we also tolerate i64(0)
                  // for constants that fit in i32
                  if (value->type == i32) {
                    return builder.makeConst(
                      Literal(int64_t(value->cast<Const>()->value.geti32())));
                  } else {
                    fixCallType(value, i64);
                    return value;
                  }
                }
                if (name == I32_CTTZ) {
                  return builder.makeUnary(UnaryOp::CtzInt32, value);
                }
                if (name == I32_CTPOP) {
                  return builder.makeUnary(UnaryOp::PopcntInt32, value);
                }
                if (name == I32_BC2F) {
                  return builder.makeUnary(UnaryOp::ReinterpretInt32, value);
                }
                if (name == I32_BC2I) {
                  return builder.makeUnary(UnaryOp::ReinterpretFloat32, value);
                }

                if (name == I64_TRUNC) {
                  return builder.makeUnary(UnaryOp::WrapInt64, value);
                }
                if (name == I64_SEXT) {
                  return builder.makeUnary(UnaryOp::ExtendSInt32, value);
                }
                if (name == I64_ZEXT) {
                  return builder.makeUnary(UnaryOp::ExtendUInt32, value);
                }
                if (name == I64_S2F) {
                  return builder.makeUnary(UnaryOp::ConvertSInt64ToFloat32,
                                           value);
                }
                if (name == I64_S2D) {
                  return builder.makeUnary(UnaryOp::ConvertSInt64ToFloat64,
                                           value);
                }
                if (name == I64_U2F) {
                  return builder.makeUnary(UnaryOp::ConvertUInt64ToFloat32,
                                           value);
                }
                if (name == I64_U2D) {
                  return builder.makeUnary(UnaryOp::ConvertUInt64ToFloat64,
                                           value);
                }
                if (name == I64_F2S) {
                  Unary* conv =
                    builder.makeUnary(UnaryOp::TruncSFloat32ToInt64, value);
                  return makeTrappingUnary(conv, trappingFunctions);
                }
                if (name == I64_D2S) {
                  Unary* conv =
                    builder.makeUnary(UnaryOp::TruncSFloat64ToInt64, value);
                  return makeTrappingUnary(conv, trappingFunctions);
                }
                if (name == I64_F2U) {
                  Unary* conv =
                    builder.makeUnary(UnaryOp::TruncUFloat32ToInt64, value);
                  return makeTrappingUnary(conv, trappingFunctions);
                }
                if (name == I64_D2U) {
                  Unary* conv =
                    builder.makeUnary(UnaryOp::TruncUFloat64ToInt64, value);
                  return makeTrappingUnary(conv, trappingFunctions);
                }
                if (name == I64_BC2D) {
                  return builder.makeUnary(UnaryOp::ReinterpretInt64, value);
                }
                if (name == I64_BC2I) {
                  return builder.makeUnary(UnaryOp::ReinterpretFloat64, value);
                }
                if (name == I64_CTTZ) {
                  return builder.makeUnary(UnaryOp::CtzInt64, value);
                }
                if (name == I64_CTLZ) {
                  return builder.makeUnary(UnaryOp::ClzInt64, value);
                }
                if (name == I64_CTPOP) {
                  return builder.makeUnary(UnaryOp::PopcntInt64, value);
                }
                if (name == I64_ATOMICS_LOAD) {
                  return builder.makeAtomicLoad(8, 0, value, i64);
                }
              } else if (num == 2) { // 2 params,binary
                if (name == I64_CONST) {
                  return builder.makeConst(getLiteral(ast));
                }
                auto* left = process(ast[2][0]);
                auto* right = process(ast[2][1]);
                // maths
                if (name == I64_ADD) {
                  return builder.makeBinary(BinaryOp::AddInt64, left, right);
                }
                if (name == I64_SUB) {
                  return builder.makeBinary(BinaryOp::SubInt64, left, right);
                }
                if (name == I64_MUL) {
                  return builder.makeBinary(BinaryOp::MulInt64, left, right);
                }
                if (name == I64_UDIV) {
                  Binary* div =
                    builder.makeBinary(BinaryOp::DivUInt64, left, right);
                  return makeTrappingBinary(div, trappingFunctions);
                }
                if (name == I64_SDIV) {
                  Binary* div =
                    builder.makeBinary(BinaryOp::DivSInt64, left, right);
                  return makeTrappingBinary(div, trappingFunctions);
                }
                if (name == I64_UREM) {
                  Binary* rem =
                    builder.makeBinary(BinaryOp::RemUInt64, left, right);
                  return makeTrappingBinary(rem, trappingFunctions);
                }
                if (name == I64_SREM) {
                  Binary* rem =
                    builder.makeBinary(BinaryOp::RemSInt64, left, right);
                  return makeTrappingBinary(rem, trappingFunctions);
                }
                if (name == I64_AND) {
                  return builder.makeBinary(BinaryOp::AndInt64, left, right);
                }
                if (name == I64_OR) {
                  return builder.makeBinary(BinaryOp::OrInt64, left, right);
                }
                if (name == I64_XOR) {
                  return builder.makeBinary(BinaryOp::XorInt64, left, right);
                }
                if (name == I64_SHL) {
                  return builder.makeBinary(BinaryOp::ShlInt64, left, right);
                }
                if (name == I64_ASHR) {
                  return builder.makeBinary(BinaryOp::ShrSInt64, left, right);
                }
                if (name == I64_LSHR) {
                  return builder.makeBinary(BinaryOp::ShrUInt64, left, right);
                }
                // comps
                if (name == I64_EQ) {
                  return builder.makeBinary(BinaryOp::EqInt64, left, right);
                }
                if (name == I64_NE) {
                  return builder.makeBinary(BinaryOp::NeInt64, left, right);
                }
                if (name == I64_ULE) {
                  return builder.makeBinary(BinaryOp::LeUInt64, left, right);
                }
                if (name == I64_SLE) {
                  return builder.makeBinary(BinaryOp::LeSInt64, left, right);
                }
                if (name == I64_UGE) {
                  return builder.makeBinary(BinaryOp::GeUInt64, left, right);
                }
                if (name == I64_SGE) {
                  return builder.makeBinary(BinaryOp::GeSInt64, left, right);
                }
                if (name == I64_ULT) {
                  return builder.makeBinary(BinaryOp::LtUInt64, left, right);
                }
                if (name == I64_SLT) {
                  return builder.makeBinary(BinaryOp::LtSInt64, left, right);
                }
                if (name == I64_UGT) {
                  return builder.makeBinary(BinaryOp::GtUInt64, left, right);
                }
                if (name == I64_SGT) {
                  return builder.makeBinary(BinaryOp::GtSInt64, left, right);
                }
                // atomics
                if (name == I64_ATOMICS_STORE) {
                  wasm.memory.shared = true;
                  return builder.makeAtomicStore(8, 0, left, right, i64);
                }
                if (name == I64_ATOMICS_ADD) {
                  wasm.memory.shared = true;
                  return builder.makeAtomicRMW(
                    AtomicRMWOp::Add, 8, 0, left, right, i64);
                }
                if (name == I64_ATOMICS_SUB) {
                  wasm.memory.shared = true;
                  return builder.makeAtomicRMW(
                    AtomicRMWOp::Sub, 8, 0, left, right, i64);
                }
                if (name == I64_ATOMICS_AND) {
                  wasm.memory.shared = true;
                  return builder.makeAtomicRMW(
                    AtomicRMWOp::And, 8, 0, left, right, i64);
                }
                if (name == I64_ATOMICS_OR) {
                  wasm.memory.shared = true;
                  return builder.makeAtomicRMW(
                    AtomicRMWOp::Or, 8, 0, left, right, i64);
                }
                if (name == I64_ATOMICS_XOR) {
                  wasm.memory.shared = true;
                  return builder.makeAtomicRMW(
                    AtomicRMWOp::Xor, 8, 0, left, right, i64);
                }
                if (name == I64_ATOMICS_EXCHANGE) {
                  wasm.memory.shared = true;
                  return builder.makeAtomicRMW(
                    AtomicRMWOp::Xchg, 8, 0, left, right, i64);
                }
              } else if (num == 3) {
                if (name == I64_ATOMICS_COMPAREEXCHANGE) {
                  wasm.memory.shared = true;
                  return builder.makeAtomicCmpxchg(8,
                                                   0,
                                                   process(ast[2][0]),
                                                   process(ast[2][1]),
                                                   process(ast[2][2]),
                                                   i64);
                }
              }
              break;
            }
            case 'f': {
              if (name == F32_COPYSIGN) {
                return builder.makeBinary(BinaryOp::CopySignFloat32,
                                          process(ast[2][0]),
                                          process(ast[2][1]));
              }
              if (name == F64_COPYSIGN) {
                return builder.makeBinary(BinaryOp::CopySignFloat64,
                                          process(ast[2][0]),
                                          process(ast[2][1]));
              }
              break;
            }
            default: {}
          }
        }
        // ftCall_* and mftCall_* represent function table calls, either from
        // the outside, or from the inside of the module. when compiling to
        // wasm, we can just convert those into table calls
        if ((name.str[0] == 'f' && strncmp(name.str, FTCALL.str, 7) == 0) ||
            (name.str[0] == 'm' && strncmp(name.str, MFTCALL.str, 8) == 0)) {
          tableCall = true;
        }
        Expression* ret;
        ExpressionList* operands;
        bool callImport = false;
        Index firstOperand = 0;
        Ref args = ast[2];
        if (tableCall) {
          auto specific = allocator.alloc<CallIndirect>();
          specific->target = process(args[0]);
          firstOperand = 1;
          operands = &specific->operands;
          ret = specific;
        } else {
          // if we call an import, it definitely exists already; if it's a
          // defined function then it might not have been seen yet
          auto* target = wasm.getFunctionOrNull(name);
          callImport = target && target->imported();
          auto specific = allocator.alloc<Call>();
          specific->target = name;
          operands = &specific->operands;
          ret = specific;
        }
        for (unsigned i = firstOperand; i < args->size(); i++) {
          operands->push_back(process(args[i]));
        }
        if (tableCall) {
          auto specific = ret->dynCast<CallIndirect>();
          // note that we could also get the type from the suffix of the name,
          // e.g., mftCall_vi
          auto* fullType = getFunctionType(
            astStackHelper.getParent(), specific->operands, &asmData);
          specific->fullType = fullType->name;
          specific->type = fullType->result;
        }
        if (callImport) {
          // apply the detected type from the parent
          // note that this may not be complete, e.g. we may see f(); but f is
          // an import which does return a value, and we use that elsewhere.
          // finalizeCalls fixes that up. what we do here is wherever a value is
          // used, we set the right value, which is enough to ensure that the
          // wasm ast is valid for such uses. this is important as we run the
          // optimizer on functions before we get to finalizeCalls (which we can
          // only do once we've read all the functions, and we optimize in
          // parallel starting earlier).
          auto* call = ret->cast<Call>();
          call->type = getResultTypeOfCallUsingParent(
            astStackHelper.getParent(), &asmData);
          noteImportedFunctionCall(ast, call->type, call);
        }
        return ret;
      }
      // function pointers
      auto ret = allocator.alloc<CallIndirect>();
      Ref target = ast[1];
      assert(target[0] == SUB && target[1]->isString() &&
             target[2][0] == BINARY && target[2][1] == AND &&
             target[2][3]->isNumber()); // FUNCTION_TABLE[(expr) & mask]
      // TODO: as an optimization, we could look through the mask
      ret->target = process(target[2]);
      Ref args = ast[2];
      for (unsigned i = 0; i < args->size(); i++) {
        ret->operands.push_back(process(args[i]));
      }
      auto* fullType =
        getFunctionType(astStackHelper.getParent(), ret->operands, &asmData);
      ret->fullType = fullType->name;
      ret->type = fullType->result;
      // we don't know the table offset yet. emit target = target +
      // callImport(tableName), which we fix up later when we know how asm
      // function tables are layed out inside the wasm table.
      ret->target =
        builder.makeBinary(BinaryOp::AddInt32,
                           ret->target,
                           builder.makeCall(target[1]->getIString(), {}, i32));
      return ret;
    } else if (what == RETURN) {
      Type type = !!ast[1] ? detectWasmType(ast[1], &asmData) : none;
      if (seenReturn) {
        assert(function->result == type);
      } else {
        function->result = type;
      }
      // wasm has no return, so we just break on the topmost block
      auto ret = allocator.alloc<Return>();
      ret->value = !!ast[1] ? process(ast[1]) : nullptr;
      return ret;
    } else if (what == BLOCK) {
      Name name;
      if (parentLabel.is()) {
        name = nameMapper.pushLabelName(getBreakLabelName(parentLabel));
        parentLabel = IString();
        breakStack.push_back(name);
      }
      auto ret = processStatements(ast[1], 0);
      if (name.is()) {
        breakStack.pop_back();
        nameMapper.popLabelName(name);
        Block* block = ret->dynCast<Block>();
        if (block && block->name.isNull()) {
          block->name = name;
        } else {
          block = allocator.alloc<Block>();
          block->name = name;
          block->list.push_back(ret);
          block->finalize();
          ret = block;
        }
      }
      return ret;
    } else if (what == BREAK) {
      auto ret = allocator.alloc<Break>();
      assert(breakStack.size() > 0);
      ret->name =
        !!ast[1]
          ? nameMapper.sourceToUnique(getBreakLabelName(ast[1]->getIString()))
          : breakStack.back();
      return ret;
    } else if (what == CONTINUE) {
      auto ret = allocator.alloc<Break>();
      assert(continueStack.size() > 0);
      ret->name = !!ast[1] ? nameMapper.sourceToUnique(
                               getContinueLabelName(ast[1]->getIString()))
                           : continueStack.back();
      return ret;
    } else if (what == WHILE) {
      bool forever = ast[1]->isNumber() && ast[1]->getInteger() == 1;
      auto ret = allocator.alloc<Loop>();
      IString out, in;
      if (!parentLabel.isNull()) {
        out = getBreakLabelName(parentLabel);
        in = getContinueLabelName(parentLabel);
        parentLabel = IString();
      } else {
        out = "while-out";
        in = "while-in";
      }
      out = nameMapper.pushLabelName(out);
      in = nameMapper.pushLabelName(in);
      ret->name = in;
      breakStack.push_back(out);
      continueStack.push_back(in);
      if (forever) {
        ret->body = process(ast[2]);
      } else {
        Break* breakOut = allocator.alloc<Break>();
        breakOut->name = out;
        If* condition = allocator.alloc<If>();
        condition->condition = builder.makeUnary(EqZInt32, process(ast[1]));
        condition->ifTrue = breakOut;
        condition->finalize();
        auto body = allocator.alloc<Block>();
        body->list.push_back(condition);
        body->list.push_back(process(ast[2]));
        body->finalize();
        ret->body = body;
      }
      // loops do not automatically loop, add a branch back
      Block* block = builder.blockifyWithName(ret->body, out);
      auto continuer = allocator.alloc<Break>();
      continuer->name = ret->name;
      block->list.push_back(continuer);
      block->finalize();
      ret->body = block;
      ret->finalize();
      continueStack.pop_back();
      breakStack.pop_back();
      nameMapper.popLabelName(in);
      nameMapper.popLabelName(out);
      return ret;
    } else if (what == DO) {
      if (ast[1]->isNumber() && ast[1]->getNumber() == 0) {
        // one-time loop, unless there is a continue
        IString stop;
        if (!parentLabel.isNull()) {
          stop = getBreakLabelName(parentLabel);
          parentLabel = IString();
        } else {
          stop = "do-once";
        }
        stop = nameMapper.pushLabelName(stop);
        Name more = nameMapper.pushLabelName("unlikely-continue");
        breakStack.push_back(stop);
        continueStack.push_back(more);
        auto child = process(ast[2]);
        continueStack.pop_back();
        breakStack.pop_back();
        nameMapper.popLabelName(more);
        nameMapper.popLabelName(stop);
        // if we never continued, we don't need a loop
        BranchUtils::BranchSeeker seeker(more);
        seeker.walk(child);
        if (seeker.found == 0) {
          auto block = allocator.alloc<Block>();
          block->list.push_back(child);
          if (child->type.isConcrete()) {
            // ensure a nop at the end, so the block has guaranteed none type
            // and no values fall through
            block->list.push_back(builder.makeNop());
          }
          block->name = stop;
          block->finalize();
          return block;
        } else {
          auto loop = allocator.alloc<Loop>();
          loop->body = child;
          loop->name = more;
          loop->finalize();
          return builder.blockifyWithName(loop, stop);
        }
      }
      // general do-while loop
      auto loop = allocator.alloc<Loop>();
      IString out, in;
      if (!parentLabel.isNull()) {
        out = getBreakLabelName(parentLabel);
        in = getContinueLabelName(parentLabel);
        parentLabel = IString();
      } else {
        out = "do-out";
        in = "do-in";
      }
      out = nameMapper.pushLabelName(out);
      in = nameMapper.pushLabelName(in);
      loop->name = in;
      breakStack.push_back(out);
      continueStack.push_back(in);
      loop->body = process(ast[2]);
      continueStack.pop_back();
      breakStack.pop_back();
      nameMapper.popLabelName(in);
      nameMapper.popLabelName(out);
      Break* continuer = allocator.alloc<Break>();
      continuer->name = in;
      continuer->condition = process(ast[1]);
      continuer->finalize();
      Block* block = builder.blockifyWithName(loop->body, out, continuer);
      loop->body = block;
      loop->finalize();
      return loop;
    } else if (what == FOR) {
      Ref finit = ast[1], fcond = ast[2], finc = ast[3], fbody = ast[4];
      auto ret = allocator.alloc<Loop>();
      IString out, in;
      if (!parentLabel.isNull()) {
        out = getBreakLabelName(parentLabel);
        in = getContinueLabelName(parentLabel);
        parentLabel = IString();
      } else {
        out = "for-out";
        in = "for-in";
      }
      out = nameMapper.pushLabelName(out);
      in = nameMapper.pushLabelName(in);
      ret->name = in;
      breakStack.push_back(out);
      continueStack.push_back(in);
      Break* breakOut = allocator.alloc<Break>();
      breakOut->name = out;
      If* condition = allocator.alloc<If>();
      condition->condition = builder.makeUnary(EqZInt32, process(fcond));
      condition->ifTrue = breakOut;
      condition->finalize();
      auto body = allocator.alloc<Block>();
      body->list.push_back(condition);
      body->list.push_back(process(fbody));
      body->list.push_back(process(finc));
      body->finalize();
      ret->body = body;
      // loops do not automatically loop, add a branch back
      auto continuer = allocator.alloc<Break>();
      continuer->name = ret->name;
      Block* block = builder.blockifyWithName(ret->body, out, continuer);
      ret->body = block;
      ret->finalize();
      continueStack.pop_back();
      breakStack.pop_back();
      nameMapper.popLabelName(in);
      nameMapper.popLabelName(out);
      Block* outer = allocator.alloc<Block>();
      // add an outer block for the init as well
      outer->list.push_back(process(finit));
      outer->list.push_back(ret);
      outer->finalize();
      return outer;
    } else if (what == LABEL) {
      assert(parentLabel.isNull());
      parentLabel = ast[1]->getIString();
      return process(ast[2]);
    } else if (what == CONDITIONAL) {
      auto ret = allocator.alloc<If>();
      ret->condition = process(ast[1]);
      ret->ifTrue = process(ast[2]);
      ret->ifFalse = process(ast[3]);
      ret->finalize();
      return ret;
    } else if (what == SEQ) {
      // Some (x, y) patterns can be optimized, like bitcasts,
      //  (HEAP32[tempDoublePtr >> 2] = i,
      //   Math_fround(HEAPF32[tempDoublePtr >> 2])); // i32->f32
      //  (HEAP32[tempDoublePtr >> 2] = i,
      //   +HEAPF32[tempDoublePtr >> 2]); // i32->f32, no fround
      //  (HEAPF32[tempDoublePtr >> 2] = f,
      //   HEAP32[tempDoublePtr >> 2] | 0); // f32->i32
      if (ast[1]->isAssign()) {
        auto* assign = ast[1]->asAssign();
        Ref target = assign->target();
        if (target->isArray(SUB) && target[1]->isString() &&
            target[2]->isArray(BINARY) && target[2][1] == RSHIFT &&
            target[2][2]->isString() && target[2][2] == tempDoublePtr &&
            target[2][3]->isNumber() && target[2][3]->getNumber() == 2) {
          // (?[tempDoublePtr >> 2] = ?, ?)  so far
          auto heap = target[1]->getIString();
          if (views.find(heap) != views.end()) {
            AsmType writeType = views[heap].type;
            AsmType readType = ASM_NONE;
            Ref readValue;
            if (ast[2]->isArray(BINARY) && ast[2][1] == OR &&
                ast[2][3]->isNumber() && ast[2][3]->getNumber() == 0) {
              readType = ASM_INT;
              readValue = ast[2][2];
            } else if (ast[2]->isArray(UNARY_PREFIX) && ast[2][1] == PLUS) {
              readType = ASM_DOUBLE;
              readValue = ast[2][2];
            } else if (ast[2]->isArray(CALL) && ast[2][1]->isString() &&
                       ast[2][1] == Math_fround) {
              readType = ASM_FLOAT;
              readValue = ast[2][2][0];
            }
            if (readType != ASM_NONE) {
              if (readValue->isArray(SUB) && readValue[1]->isString() &&
                  readValue[2]->isArray(BINARY) && readValue[2][1] == RSHIFT &&
                  readValue[2][2]->isString() &&
                  readValue[2][2] == tempDoublePtr &&
                  readValue[2][3]->isNumber() &&
                  readValue[2][3]->getNumber() == 2) {
                // pattern looks right!
                Ref writtenValue = assign->value();
                if (writeType == ASM_INT &&
                    (readType == ASM_FLOAT || readType == ASM_DOUBLE)) {
                  auto conv = allocator.alloc<Unary>();
                  conv->op = ReinterpretInt32;
                  conv->value = process(writtenValue);
                  conv->type = Type::f32;
                  if (readType == ASM_DOUBLE) {
                    return ensureDouble(conv);
                  }
                  return conv;
                } else if (writeType == ASM_FLOAT && readType == ASM_INT) {
                  auto conv = allocator.alloc<Unary>();
                  conv->op = ReinterpretFloat32;
                  conv->value = process(writtenValue);
                  if (conv->value->type == f64) {
                    // this has an implicit f64->f32 in the write to memory
                    conv->value = builder.makeUnary(DemoteFloat64, conv->value);
                  }
                  conv->type = Type::i32;
                  return conv;
                }
              }
            }
          }
        }
      }
      auto ret = allocator.alloc<Block>();
      ret->list.push_back(process(ast[1]));
      ret->list.push_back(process(ast[2]));
      ret->finalize();
      return ret;
    } else if (what == SWITCH) {
      IString name; // for breaking out of the entire switch
      if (!parentLabel.isNull()) {
        name = getBreakLabelName(parentLabel);
        parentLabel = IString();
      } else {
        name = "switch";
      }
      name = nameMapper.pushLabelName(name);
      breakStack.push_back(name);

      auto br = allocator.alloc<Switch>();
      br->condition = process(ast[1]);

      Ref cases = ast[2];
      bool seen = false;
      int64_t min = 0; // the lowest index we see; we will offset to it
      int64_t max = 0; // the highest, to check if the range is too big
      for (unsigned i = 0; i < cases->size(); i++) {
        Ref curr = cases[i];
        Ref condition = curr[0];
        if (!condition->isNull()) {
          int64_t index = getLiteral(condition).getInteger();
          if (!seen) {
            seen = true;
            min = index;
            max = index;
          } else {
            if (index < min) {
              min = index;
            }
            if (index > max) {
              max = index;
            }
          }
        }
      }
      // we can use a switch if it's not too big
      auto range = double(max) - double(min); // test using doubles to avoid UB
      bool canSwitch = 0 <= range && range < 10240;

      auto top = allocator.alloc<Block>();
      if (canSwitch) {

        // we may need a break for the case where the condition doesn't match
        // any of the cases. it should go to the default, if we have one, or
        // outside if not
        Break* breakWhenNotMatching = nullptr;

        if (br->condition->type == i32) {
          Binary* offsetor = allocator.alloc<Binary>();
          offsetor->op = BinaryOp::SubInt32;
          offsetor->left = br->condition;
          offsetor->right = builder.makeConst(Literal(int32_t(min)));
          offsetor->type = i32;
          br->condition = offsetor;
        } else {
          assert(br->condition->type == i64);
          // 64-bit condition. after offsetting it must be in a reasonable
          // range, but the offsetting itself must be 64-bit
          Binary* offsetor = allocator.alloc<Binary>();
          offsetor->op = BinaryOp::SubInt64;
          offsetor->left = br->condition;
          offsetor->right = builder.makeConst(Literal(int64_t(min)));
          offsetor->type = i64;
          // the switch itself can be 32-bit, as the range is in a reasonable
          // range. so after offsetting, we need to make sure there are no high
          // bits, then we can just look at the lower 32 bits
          auto temp = Builder::addVar(function, i64);
          auto* block = builder.makeBlock();
          block->list.push_back(builder.makeLocalSet(temp, offsetor));
          // if high bits, we can break to the default (we'll fill in the name
          // later)
          breakWhenNotMatching = builder.makeBreak(
            Name(),
            nullptr,
            builder.makeUnary(
              UnaryOp::WrapInt64,
              builder.makeBinary(BinaryOp::ShrUInt64,
                                 builder.makeLocalGet(temp, i64),
                                 builder.makeConst(Literal(int64_t(32))))));
          block->list.push_back(breakWhenNotMatching);
          block->list.push_back(builder.makeLocalGet(temp, i64));
          block->finalize();
          br->condition = builder.makeUnary(UnaryOp::WrapInt64, block);
        }

        top->list.push_back(br);

        for (unsigned i = 0; i < cases->size(); i++) {
          Ref curr = cases[i];
          Ref condition = curr[0];
          Ref body = curr[1];
          auto case_ = processStatements(body, 0);
          Name name;
          if (condition->isNull()) {
            name = br->default_ = nameMapper.pushLabelName("switch-default");
          } else {
            auto index = getLiteral(condition).getInteger();
            assert(index >= min);
            index -= min;
            assert(index >= 0);
            uint64_t index_s = index;
            name = nameMapper.pushLabelName("switch-case");
            if (br->targets.size() <= index_s) {
              br->targets.resize(index_s + 1);
            }
            br->targets[index_s] = name;
          }
          auto next = allocator.alloc<Block>();
          top->name = name;
          next->list.push_back(top);
          next->list.push_back(case_);
          next->finalize();
          top = next;
          nameMapper.popLabelName(name);
        }

        // the outermost block can be branched to to exit the whole switch
        top->name = name;

        // ensure a default
        if (br->default_.isNull()) {
          br->default_ = top->name;
        }
        if (breakWhenNotMatching) {
          breakWhenNotMatching->name = br->default_;
        }
        for (size_t i = 0; i < br->targets.size(); i++) {
          if (br->targets[i].isNull()) {
            br->targets[i] = br->default_;
          }
        }
      } else {
        // we can't switch, make an if-chain instead of br_table
        auto var = Builder::addVar(function, br->condition->type);
        top->list.push_back(builder.makeLocalSet(var, br->condition));
        auto* brHolder = top;
        If* chain = nullptr;
        If* first = nullptr;

        for (unsigned i = 0; i < cases->size(); i++) {
          Ref curr = cases[i];
          Ref condition = curr[0];
          Ref body = curr[1];
          auto case_ = processStatements(body, 0);
          Name name;
          if (condition->isNull()) {
            name = br->default_ = nameMapper.pushLabelName("switch-default");
          } else {
            name = nameMapper.pushLabelName("switch-case");
            auto* iff = builder.makeIf(
              builder.makeBinary(br->condition->type == i32 ? EqInt32 : EqInt64,
                                 builder.makeLocalGet(var, br->condition->type),
                                 builder.makeConst(getLiteral(condition))),
              builder.makeBreak(name),
              chain);
            chain = iff;
            if (!first) {
              first = iff;
            }
          }
          auto next = allocator.alloc<Block>();
          top->name = name;
          next->list.push_back(top);
          next->list.push_back(case_);
          top = next;
          nameMapper.popLabelName(name);
        }

        // the outermost block can be branched to to exit the whole switch
        top->name = name;

        // ensure a default
        if (br->default_.isNull()) {
          br->default_ = top->name;
        }

        first->ifFalse = builder.makeBreak(br->default_);

        brHolder->list.push_back(chain);
      }

      breakStack.pop_back();
      nameMapper.popLabelName(name);

      return top;
    }
    abort_on("confusing expression", ast);
    return (Expression*)nullptr; // avoid warning
  };

  // given HEAP32[addr >> 2], we need an absolute address, and would like to
  // remove that shift. if there is a shift, we can just look through it, etc.
  processUnshifted = [&](Ref ptr, unsigned bytes) {
    auto shifts = bytesToShift(bytes);
    // HEAP?[addr >> ?], or HEAP8[x | 0]
    if ((ptr->isArray(BINARY) && ptr[1] == RSHIFT && ptr[3]->isNumber() &&
         ptr[3]->getInteger() == shifts) ||
        (bytes == 1 && ptr->isArray(BINARY) && ptr[1] == OR &&
         ptr[3]->isNumber() && ptr[3]->getInteger() == 0)) {
      return process(ptr[2]); // look through it
    } else if (ptr->isNumber()) {
      // constant, apply a shift (e.g. HEAP32[1] is address 4)
      unsigned addr = ptr->getInteger();
      unsigned shifted = addr << shifts;
      return (Expression*)builder.makeConst(Literal(int32_t(shifted)));
    }
    abort_on("bad processUnshifted", ptr);
    return (Expression*)nullptr; // avoid warning
  };

  processIgnoringShift = [&](Ref ptr, unsigned bytes) {
    // If there is a shift here, no matter the size look through it.
    if ((ptr->isArray(BINARY) && ptr[1] == RSHIFT && ptr[3]->isNumber()) ||
        (bytes == 1 && ptr->isArray(BINARY) && ptr[1] == OR &&
         ptr[3]->isNumber() && ptr[3]->getInteger() == 0)) {
      return process(ptr[2]);
    }
    // Otherwise do the same as processUnshifted.
    return processUnshifted(ptr, bytes);
  };

  processStatements = [&](Ref ast, unsigned from) -> Expression* {
    unsigned size = ast->size() - from;
    if (size == 0) {
      return allocator.alloc<Nop>();
    }
    if (size == 1) {
      return process(ast[from]);
    }
    auto block = allocator.alloc<Block>();
    for (unsigned i = from; i < ast->size(); i++) {
      block->list.push_back(process(ast[i]));
    }
    block->finalize();
    return block;
  };
  // body
  function->body = processStatements(body, start);
  // cleanups/checks
  assert(breakStack.size() == 0 && continueStack.size() == 0);
  assert(parentLabel.isNull());
  return function;
}

} // namespace wasm

#endif // wasm_asm2wasm_h
>>>>>>> 0c2b5b41
<|MERGE_RESOLUTION|>--- conflicted
+++ resolved
@@ -1,4 +1,3 @@
-<<<<<<< HEAD
 /*
  * Copyright 2015 WebAssembly Community Group participants
  *
@@ -1975,7 +1974,7 @@
       ret->op = parseAsmBinaryOp(
         ast[1]->getIString(), ast[2], ast[3], ret->left, ret->right);
       ret->finalize();
-      if (ret->op == BinaryOp::RemSInt32 && isFloatType(ret->type)) {
+      if (ret->op == BinaryOp::RemSInt32 && ret->type.isFloat()) {
         // WebAssembly does not have floating-point remainder, we have to emit a
         // call to a special import of ours
         Call* call = allocator.alloc<Call>();
@@ -2851,7 +2850,7 @@
         if (seeker.found == 0) {
           auto block = allocator.alloc<Block>();
           block->list.push_back(child);
-          if (isConcreteType(child->type)) {
+          if (child->type.isConcrete()) {
             // ensure a nop at the end, so the block has guaranteed none type
             // and no values fall through
             block->list.push_back(builder.makeNop());
@@ -3273,3280 +3272,4 @@
 
 } // namespace wasm
 
-#endif // wasm_asm2wasm_h
-=======
-/*
- * Copyright 2015 WebAssembly Community Group participants
- *
- * Licensed under the Apache License, Version 2.0 (the "License");
- * you may not use this file except in compliance with the License.
- * You may obtain a copy of the License at
- *
- *     http://www.apache.org/licenses/LICENSE-2.0
- *
- * Unless required by applicable law or agreed to in writing, software
- * distributed under the License is distributed on an "AS IS" BASIS,
- * WITHOUT WARRANTIES OR CONDITIONS OF ANY KIND, either express or implied.
- * See the License for the specific language governing permissions and
- * limitations under the License.
- */
-
-//
-// asm.js-to-WebAssembly translator. Uses the Emscripten optimizer
-// infrastructure.
-//
-
-#ifndef wasm_asm2wasm_h
-#define wasm_asm2wasm_h
-
-#include "abi/js.h"
-#include "asm_v_wasm.h"
-#include "asmjs/shared-constants.h"
-#include "emscripten-optimizer/optimizer.h"
-#include "ir/bits.h"
-#include "ir/branch-utils.h"
-#include "ir/function-type-utils.h"
-#include "ir/literal-utils.h"
-#include "ir/module-utils.h"
-#include "ir/trapping.h"
-#include "ir/utils.h"
-#include "mixed_arena.h"
-#include "parsing.h"
-#include "pass.h"
-#include "passes/passes.h"
-#include "shared-constants.h"
-#include "wasm-builder.h"
-#include "wasm-emscripten.h"
-#include "wasm-module-building.h"
-#include "wasm.h"
-
-namespace wasm {
-
-using namespace cashew;
-
-// Names
-
-Name I32_CTTZ("i32_cttz");
-Name I32_CTPOP("i32_ctpop");
-Name I32_BC2F("i32_bc2f");
-Name I32_BC2I("i32_bc2i");
-Name I64("i64");
-Name I64_CONST("i64_const");
-Name I64_ADD("i64_add");
-Name I64_SUB("i64_sub");
-Name I64_MUL("i64_mul");
-Name I64_UDIV("i64_udiv");
-Name I64_SDIV("i64_sdiv");
-Name I64_UREM("i64_urem");
-Name I64_SREM("i64_srem");
-Name I64_AND("i64_and");
-Name I64_OR("i64_or");
-Name I64_XOR("i64_xor");
-Name I64_SHL("i64_shl");
-Name I64_ASHR("i64_ashr");
-Name I64_LSHR("i64_lshr");
-Name I64_EQ("i64_eq");
-Name I64_NE("i64_ne");
-Name I64_ULE("i64_ule");
-Name I64_SLE("i64_sle");
-Name I64_UGE("i64_uge");
-Name I64_SGE("i64_sge");
-Name I64_ULT("i64_ult");
-Name I64_SLT("i64_slt");
-Name I64_UGT("i64_ugt");
-Name I64_SGT("i64_sgt");
-Name I64_TRUNC("i64_trunc");
-Name I64_SEXT("i64_sext");
-Name I64_ZEXT("i64_zext");
-Name I64_S2F("i64_s2f");
-Name I64_S2D("i64_s2d");
-Name I64_U2F("i64_u2f");
-Name I64_U2D("i64_u2d");
-Name I64_F2S("i64_f2s");
-Name I64_D2S("i64_d2s");
-Name I64_F2U("i64_f2u");
-Name I64_D2U("i64_d2u");
-Name I64_BC2D("i64_bc2d");
-Name I64_BC2I("i64_bc2i");
-Name I64_CTTZ("i64_cttz");
-Name I64_CTLZ("i64_ctlz");
-Name I64_CTPOP("i64_ctpop");
-Name F32_COPYSIGN("f32_copysign");
-Name F64_COPYSIGN("f64_copysign");
-Name LOAD1("load1");
-Name LOAD2("load2");
-Name LOAD4("load4");
-Name LOAD8("load8");
-Name LOADF("loadf");
-Name LOADD("loadd");
-Name STORE1("store1");
-Name STORE2("store2");
-Name STORE4("store4");
-Name STORE8("store8");
-Name STOREF("storef");
-Name STORED("stored");
-Name FTCALL("ftCall_");
-Name MFTCALL("mftCall_");
-Name MAX_("max");
-Name MIN_("min");
-Name ATOMICS("Atomics");
-Name ATOMICS_LOAD("load");
-Name ATOMICS_STORE("store");
-Name ATOMICS_EXCHANGE("exchange");
-Name ATOMICS_COMPARE_EXCHANGE("compareExchange");
-Name ATOMICS_ADD("add");
-Name ATOMICS_SUB("sub");
-Name ATOMICS_AND("and");
-Name ATOMICS_OR("or");
-Name ATOMICS_XOR("xor");
-Name I64_ATOMICS_LOAD("i64_atomics_load");
-Name I64_ATOMICS_STORE("i64_atomics_store");
-Name I64_ATOMICS_AND("i64_atomics_and");
-Name I64_ATOMICS_OR("i64_atomics_or");
-Name I64_ATOMICS_XOR("i64_atomics_xor");
-Name I64_ATOMICS_ADD("i64_atomics_add");
-Name I64_ATOMICS_SUB("i64_atomics_sub");
-Name I64_ATOMICS_EXCHANGE("i64_atomics_exchange");
-Name I64_ATOMICS_COMPAREEXCHANGE("i64_atomics_compareExchange");
-Name TEMP_DOUBLE_PTR("tempDoublePtr");
-Name EMSCRIPTEN_DEBUGINFO("emscripten_debuginfo");
-
-// Utilities
-
-static void abort_on(std::string why, Ref element) {
-  std::cerr << why << ' ';
-  element->stringify(std::cerr);
-  std::cerr << '\n';
-  abort();
-}
-static void abort_on(std::string why, IString element) {
-  std::cerr << why << ' ' << element.str << '\n';
-  abort();
-}
-
-Index indexOr(Index x, Index y) { return x ? x : y; }
-
-// useful when we need to see our parent, in an asm.js expression stack
-struct AstStackHelper {
-  static std::vector<Ref> astStack;
-  AstStackHelper(Ref curr) { astStack.push_back(curr); }
-  ~AstStackHelper() { astStack.pop_back(); }
-  Ref getParent() {
-    if (astStack.size() >= 2) {
-      return astStack[astStack.size() - 2];
-    } else {
-      return Ref();
-    }
-  }
-};
-
-std::vector<Ref> AstStackHelper::astStack;
-
-static bool startsWith(const char* string, const char* prefix) {
-  while (1) {
-    if (*prefix == 0) {
-      return true;
-    }
-    if (*string == 0) {
-      return false;
-    }
-    if (*string++ != *prefix++) {
-      return false;
-    }
-  }
-};
-
-//
-// Asm2WasmPreProcessor - does some initial parsing/processing
-// of asm.js code.
-//
-
-struct Asm2WasmPreProcessor {
-  bool memoryGrowth = false;
-  bool debugInfo = false;
-
-  std::vector<std::string> debugInfoFileNames;
-  std::unordered_map<std::string, Index> debugInfoFileIndices;
-
-  char* allocatedCopy = nullptr;
-
-  ~Asm2WasmPreProcessor() {
-    if (allocatedCopy) {
-      free(allocatedCopy);
-    }
-  }
-
-  char* process(char* input) {
-    // emcc --separate-asm modules can look like
-    //
-    //    Module["asm"] = (function(global, env, buffer) {
-    //      ..
-    //    });
-    //
-    // we need to clean that up.
-    if (*input == 'M') {
-      size_t num = strlen(input);
-      while (*input != 'f') {
-        input++;
-        num--;
-      }
-      char* end = input + num - 1;
-      while (*end != '}') {
-        *end = 0;
-        end--;
-      }
-    }
-
-    // asm.js memory growth uses a quite elaborate pattern. Instead of parsing
-    // and matching it, we do a simpler detection on emscripten's asm.js output
-    // format
-    const char* START_FUNCS = "// EMSCRIPTEN_START_FUNCS";
-    char* marker = strstr(input, START_FUNCS);
-    if (marker) {
-      // look for memory growth code just up to here, as an optimization
-      *marker = 0;
-    }
-    // this can only show up in growth code, as normal asm.js lacks "true"
-    char* growthSign = strstr(input, "return true;");
-    if (growthSign) {
-      memoryGrowth = true;
-      // clean out this function, we don't need it. first where it starts
-      char* growthFuncStart = growthSign;
-      while (*growthFuncStart != '{') {
-        growthFuncStart--; // skip body
-      }
-      while (*growthFuncStart != '(') {
-        growthFuncStart--; // skip params
-      }
-      while (*growthFuncStart != ' ') {
-        growthFuncStart--; // skip function name
-      }
-      while (*growthFuncStart != 'f') {
-        growthFuncStart--; // skip 'function'
-      }
-      assert(strstr(growthFuncStart, "function ") == growthFuncStart);
-      char* growthFuncEnd = strchr(growthSign, '}');
-      assert(growthFuncEnd > growthFuncStart + 5);
-      growthFuncStart[0] = '/';
-      growthFuncStart[1] = '*';
-      growthFuncEnd--;
-      growthFuncEnd[0] = '*';
-      growthFuncEnd[1] = '/';
-    }
-    if (marker) {
-      *marker = START_FUNCS[0];
-    }
-
-    // handle debug info, if this build wants that.
-    if (debugInfo) {
-      // asm.js debug info comments look like
-      //   ..command..; //@line 4 "tests/hello_world.c"
-      // we convert those into emscripten_debuginfo(file, line)
-      // calls, where the params are indices into a mapping. then
-      // the compiler and optimizer can operate on them. after
-      // that, we can apply the debug info to the wasm node right
-      // before it - this is guaranteed to be correct without opts,
-      // and is usually decently accurate with them.
-
-      // an upper bound on how much more space we need as a multiple of the
-      // original
-      const auto SCALE_FACTOR = 1.25;
-      // an upper bound on how much we write for each debug info element itself
-      const auto ADD_FACTOR = 100;
-      auto size = strlen(input);
-      auto upperBound = Index(size * SCALE_FACTOR) + ADD_FACTOR;
-      char* copy = allocatedCopy = (char*)malloc(upperBound);
-      char* end = copy + upperBound;
-      char* out = copy;
-      std::string DEBUGINFO_INTRINSIC = EMSCRIPTEN_DEBUGINFO.str;
-      auto DEBUGINFO_INTRINSIC_SIZE = DEBUGINFO_INTRINSIC.size();
-      const char* UNKNOWN_FILE = "(unknown)";
-      bool seenUseAsm = false;
-      while (input[0]) {
-        if (out + ADD_FACTOR >= end) {
-          Fatal() << "error in handling debug info";
-        }
-        if (startsWith(input, "//@line")) {
-          char* linePos = input + 8;
-          char* lineEnd = strpbrk(input + 8, " \n");
-          if (!lineEnd) {
-            // comment goes to end of input
-            break;
-          }
-          input = lineEnd + 1;
-          std::string file;
-          if (*lineEnd == ' ') {
-            // we have a file
-            char* filePos = strpbrk(input, "\"\n");
-            if (!filePos) {
-              // goes to end of input
-              break;
-            }
-            if (*filePos == '"') {
-              char* fileEnd = strpbrk(filePos + 1, "\"\n");
-              input = fileEnd + 1;
-              *fileEnd = 0;
-              file = filePos + 1;
-            } else {
-              file = UNKNOWN_FILE;
-              input = filePos + 1;
-            }
-          } else {
-            // no file, we found \n
-            file = UNKNOWN_FILE;
-          }
-          *lineEnd = 0;
-          std::string line = linePos;
-          auto iter = debugInfoFileIndices.find(file);
-          if (iter == debugInfoFileIndices.end()) {
-            Index index = debugInfoFileNames.size();
-            debugInfoFileNames.push_back(file);
-            debugInfoFileIndices[file] = index;
-          }
-          std::string fileIndex = std::to_string(debugInfoFileIndices[file]);
-          // write out the intrinsic
-          strcpy(out, DEBUGINFO_INTRINSIC.c_str());
-          out += DEBUGINFO_INTRINSIC_SIZE;
-          *out++ = '(';
-          strcpy(out, fileIndex.c_str());
-          out += fileIndex.size();
-          *out++ = ',';
-          strcpy(out, line.c_str());
-          out += line.size();
-          *out++ = ')';
-          *out++ = ';';
-        } else if (!seenUseAsm &&
-                   (startsWith(input, "asm'") || startsWith(input, "asm\""))) {
-          // end of  "use asm"  or  "almost asm"
-          // skip the end of "use asm"; (5 chars, a,s,m," or ',;)
-          const auto SKIP = 5;
-          seenUseAsm = true;
-          memcpy(out, input, SKIP);
-          out += SKIP;
-          input += SKIP;
-          // add a fake import for the intrinsic, so the module validates
-          std::string import =
-            "\n var emscripten_debuginfo = env.emscripten_debuginfo;";
-          strcpy(out, import.c_str());
-          out += import.size();
-        } else {
-          *out++ = *input++;
-        }
-      }
-      if (out >= end) {
-        Fatal() << "error in handling debug info";
-      }
-      *out = 0;
-      input = copy;
-    }
-
-    return input;
-  }
-};
-
-static Call* checkDebugInfo(Expression* curr) {
-  if (auto* call = curr->dynCast<Call>()) {
-    if (call->target == EMSCRIPTEN_DEBUGINFO) {
-      return call;
-    }
-  }
-  return nullptr;
-}
-
-// Debug info appears in the ast as calls to the debug intrinsic. These are
-// usually after the relevant node. We adjust them to a position that is not
-// dce-able, so that they are not trivially removed when optimizing.
-struct AdjustDebugInfo
-  : public WalkerPass<PostWalker<AdjustDebugInfo, Visitor<AdjustDebugInfo>>> {
-  bool isFunctionParallel() override { return true; }
-
-  Pass* create() override { return new AdjustDebugInfo(); }
-
-  AdjustDebugInfo() { name = "adjust-debug-info"; }
-
-  void visitBlock(Block* curr) {
-    // look for a debug info call that is unreachable
-    if (curr->list.size() == 0) {
-      return;
-    }
-    auto* back = curr->list.back();
-    for (Index i = 1; i < curr->list.size(); i++) {
-      if (checkDebugInfo(curr->list[i]) && !checkDebugInfo(curr->list[i - 1])) {
-        // swap them
-        std::swap(curr->list[i - 1], curr->list[i]);
-      }
-    }
-    if (curr->list.back() != back) {
-      // we changed the last element, update the type
-      curr->finalize();
-    }
-  }
-};
-
-//
-// Asm2WasmBuilder - converts an asm.js module into WebAssembly
-//
-
-class Asm2WasmBuilder {
-public:
-  Module& wasm;
-
-  MixedArena& allocator;
-
-  Builder builder;
-
-  std::unique_ptr<OptimizingIncrementalModuleBuilder> optimizingBuilder;
-
-  // globals
-
-  struct MappedGlobal {
-    Type type;
-    // if true, this is an import - we should read the value, not just set a
-    // zero
-    bool import;
-    IString module, base;
-    MappedGlobal() : type(none), import(false) {}
-    MappedGlobal(Type type) : type(type), import(false) {}
-    MappedGlobal(Type type, bool import, IString module, IString base)
-      : type(type), import(import), module(module), base(base) {}
-  };
-
-  // function table
-  // each asm function table gets a range in the one wasm table, starting at a
-  // location
-  std::map<IString, int> functionTableStarts;
-
-  Asm2WasmPreProcessor& preprocessor;
-  bool debug;
-  TrapMode trapMode;
-  TrappingFunctionContainer trappingFunctions;
-  PassOptions passOptions;
-  bool legalizeJavaScriptFFI;
-  bool runOptimizationPasses;
-  bool wasmOnly;
-
-public:
-  std::map<IString, MappedGlobal> mappedGlobals;
-
-private:
-  void allocateGlobal(IString name, Type type, Literal value = Literal()) {
-    assert(mappedGlobals.find(name) == mappedGlobals.end());
-    if (value.type == none) {
-      value = Literal::makeZero(type);
-    }
-    mappedGlobals.emplace(name, MappedGlobal(type));
-    wasm.addGlobal(builder.makeGlobal(
-      name, type, builder.makeConst(value), Builder::Mutable));
-  }
-
-  struct View {
-    unsigned bytes;
-    bool integer, signed_;
-    AsmType type;
-    View() : bytes(0) {}
-    View(unsigned bytes, bool integer, bool signed_, AsmType type)
-      : bytes(bytes), integer(integer), signed_(signed_), type(type) {}
-  };
-
-  std::map<IString, View> views; // name (e.g. HEAP8) => view info
-
-  // Imported names of Math.*
-  IString Math_imul;
-  IString Math_clz32;
-  IString Math_fround;
-  IString Math_abs;
-  IString Math_floor;
-  IString Math_ceil;
-  IString Math_sqrt;
-  IString Math_max;
-  IString Math_min;
-
-  // Imported names of Atomics.*
-  IString Atomics_load;
-  IString Atomics_store;
-  IString Atomics_exchange;
-  IString Atomics_compareExchange;
-  IString Atomics_add;
-  IString Atomics_sub;
-  IString Atomics_and;
-  IString Atomics_or;
-  IString Atomics_xor;
-
-  IString llvm_cttz_i32;
-
-  IString tempDoublePtr; // imported name of tempDoublePtr
-
-  // possibly-minified names, detected via their exports
-  IString udivmoddi4;
-  IString getTempRet0;
-
-  // function types. we fill in this information as we see
-  // uses, in the first pass
-
-  std::map<IString, std::unique_ptr<FunctionType>> importedFunctionTypes;
-
-  void noteImportedFunctionCall(Ref ast, Type resultType, Call* call) {
-    assert(ast[0] == CALL && ast[1]->isString());
-    IString importName = ast[1]->getIString();
-    auto type = make_unique<FunctionType>();
-    type->name = IString((std::string("type$") + importName.str).c_str(),
-                         false); // TODO: make a list of such types
-    type->result = resultType;
-    for (auto* operand : call->operands) {
-      type->params.push_back(operand->type);
-    }
-    // if we already saw this signature, verify it's the same (or else handle
-    // that)
-    if (importedFunctionTypes.find(importName) != importedFunctionTypes.end()) {
-      FunctionType* previous = importedFunctionTypes[importName].get();
-      if (*type != *previous) {
-        // merge it in. we'll add on extra 0 parameters for ones not actually
-        // used, and upgrade types to double where there is a conflict (which is
-        // ok since in JS, double can contain everything i32 and f32 can).
-        for (size_t i = 0; i < type->params.size(); i++) {
-          if (previous->params.size() > i) {
-            if (previous->params[i] == none) {
-              previous->params[i] = type->params[i]; // use a more concrete type
-            } else if (previous->params[i] != type->params[i]) {
-              previous->params[i] = f64; // overloaded type, make it a double
-            }
-          } else {
-            previous->params.push_back(type->params[i]); // add a new param
-          }
-        }
-        // we accept none and a concrete type, but two concrete types mean we
-        // need to use an f64 to contain anything
-        if (previous->result == none) {
-          previous->result = type->result; // use a more concrete type
-        } else if (previous->result != type->result && type->result != none) {
-          previous->result = f64; // overloaded return type, make it a double
-        }
-      }
-    } else {
-      importedFunctionTypes[importName].swap(type);
-    }
-  }
-
-  Type getResultTypeOfCallUsingParent(Ref parent, AsmData* data) {
-    auto result = none;
-    if (!!parent) {
-      // if the parent is a seq, we cannot be the last element in it (we would
-      // have a coercion, which would be the parent), so we must be (us,
-      // somethingElse), and so our return is void
-      if (parent[0] != SEQ) {
-        result = detectWasmType(parent, data);
-      }
-    }
-    return result;
-  }
-
-  FunctionType*
-  getFunctionType(Ref parent, ExpressionList& operands, AsmData* data) {
-    Type result = getResultTypeOfCallUsingParent(parent, data);
-    return ensureFunctionType(getSig(result, operands), &wasm);
-  }
-
-public:
-  Asm2WasmBuilder(Module& wasm,
-                  Asm2WasmPreProcessor& preprocessor,
-                  bool debug,
-                  TrapMode trapMode,
-                  PassOptions passOptions,
-                  bool legalizeJavaScriptFFI,
-                  bool runOptimizationPasses,
-                  bool wasmOnly)
-    : wasm(wasm), allocator(wasm.allocator), builder(wasm),
-      preprocessor(preprocessor), debug(debug), trapMode(trapMode),
-      trappingFunctions(trapMode, wasm, /* immediate = */ true),
-      passOptions(passOptions), legalizeJavaScriptFFI(legalizeJavaScriptFFI),
-      runOptimizationPasses(runOptimizationPasses), wasmOnly(wasmOnly) {}
-
-  void processAsm(Ref ast);
-
-private:
-  AsmType detectAsmType(Ref ast, AsmData* data) {
-    if (ast->isString()) {
-      IString name = ast->getIString();
-      if (!data->isLocal(name)) {
-        // must be global
-        assert(mappedGlobals.find(name) != mappedGlobals.end());
-        return wasmToAsmType(mappedGlobals[name].type);
-      }
-    } else if (ast->isArray(SUB) && ast[1]->isString()) {
-      // could be a heap access, use view info
-      auto view = views.find(ast[1]->getIString());
-      if (view != views.end()) {
-        return view->second.type;
-      }
-    }
-    return detectType(ast, data, false, Math_fround, wasmOnly);
-  }
-
-  Type detectWasmType(Ref ast, AsmData* data) {
-    return asmToWasmType(detectAsmType(ast, data));
-  }
-
-  bool isUnsignedCoercion(Ref ast) {
-    return detectSign(ast, Math_fround) == ASM_UNSIGNED;
-  }
-
-  bool isParentUnsignedCoercion(Ref parent) {
-    // parent may not exist, or may be a non-relevant node
-    if (!!parent && parent->isArray() && parent[0] == BINARY &&
-        isUnsignedCoercion(parent)) {
-      return true;
-    }
-    return false;
-  }
-
-  BinaryOp parseAsmBinaryOp(IString op,
-                            Ref left,
-                            Ref right,
-                            Expression* leftWasm,
-                            Expression* rightWasm) {
-    Type leftType = leftWasm->type;
-    bool isInteger = leftType == Type::i32;
-
-    if (op == PLUS) {
-      return isInteger ? BinaryOp::AddInt32
-                       : (leftType == f32 ? BinaryOp::AddFloat32
-                                          : BinaryOp::AddFloat64);
-    }
-    if (op == MINUS) {
-      return isInteger ? BinaryOp::SubInt32
-                       : (leftType == f32 ? BinaryOp::SubFloat32
-                                          : BinaryOp::SubFloat64);
-    }
-    if (op == MUL) {
-      return isInteger ? BinaryOp::MulInt32
-                       : (leftType == f32 ? BinaryOp::MulFloat32
-                                          : BinaryOp::MulFloat64);
-    }
-    if (op == AND) {
-      return BinaryOp::AndInt32;
-    }
-    if (op == OR) {
-      return BinaryOp::OrInt32;
-    }
-    if (op == XOR) {
-      return BinaryOp::XorInt32;
-    }
-    if (op == LSHIFT) {
-      return BinaryOp::ShlInt32;
-    }
-    if (op == RSHIFT) {
-      return BinaryOp::ShrSInt32;
-    }
-    if (op == TRSHIFT) {
-      return BinaryOp::ShrUInt32;
-    }
-    if (op == EQ) {
-      return isInteger
-               ? BinaryOp::EqInt32
-               : (leftType == f32 ? BinaryOp::EqFloat32 : BinaryOp::EqFloat64);
-    }
-    if (op == NE) {
-      return isInteger
-               ? BinaryOp::NeInt32
-               : (leftType == f32 ? BinaryOp::NeFloat32 : BinaryOp::NeFloat64);
-    }
-
-    bool isUnsigned = isUnsignedCoercion(left) || isUnsignedCoercion(right);
-
-    if (op == DIV) {
-      if (isInteger) {
-        return isUnsigned ? BinaryOp::DivUInt32 : BinaryOp::DivSInt32;
-      }
-      return leftType == f32 ? BinaryOp::DivFloat32 : BinaryOp::DivFloat64;
-    }
-    if (op == MOD) {
-      if (isInteger) {
-        return isUnsigned ? BinaryOp::RemUInt32 : BinaryOp::RemSInt32;
-      }
-      return BinaryOp::RemSInt32; // XXX no floating-point remainder op, this
-                                  // must be handled by the caller
-    }
-    if (op == GE) {
-      if (isInteger) {
-        return isUnsigned ? BinaryOp::GeUInt32 : BinaryOp::GeSInt32;
-      }
-      return leftType == f32 ? BinaryOp::GeFloat32 : BinaryOp::GeFloat64;
-    }
-    if (op == GT) {
-      if (isInteger) {
-        return isUnsigned ? BinaryOp::GtUInt32 : BinaryOp::GtSInt32;
-      }
-      return leftType == f32 ? BinaryOp::GtFloat32 : BinaryOp::GtFloat64;
-    }
-    if (op == LE) {
-      if (isInteger) {
-        return isUnsigned ? BinaryOp::LeUInt32 : BinaryOp::LeSInt32;
-      }
-      return leftType == f32 ? BinaryOp::LeFloat32 : BinaryOp::LeFloat64;
-    }
-    if (op == LT) {
-      if (isInteger) {
-        return isUnsigned ? BinaryOp::LtUInt32 : BinaryOp::LtSInt32;
-      }
-      return leftType == f32 ? BinaryOp::LtFloat32 : BinaryOp::LtFloat64;
-    }
-    abort_on("bad wasm binary op", op);
-    abort(); // avoid warning
-  }
-
-  int32_t bytesToShift(unsigned bytes) {
-    switch (bytes) {
-      case 1:
-        return 0;
-      case 2:
-        return 1;
-      case 4:
-        return 2;
-      case 8:
-        return 3;
-      default: {}
-    }
-    abort();
-    return -1; // avoid warning
-  }
-
-  std::map<unsigned, Ref> tempNums;
-
-  Literal checkLiteral(Ref ast, bool rawIsInteger = true) {
-    if (ast->isNumber()) {
-      if (rawIsInteger) {
-        return Literal((int32_t)ast->getInteger());
-      } else {
-        return Literal(ast->getNumber());
-      }
-    } else if (ast->isArray(UNARY_PREFIX)) {
-      if (ast[1] == PLUS && ast[2]->isNumber()) {
-        return Literal((double)ast[2]->getNumber());
-      }
-      if (ast[1] == MINUS && ast[2]->isNumber()) {
-        double num = -ast[2]->getNumber();
-        if (isSInteger32(num)) {
-          return Literal((int32_t)num);
-        }
-        if (isUInteger32(num)) {
-          return Literal((uint32_t)num);
-        }
-        assert(false && "expected signed or unsigned int32");
-      }
-      if (ast[1] == PLUS && ast[2]->isArray(UNARY_PREFIX) &&
-          ast[2][1] == MINUS && ast[2][2]->isNumber()) {
-        return Literal((double)-ast[2][2]->getNumber());
-      }
-      if (ast[1] == MINUS && ast[2]->isArray(UNARY_PREFIX) &&
-          ast[2][1] == PLUS && ast[2][2]->isNumber()) {
-        return Literal((double)-ast[2][2]->getNumber());
-      }
-    } else if (wasmOnly && ast->isArray(CALL) && ast[1]->isString() &&
-               ast[1] == I64_CONST) {
-      uint64_t low = ast[2][0]->getNumber();
-      uint64_t high = ast[2][1]->getNumber();
-      return Literal(uint64_t(low + (high << 32)));
-    }
-    return Literal();
-  }
-
-  Literal getLiteral(Ref ast) {
-    Literal ret = checkLiteral(ast);
-    assert(ret.type != none);
-    return ret;
-  }
-
-  void fixCallType(Expression* call, Type type) {
-    if (call->is<Call>()) {
-      call->cast<Call>()->type = type;
-    } else if (call->is<CallIndirect>()) {
-      call->cast<CallIndirect>()->type = type;
-    }
-  }
-
-  FunctionType* getBuiltinFunctionType(Name module,
-                                       Name base,
-                                       ExpressionList* operands = nullptr) {
-    if (module == GLOBAL_MATH) {
-      if (base == ABS) {
-        assert(operands && operands->size() == 1);
-        Type type = (*operands)[0]->type;
-        if (type == i32) {
-          return ensureFunctionType("ii", &wasm);
-        }
-        if (type == f32) {
-          return ensureFunctionType("ff", &wasm);
-        }
-        if (type == f64) {
-          return ensureFunctionType("dd", &wasm);
-        }
-      }
-    }
-    return nullptr;
-  }
-
-  // ensure a nameless block
-  Block* blockify(Expression* expression) {
-    if (expression->is<Block>() && !expression->cast<Block>()->name.is()) {
-      return expression->dynCast<Block>();
-    }
-    auto ret = allocator.alloc<Block>();
-    ret->list.push_back(expression);
-    ret->finalize();
-    return ret;
-  }
-
-  Expression* ensureDouble(Expression* expr) {
-    return wasm::ensureDouble(expr, allocator);
-  }
-
-  Expression* truncateToInt32(Expression* value) {
-    if (value->type == i64) {
-      return builder.makeUnary(UnaryOp::WrapInt64, value);
-    }
-    // either i32, or a call_import whose type we don't know yet (but would be
-    // legalized to i32 anyhow)
-    return value;
-  }
-
-  Function* processFunction(Ref ast);
-};
-
-void Asm2WasmBuilder::processAsm(Ref ast) {
-  assert(ast[0] == TOPLEVEL);
-  if (ast[1]->size() == 0) {
-    Fatal() << "empty input";
-  }
-  Ref asmFunction = ast[1][0];
-  assert(asmFunction[0] == DEFUN);
-  Ref body = asmFunction[3];
-  assert(body[0][0] == STRING &&
-         (body[0][1]->getIString() == IString("use asm") ||
-          body[0][1]->getIString() == IString("almost asm")));
-
-  // extra functions that we add, that are not from the compiled code. we need
-  // to make sure to optimize them normally (OptimizingIncrementalModuleBuilder
-  // does that on the fly for compiled code)
-  std::vector<Function*> extraSupportFunctions;
-
-  // first, add the memory elements. we do this before the main compile+optimize
-  // since the optimizer should see the memory
-
-  // apply memory growth, if relevant
-  if (preprocessor.memoryGrowth) {
-    EmscriptenGlueGenerator generator(wasm);
-    auto* func = generator.generateMemoryGrowthFunction();
-    extraSupportFunctions.push_back(func);
-    wasm.memory.max = Memory::kUnlimitedSize;
-  }
-
-  // import memory
-  wasm.memory.name = MEMORY;
-  wasm.memory.module = ENV;
-  wasm.memory.base = MEMORY;
-  wasm.memory.exists = true;
-
-  // import table
-  wasm.table.name = TABLE;
-  wasm.table.module = ENV;
-  wasm.table.base = TABLE;
-  wasm.table.exists = true;
-
-  // Import memory offset, if not already there
-  {
-    auto* import = new Global;
-    import->name = MEMORY_BASE;
-    import->module = "env";
-    import->base = MEMORY_BASE;
-    import->type = i32;
-    wasm.addGlobal(import);
-  }
-
-  // Import table offset, if not already there
-  {
-    auto* import = new Global;
-    import->name = TABLE_BASE;
-    import->module = "env";
-    import->base = TABLE_BASE;
-    import->type = i32;
-    wasm.addGlobal(import);
-  }
-
-  auto addImport = [&](IString name, Ref imported, Type type) {
-    assert(imported[0] == DOT);
-    Ref module = imported[1];
-    IString moduleName;
-    if (module->isArray(DOT)) {
-      // we can have (global.Math).floor; skip the 'Math'
-      assert(module[1]->isString());
-      if (module[2] == MATH) {
-        if (imported[2] == IMUL) {
-          assert(Math_imul.isNull());
-          Math_imul = name;
-          return;
-        } else if (imported[2] == CLZ32) {
-          assert(Math_clz32.isNull());
-          Math_clz32 = name;
-          return;
-        } else if (imported[2] == FROUND) {
-          assert(Math_fround.isNull());
-          Math_fround = name;
-          return;
-        } else if (imported[2] == ABS) {
-          assert(Math_abs.isNull());
-          Math_abs = name;
-          return;
-        } else if (imported[2] == FLOOR) {
-          assert(Math_floor.isNull());
-          Math_floor = name;
-          return;
-        } else if (imported[2] == CEIL) {
-          assert(Math_ceil.isNull());
-          Math_ceil = name;
-          return;
-        } else if (imported[2] == SQRT) {
-          assert(Math_sqrt.isNull());
-          Math_sqrt = name;
-          return;
-        } else if (imported[2] == MAX_) {
-          assert(Math_max.isNull());
-          Math_max = name;
-          return;
-        } else if (imported[2] == MIN_) {
-          assert(Math_min.isNull());
-          Math_min = name;
-          return;
-        }
-      } else if (module[2] == ATOMICS) {
-        if (imported[2] == ATOMICS_LOAD) {
-          assert(Atomics_load.isNull());
-          Atomics_load = name;
-          return;
-        } else if (imported[2] == ATOMICS_STORE) {
-          assert(Atomics_store.isNull());
-          Atomics_store = name;
-          return;
-        } else if (imported[2] == ATOMICS_EXCHANGE) {
-          assert(Atomics_exchange.isNull());
-          Atomics_exchange = name;
-          return;
-        } else if (imported[2] == ATOMICS_COMPARE_EXCHANGE) {
-          assert(Atomics_compareExchange.isNull());
-          Atomics_compareExchange = name;
-          return;
-        } else if (imported[2] == ATOMICS_ADD) {
-          assert(Atomics_add.isNull());
-          Atomics_add = name;
-          return;
-        } else if (imported[2] == ATOMICS_SUB) {
-          assert(Atomics_sub.isNull());
-          Atomics_sub = name;
-          return;
-        } else if (imported[2] == ATOMICS_AND) {
-          assert(Atomics_and.isNull());
-          Atomics_and = name;
-          return;
-        } else if (imported[2] == ATOMICS_OR) {
-          assert(Atomics_or.isNull());
-          Atomics_or = name;
-          return;
-        } else if (imported[2] == ATOMICS_XOR) {
-          assert(Atomics_xor.isNull());
-          Atomics_xor = name;
-          return;
-        }
-      }
-      std::string fullName = module[1]->getCString();
-      fullName += '.';
-      fullName += +module[2]->getCString();
-      moduleName = IString(fullName.c_str(), false);
-    } else {
-      assert(module->isString());
-      moduleName = module->getIString();
-      if (moduleName == ENV) {
-        auto base = imported[2]->getIString();
-        if (base == TEMP_DOUBLE_PTR) {
-          assert(tempDoublePtr.isNull());
-          tempDoublePtr = name;
-          // we don't return here, as we can only optimize out some uses of tDP.
-          // So it remains imported
-        } else if (base == LLVM_CTTZ_I32) {
-          assert(llvm_cttz_i32.isNull());
-          llvm_cttz_i32 = name;
-          return;
-        }
-      }
-    }
-    auto base = imported[2]->getIString();
-    // special-case some asm builtins
-    if (module == GLOBAL && (base == NAN_ || base == INFINITY_)) {
-      type = Type::f64;
-    }
-    if (type != Type::none) {
-      // this is a global
-      auto* import = new Global;
-      import->name = name;
-      import->module = moduleName;
-      import->base = base;
-      import->type = type;
-      mappedGlobals.emplace(name, type);
-      // __table_base and __memory_base are used as segment/element offsets, and
-      // must be constant; otherwise, an asm.js import of a constant is mutable,
-      // e.g. STACKTOP
-      if (name != TABLE_BASE && name != MEMORY_BASE) {
-        // we need imported globals to be mutable, but wasm doesn't support that
-        // yet, so we must import an immutable and create a mutable global
-        // initialized to its value
-        import->name = Name(std::string(import->name.str) + "$asm2wasm$import");
-        {
-          wasm.addGlobal(
-            builder.makeGlobal(name,
-                               type,
-                               builder.makeGlobalGet(import->name, type),
-                               Builder::Mutable));
-        }
-      }
-      if ((name == TABLE_BASE || name == MEMORY_BASE) &&
-          wasm.getGlobalOrNull(import->base)) {
-        return;
-      }
-      wasm.addGlobal(import);
-    } else {
-      // this is a function
-      auto* import = new Function;
-      import->name = name;
-      import->module = moduleName;
-      import->base = base;
-      wasm.addFunction(import);
-    }
-  };
-
-  IString Int8Array, Int16Array, Int32Array, UInt8Array, UInt16Array,
-    UInt32Array, Float32Array, Float64Array;
-
-  // set up optimization
-
-  if (runOptimizationPasses) {
-    Index numFunctions = 0;
-    for (unsigned i = 1; i < body->size(); i++) {
-      if (body[i][0] == DEFUN) {
-        numFunctions++;
-      }
-    }
-    optimizingBuilder = make_unique<OptimizingIncrementalModuleBuilder>(
-      &wasm,
-      numFunctions,
-      passOptions,
-      [&](PassRunner& passRunner) {
-        // addPrePasses
-        passRunner.options.lowMemoryUnused = true;
-        if (debug) {
-          passRunner.setDebug(true);
-          passRunner.setValidateGlobally(false);
-        }
-        // run autodrop first, before optimizations
-        passRunner.add(make_unique<AutoDrop>());
-        if (preprocessor.debugInfo) {
-          // fix up debug info to better survive optimization
-          passRunner.add(make_unique<AdjustDebugInfo>());
-        }
-        // optimize relooper label variable usage at the wasm level, where it is
-        // easy
-        passRunner.add("relooper-jump-threading");
-      },
-      debug,
-      false /* do not validate globally yet */);
-  }
-
-  // if we see no function tables in the processing below, then the table still
-  // exists and has size 0
-
-  wasm.table.initial = wasm.table.max = 0;
-
-  // first pass - do all global things, aside from function bodies (second pass)
-  // and function imports and indirect calls (last pass)
-
-  for (unsigned i = 1; i < body->size(); i++) {
-    Ref curr = body[i];
-    if (curr[0] == VAR) {
-      // import, global, or table
-      for (unsigned j = 0; j < curr[1]->size(); j++) {
-        Ref pair = curr[1][j];
-        IString name = pair[0]->getIString();
-        Ref value = pair[1];
-        if (value->isNumber()) {
-          // global int
-          allocateGlobal(
-            name, Type::i32, Literal(int32_t(value->getInteger())));
-        } else if (value[0] == BINARY) {
-          // int import
-          assert(value[1] == OR && value[3]->isNumber() &&
-                 value[3]->getNumber() == 0);
-          Ref import = value[2]; // env.what
-          addImport(name, import, Type::i32);
-        } else if (value[0] == UNARY_PREFIX) {
-          // double import or global
-          assert(value[1] == PLUS);
-          Ref import = value[2];
-          if (import->isNumber()) {
-            // global
-            assert(import->getNumber() == 0);
-            allocateGlobal(name, Type::f64);
-          } else {
-            // import
-            addImport(name, import, Type::f64);
-          }
-        } else if (value[0] == CALL) {
-          assert(value[1]->isString() && value[1] == Math_fround &&
-                 value[2][0]->isNumber() && value[2][0]->getNumber() == 0);
-          allocateGlobal(name, Type::f32);
-        } else if (value[0] == DOT) {
-          // simple module.base import. can be a view, or a function.
-          if (value[1]->isString()) {
-            IString module = value[1]->getIString();
-            IString base = value[2]->getIString();
-            if (module == GLOBAL) {
-              if (base == INT8ARRAY) {
-                Int8Array = name;
-              } else if (base == INT16ARRAY) {
-                Int16Array = name;
-              } else if (base == INT32ARRAY) {
-                Int32Array = name;
-              } else if (base == UINT8ARRAY) {
-                UInt8Array = name;
-              } else if (base == UINT16ARRAY) {
-                UInt16Array = name;
-              } else if (base == UINT32ARRAY) {
-                UInt32Array = name;
-              } else if (base == FLOAT32ARRAY) {
-                Float32Array = name;
-              } else if (base == FLOAT64ARRAY) {
-                Float64Array = name;
-              }
-            }
-          }
-          // function import
-          addImport(name, value, Type::none);
-        } else if (value[0] == NEW) {
-          // ignore imports of typed arrays, but note the names of the arrays
-          value = value[1];
-          assert(value[0] == CALL);
-          unsigned bytes;
-          bool integer, signed_;
-          AsmType asmType;
-          Ref constructor = value[1];
-          if (constructor->isArray(DOT)) { // global.*Array
-            IString heap = constructor[2]->getIString();
-            if (heap == INT8ARRAY) {
-              bytes = 1;
-              integer = true;
-              signed_ = true;
-              asmType = ASM_INT;
-            } else if (heap == INT16ARRAY) {
-              bytes = 2;
-              integer = true;
-              signed_ = true;
-              asmType = ASM_INT;
-            } else if (heap == INT32ARRAY) {
-              bytes = 4;
-              integer = true;
-              signed_ = true;
-              asmType = ASM_INT;
-            } else if (heap == UINT8ARRAY) {
-              bytes = 1;
-              integer = true;
-              signed_ = false;
-              asmType = ASM_INT;
-            } else if (heap == UINT16ARRAY) {
-              bytes = 2;
-              integer = true;
-              signed_ = false;
-              asmType = ASM_INT;
-            } else if (heap == UINT32ARRAY) {
-              bytes = 4;
-              integer = true;
-              signed_ = false;
-              asmType = ASM_INT;
-            } else if (heap == FLOAT32ARRAY) {
-              bytes = 4;
-              integer = false;
-              signed_ = true;
-              asmType = ASM_FLOAT;
-            } else if (heap == FLOAT64ARRAY) {
-              bytes = 8;
-              integer = false;
-              signed_ = true;
-              asmType = ASM_DOUBLE;
-            } else {
-              abort_on("invalid view import", heap);
-            }
-          } else { // *ArrayView that was previously imported
-            assert(constructor->isString());
-            IString viewName = constructor->getIString();
-            if (viewName == Int8Array) {
-              bytes = 1;
-              integer = true;
-              signed_ = true;
-              asmType = ASM_INT;
-            } else if (viewName == Int16Array) {
-              bytes = 2;
-              integer = true;
-              signed_ = true;
-              asmType = ASM_INT;
-            } else if (viewName == Int32Array) {
-              bytes = 4;
-              integer = true;
-              signed_ = true;
-              asmType = ASM_INT;
-            } else if (viewName == UInt8Array) {
-              bytes = 1;
-              integer = true;
-              signed_ = false;
-              asmType = ASM_INT;
-            } else if (viewName == UInt16Array) {
-              bytes = 2;
-              integer = true;
-              signed_ = false;
-              asmType = ASM_INT;
-            } else if (viewName == UInt32Array) {
-              bytes = 4;
-              integer = true;
-              signed_ = false;
-              asmType = ASM_INT;
-            } else if (viewName == Float32Array) {
-              bytes = 4;
-              integer = false;
-              signed_ = true;
-              asmType = ASM_FLOAT;
-            } else if (viewName == Float64Array) {
-              bytes = 8;
-              integer = false;
-              signed_ = true;
-              asmType = ASM_DOUBLE;
-            } else {
-              abort_on("invalid short view import", viewName);
-            }
-          }
-          assert(views.find(name) == views.end());
-          views.emplace(name, View(bytes, integer, signed_, asmType));
-        } else if (value[0] == ARRAY) {
-          // function table. we merge them into one big table, so e.g.   [foo,
-          // b1] , [b2, bar]  =>  [foo, b1, b2, bar]
-          // TODO: when not using aliasing function pointers, we could merge
-          // them by noticing that
-          //       index 0 in each table is the null func, and each other index
-          //       should only have one non-null func. However, that breaks down
-          //       when function pointer casts are emulated.
-          if (wasm.table.segments.size() == 0) {
-            wasm.table.segments.emplace_back(
-              builder.makeGlobalGet(Name(TABLE_BASE), i32));
-          }
-          auto& segment = wasm.table.segments[0];
-          functionTableStarts[name] =
-            segment.data.size(); // this table starts here
-          Ref contents = value[1];
-          for (unsigned k = 0; k < contents->size(); k++) {
-            IString curr = contents[k]->getIString();
-            segment.data.push_back(curr);
-          }
-          wasm.table.initial = wasm.table.max = segment.data.size();
-        } else {
-          abort_on("invalid var element", pair);
-        }
-      }
-    } else if (curr[0] == RETURN) {
-      // exports
-      Ref object = curr[1];
-      Ref contents = object[1];
-      std::map<Name, Export*> exported;
-      for (unsigned k = 0; k < contents->size(); k++) {
-        Ref pair = contents[k];
-        IString key = pair[0]->getIString();
-        if (pair[1]->isString()) {
-          // exporting a function
-          IString value = pair[1]->getIString();
-          if (key == Name("_emscripten_replace_memory")) {
-            // asm.js memory growth provides this special non-asm function,
-            // which we don't need (we use memory.grow)
-            assert(!wasm.getFunctionOrNull(value));
-            continue;
-          } else if (key == UDIVMODDI4) {
-            udivmoddi4 = value;
-          } else if (key == GET_TEMP_RET0) {
-            getTempRet0 = value;
-          }
-          if (exported.count(key) > 0) {
-            // asm.js allows duplicate exports, but not wasm. use the last, like
-            // asm.js
-            exported[key]->value = value;
-          } else {
-            auto* export_ = new Export;
-            export_->name = key;
-            export_->value = value;
-            export_->kind = ExternalKind::Function;
-            wasm.addExport(export_);
-            exported[key] = export_;
-          }
-        } else {
-          // export a number. create a global and export it
-          assert(pair[1]->isNumber());
-          assert(exported.count(key) == 0);
-          auto value = pair[1]->getInteger();
-          auto* global =
-            builder.makeGlobal(key,
-                               i32,
-                               builder.makeConst(Literal(int32_t(value))),
-                               Builder::Immutable);
-          wasm.addGlobal(global);
-          auto* export_ = new Export;
-          export_->name = key;
-          export_->value = global->name;
-          export_->kind = ExternalKind::Global;
-          wasm.addExport(export_);
-          exported[key] = export_;
-        }
-      }
-    }
-  }
-
-  // second pass: function bodies
-  for (unsigned i = 1; i < body->size(); i++) {
-    Ref curr = body[i];
-    if (curr[0] == DEFUN) {
-      // function
-      auto* func = processFunction(curr);
-      if (wasm.getFunctionOrNull(func->name)) {
-        Fatal() << "duplicate function: " << func->name;
-      }
-      if (runOptimizationPasses) {
-        optimizingBuilder->addFunction(func);
-      } else {
-        wasm.addFunction(func);
-      }
-    }
-  }
-
-  if (runOptimizationPasses) {
-    optimizingBuilder->finish();
-    // if we added any helper functions (like non-trapping i32-div, etc.), then
-    // those have not been optimized (the optimizing builder has just been fed
-    // the asm.js functions). Optimize those now. Typically there are very few,
-    // just do it sequentially.
-    PassRunner passRunner(&wasm, passOptions);
-    passRunner.options.lowMemoryUnused = true;
-    passRunner.addDefaultFunctionOptimizationPasses();
-    for (auto& pair : trappingFunctions.getFunctions()) {
-      auto* func = pair.second;
-      passRunner.runOnFunction(func);
-    }
-    for (auto* func : extraSupportFunctions) {
-      passRunner.runOnFunction(func);
-    }
-  }
-  wasm.debugInfoFileNames = std::move(preprocessor.debugInfoFileNames);
-
-  // third pass. first, function imports
-
-  std::vector<IString> toErase;
-
-  ModuleUtils::iterImportedFunctions(wasm, [&](Function* import) {
-    IString name = import->name;
-    if (importedFunctionTypes.find(name) != importedFunctionTypes.end()) {
-      // special math builtins
-      FunctionType* builtin =
-        getBuiltinFunctionType(import->module, import->base);
-      if (builtin) {
-        import->type = builtin->name;
-      } else {
-        import->type =
-          ensureFunctionType(getSig(importedFunctionTypes[name].get()), &wasm)
-            ->name;
-      }
-    } else if (import->module != ASM2WASM) { // special-case the special module
-      // never actually used, which means we don't know the function type since
-      // the usage tells us, so illegal for it to remain
-      toErase.push_back(name);
-    }
-  });
-
-  for (auto curr : toErase) {
-    wasm.removeFunction(curr);
-  }
-
-  // Finalize function imports now that we've seen all the calls
-
-  ModuleUtils::iterImportedFunctions(wasm, [&](Function* func) {
-    FunctionTypeUtils::fillFunction(func, wasm.getFunctionType(func->type));
-  });
-
-  // Finalize calls now that everything is known and generated
-
-  struct FinalizeCalls : public WalkerPass<PostWalker<FinalizeCalls>> {
-    bool isFunctionParallel() override { return true; }
-
-    Pass* create() override { return new FinalizeCalls(parent); }
-
-    Asm2WasmBuilder* parent;
-
-    FinalizeCalls(Asm2WasmBuilder* parent) : parent(parent) {
-      name = "finalize-calls";
-    }
-
-    void notifyAboutWrongOperands(std::string why, Function* calledFunc) {
-      // use a mutex as this may be shown from multiple threads
-      static std::mutex mutex;
-      std::unique_lock<std::mutex> lock(mutex);
-      static const int MAX_SHOWN = 20;
-      static std::unique_ptr<std::atomic<int>> numShown;
-      if (!numShown) {
-        numShown = make_unique<std::atomic<int>>();
-        numShown->store(0);
-      }
-      if (numShown->load() >= MAX_SHOWN) {
-        return;
-      }
-      std::cerr << why << " in call from " << getFunction()->name << " to "
-                << calledFunc->name
-                << " (this is likely due to undefined behavior in C, like "
-                   "defining a function one way and calling it in another, "
-                   "which is important to fix)\n";
-      (*numShown)++;
-      if (numShown->load() >= MAX_SHOWN) {
-        std::cerr << "(" << numShown->load()
-                  << " such warnings shown; not showing any more)\n";
-      }
-    }
-
-    void visitCall(Call* curr) {
-      // The call target may not exist if it is one of our special fake imports
-      // for callIndirect fixups
-      auto* calledFunc = getModule()->getFunctionOrNull(curr->target);
-      if (calledFunc && !calledFunc->imported()) {
-        // The result type of the function being called is now known, and can be
-        // applied.
-        auto result = calledFunc->result;
-        if (curr->type != result) {
-          curr->type = result;
-        }
-        // Handle mismatched numbers of arguments. In clang, if a function is
-        // declared one way but called in another, it inserts bitcasts to make
-        // things work. Those end up working since it is "ok" to drop or add
-        // parameters in native platforms, even though it's undefined behavior.
-        // We warn about it here, but tolerate it, if there is a simple
-        // solution.
-        if (curr->operands.size() < calledFunc->params.size()) {
-          notifyAboutWrongOperands("warning: asm2wasm adding operands",
-                                   calledFunc);
-          while (curr->operands.size() < calledFunc->params.size()) {
-            // Add params as necessary, with zeros.
-            curr->operands.push_back(LiteralUtils::makeZero(
-              calledFunc->params[curr->operands.size()], *getModule()));
-          }
-        }
-        if (curr->operands.size() > calledFunc->params.size()) {
-          notifyAboutWrongOperands("warning: asm2wasm dropping operands",
-                                   calledFunc);
-          curr->operands.resize(calledFunc->params.size());
-        }
-        // If the types are wrong, validation will fail later anyhow, but add a
-        // warning here, it may help people.
-        for (Index i = 0; i < curr->operands.size(); i++) {
-          auto sent = curr->operands[i]->type;
-          auto expected = calledFunc->params[i];
-          if (sent != unreachable && sent != expected) {
-            notifyAboutWrongOperands(
-              "error: asm2wasm seeing an invalid argument type at index " +
-                std::to_string(i) + " (this will not validate)",
-              calledFunc);
-          }
-        }
-      } else {
-        // A call to an import
-        // fill things out: add extra params as needed, etc. asm tolerates ffi
-        // overloading, wasm does not
-        auto iter = parent->importedFunctionTypes.find(curr->target);
-        if (iter == parent->importedFunctionTypes.end()) {
-          return; // one of our fake imports for callIndirect fixups
-        }
-        auto type = iter->second.get();
-        for (size_t i = 0; i < type->params.size(); i++) {
-          if (i >= curr->operands.size()) {
-            // add a new param
-            auto val = parent->allocator.alloc<Const>();
-            val->type = val->value.type = type->params[i];
-            curr->operands.push_back(val);
-          } else if (curr->operands[i]->type != type->params[i]) {
-            // if the param is used, then we have overloading here and the
-            // combined type must be f64; if this is an unreachable param, then
-            // it doesn't matter.
-            assert(type->params[i] == f64 ||
-                   curr->operands[i]->type == unreachable);
-            // overloaded, upgrade to f64
-            switch (curr->operands[i]->type) {
-              case i32:
-                curr->operands[i] = parent->builder.makeUnary(
-                  ConvertSInt32ToFloat64, curr->operands[i]);
-                break;
-              case f32:
-                curr->operands[i] =
-                  parent->builder.makeUnary(PromoteFloat32, curr->operands[i]);
-                break;
-              default: {} // f64, unreachable, etc., are all good
-            }
-          }
-        }
-        Module* wasm = getModule();
-        auto importResult =
-          wasm->getFunctionType(wasm->getFunction(curr->target)->type)->result;
-        if (curr->type != importResult) {
-          auto old = curr->type;
-          curr->type = importResult;
-          if (importResult == f64) {
-            // we use a JS f64 value which is the most general, and convert to
-            // it
-            switch (old) {
-              case i32: {
-                Unary* trunc =
-                  parent->builder.makeUnary(TruncSFloat64ToInt32, curr);
-                replaceCurrent(
-                  makeTrappingUnary(trunc, parent->trappingFunctions));
-                break;
-              }
-              case f32: {
-                replaceCurrent(parent->builder.makeUnary(DemoteFloat64, curr));
-                break;
-              }
-              case none: {
-                // this function returns a value, but we are not using it, so it
-                // must be dropped. autodrop will do that for us.
-                break;
-              }
-              default:
-                WASM_UNREACHABLE();
-            }
-          } else {
-            assert(old == none);
-            // we don't want a return value here, but the import does provide
-            // one autodrop will do that for us.
-          }
-        }
-      }
-    }
-
-    void visitCallIndirect(CallIndirect* curr) {
-      // we already call into target = something + offset, where offset is a
-      // callImport with the name of the table. replace that with the table
-      // offset note that for an ftCall or mftCall, we have no asm.js mask, so
-      // have nothing to do here
-      auto* target = curr->target;
-      // might be a block with a fallthrough
-      if (auto* block = target->dynCast<Block>()) {
-        target = block->list.back();
-      }
-      // the something might have been optimized out, leaving only the call
-      if (auto* call = target->dynCast<Call>()) {
-        auto tableName = call->target;
-        if (parent->functionTableStarts.find(tableName) ==
-            parent->functionTableStarts.end()) {
-          return;
-        }
-        curr->target = parent->builder.makeConst(
-          Literal((int32_t)parent->functionTableStarts[tableName]));
-        return;
-      }
-      auto* add = target->dynCast<Binary>();
-      if (!add) {
-        return;
-      }
-      if (add->right->is<Call>()) {
-        auto* offset = add->right->cast<Call>();
-        auto tableName = offset->target;
-        if (parent->functionTableStarts.find(tableName) ==
-            parent->functionTableStarts.end()) {
-          return;
-        }
-        add->right = parent->builder.makeConst(
-          Literal((int32_t)parent->functionTableStarts[tableName]));
-      } else {
-        auto* offset = add->left->dynCast<Call>();
-        if (!offset) {
-          return;
-        }
-        auto tableName = offset->target;
-        if (parent->functionTableStarts.find(tableName) ==
-            parent->functionTableStarts.end()) {
-          return;
-        }
-        add->left = parent->builder.makeConst(
-          Literal((int32_t)parent->functionTableStarts[tableName]));
-      }
-    }
-
-    void visitFunction(Function* curr) {
-      // changing call types requires we percolate types, and drop stuff.
-      // we do this in this pass so that we don't look broken between passes
-      AutoDrop().walkFunctionInModule(curr, getModule());
-    }
-  };
-
-  // apply debug info, reducing intrinsic calls into annotations on the ast
-  // nodes
-  struct ApplyDebugInfo
-    : public WalkerPass<
-        ExpressionStackWalker<ApplyDebugInfo,
-                              UnifiedExpressionVisitor<ApplyDebugInfo>>> {
-    bool isFunctionParallel() override { return true; }
-
-    Pass* create() override { return new ApplyDebugInfo(); }
-
-    ApplyDebugInfo() { name = "apply-debug-info"; }
-
-    Call* lastDebugInfo = nullptr;
-
-    void visitExpression(Expression* curr) {
-      if (auto* call = checkDebugInfo(curr)) {
-        lastDebugInfo = call;
-        replaceCurrent(getModule()->allocator.alloc<Nop>());
-      } else {
-        if (lastDebugInfo) {
-          auto& debugLocations = getFunction()->debugLocations;
-          uint32_t fileIndex =
-            lastDebugInfo->operands[0]->cast<Const>()->value.geti32();
-          assert(getModule()->debugInfoFileNames.size() > fileIndex);
-          uint32_t lineNumber =
-            lastDebugInfo->operands[1]->cast<Const>()->value.geti32();
-          // look up the stack, apply to the root expression
-          Index i = expressionStack.size() - 1;
-          while (1) {
-            auto* exp = expressionStack[i];
-            bool parentIsStructure =
-              i > 0 && (expressionStack[i - 1]->is<Block>() ||
-                        expressionStack[i - 1]->is<Loop>() ||
-                        expressionStack[i - 1]->is<If>());
-            if (i == 0 || parentIsStructure || exp->type == none ||
-                exp->type == unreachable) {
-              if (debugLocations.count(exp) > 0) {
-                // already present, so look back up
-                i++;
-                while (i < expressionStack.size()) {
-                  exp = expressionStack[i];
-                  if (debugLocations.count(exp) == 0) {
-                    debugLocations[exp] = {fileIndex, lineNumber, 0};
-                    break;
-                  }
-                  i++;
-                }
-              } else {
-                debugLocations[exp] = {fileIndex, lineNumber, 0};
-              }
-              break;
-            }
-            i--;
-          }
-          lastDebugInfo = nullptr;
-        }
-      }
-    }
-  };
-
-  PassRunner passRunner(&wasm, passOptions);
-  passRunner.options.lowMemoryUnused = true;
-  if (debug) {
-    passRunner.setDebug(true);
-    passRunner.setValidateGlobally(false);
-  }
-  // finalizeCalls also does autoDrop, which is crucial for the non-optimizing
-  // case, so that the output of the first pass is valid
-  passRunner.add(make_unique<FinalizeCalls>(this));
-  passRunner.add(ABI::getLegalizationPass(legalizeJavaScriptFFI
-                                            ? ABI::LegalizationLevel::Full
-                                            : ABI::LegalizationLevel::Minimal));
-  if (runOptimizationPasses) {
-    // autodrop can add some garbage
-    passRunner.add("vacuum");
-    passRunner.add("remove-unused-brs");
-    passRunner.add("vacuum");
-    passRunner.add("remove-unused-names");
-    passRunner.add("merge-blocks");
-    passRunner.add("optimize-instructions");
-    passRunner.add("post-emscripten");
-  } else {
-    if (preprocessor.debugInfo) {
-      // we would have run this before if optimizing, do it now otherwise. must
-      // precede ApplyDebugInfo
-      passRunner.add(make_unique<AdjustDebugInfo>());
-    }
-  }
-  if (preprocessor.debugInfo) {
-    passRunner.add(make_unique<ApplyDebugInfo>());
-    // FIXME maybe just remove the nops that were debuginfo nodes, if not
-    // optimizing?
-    passRunner.add("vacuum");
-  }
-  if (runOptimizationPasses) {
-    // do final global optimizations after all function work is done
-    // (e.g. duplicate funcs may appear thanks to that work)
-    passRunner.addDefaultGlobalOptimizationPostPasses();
-  }
-  passRunner.run();
-
-  // remove the debug info intrinsic
-  if (preprocessor.debugInfo) {
-    wasm.removeFunction(EMSCRIPTEN_DEBUGINFO);
-  }
-
-  if (udivmoddi4.is() && getTempRet0.is()) {
-    // generate a wasm-optimized __udivmoddi4 method, which we can do much more
-    // efficiently in wasm we can only do this if we know getTempRet0 as well
-    // since we use it to figure out which minified global is tempRet0
-    // (getTempRet0 might be an import, if this is a shared module, so we can't
-    // optimize that case)
-    Name tempRet0;
-    {
-      Expression* curr = wasm.getFunction(getTempRet0)->body;
-      if (curr->is<Block>()) {
-        curr = curr->cast<Block>()->list.back();
-      }
-      if (curr->is<Return>()) {
-        curr = curr->cast<Return>()->value;
-      }
-      auto* get = curr->cast<GlobalGet>();
-      tempRet0 = get->name;
-    }
-    // udivmoddi4 receives xl, xh, yl, yl, r, and
-    //    if r then *r = x % y
-    //    returns x / y
-    auto* func = wasm.getFunction(udivmoddi4);
-    assert(!func->type.is());
-    Builder::clearLocals(func);
-    Index xl = Builder::addParam(func, "xl", i32),
-          xh = Builder::addParam(func, "xh", i32),
-          yl = Builder::addParam(func, "yl", i32),
-          yh = Builder::addParam(func, "yh", i32),
-          r = Builder::addParam(func, "r", i32),
-          x64 = Builder::addVar(func, "x64", i64),
-          y64 = Builder::addVar(func, "y64", i64);
-    auto* body = allocator.alloc<Block>();
-    body->list.push_back(
-      builder.makeLocalSet(x64, I64Utilities::recreateI64(builder, xl, xh)));
-    body->list.push_back(
-      builder.makeLocalSet(y64, I64Utilities::recreateI64(builder, yl, yh)));
-    body->list.push_back(builder.makeIf(
-      builder.makeLocalGet(r, i32),
-      builder.makeStore(8,
-                        0,
-                        8,
-                        builder.makeLocalGet(r, i32),
-                        builder.makeBinary(RemUInt64,
-                                           builder.makeLocalGet(x64, i64),
-                                           builder.makeLocalGet(y64, i64)),
-                        i64)));
-    body->list.push_back(
-      builder.makeLocalSet(x64,
-                           builder.makeBinary(DivUInt64,
-                                              builder.makeLocalGet(x64, i64),
-                                              builder.makeLocalGet(y64, i64))));
-    body->list.push_back(
-      builder.makeGlobalSet(tempRet0, I64Utilities::getI64High(builder, x64)));
-    body->list.push_back(I64Utilities::getI64Low(builder, x64));
-    body->finalize();
-    func->body = body;
-  }
-}
-
-Function* Asm2WasmBuilder::processFunction(Ref ast) {
-  auto name = ast[1]->getIString();
-
-  if (debug) {
-    std::cout << "asm2wasming func: " << ast[1]->getIString().str << '\n';
-  }
-
-  auto function = new Function;
-  function->name = name;
-  Ref params = ast[2];
-  Ref body = ast[3];
-
-  UniqueNameMapper nameMapper;
-
-  // given an asm.js label, returns the wasm label for breaks or continues
-  auto getBreakLabelName = [](IString label) {
-    return Name(std::string("label$break$") + label.str);
-  };
-  auto getContinueLabelName = [](IString label) {
-    return Name(std::string("label$continue$") + label.str);
-  };
-
-  IStringSet functionVariables; // params or vars
-
-  IString parentLabel;             // set in LABEL, then read in WHILE/DO/SWITCH
-  std::vector<IString> breakStack; // where a break will go
-  std::vector<IString> continueStack; // where a continue will go
-
-  AsmData asmData; // need to know var and param types, for asm type detection
-
-  for (unsigned i = 0; i < params->size(); i++) {
-    Ref curr = body[i];
-    auto* assign = curr->asAssignName();
-    IString name = assign->target();
-    AsmType asmType =
-      detectType(assign->value(), nullptr, false, Math_fround, wasmOnly);
-    Builder::addParam(function, name, asmToWasmType(asmType));
-    functionVariables.insert(name);
-    asmData.addParam(name, asmType);
-  }
-  unsigned start = params->size();
-  while (start < body->size() && body[start]->isArray(VAR)) {
-    Ref curr = body[start];
-    for (unsigned j = 0; j < curr[1]->size(); j++) {
-      Ref pair = curr[1][j];
-      IString name = pair[0]->getIString();
-      AsmType asmType =
-        detectType(pair[1], nullptr, true, Math_fround, wasmOnly);
-      Builder::addVar(function, name, asmToWasmType(asmType));
-      functionVariables.insert(name);
-      asmData.addVar(name, asmType);
-    }
-    start++;
-  }
-
-  bool addedI32Temp = false;
-  auto ensureI32Temp = [&]() {
-    if (addedI32Temp) {
-      return;
-    }
-    addedI32Temp = true;
-    Builder::addVar(function, I32_TEMP, i32);
-    functionVariables.insert(I32_TEMP);
-    asmData.addVar(I32_TEMP, ASM_INT);
-  };
-
-  bool seenReturn = false; // function->result is updated if we see a return
-  // processors
-  std::function<Expression*(Ref, unsigned)> processStatements;
-  std::function<Expression*(Ref, unsigned)> processUnshifted;
-  std::function<Expression*(Ref, unsigned)> processIgnoringShift;
-
-  std::function<Expression*(Ref)> process = [&](Ref ast) -> Expression* {
-    AstStackHelper astStackHelper(
-      ast); // TODO: only create one when we need it?
-    if (ast->isString()) {
-      IString name = ast->getIString();
-      if (functionVariables.has(name)) {
-        // var in scope
-        auto ret = allocator.alloc<LocalGet>();
-        ret->index = function->getLocalIndex(name);
-        ret->type = asmToWasmType(asmData.getType(name));
-        return ret;
-      }
-      if (name == DEBUGGER) {
-        Call* call = allocator.alloc<Call>();
-        call->target = DEBUGGER;
-        call->type = none;
-        static bool addedImport = false;
-        if (!addedImport) {
-          addedImport = true;
-          auto import = new Function; // debugger = asm2wasm.debugger;
-          import->name = DEBUGGER;
-          import->module = ASM2WASM;
-          import->base = DEBUGGER;
-          auto* functionType = ensureFunctionType("v", &wasm);
-          import->type = functionType->name;
-          FunctionTypeUtils::fillFunction(import, functionType);
-          wasm.addFunction(import);
-        }
-        return call;
-      }
-      // global var
-      assert(mappedGlobals.find(name) != mappedGlobals.end()
-               ? true
-               : (std::cerr << name.str << '\n', false));
-      MappedGlobal& global = mappedGlobals[name];
-      return builder.makeGlobalGet(name, global.type);
-    }
-    if (ast->isNumber()) {
-      auto ret = allocator.alloc<Const>();
-      double num = ast->getNumber();
-      if (isSInteger32(num)) {
-        ret->value = Literal(int32_t(toSInteger32(num)));
-      } else if (isUInteger32(num)) {
-        ret->value = Literal(uint32_t(toUInteger32(num)));
-      } else {
-        ret->value = Literal(num);
-      }
-      ret->type = ret->value.type;
-      return ret;
-    }
-    if (ast->isAssignName()) {
-      auto* assign = ast->asAssignName();
-      IString name = assign->target();
-      if (functionVariables.has(name)) {
-        auto ret = allocator.alloc<LocalSet>();
-        ret->index = function->getLocalIndex(assign->target());
-        ret->value = process(assign->value());
-        ret->setTee(false);
-        ret->finalize();
-        return ret;
-      }
-      // global var
-      if (mappedGlobals.find(name) == mappedGlobals.end()) {
-        Fatal() << "error: access of a non-existent global var " << name.str;
-      }
-      auto* ret = builder.makeGlobalSet(name, process(assign->value()));
-      // global.set does not return; if our value is trivially not used, don't
-      // emit a load (if nontrivially not used, opts get it later)
-      auto parent = astStackHelper.getParent();
-      if (!parent || parent->isArray(BLOCK) || parent->isArray(IF)) {
-        return ret;
-      }
-      return builder.makeSequence(
-        ret, builder.makeGlobalGet(name, ret->value->type));
-    }
-    if (ast->isAssign()) {
-      auto* assign = ast->asAssign();
-      assert(assign->target()->isArray(SUB));
-      Ref target = assign->target();
-      assert(target[1]->isString());
-      IString heap = target[1]->getIString();
-      assert(views.find(heap) != views.end());
-      View& view = views[heap];
-      auto ret = allocator.alloc<Store>();
-      ret->isAtomic = false;
-      ret->bytes = view.bytes;
-      ret->offset = 0;
-      ret->align = view.bytes;
-      ret->ptr = processUnshifted(target[2], view.bytes);
-      ret->value = process(assign->value());
-      ret->valueType = asmToWasmType(view.type);
-      ret->finalize();
-      if (ret->valueType != ret->value->type) {
-        // in asm.js we have some implicit coercions that we must do explicitly
-        // here
-        if (ret->valueType == f32 && ret->value->type == f64) {
-          auto conv = allocator.alloc<Unary>();
-          conv->op = DemoteFloat64;
-          conv->value = ret->value;
-          conv->type = Type::f32;
-          ret->value = conv;
-        } else if (ret->valueType == f64 && ret->value->type == f32) {
-          ret->value = ensureDouble(ret->value);
-        } else {
-          abort_on("bad sub[] types", ast);
-        }
-      }
-      return ret;
-    }
-    IString what = ast[0]->getIString();
-    if (what == BINARY) {
-      if ((ast[1] == OR || ast[1] == TRSHIFT) && ast[3]->isNumber() &&
-          ast[3]->getNumber() == 0) {
-        auto ret =
-          process(ast[2]); // just look through the ()|0 or ()>>>0 coercion
-        fixCallType(ret, i32);
-        return ret;
-      }
-      auto ret = allocator.alloc<Binary>();
-      ret->left = process(ast[2]);
-      ret->right = process(ast[3]);
-      ret->op = parseAsmBinaryOp(
-        ast[1]->getIString(), ast[2], ast[3], ret->left, ret->right);
-      ret->finalize();
-      if (ret->op == BinaryOp::RemSInt32 && ret->type.isFloat()) {
-        // WebAssembly does not have floating-point remainder, we have to emit a
-        // call to a special import of ours
-        Call* call = allocator.alloc<Call>();
-        call->target = F64_REM;
-        call->operands.push_back(ensureDouble(ret->left));
-        call->operands.push_back(ensureDouble(ret->right));
-        call->type = f64;
-        static bool addedImport = false;
-        if (!addedImport) {
-          addedImport = true;
-          auto import = new Function; // f64-rem = asm2wasm.f64-rem;
-          import->name = F64_REM;
-          import->module = ASM2WASM;
-          import->base = F64_REM;
-          auto* functionType = ensureFunctionType("ddd", &wasm);
-          import->type = functionType->name;
-          FunctionTypeUtils::fillFunction(import, functionType);
-          wasm.addFunction(import);
-        }
-        return call;
-      }
-      return makeTrappingBinary(ret, trappingFunctions);
-    } else if (what == SUB) {
-      Ref target = ast[1];
-      assert(target->isString());
-      IString heap = target->getIString();
-      assert(views.find(heap) != views.end());
-      View& view = views[heap];
-      auto ret = allocator.alloc<Load>();
-      ret->isAtomic = false;
-      ret->bytes = view.bytes;
-      ret->signed_ = view.signed_;
-      ret->offset = 0;
-      ret->align = view.bytes;
-      ret->ptr = processUnshifted(ast[2], view.bytes);
-      ret->type = getType(view.bytes, !view.integer);
-      return ret;
-    } else if (what == UNARY_PREFIX) {
-      if (ast[1] == PLUS) {
-        Literal literal = checkLiteral(ast);
-        if (literal.type != none) {
-          return builder.makeConst(literal);
-        }
-        auto ret = process(ast[2]); // we are a +() coercion
-        if (ret->type == i32) {
-          auto conv = allocator.alloc<Unary>();
-          conv->op = isUnsignedCoercion(ast[2]) ? ConvertUInt32ToFloat64
-                                                : ConvertSInt32ToFloat64;
-          conv->value = ret;
-          conv->type = Type::f64;
-          return conv;
-        }
-        if (ret->type == f32) {
-          return ensureDouble(ret);
-        }
-        fixCallType(ret, f64);
-        return ret;
-      } else if (ast[1] == MINUS) {
-        if (ast[2]->isNumber() ||
-            (ast[2]->isArray(UNARY_PREFIX) && ast[2][1] == PLUS &&
-             ast[2][2]->isNumber())) {
-          auto ret = allocator.alloc<Const>();
-          ret->value = getLiteral(ast);
-          ret->type = ret->value.type;
-          return ret;
-        }
-        AsmType asmType = detectAsmType(ast[2], &asmData);
-        if (asmType == ASM_INT) {
-          // wasm has no unary negation for int, so do 0-
-          auto ret = allocator.alloc<Binary>();
-          ret->op = SubInt32;
-          ret->left = builder.makeConst(Literal((int32_t)0));
-          ret->right = process(ast[2]);
-          ret->type = Type::i32;
-          return ret;
-        }
-        auto ret = allocator.alloc<Unary>();
-        ret->value = process(ast[2]);
-        if (asmType == ASM_DOUBLE) {
-          ret->op = NegFloat64;
-          ret->type = Type::f64;
-        } else if (asmType == ASM_FLOAT) {
-          ret->op = NegFloat32;
-          ret->type = Type::f32;
-        } else {
-          WASM_UNREACHABLE();
-        }
-        return ret;
-      } else if (ast[1] == B_NOT) {
-        // ~, might be ~~ as a coercion or just a not
-        if (ast[2]->isArray(UNARY_PREFIX) && ast[2][1] == B_NOT) {
-          // if we have an unsigned coercion on us, it is an unsigned op
-          Expression* expr = process(ast[2][2]);
-          bool isSigned = !isParentUnsignedCoercion(astStackHelper.getParent());
-          bool isF64 = expr->type == f64;
-          UnaryOp op;
-          if (isSigned && isF64) {
-            op = UnaryOp::TruncSFloat64ToInt32;
-          } else if (isSigned && !isF64) {
-            op = UnaryOp::TruncSFloat32ToInt32;
-          } else if (!isSigned && isF64) {
-            op = UnaryOp::TruncUFloat64ToInt32;
-          } else { // !isSigned && !isF64
-            op = UnaryOp::TruncUFloat32ToInt32;
-          }
-          return makeTrappingUnary(builder.makeUnary(op, expr),
-                                   trappingFunctions);
-        }
-        // no bitwise unary not, so do xor with -1
-        auto ret = allocator.alloc<Binary>();
-        ret->op = XorInt32;
-        ret->left = process(ast[2]);
-        ret->right = builder.makeConst(Literal(int32_t(-1)));
-        ret->type = Type::i32;
-        return ret;
-      } else if (ast[1] == L_NOT) {
-        auto ret = allocator.alloc<Unary>();
-        ret->op = EqZInt32;
-        ret->value = process(ast[2]);
-        ret->type = i32;
-        return ret;
-      }
-      abort_on("bad unary", ast);
-    } else if (what == IF) {
-      auto* condition = process(ast[1]);
-      auto* ifTrue = process(ast[2]);
-      return builder.makeIf(truncateToInt32(condition),
-                            ifTrue,
-                            !!ast[3] ? process(ast[3]) : nullptr);
-    } else if (what == CALL) {
-      if (ast[1]->isString()) {
-        IString name = ast[1]->getIString();
-        if (name == Math_imul) {
-          assert(ast[2]->size() == 2);
-          auto ret = allocator.alloc<Binary>();
-          ret->op = MulInt32;
-          ret->left = process(ast[2][0]);
-          ret->right = process(ast[2][1]);
-          ret->type = Type::i32;
-          return ret;
-        }
-        if (name == Math_clz32 || name == llvm_cttz_i32) {
-          assert(ast[2]->size() == 1);
-          auto ret = allocator.alloc<Unary>();
-          ret->op = name == Math_clz32 ? ClzInt32 : CtzInt32;
-          ret->value = process(ast[2][0]);
-          ret->type = Type::i32;
-          return ret;
-        }
-        if (name == Math_fround) {
-          assert(ast[2]->size() == 1);
-          Literal lit = checkLiteral(ast[2][0], false /* raw is float */);
-          if (lit.type == f64) {
-            return builder.makeConst(Literal((float)lit.getf64()));
-          }
-          auto ret = allocator.alloc<Unary>();
-          ret->value = process(ast[2][0]);
-          if (ret->value->type == f64) {
-            ret->op = DemoteFloat64;
-          } else if (ret->value->type == i32) {
-            if (isUnsignedCoercion(ast[2][0])) {
-              ret->op = ConvertUInt32ToFloat32;
-            } else {
-              ret->op = ConvertSInt32ToFloat32;
-            }
-          } else if (ret->value->type == f32) {
-            return ret->value;
-          } else if (ret->value->type == none) { // call, etc.
-            ret->value->type = f32;
-            return ret->value;
-          } else {
-            abort_on("confusing fround target", ast[2][0]);
-          }
-          ret->type = f32;
-          return ret;
-        }
-        if (name == Math_abs) {
-          // overloaded on type: i32, f32 or f64
-          Expression* value = process(ast[2][0]);
-          if (value->type == i32) {
-            // No wasm support, so use a temp local
-            ensureI32Temp();
-            auto set = allocator.alloc<LocalSet>();
-            set->index = function->getLocalIndex(I32_TEMP);
-            set->value = value;
-            set->setTee(false);
-            set->finalize();
-            auto get = [&]() {
-              auto ret = allocator.alloc<LocalGet>();
-              ret->index = function->getLocalIndex(I32_TEMP);
-              ret->type = i32;
-              return ret;
-            };
-            auto isNegative = allocator.alloc<Binary>();
-            isNegative->op = LtSInt32;
-            isNegative->left = get();
-            isNegative->right = builder.makeConst(Literal(0));
-            isNegative->finalize();
-            auto block = allocator.alloc<Block>();
-            block->list.push_back(set);
-            auto flip = allocator.alloc<Binary>();
-            flip->op = SubInt32;
-            flip->left = builder.makeConst(Literal(0));
-            flip->right = get();
-            flip->type = i32;
-            auto select = allocator.alloc<Select>();
-            select->ifTrue = flip;
-            select->ifFalse = get();
-            select->condition = isNegative;
-            select->type = i32;
-            block->list.push_back(select);
-            block->finalize();
-            return block;
-          } else if (value->type == f32 || value->type == f64) {
-            auto ret = allocator.alloc<Unary>();
-            ret->op = value->type == f32 ? AbsFloat32 : AbsFloat64;
-            ret->value = value;
-            ret->type = value->type;
-            return ret;
-          } else {
-            WASM_UNREACHABLE();
-          }
-        }
-        if (name == Math_floor || name == Math_sqrt || name == Math_ceil) {
-          // overloaded on type: f32 or f64
-          Expression* value = process(ast[2][0]);
-          auto ret = allocator.alloc<Unary>();
-          ret->value = value;
-          if (value->type == f32) {
-            ret->op = name == Math_floor
-                        ? FloorFloat32
-                        : name == Math_ceil ? CeilFloat32 : SqrtFloat32;
-            ret->type = value->type;
-          } else if (value->type == f64) {
-            ret->op = name == Math_floor
-                        ? FloorFloat64
-                        : name == Math_ceil ? CeilFloat64 : SqrtFloat64;
-            ret->type = value->type;
-          } else {
-            Fatal()
-              << "floor/sqrt/ceil only work on float/double in asm.js and wasm";
-          }
-          return ret;
-        }
-        if (name == Math_max || name == Math_min) {
-          // overloaded on type: f32 or f64
-          assert(ast[2]->size() == 2);
-          auto ret = allocator.alloc<Binary>();
-          ret->left = process(ast[2][0]);
-          ret->right = process(ast[2][1]);
-          if (ret->left->type == f32) {
-            ret->op = name == Math_max ? MaxFloat32 : MinFloat32;
-          } else if (ret->left->type == f64) {
-            ret->op = name == Math_max ? MaxFloat64 : MinFloat64;
-          } else {
-            Fatal() << "min/max only work on float/double in asm.js and wasm";
-          }
-          ret->type = ret->left->type;
-          return ret;
-        }
-        if (name == Atomics_load || name == Atomics_store ||
-            name == Atomics_exchange || name == Atomics_compareExchange ||
-            name == Atomics_add || name == Atomics_sub || name == Atomics_and ||
-            name == Atomics_or || name == Atomics_xor) {
-          // atomic operation
-          Ref target = ast[2][0];
-          assert(target->isString());
-          IString heap = target->getIString();
-          assert(views.find(heap) != views.end());
-          View& view = views[heap];
-          wasm.memory.shared = true;
-          if (name == Atomics_load) {
-            Expression* ret =
-              builder.makeAtomicLoad(view.bytes,
-                                     0,
-                                     processUnshifted(ast[2][1], view.bytes),
-                                     asmToWasmType(view.type));
-            if (view.signed_) {
-              // atomic loads are unsigned; add a signing
-              ret = Bits::makeSignExt(ret, view.bytes, wasm);
-            }
-            return ret;
-          } else if (name == Atomics_store) {
-            // asm.js stores return the value, wasm does not
-            auto type = asmToWasmType(view.type);
-            auto temp = Builder::addVar(function, type);
-            return builder.makeSequence(
-              builder.makeAtomicStore(
-                view.bytes,
-                0,
-                processUnshifted(ast[2][1], view.bytes),
-                builder.makeLocalTee(temp, process(ast[2][2])),
-                type),
-              builder.makeLocalGet(temp, type));
-          } else if (name == Atomics_exchange) {
-            return builder.makeAtomicRMW(
-              AtomicRMWOp::Xchg,
-              view.bytes,
-              0,
-              processUnshifted(ast[2][1], view.bytes),
-              process(ast[2][2]),
-              asmToWasmType(view.type));
-          } else if (name == Atomics_compareExchange) {
-            // cmpxchg is odd in fastcomp output - we must ignore the shift, a
-            // cmpxchg of a i8 will look like compareExchange(HEAP8, ptr >> 2)
-            return builder.makeAtomicCmpxchg(
-              view.bytes,
-              0,
-              processIgnoringShift(ast[2][1], view.bytes),
-              process(ast[2][2]),
-              process(ast[2][3]),
-              asmToWasmType(view.type));
-          } else if (name == Atomics_add) {
-            return builder.makeAtomicRMW(
-              AtomicRMWOp::Add,
-              view.bytes,
-              0,
-              processUnshifted(ast[2][1], view.bytes),
-              process(ast[2][2]),
-              asmToWasmType(view.type));
-          } else if (name == Atomics_sub) {
-            return builder.makeAtomicRMW(
-              AtomicRMWOp::Sub,
-              view.bytes,
-              0,
-              processUnshifted(ast[2][1], view.bytes),
-              process(ast[2][2]),
-              asmToWasmType(view.type));
-          } else if (name == Atomics_and) {
-            return builder.makeAtomicRMW(
-              AtomicRMWOp::And,
-              view.bytes,
-              0,
-              processUnshifted(ast[2][1], view.bytes),
-              process(ast[2][2]),
-              asmToWasmType(view.type));
-          } else if (name == Atomics_or) {
-            return builder.makeAtomicRMW(
-              AtomicRMWOp::Or,
-              view.bytes,
-              0,
-              processUnshifted(ast[2][1], view.bytes),
-              process(ast[2][2]),
-              asmToWasmType(view.type));
-          } else if (name == Atomics_xor) {
-            return builder.makeAtomicRMW(
-              AtomicRMWOp::Xor,
-              view.bytes,
-              0,
-              processUnshifted(ast[2][1], view.bytes),
-              process(ast[2][2]),
-              asmToWasmType(view.type));
-          }
-          WASM_UNREACHABLE();
-        }
-        bool tableCall = false;
-        if (wasmOnly) {
-          auto num = ast[2]->size();
-          switch (name.str[0]) {
-            case 'l': {
-              auto align = num == 2 ? ast[2][1]->getInteger() : 0;
-              if (name == LOAD1) {
-                return builder.makeLoad(1, true, 0, 1, process(ast[2][0]), i32);
-              }
-              if (name == LOAD2) {
-                return builder.makeLoad(
-                  2, true, 0, indexOr(align, 2), process(ast[2][0]), i32);
-              }
-              if (name == LOAD4) {
-                return builder.makeLoad(
-                  4, true, 0, indexOr(align, 4), process(ast[2][0]), i32);
-              }
-              if (name == LOAD8) {
-                return builder.makeLoad(
-                  8, true, 0, indexOr(align, 8), process(ast[2][0]), i64);
-              }
-              if (name == LOADF) {
-                return builder.makeLoad(
-                  4, true, 0, indexOr(align, 4), process(ast[2][0]), f32);
-              }
-              if (name == LOADD) {
-                return builder.makeLoad(
-                  8, true, 0, indexOr(align, 8), process(ast[2][0]), f64);
-              }
-              break;
-            }
-            case 's': {
-              auto align = num == 3 ? ast[2][2]->getInteger() : 0;
-              if (name == STORE1) {
-                return builder.makeStore(
-                  1, 0, 1, process(ast[2][0]), process(ast[2][1]), i32);
-              }
-              if (name == STORE2) {
-                return builder.makeStore(2,
-                                         0,
-                                         indexOr(align, 2),
-                                         process(ast[2][0]),
-                                         process(ast[2][1]),
-                                         i32);
-              }
-              if (name == STORE4) {
-                return builder.makeStore(4,
-                                         0,
-                                         indexOr(align, 4),
-                                         process(ast[2][0]),
-                                         process(ast[2][1]),
-                                         i32);
-              }
-              if (name == STORE8) {
-                return builder.makeStore(8,
-                                         0,
-                                         indexOr(align, 8),
-                                         process(ast[2][0]),
-                                         process(ast[2][1]),
-                                         i64);
-              }
-              if (name == STOREF) {
-                auto* value = process(ast[2][1]);
-                if (value->type == f64) {
-                  // asm.js allows storing a double to HEAPF32, we must cast
-                  // here
-                  value = builder.makeUnary(DemoteFloat64, value);
-                }
-                return builder.makeStore(
-                  4, 0, indexOr(align, 4), process(ast[2][0]), value, f32);
-              }
-              if (name == STORED) {
-                return builder.makeStore(8,
-                                         0,
-                                         indexOr(align, 8),
-                                         process(ast[2][0]),
-                                         process(ast[2][1]),
-                                         f64);
-              }
-              break;
-            }
-            case 'i': {
-              if (num == 1) {
-                auto* value = process(ast[2][0]);
-                if (name == I64) {
-                  // no-op "coercion" / "cast", although we also tolerate i64(0)
-                  // for constants that fit in i32
-                  if (value->type == i32) {
-                    return builder.makeConst(
-                      Literal(int64_t(value->cast<Const>()->value.geti32())));
-                  } else {
-                    fixCallType(value, i64);
-                    return value;
-                  }
-                }
-                if (name == I32_CTTZ) {
-                  return builder.makeUnary(UnaryOp::CtzInt32, value);
-                }
-                if (name == I32_CTPOP) {
-                  return builder.makeUnary(UnaryOp::PopcntInt32, value);
-                }
-                if (name == I32_BC2F) {
-                  return builder.makeUnary(UnaryOp::ReinterpretInt32, value);
-                }
-                if (name == I32_BC2I) {
-                  return builder.makeUnary(UnaryOp::ReinterpretFloat32, value);
-                }
-
-                if (name == I64_TRUNC) {
-                  return builder.makeUnary(UnaryOp::WrapInt64, value);
-                }
-                if (name == I64_SEXT) {
-                  return builder.makeUnary(UnaryOp::ExtendSInt32, value);
-                }
-                if (name == I64_ZEXT) {
-                  return builder.makeUnary(UnaryOp::ExtendUInt32, value);
-                }
-                if (name == I64_S2F) {
-                  return builder.makeUnary(UnaryOp::ConvertSInt64ToFloat32,
-                                           value);
-                }
-                if (name == I64_S2D) {
-                  return builder.makeUnary(UnaryOp::ConvertSInt64ToFloat64,
-                                           value);
-                }
-                if (name == I64_U2F) {
-                  return builder.makeUnary(UnaryOp::ConvertUInt64ToFloat32,
-                                           value);
-                }
-                if (name == I64_U2D) {
-                  return builder.makeUnary(UnaryOp::ConvertUInt64ToFloat64,
-                                           value);
-                }
-                if (name == I64_F2S) {
-                  Unary* conv =
-                    builder.makeUnary(UnaryOp::TruncSFloat32ToInt64, value);
-                  return makeTrappingUnary(conv, trappingFunctions);
-                }
-                if (name == I64_D2S) {
-                  Unary* conv =
-                    builder.makeUnary(UnaryOp::TruncSFloat64ToInt64, value);
-                  return makeTrappingUnary(conv, trappingFunctions);
-                }
-                if (name == I64_F2U) {
-                  Unary* conv =
-                    builder.makeUnary(UnaryOp::TruncUFloat32ToInt64, value);
-                  return makeTrappingUnary(conv, trappingFunctions);
-                }
-                if (name == I64_D2U) {
-                  Unary* conv =
-                    builder.makeUnary(UnaryOp::TruncUFloat64ToInt64, value);
-                  return makeTrappingUnary(conv, trappingFunctions);
-                }
-                if (name == I64_BC2D) {
-                  return builder.makeUnary(UnaryOp::ReinterpretInt64, value);
-                }
-                if (name == I64_BC2I) {
-                  return builder.makeUnary(UnaryOp::ReinterpretFloat64, value);
-                }
-                if (name == I64_CTTZ) {
-                  return builder.makeUnary(UnaryOp::CtzInt64, value);
-                }
-                if (name == I64_CTLZ) {
-                  return builder.makeUnary(UnaryOp::ClzInt64, value);
-                }
-                if (name == I64_CTPOP) {
-                  return builder.makeUnary(UnaryOp::PopcntInt64, value);
-                }
-                if (name == I64_ATOMICS_LOAD) {
-                  return builder.makeAtomicLoad(8, 0, value, i64);
-                }
-              } else if (num == 2) { // 2 params,binary
-                if (name == I64_CONST) {
-                  return builder.makeConst(getLiteral(ast));
-                }
-                auto* left = process(ast[2][0]);
-                auto* right = process(ast[2][1]);
-                // maths
-                if (name == I64_ADD) {
-                  return builder.makeBinary(BinaryOp::AddInt64, left, right);
-                }
-                if (name == I64_SUB) {
-                  return builder.makeBinary(BinaryOp::SubInt64, left, right);
-                }
-                if (name == I64_MUL) {
-                  return builder.makeBinary(BinaryOp::MulInt64, left, right);
-                }
-                if (name == I64_UDIV) {
-                  Binary* div =
-                    builder.makeBinary(BinaryOp::DivUInt64, left, right);
-                  return makeTrappingBinary(div, trappingFunctions);
-                }
-                if (name == I64_SDIV) {
-                  Binary* div =
-                    builder.makeBinary(BinaryOp::DivSInt64, left, right);
-                  return makeTrappingBinary(div, trappingFunctions);
-                }
-                if (name == I64_UREM) {
-                  Binary* rem =
-                    builder.makeBinary(BinaryOp::RemUInt64, left, right);
-                  return makeTrappingBinary(rem, trappingFunctions);
-                }
-                if (name == I64_SREM) {
-                  Binary* rem =
-                    builder.makeBinary(BinaryOp::RemSInt64, left, right);
-                  return makeTrappingBinary(rem, trappingFunctions);
-                }
-                if (name == I64_AND) {
-                  return builder.makeBinary(BinaryOp::AndInt64, left, right);
-                }
-                if (name == I64_OR) {
-                  return builder.makeBinary(BinaryOp::OrInt64, left, right);
-                }
-                if (name == I64_XOR) {
-                  return builder.makeBinary(BinaryOp::XorInt64, left, right);
-                }
-                if (name == I64_SHL) {
-                  return builder.makeBinary(BinaryOp::ShlInt64, left, right);
-                }
-                if (name == I64_ASHR) {
-                  return builder.makeBinary(BinaryOp::ShrSInt64, left, right);
-                }
-                if (name == I64_LSHR) {
-                  return builder.makeBinary(BinaryOp::ShrUInt64, left, right);
-                }
-                // comps
-                if (name == I64_EQ) {
-                  return builder.makeBinary(BinaryOp::EqInt64, left, right);
-                }
-                if (name == I64_NE) {
-                  return builder.makeBinary(BinaryOp::NeInt64, left, right);
-                }
-                if (name == I64_ULE) {
-                  return builder.makeBinary(BinaryOp::LeUInt64, left, right);
-                }
-                if (name == I64_SLE) {
-                  return builder.makeBinary(BinaryOp::LeSInt64, left, right);
-                }
-                if (name == I64_UGE) {
-                  return builder.makeBinary(BinaryOp::GeUInt64, left, right);
-                }
-                if (name == I64_SGE) {
-                  return builder.makeBinary(BinaryOp::GeSInt64, left, right);
-                }
-                if (name == I64_ULT) {
-                  return builder.makeBinary(BinaryOp::LtUInt64, left, right);
-                }
-                if (name == I64_SLT) {
-                  return builder.makeBinary(BinaryOp::LtSInt64, left, right);
-                }
-                if (name == I64_UGT) {
-                  return builder.makeBinary(BinaryOp::GtUInt64, left, right);
-                }
-                if (name == I64_SGT) {
-                  return builder.makeBinary(BinaryOp::GtSInt64, left, right);
-                }
-                // atomics
-                if (name == I64_ATOMICS_STORE) {
-                  wasm.memory.shared = true;
-                  return builder.makeAtomicStore(8, 0, left, right, i64);
-                }
-                if (name == I64_ATOMICS_ADD) {
-                  wasm.memory.shared = true;
-                  return builder.makeAtomicRMW(
-                    AtomicRMWOp::Add, 8, 0, left, right, i64);
-                }
-                if (name == I64_ATOMICS_SUB) {
-                  wasm.memory.shared = true;
-                  return builder.makeAtomicRMW(
-                    AtomicRMWOp::Sub, 8, 0, left, right, i64);
-                }
-                if (name == I64_ATOMICS_AND) {
-                  wasm.memory.shared = true;
-                  return builder.makeAtomicRMW(
-                    AtomicRMWOp::And, 8, 0, left, right, i64);
-                }
-                if (name == I64_ATOMICS_OR) {
-                  wasm.memory.shared = true;
-                  return builder.makeAtomicRMW(
-                    AtomicRMWOp::Or, 8, 0, left, right, i64);
-                }
-                if (name == I64_ATOMICS_XOR) {
-                  wasm.memory.shared = true;
-                  return builder.makeAtomicRMW(
-                    AtomicRMWOp::Xor, 8, 0, left, right, i64);
-                }
-                if (name == I64_ATOMICS_EXCHANGE) {
-                  wasm.memory.shared = true;
-                  return builder.makeAtomicRMW(
-                    AtomicRMWOp::Xchg, 8, 0, left, right, i64);
-                }
-              } else if (num == 3) {
-                if (name == I64_ATOMICS_COMPAREEXCHANGE) {
-                  wasm.memory.shared = true;
-                  return builder.makeAtomicCmpxchg(8,
-                                                   0,
-                                                   process(ast[2][0]),
-                                                   process(ast[2][1]),
-                                                   process(ast[2][2]),
-                                                   i64);
-                }
-              }
-              break;
-            }
-            case 'f': {
-              if (name == F32_COPYSIGN) {
-                return builder.makeBinary(BinaryOp::CopySignFloat32,
-                                          process(ast[2][0]),
-                                          process(ast[2][1]));
-              }
-              if (name == F64_COPYSIGN) {
-                return builder.makeBinary(BinaryOp::CopySignFloat64,
-                                          process(ast[2][0]),
-                                          process(ast[2][1]));
-              }
-              break;
-            }
-            default: {}
-          }
-        }
-        // ftCall_* and mftCall_* represent function table calls, either from
-        // the outside, or from the inside of the module. when compiling to
-        // wasm, we can just convert those into table calls
-        if ((name.str[0] == 'f' && strncmp(name.str, FTCALL.str, 7) == 0) ||
-            (name.str[0] == 'm' && strncmp(name.str, MFTCALL.str, 8) == 0)) {
-          tableCall = true;
-        }
-        Expression* ret;
-        ExpressionList* operands;
-        bool callImport = false;
-        Index firstOperand = 0;
-        Ref args = ast[2];
-        if (tableCall) {
-          auto specific = allocator.alloc<CallIndirect>();
-          specific->target = process(args[0]);
-          firstOperand = 1;
-          operands = &specific->operands;
-          ret = specific;
-        } else {
-          // if we call an import, it definitely exists already; if it's a
-          // defined function then it might not have been seen yet
-          auto* target = wasm.getFunctionOrNull(name);
-          callImport = target && target->imported();
-          auto specific = allocator.alloc<Call>();
-          specific->target = name;
-          operands = &specific->operands;
-          ret = specific;
-        }
-        for (unsigned i = firstOperand; i < args->size(); i++) {
-          operands->push_back(process(args[i]));
-        }
-        if (tableCall) {
-          auto specific = ret->dynCast<CallIndirect>();
-          // note that we could also get the type from the suffix of the name,
-          // e.g., mftCall_vi
-          auto* fullType = getFunctionType(
-            astStackHelper.getParent(), specific->operands, &asmData);
-          specific->fullType = fullType->name;
-          specific->type = fullType->result;
-        }
-        if (callImport) {
-          // apply the detected type from the parent
-          // note that this may not be complete, e.g. we may see f(); but f is
-          // an import which does return a value, and we use that elsewhere.
-          // finalizeCalls fixes that up. what we do here is wherever a value is
-          // used, we set the right value, which is enough to ensure that the
-          // wasm ast is valid for such uses. this is important as we run the
-          // optimizer on functions before we get to finalizeCalls (which we can
-          // only do once we've read all the functions, and we optimize in
-          // parallel starting earlier).
-          auto* call = ret->cast<Call>();
-          call->type = getResultTypeOfCallUsingParent(
-            astStackHelper.getParent(), &asmData);
-          noteImportedFunctionCall(ast, call->type, call);
-        }
-        return ret;
-      }
-      // function pointers
-      auto ret = allocator.alloc<CallIndirect>();
-      Ref target = ast[1];
-      assert(target[0] == SUB && target[1]->isString() &&
-             target[2][0] == BINARY && target[2][1] == AND &&
-             target[2][3]->isNumber()); // FUNCTION_TABLE[(expr) & mask]
-      // TODO: as an optimization, we could look through the mask
-      ret->target = process(target[2]);
-      Ref args = ast[2];
-      for (unsigned i = 0; i < args->size(); i++) {
-        ret->operands.push_back(process(args[i]));
-      }
-      auto* fullType =
-        getFunctionType(astStackHelper.getParent(), ret->operands, &asmData);
-      ret->fullType = fullType->name;
-      ret->type = fullType->result;
-      // we don't know the table offset yet. emit target = target +
-      // callImport(tableName), which we fix up later when we know how asm
-      // function tables are layed out inside the wasm table.
-      ret->target =
-        builder.makeBinary(BinaryOp::AddInt32,
-                           ret->target,
-                           builder.makeCall(target[1]->getIString(), {}, i32));
-      return ret;
-    } else if (what == RETURN) {
-      Type type = !!ast[1] ? detectWasmType(ast[1], &asmData) : none;
-      if (seenReturn) {
-        assert(function->result == type);
-      } else {
-        function->result = type;
-      }
-      // wasm has no return, so we just break on the topmost block
-      auto ret = allocator.alloc<Return>();
-      ret->value = !!ast[1] ? process(ast[1]) : nullptr;
-      return ret;
-    } else if (what == BLOCK) {
-      Name name;
-      if (parentLabel.is()) {
-        name = nameMapper.pushLabelName(getBreakLabelName(parentLabel));
-        parentLabel = IString();
-        breakStack.push_back(name);
-      }
-      auto ret = processStatements(ast[1], 0);
-      if (name.is()) {
-        breakStack.pop_back();
-        nameMapper.popLabelName(name);
-        Block* block = ret->dynCast<Block>();
-        if (block && block->name.isNull()) {
-          block->name = name;
-        } else {
-          block = allocator.alloc<Block>();
-          block->name = name;
-          block->list.push_back(ret);
-          block->finalize();
-          ret = block;
-        }
-      }
-      return ret;
-    } else if (what == BREAK) {
-      auto ret = allocator.alloc<Break>();
-      assert(breakStack.size() > 0);
-      ret->name =
-        !!ast[1]
-          ? nameMapper.sourceToUnique(getBreakLabelName(ast[1]->getIString()))
-          : breakStack.back();
-      return ret;
-    } else if (what == CONTINUE) {
-      auto ret = allocator.alloc<Break>();
-      assert(continueStack.size() > 0);
-      ret->name = !!ast[1] ? nameMapper.sourceToUnique(
-                               getContinueLabelName(ast[1]->getIString()))
-                           : continueStack.back();
-      return ret;
-    } else if (what == WHILE) {
-      bool forever = ast[1]->isNumber() && ast[1]->getInteger() == 1;
-      auto ret = allocator.alloc<Loop>();
-      IString out, in;
-      if (!parentLabel.isNull()) {
-        out = getBreakLabelName(parentLabel);
-        in = getContinueLabelName(parentLabel);
-        parentLabel = IString();
-      } else {
-        out = "while-out";
-        in = "while-in";
-      }
-      out = nameMapper.pushLabelName(out);
-      in = nameMapper.pushLabelName(in);
-      ret->name = in;
-      breakStack.push_back(out);
-      continueStack.push_back(in);
-      if (forever) {
-        ret->body = process(ast[2]);
-      } else {
-        Break* breakOut = allocator.alloc<Break>();
-        breakOut->name = out;
-        If* condition = allocator.alloc<If>();
-        condition->condition = builder.makeUnary(EqZInt32, process(ast[1]));
-        condition->ifTrue = breakOut;
-        condition->finalize();
-        auto body = allocator.alloc<Block>();
-        body->list.push_back(condition);
-        body->list.push_back(process(ast[2]));
-        body->finalize();
-        ret->body = body;
-      }
-      // loops do not automatically loop, add a branch back
-      Block* block = builder.blockifyWithName(ret->body, out);
-      auto continuer = allocator.alloc<Break>();
-      continuer->name = ret->name;
-      block->list.push_back(continuer);
-      block->finalize();
-      ret->body = block;
-      ret->finalize();
-      continueStack.pop_back();
-      breakStack.pop_back();
-      nameMapper.popLabelName(in);
-      nameMapper.popLabelName(out);
-      return ret;
-    } else if (what == DO) {
-      if (ast[1]->isNumber() && ast[1]->getNumber() == 0) {
-        // one-time loop, unless there is a continue
-        IString stop;
-        if (!parentLabel.isNull()) {
-          stop = getBreakLabelName(parentLabel);
-          parentLabel = IString();
-        } else {
-          stop = "do-once";
-        }
-        stop = nameMapper.pushLabelName(stop);
-        Name more = nameMapper.pushLabelName("unlikely-continue");
-        breakStack.push_back(stop);
-        continueStack.push_back(more);
-        auto child = process(ast[2]);
-        continueStack.pop_back();
-        breakStack.pop_back();
-        nameMapper.popLabelName(more);
-        nameMapper.popLabelName(stop);
-        // if we never continued, we don't need a loop
-        BranchUtils::BranchSeeker seeker(more);
-        seeker.walk(child);
-        if (seeker.found == 0) {
-          auto block = allocator.alloc<Block>();
-          block->list.push_back(child);
-          if (child->type.isConcrete()) {
-            // ensure a nop at the end, so the block has guaranteed none type
-            // and no values fall through
-            block->list.push_back(builder.makeNop());
-          }
-          block->name = stop;
-          block->finalize();
-          return block;
-        } else {
-          auto loop = allocator.alloc<Loop>();
-          loop->body = child;
-          loop->name = more;
-          loop->finalize();
-          return builder.blockifyWithName(loop, stop);
-        }
-      }
-      // general do-while loop
-      auto loop = allocator.alloc<Loop>();
-      IString out, in;
-      if (!parentLabel.isNull()) {
-        out = getBreakLabelName(parentLabel);
-        in = getContinueLabelName(parentLabel);
-        parentLabel = IString();
-      } else {
-        out = "do-out";
-        in = "do-in";
-      }
-      out = nameMapper.pushLabelName(out);
-      in = nameMapper.pushLabelName(in);
-      loop->name = in;
-      breakStack.push_back(out);
-      continueStack.push_back(in);
-      loop->body = process(ast[2]);
-      continueStack.pop_back();
-      breakStack.pop_back();
-      nameMapper.popLabelName(in);
-      nameMapper.popLabelName(out);
-      Break* continuer = allocator.alloc<Break>();
-      continuer->name = in;
-      continuer->condition = process(ast[1]);
-      continuer->finalize();
-      Block* block = builder.blockifyWithName(loop->body, out, continuer);
-      loop->body = block;
-      loop->finalize();
-      return loop;
-    } else if (what == FOR) {
-      Ref finit = ast[1], fcond = ast[2], finc = ast[3], fbody = ast[4];
-      auto ret = allocator.alloc<Loop>();
-      IString out, in;
-      if (!parentLabel.isNull()) {
-        out = getBreakLabelName(parentLabel);
-        in = getContinueLabelName(parentLabel);
-        parentLabel = IString();
-      } else {
-        out = "for-out";
-        in = "for-in";
-      }
-      out = nameMapper.pushLabelName(out);
-      in = nameMapper.pushLabelName(in);
-      ret->name = in;
-      breakStack.push_back(out);
-      continueStack.push_back(in);
-      Break* breakOut = allocator.alloc<Break>();
-      breakOut->name = out;
-      If* condition = allocator.alloc<If>();
-      condition->condition = builder.makeUnary(EqZInt32, process(fcond));
-      condition->ifTrue = breakOut;
-      condition->finalize();
-      auto body = allocator.alloc<Block>();
-      body->list.push_back(condition);
-      body->list.push_back(process(fbody));
-      body->list.push_back(process(finc));
-      body->finalize();
-      ret->body = body;
-      // loops do not automatically loop, add a branch back
-      auto continuer = allocator.alloc<Break>();
-      continuer->name = ret->name;
-      Block* block = builder.blockifyWithName(ret->body, out, continuer);
-      ret->body = block;
-      ret->finalize();
-      continueStack.pop_back();
-      breakStack.pop_back();
-      nameMapper.popLabelName(in);
-      nameMapper.popLabelName(out);
-      Block* outer = allocator.alloc<Block>();
-      // add an outer block for the init as well
-      outer->list.push_back(process(finit));
-      outer->list.push_back(ret);
-      outer->finalize();
-      return outer;
-    } else if (what == LABEL) {
-      assert(parentLabel.isNull());
-      parentLabel = ast[1]->getIString();
-      return process(ast[2]);
-    } else if (what == CONDITIONAL) {
-      auto ret = allocator.alloc<If>();
-      ret->condition = process(ast[1]);
-      ret->ifTrue = process(ast[2]);
-      ret->ifFalse = process(ast[3]);
-      ret->finalize();
-      return ret;
-    } else if (what == SEQ) {
-      // Some (x, y) patterns can be optimized, like bitcasts,
-      //  (HEAP32[tempDoublePtr >> 2] = i,
-      //   Math_fround(HEAPF32[tempDoublePtr >> 2])); // i32->f32
-      //  (HEAP32[tempDoublePtr >> 2] = i,
-      //   +HEAPF32[tempDoublePtr >> 2]); // i32->f32, no fround
-      //  (HEAPF32[tempDoublePtr >> 2] = f,
-      //   HEAP32[tempDoublePtr >> 2] | 0); // f32->i32
-      if (ast[1]->isAssign()) {
-        auto* assign = ast[1]->asAssign();
-        Ref target = assign->target();
-        if (target->isArray(SUB) && target[1]->isString() &&
-            target[2]->isArray(BINARY) && target[2][1] == RSHIFT &&
-            target[2][2]->isString() && target[2][2] == tempDoublePtr &&
-            target[2][3]->isNumber() && target[2][3]->getNumber() == 2) {
-          // (?[tempDoublePtr >> 2] = ?, ?)  so far
-          auto heap = target[1]->getIString();
-          if (views.find(heap) != views.end()) {
-            AsmType writeType = views[heap].type;
-            AsmType readType = ASM_NONE;
-            Ref readValue;
-            if (ast[2]->isArray(BINARY) && ast[2][1] == OR &&
-                ast[2][3]->isNumber() && ast[2][3]->getNumber() == 0) {
-              readType = ASM_INT;
-              readValue = ast[2][2];
-            } else if (ast[2]->isArray(UNARY_PREFIX) && ast[2][1] == PLUS) {
-              readType = ASM_DOUBLE;
-              readValue = ast[2][2];
-            } else if (ast[2]->isArray(CALL) && ast[2][1]->isString() &&
-                       ast[2][1] == Math_fround) {
-              readType = ASM_FLOAT;
-              readValue = ast[2][2][0];
-            }
-            if (readType != ASM_NONE) {
-              if (readValue->isArray(SUB) && readValue[1]->isString() &&
-                  readValue[2]->isArray(BINARY) && readValue[2][1] == RSHIFT &&
-                  readValue[2][2]->isString() &&
-                  readValue[2][2] == tempDoublePtr &&
-                  readValue[2][3]->isNumber() &&
-                  readValue[2][3]->getNumber() == 2) {
-                // pattern looks right!
-                Ref writtenValue = assign->value();
-                if (writeType == ASM_INT &&
-                    (readType == ASM_FLOAT || readType == ASM_DOUBLE)) {
-                  auto conv = allocator.alloc<Unary>();
-                  conv->op = ReinterpretInt32;
-                  conv->value = process(writtenValue);
-                  conv->type = Type::f32;
-                  if (readType == ASM_DOUBLE) {
-                    return ensureDouble(conv);
-                  }
-                  return conv;
-                } else if (writeType == ASM_FLOAT && readType == ASM_INT) {
-                  auto conv = allocator.alloc<Unary>();
-                  conv->op = ReinterpretFloat32;
-                  conv->value = process(writtenValue);
-                  if (conv->value->type == f64) {
-                    // this has an implicit f64->f32 in the write to memory
-                    conv->value = builder.makeUnary(DemoteFloat64, conv->value);
-                  }
-                  conv->type = Type::i32;
-                  return conv;
-                }
-              }
-            }
-          }
-        }
-      }
-      auto ret = allocator.alloc<Block>();
-      ret->list.push_back(process(ast[1]));
-      ret->list.push_back(process(ast[2]));
-      ret->finalize();
-      return ret;
-    } else if (what == SWITCH) {
-      IString name; // for breaking out of the entire switch
-      if (!parentLabel.isNull()) {
-        name = getBreakLabelName(parentLabel);
-        parentLabel = IString();
-      } else {
-        name = "switch";
-      }
-      name = nameMapper.pushLabelName(name);
-      breakStack.push_back(name);
-
-      auto br = allocator.alloc<Switch>();
-      br->condition = process(ast[1]);
-
-      Ref cases = ast[2];
-      bool seen = false;
-      int64_t min = 0; // the lowest index we see; we will offset to it
-      int64_t max = 0; // the highest, to check if the range is too big
-      for (unsigned i = 0; i < cases->size(); i++) {
-        Ref curr = cases[i];
-        Ref condition = curr[0];
-        if (!condition->isNull()) {
-          int64_t index = getLiteral(condition).getInteger();
-          if (!seen) {
-            seen = true;
-            min = index;
-            max = index;
-          } else {
-            if (index < min) {
-              min = index;
-            }
-            if (index > max) {
-              max = index;
-            }
-          }
-        }
-      }
-      // we can use a switch if it's not too big
-      auto range = double(max) - double(min); // test using doubles to avoid UB
-      bool canSwitch = 0 <= range && range < 10240;
-
-      auto top = allocator.alloc<Block>();
-      if (canSwitch) {
-
-        // we may need a break for the case where the condition doesn't match
-        // any of the cases. it should go to the default, if we have one, or
-        // outside if not
-        Break* breakWhenNotMatching = nullptr;
-
-        if (br->condition->type == i32) {
-          Binary* offsetor = allocator.alloc<Binary>();
-          offsetor->op = BinaryOp::SubInt32;
-          offsetor->left = br->condition;
-          offsetor->right = builder.makeConst(Literal(int32_t(min)));
-          offsetor->type = i32;
-          br->condition = offsetor;
-        } else {
-          assert(br->condition->type == i64);
-          // 64-bit condition. after offsetting it must be in a reasonable
-          // range, but the offsetting itself must be 64-bit
-          Binary* offsetor = allocator.alloc<Binary>();
-          offsetor->op = BinaryOp::SubInt64;
-          offsetor->left = br->condition;
-          offsetor->right = builder.makeConst(Literal(int64_t(min)));
-          offsetor->type = i64;
-          // the switch itself can be 32-bit, as the range is in a reasonable
-          // range. so after offsetting, we need to make sure there are no high
-          // bits, then we can just look at the lower 32 bits
-          auto temp = Builder::addVar(function, i64);
-          auto* block = builder.makeBlock();
-          block->list.push_back(builder.makeLocalSet(temp, offsetor));
-          // if high bits, we can break to the default (we'll fill in the name
-          // later)
-          breakWhenNotMatching = builder.makeBreak(
-            Name(),
-            nullptr,
-            builder.makeUnary(
-              UnaryOp::WrapInt64,
-              builder.makeBinary(BinaryOp::ShrUInt64,
-                                 builder.makeLocalGet(temp, i64),
-                                 builder.makeConst(Literal(int64_t(32))))));
-          block->list.push_back(breakWhenNotMatching);
-          block->list.push_back(builder.makeLocalGet(temp, i64));
-          block->finalize();
-          br->condition = builder.makeUnary(UnaryOp::WrapInt64, block);
-        }
-
-        top->list.push_back(br);
-
-        for (unsigned i = 0; i < cases->size(); i++) {
-          Ref curr = cases[i];
-          Ref condition = curr[0];
-          Ref body = curr[1];
-          auto case_ = processStatements(body, 0);
-          Name name;
-          if (condition->isNull()) {
-            name = br->default_ = nameMapper.pushLabelName("switch-default");
-          } else {
-            auto index = getLiteral(condition).getInteger();
-            assert(index >= min);
-            index -= min;
-            assert(index >= 0);
-            uint64_t index_s = index;
-            name = nameMapper.pushLabelName("switch-case");
-            if (br->targets.size() <= index_s) {
-              br->targets.resize(index_s + 1);
-            }
-            br->targets[index_s] = name;
-          }
-          auto next = allocator.alloc<Block>();
-          top->name = name;
-          next->list.push_back(top);
-          next->list.push_back(case_);
-          next->finalize();
-          top = next;
-          nameMapper.popLabelName(name);
-        }
-
-        // the outermost block can be branched to to exit the whole switch
-        top->name = name;
-
-        // ensure a default
-        if (br->default_.isNull()) {
-          br->default_ = top->name;
-        }
-        if (breakWhenNotMatching) {
-          breakWhenNotMatching->name = br->default_;
-        }
-        for (size_t i = 0; i < br->targets.size(); i++) {
-          if (br->targets[i].isNull()) {
-            br->targets[i] = br->default_;
-          }
-        }
-      } else {
-        // we can't switch, make an if-chain instead of br_table
-        auto var = Builder::addVar(function, br->condition->type);
-        top->list.push_back(builder.makeLocalSet(var, br->condition));
-        auto* brHolder = top;
-        If* chain = nullptr;
-        If* first = nullptr;
-
-        for (unsigned i = 0; i < cases->size(); i++) {
-          Ref curr = cases[i];
-          Ref condition = curr[0];
-          Ref body = curr[1];
-          auto case_ = processStatements(body, 0);
-          Name name;
-          if (condition->isNull()) {
-            name = br->default_ = nameMapper.pushLabelName("switch-default");
-          } else {
-            name = nameMapper.pushLabelName("switch-case");
-            auto* iff = builder.makeIf(
-              builder.makeBinary(br->condition->type == i32 ? EqInt32 : EqInt64,
-                                 builder.makeLocalGet(var, br->condition->type),
-                                 builder.makeConst(getLiteral(condition))),
-              builder.makeBreak(name),
-              chain);
-            chain = iff;
-            if (!first) {
-              first = iff;
-            }
-          }
-          auto next = allocator.alloc<Block>();
-          top->name = name;
-          next->list.push_back(top);
-          next->list.push_back(case_);
-          top = next;
-          nameMapper.popLabelName(name);
-        }
-
-        // the outermost block can be branched to to exit the whole switch
-        top->name = name;
-
-        // ensure a default
-        if (br->default_.isNull()) {
-          br->default_ = top->name;
-        }
-
-        first->ifFalse = builder.makeBreak(br->default_);
-
-        brHolder->list.push_back(chain);
-      }
-
-      breakStack.pop_back();
-      nameMapper.popLabelName(name);
-
-      return top;
-    }
-    abort_on("confusing expression", ast);
-    return (Expression*)nullptr; // avoid warning
-  };
-
-  // given HEAP32[addr >> 2], we need an absolute address, and would like to
-  // remove that shift. if there is a shift, we can just look through it, etc.
-  processUnshifted = [&](Ref ptr, unsigned bytes) {
-    auto shifts = bytesToShift(bytes);
-    // HEAP?[addr >> ?], or HEAP8[x | 0]
-    if ((ptr->isArray(BINARY) && ptr[1] == RSHIFT && ptr[3]->isNumber() &&
-         ptr[3]->getInteger() == shifts) ||
-        (bytes == 1 && ptr->isArray(BINARY) && ptr[1] == OR &&
-         ptr[3]->isNumber() && ptr[3]->getInteger() == 0)) {
-      return process(ptr[2]); // look through it
-    } else if (ptr->isNumber()) {
-      // constant, apply a shift (e.g. HEAP32[1] is address 4)
-      unsigned addr = ptr->getInteger();
-      unsigned shifted = addr << shifts;
-      return (Expression*)builder.makeConst(Literal(int32_t(shifted)));
-    }
-    abort_on("bad processUnshifted", ptr);
-    return (Expression*)nullptr; // avoid warning
-  };
-
-  processIgnoringShift = [&](Ref ptr, unsigned bytes) {
-    // If there is a shift here, no matter the size look through it.
-    if ((ptr->isArray(BINARY) && ptr[1] == RSHIFT && ptr[3]->isNumber()) ||
-        (bytes == 1 && ptr->isArray(BINARY) && ptr[1] == OR &&
-         ptr[3]->isNumber() && ptr[3]->getInteger() == 0)) {
-      return process(ptr[2]);
-    }
-    // Otherwise do the same as processUnshifted.
-    return processUnshifted(ptr, bytes);
-  };
-
-  processStatements = [&](Ref ast, unsigned from) -> Expression* {
-    unsigned size = ast->size() - from;
-    if (size == 0) {
-      return allocator.alloc<Nop>();
-    }
-    if (size == 1) {
-      return process(ast[from]);
-    }
-    auto block = allocator.alloc<Block>();
-    for (unsigned i = from; i < ast->size(); i++) {
-      block->list.push_back(process(ast[i]));
-    }
-    block->finalize();
-    return block;
-  };
-  // body
-  function->body = processStatements(body, start);
-  // cleanups/checks
-  assert(breakStack.size() == 0 && continueStack.size() == 0);
-  assert(parentLabel.isNull());
-  return function;
-}
-
-} // namespace wasm
-
-#endif // wasm_asm2wasm_h
->>>>>>> 0c2b5b41
+#endif // wasm_asm2wasm_h