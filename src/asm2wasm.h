/*
 * Copyright 2015 WebAssembly Community Group participants
 *
 * Licensed under the Apache License, Version 2.0 (the "License");
 * you may not use this file except in compliance with the License.
 * You may obtain a copy of the License at
 *
 *     http://www.apache.org/licenses/LICENSE-2.0
 *
 * Unless required by applicable law or agreed to in writing, software
 * distributed under the License is distributed on an "AS IS" BASIS,
 * WITHOUT WARRANTIES OR CONDITIONS OF ANY KIND, either express or implied.
 * See the License for the specific language governing permissions and
 * limitations under the License.
 */

//
// asm.js-to-WebAssembly translator. Uses the Emscripten optimizer
// infrastructure.
//

#ifndef wasm_asm2wasm_h
#define wasm_asm2wasm_h

#include "wasm.h"
#include "emscripten-optimizer/optimizer.h"
#include "mixed_arena.h"
#include "shared-constants.h"
#include "asmjs/shared-constants.h"
#include "asm_v_wasm.h"
#include "passes/passes.h"
#include "pass.h"
#include "ast_utils.h"
#include "wasm-builder.h"
#include "wasm-emscripten.h"
#include "wasm-validator.h"
#include "wasm-module-building.h"

namespace wasm {

using namespace cashew;

// Utilities

static void abort_on(std::string why, Ref element) {
  std::cerr << why << ' ';
  element->stringify(std::cerr);
  std::cerr << '\n';
  abort();
}
static void abort_on(std::string why, IString element) {
  std::cerr << why << ' ' << element.str << '\n';
  abort();
}

// useful when we need to see our parent, in an asm.js expression stack
struct AstStackHelper {
  static std::vector<Ref> astStack;
  AstStackHelper(Ref curr) {
    astStack.push_back(curr);
  }
  ~AstStackHelper() {
    astStack.pop_back();
  }
  Ref getParent() {
    if (astStack.size() >= 2) {
      return astStack[astStack.size()-2];
    } else {
      return Ref();
    }
  }
};

std::vector<Ref> AstStackHelper::astStack;

//
// Asm2WasmPreProcessor - does some initial parsing/processing
// of asm.js code.
//

struct Asm2WasmPreProcessor {
  bool memoryGrowth = false;

  char* process(char* input) {
    // emcc --separate-asm modules can look like
    //
    //    Module["asm"] = (function(global, env, buffer) {
    //      ..
    //    });
    //
    // we need to clean that up.
    if (*input == 'M') {
      size_t num = strlen(input);
      while (*input != 'f') {
        input++;
        num--;
      }
      char *end = input + num - 1;
      while (*end != '}') {
        *end = 0;
        end--;
      }
    }

    // asm.js memory growth uses a quite elaborate pattern. Instead of parsing and
    // matching it, we do a simpler detection on emscripten's asm.js output format
    const char* START_FUNCS = "// EMSCRIPTEN_START_FUNCS";
    char *marker = strstr(input, START_FUNCS);
    if (marker) {
      *marker = 0; // look for memory growth code just up to here
      char *growthSign = strstr(input, "return true;"); // this can only show up in growth code, as normal asm.js lacks "true"
      if (growthSign) {
        memoryGrowth = true;
        // clean out this function, we don't need it
        char *growthFuncStart = strstr(input, "function ");
        assert(strstr(growthFuncStart + 1, "function ") == 0); // should be only this one function in this area, so no confusion for us
        char *growthFuncEnd = strchr(growthSign, '}');
        assert(growthFuncEnd > growthFuncStart + 5);
        growthFuncStart[0] = '/';
        growthFuncStart[1] = '*';
        growthFuncEnd--;
        growthFuncEnd[0] = '*';
        growthFuncEnd[1] = '/';
      }
      *marker = START_FUNCS[0];
    }

    return input;
  }
};

//
// Asm2WasmBuilder - converts an asm.js module into WebAssembly
//

class Asm2WasmBuilder {
  Module& wasm;

  MixedArena &allocator;

  Builder builder;

  std::unique_ptr<OptimizingIncrementalModuleBuilder> optimizingBuilder;

  // globals

  struct MappedGlobal {
    WasmType type;
    bool import; // if true, this is an import - we should read the value, not just set a zero
    IString module, base;
    MappedGlobal() : type(none), import(false) {}
    MappedGlobal(WasmType type) : type(type), import(false) {}
    MappedGlobal(WasmType type, bool import, IString module, IString base) : type(type), import(import), module(module), base(base) {}
  };

  // function table
  std::map<IString, int> functionTableStarts; // each asm function table gets a range in the one wasm table, starting at a location

  bool memoryGrowth;
  bool debug;
  bool imprecise;
  bool optimize;

public:
  std::map<IString, MappedGlobal> mappedGlobals;

private:
  void allocateGlobal(IString name, WasmType type) {
    assert(mappedGlobals.find(name) == mappedGlobals.end());
    mappedGlobals.emplace(name, MappedGlobal(type));
    auto global = new Global();
    global->name = name;
    global->type = type;
    Literal value;
    if (type == i32) value = Literal(uint32_t(0));
    else if (type == f32) value = Literal(float(0));
    else if (type == f64) value = Literal(double(0));
    else WASM_UNREACHABLE();
    global->init = wasm.allocator.alloc<Const>()->set(value);
    wasm.addGlobal(global);
  }

  struct View {
    unsigned bytes;
    bool integer, signed_;
    AsmType type;
    View() : bytes(0) {}
    View(unsigned bytes, bool integer, bool signed_, AsmType type) : bytes(bytes), integer(integer), signed_(signed_), type(type) {}
  };

  std::map<IString, View> views; // name (e.g. HEAP8) => view info

  // Imported names of Math.*
  IString Math_imul;
  IString Math_clz32;
  IString Math_fround;
  IString Math_abs;
  IString Math_floor;
  IString Math_ceil;
  IString Math_sqrt;

  IString llvm_cttz_i32;

  IString tempDoublePtr; // imported name of tempDoublePtr

  // possibly-minified names, detected via their exports
  IString udivmoddi4;
  IString getTempRet0;

  // function types. we fill in this information as we see
  // uses, in the first pass

  std::map<IString, std::unique_ptr<FunctionType>> importedFunctionTypes;

  void noteImportedFunctionCall(Ref ast, WasmType resultType, AsmData *asmData, CallImport* call) {
    assert(ast[0] == CALL && ast[1][0] == NAME);
    IString importName = ast[1][1]->getIString();
    auto type = make_unique<FunctionType>();
    type->name = IString((std::string("type$") + importName.str).c_str(), false); // TODO: make a list of such types
    type->result = resultType;
    Ref args = ast[2];
    for (unsigned i = 0; i < args->size(); i++) {
      type->params.push_back(detectWasmType(args[i], asmData));
    }
    // if we already saw this signature, verify it's the same (or else handle that)
    if (importedFunctionTypes.find(importName) != importedFunctionTypes.end()) {
      FunctionType* previous = importedFunctionTypes[importName].get();
      if (*type != *previous) {
        // merge it in. we'll add on extra 0 parameters for ones not actually used, and upgrade types to
        // double where there is a conflict (which is ok since in JS, double can contain everything
        // i32 and f32 can).
        for (size_t i = 0; i < type->params.size(); i++) {
          if (previous->params.size() > i) {
            if (previous->params[i] == none) {
              previous->params[i] = type->params[i]; // use a more concrete type
            } else if (previous->params[i] != type->params[i]) {
              previous->params[i] = f64; // overloaded type, make it a double
            }
          } else {
            previous->params.push_back(type->params[i]); // add a new param
          }
        }
        if (previous->result == none) {
          previous->result = type->result; // use a more concrete type
        } else if (previous->result != type->result) {
          previous->result = f64; // overloaded return type, make it a double
        }
      }
    } else {
      importedFunctionTypes[importName].swap(type);
    }
  }

  FunctionType* getFunctionType(Ref parent, ExpressionList& operands) {
    // generate signature
    WasmType result = !!parent ? detectWasmType(parent, nullptr) : none;
    return ensureFunctionType(getSig(result, operands), &wasm);
  }

public:
 Asm2WasmBuilder(Module& wasm, bool memoryGrowth, bool debug, bool imprecise, bool optimize)
     : wasm(wasm),
       allocator(wasm.allocator),
       builder(wasm),
       memoryGrowth(memoryGrowth),
       debug(debug),
       imprecise(imprecise),
       optimize(optimize) {}

 void processAsm(Ref ast);

private:
  AsmType detectAsmType(Ref ast, AsmData *data) {
    if (ast[0] == NAME) {
      IString name = ast[1]->getIString();
      if (!data->isLocal(name)) {
        // must be global
        assert(mappedGlobals.find(name) != mappedGlobals.end());
        return wasmToAsmType(mappedGlobals[name].type);
      }
    } else if (ast[0] == SUB && ast[1][0] == NAME) {
      // could be a heap access, use view info
      auto view = views.find(ast[1][1]->getIString());
      if (view != views.end()) {
        return view->second.type;
      }
    }
    return detectType(ast, data, false, Math_fround);
  }

  WasmType detectWasmType(Ref ast, AsmData *data) {
    return asmToWasmType(detectAsmType(ast, data));
  }

  bool isUnsignedCoercion(Ref ast) {
    return detectSign(ast, Math_fround) == ASM_UNSIGNED;
  }

  BinaryOp parseAsmBinaryOp(IString op, Ref left, Ref right, Expression* leftWasm, Expression* rightWasm) {
    WasmType leftType = leftWasm->type;
    bool isInteger = leftType == WasmType::i32;

    if (op == PLUS) return isInteger ? BinaryOp::AddInt32 : (leftType == f32 ? BinaryOp::AddFloat32 : BinaryOp::AddFloat64);
    if (op == MINUS) return isInteger ? BinaryOp::SubInt32 : (leftType == f32 ? BinaryOp::SubFloat32 : BinaryOp::SubFloat64);
    if (op == MUL) return isInteger ? BinaryOp::MulInt32 : (leftType == f32 ? BinaryOp::MulFloat32 : BinaryOp::MulFloat64);
    if (op == AND) return BinaryOp::AndInt32;
    if (op == OR) return BinaryOp::OrInt32;
    if (op == XOR) return BinaryOp::XorInt32;
    if (op == LSHIFT) return BinaryOp::ShlInt32;
    if (op == RSHIFT) return BinaryOp::ShrSInt32;
    if (op == TRSHIFT) return BinaryOp::ShrUInt32;
    if (op == EQ) return isInteger ? BinaryOp::EqInt32 : (leftType == f32 ? BinaryOp::EqFloat32 : BinaryOp::EqFloat64);
    if (op == NE) return isInteger ? BinaryOp::NeInt32 : (leftType == f32 ? BinaryOp::NeFloat32 : BinaryOp::NeFloat64);

    bool isUnsigned = isUnsignedCoercion(left) || isUnsignedCoercion(right);

    if (op == DIV) {
      if (isInteger) {
        return isUnsigned ? BinaryOp::DivUInt32 : BinaryOp::DivSInt32;
      }
      return leftType == f32 ? BinaryOp::DivFloat32 : BinaryOp::DivFloat64;
    }
    if (op == MOD) {
      if (isInteger) {
        return isUnsigned ? BinaryOp::RemUInt32 : BinaryOp::RemSInt32;
      }
      return BinaryOp::RemSInt32; // XXX no floating-point remainder op, this must be handled by the caller
    }
    if (op == GE) {
      if (isInteger) {
        return isUnsigned ? BinaryOp::GeUInt32 : BinaryOp::GeSInt32;
      }
      return leftType == f32 ? BinaryOp::GeFloat32 : BinaryOp::GeFloat64;
    }
    if (op == GT) {
      if (isInteger) {
        return isUnsigned ? BinaryOp::GtUInt32 : BinaryOp::GtSInt32;
      }
      return leftType == f32 ? BinaryOp::GtFloat32 : BinaryOp::GtFloat64;
    }
    if (op == LE) {
      if (isInteger) {
        return isUnsigned ? BinaryOp::LeUInt32 : BinaryOp::LeSInt32;
      }
      return leftType == f32 ? BinaryOp::LeFloat32 : BinaryOp::LeFloat64;
    }
    if (op == LT) {
      if (isInteger) {
        return isUnsigned ? BinaryOp::LtUInt32 : BinaryOp::LtSInt32;
      }
      return leftType == f32 ? BinaryOp::LtFloat32 : BinaryOp::LtFloat64;
    }
    abort_on("bad wasm binary op", op);
    abort(); // avoid warning
  }

  int32_t bytesToShift(unsigned bytes) {
    switch (bytes) {
      case 1: return 0;
      case 2: return 1;
      case 4: return 2;
      case 8: return 3;
      default: {}
    }
    abort();
    return -1; // avoid warning
  }

  std::map<unsigned, Ref> tempNums;

  Literal checkLiteral(Ref ast) {
    if (ast[0] == NUM) {
      return Literal((int32_t)ast[1]->getInteger());
    } else if (ast[0] == UNARY_PREFIX) {
      if (ast[1] == PLUS && ast[2][0] == NUM) {
        return Literal((double)ast[2][1]->getNumber());
      }
      if (ast[1] == MINUS && ast[2][0] == NUM) {
        double num = -ast[2][1]->getNumber();
        if (isSInteger32(num)) return Literal((int32_t)num);
        if (isUInteger32(num)) return Literal((uint32_t)num);
        assert(false && "expected signed or unsigned int32");
      }
      if (ast[1] == PLUS && ast[2][0] == UNARY_PREFIX && ast[2][1] == MINUS && ast[2][2][0] == NUM) {
        return Literal((double)-ast[2][2][1]->getNumber());
      }
      if (ast[1] == MINUS && ast[2][0] == UNARY_PREFIX && ast[2][1] == PLUS && ast[2][2][0] == NUM) {
        return Literal((double)-ast[2][2][1]->getNumber());
      }
    }
    return Literal();
  }

  Literal getLiteral(Ref ast) {
    Literal ret = checkLiteral(ast);
    if (ret.type == none) abort();
    return ret;
  }

  void fixCallType(Expression* call, WasmType type) {
    if (call->is<Call>()) call->cast<Call>()->type = type;
    if (call->is<CallImport>()) call->cast<CallImport>()->type = type;
    else if (call->is<CallIndirect>()) call->cast<CallIndirect>()->type = type;
  }

  FunctionType* getBuiltinFunctionType(Name module, Name base, ExpressionList* operands = nullptr) {
    if (module == GLOBAL_MATH) {
      if (base == ABS) {
        assert(operands && operands->size() == 1);
        WasmType type = (*operands)[0]->type;
        if (type == i32) return ensureFunctionType("ii", &wasm);
        if (type == f32) return ensureFunctionType("ff", &wasm);
        if (type == f64) return ensureFunctionType("dd", &wasm);
      }
    }
    return nullptr;
  }

  // ensure a nameless block
  Block* blockify(Expression* expression) {
    if (expression->is<Block>() && !expression->cast<Block>()->name.is()) return expression->dynCast<Block>();
    auto ret = allocator.alloc<Block>();
    ret->list.push_back(expression);
    ret->finalize();
    return ret;
  }

  Function* processFunction(Ref ast);
};

void Asm2WasmBuilder::processAsm(Ref ast) {
  assert(ast[0] == TOPLEVEL);
  Ref asmFunction = ast[1][0];
  assert(asmFunction[0] == DEFUN);
  Ref body = asmFunction[3];
  assert(body[0][0] == STAT && body[0][1][0] == STRING && (body[0][1][1]->getIString() == IString("use asm") || body[0][1][1]->getIString() == IString("almost asm")));

  auto addImport = [&](IString name, Ref imported, WasmType type) {
    assert(imported[0] == DOT);
    Ref module = imported[1];
    IString moduleName;
    if (module[0] == DOT) {
      // we can have (global.Math).floor; skip the 'Math'
      assert(module[1][0] == NAME);
      if (module[2] == MATH) {
        if (imported[2] == IMUL) {
          assert(Math_imul.isNull());
          Math_imul = name;
          return;
        } else if (imported[2] == CLZ32) {
          assert(Math_clz32.isNull());
          Math_clz32 = name;
          return;
        } else if (imported[2] == FROUND) {
          assert(Math_fround.isNull());
          Math_fround = name;
          return;
        } else if (imported[2] == ABS) {
          assert(Math_abs.isNull());
          Math_abs = name;
          return;
        } else if (imported[2] == FLOOR) {
          assert(Math_floor.isNull());
          Math_floor = name;
          return;
        } else if (imported[2] == CEIL) {
          assert(Math_ceil.isNull());
          Math_ceil = name;
          return;
        } else if (imported[2] == SQRT) {
          assert(Math_sqrt.isNull());
          Math_sqrt = name;
          return;
        }
      }
      std::string fullName = module[1][1]->getCString();
      fullName += '.';
      fullName += + module[2]->getCString();
      moduleName = IString(fullName.c_str(), false);
    } else {
      assert(module[0] == NAME);
      moduleName = module[1]->getIString();
      if (moduleName == ENV) {
        auto base = imported[2]->getIString();
        if (base == TEMP_DOUBLE_PTR) {
          assert(tempDoublePtr.isNull());
          tempDoublePtr = name;
          // we don't return here, as we can only optimize out some uses of tDP. So it remains imported
        } else if (base == LLVM_CTTZ_I32) {
          assert(llvm_cttz_i32.isNull());
          llvm_cttz_i32 = name;
          return;
        }
      }
    }
    auto import = new Import();
    import->name = name;
    import->module = moduleName;
    import->base = imported[2]->getIString();
    // special-case some asm builtins
    if (import->module == GLOBAL && (import->base == NAN_ || import->base == INFINITY_)) {
      type = WasmType::f64;
    }
    if (type != WasmType::none) {
      import->kind = Import::Global;
      import->globalType = type;
      mappedGlobals.emplace(name, type);
    } else {
      import->kind = Import::Function;
    }
    wasm.addImport(import);
  };

  IString Int8Array, Int16Array, Int32Array, UInt8Array, UInt16Array, UInt32Array, Float32Array, Float64Array;

  // set up optimization

  if (optimize) {
    Index numFunctions = 0;
    for (unsigned i = 1; i < body->size(); i++) {
      if (body[i][0] == DEFUN) numFunctions++;
    }
    optimizingBuilder = make_unique<OptimizingIncrementalModuleBuilder>(&wasm, numFunctions, [&](PassRunner& passRunner) {
      // run autodrop first, before optimizations
      passRunner.add<AutoDrop>();
    });
  }

  // first pass - do almost everything, but function imports and indirect calls

  for (unsigned i = 1; i < body->size(); i++) {
    Ref curr = body[i];
    if (curr[0] == VAR) {
      // import, global, or table
      for (unsigned j = 0; j < curr[1]->size(); j++) {
        Ref pair = curr[1][j];
        IString name = pair[0]->getIString();
        Ref value = pair[1];
        if (value[0] == NUM) {
          // global int
          assert(value[1]->getNumber() == 0);
          allocateGlobal(name, WasmType::i32);
        } else if (value[0] == BINARY) {
          // int import
          assert(value[1] == OR && value[3][0] == NUM && value[3][1]->getNumber() == 0);
          Ref import = value[2]; // env.what
          addImport(name, import, WasmType::i32);
        } else if (value[0] == UNARY_PREFIX) {
          // double import or global
          assert(value[1] == PLUS);
          Ref import = value[2];
          if (import[0] == NUM) {
            // global
            assert(import[1]->getNumber() == 0);
            allocateGlobal(name, WasmType::f64);
          } else {
            // import
            addImport(name, import, WasmType::f64);
          }
        } else if (value[0] == CALL) {
          assert(value[1][0] == NAME && value[1][1] == Math_fround && value[2][0][0] == NUM && value[2][0][1]->getNumber() == 0);
          allocateGlobal(name, WasmType::f32);
        } else if (value[0] == DOT) {
          // simple module.base import. can be a view, or a function.
          if (value[1][0] == NAME) {
            IString module = value[1][1]->getIString();
            IString base = value[2]->getIString();
            if (module == GLOBAL) {
              if (base == INT8ARRAY) {
                Int8Array = name;
              } else if (base == INT16ARRAY) {
                Int16Array = name;
              } else if (base == INT32ARRAY) {
                Int32Array = name;
              } else if (base == UINT8ARRAY) {
                UInt8Array = name;
              } else if (base == UINT16ARRAY) {
                UInt16Array = name;
              } else if (base == UINT32ARRAY) {
                UInt32Array = name;
              } else if (base == FLOAT32ARRAY) {
                Float32Array = name;
              } else if (base == FLOAT64ARRAY) {
                Float64Array = name;
              }
            }
          }
          // function import
          addImport(name, value, WasmType::none);
        } else if (value[0] == NEW) {
          // ignore imports of typed arrays, but note the names of the arrays
          value = value[1];
          assert(value[0] == CALL);
          unsigned bytes;
          bool integer, signed_;
          AsmType asmType;
          Ref constructor = value[1];
          if (constructor[0] == DOT) { // global.*Array
            IString heap = constructor[2]->getIString();
            if (heap == INT8ARRAY) {
              bytes = 1; integer = true; signed_ = true; asmType = ASM_INT;
            } else if (heap == INT16ARRAY) {
              bytes = 2; integer = true; signed_ = true; asmType = ASM_INT;
            } else if (heap == INT32ARRAY) {
              bytes = 4; integer = true; signed_ = true; asmType = ASM_INT;
            } else if (heap == UINT8ARRAY) {
              bytes = 1; integer = true; signed_ = false; asmType = ASM_INT;
            } else if (heap == UINT16ARRAY) {
              bytes = 2; integer = true; signed_ = false; asmType = ASM_INT;
            } else if (heap == UINT32ARRAY) {
              bytes = 4; integer = true; signed_ = false; asmType = ASM_INT;
            } else if (heap == FLOAT32ARRAY) {
              bytes = 4; integer = false; signed_ = true; asmType = ASM_FLOAT;
            } else if (heap == FLOAT64ARRAY) {
              bytes = 8; integer = false; signed_ = true; asmType = ASM_DOUBLE;
            } else {
              abort_on("invalid view import", heap);
            }
          } else { // *ArrayView that was previously imported
            assert(constructor[0] == NAME);
            IString viewName = constructor[1]->getIString();
            if (viewName == Int8Array) {
              bytes = 1; integer = true; signed_ = true; asmType = ASM_INT;
            } else if (viewName == Int16Array) {
              bytes = 2; integer = true; signed_ = true; asmType = ASM_INT;
            } else if (viewName == Int32Array) {
              bytes = 4; integer = true; signed_ = true; asmType = ASM_INT;
            } else if (viewName == UInt8Array) {
              bytes = 1; integer = true; signed_ = false; asmType = ASM_INT;
            } else if (viewName == UInt16Array) {
              bytes = 2; integer = true; signed_ = false; asmType = ASM_INT;
            } else if (viewName == UInt32Array) {
              bytes = 4; integer = true; signed_ = false; asmType = ASM_INT;
            } else if (viewName == Float32Array) {
              bytes = 4; integer = false; signed_ = true; asmType = ASM_FLOAT;
            } else if (viewName == Float64Array) {
              bytes = 8; integer = false; signed_ = true; asmType = ASM_DOUBLE;
            } else {
              abort_on("invalid short view import", viewName);
            }
          }
          assert(views.find(name) == views.end());
          views.emplace(name, View(bytes, integer, signed_, asmType));
        } else if (value[0] == ARRAY) {
          // function table. we merge them into one big table, so e.g.   [foo, b1] , [b2, bar]  =>  [foo, b1, b2, bar]
          // TODO: when not using aliasing function pointers, we could merge them by noticing that
          //       index 0 in each table is the null func, and each other index should only have one
          //       non-null func. However, that breaks down when function pointer casts are emulated.
          if (wasm.table.segments.size() == 0) {
            wasm.table.segments.emplace_back(wasm.allocator.alloc<Const>()->set(Literal(uint32_t(0))));
          }
          auto& segment = wasm.table.segments[0];
          functionTableStarts[name] = segment.data.size(); // this table starts here
          Ref contents = value[1];
          for (unsigned k = 0; k < contents->size(); k++) {
            IString curr = contents[k][1]->getIString();
            segment.data.push_back(curr);
          }
          wasm.table.initial = wasm.table.max = segment.data.size();
        } else {
          abort_on("invalid var element", pair);
        }
      }
    } else if (curr[0] == DEFUN) {
      // function
      auto* func = processFunction(curr);
      if (optimize) {
        optimizingBuilder->addFunction(func);
      } else {
        wasm.addFunction(func);
      }
    } else if (curr[0] == RETURN) {
      // exports
      Ref object = curr[1];
      Ref contents = object[1];
      std::map<Name, Export*> exported;
      for (unsigned k = 0; k < contents->size(); k++) {
        Ref pair = contents[k];
        IString key = pair[0]->getIString();
        assert(pair[1][0] == NAME);
        IString value = pair[1][1]->getIString();
        if (key == Name("_emscripten_replace_memory")) {
          // asm.js memory growth provides this special non-asm function, which we don't need (we use grow_memory)
          assert(!wasm.checkFunction(value));
          continue;
        } else if (key == UDIVMODDI4) {
          udivmoddi4 = value;
        } else if (key == GET_TEMP_RET0) {
          getTempRet0 = value;
        }
        assert(wasm.checkFunction(value));
        if (exported.count(key) > 0) {
          // asm.js allows duplicate exports, but not wasm. use the last, like asm.js
          exported[key]->value = value;
        } else {
          auto* export_ = new Export;
          export_->name = key;
          export_->value = value;
          export_->kind = Export::Function;
          wasm.addExport(export_);
          exported[key] = export_;
        }
      }
    }
  }

  if (optimize) {
    optimizingBuilder->finish();
    PassRunner passRunner(&wasm);
    passRunner.add("post-emscripten");
    passRunner.run();
  }

  // second pass. first, function imports

  std::vector<IString> toErase;

  for (auto& import : wasm.imports) {
    if (import->kind != Import::Function) continue;
    IString name = import->name;
    if (importedFunctionTypes.find(name) != importedFunctionTypes.end()) {
      // special math builtins
      FunctionType* builtin = getBuiltinFunctionType(import->module, import->base);
      if (builtin) {
        import->functionType = builtin;
        continue;
      }
      import->functionType = ensureFunctionType(getSig(importedFunctionTypes[name].get()), &wasm);
    } else if (import->module != ASM2WASM) { // special-case the special module
      // never actually used
      toErase.push_back(name);
    }
  }

  for (auto curr : toErase) {
    wasm.removeImport(curr);
  }

  // Finalize calls now that everything is known and generated

  struct FinalizeCalls : public WalkerPass<PostWalker<FinalizeCalls, Visitor<FinalizeCalls>>> {
    bool isFunctionParallel() override { return true; }

    Pass* create() override { return new FinalizeCalls(parent); }

    Asm2WasmBuilder* parent;

    FinalizeCalls(Asm2WasmBuilder* parent) : parent(parent) {}

    void visitCall(Call* curr) {
      assert(getModule()->checkFunction(curr->target) ? true : (std::cerr << curr->target << '\n', false));
      auto result = getModule()->getFunction(curr->target)->result;
      if (curr->type != result) {
        curr->type = result;
      }
    }

    void visitCallImport(CallImport* curr) {
      // fill out call_import - add extra params as needed, etc. asm tolerates ffi overloading, wasm does not
      auto iter = parent->importedFunctionTypes.find(curr->target);
      if (iter == parent->importedFunctionTypes.end()) return; // one of our fake imports for callIndirect fixups
      auto type = iter->second.get();
      for (size_t i = 0; i < type->params.size(); i++) {
        if (i >= curr->operands.size()) {
          // add a new param
          auto val = parent->allocator.alloc<Const>();
          val->type = val->value.type = type->params[i];
          curr->operands.push_back(val);
        } else if (curr->operands[i]->type != type->params[i]) {
          assert(type->params[i] == f64);
          // overloaded, upgrade to f64
          switch (curr->operands[i]->type) {
            case i32: curr->operands[i] = parent->builder.makeUnary(ConvertSInt32ToFloat64, curr->operands[i]); break;
            case f32: curr->operands[i] = parent->builder.makeUnary(PromoteFloat32, curr->operands[i]); break;
            default: {} // f64, unreachable, etc., are all good
          }
        }
      }
      auto importResult = getModule()->getImport(curr->target)->functionType->result;
      if (curr->type != importResult) {
        if (importResult == f64) {
          // we use a JS f64 value which is the most general, and convert to it
          switch (curr->type) {
            case i32: replaceCurrent(parent->builder.makeUnary(TruncSFloat64ToInt32, curr)); break;
            case f32: replaceCurrent(parent->builder.makeUnary(DemoteFloat64, curr)); break;
            case none: replaceCurrent(parent->builder.makeDrop(curr)); break;
            default: WASM_UNREACHABLE();
          }
        } else {
          assert(curr->type == none);
          // we don't want a return value here, but the import does provide one
          replaceCurrent(parent->builder.makeDrop(curr));
        }
        curr->type = importResult;
      }
    }

    void visitCallIndirect(CallIndirect* curr) {
      // we already call into target = something + offset, where offset is a callImport with the name of the table. replace that with the table offset
      auto add = curr->target->cast<Binary>();
      auto offset = add->right->cast<CallImport>();
      auto tableName = offset->target;
      add->right = parent->builder.makeConst(Literal((int32_t)parent->functionTableStarts[tableName]));
    }
  };
  PassRunner passRunner(&wasm);
  passRunner.add<FinalizeCalls>(this);
  passRunner.add<ReFinalize>(); // FinalizeCalls changes call types, need to percolate
  passRunner.add<AutoDrop>(); // FinalizeCalls may cause us to require additional drops
  if (optimize) {
    passRunner.add("vacuum"); // autodrop can add some garbage
    passRunner.add("remove-unused-brs"); // vacuum may open up more opportunities
  }
  passRunner.run();

  // apply memory growth, if relevant
  if (memoryGrowth) {
<<<<<<< HEAD
    emscripten::generateMemoryGrowthFunction(wasm);
=======
    // create and export a function that just calls memory growth
    Builder builder(wasm);
    wasm.addFunction(builder.makeFunction(
      GROW_WASM_MEMORY,
      { { NEW_SIZE, i32 } },
      i32,
      {},
      builder.makeHost(
        GrowMemory,
        Name(),
        { builder.makeGetLocal(0, i32) }
      )
    ));
    auto export_ = new Export;
    export_->name = export_->value = GROW_WASM_MEMORY;
    export_->kind = Export::Function;
    wasm.addExport(export_);
>>>>>>> 87f65f16
  }

#if 0
  // export memory
  auto memoryExport = make_unique<Export>();
  memoryExport->name = MEMORY;
  memoryExport->value = Name::fromInt(0);
  memoryExport->kind = Export::Memory;
  wasm.addExport(memoryExport.release());
#else
  // import memory
  auto memoryImport = make_unique<Import>();
  memoryImport->name = MEMORY;
  memoryImport->module = ENV;
  memoryImport->base = MEMORY;
  memoryImport->kind = Import::Memory;
  wasm.addImport(memoryImport.release());

  // import table
  auto tableImport = make_unique<Import>();
  tableImport->name = TABLE;
  tableImport->module = ENV;
  tableImport->base = TABLE;
  tableImport->kind = Import::Table;
  wasm.addImport(tableImport.release());

  // Import memory offset
  {
    auto* import = new Import;
    import->name = Name("memoryBase");
    import->module = Name("env");
    import->base = Name("memoryBase");
    import->kind = Import::Global;
    import->globalType = i32;
    wasm.addImport(import);
  }

  // Import table offset
  {
    auto* import = new Import;
    import->name = Name("tableBase");
    import->module = Name("env");
    import->base = Name("tableBase");
    import->kind = Import::Global;
    import->globalType = i32;
    wasm.addImport(import);
  }

#endif

#if 0 // enable asm2wasm i64 optimizations when browsers have consistent i64 support in wasm
  if (udivmoddi4.is() && getTempRet0.is()) {
    // generate a wasm-optimized __udivmoddi4 method, which we can do much more efficiently in wasm
    // we can only do this if we know getTempRet0 as well since we use it to figure out which minified global is tempRet0
    // (getTempRet0 might be an import, if this is a shared module, so we can't optimize that case)
    int tempRet0;
    {
      Expression* curr = wasm.getFunction(getTempRet0)->body;
      if (curr->is<Block>()) curr = curr->cast<Block>()->list[0];
      curr = curr->cast<Return>()->value;
      auto* load = curr->cast<Load>();
      auto* ptr = load->ptr->cast<Const>();
      tempRet0 = ptr->value.geti32() + load->offset;
    }
    // udivmoddi4 receives xl, xh, yl, yl, r, and
    //    if r then *r = x % y
    //    returns x / y
    auto* func = wasm.getFunction(udivmoddi4);
    assert(!func->type.is());
    Builder::clearLocals(func);
    Index xl  = Builder::addParam(func, "xl", i32),
          xh  = Builder::addParam(func, "xh", i32),
          yl  = Builder::addParam(func, "yl", i32),
          yh  = Builder::addParam(func, "yh", i32),
          r   = Builder::addParam(func, "r", i32),
          x64 = Builder::addVar(func, "x64", i64),
          y64 = Builder::addVar(func, "y64", i64);
    auto* body = allocator.alloc<Block>();
    auto recreateI64 = [&](Index target, Index low, Index high) {
      return builder.makeSetLocal(
        target,
        builder.makeBinary(
          Or,
          builder.makeUnary(
            ExtendUInt32,
            builder.makeGetLocal(low, i32)
          ),
          builder.makeBinary(
            Shl,
            builder.makeUnary(
              ExtendUInt32,
              builder.makeGetLocal(high, i32)
            ),
            builder.makeConst(Literal(int64_t(32)))
          )
        )
      );
    };
    body->list.push_back(recreateI64(x64, xl, xh));
    body->list.push_back(recreateI64(y64, yl, yh));
    body->list.push_back(
      builder.makeIf(
        builder.makeGetLocal(r, i32),
        builder.makeStore(
          8, 0, 8,
          builder.makeGetLocal(r, i32),
          builder.makeBinary(
            RemU,
            builder.makeGetLocal(x64, i64),
            builder.makeGetLocal(y64, i64)
          )
        )
      )
    );
    body->list.push_back(
      builder.makeSetLocal(
        x64,
        builder.makeBinary(
          DivU,
          builder.makeGetLocal(x64, i64),
          builder.makeGetLocal(y64, i64)
        )
      )
    );
    body->list.push_back(
      builder.makeStore(
        4, 0, 4,
        builder.makeConst(Literal(int32_t(tempRet0))),
        builder.makeUnary(
          WrapInt64,
          builder.makeBinary(
            ShrU,
            builder.makeGetLocal(x64, i64),
            builder.makeConst(Literal(int64_t(32)))
          )
        )
      )
    );
    body->list.push_back(
      builder.makeUnary(
        WrapInt64,
        builder.makeGetLocal(x64, i64)
      )
    );
    func->body = body;
  }
#endif

  assert(WasmValidator().validate(wasm));
}

Function* Asm2WasmBuilder::processFunction(Ref ast) {
  auto name = ast[1]->getIString();

  if (debug) {
    std::cout << "\nfunc: " << ast[1]->getIString().str << '\n';
    ast->stringify(std::cout);
    std::cout << '\n';
  }

  auto function = new Function;
  function->name = name;
  Ref params = ast[2];
  Ref body = ast[3];

  unsigned nextId = 0;
  auto getNextId = [&nextId](std::string prefix) {
    return IString((prefix + '$' + std::to_string(nextId++)).c_str(), false);
  };

  // given an asm.js label, returns the wasm label for breaks or continues
  auto getBreakLabelName = [](IString label) {
    return IString((std::string("label$break$") + label.str).c_str(), false);
  };
  auto getContinueLabelName = [](IString label) {
    return IString((std::string("label$continue$") + label.str).c_str(), false);
  };

  IStringSet functionVariables; // params or vars

  IString parentLabel; // set in LABEL, then read in WHILE/DO/SWITCH
  std::vector<IString> breakStack; // where a break will go
  std::vector<IString> continueStack; // where a continue will go

  AsmData asmData; // need to know var and param types, for asm type detection

  for (unsigned i = 0; i < params->size(); i++) {
    Ref curr = body[i];
    assert(curr[0] == STAT);
    curr = curr[1];
    assert(curr[0] == ASSIGN && curr[2][0] == NAME);
    IString name = curr[2][1]->getIString();
    AsmType asmType = detectType(curr[3], nullptr, false, Math_fround);
    Builder::addParam(function, name, asmToWasmType(asmType));
    functionVariables.insert(name);
    asmData.addParam(name, asmType);
  }
  unsigned start = params->size();
  while (start < body->size() && body[start][0] == VAR) {
    Ref curr = body[start];
    for (unsigned j = 0; j < curr[1]->size(); j++) {
      Ref pair = curr[1][j];
      IString name = pair[0]->getIString();
      AsmType asmType = detectType(pair[1], nullptr, true, Math_fround);
      Builder::addVar(function, name, asmToWasmType(asmType));
      functionVariables.insert(name);
      asmData.addVar(name, asmType);
    }
    start++;
  }

  bool addedI32Temp = false;
  auto ensureI32Temp = [&]() {
    if (addedI32Temp) return;
    addedI32Temp = true;
    Builder::addVar(function, I32_TEMP, i32);
    functionVariables.insert(I32_TEMP);
    asmData.addVar(I32_TEMP, ASM_INT);
  };

  bool seenReturn = false; // function->result is updated if we see a return
  // processors
  std::function<Expression* (Ref, unsigned)> processStatements;
  std::function<Expression* (Ref, unsigned)> processUnshifted;

  std::function<Expression* (Ref)> process = [&](Ref ast) -> Expression* {
    AstStackHelper astStackHelper(ast); // TODO: only create one when we need it?
    if (debug) {
      std::cout << "at: ";
      ast->stringify(std::cout);
      std::cout << '\n';
    }
    IString what = ast[0]->getIString();
    if (what == STAT) {
      return process(ast[1]); // and drop return value, if any
    } else if (what == ASSIGN) {
      if (ast[2][0] == NAME) {
        IString name = ast[2][1]->getIString();
        if (functionVariables.has(name)) {
          auto ret = allocator.alloc<SetLocal>();
          ret->index = function->getLocalIndex(ast[2][1]->getIString());
          ret->value = process(ast[3]);
          ret->setTee(false);
          ret->finalize();
          return ret;
        }
        // global var
        assert(mappedGlobals.find(name) != mappedGlobals.end());
        auto* ret = builder.makeSetGlobal(name, process(ast[3]));
        // set_global does not return; if our value is trivially not used, don't emit a load (if nontrivially not used, opts get it later)
        if (astStackHelper.getParent()[0] == STAT) return ret;
        return builder.makeSequence(ret, builder.makeGetGlobal(name, ret->value->type));
      } else if (ast[2][0] == SUB) {
        Ref target = ast[2];
        assert(target[1][0] == NAME);
        IString heap = target[1][1]->getIString();
        assert(views.find(heap) != views.end());
        View& view = views[heap];
        auto ret = allocator.alloc<Store>();
        ret->bytes = view.bytes;
        ret->offset = 0;
        ret->align = view.bytes;
        ret->ptr = processUnshifted(target[2], view.bytes);
        ret->value = process(ast[3]);
        ret->valueType = asmToWasmType(view.type);
        ret->finalize();
        if (ret->valueType != ret->value->type) {
          // in asm.js we have some implicit coercions that we must do explicitly here
          if (ret->valueType == f32 && ret->value->type == f64) {
            auto conv = allocator.alloc<Unary>();
            conv->op = DemoteFloat64;
            conv->value = ret->value;
            conv->type = WasmType::f32;
            ret->value = conv;
          } else {
            abort();
          }
        }
        return ret;
      }
      abort_on("confusing assign", ast);
    } else if (what == BINARY) {
      if ((ast[1] == OR || ast[1] == TRSHIFT) && ast[3][0] == NUM && ast[3][1]->getNumber() == 0) {
        auto ret = process(ast[2]); // just look through the ()|0 or ()>>>0 coercion
        fixCallType(ret, i32);
        return ret;
      }
      auto ret = allocator.alloc<Binary>();
      ret->left = process(ast[2]);
      ret->right = process(ast[3]);
      ret->op = parseAsmBinaryOp(ast[1]->getIString(), ast[2], ast[3], ret->left, ret->right);
      ret->finalize();
      if (ret->op == BinaryOp::RemSInt32 && isWasmTypeFloat(ret->type)) {
        // WebAssembly does not have floating-point remainder, we have to emit a call to a special import of ours
        CallImport *call = allocator.alloc<CallImport>();
        call->target = F64_REM;
        call->operands.push_back(ret->left);
        call->operands.push_back(ret->right);
        call->type = f64;
        static bool addedImport = false;
        if (!addedImport) {
          addedImport = true;
          auto import = new Import; // f64-rem = asm2wasm.f64-rem;
          import->name = F64_REM;
          import->module = ASM2WASM;
          import->base = F64_REM;
          import->functionType = ensureFunctionType("ddd", &wasm);
          import->kind = Import::Function;
          wasm.addImport(import);
        }
        return call;
      } else if (!imprecise && (ret->op == BinaryOp::RemSInt32 || ret->op == BinaryOp::RemUInt32 ||
                                ret->op == BinaryOp::DivSInt32 || ret->op == BinaryOp::DivUInt32)) {
        // we are precise, and the wasm operation might trap if done over 0, so generate a safe call
        CallImport *call = allocator.alloc<CallImport>();
        switch (ret->op) {
          case BinaryOp::RemSInt32: call->target = I32S_REM; break;
          case BinaryOp::RemUInt32: call->target = I32U_REM; break;
          case BinaryOp::DivSInt32: call->target = I32S_DIV; break;
          case BinaryOp::DivUInt32: call->target = I32U_DIV; break;
          default: WASM_UNREACHABLE();
        }
        call->operands.push_back(ret->left);
        call->operands.push_back(ret->right);
        call->type = i32;
        static std::set<Name> addedImport;
        if (addedImport.count(call->target) == 0) {
          addedImport.insert(call->target);
          auto import = new Import;
          import->name = call->target;
          import->module = ASM2WASM;
          import->base = call->target;
          import->functionType = ensureFunctionType("iii", &wasm);
          import->kind = Import::Function;
          wasm.addImport(import);
        }
        return call;
      }
      return ret;
    } else if (what == NUM) {
      auto ret = allocator.alloc<Const>();
      double num = ast[1]->getNumber();
      if (isSInteger32(num)) {
        ret->value = Literal(int32_t(toSInteger32(num)));
      } else if (isUInteger32(num)) {
        ret->value = Literal(uint32_t(toUInteger32(num)));
      } else {
        ret->value = Literal(num);
      }
      ret->type = ret->value.type;
      return ret;
    } else if (what == NAME) {
      IString name = ast[1]->getIString();
      if (functionVariables.has(name)) {
        // var in scope
        auto ret = allocator.alloc<GetLocal>();
        ret->index = function->getLocalIndex(name);
        ret->type = asmToWasmType(asmData.getType(name));
        return ret;
      }
      if (name == DEBUGGER) {
        CallImport *call = allocator.alloc<CallImport>();
        call->target = DEBUGGER;
        call->type = none;
        static bool addedImport = false;
        if (!addedImport) {
          addedImport = true;
          auto import = new Import; // debugger = asm2wasm.debugger;
          import->name = DEBUGGER;
          import->module = ASM2WASM;
          import->base = DEBUGGER;
          import->functionType = ensureFunctionType("v", &wasm);
          import->kind = Import::Function;
          wasm.addImport(import);
        }
        return call;
      }
      // global var
      assert(mappedGlobals.find(name) != mappedGlobals.end() ? true : (std::cerr << name.str << '\n', false));
      MappedGlobal& global = mappedGlobals[name];
      return builder.makeGetGlobal(name, global.type);
    } else if (what == SUB) {
      Ref target = ast[1];
      assert(target[0] == NAME);
      IString heap = target[1]->getIString();
      assert(views.find(heap) != views.end());
      View& view = views[heap];
      auto ret = allocator.alloc<Load>();
      ret->bytes = view.bytes;
      ret->signed_ = view.signed_;
      ret->offset = 0;
      ret->align = view.bytes;
      ret->ptr = processUnshifted(ast[2], view.bytes);
      ret->type = getWasmType(view.bytes, !view.integer);
      return ret;
    } else if (what == UNARY_PREFIX) {
      if (ast[1] == PLUS) {
        Literal literal = checkLiteral(ast);
        if (literal.type != none) {
          return builder.makeConst(literal);
        }
        auto ret = process(ast[2]); // we are a +() coercion
        if (ret->type == i32) {
          auto conv = allocator.alloc<Unary>();
          conv->op = isUnsignedCoercion(ast[2]) ? ConvertUInt32ToFloat64 : ConvertSInt32ToFloat64;
          conv->value = ret;
          conv->type = WasmType::f64;
          return conv;
        }
        if (ret->type == f32) {
          auto conv = allocator.alloc<Unary>();
          conv->op = PromoteFloat32;
          conv->value = ret;
          conv->type = WasmType::f64;
          return conv;
        }
        fixCallType(ret, f64);
        return ret;
      } else if (ast[1] == MINUS) {
        if (ast[2][0] == NUM || (ast[2][0] == UNARY_PREFIX && ast[2][1] == PLUS && ast[2][2][0] == NUM)) {
          auto ret = allocator.alloc<Const>();
          ret->value = getLiteral(ast);
          ret->type = ret->value.type;
          return ret;
        }
        AsmType asmType = detectAsmType(ast[2], &asmData);
        if (asmType == ASM_INT) {
          // wasm has no unary negation for int, so do 0-
          auto ret = allocator.alloc<Binary>();
          ret->op = SubInt32;
          ret->left = builder.makeConst(Literal((int32_t)0));
          ret->right = process(ast[2]);
          ret->type = WasmType::i32;
          return ret;
        }
        auto ret = allocator.alloc<Unary>();
        ret->value = process(ast[2]);
        if (asmType == ASM_DOUBLE) {
          ret->op = NegFloat64;
          ret->type = WasmType::f64;
        } else if (asmType == ASM_FLOAT) {
          ret->op = NegFloat32;
          ret->type = WasmType::f32;
        } else {
          abort();
        }
        return ret;
      } else if (ast[1] == B_NOT) {
        // ~, might be ~~ as a coercion or just a not
        if (ast[2][0] == UNARY_PREFIX && ast[2][1] == B_NOT) {
          if (imprecise) {
            auto ret = allocator.alloc<Unary>();
            ret->value = process(ast[2][2]);
            ret->op = ret->value->type == f64 ? TruncSFloat64ToInt32 : TruncSFloat32ToInt32; // imprecise, because this wasm thing might trap, while asm.js never would
            ret->type = WasmType::i32;
            return ret;
          } else {
            // WebAssembly traps on float-to-int overflows, but asm.js wouldn't, so we must emulate that
            CallImport *ret = allocator.alloc<CallImport>();
            ret->target = F64_TO_INT;
            auto input = process(ast[2][2]);
            if (input->type == f32) {
              auto conv = allocator.alloc<Unary>();
              conv->op = PromoteFloat32;
              conv->value = input;
              conv->type = WasmType::f64;
              input = conv;
            }
            ret->operands.push_back(input);
            ret->type = i32;
            static bool addedImport = false;
            if (!addedImport) {
              addedImport = true;
              auto import = new Import; // f64-to-int = asm2wasm.f64-to-int;
              import->name = F64_TO_INT;
              import->module = ASM2WASM;
              import->base = F64_TO_INT;
              import->functionType = ensureFunctionType("id", &wasm);
              import->kind = Import::Function;
              wasm.addImport(import);
            }
            return ret;
          }
        }
        // no bitwise unary not, so do xor with -1
        auto ret = allocator.alloc<Binary>();
        ret->op = XorInt32;
        ret->left = process(ast[2]);
        ret->right = builder.makeConst(Literal(int32_t(-1)));
        ret->type = WasmType::i32;
        return ret;
      } else if (ast[1] == L_NOT) {
        auto ret = allocator.alloc<Unary>();
        ret->op = EqZInt32;
        ret->value = process(ast[2]);
        ret->type = i32;
        return ret;
      }
      abort_on("bad unary", ast);
    } else if (what == IF) {
      auto* condition = process(ast[1]);
      auto* ifTrue = process(ast[2]);
      return builder.makeIf(condition, ifTrue, !!ast[3] ? process(ast[3]) : nullptr);
    } else if (what == CALL) {
      if (ast[1][0] == NAME) {
        IString name = ast[1][1]->getIString();
        if (name == Math_imul) {
          assert(ast[2]->size() == 2);
          auto ret = allocator.alloc<Binary>();
          ret->op = MulInt32;
          ret->left = process(ast[2][0]);
          ret->right = process(ast[2][1]);
          ret->type = WasmType::i32;
          return ret;
        }
        if (name == Math_clz32 || name == llvm_cttz_i32) {
          assert(ast[2]->size() == 1);
          auto ret = allocator.alloc<Unary>();
          ret->op = name == Math_clz32 ? ClzInt32 : CtzInt32;
          ret->value = process(ast[2][0]);
          ret->type = WasmType::i32;
          return ret;
        }
        if (name == Math_fround) {
          assert(ast[2]->size() == 1);
          Literal lit = checkLiteral(ast[2][0]);
          if (lit.type == i32) {
            return builder.makeConst(Literal((float)lit.geti32()));
          } else if (lit.type == f64) {
            return builder.makeConst(Literal((float)lit.getf64()));
          }
          auto ret = allocator.alloc<Unary>();
          ret->value = process(ast[2][0]);
          if (ret->value->type == f64) {
            ret->op = DemoteFloat64;
          } else if (ret->value->type == i32) {
            ret->op = ConvertSInt32ToFloat32;
          } else if (ret->value->type == f32) {
            return ret->value;
          } else if (ret->value->type == none) { // call, etc.
            ret->value->type = f32;
            return ret->value;
          } else {
            abort_on("confusing fround target", ast[2][0]);
          }
          ret->type = f32;
          return ret;
        }
        if (name == Math_abs) {
          // overloaded on type: i32, f32 or f64
          Expression* value = process(ast[2][0]);
          if (value->type == i32) {
            // No wasm support, so use a temp local
            ensureI32Temp();
            auto set = allocator.alloc<SetLocal>();
            set->setTee(false);
            set->index = function->getLocalIndex(I32_TEMP);
            set->value = value;
            set->finalize();
            auto get = [&]() {
              auto ret = allocator.alloc<GetLocal>();
              ret->index = function->getLocalIndex(I32_TEMP);
              ret->type = i32;
              return ret;
            };
            auto isNegative = allocator.alloc<Binary>();
            isNegative->op = LtSInt32;
            isNegative->left = get();
            isNegative->right = builder.makeConst(Literal(0));
            isNegative->finalize();
            auto block = allocator.alloc<Block>();
            block->list.push_back(set);
            auto flip = allocator.alloc<Binary>();
            flip->op = SubInt32;
            flip->left = builder.makeConst(Literal(0));
            flip->right = get();
            flip->type = i32;
            auto select = allocator.alloc<Select>();
            select->ifTrue = flip;
            select->ifFalse = get();
            select->condition = isNegative;
            select->type = i32;
            block->list.push_back(select);
            block->finalize();
            return block;
          } else if (value->type == f32 || value->type == f64) {
            auto ret = allocator.alloc<Unary>();
            ret->op = value->type == f32 ? AbsFloat32 : AbsFloat64;
            ret->value = value;
            ret->type = value->type;
            return ret;
          } else {
            abort();
          }
        }
        if (name == Math_floor || name == Math_sqrt || name == Math_ceil) {
          // overloaded on type: f32 or f64
          Expression* value = process(ast[2][0]);
          auto ret = allocator.alloc<Unary>();
          ret->value = value;
          if (value->type == f32) {
            ret->op = name == Math_floor ? FloorFloat32 : name == Math_ceil ? CeilFloat32 : SqrtFloat32;
            ret->type = value->type;
          } else if (value->type == f64) {
            ret->op = name == Math_floor ? FloorFloat64 : name == Math_ceil ? CeilFloat64 : SqrtFloat64;
            ret->type = value->type;
          } else {
            abort();
          }
          return ret;
        }
        Expression* ret;
        ExpressionList* operands;
        if (wasm.checkImport(name)) {
          Ref parent = astStackHelper.getParent();
          WasmType type = !!parent ? detectWasmType(parent, &asmData) : none;
          auto specific = allocator.alloc<CallImport>();
          noteImportedFunctionCall(ast, type, &asmData, specific);
          specific->target = name;
          operands = &specific->operands;
          ret = specific;
        } else {
          auto specific = allocator.alloc<Call>();
          specific->target = name;
          operands = &specific->operands;
          ret = specific;
        }
        Ref args = ast[2];
        for (unsigned i = 0; i < args->size(); i++) {
          operands->push_back(process(args[i]));
        }
        return ret;
      }
      // function pointers
      auto ret = allocator.alloc<CallIndirect>();
      Ref target = ast[1];
      assert(target[0] == SUB && target[1][0] == NAME && target[2][0] == BINARY && target[2][1] == AND && target[2][3][0] == NUM); // FUNCTION_TABLE[(expr) & mask]
      ret->target = process(target[2]); // TODO: as an optimization, we could look through the mask
      Ref args = ast[2];
      for (unsigned i = 0; i < args->size(); i++) {
        ret->operands.push_back(process(args[i]));
      }
      auto* fullType = getFunctionType(astStackHelper.getParent(), ret->operands);
      ret->fullType = fullType->name;
      ret->type = fullType->result;
      // we don't know the table offset yet. emit target = target + callImport(tableName), which we fix up later when we know how asm function tables are layed out inside the wasm table.
      ret->target = builder.makeBinary(BinaryOp::AddInt32, ret->target, builder.makeCallImport(target[1][1]->getIString(), {}, i32));
      return ret;
    } else if (what == RETURN) {
      WasmType type = !!ast[1] ? detectWasmType(ast[1], &asmData) : none;
      if (seenReturn) {
        assert(function->result == type);
      } else {
        function->result = type;
      }
      // wasm has no return, so we just break on the topmost block
      auto ret = allocator.alloc<Return>();
      ret->value = !!ast[1] ? process(ast[1]) : nullptr;
      return ret;
    } else if (what == BLOCK) {
      Name name;
      if (parentLabel.is()) {
        name = getBreakLabelName(parentLabel);
        parentLabel = IString();
        breakStack.push_back(name);
      }
      auto ret = processStatements(ast[1], 0);
      if (name.is()) {
        breakStack.pop_back();
        Block* block = ret->dynCast<Block>();
        if (block && block->name.isNull()) {
          block->name = name;
        } else {
          block = allocator.alloc<Block>();
          block->name = name;
          block->list.push_back(ret);
          block->finalize();
          ret = block;
        }
      }
      return ret;
    } else if (what == BREAK) {
      auto ret = allocator.alloc<Break>();
      assert(breakStack.size() > 0);
      ret->name = !!ast[1] ? getBreakLabelName(ast[1]->getIString()) : breakStack.back();
      return ret;
    } else if (what == CONTINUE) {
      auto ret = allocator.alloc<Break>();
      assert(continueStack.size() > 0);
      ret->name = !!ast[1] ? getContinueLabelName(ast[1]->getIString()) : continueStack.back();
      return ret;
    } else if (what == WHILE) {
      bool forever = ast[1][0] == NUM && ast[1][1]->getInteger() == 1;
      auto ret = allocator.alloc<Loop>();
      IString out, in;
      if (!parentLabel.isNull()) {
        out = getBreakLabelName(parentLabel);
        in = getContinueLabelName(parentLabel);
        parentLabel = IString();
      } else {
        out = getNextId("while-out");
        in = getNextId("while-in");
      }
      ret->name = in;
      breakStack.push_back(out);
      continueStack.push_back(in);
      if (forever) {
        ret->body = process(ast[2]);
      } else {
        Break *breakOut = allocator.alloc<Break>();
        breakOut->name = out;
        If *condition = allocator.alloc<If>();
        condition->condition = builder.makeUnary(EqZInt32, process(ast[1]));
        condition->ifTrue = breakOut;
        condition->finalize();
        auto body = allocator.alloc<Block>();
        body->list.push_back(condition);
        body->list.push_back(process(ast[2]));
        body->finalize();
        ret->body = body;
      }
      // loops do not automatically loop, add a branch back
      Block* block = builder.blockifyWithName(ret->body, out);
      auto continuer = allocator.alloc<Break>();
      continuer->name = ret->name;
      block->list.push_back(continuer);
      block->finalize();
      ret->body = block;
      ret->finalize();
      continueStack.pop_back();
      breakStack.pop_back();
      return ret;
    } else if (what == DO) {
      if (ast[1][0] == NUM && ast[1][1]->getNumber() == 0) {
        // one-time loop, unless there is a continue
        IString stop;
        if (!parentLabel.isNull()) {
          stop = getBreakLabelName(parentLabel);
          parentLabel = IString();
        } else {
          stop = getNextId("do-once");
        }
        IString more = getNextId("unlikely-continue");
        breakStack.push_back(stop);
        continueStack.push_back(more);
        auto child = process(ast[2]);
        continueStack.pop_back();
        breakStack.pop_back();
        // if we never continued, we don't need a loop
        BreakSeeker breakSeeker(more);
        breakSeeker.walk(child);
        if (breakSeeker.found == 0) {
          auto block = allocator.alloc<Block>();
          block->list.push_back(child);
          if (isConcreteWasmType(child->type)) {
            block->list.push_back(builder.makeNop()); // ensure a nop at the end, so the block has guaranteed none type and no values fall through
          }
          block->name = stop;
          block->finalize();
          return block;
        } else {
          auto loop = allocator.alloc<Loop>();
          loop->body = child;
          loop->name = more;
          loop->finalize();
          return builder.blockifyWithName(loop, stop);
        }
      }
      // general do-while loop
      auto loop = allocator.alloc<Loop>();
      IString out, in;
      if (!parentLabel.isNull()) {
        out = getBreakLabelName(parentLabel);
        in = getContinueLabelName(parentLabel);
        parentLabel = IString();
      } else {
        out = getNextId("do-out");
        in = getNextId("do-in");
      }
      loop->name = in;
      breakStack.push_back(out);
      continueStack.push_back(in);
      loop->body = process(ast[2]);
      continueStack.pop_back();
      breakStack.pop_back();
      Break *continuer = allocator.alloc<Break>();
      continuer->name = in;
      continuer->condition = process(ast[1]);
      Block *block = builder.blockifyWithName(loop->body, out, continuer);
      loop->body = block;
      loop->finalize();
      return loop;
    } else if (what == FOR) {
      Ref finit = ast[1],
          fcond = ast[2],
          finc = ast[3],
          fbody = ast[4];
      auto ret = allocator.alloc<Loop>();
      IString out, in;
      if (!parentLabel.isNull()) {
        out = getBreakLabelName(parentLabel);
        in = getContinueLabelName(parentLabel);
        parentLabel = IString();
      } else {
        out = getNextId("for-out");
        in = getNextId("for-in");
      }
      ret->name = in;
      breakStack.push_back(out);
      continueStack.push_back(in);
      Break *breakOut = allocator.alloc<Break>();
      breakOut->name = out;
      If *condition = allocator.alloc<If>();
      condition->condition = builder.makeUnary(EqZInt32, process(fcond));
      condition->ifTrue = breakOut;
      condition->finalize();
      auto body = allocator.alloc<Block>();
      body->list.push_back(condition);
      body->list.push_back(process(fbody));
      body->list.push_back(process(finc));
      body->finalize();
      ret->body = body;
      // loops do not automatically loop, add a branch back
      auto continuer = allocator.alloc<Break>();
      continuer->name = ret->name;
      Block* block = builder.blockifyWithName(ret->body, out, continuer);
      ret->body = block;
      ret->finalize();
      continueStack.pop_back();
      breakStack.pop_back();
      Block *outer = allocator.alloc<Block>();
      // add an outer block for the init as well
      outer->list.push_back(process(finit));
      outer->list.push_back(ret);
      outer->finalize();
      return outer;
    } else if (what == LABEL) {
      assert(parentLabel.isNull());
      parentLabel = ast[1]->getIString();
      return process(ast[2]);
    } else if (what == CONDITIONAL) {
      auto ret = allocator.alloc<If>();
      ret->condition = process(ast[1]);
      ret->ifTrue = process(ast[2]);
      ret->ifFalse = process(ast[3]);
      ret->finalize();
      return ret;
    } else if (what == SEQ) {
      // Some (x, y) patterns can be optimized, like bitcasts,
      //  (HEAP32[tempDoublePtr >> 2] = i, Math_fround(HEAPF32[tempDoublePtr >> 2])); // i32->f32
      //  (HEAP32[tempDoublePtr >> 2] = i, +HEAPF32[tempDoublePtr >> 2]); // i32->f32, no fround
      //  (HEAPF32[tempDoublePtr >> 2] = f, HEAP32[tempDoublePtr >> 2] | 0); // f32->i32
      if (ast[1][0] == ASSIGN && ast[1][2][0] == SUB && ast[1][2][1][0] == NAME && ast[1][2][2][0] == BINARY && ast[1][2][2][1] == RSHIFT &&
          ast[1][2][2][2][0] == NAME && ast[1][2][2][2][1] == tempDoublePtr && ast[1][2][2][3][0] == NUM && ast[1][2][2][3][1]->getNumber() == 2) {
        // (?[tempDoublePtr >> 2] = ?, ?)  so far
        auto heap = ast[1][2][1][1]->getIString();
        if (views.find(heap) != views.end()) {
          AsmType writeType = views[heap].type;
          AsmType readType = ASM_NONE;
          Ref readValue;
          if (ast[2][0] == BINARY && ast[2][1] == OR && ast[2][3][0] == NUM && ast[2][3][1]->getNumber() == 0) {
            readType = ASM_INT;
            readValue = ast[2][2];
          } else if (ast[2][0] == UNARY_PREFIX && ast[2][1] == PLUS) {
            readType = ASM_DOUBLE;
            readValue = ast[2][2];
          } else if (ast[2][0] == CALL && ast[2][1][0] == NAME && ast[2][1][1] == Math_fround) {
            readType = ASM_FLOAT;
            readValue = ast[2][2][0];
          }
          if (readType != ASM_NONE) {
            if (readValue[0] == SUB && readValue[1][0] == NAME && readValue[2][0] == BINARY && readValue[2][1] == RSHIFT &&
                readValue[2][2][0] == NAME && readValue[2][2][1] == tempDoublePtr && readValue[2][3][0] == NUM && readValue[2][3][1]->getNumber() == 2) {
              // pattern looks right!
              Ref writtenValue = ast[1][3];
              if (writeType == ASM_INT && (readType == ASM_FLOAT || readType == ASM_DOUBLE)) {
                auto conv = allocator.alloc<Unary>();
                conv->op = ReinterpretInt32;
                conv->value = process(writtenValue);
                conv->type = WasmType::f32;
                if (readType == ASM_DOUBLE) {
                  auto promote = allocator.alloc<Unary>();
                  promote->op = PromoteFloat32;
                  promote->value = conv;
                  promote->type = WasmType::f64;
                  return promote;
                }
                return conv;
              } else if (writeType == ASM_FLOAT && readType == ASM_INT) {
                auto conv = allocator.alloc<Unary>();
                conv->op = ReinterpretFloat32;
                conv->value = process(writtenValue);
                if (conv->value->type == f64) {
                  // this has an implicit f64->f32 in the write to memory
                  conv->value = builder.makeUnary(DemoteFloat64, conv->value);
                }
                conv->type = WasmType::i32;
                return conv;
              }
            }
          }
        }
      }
      auto ret = allocator.alloc<Block>();
      ret->list.push_back(process(ast[1]));
      ret->list.push_back(process(ast[2]));
      ret->finalize();
      return ret;
    } else if (what == SWITCH) {
      IString name; // for breaking out of the entire switch
      if (!parentLabel.isNull()) {
        name = getBreakLabelName(parentLabel);
        parentLabel = IString();
      } else {
        name = getNextId("switch");
      }
      breakStack.push_back(name);

      auto br = allocator.alloc<Switch>();
      br->condition = process(ast[1]);
      assert(br->condition->type == i32);

      Ref cases = ast[2];
      bool seen = false;
      int min = 0; // the lowest index we see; we will offset to it
      for (unsigned i = 0; i < cases->size(); i++) {
        Ref curr = cases[i];
        Ref condition = curr[0];
        if (!condition->isNull()) {
          assert(condition[0] == NUM || condition[0] == UNARY_PREFIX);
          int32_t index = getLiteral(condition).geti32();
          if (!seen) {
            seen = true;
            min = index;
          } else {
            if (index < min) min = index;
          }
        }
      }
      Binary* offsetor = allocator.alloc<Binary>();
      offsetor->op = BinaryOp::SubInt32;
      offsetor->left = br->condition;
      offsetor->right = builder.makeConst(Literal(min));
      offsetor->type = i32;
      br->condition = offsetor;

      auto top = allocator.alloc<Block>();
      top->list.push_back(br);
      top->finalize();

      for (unsigned i = 0; i < cases->size(); i++) {
        Ref curr = cases[i];
        Ref condition = curr[0];
        Ref body = curr[1];
        auto case_ = processStatements(body, 0);
        Name name;
        if (condition->isNull()) {
          name = br->default_ = getNextId("switch-default");
        } else {
          assert(condition[0] == NUM || condition[0] == UNARY_PREFIX);
          int32_t index = getLiteral(condition).geti32();
          assert(index >= min);
          index -= min;
          assert(index >= 0);
          size_t index_s = index;
          name = getNextId("switch-case");
          if (br->targets.size() <= index_s) {
            br->targets.resize(index_s+1);
          }
          br->targets[index_s] = name;
        }
        auto next = allocator.alloc<Block>();
        top->name = name;
        next->list.push_back(top);
        next->list.push_back(case_);
        next->finalize();
        top = next;
      }

      // ensure a default
      if (br->default_.isNull()) {
        br->default_ = getNextId("switch-default");
      }
      for (size_t i = 0; i < br->targets.size(); i++) {
        if (br->targets[i].isNull()) br->targets[i] = br->default_;
      }
      top->name = br->default_;

      breakStack.pop_back();

      // Create a topmost block for breaking out of the entire switch
      auto ret = allocator.alloc<Block>();
      ret->name = name;
      ret->list.push_back(top);
      return ret;
    }
    abort_on("confusing expression", ast);
    return (Expression*)nullptr; // avoid warning
  };

  // given HEAP32[addr >> 2], we need an absolute address, and would like to remove that shift.
  // if there is a shift, we can just look through it, etc.
  processUnshifted = [&](Ref ptr, unsigned bytes) {
    auto shifts = bytesToShift(bytes);
    // HEAP?[addr >> ?], or HEAP8[x | 0]
    if ((ptr[0] == BINARY && ptr[1] == RSHIFT && ptr[3][0] == NUM && ptr[3][1]->getInteger() == shifts) ||
        (bytes == 1 && ptr[0] == BINARY && ptr[1] == OR && ptr[3][0] == NUM && ptr[3][1]->getInteger() == 0)) {
      return process(ptr[2]); // look through it
    } else if (ptr[0] == NUM) {
      // constant, apply a shift (e.g. HEAP32[1] is address 4)
      unsigned addr = ptr[1]->getInteger();
      unsigned shifted = addr << shifts;
      return (Expression*)builder.makeConst(Literal(int32_t(shifted)));
    }
    abort_on("bad processUnshifted", ptr);
    return (Expression*)nullptr; // avoid warning
  };

  processStatements = [&](Ref ast, unsigned from) -> Expression* {
    unsigned size = ast->size() - from;
    if (size == 0) return allocator.alloc<Nop>();
    if (size == 1) return process(ast[from]);
    auto block = allocator.alloc<Block>();
    for (unsigned i = from; i < ast->size(); i++) {
      block->list.push_back(process(ast[i]));
    }
    block->finalize();
    return block;
  };
  // body
  function->body = processStatements(body, start);
  // cleanups/checks
  assert(breakStack.size() == 0 && continueStack.size() == 0);
  assert(parentLabel.isNull());
  return function;
}

} // namespace wasm

#endif // wasm_asm2wasm_h<|MERGE_RESOLUTION|>--- conflicted
+++ resolved
@@ -815,27 +815,7 @@
 
   // apply memory growth, if relevant
   if (memoryGrowth) {
-<<<<<<< HEAD
     emscripten::generateMemoryGrowthFunction(wasm);
-=======
-    // create and export a function that just calls memory growth
-    Builder builder(wasm);
-    wasm.addFunction(builder.makeFunction(
-      GROW_WASM_MEMORY,
-      { { NEW_SIZE, i32 } },
-      i32,
-      {},
-      builder.makeHost(
-        GrowMemory,
-        Name(),
-        { builder.makeGetLocal(0, i32) }
-      )
-    ));
-    auto export_ = new Export;
-    export_->name = export_->value = GROW_WASM_MEMORY;
-    export_->kind = Export::Function;
-    wasm.addExport(export_);
->>>>>>> 87f65f16
   }
 
 #if 0
