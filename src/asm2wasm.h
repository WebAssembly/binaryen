/*
 * Copyright 2015 WebAssembly Community Group participants
 *
 * Licensed under the Apache License, Version 2.0 (the "License");
 * you may not use this file except in compliance with the License.
 * You may obtain a copy of the License at
 *
 *     http://www.apache.org/licenses/LICENSE-2.0
 *
 * Unless required by applicable law or agreed to in writing, software
 * distributed under the License is distributed on an "AS IS" BASIS,
 * WITHOUT WARRANTIES OR CONDITIONS OF ANY KIND, either express or implied.
 * See the License for the specific language governing permissions and
 * limitations under the License.
 */

//
// asm.js-to-WebAssembly translator. Uses the Emscripten optimizer
// infrastructure.
//

#ifndef wasm_asm2wasm_h
#define wasm_asm2wasm_h

#include "abi/js.h"
#include "asm_v_wasm.h"
#include "asmjs/shared-constants.h"
#include "emscripten-optimizer/optimizer.h"
#include "ir/bits.h"
#include "ir/branch-utils.h"
#include "ir/literal-utils.h"
#include "ir/module-utils.h"
#include "ir/trapping.h"
#include "ir/utils.h"
#include "mixed_arena.h"
#include "parsing.h"
#include "pass.h"
#include "passes/passes.h"
#include "shared-constants.h"
#include "support/debug.h"
#include "wasm-builder.h"
#include "wasm-emscripten.h"
#include "wasm-module-building.h"
#include "wasm.h"

#define DEBUG_TYPE "asm2wasm"

namespace wasm {

using namespace cashew;

// Names

Name I32_CTTZ("i32_cttz");
Name I32_CTPOP("i32_ctpop");
Name I32_BC2F("i32_bc2f");
Name I32_BC2I("i32_bc2i");
Name I64("i64");
Name I64_CONST("i64_const");
Name I64_ADD("i64_add");
Name I64_SUB("i64_sub");
Name I64_MUL("i64_mul");
Name I64_UDIV("i64_udiv");
Name I64_SDIV("i64_sdiv");
Name I64_UREM("i64_urem");
Name I64_SREM("i64_srem");
Name I64_AND("i64_and");
Name I64_OR("i64_or");
Name I64_XOR("i64_xor");
Name I64_SHL("i64_shl");
Name I64_ASHR("i64_ashr");
Name I64_LSHR("i64_lshr");
Name I64_EQ("i64_eq");
Name I64_NE("i64_ne");
Name I64_ULE("i64_ule");
Name I64_SLE("i64_sle");
Name I64_UGE("i64_uge");
Name I64_SGE("i64_sge");
Name I64_ULT("i64_ult");
Name I64_SLT("i64_slt");
Name I64_UGT("i64_ugt");
Name I64_SGT("i64_sgt");
Name I64_TRUNC("i64_trunc");
Name I64_SEXT("i64_sext");
Name I64_ZEXT("i64_zext");
Name I64_S2F("i64_s2f");
Name I64_S2D("i64_s2d");
Name I64_U2F("i64_u2f");
Name I64_U2D("i64_u2d");
Name I64_F2S("i64_f2s");
Name I64_D2S("i64_d2s");
Name I64_F2U("i64_f2u");
Name I64_D2U("i64_d2u");
Name I64_BC2D("i64_bc2d");
Name I64_BC2I("i64_bc2i");
Name I64_CTTZ("i64_cttz");
Name I64_CTLZ("i64_ctlz");
Name I64_CTPOP("i64_ctpop");
Name F32_COPYSIGN("f32_copysign");
Name F64_COPYSIGN("f64_copysign");
Name LOAD1("load1");
Name LOAD2("load2");
Name LOAD4("load4");
Name LOAD8("load8");
Name LOADF("loadf");
Name LOADD("loadd");
Name STORE1("store1");
Name STORE2("store2");
Name STORE4("store4");
Name STORE8("store8");
Name STOREF("storef");
Name STORED("stored");
Name FTCALL("ftCall_");
Name MFTCALL("mftCall_");
Name MAX_("max");
Name MIN_("min");
Name ATOMICS("Atomics");
Name ATOMICS_LOAD("load");
Name ATOMICS_STORE("store");
Name ATOMICS_EXCHANGE("exchange");
Name ATOMICS_COMPARE_EXCHANGE("compareExchange");
Name ATOMICS_ADD("add");
Name ATOMICS_SUB("sub");
Name ATOMICS_AND("and");
Name ATOMICS_OR("or");
Name ATOMICS_XOR("xor");
Name I64_ATOMICS_LOAD("i64_atomics_load");
Name I64_ATOMICS_STORE("i64_atomics_store");
Name I64_ATOMICS_AND("i64_atomics_and");
Name I64_ATOMICS_OR("i64_atomics_or");
Name I64_ATOMICS_XOR("i64_atomics_xor");
Name I64_ATOMICS_ADD("i64_atomics_add");
Name I64_ATOMICS_SUB("i64_atomics_sub");
Name I64_ATOMICS_EXCHANGE("i64_atomics_exchange");
Name I64_ATOMICS_COMPAREEXCHANGE("i64_atomics_compareExchange");
Name TEMP_DOUBLE_PTR("tempDoublePtr");
Name EMSCRIPTEN_DEBUGINFO("emscripten_debuginfo");

// Utilities

static WASM_NORETURN void abort_on(std::string why, Ref element) {
  std::cerr << why << ' ';
  element->stringify(std::cerr);
  std::cerr << '\n';
  abort();
}
static WASM_NORETURN void abort_on(std::string why, IString element) {
  std::cerr << why << ' ' << element.str << '\n';
  abort();
}

Index indexOr(Index x, Index y) { return x ? x : y; }

// useful when we need to see our parent, in an asm.js expression stack
struct AstStackHelper {
  static std::vector<Ref> astStack;
  AstStackHelper(Ref curr) { astStack.push_back(curr); }
  ~AstStackHelper() { astStack.pop_back(); }
  Ref getParent() {
    if (astStack.size() >= 2) {
      return astStack[astStack.size() - 2];
    } else {
      return Ref();
    }
  }
};

std::vector<Ref> AstStackHelper::astStack;

static bool startsWith(const char* string, const char* prefix) {
  while (1) {
    if (*prefix == 0) {
      return true;
    }
    if (*string == 0) {
      return false;
    }
    if (*string++ != *prefix++) {
      return false;
    }
  }
};

//
// Asm2WasmPreProcessor - does some initial parsing/processing
// of asm.js code.
//

struct Asm2WasmPreProcessor {
  bool memoryGrowth = false;
  bool debugInfo = false;

  std::vector<std::string> debugInfoFileNames;
  std::unordered_map<std::string, Index> debugInfoFileIndices;

  char* allocatedCopy = nullptr;

  ~Asm2WasmPreProcessor() {
    if (allocatedCopy) {
      free(allocatedCopy);
    }
  }

  char* process(char* input) {
    // emcc --separate-asm modules can look like
    //
    //    Module["asm"] = (function(global, env, buffer) {
    //      ..
    //    });
    //
    // we need to clean that up.
    if (*input == 'M') {
      size_t num = strlen(input);
      while (*input != 'f') {
        input++;
        num--;
      }
      char* end = input + num - 1;
      while (*end != '}') {
        *end = 0;
        end--;
      }
    }

    // asm.js memory growth uses a quite elaborate pattern. Instead of parsing
    // and matching it, we do a simpler detection on emscripten's asm.js output
    // format
    const char* START_FUNCS = "// EMSCRIPTEN_START_FUNCS";
    char* marker = strstr(input, START_FUNCS);
    if (marker) {
      // look for memory growth code just up to here, as an optimization
      *marker = 0;
    }
    // this can only show up in growth code, as normal asm.js lacks "true"
    char* growthSign = strstr(input, "return true;");
    if (growthSign) {
      memoryGrowth = true;
      // clean out this function, we don't need it. first where it starts
      char* growthFuncStart = growthSign;
      while (*growthFuncStart != '{') {
        growthFuncStart--; // skip body
      }
      while (*growthFuncStart != '(') {
        growthFuncStart--; // skip params
      }
      while (*growthFuncStart != ' ') {
        growthFuncStart--; // skip function name
      }
      while (*growthFuncStart != 'f') {
        growthFuncStart--; // skip 'function'
      }
      assert(strstr(growthFuncStart, "function ") == growthFuncStart);
      char* growthFuncEnd = strchr(growthSign, '}');
      assert(growthFuncEnd > growthFuncStart + 5);
      growthFuncStart[0] = '/';
      growthFuncStart[1] = '*';
      growthFuncEnd--;
      growthFuncEnd[0] = '*';
      growthFuncEnd[1] = '/';
    }
    if (marker) {
      *marker = START_FUNCS[0];
    }

    // handle debug info, if this build wants that.
    if (debugInfo) {
      // asm.js debug info comments look like
      //   ..command..; //@line 4 "tests/hello_world.c"
      // we convert those into emscripten_debuginfo(file, line)
      // calls, where the params are indices into a mapping. then
      // the compiler and optimizer can operate on them. after
      // that, we can apply the debug info to the wasm node right
      // before it - this is guaranteed to be correct without opts,
      // and is usually decently accurate with them.

      // an upper bound on how much more space we need as a multiple of the
      // original
      const auto SCALE_FACTOR = 1.25;
      // an upper bound on how much we write for each debug info element itself
      const auto ADD_FACTOR = 100;
      auto size = strlen(input);
      auto upperBound = Index(size * SCALE_FACTOR) + ADD_FACTOR;
      char* copy = allocatedCopy = (char*)malloc(upperBound);
      char* end = copy + upperBound;
      char* out = copy;
      std::string DEBUGINFO_INTRINSIC = EMSCRIPTEN_DEBUGINFO.str;
      auto DEBUGINFO_INTRINSIC_SIZE = DEBUGINFO_INTRINSIC.size();
      const char* UNKNOWN_FILE = "(unknown)";
      bool seenUseAsm = false;
      while (input[0]) {
        if (out + ADD_FACTOR >= end) {
          Fatal() << "error in handling debug info";
        }
        if (startsWith(input, "//@line")) {
          char* linePos = input + 8;
          char* lineEnd = strpbrk(input + 8, " \n");
          if (!lineEnd) {
            // comment goes to end of input
            break;
          }
          input = lineEnd + 1;
          std::string file;
          if (*lineEnd == ' ') {
            // we have a file
            char* filePos = strpbrk(input, "\"\n");
            if (!filePos) {
              // goes to end of input
              break;
            }
            if (*filePos == '"') {
              char* fileEnd = strpbrk(filePos + 1, "\"\n");
              input = fileEnd + 1;
              *fileEnd = 0;
              file = filePos + 1;
            } else {
              file = UNKNOWN_FILE;
              input = filePos + 1;
            }
          } else {
            // no file, we found \n
            file = UNKNOWN_FILE;
          }
          *lineEnd = 0;
          std::string line = linePos;
          auto iter = debugInfoFileIndices.find(file);
          if (iter == debugInfoFileIndices.end()) {
            Index index = debugInfoFileNames.size();
            debugInfoFileNames.push_back(file);
            debugInfoFileIndices[file] = index;
          }
          std::string fileIndex = std::to_string(debugInfoFileIndices[file]);
          // write out the intrinsic
          strcpy(out, DEBUGINFO_INTRINSIC.c_str());
          out += DEBUGINFO_INTRINSIC_SIZE;
          *out++ = '(';
          strcpy(out, fileIndex.c_str());
          out += fileIndex.size();
          *out++ = ',';
          strcpy(out, line.c_str());
          out += line.size();
          *out++ = ')';
          *out++ = ';';
        } else if (!seenUseAsm &&
                   (startsWith(input, "asm'") || startsWith(input, "asm\""))) {
          // end of  "use asm"  or  "almost asm"
          // skip the end of "use asm"; (5 chars, a,s,m," or ',;)
          const auto SKIP = 5;
          seenUseAsm = true;
          memcpy(out, input, SKIP);
          out += SKIP;
          input += SKIP;
          // add a fake import for the intrinsic, so the module validates
          std::string import =
            "\n var emscripten_debuginfo = env.emscripten_debuginfo;";
          strcpy(out, import.c_str());
          out += import.size();
        } else {
          *out++ = *input++;
        }
      }
      if (out >= end) {
        Fatal() << "error in handling debug info";
      }
      *out = 0;
      input = copy;
    }

    return input;
  }
};

static Call* checkDebugInfo(Expression* curr) {
  if (auto* call = curr->dynCast<Call>()) {
    if (call->target == EMSCRIPTEN_DEBUGINFO) {
      return call;
    }
  }
  return nullptr;
}

// Debug info appears in the ast as calls to the debug intrinsic. These are
// usually after the relevant node. We adjust them to a position that is not
// dce-able, so that they are not trivially removed when optimizing.
struct AdjustDebugInfo
  : public WalkerPass<PostWalker<AdjustDebugInfo, Visitor<AdjustDebugInfo>>> {
  bool isFunctionParallel() override { return true; }

  Pass* create() override { return new AdjustDebugInfo(); }

  AdjustDebugInfo() { name = "adjust-debug-info"; }

  void visitBlock(Block* curr) {
    // look for a debug info call that is unreachable
    if (curr->list.size() == 0) {
      return;
    }
    auto* back = curr->list.back();
    for (Index i = 1; i < curr->list.size(); i++) {
      if (checkDebugInfo(curr->list[i]) && !checkDebugInfo(curr->list[i - 1])) {
        // swap them
        std::swap(curr->list[i - 1], curr->list[i]);
      }
    }
    if (curr->list.back() != back) {
      // we changed the last element, update the type
      curr->finalize();
    }
  }
};

//
// Asm2WasmBuilder - converts an asm.js module into WebAssembly
//

class Asm2WasmBuilder {
public:
  Module& wasm;

  MixedArena& allocator;

  Builder builder;

  std::unique_ptr<OptimizingIncrementalModuleBuilder> optimizingBuilder;

  // globals

  struct MappedGlobal {
    Type type;
    // if true, this is an import - we should read the value, not just set a
    // zero
    bool import;
    IString module, base;
    MappedGlobal() : type(Type::none), import(false) {}
    MappedGlobal(Type type) : type(type), import(false) {}
    MappedGlobal(Type type, bool import, IString module, IString base)
      : type(type), import(import), module(module), base(base) {}
  };

  // function table
  // each asm function table gets a range in the one wasm table, starting at a
  // location
  std::map<IString, int> functionTableStarts;

  Asm2WasmPreProcessor& preprocessor;
  bool debug;
  TrapMode trapMode;
  TrappingFunctionContainer trappingFunctions;
  PassOptions passOptions;
  bool legalizeJavaScriptFFI;
  bool runOptimizationPasses;
  bool wasmOnly;

public:
  std::map<IString, MappedGlobal> mappedGlobals;

private:
  void allocateGlobal(IString name, Type type, Literal value = Literal()) {
    assert(mappedGlobals.find(name) == mappedGlobals.end());
    if (value.type == Type::none) {
      value = Literal::makeZero(type);
    }
    mappedGlobals.emplace(name, MappedGlobal(type));
    wasm.addGlobal(builder.makeGlobal(
      name, type, builder.makeConst(value), Builder::Mutable));
  }

  struct View {
    unsigned bytes;
    bool integer, signed_;
    AsmType type;
    View() : bytes(0) {}
    View(unsigned bytes, bool integer, bool signed_, AsmType type)
      : bytes(bytes), integer(integer), signed_(signed_), type(type) {}
  };

  std::map<IString, View> views; // name (e.g. HEAP8) => view info

  // Imported names of Math.*
  IString Math_imul;
  IString Math_clz32;
  IString Math_fround;
  IString Math_abs;
  IString Math_floor;
  IString Math_ceil;
  IString Math_sqrt;
  IString Math_max;
  IString Math_min;

  // Imported names of Atomics.*
  IString Atomics_load;
  IString Atomics_store;
  IString Atomics_exchange;
  IString Atomics_compareExchange;
  IString Atomics_add;
  IString Atomics_sub;
  IString Atomics_and;
  IString Atomics_or;
  IString Atomics_xor;

  IString llvm_cttz_i32;

  IString tempDoublePtr; // imported name of tempDoublePtr

  // possibly-minified names, detected via their exports
  IString udivmoddi4;
  IString getTempRet0;

  // function types. we fill in this information as we see
  // uses, in the first pass

  std::map<IString, Signature> importedSignatures;

  void noteImportedFunctionCall(Ref ast, Type resultType, Call* call) {
    assert(ast[0] == CALL && ast[1]->isString());
    IString importName = ast[1]->getIString();
    std::vector<Type> params;
    for (auto* operand : call->operands) {
      params.push_back(operand->type);
    }
    Signature sig = Signature(Type(params), resultType);
    // if we already saw this signature, verify it's the same (or else handle
    // that)
    if (importedSignatures.find(importName) != importedSignatures.end()) {
      Signature& previous = importedSignatures[importName];
      if (sig != previous) {
        std::vector<Type> mergedParams = previous.params.expand();
        // merge it in. we'll add on extra 0 parameters for ones not actually
        // used, and upgrade types to double where there is a conflict (which is
        // ok since in JS, double can contain everything i32 and f32 can).
<<<<<<< HEAD
        for (size_t i = 0; i < type->params.size(); i++) {
          if (previous->params.size() > i) {
            if (previous->params[i] == Type::none) {
              previous->params[i] = type->params[i]; // use a more concrete type
            } else if (previous->params[i] != type->params[i]) {
              // overloaded type, make it a double
              previous->params[i] = Type::f64;
=======
        for (size_t i = 0; i < params.size(); i++) {
          if (mergedParams.size() > i) {
            // TODO: Is this dead?
            // if (mergedParams[i] == Type::none) {
            //   mergedParams[i] = params[i]; // use a more concrete type
            // } else
            if (mergedParams[i] != params[i]) {
              mergedParams[i] = f64; // overloaded type, make it a double
>>>>>>> 85de1c12
            }
          } else {
            mergedParams.push_back(params[i]); // add a new param
          }
        }
        previous.params = Type(mergedParams);
        // we accept none and a concrete type, but two concrete types mean we
        // need to use an f64 to contain anything
<<<<<<< HEAD
        if (previous->result == Type::none) {
          previous->result = type->result; // use a more concrete type
        } else if (previous->result != type->result &&
                   type->result != Type::Type::none) {
          // overloaded return type, make it a double
          previous->result = Type::f64;
=======
        if (previous.results == Type::none) {
          previous.results = sig.results; // use a more concrete type
        } else if (previous.results != sig.results &&
                   sig.results != Type::none) {
          // overloaded return type, make it a double
          previous.results = Type::f64;
>>>>>>> 85de1c12
        }
      }
    } else {
      importedSignatures[importName] = sig;
    }
  }

  Type getResultTypeOfCallUsingParent(Ref parent, AsmData* data) {
    Type result = Type::none;
    if (!!parent) {
      // if the parent is a seq, we cannot be the last element in it (we would
      // have a coercion, which would be the parent), so we must be (us,
      // somethingElse), and so our return is void
      if (parent[0] != SEQ) {
        result = detectWasmType(parent, data);
      }
    }
    return result;
  }

  Signature getSignature(Ref parent, ExpressionList& operands, AsmData* data) {
    Type results = getResultTypeOfCallUsingParent(parent, data);
    std::vector<Type> paramTypes;
    for (auto& op : operands) {
      assert(op->type != Type::unreachable);
      paramTypes.push_back(op->type);
    }
    return Signature(Type(paramTypes), results);
  }

public:
  Asm2WasmBuilder(Module& wasm,
                  Asm2WasmPreProcessor& preprocessor,
                  bool debug,
                  TrapMode trapMode,
                  PassOptions passOptions,
                  bool legalizeJavaScriptFFI,
                  bool runOptimizationPasses,
                  bool wasmOnly)
    : wasm(wasm), allocator(wasm.allocator), builder(wasm),
      preprocessor(preprocessor), debug(debug), trapMode(trapMode),
      trappingFunctions(trapMode, wasm, /* immediate = */ true),
      passOptions(passOptions), legalizeJavaScriptFFI(legalizeJavaScriptFFI),
      runOptimizationPasses(runOptimizationPasses), wasmOnly(wasmOnly) {}

  void processAsm(Ref ast);

private:
  AsmType detectAsmType(Ref ast, AsmData* data) {
    if (ast->isString()) {
      IString name = ast->getIString();
      if (!data->isLocal(name)) {
        // must be global
        assert(mappedGlobals.find(name) != mappedGlobals.end());
        return wasmToAsmType(mappedGlobals[name].type);
      }
    } else if (ast->isArray(SUB) && ast[1]->isString()) {
      // could be a heap access, use view info
      auto view = views.find(ast[1]->getIString());
      if (view != views.end()) {
        return view->second.type;
      }
    }
    return detectType(ast, data, false, Math_fround, wasmOnly);
  }

  Type detectWasmType(Ref ast, AsmData* data) {
    return asmToWasmType(detectAsmType(ast, data));
  }

  bool isUnsignedCoercion(Ref ast) {
    return detectSign(ast, Math_fround) == ASM_UNSIGNED;
  }

  bool isParentUnsignedCoercion(Ref parent) {
    // parent may not exist, or may be a non-relevant node
    if (!!parent && parent->isArray() && parent[0] == BINARY &&
        isUnsignedCoercion(parent)) {
      return true;
    }
    return false;
  }

  BinaryOp parseAsmBinaryOp(IString op,
                            Ref left,
                            Ref right,
                            Expression* leftWasm,
                            Expression* rightWasm) {
    Type leftType = leftWasm->type;
    bool isInteger = leftType == Type::i32;

    if (op == PLUS) {
      return isInteger ? BinaryOp::AddInt32
                       : (leftType == Type::f32 ? BinaryOp::AddFloat32
                                                : BinaryOp::AddFloat64);
    }
    if (op == MINUS) {
      return isInteger ? BinaryOp::SubInt32
                       : (leftType == Type::f32 ? BinaryOp::SubFloat32
                                                : BinaryOp::SubFloat64);
    }
    if (op == MUL) {
      return isInteger ? BinaryOp::MulInt32
                       : (leftType == Type::f32 ? BinaryOp::MulFloat32
                                                : BinaryOp::MulFloat64);
    }
    if (op == AND) {
      return BinaryOp::AndInt32;
    }
    if (op == OR) {
      return BinaryOp::OrInt32;
    }
    if (op == XOR) {
      return BinaryOp::XorInt32;
    }
    if (op == LSHIFT) {
      return BinaryOp::ShlInt32;
    }
    if (op == RSHIFT) {
      return BinaryOp::ShrSInt32;
    }
    if (op == TRSHIFT) {
      return BinaryOp::ShrUInt32;
    }
    if (op == EQ) {
      return isInteger ? BinaryOp::EqInt32
                       : (leftType == Type::f32 ? BinaryOp::EqFloat32
                                                : BinaryOp::EqFloat64);
    }
    if (op == NE) {
      return isInteger ? BinaryOp::NeInt32
                       : (leftType == Type::f32 ? BinaryOp::NeFloat32
                                                : BinaryOp::NeFloat64);
    }

    bool isUnsigned = isUnsignedCoercion(left) || isUnsignedCoercion(right);

    if (op == DIV) {
      if (isInteger) {
        return isUnsigned ? BinaryOp::DivUInt32 : BinaryOp::DivSInt32;
      }
      return leftType == Type::f32 ? BinaryOp::DivFloat32
                                   : BinaryOp::DivFloat64;
    }
    if (op == MOD) {
      if (isInteger) {
        return isUnsigned ? BinaryOp::RemUInt32 : BinaryOp::RemSInt32;
      }
      return BinaryOp::RemSInt32; // XXX no floating-point remainder op, this
                                  // must be handled by the caller
    }
    if (op == GE) {
      if (isInteger) {
        return isUnsigned ? BinaryOp::GeUInt32 : BinaryOp::GeSInt32;
      }
      return leftType == Type::f32 ? BinaryOp::GeFloat32 : BinaryOp::GeFloat64;
    }
    if (op == GT) {
      if (isInteger) {
        return isUnsigned ? BinaryOp::GtUInt32 : BinaryOp::GtSInt32;
      }
      return leftType == Type::f32 ? BinaryOp::GtFloat32 : BinaryOp::GtFloat64;
    }
    if (op == LE) {
      if (isInteger) {
        return isUnsigned ? BinaryOp::LeUInt32 : BinaryOp::LeSInt32;
      }
      return leftType == Type::f32 ? BinaryOp::LeFloat32 : BinaryOp::LeFloat64;
    }
    if (op == LT) {
      if (isInteger) {
        return isUnsigned ? BinaryOp::LtUInt32 : BinaryOp::LtSInt32;
      }
      return leftType == Type::f32 ? BinaryOp::LtFloat32 : BinaryOp::LtFloat64;
    }
    abort_on("bad wasm binary op", op);
    abort(); // avoid warning
  }

  int32_t bytesToShift(unsigned bytes) {
    switch (bytes) {
      case 1:
        return 0;
      case 2:
        return 1;
      case 4:
        return 2;
      case 8:
        return 3;
      default: {}
    }
    abort();
    return -1; // avoid warning
  }

  std::map<unsigned, Ref> tempNums;

  Literal checkLiteral(Ref ast, bool rawIsInteger = true) {
    if (ast->isNumber()) {
      if (rawIsInteger) {
        return Literal((int32_t)ast->getInteger());
      } else {
        return Literal(ast->getNumber());
      }
    } else if (ast->isArray(UNARY_PREFIX)) {
      if (ast[1] == PLUS && ast[2]->isNumber()) {
        return Literal((double)ast[2]->getNumber());
      }
      if (ast[1] == MINUS && ast[2]->isNumber()) {
        double num = -ast[2]->getNumber();
        if (isSInteger32(num)) {
          return Literal((int32_t)num);
        }
        if (isUInteger32(num)) {
          return Literal((uint32_t)num);
        }
        assert(false && "expected signed or unsigned int32");
      }
      if (ast[1] == PLUS && ast[2]->isArray(UNARY_PREFIX) &&
          ast[2][1] == MINUS && ast[2][2]->isNumber()) {
        return Literal((double)-ast[2][2]->getNumber());
      }
      if (ast[1] == MINUS && ast[2]->isArray(UNARY_PREFIX) &&
          ast[2][1] == PLUS && ast[2][2]->isNumber()) {
        return Literal((double)-ast[2][2]->getNumber());
      }
    } else if (wasmOnly && ast->isArray(CALL) && ast[1]->isString() &&
               ast[1] == I64_CONST) {
      uint64_t low = ast[2][0]->getNumber();
      uint64_t high = ast[2][1]->getNumber();
      return Literal(uint64_t(low + (high << 32)));
    }
    return Literal();
  }

  Literal getLiteral(Ref ast) {
    Literal ret = checkLiteral(ast);
    assert(ret.type != Type::none);
    return ret;
  }

  void fixCallType(Expression* call, Type type) {
    if (call->is<Call>()) {
      call->cast<Call>()->type = type;
    } else if (call->is<CallIndirect>()) {
      call->cast<CallIndirect>()->type = type;
    }
  }

  bool getBuiltinSignature(Signature& sig,
                           Name module,
                           Name base,
                           ExpressionList* operands = nullptr) {
    if (module == GLOBAL_MATH) {
      if (base == ABS) {
        assert(operands && operands->size() == 1);
        Type type = (*operands)[0]->type;
<<<<<<< HEAD
        if (type == Type::i32) {
          return ensureFunctionType("ii", &wasm);
        }
        if (type == Type::f32) {
          return ensureFunctionType("ff", &wasm);
        }
        if (type == Type::f64) {
          return ensureFunctionType("dd", &wasm);
=======
        if (type == i32) {
          sig = Signature(Type::i32, Type::i32);
          return true;
        }
        if (type == f32) {
          sig = Signature(Type::f32, Type::f32);
          return true;
        }
        if (type == f64) {
          sig = Signature(Type::f64, Type::f64);
          return true;
>>>>>>> 85de1c12
        }
      }
    }
    return false;
  }

  // ensure a nameless block
  Block* blockify(Expression* expression) {
    if (expression->is<Block>() && !expression->cast<Block>()->name.is()) {
      return expression->dynCast<Block>();
    }
    auto ret = allocator.alloc<Block>();
    ret->list.push_back(expression);
    ret->finalize();
    return ret;
  }

  Expression* ensureDouble(Expression* expr) {
    return wasm::ensureDouble(expr, allocator);
  }

  Expression* truncateToInt32(Expression* value) {
    if (value->type == Type::i64) {
      return builder.makeUnary(UnaryOp::WrapInt64, value);
    }
    // either i32, or a call_import whose type we don't know yet (but would be
    // legalized to i32 anyhow)
    return value;
  }

  Function* processFunction(Ref ast);
};

void Asm2WasmBuilder::processAsm(Ref ast) {
  assert(ast[0] == TOPLEVEL);
  if (ast[1]->size() == 0) {
    Fatal() << "empty input";
  }
  Ref asmFunction = ast[1][0];
  assert(asmFunction[0] == DEFUN);
  Ref body = asmFunction[3];
  assert(body[0][0] == STRING &&
         (body[0][1]->getIString() == IString("use asm") ||
          body[0][1]->getIString() == IString("almost asm")));

  // extra functions that we add, that are not from the compiled code. we need
  // to make sure to optimize them normally (OptimizingIncrementalModuleBuilder
  // does that on the fly for compiled code)
  std::vector<Function*> extraSupportFunctions;

  // first, add the memory elements. we do this before the main compile+optimize
  // since the optimizer should see the memory

  // apply memory growth, if relevant
  if (preprocessor.memoryGrowth) {
    EmscriptenGlueGenerator generator(wasm);
    auto* func = generator.generateMemoryGrowthFunction();
    extraSupportFunctions.push_back(func);
    wasm.memory.max = Memory::kUnlimitedSize;
  }

  // import memory
  wasm.memory.name = MEMORY;
  wasm.memory.module = ENV;
  wasm.memory.base = MEMORY;
  wasm.memory.exists = true;

  // import table
  wasm.table.name = TABLE;
  wasm.table.module = ENV;
  wasm.table.base = TABLE;
  wasm.table.exists = true;

  // Import memory offset, if not already there
  {
    auto* import = new Global;
    import->name = MEMORY_BASE;
    import->module = "env";
    import->base = MEMORY_BASE;
    import->type = Type::i32;
    wasm.addGlobal(import);
  }

  // Import table offset, if not already there
  {
    auto* import = new Global;
    import->name = TABLE_BASE;
    import->module = "env";
    import->base = TABLE_BASE;
    import->type = Type::i32;
    wasm.addGlobal(import);
  }

  auto addImport = [&](IString name, Ref imported, Type type) {
    assert(imported[0] == DOT);
    Ref module = imported[1];
    IString moduleName;
    if (module->isArray(DOT)) {
      // we can have (global.Math).floor; skip the 'Math'
      assert(module[1]->isString());
      if (module[2] == MATH) {
        if (imported[2] == IMUL) {
          assert(Math_imul.isNull());
          Math_imul = name;
          return;
        } else if (imported[2] == CLZ32) {
          assert(Math_clz32.isNull());
          Math_clz32 = name;
          return;
        } else if (imported[2] == FROUND) {
          assert(Math_fround.isNull());
          Math_fround = name;
          return;
        } else if (imported[2] == ABS) {
          assert(Math_abs.isNull());
          Math_abs = name;
          return;
        } else if (imported[2] == FLOOR) {
          assert(Math_floor.isNull());
          Math_floor = name;
          return;
        } else if (imported[2] == CEIL) {
          assert(Math_ceil.isNull());
          Math_ceil = name;
          return;
        } else if (imported[2] == SQRT) {
          assert(Math_sqrt.isNull());
          Math_sqrt = name;
          return;
        } else if (imported[2] == MAX_) {
          assert(Math_max.isNull());
          Math_max = name;
          return;
        } else if (imported[2] == MIN_) {
          assert(Math_min.isNull());
          Math_min = name;
          return;
        }
      } else if (module[2] == ATOMICS) {
        if (imported[2] == ATOMICS_LOAD) {
          assert(Atomics_load.isNull());
          Atomics_load = name;
          return;
        } else if (imported[2] == ATOMICS_STORE) {
          assert(Atomics_store.isNull());
          Atomics_store = name;
          return;
        } else if (imported[2] == ATOMICS_EXCHANGE) {
          assert(Atomics_exchange.isNull());
          Atomics_exchange = name;
          return;
        } else if (imported[2] == ATOMICS_COMPARE_EXCHANGE) {
          assert(Atomics_compareExchange.isNull());
          Atomics_compareExchange = name;
          return;
        } else if (imported[2] == ATOMICS_ADD) {
          assert(Atomics_add.isNull());
          Atomics_add = name;
          return;
        } else if (imported[2] == ATOMICS_SUB) {
          assert(Atomics_sub.isNull());
          Atomics_sub = name;
          return;
        } else if (imported[2] == ATOMICS_AND) {
          assert(Atomics_and.isNull());
          Atomics_and = name;
          return;
        } else if (imported[2] == ATOMICS_OR) {
          assert(Atomics_or.isNull());
          Atomics_or = name;
          return;
        } else if (imported[2] == ATOMICS_XOR) {
          assert(Atomics_xor.isNull());
          Atomics_xor = name;
          return;
        }
      }
      std::string fullName = module[1]->getCString();
      fullName += '.';
      fullName += +module[2]->getCString();
      moduleName = IString(fullName.c_str(), false);
    } else {
      assert(module->isString());
      moduleName = module->getIString();
      if (moduleName == ENV) {
        auto base = imported[2]->getIString();
        if (base == TEMP_DOUBLE_PTR) {
          assert(tempDoublePtr.isNull());
          tempDoublePtr = name;
          // we don't return here, as we can only optimize out some uses of tDP.
          // So it remains imported
        } else if (base == LLVM_CTTZ_I32) {
          assert(llvm_cttz_i32.isNull());
          llvm_cttz_i32 = name;
          return;
        }
      }
    }
    auto base = imported[2]->getIString();
    // special-case some asm builtins
    if (module == GLOBAL && (base == NAN_ || base == INFINITY_)) {
      type = Type::f64;
    }
    if (type != Type::none) {
      // this is a global
      auto* import = new Global;
      import->name = name;
      import->module = moduleName;
      import->base = base;
      import->type = type;
      mappedGlobals.emplace(name, type);
      // __table_base and __memory_base are used as segment/element offsets, and
      // must be constant; otherwise, an asm.js import of a constant is mutable,
      // e.g. STACKTOP
      if (name != TABLE_BASE && name != MEMORY_BASE) {
        // we need imported globals to be mutable, but wasm doesn't support that
        // yet, so we must import an immutable and create a mutable global
        // initialized to its value
        import->name = Name(std::string(import->name.str) + "$asm2wasm$import");
        {
          wasm.addGlobal(
            builder.makeGlobal(name,
                               type,
                               builder.makeGlobalGet(import->name, type),
                               Builder::Mutable));
        }
      }
      if ((name == TABLE_BASE || name == MEMORY_BASE) &&
          wasm.getGlobalOrNull(import->base)) {
        return;
      }
      wasm.addGlobal(import);
    } else {
      // this is a function
      auto* import = new Function;
      import->name = name;
      import->module = moduleName;
      import->base = base;
      import->sig = Signature(Type::none, Type::none);
      wasm.addFunction(import);
    }
  };

  IString Int8Array, Int16Array, Int32Array, UInt8Array, UInt16Array,
    UInt32Array, Float32Array, Float64Array;

  // set up optimization

  if (runOptimizationPasses) {
    Index numFunctions = 0;
    for (unsigned i = 1; i < body->size(); i++) {
      if (body[i][0] == DEFUN) {
        numFunctions++;
      }
    }
    optimizingBuilder = make_unique<OptimizingIncrementalModuleBuilder>(
      &wasm,
      numFunctions,
      passOptions,
      [&](PassRunner& passRunner) {
        // addPrePasses
        passRunner.options.lowMemoryUnused = true;
        if (debug) {
          passRunner.setDebug(true);
          passRunner.setValidateGlobally(false);
        }
        // run autodrop first, before optimizations
        passRunner.add(make_unique<AutoDrop>());
        if (preprocessor.debugInfo) {
          // fix up debug info to better survive optimization
          passRunner.add(make_unique<AdjustDebugInfo>());
        }
        // optimize relooper label variable usage at the wasm level, where it is
        // easy
        passRunner.add("relooper-jump-threading");
      },
      debug,
      false /* do not validate globally yet */);
  }

  // if we see no function tables in the processing below, then the table still
  // exists and has size 0

  wasm.table.initial = wasm.table.max = 0;

  // first pass - do all global things, aside from function bodies (second pass)
  // and function imports and indirect calls (last pass)

  for (unsigned i = 1; i < body->size(); i++) {
    Ref curr = body[i];
    if (curr[0] == VAR) {
      // import, global, or table
      for (unsigned j = 0; j < curr[1]->size(); j++) {
        Ref pair = curr[1][j];
        IString name = pair[0]->getIString();
        Ref value = pair[1];
        if (value->isNumber()) {
          // global int
          allocateGlobal(
            name, Type::i32, Literal(int32_t(value->getInteger())));
        } else if (value[0] == BINARY) {
          // int import
          assert(value[1] == OR && value[3]->isNumber() &&
                 value[3]->getNumber() == 0);
          Ref import = value[2]; // env.what
          addImport(name, import, Type::i32);
        } else if (value[0] == UNARY_PREFIX) {
          // double import or global
          assert(value[1] == PLUS);
          Ref import = value[2];
          if (import->isNumber()) {
            // global
            assert(import->getNumber() == 0);
            allocateGlobal(name, Type::f64);
          } else {
            // import
            addImport(name, import, Type::f64);
          }
        } else if (value[0] == CALL) {
          assert(value[1]->isString() && value[1] == Math_fround &&
                 value[2][0]->isNumber() && value[2][0]->getNumber() == 0);
          allocateGlobal(name, Type::f32);
        } else if (value[0] == DOT) {
          // simple module.base import. can be a view, or a function.
          if (value[1]->isString()) {
            IString module = value[1]->getIString();
            IString base = value[2]->getIString();
            if (module == GLOBAL) {
              if (base == INT8ARRAY) {
                Int8Array = name;
              } else if (base == INT16ARRAY) {
                Int16Array = name;
              } else if (base == INT32ARRAY) {
                Int32Array = name;
              } else if (base == UINT8ARRAY) {
                UInt8Array = name;
              } else if (base == UINT16ARRAY) {
                UInt16Array = name;
              } else if (base == UINT32ARRAY) {
                UInt32Array = name;
              } else if (base == FLOAT32ARRAY) {
                Float32Array = name;
              } else if (base == FLOAT64ARRAY) {
                Float64Array = name;
              }
            }
          }
          // function import
          addImport(name, value, Type::none);
        } else if (value[0] == NEW) {
          // ignore imports of typed arrays, but note the names of the arrays
          value = value[1];
          assert(value[0] == CALL);
          unsigned bytes;
          bool integer, signed_;
          AsmType asmType;
          Ref constructor = value[1];
          if (constructor->isArray(DOT)) { // global.*Array
            IString heap = constructor[2]->getIString();
            if (heap == INT8ARRAY) {
              bytes = 1;
              integer = true;
              signed_ = true;
              asmType = ASM_INT;
            } else if (heap == INT16ARRAY) {
              bytes = 2;
              integer = true;
              signed_ = true;
              asmType = ASM_INT;
            } else if (heap == INT32ARRAY) {
              bytes = 4;
              integer = true;
              signed_ = true;
              asmType = ASM_INT;
            } else if (heap == UINT8ARRAY) {
              bytes = 1;
              integer = true;
              signed_ = false;
              asmType = ASM_INT;
            } else if (heap == UINT16ARRAY) {
              bytes = 2;
              integer = true;
              signed_ = false;
              asmType = ASM_INT;
            } else if (heap == UINT32ARRAY) {
              bytes = 4;
              integer = true;
              signed_ = false;
              asmType = ASM_INT;
            } else if (heap == FLOAT32ARRAY) {
              bytes = 4;
              integer = false;
              signed_ = true;
              asmType = ASM_FLOAT;
            } else if (heap == FLOAT64ARRAY) {
              bytes = 8;
              integer = false;
              signed_ = true;
              asmType = ASM_DOUBLE;
            } else {
              abort_on("invalid view import", heap);
            }
          } else { // *ArrayView that was previously imported
            assert(constructor->isString());
            IString viewName = constructor->getIString();
            if (viewName == Int8Array) {
              bytes = 1;
              integer = true;
              signed_ = true;
              asmType = ASM_INT;
            } else if (viewName == Int16Array) {
              bytes = 2;
              integer = true;
              signed_ = true;
              asmType = ASM_INT;
            } else if (viewName == Int32Array) {
              bytes = 4;
              integer = true;
              signed_ = true;
              asmType = ASM_INT;
            } else if (viewName == UInt8Array) {
              bytes = 1;
              integer = true;
              signed_ = false;
              asmType = ASM_INT;
            } else if (viewName == UInt16Array) {
              bytes = 2;
              integer = true;
              signed_ = false;
              asmType = ASM_INT;
            } else if (viewName == UInt32Array) {
              bytes = 4;
              integer = true;
              signed_ = false;
              asmType = ASM_INT;
            } else if (viewName == Float32Array) {
              bytes = 4;
              integer = false;
              signed_ = true;
              asmType = ASM_FLOAT;
            } else if (viewName == Float64Array) {
              bytes = 8;
              integer = false;
              signed_ = true;
              asmType = ASM_DOUBLE;
            } else {
              abort_on("invalid short view import", viewName);
            }
          }
          assert(views.find(name) == views.end());
          views.emplace(name, View(bytes, integer, signed_, asmType));
        } else if (value[0] == ARRAY) {
          // function table. we merge them into one big table, so e.g.   [foo,
          // b1] , [b2, bar]  =>  [foo, b1, b2, bar]
          // TODO: when not using aliasing function pointers, we could merge
          // them by noticing that
          //       index 0 in each table is the null func, and each other index
          //       should only have one non-null func. However, that breaks down
          //       when function pointer casts are emulated.
          if (wasm.table.segments.size() == 0) {
            wasm.table.segments.emplace_back(
              builder.makeGlobalGet(Name(TABLE_BASE), Type::i32));
          }
          auto& segment = wasm.table.segments[0];
          functionTableStarts[name] =
            segment.data.size(); // this table starts here
          Ref contents = value[1];
          for (unsigned k = 0; k < contents->size(); k++) {
            IString curr = contents[k]->getIString();
            segment.data.push_back(curr);
          }
          wasm.table.initial = wasm.table.max = segment.data.size();
        } else {
          abort_on("invalid var element", pair);
        }
      }
    } else if (curr[0] == RETURN) {
      // exports
      Ref object = curr[1];
      Ref contents = object[1];
      std::map<Name, Export*> exported;
      for (unsigned k = 0; k < contents->size(); k++) {
        Ref pair = contents[k];
        IString key = pair[0]->getIString();
        if (pair[1]->isString()) {
          // exporting a function
          IString value = pair[1]->getIString();
          if (key == Name("_emscripten_replace_memory")) {
            // asm.js memory growth provides this special non-asm function,
            // which we don't need (we use memory.grow)
            assert(!wasm.getFunctionOrNull(value));
            continue;
          } else if (key == UDIVMODDI4) {
            udivmoddi4 = value;
          } else if (key == GET_TEMP_RET0) {
            getTempRet0 = value;
          }
          if (exported.count(key) > 0) {
            // asm.js allows duplicate exports, but not wasm. use the last, like
            // asm.js
            exported[key]->value = value;
          } else {
            auto* export_ = new Export;
            export_->name = key;
            export_->value = value;
            export_->kind = ExternalKind::Function;
            wasm.addExport(export_);
            exported[key] = export_;
          }
        } else {
          // export a number. create a global and export it
          assert(pair[1]->isNumber());
          assert(exported.count(key) == 0);
          auto value = pair[1]->getInteger();
          auto* global =
            builder.makeGlobal(key,
                               Type::i32,
                               builder.makeConst(Literal(int32_t(value))),
                               Builder::Immutable);
          wasm.addGlobal(global);
          auto* export_ = new Export;
          export_->name = key;
          export_->value = global->name;
          export_->kind = ExternalKind::Global;
          wasm.addExport(export_);
          exported[key] = export_;
        }
      }
    }
  }

  // second pass: function bodies
  for (unsigned i = 1; i < body->size(); i++) {
    Ref curr = body[i];
    if (curr[0] == DEFUN) {
      // function
      auto* func = processFunction(curr);
      if (wasm.getFunctionOrNull(func->name)) {
        Fatal() << "duplicate function: " << func->name;
      }
      if (runOptimizationPasses) {
        optimizingBuilder->addFunction(func);
      } else {
        wasm.addFunction(func);
      }
    }
  }

  if (runOptimizationPasses) {
    optimizingBuilder->finish();
    // if we added any helper functions (like non-trapping i32-div, etc.), then
    // those have not been optimized (the optimizing builder has just been fed
    // the asm.js functions). Optimize those now. Typically there are very few,
    // just do it sequentially.
    PassRunner passRunner(&wasm, passOptions);
    passRunner.options.lowMemoryUnused = true;
    passRunner.addDefaultFunctionOptimizationPasses();
    for (auto& pair : trappingFunctions.getFunctions()) {
      auto* func = pair.second;
      passRunner.runOnFunction(func);
    }
    for (auto* func : extraSupportFunctions) {
      passRunner.runOnFunction(func);
    }
  }
  wasm.debugInfoFileNames = std::move(preprocessor.debugInfoFileNames);

  // third pass. first, function imports

  std::vector<IString> toErase;

  ModuleUtils::iterImportedFunctions(wasm, [&](Function* import) {
    IString name = import->name;
    if (importedSignatures.find(name) != importedSignatures.end()) {
      // special math builtins
      Signature builtin;
      if (getBuiltinSignature(builtin, import->module, import->base)) {
        import->sig = builtin;
      } else {
        import->sig = importedSignatures[name];
      }
    } else if (import->module != ASM2WASM) { // special-case the special module
      // never actually used, which means we don't know the function type since
      // the usage tells us, so illegal for it to remain
      toErase.push_back(name);
    }
  });

  for (auto curr : toErase) {
    wasm.removeFunction(curr);
  }

  // Finalize calls now that everything is known and generated

  struct FinalizeCalls : public WalkerPass<PostWalker<FinalizeCalls>> {
    bool isFunctionParallel() override { return true; }

    Pass* create() override { return new FinalizeCalls(parent); }

    Asm2WasmBuilder* parent;

    FinalizeCalls(Asm2WasmBuilder* parent) : parent(parent) {
      name = "finalize-calls";
    }

    void notifyAboutWrongOperands(std::string why, Function* calledFunc) {
      // use a mutex as this may be shown from multiple threads
      static std::mutex mutex;
      std::unique_lock<std::mutex> lock(mutex);
      static const int MAX_SHOWN = 20;
      static std::unique_ptr<std::atomic<int>> numShown;
      if (!numShown) {
        numShown = make_unique<std::atomic<int>>();
        numShown->store(0);
      }
      if (numShown->load() >= MAX_SHOWN) {
        return;
      }
      std::cerr << why << " in call from " << getFunction()->name << " to "
                << calledFunc->name
                << " (this is likely due to undefined behavior in C, like "
                   "defining a function one way and calling it in another, "
                   "which is important to fix)\n";
      (*numShown)++;
      if (numShown->load() >= MAX_SHOWN) {
        std::cerr << "(" << numShown->load()
                  << " such warnings shown; not showing any more)\n";
      }
    }

    void visitCall(Call* curr) {
      // The call target may not exist if it is one of our special fake imports
      // for callIndirect fixups
      auto* calledFunc = getModule()->getFunctionOrNull(curr->target);
      if (calledFunc && !calledFunc->imported()) {
        // The result type of the function being called is now known, and can be
        // applied.
        auto results = calledFunc->sig.results;
        if (curr->type != results) {
          curr->type = results;
        }
        // Handle mismatched numbers of arguments. In clang, if a function is
        // declared one way but called in another, it inserts bitcasts to make
        // things work. Those end up working since it is "ok" to drop or add
        // parameters in native platforms, even though it's undefined behavior.
        // We warn about it here, but tolerate it, if there is a simple
        // solution.
        const std::vector<Type>& params = calledFunc->sig.params.expand();
        if (curr->operands.size() < params.size()) {
          notifyAboutWrongOperands("warning: asm2wasm adding operands",
                                   calledFunc);
          while (curr->operands.size() < params.size()) {
            // Add params as necessary, with zeros.
            curr->operands.push_back(LiteralUtils::makeZero(
              params[curr->operands.size()], *getModule()));
          }
        }
        if (curr->operands.size() > params.size()) {
          notifyAboutWrongOperands("warning: asm2wasm dropping operands",
                                   calledFunc);
          curr->operands.resize(params.size());
        }
        // If the types are wrong, validation will fail later anyhow, but add a
        // warning here, it may help people.
        for (Index i = 0; i < curr->operands.size(); i++) {
          auto sent = curr->operands[i]->type;
<<<<<<< HEAD
          auto expected = calledFunc->params[i];
          if (sent != Type::unreachable && sent != expected) {
=======
          if (sent != Type::unreachable && sent != params[i]) {
>>>>>>> 85de1c12
            notifyAboutWrongOperands(
              "error: asm2wasm seeing an invalid argument type at index " +
                std::to_string(i) + " (this will not validate)",
              calledFunc);
          }
        }
      } else {
        // A call to an import
        // fill things out: add extra params as needed, etc. asm tolerates ffi
        // overloading, wasm does not
        auto iter = parent->importedSignatures.find(curr->target);
        if (iter == parent->importedSignatures.end()) {
          return; // one of our fake imports for callIndirect fixups
        }
        const std::vector<Type>& params = iter->second.params.expand();
        for (size_t i = 0; i < params.size(); i++) {
          if (i >= curr->operands.size()) {
            // add a new param
            auto val = parent->allocator.alloc<Const>();
            val->type = val->value.type = params[i];
            curr->operands.push_back(val);
          } else if (curr->operands[i]->type != params[i]) {
            // if the param is used, then we have overloading here and the
            // combined type must be f64; if this is an unreachable param, then
            // it doesn't matter.
<<<<<<< HEAD
            assert(type->params[i] == Type::f64 ||
=======
            assert(params[i] == Type::f64 ||
>>>>>>> 85de1c12
                   curr->operands[i]->type == Type::unreachable);
            // overloaded, upgrade to f64
            switch (curr->operands[i]->type) {
              case Type::i32:
                curr->operands[i] = parent->builder.makeUnary(
                  ConvertSInt32ToFloat64, curr->operands[i]);
                break;
              case Type::f32:
                curr->operands[i] =
                  parent->builder.makeUnary(PromoteFloat32, curr->operands[i]);
                break;
              default: {} // f64, unreachable, etc., are all good
            }
          }
        }
        Module* wasm = getModule();
        Type importResults = wasm->getFunction(curr->target)->sig.results;
        if (curr->type != importResults) {
          auto old = curr->type;
<<<<<<< HEAD
          curr->type = importResult;
          if (importResult == Type::f64) {
=======
          curr->type = importResults;
          if (importResults == Type::f64) {
>>>>>>> 85de1c12
            // we use a JS f64 value which is the most general, and convert to
            // it
            switch (old) {
              case Type::i32: {
                Unary* trunc =
                  parent->builder.makeUnary(TruncSFloat64ToInt32, curr);
                replaceCurrent(
                  makeTrappingUnary(trunc, parent->trappingFunctions));
                break;
              }
              case Type::f32: {
                replaceCurrent(parent->builder.makeUnary(DemoteFloat64, curr));
                break;
              }
              case Type::none: {
                // this function returns a value, but we are not using it, so it
                // must be dropped. autodrop will do that for us.
                break;
              }
              default:
                WASM_UNREACHABLE("unexpected type");
            }
          } else {
            assert(old == Type::none);
            // we don't want a return value here, but the import does provide
            // one autodrop will do that for us.
          }
        }
      }
    }

    void visitCallIndirect(CallIndirect* curr) {
      // we already call into target = something + offset, where offset is a
      // callImport with the name of the table. replace that with the table
      // offset note that for an ftCall or mftCall, we have no asm.js mask, so
      // have nothing to do here
      auto* target = curr->target;
      // might be a block with a fallthrough
      if (auto* block = target->dynCast<Block>()) {
        target = block->list.back();
      }
      // the something might have been optimized out, leaving only the call
      if (auto* call = target->dynCast<Call>()) {
        auto tableName = call->target;
        if (parent->functionTableStarts.find(tableName) ==
            parent->functionTableStarts.end()) {
          return;
        }
        curr->target = parent->builder.makeConst(
          Literal((int32_t)parent->functionTableStarts[tableName]));
        return;
      }
      auto* add = target->dynCast<Binary>();
      if (!add) {
        return;
      }
      if (add->right->is<Call>()) {
        auto* offset = add->right->cast<Call>();
        auto tableName = offset->target;
        if (parent->functionTableStarts.find(tableName) ==
            parent->functionTableStarts.end()) {
          return;
        }
        add->right = parent->builder.makeConst(
          Literal((int32_t)parent->functionTableStarts[tableName]));
      } else {
        auto* offset = add->left->dynCast<Call>();
        if (!offset) {
          return;
        }
        auto tableName = offset->target;
        if (parent->functionTableStarts.find(tableName) ==
            parent->functionTableStarts.end()) {
          return;
        }
        add->left = parent->builder.makeConst(
          Literal((int32_t)parent->functionTableStarts[tableName]));
      }
    }

    void visitFunction(Function* curr) {
      // changing call types requires we percolate types, and drop stuff.
      // we do this in this pass so that we don't look broken between passes
      AutoDrop().walkFunctionInModule(curr, getModule());
    }
  };

  // apply debug info, reducing intrinsic calls into annotations on the ast
  // nodes
  struct ApplyDebugInfo
    : public WalkerPass<
        ExpressionStackWalker<ApplyDebugInfo,
                              UnifiedExpressionVisitor<ApplyDebugInfo>>> {
    bool isFunctionParallel() override { return true; }

    Pass* create() override { return new ApplyDebugInfo(); }

    ApplyDebugInfo() { name = "apply-debug-info"; }

    Call* lastDebugInfo = nullptr;

    void visitExpression(Expression* curr) {
      if (auto* call = checkDebugInfo(curr)) {
        lastDebugInfo = call;
        replaceCurrent(getModule()->allocator.alloc<Nop>());
      } else {
        if (lastDebugInfo) {
          auto& debugLocations = getFunction()->debugLocations;
          uint32_t fileIndex =
            lastDebugInfo->operands[0]->cast<Const>()->value.geti32();
          assert(getModule()->debugInfoFileNames.size() > fileIndex);
          uint32_t lineNumber =
            lastDebugInfo->operands[1]->cast<Const>()->value.geti32();
          // look up the stack, apply to the root expression
          Index i = expressionStack.size() - 1;
          while (1) {
            auto* exp = expressionStack[i];
            bool parentIsStructure =
              i > 0 && (expressionStack[i - 1]->is<Block>() ||
                        expressionStack[i - 1]->is<Loop>() ||
                        expressionStack[i - 1]->is<If>());
            if (i == 0 || parentIsStructure || exp->type == Type::none ||
                exp->type == Type::unreachable) {
              if (debugLocations.count(exp) > 0) {
                // already present, so look back up
                i++;
                while (i < expressionStack.size()) {
                  exp = expressionStack[i];
                  if (debugLocations.count(exp) == 0) {
                    debugLocations[exp] = {fileIndex, lineNumber, 0};
                    break;
                  }
                  i++;
                }
              } else {
                debugLocations[exp] = {fileIndex, lineNumber, 0};
              }
              break;
            }
            i--;
          }
          lastDebugInfo = nullptr;
        }
      }
    }
  };

  PassRunner passRunner(&wasm, passOptions);
  passRunner.options.lowMemoryUnused = true;
  if (debug) {
    passRunner.setDebug(true);
    passRunner.setValidateGlobally(false);
  }
  // finalizeCalls also does autoDrop, which is crucial for the non-optimizing
  // case, so that the output of the first pass is valid
  passRunner.add(make_unique<FinalizeCalls>(this));
  passRunner.add(ABI::getLegalizationPass(legalizeJavaScriptFFI
                                            ? ABI::LegalizationLevel::Full
                                            : ABI::LegalizationLevel::Minimal));
  if (runOptimizationPasses) {
    // autodrop can add some garbage
    passRunner.add("vacuum");
    passRunner.add("remove-unused-brs");
    passRunner.add("vacuum");
    passRunner.add("remove-unused-names");
    passRunner.add("merge-blocks");
    passRunner.add("optimize-instructions");
    passRunner.add("post-emscripten");
  } else {
    if (preprocessor.debugInfo) {
      // we would have run this before if optimizing, do it now otherwise. must
      // precede ApplyDebugInfo
      passRunner.add(make_unique<AdjustDebugInfo>());
    }
  }
  if (preprocessor.debugInfo) {
    passRunner.add(make_unique<ApplyDebugInfo>());
    // FIXME maybe just remove the nops that were debuginfo nodes, if not
    // optimizing?
    passRunner.add("vacuum");
  }
  if (runOptimizationPasses) {
    // do final global optimizations after all function work is done
    // (e.g. duplicate funcs may appear thanks to that work)
    passRunner.addDefaultGlobalOptimizationPostPasses();
  }
  passRunner.run();

  // remove the debug info intrinsic
  if (preprocessor.debugInfo) {
    wasm.removeFunction(EMSCRIPTEN_DEBUGINFO);
  }

  if (udivmoddi4.is() && getTempRet0.is()) {
    // generate a wasm-optimized __udivmoddi4 method, which we can do much more
    // efficiently in wasm we can only do this if we know getTempRet0 as well
    // since we use it to figure out which minified global is tempRet0
    // (getTempRet0 might be an import, if this is a shared module, so we can't
    // optimize that case)
    Name tempRet0;
    {
      Expression* curr = wasm.getFunction(getTempRet0)->body;
      if (curr->is<Block>()) {
        curr = curr->cast<Block>()->list.back();
      }
      if (curr->is<Return>()) {
        curr = curr->cast<Return>()->value;
      }
      auto* get = curr->cast<GlobalGet>();
      tempRet0 = get->name;
    }
    // udivmoddi4 receives xl, xh, yl, yl, r, and
    //    if r then *r = x % y
    //    returns x / y
    auto* func = wasm.getFunction(udivmoddi4);
    Builder::clearLocals(func);
    Index xl = Builder::addParam(func, "xl", Type::i32),
          xh = Builder::addParam(func, "xh", Type::i32),
          yl = Builder::addParam(func, "yl", Type::i32),
          yh = Builder::addParam(func, "yh", Type::i32),
          r = Builder::addParam(func, "r", Type::i32),
          x64 = Builder::addVar(func, "x64", Type::i64),
          y64 = Builder::addVar(func, "y64", Type::i64);
    auto* body = allocator.alloc<Block>();
    body->list.push_back(
      builder.makeLocalSet(x64, I64Utilities::recreateI64(builder, xl, xh)));
    body->list.push_back(
      builder.makeLocalSet(y64, I64Utilities::recreateI64(builder, yl, yh)));
    body->list.push_back(
      builder.makeIf(builder.makeLocalGet(r, Type::i32),
                     builder.makeStore(
                       8,
                       0,
                       8,
                       builder.makeLocalGet(r, Type::i32),
                       builder.makeBinary(RemUInt64,
                                          builder.makeLocalGet(x64, Type::i64),
                                          builder.makeLocalGet(y64, Type::i64)),
                       Type::i64)));
    body->list.push_back(builder.makeLocalSet(
      x64,
      builder.makeBinary(DivUInt64,
                         builder.makeLocalGet(x64, Type::i64),
                         builder.makeLocalGet(y64, Type::i64))));
    body->list.push_back(
      builder.makeGlobalSet(tempRet0, I64Utilities::getI64High(builder, x64)));
    body->list.push_back(I64Utilities::getI64Low(builder, x64));
    body->finalize();
    func->body = body;
  }
}

Function* Asm2WasmBuilder::processFunction(Ref ast) {
  auto name = ast[1]->getIString();

  BYN_TRACE("asm2wasming func: " << ast[1]->getIString().str << '\n');

  auto function = new Function;
  function->sig = Signature(Type::none, Type::none);
  function->name = name;
  Ref params = ast[2];
  Ref body = ast[3];

  UniqueNameMapper nameMapper;

  // given an asm.js label, returns the wasm label for breaks or continues
  auto getBreakLabelName = [](IString label) {
    return Name(std::string("label$break$") + label.str);
  };
  auto getContinueLabelName = [](IString label) {
    return Name(std::string("label$continue$") + label.str);
  };

  IStringSet functionVariables; // params or vars

  IString parentLabel;             // set in LABEL, then read in WHILE/DO/SWITCH
  std::vector<IString> breakStack; // where a break will go
  std::vector<IString> continueStack; // where a continue will go

  AsmData asmData; // need to know var and param types, for asm type detection

  for (unsigned i = 0; i < params->size(); i++) {
    Ref curr = body[i];
    auto* assign = curr->asAssignName();
    IString name = assign->target();
    AsmType asmType =
      detectType(assign->value(), nullptr, false, Math_fround, wasmOnly);
    Builder::addParam(function, name, asmToWasmType(asmType));
    functionVariables.insert(name);
    asmData.addParam(name, asmType);
  }
  unsigned start = params->size();
  while (start < body->size() && body[start]->isArray(VAR)) {
    Ref curr = body[start];
    for (unsigned j = 0; j < curr[1]->size(); j++) {
      Ref pair = curr[1][j];
      IString name = pair[0]->getIString();
      AsmType asmType =
        detectType(pair[1], nullptr, true, Math_fround, wasmOnly);
      Builder::addVar(function, name, asmToWasmType(asmType));
      functionVariables.insert(name);
      asmData.addVar(name, asmType);
    }
    start++;
  }

  bool addedI32Temp = false;
  auto ensureI32Temp = [&]() {
    if (addedI32Temp) {
      return;
    }
    addedI32Temp = true;
    Builder::addVar(function, I32_TEMP, Type::i32);
    functionVariables.insert(I32_TEMP);
    asmData.addVar(I32_TEMP, ASM_INT);
  };

  bool seenReturn = false; // function->result is updated if we see a return
  // processors
  std::function<Expression*(Ref, unsigned)> processStatements;
  std::function<Expression*(Ref, unsigned)> processUnshifted;
  std::function<Expression*(Ref, unsigned)> processIgnoringShift;

  std::function<Expression*(Ref)> process = [&](Ref ast) -> Expression* {
    // TODO: only create one when we need it?
    AstStackHelper astStackHelper(ast);
    if (ast->isString()) {
      IString name = ast->getIString();
      if (functionVariables.has(name)) {
        // var in scope
        auto ret = allocator.alloc<LocalGet>();
        ret->index = function->getLocalIndex(name);
        ret->type = asmToWasmType(asmData.getType(name));
        return ret;
      }
      if (name == DEBUGGER) {
        Call* call = allocator.alloc<Call>();
        call->target = DEBUGGER;
        call->type = Type::none;
        static bool addedImport = false;
        if (!addedImport) {
          addedImport = true;
          auto import = new Function; // debugger = asm2wasm.debugger;
          import->name = DEBUGGER;
          import->module = ASM2WASM;
          import->base = DEBUGGER;
          import->sig = Signature(Type::none, Type::none);
          wasm.addFunction(import);
        }
        return call;
      }
      // global var
      assert(mappedGlobals.find(name) != mappedGlobals.end()
               ? true
               : (std::cerr << name.str << '\n', false));
      MappedGlobal& global = mappedGlobals[name];
      return builder.makeGlobalGet(name, global.type);
    }
    if (ast->isNumber()) {
      auto ret = allocator.alloc<Const>();
      double num = ast->getNumber();
      if (isSInteger32(num)) {
        ret->value = Literal(int32_t(toSInteger32(num)));
      } else if (isUInteger32(num)) {
        ret->value = Literal(uint32_t(toUInteger32(num)));
      } else {
        ret->value = Literal(num);
      }
      ret->type = ret->value.type;
      return ret;
    }
    if (ast->isAssignName()) {
      auto* assign = ast->asAssignName();
      IString name = assign->target();
      if (functionVariables.has(name)) {
        auto ret = allocator.alloc<LocalSet>();
        ret->index = function->getLocalIndex(assign->target());
        ret->value = process(assign->value());
        ret->makeSet();
        ret->finalize();
        return ret;
      }
      // global var
      if (mappedGlobals.find(name) == mappedGlobals.end()) {
        Fatal() << "error: access of a non-existent global var " << name.str;
      }
      auto* ret = builder.makeGlobalSet(name, process(assign->value()));
      // global.set does not return; if our value is trivially not used, don't
      // emit a load (if nontrivially not used, opts get it later)
      auto parent = astStackHelper.getParent();
      if (!parent || parent->isArray(BLOCK) || parent->isArray(IF)) {
        return ret;
      }
      return builder.makeSequence(
        ret, builder.makeGlobalGet(name, ret->value->type));
    }
    if (ast->isAssign()) {
      auto* assign = ast->asAssign();
      assert(assign->target()->isArray(SUB));
      Ref target = assign->target();
      assert(target[1]->isString());
      IString heap = target[1]->getIString();
      assert(views.find(heap) != views.end());
      View& view = views[heap];
      auto ret = allocator.alloc<Store>();
      ret->isAtomic = false;
      ret->bytes = view.bytes;
      ret->offset = 0;
      ret->align = view.bytes;
      ret->ptr = processUnshifted(target[2], view.bytes);
      ret->value = process(assign->value());
      ret->valueType = asmToWasmType(view.type);
      ret->finalize();
      if (ret->valueType != ret->value->type) {
        // in asm.js we have some implicit coercions that we must do explicitly
        // here
        if (ret->valueType == Type::f32 && ret->value->type == Type::f64) {
          auto conv = allocator.alloc<Unary>();
          conv->op = DemoteFloat64;
          conv->value = ret->value;
          conv->type = Type::f32;
          ret->value = conv;
        } else if (ret->valueType == Type::f64 &&
                   ret->value->type == Type::f32) {
          ret->value = ensureDouble(ret->value);
        } else {
          abort_on("bad sub[] types", ast);
        }
      }
      return ret;
    }
    IString what = ast[0]->getIString();
    if (what == BINARY) {
      if ((ast[1] == OR || ast[1] == TRSHIFT) && ast[3]->isNumber() &&
          ast[3]->getNumber() == 0) {
        // just look through the ()|0 or ()>>>0 coercion
        auto ret = process(ast[2]);
        fixCallType(ret, Type::i32);
        return ret;
      }
      auto ret = allocator.alloc<Binary>();
      ret->left = process(ast[2]);
      ret->right = process(ast[3]);
      ret->op = parseAsmBinaryOp(
        ast[1]->getIString(), ast[2], ast[3], ret->left, ret->right);
      ret->finalize();
      if (ret->op == BinaryOp::RemSInt32 && ret->type.isFloat()) {
        // WebAssembly does not have floating-point remainder, we have to emit a
        // call to a special import of ours
        Call* call = allocator.alloc<Call>();
        call->target = F64_REM;
        call->operands.push_back(ensureDouble(ret->left));
        call->operands.push_back(ensureDouble(ret->right));
        call->type = Type::f64;
        static bool addedImport = false;
        if (!addedImport) {
          addedImport = true;
          auto import = new Function; // f64-rem = asm2wasm.f64-rem;
          import->name = F64_REM;
          import->module = ASM2WASM;
          import->base = F64_REM;
          import->sig = Signature({Type::f64, Type::f64}, Type::f64);
          wasm.addFunction(import);
        }
        return call;
      }
      return makeTrappingBinary(ret, trappingFunctions);
    } else if (what == SUB) {
      Ref target = ast[1];
      assert(target->isString());
      IString heap = target->getIString();
      assert(views.find(heap) != views.end());
      View& view = views[heap];
      auto ret = allocator.alloc<Load>();
      ret->isAtomic = false;
      ret->bytes = view.bytes;
      ret->signed_ = view.signed_;
      ret->offset = 0;
      ret->align = view.bytes;
      ret->ptr = processUnshifted(ast[2], view.bytes);
      ret->type = Type::get(view.bytes, !view.integer);
      return ret;
    } else if (what == UNARY_PREFIX) {
      if (ast[1] == PLUS) {
        Literal literal = checkLiteral(ast);
        if (literal.type != Type::none) {
          return builder.makeConst(literal);
        }
        auto ret = process(ast[2]); // we are a +() coercion
        if (ret->type == Type::i32) {
          auto conv = allocator.alloc<Unary>();
          conv->op = isUnsignedCoercion(ast[2]) ? ConvertUInt32ToFloat64
                                                : ConvertSInt32ToFloat64;
          conv->value = ret;
          conv->type = Type::Type::f64;
          return conv;
        }
        if (ret->type == Type::f32) {
          return ensureDouble(ret);
        }
        fixCallType(ret, Type::f64);
        return ret;
      } else if (ast[1] == MINUS) {
        if (ast[2]->isNumber() ||
            (ast[2]->isArray(UNARY_PREFIX) && ast[2][1] == PLUS &&
             ast[2][2]->isNumber())) {
          auto ret = allocator.alloc<Const>();
          ret->value = getLiteral(ast);
          ret->type = ret->value.type;
          return ret;
        }
        AsmType asmType = detectAsmType(ast[2], &asmData);
        if (asmType == ASM_INT) {
          // wasm has no unary negation for int, so do 0-
          auto ret = allocator.alloc<Binary>();
          ret->op = SubInt32;
          ret->left = builder.makeConst(Literal((int32_t)0));
          ret->right = process(ast[2]);
          ret->type = Type::i32;
          return ret;
        }
        auto ret = allocator.alloc<Unary>();
        ret->value = process(ast[2]);
        if (asmType == ASM_DOUBLE) {
          ret->op = NegFloat64;
          ret->type = Type::f64;
        } else if (asmType == ASM_FLOAT) {
          ret->op = NegFloat32;
          ret->type = Type::f32;
        } else {
          WASM_UNREACHABLE("unexpected asm type");
        }
        return ret;
      } else if (ast[1] == B_NOT) {
        // ~, might be ~~ as a coercion or just a not
        if (ast[2]->isArray(UNARY_PREFIX) && ast[2][1] == B_NOT) {
          // if we have an unsigned coercion on us, it is an unsigned op
          Expression* expr = process(ast[2][2]);
          bool isSigned = !isParentUnsignedCoercion(astStackHelper.getParent());
          bool isF64 = expr->type == Type::f64;
          UnaryOp op;
          if (isSigned && isF64) {
            op = UnaryOp::TruncSFloat64ToInt32;
          } else if (isSigned && !isF64) {
            op = UnaryOp::TruncSFloat32ToInt32;
          } else if (!isSigned && isF64) {
            op = UnaryOp::TruncUFloat64ToInt32;
          } else { // !isSigned && !isF64
            op = UnaryOp::TruncUFloat32ToInt32;
          }
          return makeTrappingUnary(builder.makeUnary(op, expr),
                                   trappingFunctions);
        }
        // no bitwise unary not, so do xor with -1
        auto ret = allocator.alloc<Binary>();
        ret->op = XorInt32;
        ret->left = process(ast[2]);
        ret->right = builder.makeConst(Literal(int32_t(-1)));
        ret->type = Type::i32;
        return ret;
      } else if (ast[1] == L_NOT) {
        auto ret = allocator.alloc<Unary>();
        ret->op = EqZInt32;
        ret->value = process(ast[2]);
        ret->type = Type::i32;
        return ret;
      }
      abort_on("bad unary", ast);
    } else if (what == IF) {
      auto* condition = process(ast[1]);
      auto* ifTrue = process(ast[2]);
      return builder.makeIf(truncateToInt32(condition),
                            ifTrue,
                            !!ast[3] ? process(ast[3]) : nullptr);
    } else if (what == CALL) {
      if (ast[1]->isString()) {
        IString name = ast[1]->getIString();
        if (name == Math_imul) {
          assert(ast[2]->size() == 2);
          auto ret = allocator.alloc<Binary>();
          ret->op = MulInt32;
          ret->left = process(ast[2][0]);
          ret->right = process(ast[2][1]);
          ret->type = Type::i32;
          return ret;
        }
        if (name == Math_clz32 || name == llvm_cttz_i32) {
          assert(ast[2]->size() == 1);
          auto ret = allocator.alloc<Unary>();
          ret->op = name == Math_clz32 ? ClzInt32 : CtzInt32;
          ret->value = process(ast[2][0]);
          ret->type = Type::i32;
          return ret;
        }
        if (name == Math_fround) {
          assert(ast[2]->size() == 1);
          Literal lit = checkLiteral(ast[2][0], false /* raw is float */);
          if (lit.type == Type::f64) {
            return builder.makeConst(Literal((float)lit.getf64()));
          }
          auto ret = allocator.alloc<Unary>();
          ret->value = process(ast[2][0]);
          if (ret->value->type == Type::f64) {
            ret->op = DemoteFloat64;
          } else if (ret->value->type == Type::i32) {
            if (isUnsignedCoercion(ast[2][0])) {
              ret->op = ConvertUInt32ToFloat32;
            } else {
              ret->op = ConvertSInt32ToFloat32;
            }
          } else if (ret->value->type == Type::f32) {
            return ret->value;
          } else if (ret->value->type == Type::none) { // call, etc.
            ret->value->type = Type::f32;
            return ret->value;
          } else {
            abort_on("confusing fround target", ast[2][0]);
          }
          ret->type = Type::f32;
          return ret;
        }
        if (name == Math_abs) {
          // overloaded on type: i32, f32 or f64
          Expression* value = process(ast[2][0]);
          if (value->type == Type::i32) {
            // No wasm support, so use a temp local
            ensureI32Temp();
            auto set = allocator.alloc<LocalSet>();
            set->index = function->getLocalIndex(I32_TEMP);
            set->value = value;
            set->makeSet();
            set->finalize();
            auto get = [&]() {
              auto ret = allocator.alloc<LocalGet>();
              ret->index = function->getLocalIndex(I32_TEMP);
              ret->type = Type::i32;
              return ret;
            };
            auto isNegative = allocator.alloc<Binary>();
            isNegative->op = LtSInt32;
            isNegative->left = get();
            isNegative->right = builder.makeConst(Literal(0));
            isNegative->finalize();
            auto block = allocator.alloc<Block>();
            block->list.push_back(set);
            auto flip = allocator.alloc<Binary>();
            flip->op = SubInt32;
            flip->left = builder.makeConst(Literal(0));
            flip->right = get();
            flip->type = Type::i32;
            auto select = allocator.alloc<Select>();
            select->ifTrue = flip;
            select->ifFalse = get();
            select->condition = isNegative;
            select->type = Type::i32;
            block->list.push_back(select);
            block->finalize();
            return block;
          } else if (value->type == Type::f32 || value->type == Type::f64) {
            auto ret = allocator.alloc<Unary>();
            ret->op = value->type == Type::f32 ? AbsFloat32 : AbsFloat64;
            ret->value = value;
            ret->type = value->type;
            return ret;
          } else {
            WASM_UNREACHABLE("unexpected type");
          }
        }
        if (name == Math_floor || name == Math_sqrt || name == Math_ceil) {
          // overloaded on type: f32 or f64
          Expression* value = process(ast[2][0]);
          auto ret = allocator.alloc<Unary>();
          ret->value = value;
          if (value->type == Type::f32) {
            ret->op = name == Math_floor
                        ? FloorFloat32
                        : name == Math_ceil ? CeilFloat32 : SqrtFloat32;
            ret->type = value->type;
          } else if (value->type == Type::f64) {
            ret->op = name == Math_floor
                        ? FloorFloat64
                        : name == Math_ceil ? CeilFloat64 : SqrtFloat64;
            ret->type = value->type;
          } else {
            Fatal()
              << "floor/sqrt/ceil only work on float/double in asm.js and wasm";
          }
          return ret;
        }
        if (name == Math_max || name == Math_min) {
          // overloaded on type: f32 or f64
          assert(ast[2]->size() == 2);
          auto ret = allocator.alloc<Binary>();
          ret->left = process(ast[2][0]);
          ret->right = process(ast[2][1]);
          if (ret->left->type == Type::f32) {
            ret->op = name == Math_max ? MaxFloat32 : MinFloat32;
          } else if (ret->left->type == Type::f64) {
            ret->op = name == Math_max ? MaxFloat64 : MinFloat64;
          } else {
            Fatal() << "min/max only work on float/double in asm.js and wasm";
          }
          ret->type = ret->left->type;
          return ret;
        }
        if (name == Atomics_load || name == Atomics_store ||
            name == Atomics_exchange || name == Atomics_compareExchange ||
            name == Atomics_add || name == Atomics_sub || name == Atomics_and ||
            name == Atomics_or || name == Atomics_xor) {
          // atomic operation
          Ref target = ast[2][0];
          assert(target->isString());
          IString heap = target->getIString();
          assert(views.find(heap) != views.end());
          View& view = views[heap];
          wasm.memory.shared = true;
          if (name == Atomics_load) {
            Expression* ret =
              builder.makeAtomicLoad(view.bytes,
                                     0,
                                     processUnshifted(ast[2][1], view.bytes),
                                     asmToWasmType(view.type));
            if (view.signed_) {
              // atomic loads are unsigned; add a signing
              ret = Bits::makeSignExt(ret, view.bytes, wasm);
            }
            return ret;
          } else if (name == Atomics_store) {
            // asm.js stores return the value, wasm does not
            auto type = asmToWasmType(view.type);
            auto temp = Builder::addVar(function, type);
            return builder.makeSequence(
              builder.makeAtomicStore(
                view.bytes,
                0,
                processUnshifted(ast[2][1], view.bytes),
                builder.makeLocalTee(temp, process(ast[2][2]), type),
                type),
              builder.makeLocalGet(temp, type));
          } else if (name == Atomics_exchange) {
            return builder.makeAtomicRMW(
              AtomicRMWOp::Xchg,
              view.bytes,
              0,
              processUnshifted(ast[2][1], view.bytes),
              process(ast[2][2]),
              asmToWasmType(view.type));
          } else if (name == Atomics_compareExchange) {
            // cmpxchg is odd in fastcomp output - we must ignore the shift, a
            // cmpxchg of a i8 will look like compareExchange(HEAP8, ptr >> 2)
            return builder.makeAtomicCmpxchg(
              view.bytes,
              0,
              processIgnoringShift(ast[2][1], view.bytes),
              process(ast[2][2]),
              process(ast[2][3]),
              asmToWasmType(view.type));
          } else if (name == Atomics_add) {
            return builder.makeAtomicRMW(
              AtomicRMWOp::Add,
              view.bytes,
              0,
              processUnshifted(ast[2][1], view.bytes),
              process(ast[2][2]),
              asmToWasmType(view.type));
          } else if (name == Atomics_sub) {
            return builder.makeAtomicRMW(
              AtomicRMWOp::Sub,
              view.bytes,
              0,
              processUnshifted(ast[2][1], view.bytes),
              process(ast[2][2]),
              asmToWasmType(view.type));
          } else if (name == Atomics_and) {
            return builder.makeAtomicRMW(
              AtomicRMWOp::And,
              view.bytes,
              0,
              processUnshifted(ast[2][1], view.bytes),
              process(ast[2][2]),
              asmToWasmType(view.type));
          } else if (name == Atomics_or) {
            return builder.makeAtomicRMW(
              AtomicRMWOp::Or,
              view.bytes,
              0,
              processUnshifted(ast[2][1], view.bytes),
              process(ast[2][2]),
              asmToWasmType(view.type));
          } else if (name == Atomics_xor) {
            return builder.makeAtomicRMW(
              AtomicRMWOp::Xor,
              view.bytes,
              0,
              processUnshifted(ast[2][1], view.bytes),
              process(ast[2][2]),
              asmToWasmType(view.type));
          }
          WASM_UNREACHABLE("unexpected atomic op");
        }
        bool tableCall = false;
        if (wasmOnly) {
          auto num = ast[2]->size();
          switch (name.str[0]) {
            case 'l': {
              auto align = num == 2 ? ast[2][1]->getInteger() : 0;
              if (name == LOAD1) {
                return builder.makeLoad(
                  1, true, 0, 1, process(ast[2][0]), Type::i32);
              }
              if (name == LOAD2) {
                return builder.makeLoad(
                  2, true, 0, indexOr(align, 2), process(ast[2][0]), Type::i32);
              }
              if (name == LOAD4) {
                return builder.makeLoad(
                  4, true, 0, indexOr(align, 4), process(ast[2][0]), Type::i32);
              }
              if (name == LOAD8) {
                return builder.makeLoad(
                  8, true, 0, indexOr(align, 8), process(ast[2][0]), Type::i64);
              }
              if (name == LOADF) {
                return builder.makeLoad(
                  4, true, 0, indexOr(align, 4), process(ast[2][0]), Type::f32);
              }
              if (name == LOADD) {
                return builder.makeLoad(
                  8, true, 0, indexOr(align, 8), process(ast[2][0]), Type::f64);
              }
              break;
            }
            case 's': {
              auto align = num == 3 ? ast[2][2]->getInteger() : 0;
              if (name == STORE1) {
                return builder.makeStore(
                  1, 0, 1, process(ast[2][0]), process(ast[2][1]), Type::i32);
              }
              if (name == STORE2) {
                return builder.makeStore(2,
                                         0,
                                         indexOr(align, 2),
                                         process(ast[2][0]),
                                         process(ast[2][1]),
                                         Type::i32);
              }
              if (name == STORE4) {
                return builder.makeStore(4,
                                         0,
                                         indexOr(align, 4),
                                         process(ast[2][0]),
                                         process(ast[2][1]),
                                         Type::i32);
              }
              if (name == STORE8) {
                return builder.makeStore(8,
                                         0,
                                         indexOr(align, 8),
                                         process(ast[2][0]),
                                         process(ast[2][1]),
                                         Type::i64);
              }
              if (name == STOREF) {
                auto* value = process(ast[2][1]);
                if (value->type == Type::f64) {
                  // asm.js allows storing a double to HEAPF32, we must cast
                  // here
                  value = builder.makeUnary(DemoteFloat64, value);
                }
                return builder.makeStore(4,
                                         0,
                                         indexOr(align, 4),
                                         process(ast[2][0]),
                                         value,
                                         Type::f32);
              }
              if (name == STORED) {
                return builder.makeStore(8,
                                         0,
                                         indexOr(align, 8),
                                         process(ast[2][0]),
                                         process(ast[2][1]),
                                         Type::f64);
              }
              break;
            }
            case 'i': {
              if (num == 1) {
                auto* value = process(ast[2][0]);
                if (name == I64) {
                  // no-op "coercion" / "cast", although we also tolerate i64(0)
                  // for constants that fit in i32
                  if (value->type == Type::i32) {
                    return builder.makeConst(
                      Literal(int64_t(value->cast<Const>()->value.geti32())));
                  } else {
                    fixCallType(value, Type::i64);
                    return value;
                  }
                }
                if (name == I32_CTTZ) {
                  return builder.makeUnary(UnaryOp::CtzInt32, value);
                }
                if (name == I32_CTPOP) {
                  return builder.makeUnary(UnaryOp::PopcntInt32, value);
                }
                if (name == I32_BC2F) {
                  return builder.makeUnary(UnaryOp::ReinterpretInt32, value);
                }
                if (name == I32_BC2I) {
                  return builder.makeUnary(UnaryOp::ReinterpretFloat32, value);
                }

                if (name == I64_TRUNC) {
                  return builder.makeUnary(UnaryOp::WrapInt64, value);
                }
                if (name == I64_SEXT) {
                  return builder.makeUnary(UnaryOp::ExtendSInt32, value);
                }
                if (name == I64_ZEXT) {
                  return builder.makeUnary(UnaryOp::ExtendUInt32, value);
                }
                if (name == I64_S2F) {
                  return builder.makeUnary(UnaryOp::ConvertSInt64ToFloat32,
                                           value);
                }
                if (name == I64_S2D) {
                  return builder.makeUnary(UnaryOp::ConvertSInt64ToFloat64,
                                           value);
                }
                if (name == I64_U2F) {
                  return builder.makeUnary(UnaryOp::ConvertUInt64ToFloat32,
                                           value);
                }
                if (name == I64_U2D) {
                  return builder.makeUnary(UnaryOp::ConvertUInt64ToFloat64,
                                           value);
                }
                if (name == I64_F2S) {
                  Unary* conv =
                    builder.makeUnary(UnaryOp::TruncSFloat32ToInt64, value);
                  return makeTrappingUnary(conv, trappingFunctions);
                }
                if (name == I64_D2S) {
                  Unary* conv =
                    builder.makeUnary(UnaryOp::TruncSFloat64ToInt64, value);
                  return makeTrappingUnary(conv, trappingFunctions);
                }
                if (name == I64_F2U) {
                  Unary* conv =
                    builder.makeUnary(UnaryOp::TruncUFloat32ToInt64, value);
                  return makeTrappingUnary(conv, trappingFunctions);
                }
                if (name == I64_D2U) {
                  Unary* conv =
                    builder.makeUnary(UnaryOp::TruncUFloat64ToInt64, value);
                  return makeTrappingUnary(conv, trappingFunctions);
                }
                if (name == I64_BC2D) {
                  return builder.makeUnary(UnaryOp::ReinterpretInt64, value);
                }
                if (name == I64_BC2I) {
                  return builder.makeUnary(UnaryOp::ReinterpretFloat64, value);
                }
                if (name == I64_CTTZ) {
                  return builder.makeUnary(UnaryOp::CtzInt64, value);
                }
                if (name == I64_CTLZ) {
                  return builder.makeUnary(UnaryOp::ClzInt64, value);
                }
                if (name == I64_CTPOP) {
                  return builder.makeUnary(UnaryOp::PopcntInt64, value);
                }
                if (name == I64_ATOMICS_LOAD) {
                  return builder.makeAtomicLoad(8, 0, value, Type::i64);
                }
              } else if (num == 2) { // 2 params,binary
                if (name == I64_CONST) {
                  return builder.makeConst(getLiteral(ast));
                }
                auto* left = process(ast[2][0]);
                auto* right = process(ast[2][1]);
                // maths
                if (name == I64_ADD) {
                  return builder.makeBinary(BinaryOp::AddInt64, left, right);
                }
                if (name == I64_SUB) {
                  return builder.makeBinary(BinaryOp::SubInt64, left, right);
                }
                if (name == I64_MUL) {
                  return builder.makeBinary(BinaryOp::MulInt64, left, right);
                }
                if (name == I64_UDIV) {
                  Binary* div =
                    builder.makeBinary(BinaryOp::DivUInt64, left, right);
                  return makeTrappingBinary(div, trappingFunctions);
                }
                if (name == I64_SDIV) {
                  Binary* div =
                    builder.makeBinary(BinaryOp::DivSInt64, left, right);
                  return makeTrappingBinary(div, trappingFunctions);
                }
                if (name == I64_UREM) {
                  Binary* rem =
                    builder.makeBinary(BinaryOp::RemUInt64, left, right);
                  return makeTrappingBinary(rem, trappingFunctions);
                }
                if (name == I64_SREM) {
                  Binary* rem =
                    builder.makeBinary(BinaryOp::RemSInt64, left, right);
                  return makeTrappingBinary(rem, trappingFunctions);
                }
                if (name == I64_AND) {
                  return builder.makeBinary(BinaryOp::AndInt64, left, right);
                }
                if (name == I64_OR) {
                  return builder.makeBinary(BinaryOp::OrInt64, left, right);
                }
                if (name == I64_XOR) {
                  return builder.makeBinary(BinaryOp::XorInt64, left, right);
                }
                if (name == I64_SHL) {
                  return builder.makeBinary(BinaryOp::ShlInt64, left, right);
                }
                if (name == I64_ASHR) {
                  return builder.makeBinary(BinaryOp::ShrSInt64, left, right);
                }
                if (name == I64_LSHR) {
                  return builder.makeBinary(BinaryOp::ShrUInt64, left, right);
                }
                // comps
                if (name == I64_EQ) {
                  return builder.makeBinary(BinaryOp::EqInt64, left, right);
                }
                if (name == I64_NE) {
                  return builder.makeBinary(BinaryOp::NeInt64, left, right);
                }
                if (name == I64_ULE) {
                  return builder.makeBinary(BinaryOp::LeUInt64, left, right);
                }
                if (name == I64_SLE) {
                  return builder.makeBinary(BinaryOp::LeSInt64, left, right);
                }
                if (name == I64_UGE) {
                  return builder.makeBinary(BinaryOp::GeUInt64, left, right);
                }
                if (name == I64_SGE) {
                  return builder.makeBinary(BinaryOp::GeSInt64, left, right);
                }
                if (name == I64_ULT) {
                  return builder.makeBinary(BinaryOp::LtUInt64, left, right);
                }
                if (name == I64_SLT) {
                  return builder.makeBinary(BinaryOp::LtSInt64, left, right);
                }
                if (name == I64_UGT) {
                  return builder.makeBinary(BinaryOp::GtUInt64, left, right);
                }
                if (name == I64_SGT) {
                  return builder.makeBinary(BinaryOp::GtSInt64, left, right);
                }
                // atomics
                if (name == I64_ATOMICS_STORE) {
                  wasm.memory.shared = true;
                  return builder.makeAtomicStore(8, 0, left, right, Type::i64);
                }
                if (name == I64_ATOMICS_ADD) {
                  wasm.memory.shared = true;
                  return builder.makeAtomicRMW(
                    AtomicRMWOp::Add, 8, 0, left, right, Type::i64);
                }
                if (name == I64_ATOMICS_SUB) {
                  wasm.memory.shared = true;
                  return builder.makeAtomicRMW(
                    AtomicRMWOp::Sub, 8, 0, left, right, Type::i64);
                }
                if (name == I64_ATOMICS_AND) {
                  wasm.memory.shared = true;
                  return builder.makeAtomicRMW(
                    AtomicRMWOp::And, 8, 0, left, right, Type::i64);
                }
                if (name == I64_ATOMICS_OR) {
                  wasm.memory.shared = true;
                  return builder.makeAtomicRMW(
                    AtomicRMWOp::Or, 8, 0, left, right, Type::i64);
                }
                if (name == I64_ATOMICS_XOR) {
                  wasm.memory.shared = true;
                  return builder.makeAtomicRMW(
                    AtomicRMWOp::Xor, 8, 0, left, right, Type::i64);
                }
                if (name == I64_ATOMICS_EXCHANGE) {
                  wasm.memory.shared = true;
                  return builder.makeAtomicRMW(
                    AtomicRMWOp::Xchg, 8, 0, left, right, Type::i64);
                }
              } else if (num == 3) {
                if (name == I64_ATOMICS_COMPAREEXCHANGE) {
                  wasm.memory.shared = true;
                  return builder.makeAtomicCmpxchg(8,
                                                   0,
                                                   process(ast[2][0]),
                                                   process(ast[2][1]),
                                                   process(ast[2][2]),
                                                   Type::i64);
                }
              }
              break;
            }
            case 'f': {
              if (name == F32_COPYSIGN) {
                return builder.makeBinary(BinaryOp::CopySignFloat32,
                                          process(ast[2][0]),
                                          process(ast[2][1]));
              }
              if (name == F64_COPYSIGN) {
                return builder.makeBinary(BinaryOp::CopySignFloat64,
                                          process(ast[2][0]),
                                          process(ast[2][1]));
              }
              break;
            }
          }
        }
        // ftCall_* and mftCall_* represent function table calls, either from
        // the outside, or from the inside of the module. when compiling to
        // wasm, we can just convert those into table calls
        if ((name.str[0] == 'f' && strncmp(name.str, FTCALL.str, 7) == 0) ||
            (name.str[0] == 'm' && strncmp(name.str, MFTCALL.str, 8) == 0)) {
          tableCall = true;
        }
        Expression* ret;
        ExpressionList* operands;
        bool callImport = false;
        Index firstOperand = 0;
        Ref args = ast[2];
        if (tableCall) {
          auto specific = allocator.alloc<CallIndirect>();
          specific->target = process(args[0]);
          firstOperand = 1;
          operands = &specific->operands;
          ret = specific;
        } else {
          // if we call an import, it definitely exists already; if it's a
          // defined function then it might not have been seen yet
          auto* target = wasm.getFunctionOrNull(name);
          callImport = target && target->imported();
          auto specific = allocator.alloc<Call>();
          specific->target = name;
          operands = &specific->operands;
          ret = specific;
        }
        for (unsigned i = firstOperand; i < args->size(); i++) {
          operands->push_back(process(args[i]));
        }
        if (tableCall) {
          auto specific = ret->dynCast<CallIndirect>();
          // note that we could also get the type from the suffix of the name,
          // e.g., mftCall_vi
          auto sig = getSignature(
            astStackHelper.getParent(), specific->operands, &asmData);
          specific->sig = sig;
          specific->type = sig.results;
        }
        if (callImport) {
          // apply the detected type from the parent
          // note that this may not be complete, e.g. we may see f(); but f is
          // an import which does return a value, and we use that elsewhere.
          // finalizeCalls fixes that up. what we do here is wherever a value is
          // used, we set the right value, which is enough to ensure that the
          // wasm ast is valid for such uses. this is important as we run the
          // optimizer on functions before we get to finalizeCalls (which we can
          // only do once we've read all the functions, and we optimize in
          // parallel starting earlier).
          auto* call = ret->cast<Call>();
          call->type = getResultTypeOfCallUsingParent(
            astStackHelper.getParent(), &asmData);
          noteImportedFunctionCall(ast, call->type, call);
        }
        return ret;
      }
      // function pointers
      auto ret = allocator.alloc<CallIndirect>();
      Ref target = ast[1];
      assert(target[0] == SUB && target[1]->isString() &&
             target[2][0] == BINARY && target[2][1] == AND &&
             target[2][3]->isNumber()); // FUNCTION_TABLE[(expr) & mask]
      // TODO: as an optimization, we could look through the mask
      ret->target = process(target[2]);
      Ref args = ast[2];
      for (unsigned i = 0; i < args->size(); i++) {
        ret->operands.push_back(process(args[i]));
      }
      auto sig =
        getSignature(astStackHelper.getParent(), ret->operands, &asmData);
      ret->sig = sig;
      ret->type = sig.results;
      // we don't know the table offset yet. emit target = target +
      // callImport(tableName), which we fix up later when we know how asm
      // function tables are layed out inside the wasm table.
      ret->target = builder.makeBinary(
        BinaryOp::AddInt32,
        ret->target,
        builder.makeCall(target[1]->getIString(), {}, Type::i32));
      return ret;
    } else if (what == RETURN) {
      Type type = !!ast[1] ? detectWasmType(ast[1], &asmData) : Type::none;
      if (seenReturn) {
        assert(function->sig.results == type);
      } else {
        function->sig.results = type;
      }
      // wasm has no return, so we just break on the topmost block
      auto ret = allocator.alloc<Return>();
      ret->value = !!ast[1] ? process(ast[1]) : nullptr;
      return ret;
    } else if (what == BLOCK) {
      Name name;
      if (parentLabel.is()) {
        name = nameMapper.pushLabelName(getBreakLabelName(parentLabel));
        parentLabel = IString();
        breakStack.push_back(name);
      }
      auto ret = processStatements(ast[1], 0);
      if (name.is()) {
        breakStack.pop_back();
        nameMapper.popLabelName(name);
        Block* block = ret->dynCast<Block>();
        if (block && block->name.isNull()) {
          block->name = name;
        } else {
          block = allocator.alloc<Block>();
          block->name = name;
          block->list.push_back(ret);
          block->finalize();
          ret = block;
        }
      }
      return ret;
    } else if (what == BREAK) {
      auto ret = allocator.alloc<Break>();
      assert(breakStack.size() > 0);
      ret->name =
        !!ast[1]
          ? nameMapper.sourceToUnique(getBreakLabelName(ast[1]->getIString()))
          : breakStack.back();
      return ret;
    } else if (what == CONTINUE) {
      auto ret = allocator.alloc<Break>();
      assert(continueStack.size() > 0);
      ret->name = !!ast[1] ? nameMapper.sourceToUnique(
                               getContinueLabelName(ast[1]->getIString()))
                           : continueStack.back();
      return ret;
    } else if (what == WHILE) {
      bool forever = ast[1]->isNumber() && ast[1]->getInteger() == 1;
      auto ret = allocator.alloc<Loop>();
      IString out, in;
      if (!parentLabel.isNull()) {
        out = getBreakLabelName(parentLabel);
        in = getContinueLabelName(parentLabel);
        parentLabel = IString();
      } else {
        out = "while-out";
        in = "while-in";
      }
      out = nameMapper.pushLabelName(out);
      in = nameMapper.pushLabelName(in);
      ret->name = in;
      breakStack.push_back(out);
      continueStack.push_back(in);
      if (forever) {
        ret->body = process(ast[2]);
      } else {
        Break* breakOut = allocator.alloc<Break>();
        breakOut->name = out;
        If* condition = allocator.alloc<If>();
        condition->condition = builder.makeUnary(EqZInt32, process(ast[1]));
        condition->ifTrue = breakOut;
        condition->finalize();
        auto body = allocator.alloc<Block>();
        body->list.push_back(condition);
        body->list.push_back(process(ast[2]));
        body->finalize();
        ret->body = body;
      }
      // loops do not automatically loop, add a branch back
      Block* block = builder.blockifyWithName(ret->body, out);
      auto continuer = allocator.alloc<Break>();
      continuer->name = ret->name;
      block->list.push_back(continuer);
      block->finalize();
      ret->body = block;
      ret->finalize();
      continueStack.pop_back();
      breakStack.pop_back();
      nameMapper.popLabelName(in);
      nameMapper.popLabelName(out);
      return ret;
    } else if (what == DO) {
      if (ast[1]->isNumber() && ast[1]->getNumber() == 0) {
        // one-time loop, unless there is a continue
        IString stop;
        if (!parentLabel.isNull()) {
          stop = getBreakLabelName(parentLabel);
          parentLabel = IString();
        } else {
          stop = "do-once";
        }
        stop = nameMapper.pushLabelName(stop);
        Name more = nameMapper.pushLabelName("unlikely-continue");
        breakStack.push_back(stop);
        continueStack.push_back(more);
        auto child = process(ast[2]);
        continueStack.pop_back();
        breakStack.pop_back();
        nameMapper.popLabelName(more);
        nameMapper.popLabelName(stop);
        // if we never continued, we don't need a loop
        BranchUtils::BranchSeeker seeker(more);
        seeker.walk(child);
        if (seeker.found == 0) {
          auto block = allocator.alloc<Block>();
          block->list.push_back(child);
          if (child->type.isConcrete()) {
            // ensure a nop at the end, so the block has guaranteed none type
            // and no values fall through
            block->list.push_back(builder.makeNop());
          }
          block->name = stop;
          block->finalize();
          return block;
        } else {
          auto loop = allocator.alloc<Loop>();
          loop->body = child;
          loop->name = more;
          loop->finalize();
          return builder.blockifyWithName(loop, stop);
        }
      }
      // general do-while loop
      auto loop = allocator.alloc<Loop>();
      IString out, in;
      if (!parentLabel.isNull()) {
        out = getBreakLabelName(parentLabel);
        in = getContinueLabelName(parentLabel);
        parentLabel = IString();
      } else {
        out = "do-out";
        in = "do-in";
      }
      out = nameMapper.pushLabelName(out);
      in = nameMapper.pushLabelName(in);
      loop->name = in;
      breakStack.push_back(out);
      continueStack.push_back(in);
      loop->body = process(ast[2]);
      continueStack.pop_back();
      breakStack.pop_back();
      nameMapper.popLabelName(in);
      nameMapper.popLabelName(out);
      Break* continuer = allocator.alloc<Break>();
      continuer->name = in;
      continuer->condition = process(ast[1]);
      continuer->finalize();
      Block* block = builder.blockifyWithName(loop->body, out, continuer);
      loop->body = block;
      loop->finalize();
      return loop;
    } else if (what == FOR) {
      Ref finit = ast[1], fcond = ast[2], finc = ast[3], fbody = ast[4];
      auto ret = allocator.alloc<Loop>();
      IString out, in;
      if (!parentLabel.isNull()) {
        out = getBreakLabelName(parentLabel);
        in = getContinueLabelName(parentLabel);
        parentLabel = IString();
      } else {
        out = "for-out";
        in = "for-in";
      }
      out = nameMapper.pushLabelName(out);
      in = nameMapper.pushLabelName(in);
      ret->name = in;
      breakStack.push_back(out);
      continueStack.push_back(in);
      Break* breakOut = allocator.alloc<Break>();
      breakOut->name = out;
      If* condition = allocator.alloc<If>();
      condition->condition = builder.makeUnary(EqZInt32, process(fcond));
      condition->ifTrue = breakOut;
      condition->finalize();
      auto body = allocator.alloc<Block>();
      body->list.push_back(condition);
      body->list.push_back(process(fbody));
      body->list.push_back(process(finc));
      body->finalize();
      ret->body = body;
      // loops do not automatically loop, add a branch back
      auto continuer = allocator.alloc<Break>();
      continuer->name = ret->name;
      Block* block = builder.blockifyWithName(ret->body, out, continuer);
      ret->body = block;
      ret->finalize();
      continueStack.pop_back();
      breakStack.pop_back();
      nameMapper.popLabelName(in);
      nameMapper.popLabelName(out);
      Block* outer = allocator.alloc<Block>();
      // add an outer block for the init as well
      outer->list.push_back(process(finit));
      outer->list.push_back(ret);
      outer->finalize();
      return outer;
    } else if (what == LABEL) {
      assert(parentLabel.isNull());
      parentLabel = ast[1]->getIString();
      return process(ast[2]);
    } else if (what == CONDITIONAL) {
      auto ret = allocator.alloc<If>();
      ret->condition = process(ast[1]);
      ret->ifTrue = process(ast[2]);
      ret->ifFalse = process(ast[3]);
      ret->finalize();
      return ret;
    } else if (what == SEQ) {
      // Some (x, y) patterns can be optimized, like bitcasts,
      //  (HEAP32[tempDoublePtr >> 2] = i,
      //   Math_fround(HEAPF32[tempDoublePtr >> 2])); // i32->f32
      //  (HEAP32[tempDoublePtr >> 2] = i,
      //   +HEAPF32[tempDoublePtr >> 2]); // i32->f32, no fround
      //  (HEAPF32[tempDoublePtr >> 2] = f,
      //   HEAP32[tempDoublePtr >> 2] | 0); // f32->i32
      if (ast[1]->isAssign()) {
        auto* assign = ast[1]->asAssign();
        Ref target = assign->target();
        if (target->isArray(SUB) && target[1]->isString() &&
            target[2]->isArray(BINARY) && target[2][1] == RSHIFT &&
            target[2][2]->isString() && target[2][2] == tempDoublePtr &&
            target[2][3]->isNumber() && target[2][3]->getNumber() == 2) {
          // (?[tempDoublePtr >> 2] = ?, ?)  so far
          auto heap = target[1]->getIString();
          if (views.find(heap) != views.end()) {
            AsmType writeType = views[heap].type;
            AsmType readType = ASM_NONE;
            Ref readValue;
            if (ast[2]->isArray(BINARY) && ast[2][1] == OR &&
                ast[2][3]->isNumber() && ast[2][3]->getNumber() == 0) {
              readType = ASM_INT;
              readValue = ast[2][2];
            } else if (ast[2]->isArray(UNARY_PREFIX) && ast[2][1] == PLUS) {
              readType = ASM_DOUBLE;
              readValue = ast[2][2];
            } else if (ast[2]->isArray(CALL) && ast[2][1]->isString() &&
                       ast[2][1] == Math_fround) {
              readType = ASM_FLOAT;
              readValue = ast[2][2][0];
            }
            if (readType != ASM_NONE) {
              if (readValue->isArray(SUB) && readValue[1]->isString() &&
                  readValue[2]->isArray(BINARY) && readValue[2][1] == RSHIFT &&
                  readValue[2][2]->isString() &&
                  readValue[2][2] == tempDoublePtr &&
                  readValue[2][3]->isNumber() &&
                  readValue[2][3]->getNumber() == 2) {
                // pattern looks right!
                Ref writtenValue = assign->value();
                if (writeType == ASM_INT &&
                    (readType == ASM_FLOAT || readType == ASM_DOUBLE)) {
                  auto conv = allocator.alloc<Unary>();
                  conv->op = ReinterpretInt32;
                  conv->value = process(writtenValue);
                  conv->type = Type::f32;
                  if (readType == ASM_DOUBLE) {
                    return ensureDouble(conv);
                  }
                  return conv;
                } else if (writeType == ASM_FLOAT && readType == ASM_INT) {
                  auto conv = allocator.alloc<Unary>();
                  conv->op = ReinterpretFloat32;
                  conv->value = process(writtenValue);
                  if (conv->value->type == Type::f64) {
                    // this has an implicit f64->f32 in the write to memory
                    conv->value = builder.makeUnary(DemoteFloat64, conv->value);
                  }
                  conv->type = Type::i32;
                  return conv;
                }
              }
            }
          }
        }
      }
      auto ret = allocator.alloc<Block>();
      ret->list.push_back(process(ast[1]));
      ret->list.push_back(process(ast[2]));
      ret->finalize();
      return ret;
    } else if (what == SWITCH) {
      IString name; // for breaking out of the entire switch
      if (!parentLabel.isNull()) {
        name = getBreakLabelName(parentLabel);
        parentLabel = IString();
      } else {
        name = "switch";
      }
      name = nameMapper.pushLabelName(name);
      breakStack.push_back(name);

      auto br = allocator.alloc<Switch>();
      br->condition = process(ast[1]);

      Ref cases = ast[2];
      bool seen = false;
      int64_t min = 0; // the lowest index we see; we will offset to it
      int64_t max = 0; // the highest, to check if the range is too big
      for (unsigned i = 0; i < cases->size(); i++) {
        Ref curr = cases[i];
        Ref condition = curr[0];
        if (!condition->isNull()) {
          int64_t index = getLiteral(condition).getInteger();
          if (!seen) {
            seen = true;
            min = index;
            max = index;
          } else {
            if (index < min) {
              min = index;
            }
            if (index > max) {
              max = index;
            }
          }
        }
      }
      // we can use a switch if it's not too big
      auto range = double(max) - double(min); // test using doubles to avoid UB
      bool canSwitch = 0 <= range && range < 10240;

      auto top = allocator.alloc<Block>();
      if (canSwitch) {

        // we may need a break for the case where the condition doesn't match
        // any of the cases. it should go to the default, if we have one, or
        // outside if not
        Break* breakWhenNotMatching = nullptr;

        if (br->condition->type == Type::i32) {
          Binary* offsetor = allocator.alloc<Binary>();
          offsetor->op = BinaryOp::SubInt32;
          offsetor->left = br->condition;
          offsetor->right = builder.makeConst(Literal(int32_t(min)));
          offsetor->type = Type::i32;
          br->condition = offsetor;
        } else {
          assert(br->condition->type == Type::i64);
          // 64-bit condition. after offsetting it must be in a reasonable
          // range, but the offsetting itself must be 64-bit
          Binary* offsetor = allocator.alloc<Binary>();
          offsetor->op = BinaryOp::SubInt64;
          offsetor->left = br->condition;
          offsetor->right = builder.makeConst(Literal(int64_t(min)));
          offsetor->type = Type::i64;
          // the switch itself can be 32-bit, as the range is in a reasonable
          // range. so after offsetting, we need to make sure there are no high
          // bits, then we can just look at the lower 32 bits
          auto temp = Builder::addVar(function, Type::i64);
          auto* block = builder.makeBlock();
          block->list.push_back(builder.makeLocalSet(temp, offsetor));
          // if high bits, we can break to the default (we'll fill in the name
          // later)
          breakWhenNotMatching = builder.makeBreak(
            Name(),
            nullptr,
            builder.makeUnary(
              UnaryOp::WrapInt64,
              builder.makeBinary(BinaryOp::ShrUInt64,
                                 builder.makeLocalGet(temp, Type::i64),
                                 builder.makeConst(Literal(int64_t(32))))));
          block->list.push_back(breakWhenNotMatching);
          block->list.push_back(builder.makeLocalGet(temp, Type::i64));
          block->finalize();
          br->condition = builder.makeUnary(UnaryOp::WrapInt64, block);
        }

        top->list.push_back(br);

        for (unsigned i = 0; i < cases->size(); i++) {
          Ref curr = cases[i];
          Ref condition = curr[0];
          Ref body = curr[1];
          auto case_ = processStatements(body, 0);
          Name name;
          if (condition->isNull()) {
            name = br->default_ = nameMapper.pushLabelName("switch-default");
          } else {
            auto index = getLiteral(condition).getInteger();
            assert(index >= min);
            index -= min;
            assert(index >= 0);
            uint64_t index_s = index;
            name = nameMapper.pushLabelName("switch-case");
            if (br->targets.size() <= index_s) {
              br->targets.resize(index_s + 1);
            }
            br->targets[index_s] = name;
          }
          auto next = allocator.alloc<Block>();
          top->name = name;
          next->list.push_back(top);
          next->list.push_back(case_);
          next->finalize();
          top = next;
          nameMapper.popLabelName(name);
        }

        // the outermost block can be branched to to exit the whole switch
        top->name = name;

        // ensure a default
        if (br->default_.isNull()) {
          br->default_ = top->name;
        }
        if (breakWhenNotMatching) {
          breakWhenNotMatching->name = br->default_;
        }
        for (size_t i = 0; i < br->targets.size(); i++) {
          if (br->targets[i].isNull()) {
            br->targets[i] = br->default_;
          }
        }
      } else {
        // we can't switch, make an if-chain instead of br_table
        auto var = Builder::addVar(function, br->condition->type);
        top->list.push_back(builder.makeLocalSet(var, br->condition));
        auto* brHolder = top;
        If* chain = nullptr;
        If* first = nullptr;

        for (unsigned i = 0; i < cases->size(); i++) {
          Ref curr = cases[i];
          Ref condition = curr[0];
          Ref body = curr[1];
          auto case_ = processStatements(body, 0);
          Name name;
          if (condition->isNull()) {
            name = br->default_ = nameMapper.pushLabelName("switch-default");
          } else {
            name = nameMapper.pushLabelName("switch-case");
            auto* iff = builder.makeIf(
              builder.makeBinary(br->condition->type == Type::i32 ? EqInt32
                                                                  : EqInt64,
                                 builder.makeLocalGet(var, br->condition->type),
                                 builder.makeConst(getLiteral(condition))),
              builder.makeBreak(name),
              chain);
            chain = iff;
            if (!first) {
              first = iff;
            }
          }
          auto next = allocator.alloc<Block>();
          top->name = name;
          next->list.push_back(top);
          next->list.push_back(case_);
          top = next;
          nameMapper.popLabelName(name);
        }

        // the outermost block can be branched to to exit the whole switch
        top->name = name;

        // ensure a default
        if (br->default_.isNull()) {
          br->default_ = top->name;
        }

        first->ifFalse = builder.makeBreak(br->default_);

        brHolder->list.push_back(chain);
      }

      breakStack.pop_back();
      nameMapper.popLabelName(name);

      return top;
    }
    abort_on("confusing expression", ast);
    return (Expression*)nullptr; // avoid warning
  };

  // given HEAP32[addr >> 2], we need an absolute address, and would like to
  // remove that shift. if there is a shift, we can just look through it, etc.
  processUnshifted = [&](Ref ptr, unsigned bytes) {
    auto shifts = bytesToShift(bytes);
    // HEAP?[addr >> ?], or HEAP8[x | 0]
    if ((ptr->isArray(BINARY) && ptr[1] == RSHIFT && ptr[3]->isNumber() &&
         ptr[3]->getInteger() == shifts) ||
        (bytes == 1 && ptr->isArray(BINARY) && ptr[1] == OR &&
         ptr[3]->isNumber() && ptr[3]->getInteger() == 0)) {
      return process(ptr[2]); // look through it
    } else if (ptr->isNumber()) {
      // constant, apply a shift (e.g. HEAP32[1] is address 4)
      unsigned addr = ptr->getInteger();
      unsigned shifted = addr << shifts;
      return (Expression*)builder.makeConst(Literal(int32_t(shifted)));
    }
    abort_on("bad processUnshifted", ptr);
    return (Expression*)nullptr; // avoid warning
  };

  processIgnoringShift = [&](Ref ptr, unsigned bytes) {
    // If there is a shift here, no matter the size look through it.
    if ((ptr->isArray(BINARY) && ptr[1] == RSHIFT && ptr[3]->isNumber()) ||
        (bytes == 1 && ptr->isArray(BINARY) && ptr[1] == OR &&
         ptr[3]->isNumber() && ptr[3]->getInteger() == 0)) {
      return process(ptr[2]);
    }
    // Otherwise do the same as processUnshifted.
    return processUnshifted(ptr, bytes);
  };

  processStatements = [&](Ref ast, unsigned from) -> Expression* {
    unsigned size = ast->size() - from;
    if (size == 0) {
      return allocator.alloc<Nop>();
    }
    if (size == 1) {
      return process(ast[from]);
    }
    auto block = allocator.alloc<Block>();
    for (unsigned i = from; i < ast->size(); i++) {
      block->list.push_back(process(ast[i]));
    }
    block->finalize();
    return block;
  };
  // body
  function->body = processStatements(body, start);
  // cleanups/checks
  assert(breakStack.size() == 0 && continueStack.size() == 0);
  assert(parentLabel.isNull());
  return function;
}

} // namespace wasm

#endif // wasm_asm2wasm_h<|MERGE_RESOLUTION|>--- conflicted
+++ resolved
@@ -527,15 +527,6 @@
         // merge it in. we'll add on extra 0 parameters for ones not actually
         // used, and upgrade types to double where there is a conflict (which is
         // ok since in JS, double can contain everything i32 and f32 can).
-<<<<<<< HEAD
-        for (size_t i = 0; i < type->params.size(); i++) {
-          if (previous->params.size() > i) {
-            if (previous->params[i] == Type::none) {
-              previous->params[i] = type->params[i]; // use a more concrete type
-            } else if (previous->params[i] != type->params[i]) {
-              // overloaded type, make it a double
-              previous->params[i] = Type::f64;
-=======
         for (size_t i = 0; i < params.size(); i++) {
           if (mergedParams.size() > i) {
             // TODO: Is this dead?
@@ -544,7 +535,6 @@
             // } else
             if (mergedParams[i] != params[i]) {
               mergedParams[i] = f64; // overloaded type, make it a double
->>>>>>> 85de1c12
             }
           } else {
             mergedParams.push_back(params[i]); // add a new param
@@ -553,21 +543,12 @@
         previous.params = Type(mergedParams);
         // we accept none and a concrete type, but two concrete types mean we
         // need to use an f64 to contain anything
-<<<<<<< HEAD
-        if (previous->result == Type::none) {
-          previous->result = type->result; // use a more concrete type
-        } else if (previous->result != type->result &&
-                   type->result != Type::Type::none) {
-          // overloaded return type, make it a double
-          previous->result = Type::f64;
-=======
         if (previous.results == Type::none) {
           previous.results = sig.results; // use a more concrete type
         } else if (previous.results != sig.results &&
                    sig.results != Type::none) {
           // overloaded return type, make it a double
           previous.results = Type::f64;
->>>>>>> 85de1c12
         }
       }
     } else {
@@ -825,16 +806,6 @@
       if (base == ABS) {
         assert(operands && operands->size() == 1);
         Type type = (*operands)[0]->type;
-<<<<<<< HEAD
-        if (type == Type::i32) {
-          return ensureFunctionType("ii", &wasm);
-        }
-        if (type == Type::f32) {
-          return ensureFunctionType("ff", &wasm);
-        }
-        if (type == Type::f64) {
-          return ensureFunctionType("dd", &wasm);
-=======
         if (type == i32) {
           sig = Signature(Type::i32, Type::i32);
           return true;
@@ -846,7 +817,6 @@
         if (type == f64) {
           sig = Signature(Type::f64, Type::f64);
           return true;
->>>>>>> 85de1c12
         }
       }
     }
@@ -1513,12 +1483,7 @@
         // warning here, it may help people.
         for (Index i = 0; i < curr->operands.size(); i++) {
           auto sent = curr->operands[i]->type;
-<<<<<<< HEAD
-          auto expected = calledFunc->params[i];
-          if (sent != Type::unreachable && sent != expected) {
-=======
           if (sent != Type::unreachable && sent != params[i]) {
->>>>>>> 85de1c12
             notifyAboutWrongOperands(
               "error: asm2wasm seeing an invalid argument type at index " +
                 std::to_string(i) + " (this will not validate)",
@@ -1544,11 +1509,7 @@
             // if the param is used, then we have overloading here and the
             // combined type must be f64; if this is an unreachable param, then
             // it doesn't matter.
-<<<<<<< HEAD
-            assert(type->params[i] == Type::f64 ||
-=======
             assert(params[i] == Type::f64 ||
->>>>>>> 85de1c12
                    curr->operands[i]->type == Type::unreachable);
             // overloaded, upgrade to f64
             switch (curr->operands[i]->type) {
@@ -1568,13 +1529,8 @@
         Type importResults = wasm->getFunction(curr->target)->sig.results;
         if (curr->type != importResults) {
           auto old = curr->type;
-<<<<<<< HEAD
-          curr->type = importResult;
-          if (importResult == Type::f64) {
-=======
           curr->type = importResults;
           if (importResults == Type::f64) {
->>>>>>> 85de1c12
             // we use a JS f64 value which is the most general, and convert to
             // it
             switch (old) {
