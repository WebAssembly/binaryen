--- conflicted
+++ resolved
@@ -754,13 +754,8 @@
       if (!isNothing(curr)) {
         if (first) first = false;
         else newline();
-<<<<<<< HEAD
-        print(stats[i]);
-        if (!isDefun(stats[i]) && !isBlock(stats[i]) && !isIf(stats[i])) {
-=======
         print(curr);
         if (!isDefun(curr) && !isBlock(curr) && !isIf(curr)) {
->>>>>>> ffd9a72d
           emit(';');
         }
       }
