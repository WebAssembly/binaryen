--- conflicted
+++ resolved
@@ -836,19 +836,6 @@
   }
 
   static char* numToString(double d, bool finalize=true) {
-<<<<<<< HEAD
-    if (std::isnan(d)) {
-      if (std::signbit(d)) {
-        return (char*) "-NaN";
-      } else {
-        return (char*) "NaN";
-      }
-    } else if (!std::isfinite(d)) {
-      if (std::signbit(d)) {
-        return (char*) "-Infinity";
-      } else {
-        return (char*) "Infinity";
-=======
     // If this number is NaN or infinite then things are a bit tricky. In JS we
     // want to eventually use `NaN` and/or `Infinity`, but neither of those
     // identifiers are valid in asm.js. Instead we have to explicitly import
@@ -868,7 +855,6 @@
         return (char*) "-infinity";
       } else {
         return (char*) "infinity";
->>>>>>> fb578443
       }
     }
     bool neg = d < 0;
@@ -1081,13 +1067,8 @@
       ensure(1); // we temporarily append a 0
       char *curr = buffer + last; // ensure might invalidate
       buffer[used] = 0;
-<<<<<<< HEAD
-      if (strstr(curr, "Infinity")) return;
-      if (strstr(curr, "NaN")) return;
-=======
       if (strstr(curr, "infinity")) return;
       if (strstr(curr, "nan")) return;
->>>>>>> fb578443
       if (strchr(curr, '.')) return; // already a decimal point, all good
       char *e = strchr(curr, 'e');
       if (!e) {
