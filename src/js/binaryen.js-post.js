// export friendly API methods
function preserveStack(func) {
  try {
    var stack = stackSave();
    return func();
  } finally {
    stackRestore(stack);
  }
}

function strToStack(str) {
  return str ? allocate(intArrayFromString(str), ALLOC_STACK) : 0;
}

function i32sToStack(i32s) {
  const ret = stackAlloc(i32s.length << 2);
  HEAP32.set(i32s, ret >>> 2);
  return ret;
}

function i8sToStack(i8s) {
  const ret = stackAlloc(i8s.length);
  HEAP8.set(i8s, ret);
  return ret;
}

function initializeConstants() {

  // Types
  [ ['none', 'None'],
    ['i32', 'Int32'],
    ['i64', 'Int64'],
    ['f32', 'Float32'],
    ['f64', 'Float64'],
    ['v128', 'Vec128'],
    ['funcref', 'Funcref'],
    ['externref', 'Externref'],
    ['anyref', 'Anyref'],
    ['eqref', 'Eqref'],
    ['i31ref', 'I31ref'],
    ['dataref', 'Dataref'],
    ['unreachable', 'Unreachable'],
    ['auto', 'Auto']
  ].forEach(entry => {
    Module[entry[0]] = Module['_BinaryenType' + entry[1]]();
  });

  // Expression ids
  Module['ExpressionIds'] = {};
  [ 'Invalid',
    'Block',
    'If',
    'Loop',
    'Break',
    'Switch',
    'Call',
    'CallIndirect',
    'LocalGet',
    'LocalSet',
    'GlobalGet',
    'GlobalSet',
    'Load',
    'Store',
    'Const',
    'Unary',
    'Binary',
    'Select',
    'Drop',
    'Return',
    'MemorySize',
    'MemoryGrow',
    'Nop',
    'Unreachable',
    'AtomicCmpxchg',
    'AtomicRMW',
    'AtomicWait',
    'AtomicNotify',
    'AtomicFence',
    'SIMDExtract',
    'SIMDReplace',
    'SIMDShuffle',
    'SIMDTernary',
    'SIMDShift',
    'SIMDLoad',
    'MemoryInit',
    'DataDrop',
    'MemoryCopy',
    'MemoryFill',
    'RefNull',
    'RefIs',
    'RefFunc',
    'RefEq',
    'Try',
    'Throw',
    'Rethrow',
    'TupleMake',
    'TupleExtract',
    'Pop',
    'I31New',
    'I31Get',
    'CallRef',
    'RefTest',
    'RefCast',
    'BrOn',
    'RttCanon',
    'RttSub',
    'StructNew',
    'StructGet',
    'StructSet',
    'ArrayNew',
    'ArrayGet',
    'ArraySet',
    'ArrayLen'
  ].forEach(name => {
    Module['ExpressionIds'][name] = Module[name + 'Id'] = Module['_Binaryen' + name + 'Id']();
  });

  // External kinds
  Module['ExternalKinds'] = {};
  [ 'Function',
    'Table',
    'Memory',
    'Global',
    'Event'
  ].forEach(name => {
    Module['ExternalKinds'][name] = Module['External' + name] = Module['_BinaryenExternal' + name]();
  });

  // Features
  Module['Features'] = {};
  [ 'MVP',
    'Atomics',
    'BulkMemory',
    'MutableGlobals',
    'NontrappingFPToInt',
    'SignExt',
    'SIMD128',
    'ExceptionHandling',
    'TailCall',
    'ReferenceTypes',
    'Multivalue',
    'GC',
    'Memory64',
    'TypedFunctionReferences',
    'All'
  ].forEach(name => {
    Module['Features'][name] = Module['_BinaryenFeature' + name]();
  });

  // Operations
  Module['Operations'] = {};
  [ 'ClzInt32',
    'CtzInt32',
    'PopcntInt32',
    'NegFloat32',
    'AbsFloat32',
    'CeilFloat32',
    'FloorFloat32',
    'TruncFloat32',
    'NearestFloat32',
    'SqrtFloat32',
    'EqZInt32',
    'ClzInt64',
    'CtzInt64',
    'PopcntInt64',
    'NegFloat64',
    'AbsFloat64',
    'CeilFloat64',
    'FloorFloat64',
    'TruncFloat64',
    'NearestFloat64',
    'SqrtFloat64',
    'EqZInt64',
    'ExtendSInt32',
    'ExtendUInt32',
    'WrapInt64',
    'TruncSFloat32ToInt32',
    'TruncSFloat32ToInt64',
    'TruncUFloat32ToInt32',
    'TruncUFloat32ToInt64',
    'TruncSFloat64ToInt32',
    'TruncSFloat64ToInt64',
    'TruncUFloat64ToInt32',
    'TruncUFloat64ToInt64',
    'TruncSatSFloat32ToInt32',
    'TruncSatSFloat32ToInt64',
    'TruncSatUFloat32ToInt32',
    'TruncSatUFloat32ToInt64',
    'TruncSatSFloat64ToInt32',
    'TruncSatSFloat64ToInt64',
    'TruncSatUFloat64ToInt32',
    'TruncSatUFloat64ToInt64',
    'ReinterpretFloat32',
    'ReinterpretFloat64',
    'ConvertSInt32ToFloat32',
    'ConvertSInt32ToFloat64',
    'ConvertUInt32ToFloat32',
    'ConvertUInt32ToFloat64',
    'ConvertSInt64ToFloat32',
    'ConvertSInt64ToFloat64',
    'ConvertUInt64ToFloat32',
    'ConvertUInt64ToFloat64',
    'PromoteFloat32',
    'DemoteFloat64',
    'ReinterpretInt32',
    'ReinterpretInt64',
    'ExtendS8Int32',
    'ExtendS16Int32',
    'ExtendS8Int64',
    'ExtendS16Int64',
    'ExtendS32Int64',
    'AddInt32',
    'SubInt32',
    'MulInt32',
    'DivSInt32',
    'DivUInt32',
    'RemSInt32',
    'RemUInt32',
    'AndInt32',
    'OrInt32',
    'XorInt32',
    'ShlInt32',
    'ShrUInt32',
    'ShrSInt32',
    'RotLInt32',
    'RotRInt32',
    'EqInt32',
    'NeInt32',
    'LtSInt32',
    'LtUInt32',
    'LeSInt32',
    'LeUInt32',
    'GtSInt32',
    'GtUInt32',
    'GeSInt32',
    'GeUInt32',
    'AddInt64',
    'SubInt64',
    'MulInt64',
    'DivSInt64',
    'DivUInt64',
    'RemSInt64',
    'RemUInt64',
    'AndInt64',
    'OrInt64',
    'XorInt64',
    'ShlInt64',
    'ShrUInt64',
    'ShrSInt64',
    'RotLInt64',
    'RotRInt64',
    'EqInt64',
    'NeInt64',
    'LtSInt64',
    'LtUInt64',
    'LeSInt64',
    'LeUInt64',
    'GtSInt64',
    'GtUInt64',
    'GeSInt64',
    'GeUInt64',
    'AddFloat32',
    'SubFloat32',
    'MulFloat32',
    'DivFloat32',
    'CopySignFloat32',
    'MinFloat32',
    'MaxFloat32',
    'EqFloat32',
    'NeFloat32',
    'LtFloat32',
    'LeFloat32',
    'GtFloat32',
    'GeFloat32',
    'AddFloat64',
    'SubFloat64',
    'MulFloat64',
    'DivFloat64',
    'CopySignFloat64',
    'MinFloat64',
    'MaxFloat64',
    'EqFloat64',
    'NeFloat64',
    'LtFloat64',
    'LeFloat64',
    'GtFloat64',
    'GeFloat64',
    'AtomicRMWAdd',
    'AtomicRMWSub',
    'AtomicRMWAnd',
    'AtomicRMWOr',
    'AtomicRMWXor',
    'AtomicRMWXchg',
    'SplatVecI8x16',
    'ExtractLaneSVecI8x16',
    'ExtractLaneUVecI8x16',
    'ReplaceLaneVecI8x16',
    'SplatVecI16x8',
    'ExtractLaneSVecI16x8',
    'ExtractLaneUVecI16x8',
    'ReplaceLaneVecI16x8',
    'SplatVecI32x4',
    'ExtractLaneVecI32x4',
    'ReplaceLaneVecI32x4',
    'SplatVecI64x2',
    'ExtractLaneVecI64x2',
    'ReplaceLaneVecI64x2',
    'SplatVecF32x4',
    'ExtractLaneVecF32x4',
    'ReplaceLaneVecF32x4',
    'SplatVecF64x2',
    'ExtractLaneVecF64x2',
    'ReplaceLaneVecF64x2',
    'EqVecI8x16',
    'NeVecI8x16',
    'LtSVecI8x16',
    'LtUVecI8x16',
    'GtSVecI8x16',
    'GtUVecI8x16',
    'LeSVecI8x16',
    'LeUVecI8x16',
    'GeSVecI8x16',
    'GeUVecI8x16',
    'EqVecI16x8',
    'NeVecI16x8',
    'LtSVecI16x8',
    'LtUVecI16x8',
    'GtSVecI16x8',
    'GtUVecI16x8',
    'LeSVecI16x8',
    'LeUVecI16x8',
    'GeSVecI16x8',
    'GeUVecI16x8',
    'EqVecI32x4',
    'NeVecI32x4',
    'LtSVecI32x4',
    'LtUVecI32x4',
    'GtSVecI32x4',
    'GtUVecI32x4',
    'LeSVecI32x4',
    'LeUVecI32x4',
    'GeSVecI32x4',
    'GeUVecI32x4',
    'EqVecI64x2',
    'NeVecI64x2',
    'LtSVecI64x2',
    'GtSVecI64x2',
    'LeSVecI64x2',
    'GeSVecI64x2',
    'EqVecF32x4',
    'NeVecF32x4',
    'LtVecF32x4',
    'GtVecF32x4',
    'LeVecF32x4',
    'GeVecF32x4',
    'EqVecF64x2',
    'NeVecF64x2',
    'LtVecF64x2',
    'GtVecF64x2',
    'LeVecF64x2',
    'GeVecF64x2',
    'NotVec128',
    'AndVec128',
    'OrVec128',
    'XorVec128',
    'AndNotVec128',
    'BitselectVec128',
    'AnyTrueVec128',
    'PopcntVecI8x16',
    'AbsVecI8x16',
    'NegVecI8x16',
    'AllTrueVecI8x16',
    'BitmaskVecI8x16',
    'ShlVecI8x16',
    'ShrSVecI8x16',
    'ShrUVecI8x16',
    'AddVecI8x16',
    'AddSatSVecI8x16',
    'AddSatUVecI8x16',
    'SubVecI8x16',
    'SubSatSVecI8x16',
    'SubSatUVecI8x16',
    'MinSVecI8x16',
    'MinUVecI8x16',
    'MaxSVecI8x16',
    'MaxUVecI8x16',
    'AvgrUVecI8x16',
    'AbsVecI16x8',
    'NegVecI16x8',
    'AllTrueVecI16x8',
    'BitmaskVecI16x8',
    'ShlVecI16x8',
    'ShrSVecI16x8',
    'ShrUVecI16x8',
    'AddVecI16x8',
    'AddSatSVecI16x8',
    'AddSatUVecI16x8',
    'SubVecI16x8',
    'SubSatSVecI16x8',
    'SubSatUVecI16x8',
    'MulVecI16x8',
    'MinSVecI16x8',
    'MinUVecI16x8',
    'MaxSVecI16x8',
    'MaxUVecI16x8',
    'AvgrUVecI16x8',
    'Q15MulrSatSVecI16x8',
    'ExtMulLowSVecI16x8',
    'ExtMulHighSVecI16x8',
    'ExtMulLowUVecI16x8',
    'ExtMulHighUVecI16x8',
    'DotSVecI16x8ToVecI32x4',
    'ExtMulLowSVecI32x4',
    'ExtMulHighSVecI32x4',
    'ExtMulLowUVecI32x4',
    'ExtMulHighUVecI32x4',
    'AbsVecI32x4',
    'NegVecI32x4',
    'AllTrueVecI32x4',
    'BitmaskVecI32x4',
    'ShlVecI32x4',
    'ShrSVecI32x4',
    'ShrUVecI32x4',
    'AddVecI32x4',
    'SubVecI32x4',
    'MulVecI32x4',
    'MinSVecI32x4',
    'MinUVecI32x4',
    'MaxSVecI32x4',
    'MaxUVecI32x4',
    'AbsVecI64x2',
    'NegVecI64x2',
    'AllTrueVecI64x2',
    'BitmaskVecI64x2',
    'ShlVecI64x2',
    'ShrSVecI64x2',
    'ShrUVecI64x2',
    'AddVecI64x2',
    'SubVecI64x2',
    'MulVecI64x2',
    'ExtMulLowSVecI64x2',
    'ExtMulHighSVecI64x2',
    'ExtMulLowUVecI64x2',
    'ExtMulHighUVecI64x2',
    'AbsVecF32x4',
    'NegVecF32x4',
    'SqrtVecF32x4',
    'AddVecF32x4',
    'SubVecF32x4',
    'MulVecF32x4',
    'DivVecF32x4',
    'MinVecF32x4',
    'MaxVecF32x4',
    'PMinVecF32x4',
    'PMaxVecF32x4',
    'CeilVecF32x4',
    'FloorVecF32x4',
    'TruncVecF32x4',
    'NearestVecF32x4',
    'AbsVecF64x2',
    'NegVecF64x2',
    'SqrtVecF64x2',
    'AddVecF64x2',
    'SubVecF64x2',
    'MulVecF64x2',
    'DivVecF64x2',
    'MinVecF64x2',
    'MaxVecF64x2',
    'PMinVecF64x2',
    'PMaxVecF64x2',
    'CeilVecF64x2',
    'FloorVecF64x2',
    'TruncVecF64x2',
    'NearestVecF64x2',
    'ExtAddPairwiseSVecI8x16ToI16x8',
    'ExtAddPairwiseUVecI8x16ToI16x8',
    'ExtAddPairwiseSVecI16x8ToI32x4',
    'ExtAddPairwiseUVecI16x8ToI32x4',
    'TruncSatSVecF32x4ToVecI32x4',
    'TruncSatUVecF32x4ToVecI32x4',
    'ConvertSVecI32x4ToVecF32x4',
    'ConvertUVecI32x4ToVecF32x4',
    'LoadSplatVec8x16',
    'LoadSplatVec16x8',
    'LoadSplatVec32x4',
    'LoadSplatVec64x2',
    'LoadExtSVec8x8ToVecI16x8',
    'LoadExtUVec8x8ToVecI16x8',
    'LoadExtSVec16x4ToVecI32x4',
    'LoadExtUVec16x4ToVecI32x4',
    'LoadExtSVec32x2ToVecI64x2',
    'LoadExtUVec32x2ToVecI64x2',
<<<<<<< HEAD
    'LoadLaneVec8x16',
    'LoadLaneVec16x8',
    'LoadLaneVec32x4',
    'LoadLaneVec64x2',
    'StoreLaneVec8x16',
    'StoreLaneVec16x8',
    'StoreLaneVec32x4',
    'StoreLaneVec64x2',
=======
    'Load32Zero',
    'Load64Zero',
>>>>>>> 6921dd30
    'NarrowSVecI16x8ToVecI8x16',
    'NarrowUVecI16x8ToVecI8x16',
    'NarrowSVecI32x4ToVecI16x8',
    'NarrowUVecI32x4ToVecI16x8',
    'ExtendLowSVecI8x16ToVecI16x8',
    'ExtendHighSVecI8x16ToVecI16x8',
    'ExtendLowUVecI8x16ToVecI16x8',
    'ExtendHighUVecI8x16ToVecI16x8',
    'ExtendLowSVecI16x8ToVecI32x4',
    'ExtendHighSVecI16x8ToVecI32x4',
    'ExtendLowUVecI16x8ToVecI32x4',
    'ExtendHighUVecI16x8ToVecI32x4',
    'ExtendLowSVecI32x4ToVecI64x2',
    'ExtendHighSVecI32x4ToVecI64x2',
    'ExtendLowUVecI32x4ToVecI64x2',
    'ExtendHighUVecI32x4ToVecI64x2',
    'ConvertLowSVecI32x4ToVecF64x2',
    'ConvertLowUVecI32x4ToVecF64x2',
    'TruncSatZeroSVecF64x2ToVecI32x4',
    'TruncSatZeroUVecF64x2ToVecI32x4',
    'DemoteZeroVecF64x2ToVecF32x4',
    'PromoteLowVecF32x4ToVecF64x2',
    'SwizzleVec8x16',
    'RefIsNull',
    'RefIsFunc',
    'RefIsData',
    'RefIsI31',
    'RefAsNonNull',
    'RefAsFunc',
    'RefAsData',
    'RefAsI31',
  ].forEach(name => {
    Module['Operations'][name] = Module[name] = Module['_Binaryen' + name]();
  });

  // Expression side effects
  Module['SideEffects'] = {};
  [ 'None',
    'Branches',
    'Calls',
    'ReadsLocal',
    'WritesLocal',
    'ReadsGlobal',
    'WritesGlobal',
    'ReadsMemory',
    'WritesMemory',
    'ImplicitTrap',
    'IsAtomic',
    'Throws',
    'DanglingPop',
    'Any'
  ].forEach(name => {
    Module['SideEffects'][name] = Module['_BinaryenSideEffect' + name]();
  });

  // ExpressionRunner flags
  Module['ExpressionRunner']['Flags'] = {
    'Default': Module['_ExpressionRunnerFlagsDefault'](),
    'PreserveSideeffects': Module['_ExpressionRunnerFlagsPreserveSideeffects'](),
    'TraverseCalls': Module['_ExpressionRunnerFlagsTraverseCalls']()
  };
}

// 'Module' interface
Module['Module'] = function(module) {
  assert(!module); // guard against incorrect old API usage
  wrapModule(Module['_BinaryenModuleCreate'](), this);
};

// Receives a C pointer to a C Module and a JS object, and creates
// the JS wrappings on the object to access the C data.
// This is meant for internal use only, and is necessary as we
// want to access Module from JS that were perhaps not created
// from JS.
function wrapModule(module, self = {}) {
  assert(module); // guard against incorrect old API usage

  self['ptr'] = module;

  // The size of a single literal in memory as used in Const creation,
  // which is a little different: we don't want users to need to make
  // their own Literals, as the C API handles them by value, which means
  // we would leak them. Instead, Const creation is fused together with
  // an intermediate stack allocation of this size to pass the value.
  const sizeOfLiteral = _BinaryenSizeofLiteral();

  // 'Expression' creation
  self['block'] = function(name, children, type) {
    return preserveStack(() =>
      Module['_BinaryenBlock'](module, name ? strToStack(name) : 0,
                               i32sToStack(children), children.length,
                               typeof type !== 'undefined' ? type : Module['none'])
    );
  };
  self['if'] = function(condition, ifTrue, ifFalse) {
    return Module['_BinaryenIf'](module, condition, ifTrue, ifFalse);
  };
  self['loop'] = function(label, body) {
    return preserveStack(() => Module['_BinaryenLoop'](module, strToStack(label), body));
  };
  self['break'] = self['br'] = function(label, condition, value) {
    return preserveStack(() => Module['_BinaryenBreak'](module, strToStack(label), condition, value));
  };
  self['br_if'] = function(label, condition, value) {
    return self['br'](label, condition, value);
  };
  self['switch'] = function(names, defaultName, condition, value) {
    return preserveStack(() =>
      Module['_BinaryenSwitch'](module, i32sToStack(names.map(strToStack)), names.length, strToStack(defaultName), condition, value)
    );
  };
  self['call'] = function(name, operands, type) {
    return preserveStack(() => Module['_BinaryenCall'](module, strToStack(name), i32sToStack(operands), operands.length, type));
  };
  // 'callIndirect', 'returnCall', 'returnCallIndirect' are deprecated and may
  // be removed in a future release. Please use the the snake_case names
  // instead.
  self['callIndirect'] = self['call_indirect'] = function(table, target, operands, params, results) {
    return preserveStack(() =>
      Module['_BinaryenCallIndirect'](module, strToStack(table), target, i32sToStack(operands), operands.length, params, results)
    );
  };
  self['returnCall'] = self['return_call'] = function(name, operands, type) {
    return preserveStack(() =>
      Module['_BinaryenReturnCall'](module, strToStack(name), i32sToStack(operands), operands.length, type)
    );
  };
  self['returnCallIndirect'] = self['return_call_indirect'] = function(table, target, operands, params, results) {
    return preserveStack(() =>
      Module['_BinaryenReturnCallIndirect'](module, strToStack(table), target, i32sToStack(operands), operands.length, params, results)
    );
  };

  self['local'] = {
    'get'(index, type) {
      return Module['_BinaryenLocalGet'](module, index, type);
    },
    'set'(index, value) {
      return Module['_BinaryenLocalSet'](module, index, value);
    },
    'tee'(index, value, type) {
      if (typeof type === 'undefined') {
        throw new Error("local.tee's type should be defined");
      }
      return Module['_BinaryenLocalTee'](module, index, value, type);
    }
  }

  self['global'] = {
    'get'(name, type) {
      return Module['_BinaryenGlobalGet'](module, strToStack(name), type);
    },
    'set'(name, value) {
      return Module['_BinaryenGlobalSet'](module, strToStack(name), value);
    }
  }

  self['memory'] = {
    'size'() {
      return Module['_BinaryenMemorySize'](module);
    },
    'grow'(value) {
      return Module['_BinaryenMemoryGrow'](module, value);
    },
    'init'(segment, dest, offset, size) {
      return Module['_BinaryenMemoryInit'](module, segment, dest, offset, size);
    },
    'copy'(dest, source, size) {
      return Module['_BinaryenMemoryCopy'](module, dest, source, size);
    },
    'fill'(dest, value, size) {
      return Module['_BinaryenMemoryFill'](module, dest, value, size);
    },
    'atomic': {
      'notify'(ptr, notifyCount) {
        return Module['_BinaryenAtomicNotify'](module, ptr, notifyCount);
      },
      'wait32'(ptr, expected, timeout) {
        return Module['_BinaryenAtomicWait'](module, ptr, expected, timeout, Module['i32']);
      },
      'wait64'(ptr, expected, timeout) {
        return Module['_BinaryenAtomicWait'](module, ptr, expected, timeout, Module['i64']);
      }
    }
  }

  self['data'] = {
    'drop'(segment) {
      return Module['_BinaryenDataDrop'](module, segment);
    }
  }

  self['i32'] = {
    'load'(offset, align, ptr) {
      return Module['_BinaryenLoad'](module, 4, true, offset, align, Module['i32'], ptr);
    },
    'load8_s'(offset, align, ptr) {
      return Module['_BinaryenLoad'](module, 1, true, offset, align, Module['i32'], ptr);
    },
    'load8_u'(offset, align, ptr) {
      return Module['_BinaryenLoad'](module, 1, false, offset, align, Module['i32'], ptr);
    },
    'load16_s'(offset, align, ptr) {
      return Module['_BinaryenLoad'](module, 2, true, offset, align, Module['i32'], ptr);
    },
    'load16_u'(offset, align, ptr) {
      return Module['_BinaryenLoad'](module, 2, false, offset, align, Module['i32'], ptr);
    },
    'store'(offset, align, ptr, value) {
      return Module['_BinaryenStore'](module, 4, offset, align, ptr, value, Module['i32']);
    },
    'store8'(offset, align, ptr, value) {
      return Module['_BinaryenStore'](module, 1, offset, align, ptr, value, Module['i32']);
    },
    'store16'(offset, align, ptr, value) {
      return Module['_BinaryenStore'](module, 2, offset, align, ptr, value, Module['i32']);
    },
    'const'(x) {
      return preserveStack(() => {
        const tempLiteral = stackAlloc(sizeOfLiteral);
        Module['_BinaryenLiteralInt32'](tempLiteral, x);
        return Module['_BinaryenConst'](module, tempLiteral);
      });
    },
    'clz'(value) {
      return Module['_BinaryenUnary'](module, Module['ClzInt32'], value);
    },
    'ctz'(value) {
      return Module['_BinaryenUnary'](module, Module['CtzInt32'], value);
    },
    'popcnt'(value) {
      return Module['_BinaryenUnary'](module, Module['PopcntInt32'], value);
    },
    'eqz'(value) {
      return Module['_BinaryenUnary'](module, Module['EqZInt32'], value);
    },
    'trunc_s': {
      'f32'(value) {
        return Module['_BinaryenUnary'](module, Module['TruncSFloat32ToInt32'], value);
      },
      'f64'(value) {
        return Module['_BinaryenUnary'](module, Module['TruncSFloat64ToInt32'], value);
      },
    },
    'trunc_u': {
      'f32'(value) {
        return Module['_BinaryenUnary'](module, Module['TruncUFloat32ToInt32'], value);
      },
      'f64'(value) {
        return Module['_BinaryenUnary'](module, Module['TruncUFloat64ToInt32'], value);
      },
    },
    'trunc_s_sat': {
      'f32'(value) {
        return Module['_BinaryenUnary'](module, Module['TruncSatSFloat32ToInt32'], value);
      },
      'f64'(value) {
        return Module['_BinaryenUnary'](module, Module['TruncSatSFloat64ToInt32'], value);
      },
    },
    'trunc_u_sat': {
      'f32'(value) {
        return Module['_BinaryenUnary'](module, Module['TruncSatUFloat32ToInt32'], value);
      },
      'f64'(value) {
        return Module['_BinaryenUnary'](module, Module['TruncSatUFloat64ToInt32'], value);
      },
    },
    'reinterpret'(value) {
      return Module['_BinaryenUnary'](module, Module['ReinterpretFloat32'], value);
    },
    'extend8_s'(value) {
      return Module['_BinaryenUnary'](module, Module['ExtendS8Int32'], value);
    },
    'extend16_s'(value) {
      return Module['_BinaryenUnary'](module, Module['ExtendS16Int32'], value);
    },
    'wrap'(value) {
      return Module['_BinaryenUnary'](module, Module['WrapInt64'], value);
    },
    'add'(left, right) {
      return Module['_BinaryenBinary'](module, Module['AddInt32'], left, right);
    },
    'sub'(left, right) {
      return Module['_BinaryenBinary'](module, Module['SubInt32'], left, right);
    },
    'mul'(left, right) {
      return Module['_BinaryenBinary'](module, Module['MulInt32'], left, right);
    },
    'div_s'(left, right) {
      return Module['_BinaryenBinary'](module, Module['DivSInt32'], left, right);
    },
    'div_u'(left, right) {
      return Module['_BinaryenBinary'](module, Module['DivUInt32'], left, right);
    },
    'rem_s'(left, right) {
      return Module['_BinaryenBinary'](module, Module['RemSInt32'], left, right);
    },
    'rem_u'(left, right) {
      return Module['_BinaryenBinary'](module, Module['RemUInt32'], left, right);
    },
    'and'(left, right) {
      return Module['_BinaryenBinary'](module, Module['AndInt32'], left, right);
    },
    'or'(left, right) {
      return Module['_BinaryenBinary'](module, Module['OrInt32'], left, right);
    },
    'xor'(left, right) {
      return Module['_BinaryenBinary'](module, Module['XorInt32'], left, right);
    },
    'shl'(left, right) {
      return Module['_BinaryenBinary'](module, Module['ShlInt32'], left, right);
    },
    'shr_u'(left, right) {
      return Module['_BinaryenBinary'](module, Module['ShrUInt32'], left, right);
    },
    'shr_s'(left, right) {
      return Module['_BinaryenBinary'](module, Module['ShrSInt32'], left, right);
    },
    'rotl'(left, right) {
      return Module['_BinaryenBinary'](module, Module['RotLInt32'], left, right);
    },
    'rotr'(left, right) {
      return Module['_BinaryenBinary'](module, Module['RotRInt32'], left, right);
    },
    'eq'(left, right) {
      return Module['_BinaryenBinary'](module, Module['EqInt32'], left, right);
    },
    'ne'(left, right) {
      return Module['_BinaryenBinary'](module, Module['NeInt32'], left, right);
    },
    'lt_s'(left, right) {
      return Module['_BinaryenBinary'](module, Module['LtSInt32'], left, right);
    },
    'lt_u'(left, right) {
      return Module['_BinaryenBinary'](module, Module['LtUInt32'], left, right);
    },
    'le_s'(left, right) {
      return Module['_BinaryenBinary'](module, Module['LeSInt32'], left, right);
    },
    'le_u'(left, right) {
      return Module['_BinaryenBinary'](module, Module['LeUInt32'], left, right);
    },
    'gt_s'(left, right) {
      return Module['_BinaryenBinary'](module, Module['GtSInt32'], left, right);
    },
    'gt_u'(left, right) {
      return Module['_BinaryenBinary'](module, Module['GtUInt32'], left, right);
    },
    'ge_s'(left, right) {
      return Module['_BinaryenBinary'](module, Module['GeSInt32'], left, right);
    },
    'ge_u'(left, right) {
      return Module['_BinaryenBinary'](module, Module['GeUInt32'], left, right);
    },
    'atomic': {
      'load'(offset, ptr) {
        return Module['_BinaryenAtomicLoad'](module, 4, offset, Module['i32'], ptr);
      },
      'load8_u'(offset, ptr) {
        return Module['_BinaryenAtomicLoad'](module, 1, offset, Module['i32'], ptr);
      },
      'load16_u'(offset, ptr) {
        return Module['_BinaryenAtomicLoad'](module, 2, offset, Module['i32'], ptr);
      },
      'store'(offset, ptr, value) {
        return Module['_BinaryenAtomicStore'](module, 4, offset, ptr, value, Module['i32']);
      },
      'store8'(offset, ptr, value) {
        return Module['_BinaryenAtomicStore'](module, 1, offset, ptr, value, Module['i32']);
      },
      'store16'(offset, ptr, value) {
        return Module['_BinaryenAtomicStore'](module, 2, offset, ptr, value, Module['i32']);
      },
      'rmw': {
        'add'(offset, ptr, value) {
          return Module['_BinaryenAtomicRMW'](module, Module['AtomicRMWAdd'], 4, offset, ptr, value, Module['i32']);
        },
        'sub'(offset, ptr, value) {
          return Module['_BinaryenAtomicRMW'](module, Module['AtomicRMWSub'], 4, offset, ptr, value, Module['i32']);
        },
        'and'(offset, ptr, value) {
          return Module['_BinaryenAtomicRMW'](module, Module['AtomicRMWAnd'], 4, offset, ptr, value, Module['i32']);
        },
        'or'(offset, ptr, value) {
          return Module['_BinaryenAtomicRMW'](module, Module['AtomicRMWOr'], 4, offset, ptr, value, Module['i32']);
        },
        'xor'(offset, ptr, value) {
          return Module['_BinaryenAtomicRMW'](module, Module['AtomicRMWXor'], 4, offset, ptr, value, Module['i32']);
        },
        'xchg'(offset, ptr, value) {
          return Module['_BinaryenAtomicRMW'](module, Module['AtomicRMWXchg'], 4, offset, ptr, value, Module['i32']);
        },
        'cmpxchg'(offset, ptr, expected, replacement) {
          return Module['_BinaryenAtomicCmpxchg'](module, 4, offset, ptr, expected, replacement, Module['i32'])
        },
      },
      'rmw8_u': {
        'add'(offset, ptr, value) {
          return Module['_BinaryenAtomicRMW'](module, Module['AtomicRMWAdd'], 1, offset, ptr, value, Module['i32']);
        },
        'sub'(offset, ptr, value) {
          return Module['_BinaryenAtomicRMW'](module, Module['AtomicRMWSub'], 1, offset, ptr, value, Module['i32']);
        },
        'and'(offset, ptr, value) {
          return Module['_BinaryenAtomicRMW'](module, Module['AtomicRMWAnd'], 1, offset, ptr, value, Module['i32']);
        },
        'or'(offset, ptr, value) {
          return Module['_BinaryenAtomicRMW'](module, Module['AtomicRMWOr'], 1, offset, ptr, value, Module['i32']);
        },
        'xor'(offset, ptr, value) {
          return Module['_BinaryenAtomicRMW'](module, Module['AtomicRMWXor'], 1, offset, ptr, value, Module['i32']);
        },
        'xchg'(offset, ptr, value) {
          return Module['_BinaryenAtomicRMW'](module, Module['AtomicRMWXchg'], 1, offset, ptr, value, Module['i32']);
        },
        'cmpxchg'(offset, ptr, expected, replacement) {
          return Module['_BinaryenAtomicCmpxchg'](module, 1, offset, ptr, expected, replacement, Module['i32'])
        },
      },
      'rmw16_u': {
        'add'(offset, ptr, value) {
          return Module['_BinaryenAtomicRMW'](module, Module['AtomicRMWAdd'], 2, offset, ptr, value, Module['i32']);
        },
        'sub'(offset, ptr, value) {
          return Module['_BinaryenAtomicRMW'](module, Module['AtomicRMWSub'], 2, offset, ptr, value, Module['i32']);
        },
        'and'(offset, ptr, value) {
          return Module['_BinaryenAtomicRMW'](module, Module['AtomicRMWAnd'], 2, offset, ptr, value, Module['i32']);
        },
        'or'(offset, ptr, value) {
          return Module['_BinaryenAtomicRMW'](module, Module['AtomicRMWOr'], 2, offset, ptr, value, Module['i32']);
        },
        'xor'(offset, ptr, value) {
          return Module['_BinaryenAtomicRMW'](module, Module['AtomicRMWXor'], 2, offset, ptr, value, Module['i32']);
        },
        'xchg'(offset, ptr, value) {
          return Module['_BinaryenAtomicRMW'](module, Module['AtomicRMWXchg'], 2, offset, ptr, value, Module['i32']);
        },
        'cmpxchg'(offset, ptr, expected, replacement) {
          return Module['_BinaryenAtomicCmpxchg'](module, 2, offset, ptr, expected, replacement, Module['i32'])
        },
      },
    },
    'pop'() {
      return Module['_BinaryenPop'](module, Module['i32']);
    }
  };

  self['i64'] = {
    'load'(offset, align, ptr) {
      return Module['_BinaryenLoad'](module, 8, true, offset, align, Module['i64'], ptr);
    },
    'load8_s'(offset, align, ptr) {
      return Module['_BinaryenLoad'](module, 1, true, offset, align, Module['i64'], ptr);
    },
    'load8_u'(offset, align, ptr) {
      return Module['_BinaryenLoad'](module, 1, false, offset, align, Module['i64'], ptr);
    },
    'load16_s'(offset, align, ptr) {
      return Module['_BinaryenLoad'](module, 2, true, offset, align, Module['i64'], ptr);
    },
    'load16_u'(offset, align, ptr) {
      return Module['_BinaryenLoad'](module, 2, false, offset, align, Module['i64'], ptr);
    },
    'load32_s'(offset, align, ptr) {
      return Module['_BinaryenLoad'](module, 4, true, offset, align, Module['i64'], ptr);
    },
    'load32_u'(offset, align, ptr) {
      return Module['_BinaryenLoad'](module, 4, false, offset, align, Module['i64'], ptr);
    },
    'store'(offset, align, ptr, value) {
      return Module['_BinaryenStore'](module, 8, offset, align, ptr, value, Module['i64']);
    },
    'store8'(offset, align, ptr, value) {
      return Module['_BinaryenStore'](module, 1, offset, align, ptr, value, Module['i64']);
    },
    'store16'(offset, align, ptr, value) {
      return Module['_BinaryenStore'](module, 2, offset, align, ptr, value, Module['i64']);
    },
    'store32'(offset, align, ptr, value) {
      return Module['_BinaryenStore'](module, 4, offset, align, ptr, value, Module['i64']);
    },
    'const'(x, y) {
      return preserveStack(() => {
        const tempLiteral = stackAlloc(sizeOfLiteral);
        Module['_BinaryenLiteralInt64'](tempLiteral, x, y);
        return Module['_BinaryenConst'](module, tempLiteral);
      });
    },
    'clz'(value) {
      return Module['_BinaryenUnary'](module, Module['ClzInt64'], value);
    },
    'ctz'(value) {
      return Module['_BinaryenUnary'](module, Module['CtzInt64'], value);
    },
    'popcnt'(value) {
      return Module['_BinaryenUnary'](module, Module['PopcntInt64'], value);
    },
    'eqz'(value) {
      return Module['_BinaryenUnary'](module, Module['EqZInt64'], value);
    },
    'trunc_s': {
      'f32'(value) {
        return Module['_BinaryenUnary'](module, Module['TruncSFloat32ToInt64'], value);
      },
      'f64'(value) {
        return Module['_BinaryenUnary'](module, Module['TruncSFloat64ToInt64'], value);
      },
    },
    'trunc_u': {
      'f32'(value) {
        return Module['_BinaryenUnary'](module, Module['TruncUFloat32ToInt64'], value);
      },
      'f64'(value) {
        return Module['_BinaryenUnary'](module, Module['TruncUFloat64ToInt64'], value);
      },
    },
    'trunc_s_sat': {
      'f32'(value) {
        return Module['_BinaryenUnary'](module, Module['TruncSatSFloat32ToInt64'], value);
      },
      'f64'(value) {
        return Module['_BinaryenUnary'](module, Module['TruncSatSFloat64ToInt64'], value);
      },
    },
    'trunc_u_sat': {
      'f32'(value) {
        return Module['_BinaryenUnary'](module, Module['TruncSatUFloat32ToInt64'], value);
      },
      'f64'(value) {
        return Module['_BinaryenUnary'](module, Module['TruncSatUFloat64ToInt64'], value);
      },
    },
    'reinterpret'(value) {
      return Module['_BinaryenUnary'](module, Module['ReinterpretFloat64'], value);
    },
    'extend8_s'(value) {
      return Module['_BinaryenUnary'](module, Module['ExtendS8Int64'], value);
    },
    'extend16_s'(value) {
      return Module['_BinaryenUnary'](module, Module['ExtendS16Int64'], value);
    },
    'extend32_s'(value) {
      return Module['_BinaryenUnary'](module, Module['ExtendS32Int64'], value);
    },
    'extend_s'(value) {
      return Module['_BinaryenUnary'](module, Module['ExtendSInt32'], value);
    },
    'extend_u'(value) {
      return Module['_BinaryenUnary'](module, Module['ExtendUInt32'], value);
    },
    'add'(left, right) {
      return Module['_BinaryenBinary'](module, Module['AddInt64'], left, right);
    },
    'sub'(left, right) {
      return Module['_BinaryenBinary'](module, Module['SubInt64'], left, right);
    },
    'mul'(left, right) {
      return Module['_BinaryenBinary'](module, Module['MulInt64'], left, right);
    },
    'div_s'(left, right) {
      return Module['_BinaryenBinary'](module, Module['DivSInt64'], left, right);
    },
    'div_u'(left, right) {
      return Module['_BinaryenBinary'](module, Module['DivUInt64'], left, right);
    },
    'rem_s'(left, right) {
      return Module['_BinaryenBinary'](module, Module['RemSInt64'], left, right);
    },
    'rem_u'(left, right) {
      return Module['_BinaryenBinary'](module, Module['RemUInt64'], left, right);
    },
    'and'(left, right) {
      return Module['_BinaryenBinary'](module, Module['AndInt64'], left, right);
    },
    'or'(left, right) {
      return Module['_BinaryenBinary'](module, Module['OrInt64'], left, right);
    },
    'xor'(left, right) {
      return Module['_BinaryenBinary'](module, Module['XorInt64'], left, right);
    },
    'shl'(left, right) {
      return Module['_BinaryenBinary'](module, Module['ShlInt64'], left, right);
    },
    'shr_u'(left, right) {
      return Module['_BinaryenBinary'](module, Module['ShrUInt64'], left, right);
    },
    'shr_s'(left, right) {
      return Module['_BinaryenBinary'](module, Module['ShrSInt64'], left, right);
    },
    'rotl'(left, right) {
      return Module['_BinaryenBinary'](module, Module['RotLInt64'], left, right);
    },
    'rotr'(left, right) {
      return Module['_BinaryenBinary'](module, Module['RotRInt64'], left, right);
    },
    'eq'(left, right) {
      return Module['_BinaryenBinary'](module, Module['EqInt64'], left, right);
    },
    'ne'(left, right) {
      return Module['_BinaryenBinary'](module, Module['NeInt64'], left, right);
    },
    'lt_s'(left, right) {
      return Module['_BinaryenBinary'](module, Module['LtSInt64'], left, right);
    },
    'lt_u'(left, right) {
      return Module['_BinaryenBinary'](module, Module['LtUInt64'], left, right);
    },
    'le_s'(left, right) {
      return Module['_BinaryenBinary'](module, Module['LeSInt64'], left, right);
    },
    'le_u'(left, right) {
      return Module['_BinaryenBinary'](module, Module['LeUInt64'], left, right);
    },
    'gt_s'(left, right) {
      return Module['_BinaryenBinary'](module, Module['GtSInt64'], left, right);
    },
    'gt_u'(left, right) {
      return Module['_BinaryenBinary'](module, Module['GtUInt64'], left, right);
    },
    'ge_s'(left, right) {
      return Module['_BinaryenBinary'](module, Module['GeSInt64'], left, right);
    },
    'ge_u'(left, right) {
      return Module['_BinaryenBinary'](module, Module['GeUInt64'], left, right);
    },
    'atomic': {
      'load'(offset, ptr) {
        return Module['_BinaryenAtomicLoad'](module, 8, offset, Module['i64'], ptr);
      },
      'load8_u'(offset, ptr) {
        return Module['_BinaryenAtomicLoad'](module, 1, offset, Module['i64'], ptr);
      },
      'load16_u'(offset, ptr) {
        return Module['_BinaryenAtomicLoad'](module, 2, offset, Module['i64'], ptr);
      },
      'load32_u'(offset, ptr) {
        return Module['_BinaryenAtomicLoad'](module, 4, offset, Module['i64'], ptr);
      },
      'store'(offset, ptr, value) {
        return Module['_BinaryenAtomicStore'](module, 8, offset, ptr, value, Module['i64']);
      },
      'store8'(offset, ptr, value) {
        return Module['_BinaryenAtomicStore'](module, 1, offset, ptr, value, Module['i64']);
      },
      'store16'(offset, ptr, value) {
        return Module['_BinaryenAtomicStore'](module, 2, offset, ptr, value, Module['i64']);
      },
      'store32'(offset, ptr, value) {
        return Module['_BinaryenAtomicStore'](module, 4, offset, ptr, value, Module['i64']);
      },
      'rmw': {
        'add'(offset, ptr, value) {
          return Module['_BinaryenAtomicRMW'](module, Module['AtomicRMWAdd'], 8, offset, ptr, value, Module['i64']);
        },
        'sub'(offset, ptr, value) {
          return Module['_BinaryenAtomicRMW'](module, Module['AtomicRMWSub'], 8, offset, ptr, value, Module['i64']);
        },
        'and'(offset, ptr, value) {
          return Module['_BinaryenAtomicRMW'](module, Module['AtomicRMWAnd'], 8, offset, ptr, value, Module['i64']);
        },
        'or'(offset, ptr, value) {
          return Module['_BinaryenAtomicRMW'](module, Module['AtomicRMWOr'], 8, offset, ptr, value, Module['i64']);
        },
        'xor'(offset, ptr, value) {
          return Module['_BinaryenAtomicRMW'](module, Module['AtomicRMWXor'], 8, offset, ptr, value, Module['i64']);
        },
        'xchg'(offset, ptr, value) {
          return Module['_BinaryenAtomicRMW'](module, Module['AtomicRMWXchg'], 8, offset, ptr, value, Module['i64']);
        },
        'cmpxchg'(offset, ptr, expected, replacement) {
          return Module['_BinaryenAtomicCmpxchg'](module, 8, offset, ptr, expected, replacement, Module['i64'])
        },
      },
      'rmw8_u': {
        'add'(offset, ptr, value) {
          return Module['_BinaryenAtomicRMW'](module, Module['AtomicRMWAdd'], 1, offset, ptr, value, Module['i64']);
        },
        'sub'(offset, ptr, value) {
          return Module['_BinaryenAtomicRMW'](module, Module['AtomicRMWSub'], 1, offset, ptr, value, Module['i64']);
        },
        'and'(offset, ptr, value) {
          return Module['_BinaryenAtomicRMW'](module, Module['AtomicRMWAnd'], 1, offset, ptr, value, Module['i64']);
        },
        'or'(offset, ptr, value) {
          return Module['_BinaryenAtomicRMW'](module, Module['AtomicRMWOr'], 1, offset, ptr, value, Module['i64']);
        },
        'xor'(offset, ptr, value) {
          return Module['_BinaryenAtomicRMW'](module, Module['AtomicRMWXor'], 1, offset, ptr, value, Module['i64']);
        },
        'xchg'(offset, ptr, value) {
          return Module['_BinaryenAtomicRMW'](module, Module['AtomicRMWXchg'], 1, offset, ptr, value, Module['i64']);
        },
        'cmpxchg'(offset, ptr, expected, replacement) {
          return Module['_BinaryenAtomicCmpxchg'](module, 1, offset, ptr, expected, replacement, Module['i64'])
        },
      },
      'rmw16_u': {
        'add'(offset, ptr, value) {
          return Module['_BinaryenAtomicRMW'](module, Module['AtomicRMWAdd'], 2, offset, ptr, value, Module['i64']);
        },
        'sub'(offset, ptr, value) {
          return Module['_BinaryenAtomicRMW'](module, Module['AtomicRMWSub'], 2, offset, ptr, value, Module['i64']);
        },
        'and'(offset, ptr, value) {
          return Module['_BinaryenAtomicRMW'](module, Module['AtomicRMWAnd'], 2, offset, ptr, value, Module['i64']);
        },
        'or'(offset, ptr, value) {
          return Module['_BinaryenAtomicRMW'](module, Module['AtomicRMWOr'], 2, offset, ptr, value, Module['i64']);
        },
        'xor'(offset, ptr, value) {
          return Module['_BinaryenAtomicRMW'](module, Module['AtomicRMWXor'], 2, offset, ptr, value, Module['i64']);
        },
        'xchg'(offset, ptr, value) {
          return Module['_BinaryenAtomicRMW'](module, Module['AtomicRMWXchg'], 2, offset, ptr, value, Module['i64']);
        },
        'cmpxchg'(offset, ptr, expected, replacement) {
          return Module['_BinaryenAtomicCmpxchg'](module, 2, offset, ptr, expected, replacement, Module['i64'])
        },
      },
      'rmw32_u': {
        'add'(offset, ptr, value) {
          return Module['_BinaryenAtomicRMW'](module, Module['AtomicRMWAdd'], 4, offset, ptr, value, Module['i64']);
        },
        'sub'(offset, ptr, value) {
          return Module['_BinaryenAtomicRMW'](module, Module['AtomicRMWSub'], 4, offset, ptr, value, Module['i64']);
        },
        'and'(offset, ptr, value) {
          return Module['_BinaryenAtomicRMW'](module, Module['AtomicRMWAnd'], 4, offset, ptr, value, Module['i64']);
        },
        'or'(offset, ptr, value) {
          return Module['_BinaryenAtomicRMW'](module, Module['AtomicRMWOr'], 4, offset, ptr, value, Module['i64']);
        },
        'xor'(offset, ptr, value) {
          return Module['_BinaryenAtomicRMW'](module, Module['AtomicRMWXor'], 4, offset, ptr, value, Module['i64']);
        },
        'xchg'(offset, ptr, value) {
          return Module['_BinaryenAtomicRMW'](module, Module['AtomicRMWXchg'], 4, offset, ptr, value, Module['i64']);
        },
        'cmpxchg'(offset, ptr, expected, replacement) {
          return Module['_BinaryenAtomicCmpxchg'](module, 4, offset, ptr, expected, replacement, Module['i64'])
        },
      },
    },
    'pop'() {
      return Module['_BinaryenPop'](module, Module['i64']);
    }
  };

  self['f32'] = {
    'load'(offset, align, ptr) {
      return Module['_BinaryenLoad'](module, 4, true, offset, align, Module['f32'], ptr);
    },
    'store'(offset, align, ptr, value) {
      return Module['_BinaryenStore'](module, 4, offset, align, ptr, value, Module['f32']);
    },
    'const'(x) {
      return preserveStack(() => {
        const tempLiteral = stackAlloc(sizeOfLiteral);
        Module['_BinaryenLiteralFloat32'](tempLiteral, x);
        return Module['_BinaryenConst'](module, tempLiteral);
      });
    },
    'const_bits'(x) {
      return preserveStack(() => {
        const tempLiteral = stackAlloc(sizeOfLiteral);
        Module['_BinaryenLiteralFloat32Bits'](tempLiteral, x);
        return Module['_BinaryenConst'](module, tempLiteral);
      });
    },
    'neg'(value) {
      return Module['_BinaryenUnary'](module, Module['NegFloat32'], value);
    },
    'abs'(value) {
      return Module['_BinaryenUnary'](module, Module['AbsFloat32'], value);
    },
    'ceil'(value) {
      return Module['_BinaryenUnary'](module, Module['CeilFloat32'], value);
    },
    'floor'(value) {
      return Module['_BinaryenUnary'](module, Module['FloorFloat32'], value);
    },
    'trunc'(value) {
      return Module['_BinaryenUnary'](module, Module['TruncFloat32'], value);
    },
    'nearest'(value) {
      return Module['_BinaryenUnary'](module, Module['NearestFloat32'], value);
    },
    'sqrt'(value) {
      return Module['_BinaryenUnary'](module, Module['SqrtFloat32'], value);
    },
    'reinterpret'(value) {
      return Module['_BinaryenUnary'](module, Module['ReinterpretInt32'], value);
    },
    'convert_s': {
      'i32'(value) {
        return Module['_BinaryenUnary'](module, Module['ConvertSInt32ToFloat32'], value);
      },
      'i64'(value) {
        return Module['_BinaryenUnary'](module, Module['ConvertSInt64ToFloat32'], value);
      },
    },
    'convert_u': {
      'i32'(value) {
        return Module['_BinaryenUnary'](module, Module['ConvertUInt32ToFloat32'], value);
      },
      'i64'(value) {
        return Module['_BinaryenUnary'](module, Module['ConvertUInt64ToFloat32'], value);
      },
    },
    'demote'(value) {
      return Module['_BinaryenUnary'](module, Module['DemoteFloat64'], value);
    },
    'add'(left, right) {
      return Module['_BinaryenBinary'](module, Module['AddFloat32'], left, right);
    },
    'sub'(left, right) {
      return Module['_BinaryenBinary'](module, Module['SubFloat32'], left, right);
    },
    'mul'(left, right) {
      return Module['_BinaryenBinary'](module, Module['MulFloat32'], left, right);
    },
    'div'(left, right) {
      return Module['_BinaryenBinary'](module, Module['DivFloat32'], left, right);
    },
    'copysign'(left, right) {
      return Module['_BinaryenBinary'](module, Module['CopySignFloat32'], left, right);
    },
    'min'(left, right) {
      return Module['_BinaryenBinary'](module, Module['MinFloat32'], left, right);
    },
    'max'(left, right) {
      return Module['_BinaryenBinary'](module, Module['MaxFloat32'], left, right);
    },
    'eq'(left, right) {
      return Module['_BinaryenBinary'](module, Module['EqFloat32'], left, right);
    },
    'ne'(left, right) {
      return Module['_BinaryenBinary'](module, Module['NeFloat32'], left, right);
    },
    'lt'(left, right) {
      return Module['_BinaryenBinary'](module, Module['LtFloat32'], left, right);
    },
    'le'(left, right) {
      return Module['_BinaryenBinary'](module, Module['LeFloat32'], left, right);
    },
    'gt'(left, right) {
      return Module['_BinaryenBinary'](module, Module['GtFloat32'], left, right);
    },
    'ge'(left, right) {
      return Module['_BinaryenBinary'](module, Module['GeFloat32'], left, right);
    },
    'pop'() {
      return Module['_BinaryenPop'](module, Module['f32']);
    }
  };

  self['f64'] = {
    'load'(offset, align, ptr) {
      return Module['_BinaryenLoad'](module, 8, true, offset, align, Module['f64'], ptr);
    },
    'store'(offset, align, ptr, value) {
      return Module['_BinaryenStore'](module, 8, offset, align, ptr, value, Module['f64']);
    },
    'const'(x) {
      return preserveStack(() => {
        const tempLiteral = stackAlloc(sizeOfLiteral);
        Module['_BinaryenLiteralFloat64'](tempLiteral, x);
        return Module['_BinaryenConst'](module, tempLiteral);
      });
    },
    'const_bits'(x, y) {
      return preserveStack(() => {
        const tempLiteral = stackAlloc(sizeOfLiteral);
        Module['_BinaryenLiteralFloat64Bits'](tempLiteral, x, y);
        return Module['_BinaryenConst'](module, tempLiteral);
      });
    },
    'neg'(value) {
      return Module['_BinaryenUnary'](module, Module['NegFloat64'], value);
    },
    'abs'(value) {
      return Module['_BinaryenUnary'](module, Module['AbsFloat64'], value);
    },
    'ceil'(value) {
      return Module['_BinaryenUnary'](module, Module['CeilFloat64'], value);
    },
    'floor'(value) {
      return Module['_BinaryenUnary'](module, Module['FloorFloat64'], value);
    },
    'trunc'(value) {
      return Module['_BinaryenUnary'](module, Module['TruncFloat64'], value);
    },
    'nearest'(value) {
      return Module['_BinaryenUnary'](module, Module['NearestFloat64'], value);
    },
    'sqrt'(value) {
      return Module['_BinaryenUnary'](module, Module['SqrtFloat64'], value);
    },
    'reinterpret'(value) {
      return Module['_BinaryenUnary'](module, Module['ReinterpretInt64'], value);
    },
    'convert_s': {
      'i32'(value) {
        return Module['_BinaryenUnary'](module, Module['ConvertSInt32ToFloat64'], value);
      },
      'i64'(value) {
        return Module['_BinaryenUnary'](module, Module['ConvertSInt64ToFloat64'], value);
      },
    },
    'convert_u': {
      'i32'(value) {
        return Module['_BinaryenUnary'](module, Module['ConvertUInt32ToFloat64'], value);
      },
      'i64'(value) {
        return Module['_BinaryenUnary'](module, Module['ConvertUInt64ToFloat64'], value);
      },
    },
    'promote'(value) {
      return Module['_BinaryenUnary'](module, Module['PromoteFloat32'], value);
    },
    'add'(left, right) {
      return Module['_BinaryenBinary'](module, Module['AddFloat64'], left, right);
    },
    'sub'(left, right) {
      return Module['_BinaryenBinary'](module, Module['SubFloat64'], left, right);
    },
    'mul'(left, right) {
      return Module['_BinaryenBinary'](module, Module['MulFloat64'], left, right);
    },
    'div'(left, right) {
      return Module['_BinaryenBinary'](module, Module['DivFloat64'], left, right);
    },
    'copysign'(left, right) {
      return Module['_BinaryenBinary'](module, Module['CopySignFloat64'], left, right);
    },
    'min'(left, right) {
      return Module['_BinaryenBinary'](module, Module['MinFloat64'], left, right);
    },
    'max'(left, right) {
      return Module['_BinaryenBinary'](module, Module['MaxFloat64'], left, right);
    },
    'eq'(left, right) {
      return Module['_BinaryenBinary'](module, Module['EqFloat64'], left, right);
    },
    'ne'(left, right) {
      return Module['_BinaryenBinary'](module, Module['NeFloat64'], left, right);
    },
    'lt'(left, right) {
      return Module['_BinaryenBinary'](module, Module['LtFloat64'], left, right);
    },
    'le'(left, right) {
      return Module['_BinaryenBinary'](module, Module['LeFloat64'], left, right);
    },
    'gt'(left, right) {
      return Module['_BinaryenBinary'](module, Module['GtFloat64'], left, right);
    },
    'ge'(left, right) {
      return Module['_BinaryenBinary'](module, Module['GeFloat64'], left, right);
    },
    'pop'() {
      return Module['_BinaryenPop'](module, Module['f64']);
    }
  };

  self['v128'] = {
    'load'(offset, align, ptr) {
      return Module['_BinaryenLoad'](module, 16, false, offset, align, Module['v128'], ptr);
    },
    'load8_splat'(offset, align, ptr) {
      return Module['_BinaryenSIMDLoad'](module, Module['LoadSplatVec8x16'], offset, align, ptr);
    },
    'load16_splat'(offset, align, ptr) {
      return Module['_BinaryenSIMDLoad'](module, Module['LoadSplatVec16x8'], offset, align, ptr);
    },
    'load32_splat'(offset, align, ptr) {
      return Module['_BinaryenSIMDLoad'](module, Module['LoadSplatVec32x4'], offset, align, ptr);
    },
    'load64_splat'(offset, align, ptr) {
      return Module['_BinaryenSIMDLoad'](module, Module['LoadSplatVec64x2'], offset, align, ptr);
    },
    'load8x8_s'(offset, align, ptr) {
      return Module['_BinaryenSIMDLoad'](module, Module['LoadExtSVec8x8ToVecI16x8'], offset, align, ptr);
    },
    'load8x8_u'(offset, align, ptr) {
      return Module['_BinaryenSIMDLoad'](module, Module['LoadExtUVec8x8ToVecI16x8'], offset, align, ptr);
    },
    'load16x4_s'(offset, align, ptr) {
      return Module['_BinaryenSIMDLoad'](module, Module['LoadExtSVec16x4ToVecI32x4'], offset, align, ptr);
    },
    'load16x4_u'(offset, align, ptr) {
      return Module['_BinaryenSIMDLoad'](module, Module['LoadExtUVec16x4ToVecI32x4'], offset, align, ptr);
    },
    'load32x2_s'(offset, align, ptr) {
      return Module['_BinaryenSIMDLoad'](module, Module['LoadExtSVec32x2ToVecI64x2'], offset, align, ptr);
    },
    'load32x2_u'(offset, align, ptr) {
      return Module['_BinaryenSIMDLoad'](module, Module['LoadExtUVec32x2ToVecI64x2'], offset, align, ptr);
    },
<<<<<<< HEAD
    'load8_lane'(offset, align, index, ptr, vec) {
      return Module['_BinaryenSIMDLoadStoreLane'](module, Module['LoadLaneVec8x16'], offset, align, index, ptr, vec);
    },
    'load16_lane'(offset, align, index, ptr, vec) {
      return Module['_BinaryenSIMDLoadStoreLane'](module, Module['LoadLaneVec16x8'], offset, align, index, ptr, vec);
    },
    'load32_lane'(offset, align, index, ptr, vec) {
      return Module['_BinaryenSIMDLoadStoreLane'](module, Module['LoadLaneVec32x4'], offset, align, index, ptr, vec);
    },
    'load64_lane'(offset, align, index, ptr, vec) {
      return Module['_BinaryenSIMDLoadStoreLane'](module, Module['LoadLaneVec64x2'], offset, align, index, ptr, vec);
    },
    'store8_lane'(offset, align, index, ptr, vec) {
      return Module['_BinaryenSIMDLoadStoreLane'](module, Module['StoreLaneVec8x16'], offset, align, index, ptr, vec);
    },
    'store16_lane'(offset, align, index, ptr, vec) {
      return Module['_BinaryenSIMDLoadStoreLane'](module, Module['StoreLaneVec16x8'], offset, align, index, ptr, vec);
    },
    'store32_lane'(offset, align, index, ptr, vec) {
      return Module['_BinaryenSIMDLoadStoreLane'](module, Module['StoreLaneVec32x4'], offset, align, index, ptr, vec);
    },
    'store64_lane'(offset, align, index, ptr, vec) {
      return Module['_BinaryenSIMDLoadStoreLane'](module, Module['StoreLaneVec64x2'], offset, align, index, ptr, vec);
=======
    'load32_zero'(offset, align, ptr) {
      return Module['_BinaryenSIMDLoad'](module, Module['Load32Zero'], offset, align, ptr);
    },
    'load64_zero'(offset, align, ptr) {
      return Module['_BinaryenSIMDLoad'](module, Module['Load64Zero'], offset, align, ptr);
>>>>>>> 6921dd30
    },
    'store'(offset, align, ptr, value) {
      return Module['_BinaryenStore'](module, 16, offset, align, ptr, value, Module['v128']);
    },
    'const'(i8s) {
      return preserveStack(() => {
        const tempLiteral = stackAlloc(sizeOfLiteral);
        Module['_BinaryenLiteralVec128'](tempLiteral, i8sToStack(i8s));
        return Module['_BinaryenConst'](module, tempLiteral);
      });
    },
    'not'(value) {
      return Module['_BinaryenUnary'](module, Module['NotVec128'], value);
    },
    'any_true'(value) {
      return Module['_BinaryenUnary'](module, Module['AnyTrueVec128'], value);
    },
    'and'(left, right) {
      return Module['_BinaryenBinary'](module, Module['AndVec128'], left, right);
    },
    'or'(left, right) {
      return Module['_BinaryenBinary'](module, Module['OrVec128'], left, right);
    },
    'xor'(left, right) {
      return Module['_BinaryenBinary'](module, Module['XorVec128'], left, right);
    },
    'andnot'(left, right) {
      return Module['_BinaryenBinary'](module, Module['AndNotVec128'], left, right);
    },
    'bitselect'(left, right, cond) {
      return Module['_BinaryenSIMDTernary'](module, Module['BitselectVec128'], left, right, cond);
    },
    'pop'() {
      return Module['_BinaryenPop'](module, Module['v128']);
    }
  };

  self['i8x16'] = {
    'shuffle'(left, right, mask) {
      return preserveStack(() => Module['_BinaryenSIMDShuffle'](module, left, right, i8sToStack(mask)));
    },
    'swizzle'(left, right) {
      return Module['_BinaryenBinary'](module, Module['SwizzleVec8x16'], left, right);
    },
    'splat'(value) {
      return Module['_BinaryenUnary'](module, Module['SplatVecI8x16'], value);
    },
    'extract_lane_s'(vec, index) {
      return Module['_BinaryenSIMDExtract'](module, Module['ExtractLaneSVecI8x16'], vec, index);
    },
    'extract_lane_u'(vec, index) {
      return Module['_BinaryenSIMDExtract'](module, Module['ExtractLaneUVecI8x16'], vec, index);
    },
    'replace_lane'(vec, index, value) {
      return Module['_BinaryenSIMDReplace'](module, Module['ReplaceLaneVecI8x16'], vec, index, value);
    },
    'eq'(left, right) {
      return Module['_BinaryenBinary'](module, Module['EqVecI8x16'], left, right);
    },
    'ne'(left, right) {
      return Module['_BinaryenBinary'](module, Module['NeVecI8x16'], left, right);
    },
    'lt_s'(left, right) {
      return Module['_BinaryenBinary'](module, Module['LtSVecI8x16'], left, right);
    },
    'lt_u'(left, right) {
      return Module['_BinaryenBinary'](module, Module['LtUVecI8x16'], left, right);
    },
    'gt_s'(left, right) {
      return Module['_BinaryenBinary'](module, Module['GtSVecI8x16'], left, right);
    },
    'gt_u'(left, right) {
      return Module['_BinaryenBinary'](module, Module['GtUVecI8x16'], left, right);
    },
    'le_s'(left, right) {
      return Module['_BinaryenBinary'](module, Module['LeSVecI8x16'], left, right);
    },
    'le_u'(left, right) {
      return Module['_BinaryenBinary'](module, Module['LeUVecI8x16'], left, right);
    },
    'ge_s'(left, right) {
      return Module['_BinaryenBinary'](module, Module['GeSVecI8x16'], left, right);
    },
    'ge_u'(left, right) {
      return Module['_BinaryenBinary'](module, Module['GeUVecI8x16'], left, right);
    },
    'abs'(value) {
      return Module['_BinaryenUnary'](module, Module['AbsVecI8x16'], value);
    },
    'neg'(value) {
      return Module['_BinaryenUnary'](module, Module['NegVecI8x16'], value);
    },
    'all_true'(value) {
      return Module['_BinaryenUnary'](module, Module['AllTrueVecI8x16'], value);
    },
    'bitmask'(value) {
      return Module['_BinaryenUnary'](module, Module['BitmaskVecI8x16'], value);
    },
    'popcnt'(value) {
      return Module['_BinaryenUnary'](module, Module['PopcntVecI8x16'], value);
    },
    'shl'(vec, shift) {
      return Module['_BinaryenSIMDShift'](module, Module['ShlVecI8x16'], vec, shift);
    },
    'shr_s'(vec, shift) {
      return Module['_BinaryenSIMDShift'](module, Module['ShrSVecI8x16'], vec, shift);
    },
    'shr_u'(vec, shift) {
      return Module['_BinaryenSIMDShift'](module, Module['ShrUVecI8x16'], vec, shift);
    },
    'add'(left, right) {
      return Module['_BinaryenBinary'](module, Module['AddVecI8x16'], left, right);
    },
    'add_saturate_s'(left, right) {
      return Module['_BinaryenBinary'](module, Module['AddSatSVecI8x16'], left, right);
    },
    'add_saturate_u'(left, right) {
      return Module['_BinaryenBinary'](module, Module['AddSatUVecI8x16'], left, right);
    },
    'sub'(left, right) {
      return Module['_BinaryenBinary'](module, Module['SubVecI8x16'], left, right);
    },
    'sub_saturate_s'(left, right) {
      return Module['_BinaryenBinary'](module, Module['SubSatSVecI8x16'], left, right);
    },
    'sub_saturate_u'(left, right) {
      return Module['_BinaryenBinary'](module, Module['SubSatUVecI8x16'], left, right);
    },
    'min_s'(left, right) {
      return Module['_BinaryenBinary'](module, Module['MinSVecI8x16'], left, right);
    },
    'min_u'(left, right) {
      return Module['_BinaryenBinary'](module, Module['MinUVecI8x16'], left, right);
    },
    'max_s'(left, right) {
      return Module['_BinaryenBinary'](module, Module['MaxSVecI8x16'], left, right);
    },
    'max_u'(left, right) {
      return Module['_BinaryenBinary'](module, Module['MaxUVecI8x16'], left, right);
    },
    'avgr_u'(left, right) {
      return Module['_BinaryenBinary'](module, Module['AvgrUVecI8x16'], left, right);
    },
    'narrow_i16x8_s'(left, right) {
      return Module['_BinaryenBinary'](module, Module['NarrowSVecI16x8ToVecI8x16'], left, right);
    },
    'narrow_i16x8_u'(left, right) {
      return Module['_BinaryenBinary'](module, Module['NarrowUVecI16x8ToVecI8x16'], left, right);
    },
  };

  self['i16x8'] = {
    'splat'(value) {
      return Module['_BinaryenUnary'](module, Module['SplatVecI16x8'], value);
    },
    'extract_lane_s'(vec, index) {
      return Module['_BinaryenSIMDExtract'](module, Module['ExtractLaneSVecI16x8'], vec, index);
    },
    'extract_lane_u'(vec, index) {
      return Module['_BinaryenSIMDExtract'](module, Module['ExtractLaneUVecI16x8'], vec, index);
    },
    'replace_lane'(vec, index, value) {
      return Module['_BinaryenSIMDReplace'](module, Module['ReplaceLaneVecI16x8'], vec, index, value);
    },
    'eq'(left, right) {
      return Module['_BinaryenBinary'](module, Module['EqVecI16x8'], left, right);
    },
    'ne'(left, right) {
      return Module['_BinaryenBinary'](module, Module['NeVecI16x8'], left, right);
    },
    'lt_s'(left, right) {
      return Module['_BinaryenBinary'](module, Module['LtSVecI16x8'], left, right);
    },
    'lt_u'(left, right) {
      return Module['_BinaryenBinary'](module, Module['LtUVecI16x8'], left, right);
    },
    'gt_s'(left, right) {
      return Module['_BinaryenBinary'](module, Module['GtSVecI16x8'], left, right);
    },
    'gt_u'(left, right) {
      return Module['_BinaryenBinary'](module, Module['GtUVecI16x8'], left, right);
    },
    'le_s'(left, right) {
      return Module['_BinaryenBinary'](module, Module['LeSVecI16x8'], left, right);
    },
    'le_u'(left, right) {
      return Module['_BinaryenBinary'](module, Module['LeUVecI16x8'], left, right);
    },
    'ge_s'(left, right) {
      return Module['_BinaryenBinary'](module, Module['GeSVecI16x8'], left, right);
    },
    'ge_u'(left, right) {
      return Module['_BinaryenBinary'](module, Module['GeUVecI16x8'], left, right);
    },
    'abs'(value) {
      return Module['_BinaryenUnary'](module, Module['AbsVecI16x8'], value);
    },
    'neg'(value) {
      return Module['_BinaryenUnary'](module, Module['NegVecI16x8'], value);
    },
    'all_true'(value) {
      return Module['_BinaryenUnary'](module, Module['AllTrueVecI16x8'], value);
    },
    'bitmask'(value) {
      return Module['_BinaryenUnary'](module, Module['BitmaskVecI16x8'], value);
    },
    'shl'(vec, shift) {
      return Module['_BinaryenSIMDShift'](module, Module['ShlVecI16x8'], vec, shift);
    },
    'shr_s'(vec, shift) {
      return Module['_BinaryenSIMDShift'](module, Module['ShrSVecI16x8'], vec, shift);
    },
    'shr_u'(vec, shift) {
      return Module['_BinaryenSIMDShift'](module, Module['ShrUVecI16x8'], vec, shift);
    },
    'add'(left, right) {
      return Module['_BinaryenBinary'](module, Module['AddVecI16x8'], left, right);
    },
    'add_saturate_s'(left, right) {
      return Module['_BinaryenBinary'](module, Module['AddSatSVecI16x8'], left, right);
    },
    'add_saturate_u'(left, right) {
      return Module['_BinaryenBinary'](module, Module['AddSatUVecI16x8'], left, right);
    },
    'sub'(left, right) {
      return Module['_BinaryenBinary'](module, Module['SubVecI16x8'], left, right);
    },
    'sub_saturate_s'(left, right) {
      return Module['_BinaryenBinary'](module, Module['SubSatSVecI16x8'], left, right);
    },
    'sub_saturate_u'(left, right) {
      return Module['_BinaryenBinary'](module, Module['SubSatUVecI16x8'], left, right);
    },
    'mul'(left, right) {
      return Module['_BinaryenBinary'](module, Module['MulVecI16x8'], left, right);
    },
    'min_s'(left, right) {
      return Module['_BinaryenBinary'](module, Module['MinSVecI16x8'], left, right);
    },
    'min_u'(left, right) {
      return Module['_BinaryenBinary'](module, Module['MinUVecI16x8'], left, right);
    },
    'max_s'(left, right) {
      return Module['_BinaryenBinary'](module, Module['MaxSVecI16x8'], left, right);
    },
    'max_u'(left, right) {
      return Module['_BinaryenBinary'](module, Module['MaxUVecI16x8'], left, right);
    },
    'avgr_u'(left, right) {
      return Module['_BinaryenBinary'](module, Module['AvgrUVecI16x8'], left, right);
    },
    'q15mulr_sat_s'(left, right) {
      return Module['_BinaryenBinary'](module, Module['Q15MulrSatSVecI16x8'], left, right);
    },
    'extmul_low_i8x16_s'(left, right) {
      return Module['_BinaryenBinary'](module, Module['ExtMulLowSVecI16x8'], left, right);
    },
    'extmul_high_i8x16_s'(left, right) {
      return Module['_BinaryenBinary'](module, Module['ExtMulHighSVecI16x8'], left, right);
    },
    'extmul_low_i8x16_u'(left, right) {
      return Module['_BinaryenBinary'](module, Module['ExtMulLowUVecI16x8'], left, right);
    },
    'extmul_high_i8x16_u'(left, right) {
      return Module['_BinaryenBinary'](module, Module['ExtMulHighUVecI16x8'], left, right);
    },
    'extadd_pairwise_i8x16_s'(value) {
      return Module['_BinaryenUnary'](module, Module['ExtAddPairwiseSVecI8x16ToI16x8'], value);
    },
    'extadd_pairwise_i8x16_u'(value) {
      return Module['_BinaryenUnary'](module, Module['ExtAddPairwiseUVecI8x16ToI16x8'], value);
    },
    'narrow_i32x4_s'(left, right) {
      return Module['_BinaryenBinary'](module, Module['NarrowSVecI32x4ToVecI16x8'], left, right);
    },
    'narrow_i32x4_u'(left, right) {
      return Module['_BinaryenBinary'](module, Module['NarrowUVecI32x4ToVecI16x8'], left, right);
    },
    'extend_low_i8x16_s'(value) {
      return Module['_BinaryenUnary'](module, Module['ExtendLowSVecI8x16ToVecI16x8'], value);
    },
    'extend_high_i8x16_s'(value) {
      return Module['_BinaryenUnary'](module, Module['ExtendHighSVecI8x16ToVecI16x8'], value);
    },
    'extend_low_i8x16_u'(value) {
      return Module['_BinaryenUnary'](module, Module['ExtendLowUVecI8x16ToVecI16x8'], value);
    },
    'extend_high_i8x16_u'(value) {
      return Module['_BinaryenUnary'](module, Module['ExtendHighUVecI8x16ToVecI16x8'], value);
    },
  };

  self['i32x4'] = {
    'splat'(value) {
      return Module['_BinaryenUnary'](module, Module['SplatVecI32x4'], value);
    },
    'extract_lane'(vec, index) {
      return Module['_BinaryenSIMDExtract'](module, Module['ExtractLaneVecI32x4'], vec, index);
    },
    'replace_lane'(vec, index, value) {
      return Module['_BinaryenSIMDReplace'](module, Module['ReplaceLaneVecI32x4'], vec, index, value);
    },
    'eq'(left, right) {
      return Module['_BinaryenBinary'](module, Module['EqVecI32x4'], left, right);
    },
    'ne'(left, right) {
      return Module['_BinaryenBinary'](module, Module['NeVecI32x4'], left, right);
    },
    'lt_s'(left, right) {
      return Module['_BinaryenBinary'](module, Module['LtSVecI32x4'], left, right);
    },
    'lt_u'(left, right) {
      return Module['_BinaryenBinary'](module, Module['LtUVecI32x4'], left, right);
    },
    'gt_s'(left, right) {
      return Module['_BinaryenBinary'](module, Module['GtSVecI32x4'], left, right);
    },
    'gt_u'(left, right) {
      return Module['_BinaryenBinary'](module, Module['GtUVecI32x4'], left, right);
    },
    'le_s'(left, right) {
      return Module['_BinaryenBinary'](module, Module['LeSVecI32x4'], left, right);
    },
    'le_u'(left, right) {
      return Module['_BinaryenBinary'](module, Module['LeUVecI32x4'], left, right);
    },
    'ge_s'(left, right) {
      return Module['_BinaryenBinary'](module, Module['GeSVecI32x4'], left, right);
    },
    'ge_u'(left, right) {
      return Module['_BinaryenBinary'](module, Module['GeUVecI32x4'], left, right);
    },
    'abs'(value) {
      return Module['_BinaryenUnary'](module, Module['AbsVecI32x4'], value);
    },
    'neg'(value) {
      return Module['_BinaryenUnary'](module, Module['NegVecI32x4'], value);
    },
    'all_true'(value) {
      return Module['_BinaryenUnary'](module, Module['AllTrueVecI32x4'], value);
    },
    'bitmask'(value) {
      return Module['_BinaryenUnary'](module, Module['BitmaskVecI32x4'], value);
    },
    'shl'(vec, shift) {
      return Module['_BinaryenSIMDShift'](module, Module['ShlVecI32x4'], vec, shift);
    },
    'shr_s'(vec, shift) {
      return Module['_BinaryenSIMDShift'](module, Module['ShrSVecI32x4'], vec, shift);
    },
    'shr_u'(vec, shift) {
      return Module['_BinaryenSIMDShift'](module, Module['ShrUVecI32x4'], vec, shift);
    },
    'add'(left, right) {
      return Module['_BinaryenBinary'](module, Module['AddVecI32x4'], left, right);
    },
    'sub'(left, right) {
      return Module['_BinaryenBinary'](module, Module['SubVecI32x4'], left, right);
    },
    'mul'(left, right) {
      return Module['_BinaryenBinary'](module, Module['MulVecI32x4'], left, right);
    },
    'min_s'(left, right) {
      return Module['_BinaryenBinary'](module, Module['MinSVecI32x4'], left, right);
    },
    'min_u'(left, right) {
      return Module['_BinaryenBinary'](module, Module['MinUVecI32x4'], left, right);
    },
    'max_s'(left, right) {
      return Module['_BinaryenBinary'](module, Module['MaxSVecI32x4'], left, right);
    },
    'max_u'(left, right) {
      return Module['_BinaryenBinary'](module, Module['MaxUVecI32x4'], left, right);
    },
    'dot_i16x8_s'(left, right) {
      return Module['_BinaryenBinary'](module, Module['DotSVecI16x8ToVecI32x4'], left, right);
    },
    'extmul_low_i16x8_s'(left, right) {
      return Module['_BinaryenBinary'](module, Module['ExtMulLowSVecI32x4'], left, right);
    },
    'extmul_high_i16x8_s'(left, right) {
      return Module['_BinaryenBinary'](module, Module['ExtMulHighSVecI32x4'], left, right);
    },
    'extmul_low_i16x8_u'(left, right) {
      return Module['_BinaryenBinary'](module, Module['ExtMulLowUVecI32x4'], left, right);
    },
    'extmul_high_i16x8_u'(left, right) {
      return Module['_BinaryenBinary'](module, Module['ExtMulHighUVecI32x4'], left, right);
    },
    'extadd_pairwise_i16x8_s'(value) {
      return Module['_BinaryenUnary'](module, Module['ExtAddPairwiseSVecI16x8ToI32x4'], value);
    },
    'extadd_pairwise_i16x8_u'(value) {
      return Module['_BinaryenUnary'](module, Module['ExtAddPairwiseUVecI16x8ToI32x4'], value);
    },
    'trunc_sat_f32x4_s'(value) {
      return Module['_BinaryenUnary'](module, Module['TruncSatSVecF32x4ToVecI32x4'], value);
    },
    'trunc_sat_f32x4_u'(value) {
      return Module['_BinaryenUnary'](module, Module['TruncSatUVecF32x4ToVecI32x4'], value);
    },
    'extend_low_i16x8_s'(value) {
      return Module['_BinaryenUnary'](module, Module['ExtendLowSVecI16x8ToVecI32x4'], value);
    },
    'extend_high_i16x8_s'(value) {
      return Module['_BinaryenUnary'](module, Module['ExtendHighSVecI16x8ToVecI32x4'], value);
    },
    'extend_low_i16x8_u'(value) {
      return Module['_BinaryenUnary'](module, Module['ExtendLowUVecI16x8ToVecI32x4'], value);
    },
    'extend_high_i16x8_u'(value) {
      return Module['_BinaryenUnary'](module, Module['ExtendHighUVecI16x8ToVecI32x4'], value);
    },
    'trunc_sat_f64x2_s_zero'(value) {
      return Module['_BinaryenUnary'](module, Module['TruncSatZeroSVecF64x2ToVecI32x4'], value);
    },
    'trunc_sat_f64x2_u_zero'(value) {
      return Module['_BinaryenUnary'](module, Module['TruncSatZeroUVecF64x2ToVecI32x4'], value);
    },
  };

  self['i64x2'] = {
    'splat'(value) {
      return Module['_BinaryenUnary'](module, Module['SplatVecI64x2'], value);
    },
    'extract_lane'(vec, index) {
      return Module['_BinaryenSIMDExtract'](module, Module['ExtractLaneVecI64x2'], vec, index);
    },
    'replace_lane'(vec, index, value) {
      return Module['_BinaryenSIMDReplace'](module, Module['ReplaceLaneVecI64x2'], vec, index, value);
    },
    'eq'(left, right) {
      return Module['_BinaryenBinary'](module, Module['EqVecI64x2'], left, right);
    },
    'ne'(left, right) {
      return Module['_BinaryenBinary'](module, Module['NeVecI64x2'], left, right);
    },
    'lt_s'(left, right) {
      return Module['_BinaryenBinary'](module, Module['LtSVecI64x2'], left, right);
    },
    'gt_s'(left, right) {
      return Module['_BinaryenBinary'](module, Module['GtSVecI64x2'], left, right);
    },
    'le_s'(left, right) {
      return Module['_BinaryenBinary'](module, Module['LeSVecI64x2'], left, right);
    },
    'ge_s'(left, right) {
      return Module['_BinaryenBinary'](module, Module['GeSVecI64x2'], left, right);
    },
    'abs'(value) {
      return Module['_BinaryenUnary'](module, Module['AbsVecI64x2'], value);
    },
    'neg'(value) {
      return Module['_BinaryenUnary'](module, Module['NegVecI64x2'], value);
    },
    'all_true'(value) {
      return Module['_BinaryenUnary'](module, Module['AllTrueVecI64x2'], value);
    },
    'bitmask'(value) {
      return Module['_BinaryenUnary'](module, Module['BitmaskVecI64x2'], value);
    },
    'shl'(vec, shift) {
      return Module['_BinaryenSIMDShift'](module, Module['ShlVecI64x2'], vec, shift);
    },
    'shr_s'(vec, shift) {
      return Module['_BinaryenSIMDShift'](module, Module['ShrSVecI64x2'], vec, shift);
    },
    'shr_u'(vec, shift) {
      return Module['_BinaryenSIMDShift'](module, Module['ShrUVecI64x2'], vec, shift);
    },
    'add'(left, right) {
      return Module['_BinaryenBinary'](module, Module['AddVecI64x2'], left, right);
    },
    'sub'(left, right) {
      return Module['_BinaryenBinary'](module, Module['SubVecI64x2'], left, right);
    },
    'mul'(left, right) {
      return Module['_BinaryenBinary'](module, Module['MulVecI64x2'], left, right);
    },
    'extmul_low_i32x4_s'(left, right) {
      return Module['_BinaryenBinary'](module, Module['ExtMulLowSVecI64x2'], left, right);
    },
    'extmul_high_i32x4_s'(left, right) {
      return Module['_BinaryenBinary'](module, Module['ExtMulHighSVecI64x2'], left, right);
    },
    'extmul_low_i32x4_u'(left, right) {
      return Module['_BinaryenBinary'](module, Module['ExtMulLowUVecI64x2'], left, right);
    },
    'extmul_high_i32x4_u'(left, right) {
      return Module['_BinaryenBinary'](module, Module['ExtMulHighUVecI64x2'], left, right);
    },
    'extend_low_i32x4_s'(value) {
      return Module['_BinaryenUnary'](module, Module['ExtendLowSVecI32x4ToVecI64x2'], value);
    },
    'extend_high_i32x4_s'(value) {
      return Module['_BinaryenUnary'](module, Module['ExtendHighSVecI32x4ToVecI64x2'], value);
    },
    'extend_low_i32x4_u'(value) {
      return Module['_BinaryenUnary'](module, Module['ExtendLowUVecI32x4ToVecI64x2'], value);
    },
    'extend_high_i32x4_u'(value) {
      return Module['_BinaryenUnary'](module, Module['ExtendHighUVecI32x4ToVecI64x2'], value);
    },
  };

  self['f32x4'] = {
    'splat'(value) {
      return Module['_BinaryenUnary'](module, Module['SplatVecF32x4'], value);
    },
    'extract_lane'(vec, index) {
      return Module['_BinaryenSIMDExtract'](module, Module['ExtractLaneVecF32x4'], vec, index);
    },
    'replace_lane'(vec, index, value) {
      return Module['_BinaryenSIMDReplace'](module, Module['ReplaceLaneVecF32x4'], vec, index, value);
    },
    'eq'(left, right) {
      return Module['_BinaryenBinary'](module, Module['EqVecF32x4'], left, right);
    },
    'ne'(left, right) {
      return Module['_BinaryenBinary'](module, Module['NeVecF32x4'], left, right);
    },
    'lt'(left, right) {
      return Module['_BinaryenBinary'](module, Module['LtVecF32x4'], left, right);
    },
    'gt'(left, right) {
      return Module['_BinaryenBinary'](module, Module['GtVecF32x4'], left, right);
    },
    'le'(left, right) {
      return Module['_BinaryenBinary'](module, Module['LeVecF32x4'], left, right);
    },
    'ge'(left, right) {
      return Module['_BinaryenBinary'](module, Module['GeVecF32x4'], left, right);
    },
    'abs'(value) {
      return Module['_BinaryenUnary'](module, Module['AbsVecF32x4'], value);
    },
    'neg'(value) {
      return Module['_BinaryenUnary'](module, Module['NegVecF32x4'], value);
    },
    'sqrt'(value) {
      return Module['_BinaryenUnary'](module, Module['SqrtVecF32x4'], value);
    },
    'add'(left, right) {
      return Module['_BinaryenBinary'](module, Module['AddVecF32x4'], left, right);
    },
    'sub'(left, right) {
      return Module['_BinaryenBinary'](module, Module['SubVecF32x4'], left, right);
    },
    'mul'(left, right) {
      return Module['_BinaryenBinary'](module, Module['MulVecF32x4'], left, right);
    },
    'div'(left, right) {
      return Module['_BinaryenBinary'](module, Module['DivVecF32x4'], left, right);
    },
    'min'(left, right) {
      return Module['_BinaryenBinary'](module, Module['MinVecF32x4'], left, right);
    },
    'max'(left, right) {
      return Module['_BinaryenBinary'](module, Module['MaxVecF32x4'], left, right);
    },
    'pmin'(left, right) {
      return Module['_BinaryenBinary'](module, Module['PMinVecF32x4'], left, right);
    },
    'pmax'(left, right) {
      return Module['_BinaryenBinary'](module, Module['PMaxVecF32x4'], left, right);
    },
    'ceil'(value) {
      return Module['_BinaryenUnary'](module, Module['CeilVecF32x4'], value);
    },
    'floor'(value) {
      return Module['_BinaryenUnary'](module, Module['FloorVecF32x4'], value);
    },
    'trunc'(value) {
      return Module['_BinaryenUnary'](module, Module['TruncVecF32x4'], value);
    },
    'nearest'(value) {
      return Module['_BinaryenUnary'](module, Module['NearestVecF32x4'], value);
    },
    'convert_i32x4_s'(value) {
      return Module['_BinaryenUnary'](module, Module['ConvertSVecI32x4ToVecF32x4'], value);
    },
    'convert_i32x4_u'(value) {
      return Module['_BinaryenUnary'](module, Module['ConvertUVecI32x4ToVecF32x4'], value);
    },
    'demote_f64x2_zero'(value) {
      return Module['_BinaryenUnary'](module, Module['DemoteZeroVecF64x2ToVecF32x4'], value);
    },
  };

  self['f64x2'] = {
    'splat'(value) {
      return Module['_BinaryenUnary'](module, Module['SplatVecF64x2'], value);
    },
    'extract_lane'(vec, index) {
      return Module['_BinaryenSIMDExtract'](module, Module['ExtractLaneVecF64x2'], vec, index);
    },
    'replace_lane'(vec, index, value) {
      return Module['_BinaryenSIMDReplace'](module, Module['ReplaceLaneVecF64x2'], vec, index, value);
    },
    'eq'(left, right) {
      return Module['_BinaryenBinary'](module, Module['EqVecF64x2'], left, right);
    },
    'ne'(left, right) {
      return Module['_BinaryenBinary'](module, Module['NeVecF64x2'], left, right);
    },
    'lt'(left, right) {
      return Module['_BinaryenBinary'](module, Module['LtVecF64x2'], left, right);
    },
    'gt'(left, right) {
      return Module['_BinaryenBinary'](module, Module['GtVecF64x2'], left, right);
    },
    'le'(left, right) {
      return Module['_BinaryenBinary'](module, Module['LeVecF64x2'], left, right);
    },
    'ge'(left, right) {
      return Module['_BinaryenBinary'](module, Module['GeVecF64x2'], left, right);
    },
    'abs'(value) {
      return Module['_BinaryenUnary'](module, Module['AbsVecF64x2'], value);
    },
    'neg'(value) {
      return Module['_BinaryenUnary'](module, Module['NegVecF64x2'], value);
    },
    'sqrt'(value) {
      return Module['_BinaryenUnary'](module, Module['SqrtVecF64x2'], value);
    },
    'add'(left, right) {
      return Module['_BinaryenBinary'](module, Module['AddVecF64x2'], left, right);
    },
    'sub'(left, right) {
      return Module['_BinaryenBinary'](module, Module['SubVecF64x2'], left, right);
    },
    'mul'(left, right) {
      return Module['_BinaryenBinary'](module, Module['MulVecF64x2'], left, right);
    },
    'div'(left, right) {
      return Module['_BinaryenBinary'](module, Module['DivVecF64x2'], left, right);
    },
    'min'(left, right) {
      return Module['_BinaryenBinary'](module, Module['MinVecF64x2'], left, right);
    },
    'max'(left, right) {
      return Module['_BinaryenBinary'](module, Module['MaxVecF64x2'], left, right);
    },
    'pmin'(left, right) {
      return Module['_BinaryenBinary'](module, Module['PMinVecF64x2'], left, right);
    },
    'pmax'(left, right) {
      return Module['_BinaryenBinary'](module, Module['PMaxVecF64x2'], left, right);
    },
    'ceil'(value) {
      return Module['_BinaryenUnary'](module, Module['CeilVecF64x2'], value);
    },
    'floor'(value) {
      return Module['_BinaryenUnary'](module, Module['FloorVecF64x2'], value);
    },
    'trunc'(value) {
      return Module['_BinaryenUnary'](module, Module['TruncVecF64x2'], value);
    },
    'nearest'(value) {
      return Module['_BinaryenUnary'](module, Module['NearestVecF64x2'], value);
    },
    'convert_low_i32x4_s'(value) {
      return Module['_BinaryenUnary'](module, Module['ConvertLowSVecI32x4ToVecF64x2'], value);
    },
    'convert_low_i32x4_u'(value) {
      return Module['_BinaryenUnary'](module, Module['ConvertLowUVecI32x4ToVecF64x2'], value);
    },
    'promote_low_f32x4'(value) {
      return Module['_BinaryenUnary'](module, Module['PromoteLowVecF32x4ToVecF64x2'], value);
    },
  };

  self['funcref'] = {
    'pop'() {
      return Module['_BinaryenPop'](module, Module['funcref']);
    }
  };

  self['externref'] = {
    'pop'() {
      return Module['_BinaryenPop'](module, Module['externref']);
    }
  };

  self['anyref'] = {
    'pop'() {
      return Module['_BinaryenPop'](module, Module['anyref']);
    }
  };

  self['eqref'] = {
    'pop'() {
      return Module['_BinaryenPop'](module, Module['eqref']);
    }
  };

  self['i31ref'] = {
    'pop'() {
      return Module['_BinaryenPop'](module, Module['i31ref']);
    }
  };

  self['dataref'] = {
    'pop'() {
      return Module['_BinaryenPop'](module, Module['dataref']);
    }
  };

  self['ref'] = {
    'null'(type) {
      return Module['_BinaryenRefNull'](module, type);
    },
    'is_null'(value) {
      return Module['_BinaryenRefIs'](module, Module['RefIsNull'], value);
    },
    'is_func'(value) {
      return Module['_BinaryenRefIs'](module, Module['RefIsFunc'], value);
    },
    'is_data'(value) {
      return Module['_BinaryenRefIs'](module, Module['RefIsData'], value);
    },
    'is_i31'(value) {
      return Module['_BinaryenRefIs'](module, Module['RefIsI31'], value);
    },
    'as_non_null'(value) {
      return Module['_BinaryenRefAs'](module, Module['RefAsNonNull'], value);
    },
    'as_func'(value) {
      return Module['_BinaryenRefAs'](module, Module['RefAsFunc'], value);
    },
    'as_data'(value) {
      return Module['_BinaryenRefAs'](module, Module['RefAsData'], value);
    },
    'as_i31'(value) {
      return Module['_BinaryenRefAs'](module, Module['RefAsI31'], value);
    },
    'func'(func, type) {
      return preserveStack(() => Module['_BinaryenRefFunc'](module, strToStack(func), type));
    },
    'eq'(left, right) {
      return Module['_BinaryenRefEq'](module, left, right);
    }
  };

  self['select'] = function(condition, ifTrue, ifFalse, type) {
    return Module['_BinaryenSelect'](module, condition, ifTrue, ifFalse, typeof type !== 'undefined' ? type : Module['auto']);
  };
  self['drop'] = function(value) {
    return Module['_BinaryenDrop'](module, value);
  };
  self['return'] = function(value) {
    return Module['_BinaryenReturn'](module, value);
  };
  self['nop'] = function() {
    return Module['_BinaryenNop'](module);
  };
  self['unreachable'] = function() {
    return Module['_BinaryenUnreachable'](module);
  };

  self['atomic'] = {
    'fence'() {
      return Module['_BinaryenAtomicFence'](module);
    }
  };

  self['try'] = function(name, body, catchEvents, catchBodies, delegateTarget) {
    return preserveStack(() =>
      Module['_BinaryenTry'](module, name ? strToStack(name) : 0, body, i32sToStack(catchEvents.map(strToStack)), catchEvents.length, i32sToStack(catchBodies), catchBodies.length, delegateTarget ? strToStack(delegateTarget) : 0));
  };
  self['throw'] = function(event_, operands) {
    return preserveStack(() => Module['_BinaryenThrow'](module, strToStack(event_), i32sToStack(operands), operands.length));
  };
  self['rethrow'] = function(target) {
    return Module['_BinaryenRethrow'](module, strToStack(target));
  };

  self['tuple'] = {
    'make'(elements) {
      return preserveStack(() => Module['_BinaryenTupleMake'](module, i32sToStack(elements), elements.length));
    },
    'extract'(tuple, index) {
      return Module['_BinaryenTupleExtract'](module, tuple, index);
    }
  };

  self['i31'] = {
    'new'(value) {
      return Module['_BinaryenI31New'](module, value);
    },
    'get_s'(i31) {
      return Module['_BinaryenI31Get'](module, i31, 1);
    },
    'get_u'(i31) {
      return Module['_BinaryenI31Get'](module, i31, 0);
    }
  };

  // 'Module' operations
  self['addFunction'] = function(name, params, results, varTypes, body) {
    return preserveStack(() =>
      Module['_BinaryenAddFunction'](module, strToStack(name), params, results, i32sToStack(varTypes), varTypes.length, body)
    );
  };
  self['getFunction'] = function(name) {
    return preserveStack(() => Module['_BinaryenGetFunction'](module, strToStack(name)));
  };
  self['removeFunction'] = function(name) {
    return preserveStack(() => Module['_BinaryenRemoveFunction'](module, strToStack(name)));
  };
  self['addGlobal'] = function(name, type, mutable, init) {
    return preserveStack(() => Module['_BinaryenAddGlobal'](module, strToStack(name), type, mutable, init));
  }
  self['getGlobal'] = function(name) {
    return preserveStack(() => Module['_BinaryenGetGlobal'](module, strToStack(name)));
  };
  self['addTable'] = function(table, initial, maximum) {
    return preserveStack(() => Module['_BinaryenAddTable'](module, strToStack(table), initial, maximum));
  }
  self['getTable'] = function(name) {
    return preserveStack(() => Module['_BinaryenGetTable'](module, strToStack(name)));
  };
  self['addActiveElementSegment'] = function(table, name, funcNames, offset = self['i32']['const'](0)) {
    return preserveStack(() => Module['_BinaryenAddActiveElementSegment'](
      module,
      strToStack(table),
      strToStack(name),
      i32sToStack(funcNames.map(strToStack)),
      funcNames.length,
      offset
    ));
  };
  self['addPassiveElementSegment'] = function(name, funcNames) {
    return preserveStack(() => Module['_BinaryenAddPassiveElementSegment'](
      module,
      strToStack(name),
      i32sToStack(funcNames.map(strToStack)),
      funcNames.length
    ));
  };
  self['getElementSegment'] = function(name) {
    return preserveStack(() => Module['_BinaryenGetElementSegment'](module, strToStack(name)));
  };
  self['getTableSegments'] = function(table) {
    var numElementSegments = Module['_BinaryenGetNumElementSegments'](module);
    var tableName = UTF8ToString(Module['_BinaryenTableGetName'](table));
    var ret = [];
    for (var i = 0; i < numElementSegments; i++) {
      var segment = Module['_BinaryenGetElementSegmentByIndex'](module, i);
      var elemTableName = UTF8ToString(Module['_BinaryenElementSegmentGetTable'](segment));
      if (tableName === elemTableName) {
        ret.push(segment);
      }
    }
    return ret;
  }
  self['removeGlobal'] = function(name) {
    return preserveStack(() => Module['_BinaryenRemoveGlobal'](module, strToStack(name)));
  }
  self['removeTable'] = function(name) {
    return preserveStack(() => Module['_BinaryenRemoveTable'](module, strToStack(name)));
  };
  self['removeElementSegment'] = function(name) {
    return preserveStack(() => Module['_BinaryenRemoveElementSegment'](module, strToStack(name)));
  };
  self['addEvent'] = function(name, attribute, params, results) {
    return preserveStack(() => Module['_BinaryenAddEvent'](module, strToStack(name), attribute, params, results));
  };
  self['getEvent'] = function(name) {
    return preserveStack(() => Module['_BinaryenGetEvent'](module, strToStack(name)));
  };
  self['removeEvent'] = function(name) {
    return preserveStack(() => Module['_BinaryenRemoveEvent'](module, strToStack(name)));
  };
  self['addFunctionImport'] = function(internalName, externalModuleName, externalBaseName, params, results) {
    return preserveStack(() =>
      Module['_BinaryenAddFunctionImport'](module, strToStack(internalName), strToStack(externalModuleName), strToStack(externalBaseName), params, results)
    );
  };
  self['addTableImport'] = function(internalName, externalModuleName, externalBaseName) {
    return preserveStack(() =>
      Module['_BinaryenAddTableImport'](module, strToStack(internalName), strToStack(externalModuleName), strToStack(externalBaseName))
    );
  };
  self['addMemoryImport'] = function(internalName, externalModuleName, externalBaseName, shared) {
    return preserveStack(() =>
      Module['_BinaryenAddMemoryImport'](module, strToStack(internalName), strToStack(externalModuleName), strToStack(externalBaseName), shared)
    );
  };
  self['addGlobalImport'] = function(internalName, externalModuleName, externalBaseName, globalType, mutable) {
    return preserveStack(() =>
      Module['_BinaryenAddGlobalImport'](module, strToStack(internalName), strToStack(externalModuleName), strToStack(externalBaseName), globalType, mutable)
    );
  };
  self['addEventImport'] = function(internalName, externalModuleName, externalBaseName, attribute, params, results) {
    return preserveStack(() =>
      Module['_BinaryenAddEventImport'](module, strToStack(internalName), strToStack(externalModuleName), strToStack(externalBaseName), attribute, params, results)
    );
  };
  self['addExport'] = // deprecated
  self['addFunctionExport'] = function(internalName, externalName) {
    return preserveStack(() => Module['_BinaryenAddFunctionExport'](module, strToStack(internalName), strToStack(externalName)));
  };
  self['addTableExport'] = function(internalName, externalName) {
    return preserveStack(() => Module['_BinaryenAddTableExport'](module, strToStack(internalName), strToStack(externalName)));
  };
  self['addMemoryExport'] = function(internalName, externalName) {
    return preserveStack(() => Module['_BinaryenAddMemoryExport'](module, strToStack(internalName), strToStack(externalName)));
  };
  self['addGlobalExport'] = function(internalName, externalName) {
    return preserveStack(() => Module['_BinaryenAddGlobalExport'](module, strToStack(internalName), strToStack(externalName)));
  };
  self['addEventExport'] = function(internalName, externalName) {
    return preserveStack(() => Module['_BinaryenAddEventExport'](module, strToStack(internalName), strToStack(externalName)));
  };
  self['removeExport'] = function(externalName) {
    return preserveStack(() => Module['_BinaryenRemoveExport'](module, strToStack(externalName)));
  };
  self['setMemory'] = function(initial, maximum, exportName, segments = [], shared = false) {
    // segments are assumed to be { passive: bool, offset: expression ref, data: array of 8-bit data }
    return preserveStack(() => {
      const segmentsLen = segments.length;
      const segmentData = new Array(segmentsLen);
      const segmentDataLen = new Array(segmentsLen);
      const segmentPassive = new Array(segmentsLen);
      const segmentOffset = new Array(segmentsLen);
      for (let i = 0; i < segmentsLen; i++) {
        const { data, offset, passive } = segments[i];
        segmentData[i] = allocate(data, ALLOC_STACK);
        segmentDataLen[i] = data.length;
        segmentPassive[i] = passive;
        segmentOffset[i] = offset;
      }
      return Module['_BinaryenSetMemory'](
        module, initial, maximum, strToStack(exportName),
        i32sToStack(segmentData),
        i8sToStack(segmentPassive),
        i32sToStack(segmentOffset),
        i32sToStack(segmentDataLen),
        segmentsLen,
        shared
      );
    });
  };
  self['getNumMemorySegments'] = function() {
    return Module['_BinaryenGetNumMemorySegments'](module);
  }
  self['getMemorySegmentInfoByIndex'] = function(id) {
    return {
      'offset': Module['_BinaryenGetMemorySegmentByteOffset'](module, id),
      'data': (function(){
        const size = Module['_BinaryenGetMemorySegmentByteLength'](module, id);
        const ptr = _malloc(size);
        Module['_BinaryenCopyMemorySegmentData'](module, id, ptr);
        const res = new Uint8Array(size);
        res.set(new Uint8Array(buffer, ptr, size));
        _free(ptr);
        return res.buffer;
      })(),
      'passive': Boolean(Module['_BinaryenGetMemorySegmentPassive'](module, id))
    };
  }
  self['setStart'] = function(start) {
    return Module['_BinaryenSetStart'](module, start);
  };
  self['getFeatures'] = function() {
    return Module['_BinaryenModuleGetFeatures'](module);
  };
  self['setFeatures'] = function(features) {
    Module['_BinaryenModuleSetFeatures'](module, features);
  };
  self['addCustomSection'] = function(name, contents) {
    return preserveStack(() =>
      Module['_BinaryenAddCustomSection'](module, strToStack(name), i8sToStack(contents), contents.length)
    );
  };
  self['getExport'] = function(externalName) {
    return preserveStack(() => Module['_BinaryenGetExport'](module, strToStack(externalName)));
  };
  self['getNumExports'] = function() {
    return Module['_BinaryenGetNumExports'](module);
  };
  self['getExportByIndex'] = function(index) {
    return Module['_BinaryenGetExportByIndex'](module, index);
  };
  self['getNumFunctions'] = function() {
    return Module['_BinaryenGetNumFunctions'](module);
  };
  self['getFunctionByIndex'] = function(index) {
    return Module['_BinaryenGetFunctionByIndex'](module, index);
  };
  self['getNumGlobals'] = function() {
    return Module['_BinaryenGetNumGlobals'](module);
  };
  self['getNumTables'] = function() {
    return Module['_BinaryenGetNumTables'](module);
  };
  self['getNumElementSegments'] = function() {
    return Module['_BinaryenGetNumElementSegments'](module);
  };
  self['getGlobalByIndex'] = function(index) {
    return Module['_BinaryenGetGlobalByIndex'](module, index);
  };
  self['getTableByIndex'] = function(index) {
    return Module['_BinaryenGetTableByIndex'](module, index);
  };
  self['getElementSegmentByIndex'] = function(index) {
    return Module['_BinaryenGetElementSegmentByIndex'](module, index);
  };
  self['emitText'] = function() {
    const old = out;
    let ret = '';
    out = x => { ret += x + '\n' };
    Module['_BinaryenModulePrint'](module);
    out = old;
    return ret;
  };
  self['emitStackIR'] = function(optimize) {
    self['runPasses'](['generate-stack-ir']);
    if (optimize) self['runPasses'](['optimize-stack-ir']);
    const old = out;
    let ret = '';
    out = x => { ret += x + '\n' };
    self['runPasses'](['print-stack-ir']);
    out = old;
    return ret;
  };
  self['emitAsmjs'] = function() {
    const old = out;
    let ret = '';
    out = x => { ret += x + '\n' };
    Module['_BinaryenModulePrintAsmjs'](module);
    out = old;
    return ret;
  };
  self['validate'] = function() {
    return Module['_BinaryenModuleValidate'](module);
  };
  self['optimize'] = function() {
    return Module['_BinaryenModuleOptimize'](module);
  };
  self['optimizeFunction'] = function(func) {
    if (typeof func === 'string') func = self['getFunction'](func);
    return Module['_BinaryenFunctionOptimize'](func, module);
  };
  self['runPasses'] = function(passes) {
    return preserveStack(() =>
      Module['_BinaryenModuleRunPasses'](module, i32sToStack(passes.map(strToStack)), passes.length)
    );
  };
  self['runPassesOnFunction'] = function(func, passes) {
    if (typeof func === 'string') func = self['getFunction'](func);
    return preserveStack(() =>
      Module['_BinaryenFunctionRunPasses'](func, module, i32sToStack(passes.map(strToStack)), passes.length)
    );
  };
  self['autoDrop'] = function() {
    return Module['_BinaryenModuleAutoDrop'](module);
  };
  self['dispose'] = function() {
    Module['_BinaryenModuleDispose'](module);
  };
  self['emitBinary'] = function(sourceMapUrl) {
    return preserveStack(() => {
      const tempBuffer = stackAlloc(_BinaryenSizeofAllocateAndWriteResult());
      Module['_BinaryenModuleAllocateAndWrite'](tempBuffer, module, strToStack(sourceMapUrl));
      const binaryPtr    = HEAPU32[ tempBuffer >>> 2     ];
      const binaryBytes  = HEAPU32[(tempBuffer >>> 2) + 1];
      const sourceMapPtr = HEAPU32[(tempBuffer >>> 2) + 2];
      try {
        const buffer = new Uint8Array(binaryBytes);
        buffer.set(HEAPU8.subarray(binaryPtr, binaryPtr + binaryBytes));
        return typeof sourceMapUrl === 'undefined'
          ? buffer
          : { 'binary': buffer, 'sourceMap': UTF8ToString(sourceMapPtr) };
      } finally {
        _free(binaryPtr);
        if (sourceMapPtr) _free(sourceMapPtr);
      }
    });
  };
  self['interpret'] = function() {
    return Module['_BinaryenModuleInterpret'](module);
  };
  self['addDebugInfoFileName'] = function(filename) {
    return preserveStack(() => Module['_BinaryenModuleAddDebugInfoFileName'](module, strToStack(filename)));
  };
  self['getDebugInfoFileName'] = function(index) {
    return UTF8ToString(Module['_BinaryenModuleGetDebugInfoFileName'](module, index));
  };
  self['setDebugLocation'] = function(func, expr, fileIndex, lineNumber, columnNumber) {
    return Module['_BinaryenFunctionSetDebugLocation'](func, expr, fileIndex, lineNumber, columnNumber);
  };
  self['copyExpression'] = function(expr) {
    return Module['_BinaryenExpressionCopy'](expr, module);
  };

  return self;
}
Module['wrapModule'] = wrapModule;

// 'Relooper' interface
Module['Relooper'] = function(module) {
  assert(module && typeof module === 'object' && module['ptr'] && module['block'] && module['if']); // guard against incorrect old API usage
  const relooper = Module['_RelooperCreate'](module['ptr']);
  this['ptr'] = relooper;

  this['addBlock'] = function(code) {
    return Module['_RelooperAddBlock'](relooper, code);
  };
  this['addBranch'] = function(from, to, condition, code) {
    return Module['_RelooperAddBranch'](from, to, condition, code);
  };
  this['addBlockWithSwitch'] = function(code, condition) {
    return Module['_RelooperAddBlockWithSwitch'](relooper, code, condition);
  };
  this['addBranchForSwitch'] = function(from, to, indexes, code) {
    return preserveStack(() => Module['_RelooperAddBranchForSwitch'](from, to, i32sToStack(indexes), indexes.length, code));
  };
  this['renderAndDispose'] = function(entry, labelHelper) {
    return Module['_RelooperRenderAndDispose'](relooper, entry, labelHelper);
  };
};

// 'ExpressionRunner' interface
Module['ExpressionRunner'] = function(module, flags, maxDepth, maxLoopIterations) {
  const runner = Module['_ExpressionRunnerCreate'](module['ptr'], flags, maxDepth, maxLoopIterations);
  this['ptr'] = runner;

  this['setLocalValue'] = function(index, valueExpr) {
    return Boolean(Module['_ExpressionRunnerSetLocalValue'](runner, index, valueExpr));
  };
  this['setGlobalValue'] = function(name, valueExpr) {
    return preserveStack(() => Boolean(Module['_ExpressionRunnerSetGlobalValue'](runner, strToStack(name), valueExpr)));
  };
  this['runAndDispose'] = function(expr) {
    return Module['_ExpressionRunnerRunAndDispose'](runner, expr);
  };
};

function getAllNested(ref, numFn, getFn) {
  const num = numFn(ref);
  const ret = new Array(num);
  for (let i = 0; i < num; ++i) ret[i] = getFn(ref, i);
  return ret;
}

function setAllNested(ref, values, numFn, setFn, appendFn, removeFn) {
  const num = values.length;
  let prevNum = numFn(ref);
  let index = 0;
  while (index < num) {
    if (index < prevNum) {
      setFn(ref, index, values[index]);
    } else {
      appendFn(ref, values[index]);
    }
    ++index;
  }
  while (prevNum > index) {
    removeFn(ref, --prevNum);
  }
}

// Gets the specific id of an 'Expression'
Module['getExpressionId'] = function(expr) {
  return Module['_BinaryenExpressionGetId'](expr);
};

// Gets the result type of an 'Expression'
Module['getExpressionType'] = function(expr) {
  return Module['_BinaryenExpressionGetType'](expr);
};

// Obtains information about an 'Expression'
Module['getExpressionInfo'] = function(expr) {
  const id = Module['_BinaryenExpressionGetId'](expr);
  const type = Module['_BinaryenExpressionGetType'](expr);
  switch (id) {
    case Module['BlockId']:
      return {
        'id': id,
        'type': type,
        'name': UTF8ToString(Module['_BinaryenBlockGetName'](expr)),
        'children': getAllNested(expr, Module['_BinaryenBlockGetNumChildren'], Module['_BinaryenBlockGetChildAt'])
      };
    case Module['IfId']:
      return {
        'id': id,
        'type': type,
        'condition': Module['_BinaryenIfGetCondition'](expr),
        'ifTrue': Module['_BinaryenIfGetIfTrue'](expr),
        'ifFalse': Module['_BinaryenIfGetIfFalse'](expr)
      };
    case Module['LoopId']:
      return {
        'id': id,
        'type': type,
        'name': UTF8ToString(Module['_BinaryenLoopGetName'](expr)),
        'body': Module['_BinaryenLoopGetBody'](expr)
      };
    case Module['BreakId']:
      return {
        'id': id,
        'type': type,
        'name': UTF8ToString(Module['_BinaryenBreakGetName'](expr)),
        'condition': Module['_BinaryenBreakGetCondition'](expr),
        'value': Module['_BinaryenBreakGetValue'](expr)
      };
    case Module['SwitchId']:
      return {
        'id': id,
        'type': type,
         // Do not pass the index as the second parameter to UTF8ToString as that will cut off the string.
        'names': getAllNested(expr, Module['_BinaryenSwitchGetNumNames'], Module['_BinaryenSwitchGetNameAt']).map(p => UTF8ToString(p)),
        'defaultName': UTF8ToString(Module['_BinaryenSwitchGetDefaultName'](expr)),
        'condition': Module['_BinaryenSwitchGetCondition'](expr),
        'value': Module['_BinaryenSwitchGetValue'](expr)
      };
    case Module['CallId']:
      return {
        'id': id,
        'type': type,
        'isReturn': Boolean(Module['_BinaryenCallIsReturn'](expr)),
        'target': UTF8ToString(Module['_BinaryenCallGetTarget'](expr)),
        'operands': getAllNested(expr, Module[ '_BinaryenCallGetNumOperands'], Module['_BinaryenCallGetOperandAt'])
      };
    case Module['CallIndirectId']:
      return {
        'id': id,
        'type': type,
        'isReturn': Boolean(Module['_BinaryenCallIndirectIsReturn'](expr)),
        'target': Module['_BinaryenCallIndirectGetTarget'](expr),
        'table': Module['_BinaryenCallIndirectGetTable'](expr),
        'operands': getAllNested(expr, Module['_BinaryenCallIndirectGetNumOperands'], Module['_BinaryenCallIndirectGetOperandAt'])
      };
    case Module['LocalGetId']:
      return {
        'id': id,
        'type': type,
        'index': Module['_BinaryenLocalGetGetIndex'](expr)
      };
    case Module['LocalSetId']:
      return {
        'id': id,
        'type': type,
        'isTee': Boolean(Module['_BinaryenLocalSetIsTee'](expr)),
        'index': Module['_BinaryenLocalSetGetIndex'](expr),
        'value': Module['_BinaryenLocalSetGetValue'](expr)
      };
    case Module['GlobalGetId']:
      return {
        'id': id,
        'type': type,
        'name': UTF8ToString(Module['_BinaryenGlobalGetGetName'](expr))
      };
    case Module['GlobalSetId']:
      return {
        'id': id,
        'type': type,
        'name': UTF8ToString(Module['_BinaryenGlobalSetGetName'](expr)),
        'value': Module['_BinaryenGlobalSetGetValue'](expr)
      };
    case Module['LoadId']:
      return {
        'id': id,
        'type': type,
        'isAtomic': Boolean(Module['_BinaryenLoadIsAtomic'](expr)),
        'isSigned': Boolean(Module['_BinaryenLoadIsSigned'](expr)),
        'offset': Module['_BinaryenLoadGetOffset'](expr),
        'bytes': Module['_BinaryenLoadGetBytes'](expr),
        'align': Module['_BinaryenLoadGetAlign'](expr),
        'ptr': Module['_BinaryenLoadGetPtr'](expr)
      };
    case Module['StoreId']:
      return {
        'id': id,
        'type': type,
        'isAtomic': Boolean(Module['_BinaryenStoreIsAtomic'](expr)),
        'offset': Module['_BinaryenStoreGetOffset'](expr),
        'bytes': Module['_BinaryenStoreGetBytes'](expr),
        'align': Module['_BinaryenStoreGetAlign'](expr),
        'ptr': Module['_BinaryenStoreGetPtr'](expr),
        'value': Module['_BinaryenStoreGetValue'](expr)
      };
    case Module['ConstId']: {
      let value;
      switch (type) {
        case Module['i32']: value = Module['_BinaryenConstGetValueI32'](expr); break;
        case Module['i64']: value = {
          'low':  Module['_BinaryenConstGetValueI64Low'](expr),
          'high': Module['_BinaryenConstGetValueI64High'](expr)
        }; break;
        case Module['f32']: value = Module['_BinaryenConstGetValueF32'](expr); break;
        case Module['f64']: value = Module['_BinaryenConstGetValueF64'](expr); break;
        case Module['v128']: {
          preserveStack(() => {
            const tempBuffer = stackAlloc(16);
            Module['_BinaryenConstGetValueV128'](expr, tempBuffer);
            value = new Array(16);
            for (let i = 0; i < 16; i++) {
              value[i] = HEAPU8[tempBuffer + i];
            }
          });
          break;
        }
        default: throw Error('unexpected type: ' + type);
      }
      return {
        'id': id,
        'type': type,
        'value': value
      };
    }
    case Module['UnaryId']:
      return {
        'id': id,
        'type': type,
        'op': Module['_BinaryenUnaryGetOp'](expr),
        'value': Module['_BinaryenUnaryGetValue'](expr)
      };
    case Module['BinaryId']:
      return {
        'id': id,
        'type': type,
        'op': Module['_BinaryenBinaryGetOp'](expr),
        'left': Module['_BinaryenBinaryGetLeft'](expr),
        'right':  Module['_BinaryenBinaryGetRight'](expr)
      };
    case Module['SelectId']:
      return {
        'id': id,
        'type': type,
        'ifTrue': Module['_BinaryenSelectGetIfTrue'](expr),
        'ifFalse': Module['_BinaryenSelectGetIfFalse'](expr),
        'condition': Module['_BinaryenSelectGetCondition'](expr)
      };
    case Module['DropId']:
      return {
        'id': id,
        'type': type,
        'value': Module['_BinaryenDropGetValue'](expr)
      };
    case Module['ReturnId']:
      return {
        'id': id,
        'type': type,
        'value': Module['_BinaryenReturnGetValue'](expr)
      };
    case Module['NopId']:
    case Module['UnreachableId']:
    case Module['PopId']:
      return {
        'id': id,
        'type': type
      };
    case Module['MemorySizeId']:
      return {
        'id': id,
        'type': type
      };
    case Module['MemoryGrowId']:
      return {
        'id': id,
        'type': type,
        'delta': Module['_BinaryenMemoryGrowGetDelta'](expr)
      }
    case Module['AtomicRMWId']:
      return {
        'id': id,
        'type': type,
        'op': Module['_BinaryenAtomicRMWGetOp'](expr),
        'bytes': Module['_BinaryenAtomicRMWGetBytes'](expr),
        'offset': Module['_BinaryenAtomicRMWGetOffset'](expr),
        'ptr': Module['_BinaryenAtomicRMWGetPtr'](expr),
        'value': Module['_BinaryenAtomicRMWGetValue'](expr)
      };
    case Module['AtomicCmpxchgId']:
      return {
        'id': id,
        'type': type,
        'bytes': Module['_BinaryenAtomicCmpxchgGetBytes'](expr),
        'offset': Module['_BinaryenAtomicCmpxchgGetOffset'](expr),
        'ptr': Module['_BinaryenAtomicCmpxchgGetPtr'](expr),
        'expected': Module['_BinaryenAtomicCmpxchgGetExpected'](expr),
        'replacement': Module['_BinaryenAtomicCmpxchgGetReplacement'](expr)
      };
    case Module['AtomicWaitId']:
      return {
        'id': id,
        'type': type,
        'ptr': Module['_BinaryenAtomicWaitGetPtr'](expr),
        'expected': Module['_BinaryenAtomicWaitGetExpected'](expr),
        'timeout': Module['_BinaryenAtomicWaitGetTimeout'](expr),
        'expectedType': Module['_BinaryenAtomicWaitGetExpectedType'](expr)
      };
    case Module['AtomicNotifyId']:
      return {
        'id': id,
        'type': type,
        'ptr': Module['_BinaryenAtomicNotifyGetPtr'](expr),
        'notifyCount': Module['_BinaryenAtomicNotifyGetNotifyCount'](expr)
      };
    case Module['AtomicFenceId']:
      return {
        'id': id,
        'type': type,
        'order': Module['_BinaryenAtomicFenceGetOrder'](expr)
      };
    case Module['SIMDExtractId']:
      return {
        'id': id,
        'type': type,
        'op': Module['_BinaryenSIMDExtractGetOp'](expr),
        'vec': Module['_BinaryenSIMDExtractGetVec'](expr),
        'index': Module['_BinaryenSIMDExtractGetIndex'](expr)
      };
    case Module['SIMDReplaceId']:
      return {
        'id': id,
        'type': type,
        'op': Module['_BinaryenSIMDReplaceGetOp'](expr),
        'vec': Module['_BinaryenSIMDReplaceGetVec'](expr),
        'index': Module['_BinaryenSIMDReplaceGetIndex'](expr),
        'value': Module['_BinaryenSIMDReplaceGetValue'](expr)
      };
    case Module['SIMDShuffleId']:
      return preserveStack(() => {
        const tempBuffer = stackAlloc(16);
        Module['_BinaryenSIMDShuffleGetMask'](expr, tempBuffer);
        const mask = new Array(16);
        for (let i = 0; i < 16; i++) {
          mask[i] = HEAPU8[tempBuffer + i];
        }
        return {
          'id': id,
          'type': type,
          'left': Module['_BinaryenSIMDShuffleGetLeft'](expr),
          'right': Module['_BinaryenSIMDShuffleGetRight'](expr),
          'mask': mask
        };
      });
    case Module['SIMDTernaryId']:
      return {
        'id': id,
        'type': type,
        'op': Module['_BinaryenSIMDTernaryGetOp'](expr),
        'a': Module['_BinaryenSIMDTernaryGetA'](expr),
        'b': Module['_BinaryenSIMDTernaryGetB'](expr),
        'c': Module['_BinaryenSIMDTernaryGetC'](expr)
      };
    case Module['SIMDShiftId']:
      return {
        'id': id,
        'type': type,
        'op': Module['_BinaryenSIMDShiftGetOp'](expr),
        'vec': Module['_BinaryenSIMDShiftGetVec'](expr),
        'shift': Module['_BinaryenSIMDShiftGetShift'](expr)
      };
    case Module['SIMDLoadId']:
      return {
        'id': id,
        'type': type,
        'op': Module['_BinaryenSIMDLoadGetOp'](expr),
        'offset': Module['_BinaryenSIMDLoadGetOffset'](expr),
        'align': Module['_BinaryenSIMDLoadGetAlign'](expr),
        'ptr': Module['_BinaryenSIMDLoadGetPtr'](expr)
      };
    case Module['MemoryInitId']:
      return {
        'id': id,
        'segment': Module['_BinaryenMemoryInitGetSegment'](expr),
        'dest': Module['_BinaryenMemoryInitGetDest'](expr),
        'offset': Module['_BinaryenMemoryInitGetOffset'](expr),
        'size': Module['_BinaryenMemoryInitGetSize'](expr)
      };
    case Module['DataDropId']:
      return {
        'id': id,
        'segment': Module['_BinaryenDataDropGetSegment'](expr),
      };
    case Module['MemoryCopyId']:
      return {
        'id': id,
        'dest': Module['_BinaryenMemoryCopyGetDest'](expr),
        'source': Module['_BinaryenMemoryCopyGetSource'](expr),
        'size': Module['_BinaryenMemoryCopyGetSize'](expr)
      };
    case Module['MemoryFillId']:
      return {
        'id': id,
        'dest': Module['_BinaryenMemoryFillGetDest'](expr),
        'value': Module['_BinaryenMemoryFillGetValue'](expr),
        'size': Module['_BinaryenMemoryFillGetSize'](expr)
      };
    case Module['RefNullId']:
      return {
        'id': id,
        'type': type
      };
    case Module['RefIsId']:
      return {
        'id': id,
        'type': type,
        'op': Module['_BinaryenRefIsGetOp'](expr),
        'value': Module['_BinaryenRefIsGetValue'](expr)
      };
    case Module['RefAsId']:
      return {
        'id': id,
        'type': type,
        'op': Module['_BinaryenRefAsGetOp'](expr),
        'value': Module['_BinaryenRefAsGetValue'](expr)
      };
    case Module['RefFuncId']:
      return {
        'id': id,
        'type': type,
        'func': UTF8ToString(Module['_BinaryenRefFuncGetFunc'](expr)),
      };
    case Module['RefEqId']:
      return {
        'id': id,
        'type': type,
        'left': Module['_BinaryenRefEqGetLeft'](expr),
        'right': Module['_BinaryenRefEqGetRight'](expr)
      };
    case Module['TryId']:
      return {
        'id': id,
        'type': type,
        'name': UTF8ToString(Module['_BinaryenTryGetName'](expr)),
        'body': Module['_BinaryenTryGetBody'](expr),
        'catchEvents': getAllNested(expr, Module['_BinaryenTryGetNumCatchEvents'], Module['_BinaryenTryGetCatchEventAt']),
        'catchBodies': getAllNested(expr, Module['_BinaryenTryGetNumCatchBodies'], Module['_BinaryenTryGetCatchBodyAt']),
        'hasCatchAll': Module['_BinaryenTryHasCatchAll'](expr),
        'delegateTarget': UTF8ToString(Module['_BinaryenTryGetDelegateTarget'](expr)),
        'isDelegate': Module['_BinaryenTryIsDelegate'](expr)
      };
    case Module['ThrowId']:
      return {
        'id': id,
        'type': type,
        'event': UTF8ToString(Module['_BinaryenThrowGetEvent'](expr)),
        'operands': getAllNested(expr, Module['_BinaryenThrowGetNumOperands'], Module['_BinaryenThrowGetOperandAt'])
      };
    case Module['RethrowId']:
      return {
        'id': id,
        'type': type,
        'target': UTF8ToString(Module['_BinaryenRethrowGetTarget'](expr))
      };
    case Module['TupleMakeId']:
      return {
        'id': id,
        'type': type,
        'operands': getAllNested(expr, Module['_BinaryenTupleMakeGetNumOperands'], Module['_BinaryenTupleMakeGetOperandAt'])
      };
    case Module['TupleExtractId']:
      return {
        'id': id,
        'type': type,
        'tuple': Module['_BinaryenTupleExtractGetTuple'](expr),
        'index': Module['_BinaryenTupleExtractGetIndex'](expr)
      };
    case Module['I31NewId']:
      return {
        'id': id,
        'type': type,
        'value': Module['_BinaryenI31NewGetValue'](expr)
      };
    case Module['I31GetId']:
      return {
        'id': id,
        'type': type,
        'i31': Module['_BinaryenI31GetGetI31'](expr),
        'isSigned': Boolean(Module['_BinaryenI31GetIsSigned'](expr))
      };

    default:
      throw Error('unexpected id: ' + id);
  }
};

// Gets the side effects of the specified expression
Module['getSideEffects'] = function(expr, features) {
  return Module['_BinaryenExpressionGetSideEffects'](expr, features);
};

Module['createType'] = function(types) {
  return preserveStack(() => Module['_BinaryenTypeCreate'](i32sToStack(types), types.length));
};

Module['expandType'] = function(ty) {
  return preserveStack(() => {
    const numTypes = Module['_BinaryenTypeArity'](ty);
    const array = stackAlloc(numTypes << 2);
    Module['_BinaryenTypeExpand'](ty, array);
    const types = new Array(numTypes);
    for (let i = 0; i < numTypes; i++) {
      types[i] = HEAPU32[(array >>> 2) + i];
    }
    return types;
  });
};

// Obtains information about a 'Function'
Module['getFunctionInfo'] = function(func) {
  return {
    'name': UTF8ToString(Module['_BinaryenFunctionGetName'](func)),
    'module': UTF8ToString(Module['_BinaryenFunctionImportGetModule'](func)),
    'base': UTF8ToString(Module['_BinaryenFunctionImportGetBase'](func)),
    'params': Module['_BinaryenFunctionGetParams'](func),
    'results': Module['_BinaryenFunctionGetResults'](func),
    'vars': getAllNested(func, Module['_BinaryenFunctionGetNumVars'], Module['_BinaryenFunctionGetVar']),
    'body': Module['_BinaryenFunctionGetBody'](func)
  };
};

// Obtains information about a 'Global'
Module['getGlobalInfo'] = function(global) {
  return {
    'name': UTF8ToString(Module['_BinaryenGlobalGetName'](global)),
    'module': UTF8ToString(Module['_BinaryenGlobalImportGetModule'](global)),
    'base': UTF8ToString(Module['_BinaryenGlobalImportGetBase'](global)),
    'type': Module['_BinaryenGlobalGetType'](global),
    'mutable': Boolean(Module['_BinaryenGlobalIsMutable'](global)),
    'init': Module['_BinaryenGlobalGetInitExpr'](global)
  };
};

// Obtains information about a 'Table'
Module['getTableInfo'] = function(table) {
  var hasMax = Boolean(Module['_BinaryenTableHasMax'](table));
  var tableInfo = {
    'name': UTF8ToString(Module['_BinaryenTableGetName'](table)),
    'module': UTF8ToString(Module['_BinaryenTableImportGetModule'](table)),
    'base': UTF8ToString(Module['_BinaryenTableImportGetBase'](table)),
    'initial': Module['_BinaryenTableGetInitial'](table),
  }

  if (hasMax) {
    tableInfo.max = Module['_BinaryenTableGetMax'](table);
  }

  return tableInfo;
};

Module['getElementSegmentInfo'] = function(segment) {
  var segmentLength = Module['_BinaryenElementSegmentGetLength'](segment);
  var names = new Array(segmentLength);
  for (let j = 0; j !== segmentLength; ++j) {
    var ptr = Module['_BinaryenElementSegmentGetData'](segment, j);
    names[j] = UTF8ToString(ptr);
  }

  return {
    'name': UTF8ToString(Module['_BinaryenElementSegmentGetName'](segment)),
    'table': UTF8ToString(Module['_BinaryenElementSegmentGetTable'](segment)),
    'offset': Module['_BinaryenElementSegmentGetOffset'](segment),
    'data': names
  }
}

// Obtains information about a 'Event'
Module['getEventInfo'] = function(event_) {
  return {
    'name': UTF8ToString(Module['_BinaryenEventGetName'](event_)),
    'module': UTF8ToString(Module['_BinaryenEventImportGetModule'](event_)),
    'base': UTF8ToString(Module['_BinaryenEventImportGetBase'](event_)),
    'attribute': Module['_BinaryenEventGetAttribute'](event_),
    'params': Module['_BinaryenEventGetParams'](event_),
    'results': Module['_BinaryenEventGetResults'](event_)
  };
};

// Obtains information about an 'Export'
Module['getExportInfo'] = function(export_) {
  return {
    'kind': Module['_BinaryenExportGetKind'](export_),
    'name': UTF8ToString(Module['_BinaryenExportGetName'](export_)),
    'value': UTF8ToString(Module['_BinaryenExportGetValue'](export_))
  };
};

// Emits text format of an expression or a module
Module['emitText'] = function(expr) {
  if (typeof expr === 'object') {
    return expr.emitText();
  }
  const old = out;
  let ret = '';
  out = x => { ret += x + '\n' };
  Module['_BinaryenExpressionPrint'](expr);
  out = old;
  return ret;
};

// Parses a binary to a module

// If building with Emscripten ASSERTIONS, there is a property added to
// Module to guard against users mistakening using the removed readBinary()
// API. We must defuse that carefully.
Object.defineProperty(Module, 'readBinary', { writable: true });

Module['readBinary'] = function(data) {
  const buffer = allocate(data, ALLOC_NORMAL);
  const ptr = Module['_BinaryenModuleRead'](buffer, data.length);
  _free(buffer);
  return wrapModule(ptr);
};

// Parses text format to a module
Module['parseText'] = function(text) {
  const buffer = _malloc(text.length + 1);
  writeAsciiToMemory(text, buffer);
  const ptr = Module['_BinaryenModuleParse'](buffer);
  _free(buffer);
  return wrapModule(ptr);
};

// Gets the currently set optimize level. 0, 1, 2 correspond to -O0, -O1, -O2, etc.
Module['getOptimizeLevel'] = function() {
  return Module['_BinaryenGetOptimizeLevel']();
};

// Sets the optimization level to use. 0, 1, 2 correspond to -O0, -O1, -O2, etc.
Module['setOptimizeLevel'] = function(level) {
  Module['_BinaryenSetOptimizeLevel'](level);
};

// Gets the currently set shrink level. 0, 1, 2 correspond to -O0, -Os, -Oz.
Module['getShrinkLevel'] = function() {
  return Module['_BinaryenGetShrinkLevel']();
};

// Sets the shrink level to use. 0, 1, 2 correspond to -O0, -Os, -Oz.
Module['setShrinkLevel'] = function(level) {
  Module['_BinaryenSetShrinkLevel'](level);
};

// Gets whether generating debug information is currently enabled or not.
Module['getDebugInfo'] = function() {
  return Boolean(Module['_BinaryenGetDebugInfo']());
};

// Enables or disables debug information in emitted binaries.
Module['setDebugInfo'] = function(on) {
  Module['_BinaryenSetDebugInfo'](on);
};

// Gets whether the low 1K of memory can be considered unused when optimizing.
Module['getLowMemoryUnused'] = function() {
  return Boolean(Module['_BinaryenGetLowMemoryUnused']());
};

// Enables or disables whether the low 1K of memory can be considered unused
// when optimizing.
Module['setLowMemoryUnused'] = function(on) {
  Module['_BinaryenSetLowMemoryUnused'](on);
};

// Gets whether fast math optimizations are enabled, ignoring for example
// corner cases of floating-point math like NaN changes.
Module['getFastMath'] = function() {
  return Boolean(Module['_BinaryenGetFastMath']());
};

// Enables or disables fast math optimizations, ignoring for example
// corner cases of floating-point math like NaN changes.
Module['setFastMath'] = function(value) {
  Module['_BinaryenSetFastMath'](value);
};

// Gets the value of the specified arbitrary pass argument.
Module['getPassArgument'] = function(key) {
  return preserveStack(() => {
    const ret = Module['_BinaryenGetPassArgument'](strToStack(key));
    return ret !== 0 ? UTF8ToString(ret) : null;
  });
};

// Sets the value of the specified arbitrary pass argument. Removes the
// respective argument if `value` is NULL.
Module['setPassArgument'] = function (key, value) {
  preserveStack(() => { Module['_BinaryenSetPassArgument'](strToStack(key), strToStack(value)) });
};

// Clears all arbitrary pass arguments.
Module['clearPassArguments'] = function() {
  Module['_BinaryenClearPassArguments']();
};

// Gets the function size at which we always inline.
Module['getAlwaysInlineMaxSize'] = function() {
  return Module['_BinaryenGetAlwaysInlineMaxSize']();
};

// Sets the function size at which we always inline.
Module['setAlwaysInlineMaxSize'] = function(size) {
  Module['_BinaryenSetAlwaysInlineMaxSize'](size);
};

// Gets the function size which we inline when functions are lightweight.
Module['getFlexibleInlineMaxSize'] = function() {
  return Module['_BinaryenGetFlexibleInlineMaxSize']();
};

// Sets the function size which we inline when functions are lightweight.
Module['setFlexibleInlineMaxSize'] = function(size) {
  Module['_BinaryenSetFlexibleInlineMaxSize'](size);
};

// Gets the function size which we inline when there is only one caller.
Module['getOneCallerInlineMaxSize'] = function() {
  return Module['_BinaryenGetOneCallerInlineMaxSize']();
};

// Sets the function size which we inline when there is only one caller.
Module['setOneCallerInlineMaxSize'] = function(size) {
  Module['_BinaryenSetOneCallerInlineMaxSize'](size);
};

// Gets the value which allow inline functions that are not "lightweight".
Module['getAllowInliningFunctionsWithLoops'] = function() {
  return Boolean(Module['_BinaryenGetAllowInliningFunctionsWithLoops']());
};

// Sets the value which allow inline functions that are not "lightweight".
Module['setAllowInliningFunctionsWithLoops'] = function(value) {
  Module['_BinaryenSetAllowInliningFunctionsWithLoops'](value);
};

// Expression wrappers

// Private symbol used to store the underlying C-API pointer of a wrapped object.
const thisPtr = Symbol();

// Makes a specific expression wrapper class with the specified static members
// while automatically deriving instance methods and accessors.
function makeExpressionWrapper(ownStaticMembers) {
  function SpecificExpression(expr) {
    // can call the constructor without `new`
    if (!(this instanceof SpecificExpression)) {
      if (!expr) return null;
      return new SpecificExpression(expr);
    }
    Expression.call(this, expr);
  }
  // inherit static members of Expression
  Object.assign(SpecificExpression, Expression);
  // add own static members
  Object.assign(SpecificExpression, ownStaticMembers);
  // inherit from Expression
  (SpecificExpression.prototype = Object.create(Expression.prototype)).constructor = SpecificExpression;
  // derive own instance members
  deriveWrapperInstanceMembers(SpecificExpression.prototype, ownStaticMembers);
  return SpecificExpression;
}

// Derives the instance members of a wrapper class from the given static
// members.
function deriveWrapperInstanceMembers(prototype, staticMembers) {
  // Given a static member `getName(ptr)` for example, an instance method
  // `getName()` and a `name` accessor with the `this` argument bound will be
  // derived and added to the wrapper's prototype. If a corresponding static
  // `setName(ptr)` is present, a setter for the `name` accessor will be added
  // as well.
  Object.keys(staticMembers).forEach(memberName => {
    const member = staticMembers[memberName];
    if (typeof member === "function") {
      // Instance method calls the respective static method with `this` bound.
      prototype[memberName] = function(...args) {
        return this.constructor[memberName](this[thisPtr], ...args);
      };
      // Instance accessors call the respective static methods. Accessors are
      // derived only if the respective underlying static method takes exactly
      // one argument, the `this` argument, e.g. `getChild(ptr, idx)` does not
      // trigger an accessor.
      let match;
      if (member.length === 1 && (match = memberName.match(/^(get|is)/))) {
        const index = match[1].length;
        const propertyName = memberName.charAt(index).toLowerCase() + memberName.substring(index + 1);
        const setterIfAny = staticMembers["set" + memberName.substring(index)];
        Object.defineProperty(prototype, propertyName, {
          get() {
            return member(this[thisPtr]);
          },
          set(value) {
            if (setterIfAny) setterIfAny(this[thisPtr], value);
            else throw Error("property '" + propertyName + "' has no setter");
          }
        });
      }
    }
  });
}

// Base class of all expression wrappers
function Expression(expr) {
  if (!expr) throw Error("expression reference must not be null");
  this[thisPtr] = expr;
}
Expression['getId'] = function(expr) {
  return Module['_BinaryenExpressionGetId'](expr);
};
Expression['getType'] = function(expr) {
  return Module['_BinaryenExpressionGetType'](expr);
};
Expression['setType'] = function(expr, type) {
  Module['_BinaryenExpressionSetType'](expr, type);
};
Expression['finalize'] = function(expr) {
  return Module['_BinaryenExpressionFinalize'](expr);
};
Expression['toText'] = function(expr) {
  return Module['emitText'](expr);
};
deriveWrapperInstanceMembers(Expression.prototype, Expression);
Expression.prototype['valueOf'] = function() {
  return this[thisPtr];
};

Module['Expression'] = Expression;

Module['Block'] = makeExpressionWrapper({
  'getName'(expr) {
    const name = Module['_BinaryenBlockGetName'](expr);
    return name ? UTF8ToString(name) : null;
  },
  'setName'(expr, name) {
    preserveStack(() => { Module['_BinaryenBlockSetName'](expr, strToStack(name)) });
  },
  'getNumChildren'(expr) {
    return Module['_BinaryenBlockGetNumChildren'](expr);
  },
  'getChildren'(expr) {
    return getAllNested(expr, Module['_BinaryenBlockGetNumChildren'], Module['_BinaryenBlockGetChildAt']);
  },
  'setChildren'(expr, children) {
    setAllNested(expr, children, Module['_BinaryenBlockGetNumChildren'], Module['_BinaryenBlockSetChildAt'], Module['_BinaryenBlockAppendChild'], Module['_BinaryenBlockRemoveChildAt']);
  },
  'getChildAt'(expr, index) {
    return Module['_BinaryenBlockGetChildAt'](expr, index);
  },
  'setChildAt'(expr, index, childExpr) {
    Module['_BinaryenBlockSetChildAt'](expr, index, childExpr);
  },
  'appendChild'(expr, childExpr) {
    return Module['_BinaryenBlockAppendChild'](expr, childExpr);
  },
  'insertChildAt'(expr, index, childExpr) {
    Module['_BinaryenBlockInsertChildAt'](expr, index, childExpr);
  },
  'removeChildAt'(expr, index) {
    return Module['_BinaryenBlockRemoveChildAt'](expr, index);
  }
});

Module['If'] = makeExpressionWrapper({
  'getCondition'(expr) {
    return Module['_BinaryenIfGetCondition'](expr);
  },
  'setCondition'(expr, condExpr) {
    Module['_BinaryenIfSetCondition'](expr, condExpr);
  },
  'getIfTrue'(expr) {
    return Module['_BinaryenIfGetIfTrue'](expr);
  },
  'setIfTrue'(expr, ifTrueExpr) {
    Module['_BinaryenIfSetIfTrue'](expr, ifTrueExpr);
  },
  'getIfFalse'(expr) {
    return Module['_BinaryenIfGetIfFalse'](expr);
  },
  'setIfFalse'(expr, ifFalseExpr) {
    Module['_BinaryenIfSetIfFalse'](expr, ifFalseExpr);
  }
});

Module['Loop'] = makeExpressionWrapper({
  'getName'(expr) {
    const name = Module['_BinaryenLoopGetName'](expr);
    return name ? UTF8ToString(name) : null;
  },
  'setName'(expr, name) {
    preserveStack(() => { Module['_BinaryenLoopSetName'](expr, strToStack(name)) });
  },
  'getBody'(expr) {
    return Module['_BinaryenLoopGetBody'](expr);
  },
  'setBody'(expr, bodyExpr) {
    Module['_BinaryenLoopSetBody'](expr, bodyExpr);
  }
});

Module['Break'] = makeExpressionWrapper({
  'getName'(expr) {
    const name = Module['_BinaryenBreakGetName'](expr);
    return name ? UTF8ToString(name) : null;
  },
  'setName'(expr, name) {
    preserveStack(() => { Module['_BinaryenBreakSetName'](expr, strToStack(name)) });
  },
  'getCondition'(expr) {
    return Module['_BinaryenBreakGetCondition'](expr);
  },
  'setCondition'(expr, condExpr) {
    Module['_BinaryenBreakSetCondition'](expr, condExpr);
  },
  'getValue'(expr) {
    return Module['_BinaryenBreakGetValue'](expr);
  },
  'setValue'(expr, valueExpr) {
    Module['_BinaryenBreakSetValue'](expr, valueExpr);
  }
});

Module['Switch'] = makeExpressionWrapper({
  'getNumNames'(expr) {
    return Module['_BinaryenSwitchGetNumNames'](expr);
  },
  'getNames'(expr) {
    return getAllNested(expr, Module['_BinaryenSwitchGetNumNames'], Module['_BinaryenSwitchGetNameAt']).map(p => UTF8ToString(p));
  },
  'setNames'(expr, names) {
    preserveStack(() => {
      setAllNested(expr, names.map(strToStack), Module['_BinaryenSwitchGetNumNames'], Module['_BinaryenSwitchSetNameAt'], Module['_BinaryenSwitchAppendName'], Module['_BinaryenSwitchRemoveNameAt']);
    });
  },
  'getDefaultName'(expr) {
    const name = Module['_BinaryenSwitchGetDefaultName'](expr);
    return name ? UTF8ToString(name) : null;
  },
  'setDefaultName'(expr, defaultName) {
    preserveStack(() => { Module['_BinaryenSwitchSetDefaultName'](expr, strToStack(defaultName)) });
  },
  'getCondition'(expr) {
    return Module['_BinaryenSwitchGetCondition'](expr);
  },
  'setCondition'(expr, condExpr) {
    Module['_BinaryenSwitchSetCondition'](expr, condExpr);
  },
  'getValue'(expr) {
    return Module['_BinaryenSwitchGetValue'](expr);
  },
  'setValue'(expr, valueExpr) {
    Module['_BinaryenSwitchSetValue'](expr, valueExpr);
  },
  'getNameAt'(expr, index) {
    return UTF8ToString(Module['_BinaryenSwitchGetNameAt'](expr, index));
  },
  'setNameAt'(expr, index, name) {
    preserveStack(() => { Module['_BinaryenSwitchSetNameAt'](expr, index, strToStack(name)) });
  },
  'appendName'(expr, name) {
    preserveStack(() => Module['_BinaryenSwitchAppendName'](expr, strToStack(name)));
  },
  'insertNameAt'(expr, index, name) {
    preserveStack(() => { Module['_BinaryenSwitchInsertNameAt'](expr, index, strToStack(name)) });
  },
  'removeNameAt'(expr, index) {
    return UTF8ToString(Module['_BinaryenSwitchRemoveNameAt'](expr, index));
  },
});

Module['Call'] = makeExpressionWrapper({
  'getTarget'(expr) {
    return UTF8ToString(Module['_BinaryenCallGetTarget'](expr));
  },
  'setTarget'(expr, targetName) {
    preserveStack(() => { Module['_BinaryenCallSetTarget'](expr, strToStack(targetName)) });
  },
  'getNumOperands'(expr) {
    return Module['_BinaryenCallGetNumOperands'](expr);
  },
  'getOperands'(expr) {
    return getAllNested(expr, Module['_BinaryenCallGetNumOperands'], Module['_BinaryenCallGetOperandAt']);
  },
  'setOperands'(expr, operands) {
    setAllNested(expr, operands, Module['_BinaryenCallGetNumOperands'], Module['_BinaryenCallSetOperandAt'], Module['_BinaryenCallAppendOperand'], Module['_BinaryenCallRemoveOperandAt']);
  },
  'getOperandAt'(expr, index) {
    return Module['_BinaryenCallGetOperandAt'](expr, index);
  },
  'setOperandAt'(expr, index, operandExpr) {
    Module['_BinaryenCallSetOperandAt'](expr, index, operandExpr);
  },
  'appendOperand'(expr, operandExpr) {
    return Module['_BinaryenCallAppendOperand'](expr, operandExpr);
  },
  'insertOperandAt'(expr, index, operandExpr) {
    Module['_BinaryenCallInsertOperandAt'](expr, index, operandExpr);
  },
  'removeOperandAt'(expr, index) {
    return Module['_BinaryenCallRemoveOperandAt'](expr, index);
  },
  'isReturn'(expr) {
    return Boolean(Module['_BinaryenCallIsReturn'](expr));
  },
  'setReturn'(expr, isReturn) {
    Module['_BinaryenCallSetReturn'](expr, isReturn);
  }
});

Module['CallIndirect'] = makeExpressionWrapper({
  'getTarget'(expr) {
    return Module['_BinaryenCallIndirectGetTarget'](expr);
  },
  'setTarget'(expr, targetExpr) {
    Module['_BinaryenCallIndirectSetTarget'](expr, targetExpr);
  },
  'getTable'(expr) {
    return UTF8ToString(Module['_BinaryenCallIndirectGetTable'](expr));
  },
  'setTable'(expr, table) {
    preserveStack(() => { Module['_BinaryenCallIndirectSetTable'](expr, strToStack(table)) });
  },
  'getNumOperands'(expr) {
    return Module['_BinaryenCallIndirectGetNumOperands'](expr);
  },
  'getOperands'(expr) {
    return getAllNested(expr, Module['_BinaryenCallIndirectGetNumOperands'], Module['_BinaryenCallIndirectGetOperandAt']);
  },
  'setOperands'(expr, operands) {
    setAllNested(expr, operands, Module['_BinaryenCallIndirectGetNumOperands'], Module['_BinaryenCallIndirectSetOperandAt'], Module['_BinaryenCallIndirectAppendOperand'], Module['_BinaryenCallIndirectRemoveOperandAt']);
  },
  'getOperandAt'(expr, index) {
    return Module['_BinaryenCallIndirectGetOperandAt'](expr, index);
  },
  'setOperandAt'(expr, index, operandExpr) {
    Module['_BinaryenCallIndirectSetOperandAt'](expr, index, operandExpr);
  },
  'appendOperand'(expr, operandExpr) {
    return Module['_BinaryenCallIndirectAppendOperand'](expr, operandExpr);
  },
  'insertOperandAt'(expr, index, operandExpr) {
    Module['_BinaryenCallIndirectInsertOperandAt'](expr, index, operandExpr);
  },
  'removeOperandAt'(expr, index) {
    return Module['_BinaryenCallIndirectRemoveOperandAt'](expr, index);
  },
  'isReturn'(expr) {
    return Boolean(Module['_BinaryenCallIndirectIsReturn'](expr));
  },
  'setReturn'(expr, isReturn) {
    Module['_BinaryenCallIndirectSetReturn'](expr, isReturn);
  },
  'getParams'(expr) {
    return Module['_BinaryenCallIndirectGetParams'](expr);
  },
  'setParams'(expr, params) {
    Module['_BinaryenCallIndirectSetParams'](expr, params);
  },
  'getResults'(expr) {
    return Module['_BinaryenCallIndirectGetResults'](expr);
  },
  'setResults'(expr, results) {
    Module['_BinaryenCallIndirectSetResults'](expr, results);
  }
});

Module['LocalGet'] = makeExpressionWrapper({
  'getIndex'(expr) {
    return Module['_BinaryenLocalGetGetIndex'](expr);
  },
  'setIndex'(expr, index) {
    Module['_BinaryenLocalGetSetIndex'](expr, index);
  }
});

Module['LocalSet'] = makeExpressionWrapper({
  'getIndex'(expr) {
    return Module['_BinaryenLocalSetGetIndex'](expr);
  },
  'setIndex'(expr, index) {
    Module['_BinaryenLocalSetSetIndex'](expr, index);
  },
  'isTee'(expr) {
    return Boolean(Module['_BinaryenLocalSetIsTee'](expr));
  },
  'getValue'(expr) {
    return Module['_BinaryenLocalSetGetValue'](expr);
  },
  'setValue'(expr, valueExpr) {
    Module['_BinaryenLocalSetSetValue'](expr, valueExpr);
  }
});

Module['GlobalGet'] = makeExpressionWrapper({
  'getName'(expr) {
    return UTF8ToString(Module['_BinaryenGlobalGetGetName'](expr));
  },
  'setName'(expr, name) {
    preserveStack(() => { Module['_BinaryenGlobalGetSetName'](expr, strToStack(name)) });
  }
});

Module['GlobalSet'] = makeExpressionWrapper({
  'getName'(expr) {
    return UTF8ToString(Module['_BinaryenGlobalSetGetName'](expr));
  },
  'setName'(expr, name) {
    preserveStack(() => { Module['_BinaryenGlobalSetSetName'](expr, strToStack(name)) });
  },
  'getValue'(expr) {
    return Module['_BinaryenGlobalSetGetValue'](expr);
  },
  'setValue'(expr, valueExpr) {
    Module['_BinaryenGlobalSetSetValue'](expr, valueExpr);
  }
});

Module['MemorySize'] = makeExpressionWrapper({});

Module['MemoryGrow'] = makeExpressionWrapper({
  'getDelta'(expr) {
    return Module['_BinaryenMemoryGrowGetDelta'](expr);
  },
  'setDelta'(expr, deltaExpr) {
    Module['_BinaryenMemoryGrowSetDelta'](expr, deltaExpr);
  }
});

Module['Load'] = makeExpressionWrapper({
  'isAtomic'(expr) {
    return Boolean(Module['_BinaryenLoadIsAtomic'](expr));
  },
  'setAtomic'(expr, isAtomic) {
    Module['_BinaryenLoadSetAtomic'](expr, isAtomic);
  },
  'isSigned'(expr) {
    return Boolean(Module['_BinaryenLoadIsSigned'](expr));
  },
  'setSigned'(expr, isSigned) {
    Module['_BinaryenLoadSetSigned'](expr, isSigned);
  },
  'getOffset'(expr) {
    return Module['_BinaryenLoadGetOffset'](expr);
  },
  'setOffset'(expr, offset) {
    Module['_BinaryenLoadSetOffset'](expr, offset);
  },
  'getBytes'(expr) {
    return Module['_BinaryenLoadGetBytes'](expr);
  },
  'setBytes'(expr, bytes) {
    Module['_BinaryenLoadSetBytes'](expr, bytes);
  },
  'getAlign'(expr) {
    return Module['_BinaryenLoadGetAlign'](expr);
  },
  'setAlign'(expr, align) {
    Module['_BinaryenLoadSetAlign'](expr, align);
  },
  'getPtr'(expr) {
    return Module['_BinaryenLoadGetPtr'](expr);
  },
  'setPtr'(expr, ptrExpr) {
    Module['_BinaryenLoadSetPtr'](expr, ptrExpr);
  }
});

Module['Store'] = makeExpressionWrapper({
  'isAtomic'(expr) {
    return Boolean(Module['_BinaryenStoreIsAtomic'](expr));
  },
  'setAtomic'(expr, isAtomic) {
    Module['_BinaryenStoreSetAtomic'](expr, isAtomic);
  },
  'getBytes'(expr) {
    return Module['_BinaryenStoreGetBytes'](expr);
  },
  'setBytes'(expr, bytes) {
    Module['_BinaryenStoreSetBytes'](expr, bytes);
  },
  'getOffset'(expr) {
    return Module['_BinaryenStoreGetOffset'](expr);
  },
  'setOffset'(expr, offset) {
    Module['_BinaryenStoreSetOffset'](expr, offset);
  },
  'getAlign'(expr) {
    return Module['_BinaryenStoreGetAlign'](expr);
  },
  'setAlign'(expr, align) {
    Module['_BinaryenStoreSetAlign'](expr, align);
  },
  'getPtr'(expr) {
    return Module['_BinaryenStoreGetPtr'](expr);
  },
  'setPtr'(expr, ptrExpr) {
    Module['_BinaryenStoreSetPtr'](expr, ptrExpr);
  },
  'getValue'(expr) {
    return Module['_BinaryenStoreGetValue'](expr);
  },
  'setValue'(expr, valueExpr) {
    Module['_BinaryenStoreSetValue'](expr, valueExpr);
  },
  'getValueType'(expr) {
    return Module['_BinaryenStoreGetValueType'](expr);
  },
  'setValueType'(expr, valueType) {
    Module['_BinaryenStoreSetValueType'](expr, valueType);
  }
});

Module['Const'] = makeExpressionWrapper({
  'getValueI32'(expr) {
    return Module['_BinaryenConstGetValueI32'](expr);
  },
  'setValueI32'(expr, value) {
    Module['_BinaryenConstSetValueI32'](expr, value);
  },
  'getValueI64Low'(expr) {
    return Module['_BinaryenConstGetValueI64Low'](expr);
  },
  'setValueI64Low'(expr, value) {
    Module['_BinaryenConstSetValueI64Low'](expr, value);
  },
  'getValueI64High'(expr) {
    return Module['_BinaryenConstGetValueI64High'](expr);
  },
  'setValueI64High'(expr, value) {
    Module['_BinaryenConstSetValueI64High'](expr, value);
  },
  'getValueF32'(expr) {
    return Module['_BinaryenConstGetValueF32'](expr);
  },
  'setValueF32'(expr, value) {
    Module['_BinaryenConstSetValueF32'](expr, value);
  },
  'getValueF64'(expr) {
    return Module['_BinaryenConstGetValueF64'](expr);
  },
  'setValueF64'(expr, value) {
    Module['_BinaryenConstSetValueF64'](expr, value);
  },
  'getValueV128'(expr) {
    let value;
    preserveStack(() => {
      const tempBuffer = stackAlloc(16);
      Module['_BinaryenConstGetValueV128'](expr, tempBuffer);
      value = new Array(16);
      for (let i = 0 ; i < 16; ++i) {
        value[i] = HEAPU8[tempBuffer + i];
      }
    });
    return value;
  },
  'setValueV128'(expr, value) {
    preserveStack(() => {
      const tempBuffer = stackAlloc(16);
      for (let i = 0 ; i < 16; ++i) {
        HEAPU8[tempBuffer + i] = value[i];
      }
      Module['_BinaryenConstSetValueV128'](expr, tempBuffer);
    });
  }
});

Module['Unary'] = makeExpressionWrapper({
  'getOp'(expr) {
    return Module['_BinaryenUnaryGetOp'](expr);
  },
  'setOp'(expr, op) {
    Module['_BinaryenUnarySetOp'](expr, op);
  },
  'getValue'(expr) {
    return Module['_BinaryenUnaryGetValue'](expr);
  },
  'setValue'(expr, valueExpr) {
    Module['_BinaryenUnarySetValue'](expr, valueExpr);
  }
});

Module['Binary'] = makeExpressionWrapper({
  'getOp'(expr) {
    return Module['_BinaryenBinaryGetOp'](expr);
  },
  'setOp'(expr, op) {
    Module['_BinaryenBinarySetOp'](expr, op);
  },
  'getLeft'(expr) {
    return Module['_BinaryenBinaryGetLeft'](expr);
  },
  'setLeft'(expr, leftExpr) {
    Module['_BinaryenBinarySetLeft'](expr, leftExpr);
  },
  'getRight'(expr) {
    return Module['_BinaryenBinaryGetRight'](expr);
  },
  'setRight'(expr, rightExpr) {
    Module['_BinaryenBinarySetRight'](expr, rightExpr);
  }
});

Module['Select'] = makeExpressionWrapper({
  'getIfTrue'(expr) {
    return Module['_BinaryenSelectGetIfTrue'](expr);
  },
  'setIfTrue'(expr, ifTrueExpr) {
    Module['_BinaryenSelectSetIfTrue'](expr, ifTrueExpr);
  },
  'getIfFalse'(expr) {
    return Module['_BinaryenSelectGetIfFalse'](expr);
  },
  'setIfFalse'(expr, ifFalseExpr) {
    Module['_BinaryenSelectSetIfFalse'](expr, ifFalseExpr);
  },
  'getCondition'(expr) {
    return Module['_BinaryenSelectGetCondition'](expr);
  },
  'setCondition'(expr, condExpr) {
    Module['_BinaryenSelectSetCondition'](expr, condExpr);
  }
});

Module['Drop'] = makeExpressionWrapper({
  'getValue'(expr) {
    return Module['_BinaryenDropGetValue'](expr);
  },
  'setValue'(expr, valueExpr) {
    Module['_BinaryenDropSetValue'](expr, valueExpr);
  }
});

Module['Return'] = makeExpressionWrapper({
  'getValue'(expr) {
    return Module['_BinaryenReturnGetValue'](expr);
  },
  'setValue'(expr, valueExpr) {
    Module['_BinaryenReturnSetValue'](expr, valueExpr);
  }
});

Module['AtomicRMW'] = makeExpressionWrapper({
  'getOp'(expr) {
    return Module['_BinaryenAtomicRMWGetOp'](expr);
  },
  'setOp'(expr, op) {
    Module['_BinaryenAtomicRMWSetOp'](expr, op);
  },
  'getBytes'(expr) {
    return Module['_BinaryenAtomicRMWGetBytes'](expr);
  },
  'setBytes'(expr, bytes) {
    Module['_BinaryenAtomicRMWSetBytes'](expr, bytes);
  },
  'getOffset'(expr) {
    return Module['_BinaryenAtomicRMWGetOffset'](expr);
  },
  'setOffset'(expr, offset) {
    Module['_BinaryenAtomicRMWSetOffset'](expr, offset);
  },
  'getPtr'(expr) {
    return Module['_BinaryenAtomicRMWGetPtr'](expr);
  },
  'setPtr'(expr, ptrExpr) {
    Module['_BinaryenAtomicRMWSetPtr'](expr, ptrExpr);
  },
  'getValue'(expr) {
    return Module['_BinaryenAtomicRMWGetValue'](expr);
  },
  'setValue'(expr, valueExpr) {
    Module['_BinaryenAtomicRMWSetValue'](expr, valueExpr);
  }
});

Module['AtomicCmpxchg'] = makeExpressionWrapper({
  'getBytes'(expr) {
    return Module['_BinaryenAtomicCmpxchgGetBytes'](expr);
  },
  'setBytes'(expr, bytes) {
    Module['_BinaryenAtomicCmpxchgSetBytes'](expr, bytes);
  },
  'getOffset'(expr) {
    return Module['_BinaryenAtomicCmpxchgGetOffset'](expr);
  },
  'setOffset'(expr, offset) {
    Module['_BinaryenAtomicCmpxchgSetOffset'](expr, offset);
  },
  'getPtr'(expr) {
    return Module['_BinaryenAtomicCmpxchgGetPtr'](expr);
  },
  'setPtr'(expr, ptrExpr) {
    Module['_BinaryenAtomicCmpxchgSetPtr'](expr, ptrExpr);
  },
  'getExpected'(expr) {
    return Module['_BinaryenAtomicCmpxchgGetExpected'](expr);
  },
  'setExpected'(expr, expectedExpr) {
    Module['_BinaryenAtomicCmpxchgSetExpected'](expr, expectedExpr);
  },
  'getReplacement'(expr) {
    return Module['_BinaryenAtomicCmpxchgGetReplacement'](expr);
  },
  'setReplacement'(expr, replacementExpr) {
    Module['_BinaryenAtomicCmpxchgSetReplacement'](expr, replacementExpr);
  }
});

Module['AtomicWait'] = makeExpressionWrapper({
  'getPtr'(expr) {
    return Module['_BinaryenAtomicWaitGetPtr'](expr);
  },
  'setPtr'(expr, ptrExpr) {
    Module['_BinaryenAtomicWaitSetPtr'](expr, ptrExpr);
  },
  'getExpected'(expr) {
    return Module['_BinaryenAtomicWaitGetExpected'](expr);
  },
  'setExpected'(expr, expectedExpr) {
    Module['_BinaryenAtomicWaitSetExpected'](expr, expectedExpr);
  },
  'getTimeout'(expr) {
    return Module['_BinaryenAtomicWaitGetTimeout'](expr);
  },
  'setTimeout'(expr, timeoutExpr) {
    Module['_BinaryenAtomicWaitSetTimeout'](expr, timeoutExpr);
  },
  'getExpectedType'(expr) {
    return Module['_BinaryenAtomicWaitGetExpectedType'](expr);
  },
  'setExpectedType'(expr, expectedType) {
    Module['_BinaryenAtomicWaitSetExpectedType'](expr, expectedType);
  }
});

Module['AtomicNotify'] = makeExpressionWrapper({
  'getPtr'(expr) {
    return Module['_BinaryenAtomicNotifyGetPtr'](expr);
  },
  'setPtr'(expr, ptrExpr) {
    Module['_BinaryenAtomicNotifySetPtr'](expr, ptrExpr);
  },
  'getNotifyCount'(expr) {
    return Module['_BinaryenAtomicNotifyGetNotifyCount'](expr);
  },
  'setNotifyCount'(expr, notifyCountExpr) {
    Module['_BinaryenAtomicNotifySetNotifyCount'](expr, notifyCountExpr);
  }
});

Module['AtomicFence'] = makeExpressionWrapper({
  'getOrder'(expr) {
    return Module['_BinaryenAtomicFenceGetOrder'](expr);
  },
  'setOrder'(expr, order) {
    Module['_BinaryenAtomicFenceSetOrder'](expr, order);
  }
});

Module['SIMDExtract'] = makeExpressionWrapper({
  'getOp'(expr) {
    return Module['_BinaryenSIMDExtractGetOp'](expr);
  },
  'setOp'(expr, op) {
    Module['_BinaryenSIMDExtractSetOp'](expr, op);
  },
  'getVec'(expr) {
    return Module['_BinaryenSIMDExtractGetVec'](expr);
  },
  'setVec'(expr, vecExpr) {
    Module['_BinaryenSIMDExtractSetVec'](expr, vecExpr);
  },
  'getIndex'(expr) {
    return Module['_BinaryenSIMDExtractGetIndex'](expr);
  },
  'setIndex'(expr, index) {
    Module['_BinaryenSIMDExtractSetIndex'](expr, index)
  }
});

Module['SIMDReplace'] = makeExpressionWrapper({
  'getOp'(expr) {
    return Module['_BinaryenSIMDReplaceGetOp'](expr);
  },
  'setOp'(expr, op) {
    Module['_BinaryenSIMDReplaceSetOp'](expr, op);
  },
  'getVec'(expr) {
    return Module['_BinaryenSIMDReplaceGetVec'](expr);
  },
  'setVec'(expr, vecExpr) {
    Module['_BinaryenSIMDReplaceSetVec'](expr, vecExpr);
  },
  'getIndex'(expr) {
    return Module['_BinaryenSIMDReplaceGetIndex'](expr);
  },
  'setIndex'(expr, index) {
    Module['_BinaryenSIMDReplaceSetIndex'](expr, index);
  },
  'getValue'(expr) {
    return Module['_BinaryenSIMDReplaceGetValue'](expr);
  },
  'setValue'(expr, valueExpr) {
    Module['_BinaryenSIMDReplaceSetValue'](expr, valueExpr);
  }
});

Module['SIMDShuffle'] = makeExpressionWrapper({
  'getLeft'(expr) {
    return Module['_BinaryenSIMDShuffleGetLeft'](expr);
  },
  'setLeft'(expr, leftExpr) {
    Module['_BinaryenSIMDShuffleSetLeft'](expr, leftExpr)
  },
  'getRight'(expr) {
    return Module['_BinaryenSIMDShuffleGetRight'](expr);
  },
  'setRight'(expr, rightExpr) {
    Module['_BinaryenSIMDShuffleSetRight'](expr, rightExpr);
  },
  'getMask'(expr) {
    let mask;
    preserveStack(() => {
      const tempBuffer = stackAlloc(16);
      Module['_BinaryenSIMDShuffleGetMask'](expr, tempBuffer);
      mask = new Array(16);
      for (let i = 0 ; i < 16; ++i) {
        mask[i] = HEAPU8[tempBuffer + i];
      }
    });
    return mask;
  },
  'setMask'(expr, mask) {
    preserveStack(() => {
      const tempBuffer = stackAlloc(16);
      for (let i = 0 ; i < 16; ++i) {
        HEAPU8[tempBuffer + i] = mask[i];
      }
      Module['_BinaryenSIMDShuffleSetMask'](expr, tempBuffer);
    });
  }
});

Module['SIMDTernary'] = makeExpressionWrapper({
  'getOp'(expr) {
    return Module['_BinaryenSIMDTernaryGetOp'](expr);
  },
  'setOp'(expr, op) {
    Module['_BinaryenSIMDTernarySetOp'](expr, op);
  },
  'getA'(expr) {
    return Module['_BinaryenSIMDTernaryGetA'](expr);
  },
  'setA'(expr, aExpr) {
    Module['_BinaryenSIMDTernarySetA'](expr, aExpr);
  },
  'getB'(expr) {
    return Module['_BinaryenSIMDTernaryGetB'](expr);
  },
  'setB'(expr, bExpr) {
    Module['_BinaryenSIMDTernarySetB'](expr, bExpr);
  },
  'getC'(expr) {
    return Module['_BinaryenSIMDTernaryGetC'](expr);
  },
  'setC'(expr, cExpr) {
    Module['_BinaryenSIMDTernarySetC'](expr, cExpr);
  }
});

Module['SIMDShift'] = makeExpressionWrapper({
  'getOp'(expr) {
    return Module['_BinaryenSIMDShiftGetOp'](expr);
  },
  'setOp'(expr, op) {
    Module['_BinaryenSIMDShiftSetOp'](expr, op);
  },
  'getVec'(expr) {
    return Module['_BinaryenSIMDShiftGetVec'](expr);
  },
  'setVec'(expr, vecExpr) {
    Module['_BinaryenSIMDShiftSetVec'](expr, vecExpr);
  },
  'getShift'(expr) {
    return Module['_BinaryenSIMDShiftGetShift'](expr);
  },
  'setShift'(expr, shiftExpr) {
    Module['_BinaryenSIMDShiftSetShift'](expr, shiftExpr);
  }
});

Module['SIMDLoad'] = makeExpressionWrapper({
  'getOp'(expr) {
    return Module['_BinaryenSIMDLoadGetOp'](expr);
  },
  'setOp'(expr, op) {
    Module['_BinaryenSIMDLoadSetOp'](expr, op);
  },
  'getOffset'(expr) {
    return Module['_BinaryenSIMDLoadGetOffset'](expr);
  },
  'setOffset'(expr, offset) {
    Module['_BinaryenSIMDLoadSetOffset'](expr, offset);
  },
  'getAlign'(expr) {
    return Module['_BinaryenSIMDLoadGetAlign'](expr);
  },
  'setAlign'(expr, align) {
    Module['_BinaryenSIMDLoadSetAlign'](expr, align);
  },
  'getPtr'(expr) {
    return Module['_BinaryenSIMDLoadGetPtr'](expr);
  },
  'setPtr'(expr, ptrExpr) {
    Module['_BinaryenSIMDLoadSetPtr'](expr, ptrExpr);
  }
});

Module['MemoryInit'] = makeExpressionWrapper({
  'getSegment'(expr) {
    return Module['_BinaryenMemoryInitGetSegment'](expr);
  },
  'setSegment'(expr, segmentIndex) {
    Module['_BinaryenMemoryInitSetSegment'](expr, segmentIndex);
  },
  'getDest'(expr) {
    return Module['_BinaryenMemoryInitGetDest'](expr);
  },
  'setDest'(expr, destExpr) {
    Module['_BinaryenMemoryInitSetDest'](expr, destExpr);
  },
  'getOffset'(expr) {
    return Module['_BinaryenMemoryInitGetOffset'](expr);
  },
  'setOffset'(expr, offset) {
    Module['_BinaryenMemoryInitSetOffset'](expr, offset);
  },
  'getSize'(expr) {
    return Module['_BinaryenMemoryInitGetSize'](expr);
  },
  'setSize'(expr, sizeExpr) {
    Module['_BinaryenMemoryInitSetSize'](expr, sizeExpr);
  }
});

Module['DataDrop'] = makeExpressionWrapper({
  'getSegment'(expr) {
    return Module['_BinaryenDataDropGetSegment'](expr);
  },
  'setSegment'(expr, segmentIndex) {
    Module['_BinaryenDataDropSetSegment'](expr, segmentIndex);
  }
});

Module['MemoryCopy'] = makeExpressionWrapper({
  'getDest'(expr) {
    return Module['_BinaryenMemoryCopyGetDest'](expr);
  },
  'setDest'(expr, destExpr) {
    Module['_BinaryenMemoryCopySetDest'](expr, destExpr);
  },
  'getSource'(expr) {
    return Module['_BinaryenMemoryCopyGetSource'](expr);
  },
  'setSource'(expr, sourceExpr) {
    Module['_BinaryenMemoryCopySetSource'](expr, sourceExpr);
  },
  'getSize'(expr) {
    return Module['_BinaryenMemoryCopyGetSize'](expr);
  },
  'setSize'(expr, sizeExpr) {
    Module['_BinaryenMemoryCopySetSize'](expr, sizeExpr);
  }
});

Module['MemoryFill'] = makeExpressionWrapper({
  'getDest'(expr) {
    return Module['_BinaryenMemoryFillGetDest'](expr);
  },
  'setDest'(expr, destExpr) {
    Module['_BinaryenMemoryFillSetDest'](expr, destExpr);
  },
  'getValue'(expr) {
    return Module['_BinaryenMemoryFillGetValue'](expr);
  },
  'setValue'(expr, valueExpr) {
    Module['_BinaryenMemoryFillSetValue'](expr, valueExpr);
  },
  'getSize'(expr) {
    return Module['_BinaryenMemoryFillGetSize'](expr);
  },
  'setSize'(expr, sizeExpr) {
    Module['_BinaryenMemoryFillSetSize'](expr, sizeExpr);
  }
});

Module['RefIs'] = makeExpressionWrapper({
  'getOp'(expr) {
    return Module['_BinaryenRefIsGetOp'](expr);
  },
  'setOp'(expr, op) {
    Module['_BinaryenRefIsSetOp'](expr, op);
  },
  'getValue'(expr) {
    return Module['_BinaryenRefIsGetValue'](expr);
  },
  'setValue'(expr, valueExpr) {
    Module['_BinaryenRefIsSetValue'](expr, valueExpr);
  }
});

Module['RefAs'] = makeExpressionWrapper({
  'getOp'(expr) {
    return Module['_BinaryenRefAsGetOp'](expr);
  },
  'setOp'(expr, op) {
    Module['_BinaryenRefAsSetOp'](expr, op);
  },
  'getValue'(expr) {
    return Module['_BinaryenRefAsGetValue'](expr);
  },
  'setValue'(expr, valueExpr) {
    Module['_BinaryenRefAsSetValue'](expr, valueExpr);
  }
});

Module['RefFunc'] = makeExpressionWrapper({
  'getFunc'(expr) {
    return UTF8ToString(Module['_BinaryenRefFuncGetFunc'](expr));
  },
  'setFunc'(expr, funcName) {
    preserveStack(() => { Module['_BinaryenRefFuncSetFunc'](expr, strToStack(funcName)) });
  }
});

Module['RefEq'] = makeExpressionWrapper({
  'getLeft'(expr) {
    return Module['_BinaryenRefEqGetLeft'](expr);
  },
  'setLeft'(expr, leftExpr) {
    return Module['_BinaryenRefEqSetLeft'](expr, leftExpr);
  },
  'getRight'(expr) {
    return Module['_BinaryenRefEqGetRight'](expr);
  },
  'setRight'(expr, rightExpr) {
    return Module['_BinaryenRefEqSetRight'](expr, rightExpr);
  }
});

Module['Try'] = makeExpressionWrapper({
  'getName'(expr) {
    const name = Module['_BinaryenTryGetName'](expr);
    return name ? UTF8ToString(name) : null;
  },
  'setName'(expr, name) {
    preserveStack(() => { Module['_BinaryenTrySetName'](expr, strToStack(name)) });
  },
  'getBody'(expr) {
    return Module['_BinaryenTryGetBody'](expr);
  },
  'setBody'(expr, bodyExpr) {
    Module['_BinaryenTrySetBody'](expr, bodyExpr);
  },
  'getNumCatchEvents'(expr) {
    return Module['_BinaryenTryGetNumCatchEvents'](expr);
  },
  'getCatchEvents'(expr) {
    return getAllNested(expr, Module['_BinaryenTryGetNumCatchEvents'], Module['_BinaryenTryGetCatchEventAt']).map(p => UTF8ToString(p));
  },
  'setCatchEvents'(expr, catchEvents) {
    preserveStack(() => {
      setAllNested(expr, catchEvents.map(strToStack), Module['_BinaryenTryGetNumCatchEvents'], Module['_BinaryenTrySetCatchEventAt'], Module['_BinaryenTryAppendCatchEvent'], Module['_BinaryenTryRemoveCatchEventAt']);
    });
  },
  'getCatchEventAt'(expr, index) {
    return UTF8ToString(Module['_BinaryenTryGetCatchEventAt'](expr, index));
  },
  'setCatchEventAt'(expr, index, catchEvent) {
    preserveStack(() => { Module['_BinaryenTrySetCatchEventAt'](expr, index, strToStack(catchEvent)) });
  },
  'appendCatchEvent'(expr, catchEvent) {
    preserveStack(() => Module['_BinaryenTryAppendCatchEvent'](expr, strToStack(catchEvent)));
  },
  'insertCatchEventAt'(expr, index, catchEvent) {
    preserveStack(() => { Module['_BinaryenTryInsertCatchEventAt'](expr, index, strToStack(catchEvent)) });
  },
  'removeCatchEventAt'(expr, index) {
    return UTF8ToString(Module['_BinaryenTryRemoveCatchEventAt'](expr, index));
  },
  'getNumCatchBodies'(expr) {
    return Module['_BinaryenTryGetNumCatchBodies'](expr);
  },
  'getCatchBodies'(expr) {
    return getAllNested(expr, Module['_BinaryenTryGetNumCatchBodies'], Module['_BinaryenTryGetCatchBodyAt']);
  },
  'setCatchBodies'(expr, catchBodies) {
    setAllNested(expr, catchBodies, Module['_BinaryenTryGetNumCatchBodies'], Module['_BinaryenTrySetCatchBodyAt'], Module['_BinaryenTryAppendCatchBody'], Module['_BinaryenTryRemoveCatchBodyAt']);
  },
  'getCatchBodyAt'(expr, index) {
    return Module['_BinaryenTryGetCatchBodyAt'](expr, index);
  },
  'setCatchBodyAt'(expr, index, catchExpr) {
    Module['_BinaryenTrySetCatchBodyAt'](expr, index, catchExpr);
  },
  'appendCatchBody'(expr, catchExpr) {
    return Module['_BinaryenTryAppendCatchBody'](expr, catchExpr);
  },
  'insertCatchBodyAt'(expr, index, catchExpr) {
    Module['_BinaryenTryInsertCatchBodyAt'](expr, index, catchExpr);
  },
  'removeCatchBodyAt'(expr, index) {
    return Module['_BinaryenTryRemoveCatchBodyAt'](expr, index);
  },
  'hasCatchAll'(expr) {
    return Boolean(Module['_BinaryenTryHasCatchAll'](expr));
  },
  'getDelegateTarget'(expr) {
    const name = Module['_BinaryenTryGetDelegateTarget'](expr);
    return name ? UTF8ToString(name) : null;
  },
  'setDelegateTarget'(expr, name) {
    preserveStack(() => { Module['_BinaryenTrySetDelegateTarget'](expr, strToStack(name)) });
  },
  'isDelegate'(expr) {
    return Boolean(Module['_BinaryenTryIsDelegate'](expr));
  }
});

Module['Throw'] = makeExpressionWrapper({
  'getEvent'(expr) {
    return UTF8ToString(Module['_BinaryenThrowGetEvent'](expr));
  },
  'setEvent'(expr, eventName) {
    preserveStack(() => { Module['_BinaryenThrowSetEvent'](expr, strToStack(eventName)) });
  },
  'getNumOperands'(expr) {
    return Module['_BinaryenThrowGetNumOperands'](expr);
  },
  'getOperands'(expr) {
    return getAllNested(expr, Module['_BinaryenThrowGetNumOperands'], Module['_BinaryenThrowGetOperandAt']);
  },
  'setOperands'(expr, operands) {
    setAllNested(expr, operands, Module['_BinaryenThrowGetNumOperands'], Module['_BinaryenThrowSetOperandAt'], Module['_BinaryenThrowAppendOperand'], Module['_BinaryenThrowRemoveOperandAt']);
  },
  'getOperandAt'(expr, index) {
    return Module['_BinaryenThrowGetOperandAt'](expr, index);
  },
  'setOperandAt'(expr, index, operandExpr) {
    Module['_BinaryenThrowSetOperandAt'](expr, index, operandExpr);
  },
  'appendOperand'(expr, operandExpr) {
    return Module['_BinaryenThrowAppendOperand'](expr, operandExpr);
  },
  'insertOperandAt'(expr, index, operandExpr) {
    Module['_BinaryenThrowInsertOperandAt'](expr, index, operandExpr);
  },
  'removeOperandAt'(expr, index) {
    return Module['_BinaryenThrowRemoveOperandAt'](expr, index);
  },
});

Module['Rethrow'] = makeExpressionWrapper({
  'getTarget'(expr) {
    const target = Module['_BinaryenRethrowGetTarget'](expr);
    return target ? UTF8ToString(target) : null;
  },
  'setTarget'(expr, target) {
    preserveStack(() => { Module['_BinaryenRethrowSetTarget'](expr, strToStack(target)) });
  }
});

Module['TupleMake'] = makeExpressionWrapper({
  'getNumOperands'(expr) {
    return Module['_BinaryenTupleMakeGetNumOperands'](expr);
  },
  'getOperands'(expr) {
    return getAllNested(expr, Module['_BinaryenTupleMakeGetNumOperands'], Module['_BinaryenTupleMakeGetOperandAt']);
  },
  'setOperands'(expr, operands) {
    setAllNested(expr, operands, Module['_BinaryenTupleMakeGetNumOperands'], Module['_BinaryenTupleMakeSetOperandAt'], Module['_BinaryenTupleMakeAppendOperand'], Module['_BinaryenTupleMakeRemoveOperandAt']);
  },
  'getOperandAt'(expr, index) {
    return Module['_BinaryenTupleMakeGetOperandAt'](expr, index);
  },
  'setOperandAt'(expr, index, operandExpr) {
    Module['_BinaryenTupleMakeSetOperandAt'](expr, index, operandExpr);
  },
  'appendOperand'(expr, operandExpr) {
    return Module['_BinaryenTupleMakeAppendOperand'](expr, operandExpr);
  },
  'insertOperandAt'(expr, index, operandExpr) {
    Module['_BinaryenTupleMakeInsertOperandAt'](expr, index, operandExpr);
  },
  'removeOperandAt'(expr, index) {
    return Module['_BinaryenTupleMakeRemoveOperandAt'](expr, index);
  }
});

Module['TupleExtract'] = makeExpressionWrapper({
  'getTuple'(expr) {
    return Module['_BinaryenTupleExtractGetTuple'](expr);
  },
  'setTuple'(expr, tupleExpr) {
    Module['_BinaryenTupleExtractSetTuple'](expr, tupleExpr);
  },
  'getIndex'(expr) {
    return Module['_BinaryenTupleExtractGetIndex'](expr);
  },
  'setIndex'(expr, index) {
    Module['_BinaryenTupleExtractSetIndex'](expr, index);
  }
});

Module['I31New'] = makeExpressionWrapper({
  'getValue'(expr) {
    return Module['_BinaryenI31NewGetValue'](expr);
  },
  'setValue'(expr, valueExpr) {
    Module['_BinaryenI31NewSetValue'](expr, valueExpr);
  }
});

Module['I31Get'] = makeExpressionWrapper({
  'getI31'(expr) {
    return Module['_BinaryenI31GetGetI31'](expr);
  },
  'setI31'(expr, i31Expr) {
    Module['_BinaryenI31GetSetI31'](expr, i31Expr);
  },
  'isSigned'(expr) {
    return Boolean(Module['_BinaryenI31GetIsSigned'](expr));
  },
  'setSigned'(expr, isSigned) {
    Module['_BinaryenI31GetSetSigned'](expr, isSigned);
  }
});

// Function wrapper

Module['Function'] = (() => {
  // Closure compiler doesn't allow multiple `Function`s at top-level, so:
  function Function(func) {
    if (!(this instanceof Function)) {
      if (!func) return null;
      return new Function(func);
    }
    if (!func) throw Error("function reference must not be null");
    this[thisPtr] = func;
  }
  Function['getName'] = function(func) {
    return UTF8ToString(Module['_BinaryenFunctionGetName'](func));
  };
  Function['getParams'] = function(func) {
    return Module['_BinaryenFunctionGetParams'](func);
  };
  Function['getResults'] = function(func) {
    return Module['_BinaryenFunctionGetResults'](func);
  };
  Function['getNumVars'] = function(func) {
    return Module['_BinaryenFunctionGetNumVars'](func);
  };
  Function['getVar'] = function(func, index) {
    return Module['_BinaryenFunctionGetVar'](func, index);
  };
  Function['getNumLocals'] = function(func) {
    return Module['_BinaryenFunctionGetNumLocals'](func);
  };
  Function['hasLocalName'] = function(func, index) {
    return Boolean(Module['_BinaryenFunctionHasLocalName'](func, index));
  };
  Function['getLocalName'] = function(func, index) {
    return UTF8ToString(Module['_BinaryenFunctionGetLocalName'](func, index));
  };
  Function['setLocalName'] = function(func, index, name) {
    preserveStack(() => {
      Module['_BinaryenFunctionSetLocalName'](func, index, strToStack(name));
    });
  };
  Function['getBody'] = function(func) {
    return Module['_BinaryenFunctionGetBody'](func);
  };
  Function['setBody'] = function(func, bodyExpr) {
    Module['_BinaryenFunctionSetBody'](func, bodyExpr);
  };
  deriveWrapperInstanceMembers(Function.prototype, Function);
  Function.prototype['valueOf'] = function() {
    return this[thisPtr];
  };
  return Function;
})();

// Additional customizations

Module['exit'] = function(status) {
  // Instead of exiting silently on errors, always show an error with
  // a stack trace, for debuggability.
  if (status != 0) throw new Error('exiting due to error: ' + status);
};

// Indicates if Binaryen has been loaded and is ready
Module['isReady'] = runtimeInitialized;

// Provide a mechanism to tell when the module is ready
//
// if (!binaryen.isReady) await binaryen.ready;
// ...
//
let pendingPromises = [];
let initializeError = null;

Object.defineProperty(Module, 'ready', {
  get() {
    return new Promise((resolve, reject) => {
      if (initializeError) {
        reject(initializeError);
      } else if (runtimeInitialized) {
        resolve(Module);
      } else {
        pendingPromises.push({ resolve, reject });
      }
    });
  }
});

// Intercept the onRuntimeInitialized hook if necessary
if (runtimeInitialized) {
  initializeConstants();
} else {
  Module['onRuntimeInitialized'] = (super_ => () => {
    try {
      initializeConstants();
      if (super_) super_();
      Module['isReady'] = true;
      pendingPromises.forEach(p => { p.resolve(Module) });
    } catch (e) {
      initializeError = e;
      pendingPromises.forEach(p => { p.reject(e) });
    } finally {
      pendingPromises = [];
    }
  })(Module['onRuntimeInitialized']);
}<|MERGE_RESOLUTION|>--- conflicted
+++ resolved
@@ -490,7 +490,8 @@
     'LoadExtUVec16x4ToVecI32x4',
     'LoadExtSVec32x2ToVecI64x2',
     'LoadExtUVec32x2ToVecI64x2',
-<<<<<<< HEAD
+    'Load32Zero',
+    'Load64Zero',
     'LoadLaneVec8x16',
     'LoadLaneVec16x8',
     'LoadLaneVec32x4',
@@ -499,10 +500,6 @@
     'StoreLaneVec16x8',
     'StoreLaneVec32x4',
     'StoreLaneVec64x2',
-=======
-    'Load32Zero',
-    'Load64Zero',
->>>>>>> 6921dd30
     'NarrowSVecI16x8ToVecI8x16',
     'NarrowUVecI16x8ToVecI8x16',
     'NarrowSVecI32x4ToVecI16x8',
@@ -1503,7 +1500,12 @@
     'load32x2_u'(offset, align, ptr) {
       return Module['_BinaryenSIMDLoad'](module, Module['LoadExtUVec32x2ToVecI64x2'], offset, align, ptr);
     },
-<<<<<<< HEAD
+    'load32_zero'(offset, align, ptr) {
+      return Module['_BinaryenSIMDLoad'](module, Module['Load32Zero'], offset, align, ptr);
+    },
+    'load64_zero'(offset, align, ptr) {
+      return Module['_BinaryenSIMDLoad'](module, Module['Load64Zero'], offset, align, ptr);
+    },
     'load8_lane'(offset, align, index, ptr, vec) {
       return Module['_BinaryenSIMDLoadStoreLane'](module, Module['LoadLaneVec8x16'], offset, align, index, ptr, vec);
     },
@@ -1527,13 +1529,6 @@
     },
     'store64_lane'(offset, align, index, ptr, vec) {
       return Module['_BinaryenSIMDLoadStoreLane'](module, Module['StoreLaneVec64x2'], offset, align, index, ptr, vec);
-=======
-    'load32_zero'(offset, align, ptr) {
-      return Module['_BinaryenSIMDLoad'](module, Module['Load32Zero'], offset, align, ptr);
-    },
-    'load64_zero'(offset, align, ptr) {
-      return Module['_BinaryenSIMDLoad'](module, Module['Load64Zero'], offset, align, ptr);
->>>>>>> 6921dd30
     },
     'store'(offset, align, ptr, value) {
       return Module['_BinaryenStore'](module, 16, offset, align, ptr, value, Module['v128']);
