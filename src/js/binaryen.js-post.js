// export friendly API methods
function preserveStack(func) {
  try {
    var stack = stackSave();
    return func();
  } finally {
    stackRestore(stack);
  }
}

function strToStack(str) {
  if (!str) return 0;
  return allocate(intArrayFromString(str), 'i8', ALLOC_STACK);
}

function i32sToStack(i32s) {
  var ret = stackAlloc(i32s.length << 2);
  for (var i = 0; i < i32s.length; i++) {
    HEAP32[ret + (i << 2) >> 2] = i32s[i];
  }
  return ret;
}

function i8sToStack(i8s) {
  var ret = stackAlloc(i8s.length);
  for (var i = 0; i < i8s.length; i++) {
    HEAP8[ret + i] = i8s[i];
  }
  return ret;
}

function initializeConstants() {

  // Types
  [ ['none', 'None'],
    ['i32', 'Int32'],
    ['i64', 'Int64'],
    ['f32', 'Float32'],
    ['f64', 'Float64'],
    ['v128', 'Vec128'],
    ['anyref', 'Anyref'],
    ['exnref', 'Exnref'],
    ['unreachable', 'Unreachable'],
    ['auto', 'Auto']
  ].forEach(function(entry) {
    Module[entry[0]] = Module['_BinaryenType' + entry[1]]();
  });

  // Expression ids
  Module['ExpressionIds'] = {};
  [ 'Invalid',
    'Block',
    'If',
    'Loop',
    'Break',
    'Switch',
    'Call',
    'CallIndirect',
    'LocalGet',
    'LocalSet',
    'GlobalGet',
    'GlobalSet',
    'Load',
    'Store',
    'Const',
    'Unary',
    'Binary',
    'Select',
    'Drop',
    'Return',
    'Host',
    'Nop',
    'Unreachable',
    'AtomicCmpxchg',
    'AtomicRMW',
    'AtomicWait',
    'AtomicNotify',
    'AtomicFence',
    'SIMDExtract',
    'SIMDReplace',
    'SIMDShuffle',
    'SIMDTernary',
    'SIMDShift',
    'SIMDLoad',
    'MemoryInit',
    'DataDrop',
    'MemoryCopy',
    'MemoryFill',
    'Try',
    'Throw',
    'Rethrow',
    'BrOnExn',
    'Push',
    'Pop'
  ].forEach(function(name) {
    Module['ExpressionIds'][name] = Module[name + 'Id'] = Module['_Binaryen' + name + 'Id']();
  });

  // External kinds
  Module['ExternalKinds'] = {};
  [ 'Function',
    'Table',
    'Memory',
    'Global',
    'Event'
  ].forEach(function(name) {
    Module['ExternalKinds'][name] = Module['External' + name] = Module['_BinaryenExternal' + name]();
  });

  // Features
  Module['Features'] = {};
  [ 'MVP',
    'Atomics',
    'BulkMemory',
    'MutableGlobals',
    'NontrappingFPToInt',
    'SignExt',
    'SIMD128',
    'ExceptionHandling',
    'TailCall',
    'ReferenceTypes',
    'All'
  ].forEach(function(name) {
    Module['Features'][name] = Module['_BinaryenFeature' + name]();
  });

  // Operations
  Module['Operations'] = {};
  [ 'ClzInt32',
    'CtzInt32',
    'PopcntInt32',
    'NegFloat32',
    'AbsFloat32',
    'CeilFloat32',
    'FloorFloat32',
    'TruncFloat32',
    'NearestFloat32',
    'SqrtFloat32',
    'EqZInt32',
    'ClzInt64',
    'CtzInt64',
    'PopcntInt64',
    'NegFloat64',
    'AbsFloat64',
    'CeilFloat64',
    'FloorFloat64',
    'TruncFloat64',
    'NearestFloat64',
    'SqrtFloat64',
    'EqZInt64',
    'ExtendSInt32',
    'ExtendUInt32',
    'WrapInt64',
    'TruncSFloat32ToInt32',
    'TruncSFloat32ToInt64',
    'TruncUFloat32ToInt32',
    'TruncUFloat32ToInt64',
    'TruncSFloat64ToInt32',
    'TruncSFloat64ToInt64',
    'TruncUFloat64ToInt32',
    'TruncUFloat64ToInt64',
    'TruncSatSFloat32ToInt32',
    'TruncSatSFloat32ToInt64',
    'TruncSatUFloat32ToInt32',
    'TruncSatUFloat32ToInt64',
    'TruncSatSFloat64ToInt32',
    'TruncSatSFloat64ToInt64',
    'TruncSatUFloat64ToInt32',
    'TruncSatUFloat64ToInt64',
    'ReinterpretFloat32',
    'ReinterpretFloat64',
    'ConvertSInt32ToFloat32',
    'ConvertSInt32ToFloat64',
    'ConvertUInt32ToFloat32',
    'ConvertUInt32ToFloat64',
    'ConvertSInt64ToFloat32',
    'ConvertSInt64ToFloat64',
    'ConvertUInt64ToFloat32',
    'ConvertUInt64ToFloat64',
    'PromoteFloat32',
    'DemoteFloat64',
    'ReinterpretInt32',
    'ReinterpretInt64',
    'ExtendS8Int32',
    'ExtendS16Int32',
    'ExtendS8Int64',
    'ExtendS16Int64',
    'ExtendS32Int64',
    'AddInt32',
    'SubInt32',
    'MulInt32',
    'DivSInt32',
    'DivUInt32',
    'RemSInt32',
    'RemUInt32',
    'AndInt32',
    'OrInt32',
    'XorInt32',
    'ShlInt32',
    'ShrUInt32',
    'ShrSInt32',
    'RotLInt32',
    'RotRInt32',
    'EqInt32',
    'NeInt32',
    'LtSInt32',
    'LtUInt32',
    'LeSInt32',
    'LeUInt32',
    'GtSInt32',
    'GtUInt32',
    'GeSInt32',
    'GeUInt32',
    'AddInt64',
    'SubInt64',
    'MulInt64',
    'DivSInt64',
    'DivUInt64',
    'RemSInt64',
    'RemUInt64',
    'AndInt64',
    'OrInt64',
    'XorInt64',
    'ShlInt64',
    'ShrUInt64',
    'ShrSInt64',
    'RotLInt64',
    'RotRInt64',
    'EqInt64',
    'NeInt64',
    'LtSInt64',
    'LtUInt64',
    'LeSInt64',
    'LeUInt64',
    'GtSInt64',
    'GtUInt64',
    'GeSInt64',
    'GeUInt64',
    'AddFloat32',
    'SubFloat32',
    'MulFloat32',
    'DivFloat32',
    'CopySignFloat32',
    'MinFloat32',
    'MaxFloat32',
    'EqFloat32',
    'NeFloat32',
    'LtFloat32',
    'LeFloat32',
    'GtFloat32',
    'GeFloat32',
    'AddFloat64',
    'SubFloat64',
    'MulFloat64',
    'DivFloat64',
    'CopySignFloat64',
    'MinFloat64',
    'MaxFloat64',
    'EqFloat64',
    'NeFloat64',
    'LtFloat64',
    'LeFloat64',
    'GtFloat64',
    'GeFloat64',
    'MemorySize',
    'MemoryGrow',
    'AtomicRMWAdd',
    'AtomicRMWSub',
    'AtomicRMWAnd',
    'AtomicRMWOr',
    'AtomicRMWXor',
    'AtomicRMWXchg',
    'SplatVecI8x16',
    'ExtractLaneSVecI8x16',
    'ExtractLaneUVecI8x16',
    'ReplaceLaneVecI8x16',
    'SplatVecI16x8',
    'ExtractLaneSVecI16x8',
    'ExtractLaneUVecI16x8',
    'ReplaceLaneVecI16x8',
    'SplatVecI32x4',
    'ExtractLaneVecI32x4',
    'ReplaceLaneVecI32x4',
    'SplatVecI64x2',
    'ExtractLaneVecI64x2',
    'ReplaceLaneVecI64x2',
    'SplatVecF32x4',
    'ExtractLaneVecF32x4',
    'ReplaceLaneVecF32x4',
    'SplatVecF64x2',
    'ExtractLaneVecF64x2',
    'ReplaceLaneVecF64x2',
    'EqVecI8x16',
    'NeVecI8x16',
    'LtSVecI8x16',
    'LtUVecI8x16',
    'GtSVecI8x16',
    'GtUVecI8x16',
    'LeSVecI8x16',
    'LeUVecI8x16',
    'GeSVecI8x16',
    'GeUVecI8x16',
    'EqVecI16x8',
    'NeVecI16x8',
    'LtSVecI16x8',
    'LtUVecI16x8',
    'GtSVecI16x8',
    'GtUVecI16x8',
    'LeSVecI16x8',
    'LeUVecI16x8',
    'GeSVecI16x8',
    'GeUVecI16x8',
    'EqVecI32x4',
    'NeVecI32x4',
    'LtSVecI32x4',
    'LtUVecI32x4',
    'GtSVecI32x4',
    'GtUVecI32x4',
    'LeSVecI32x4',
    'LeUVecI32x4',
    'GeSVecI32x4',
    'GeUVecI32x4',
    'EqVecF32x4',
    'NeVecF32x4',
    'LtVecF32x4',
    'GtVecF32x4',
    'LeVecF32x4',
    'GeVecF32x4',
    'EqVecF64x2',
    'NeVecF64x2',
    'LtVecF64x2',
    'GtVecF64x2',
    'LeVecF64x2',
    'GeVecF64x2',
    'NotVec128',
    'AndVec128',
    'OrVec128',
    'XorVec128',
    'AndNotVec128',
    'BitselectVec128',
    'NegVecI8x16',
    'AnyTrueVecI8x16',
    'AllTrueVecI8x16',
    'ShlVecI8x16',
    'ShrSVecI8x16',
    'ShrUVecI8x16',
    'AddVecI8x16',
    'AddSatSVecI8x16',
    'AddSatUVecI8x16',
    'SubVecI8x16',
    'SubSatSVecI8x16',
    'SubSatUVecI8x16',
    'MulVecI8x16',
    'MinSVecI8x16',
    'MinUVecI8x16',
    'MaxSVecI8x16',
    'MaxUVecI8x16',
    'NegVecI16x8',
    'AnyTrueVecI16x8',
    'AllTrueVecI16x8',
    'ShlVecI16x8',
    'ShrSVecI16x8',
    'ShrUVecI16x8',
    'AddVecI16x8',
    'AddSatSVecI16x8',
    'AddSatUVecI16x8',
    'SubVecI16x8',
    'SubSatSVecI16x8',
    'SubSatUVecI16x8',
    'MulVecI16x8',
    'MinSVecI16x8',
    'MinUVecI16x8',
    'MaxSVecI16x8',
    'MaxUVecI16x8',
    'DotSVecI16x8ToVecI32x4',
    'NegVecI32x4',
    'AnyTrueVecI32x4',
    'AllTrueVecI32x4',
    'ShlVecI32x4',
    'ShrSVecI32x4',
    'ShrUVecI32x4',
    'AddVecI32x4',
    'SubVecI32x4',
    'MulVecI32x4',
    'MinSVecI32x4',
    'MinUVecI32x4',
    'MaxSVecI32x4',
    'MaxUVecI32x4',
    'NegVecI64x2',
    'AnyTrueVecI64x2',
    'AllTrueVecI64x2',
    'ShlVecI64x2',
    'ShrSVecI64x2',
    'ShrUVecI64x2',
    'AddVecI64x2',
    'SubVecI64x2',
    'AbsVecF32x4',
    'NegVecF32x4',
    'SqrtVecF32x4',
    'QFMAVecF32x4',
    'QFMSVecF32x4',
    'AddVecF32x4',
    'SubVecF32x4',
    'MulVecF32x4',
    'DivVecF32x4',
    'MinVecF32x4',
    'MaxVecF32x4',
    'AbsVecF64x2',
    'NegVecF64x2',
    'SqrtVecF64x2',
    'QFMAVecF64x2',
    'QFMSVecF64x2',
    'AddVecF64x2',
    'SubVecF64x2',
    'MulVecF64x2',
    'DivVecF64x2',
    'MinVecF64x2',
    'MaxVecF64x2',
    'TruncSatSVecF32x4ToVecI32x4',
    'TruncSatUVecF32x4ToVecI32x4',
    'TruncSatSVecF64x2ToVecI64x2',
    'TruncSatUVecF64x2ToVecI64x2',
    'ConvertSVecI32x4ToVecF32x4',
    'ConvertUVecI32x4ToVecF32x4',
    'ConvertSVecI64x2ToVecF64x2',
    'ConvertUVecI64x2ToVecF64x2',
    'LoadSplatVec8x16',
    'LoadSplatVec16x8',
    'LoadSplatVec32x4',
    'LoadSplatVec64x2',
    'LoadExtSVec8x8ToVecI16x8',
    'LoadExtUVec8x8ToVecI16x8',
    'LoadExtSVec16x4ToVecI32x4',
    'LoadExtUVec16x4ToVecI32x4',
    'LoadExtSVec32x2ToVecI64x2',
    'LoadExtUVec32x2ToVecI64x2',
    'NarrowSVecI16x8ToVecI8x16',
    'NarrowUVecI16x8ToVecI8x16',
    'NarrowSVecI32x4ToVecI16x8',
    'NarrowUVecI32x4ToVecI16x8',
    'WidenLowSVecI8x16ToVecI16x8',
    'WidenHighSVecI8x16ToVecI16x8',
    'WidenLowUVecI8x16ToVecI16x8',
    'WidenHighUVecI8x16ToVecI16x8',
    'WidenLowSVecI16x8ToVecI32x4',
    'WidenHighSVecI16x8ToVecI32x4',
    'WidenLowUVecI16x8ToVecI32x4',
    'WidenHighUVecI16x8ToVecI32x4',
    'SwizzleVec8x16',
  ].forEach(function(name) {
    Module['Operations'][name] = Module[name] = Module['_Binaryen' + name]();
  });
}

// 'Module' interface
Module['Module'] = function(module) {
  assert(!module); // guard against incorrect old API usage
  wrapModule(Module['_BinaryenModuleCreate'](), this);
};

// Receives a C pointer to a C Module and a JS object, and creates
// the JS wrappings on the object to access the C data.
// This is meant for internal use only, and is necessary as we
// want to access Module from JS that were perhaps not created
// from JS.
function wrapModule(module, self) {
  assert(module); // guard against incorrect old API usage
  if (!self) self = {};

  self['ptr'] = module;

  // The size of a single literal in memory as used in Const creation,
  // which is a little different: we don't want users to need to make
  // their own Literals, as the C API handles them by value, which means
  // we would leak them. Instead, Const creation is fused together with
  // an intermediate stack allocation of this size to pass the value.
  var sizeOfLiteral = _BinaryenSizeofLiteral();

  // 'Expression' creation
  self['block'] = function(name, children, type) {
    return preserveStack(function() {
      return Module['_BinaryenBlock'](module, name ? strToStack(name) : 0,
                                      i32sToStack(children), children.length,
                                      typeof type !== 'undefined' ? type : Module['none']);
    });
  };
  self['if'] = function(condition, ifTrue, ifFalse) {
    return Module['_BinaryenIf'](module, condition, ifTrue, ifFalse);
  };
  self['loop'] = function(label, body) {
    return preserveStack(function() {
      return Module['_BinaryenLoop'](module, strToStack(label), body);
    });
  };
  self['break'] = self['br'] = function(label, condition, value) {
    return preserveStack(function() {
      return Module['_BinaryenBreak'](module, strToStack(label), condition, value);
    });
  };
  self['br_if'] = function(label, condition, value) {
    return self['br'](label, condition, value);
  };
  self['switch'] = function(names, defaultName, condition, value) {
    return preserveStack(function() {
      var namei32s = [];
      names.forEach(function(name) {
        namei32s.push(strToStack(name));
      });
      return Module['_BinaryenSwitch'](module, i32sToStack(namei32s), namei32s.length,
                                       strToStack(defaultName), condition, value);
    });
  };
  self['call'] = function(name, operands, type) {
    return preserveStack(function() {
      return Module['_BinaryenCall'](module, strToStack(name), i32sToStack(operands), operands.length, type);
    });
  };
  self['callIndirect'] = self['call_indirect'] = function(target, operands, params, results) {
    return preserveStack(function() {
      return Module['_BinaryenCallIndirect'](module, target, i32sToStack(operands), operands.length, params, results);
    });
  };
  self['returnCall'] = function(name, operands, type) {
    return preserveStack(function() {
      return Module['_BinaryenReturnCall'](module, strToStack(name), i32sToStack(operands), operands.length, type);
    });
  };
  self['returnCallIndirect'] = function(target, operands, params, results) {
    return preserveStack(function() {
      return Module['_BinaryenReturnCallIndirect'](module, target, i32sToStack(operands), operands.length, params, results);
    });
  };

  self['local'] = {
    'get': function(index, type) {
      return Module['_BinaryenLocalGet'](module, index, type);
    },
    'set': function(index, value) {
      return Module['_BinaryenLocalSet'](module, index, value);
    },
    'tee': function(index, value, type) {
      if (typeof type === 'undefined') {
        throw new Error("local.tee's type should be defined");
      }
      return Module['_BinaryenLocalTee'](module, index, value, type);
    }
  }

  self['global'] = {
    'get': function(name, type) {
      return Module['_BinaryenGlobalGet'](module, strToStack(name), type);
    },
    'set': function(name, value) {
      return Module['_BinaryenGlobalSet'](module, strToStack(name), value);
    }
  }

  self['memory'] = {
    'size': function() {
      return Module['_BinaryenHost'](module, Module['MemorySize']);
    },
    'grow': function(value) {
      return Module['_BinaryenHost'](module, Module['MemoryGrow'], null, i32sToStack([value]), 1);
    },
    'init': function(segment, dest, offset, size) {
      return Module['_BinaryenMemoryInit'](module, segment, dest, offset, size);
    },
    'copy': function(dest, source, size) {
      return Module['_BinaryenMemoryCopy'](module, dest, source, size);
    },
    'fill': function(dest, value, size) {
      return Module['_BinaryenMemoryFill'](module, dest, value, size);
    }
  }

  self['data'] = {
    'drop': function(segment) {
      return Module['_BinaryenDataDrop'](module, segment);
    }
  }

  self['i32'] = {
    'load': function(offset, align, ptr) {
      return Module['_BinaryenLoad'](module, 4, true, offset, align, Module['i32'], ptr);
    },
    'load8_s': function(offset, align, ptr) {
      return Module['_BinaryenLoad'](module, 1, true, offset, align, Module['i32'], ptr);
    },
    'load8_u': function(offset, align, ptr) {
      return Module['_BinaryenLoad'](module, 1, false, offset, align, Module['i32'], ptr);
    },
    'load16_s': function(offset, align, ptr) {
      return Module['_BinaryenLoad'](module, 2, true, offset, align, Module['i32'], ptr);
    },
    'load16_u': function(offset, align, ptr) {
      return Module['_BinaryenLoad'](module, 2, false, offset, align, Module['i32'], ptr);
    },
    'store': function(offset, align, ptr, value) {
      return Module['_BinaryenStore'](module, 4, offset, align, ptr, value, Module['i32']);
    },
    'store8': function(offset, align, ptr, value) {
      return Module['_BinaryenStore'](module, 1, offset, align, ptr, value, Module['i32']);
    },
    'store16': function(offset, align, ptr, value) {
      return Module['_BinaryenStore'](module, 2, offset, align, ptr, value, Module['i32']);
    },
    'const': function(x) {
      return preserveStack(function() {
        var tempLiteral = stackAlloc(sizeOfLiteral);
        Module['_BinaryenLiteralInt32'](tempLiteral, x);
        return Module['_BinaryenConst'](module, tempLiteral);
      });
    },
    'clz': function(value) {
      return Module['_BinaryenUnary'](module, Module['ClzInt32'], value);
    },
    'ctz': function(value) {
      return Module['_BinaryenUnary'](module, Module['CtzInt32'], value);
    },
    'popcnt': function(value) {
      return Module['_BinaryenUnary'](module, Module['PopcntInt32'], value);
    },
    'eqz': function(value) {
      return Module['_BinaryenUnary'](module, Module['EqZInt32'], value);
    },
    'trunc_s': {
      'f32': function(value) {
        return Module['_BinaryenUnary'](module, Module['TruncSFloat32ToInt32'], value);
      },
      'f64': function(value) {
        return Module['_BinaryenUnary'](module, Module['TruncSFloat64ToInt32'], value);
      },
    },
    'trunc_u': {
      'f32': function(value) {
        return Module['_BinaryenUnary'](module, Module['TruncUFloat32ToInt32'], value);
      },
      'f64': function(value) {
        return Module['_BinaryenUnary'](module, Module['TruncUFloat64ToInt32'], value);
      },
    },
    'trunc_s_sat': {
      'f32': function(value) {
        return Module['_BinaryenUnary'](module, Module['TruncSatSFloat32ToInt32'], value);
      },
      'f64': function(value) {
        return Module['_BinaryenUnary'](module, Module['TruncSatSFloat64ToInt32'], value);
      },
    },
    'trunc_u_sat': {
      'f32': function(value) {
        return Module['_BinaryenUnary'](module, Module['TruncSatUFloat32ToInt32'], value);
      },
      'f64': function(value) {
        return Module['_BinaryenUnary'](module, Module['TruncSatUFloat64ToInt32'], value);
      },
    },
    'reinterpret': function(value) {
      return Module['_BinaryenUnary'](module, Module['ReinterpretFloat32'], value);
    },
    'extend8_s': function(value) {
      return Module['_BinaryenUnary'](module, Module['ExtendS8Int32'], value);
    },
    'extend16_s': function(value) {
      return Module['_BinaryenUnary'](module, Module['ExtendS16Int32'], value);
    },
    'wrap': function(value) {
      return Module['_BinaryenUnary'](module, Module['WrapInt64'], value);
    },
    'add': function(left, right) {
      return Module['_BinaryenBinary'](module, Module['AddInt32'], left, right);
    },
    'sub': function(left, right) {
      return Module['_BinaryenBinary'](module, Module['SubInt32'], left, right);
    },
    'mul': function(left, right) {
      return Module['_BinaryenBinary'](module, Module['MulInt32'], left, right);
    },
    'div_s': function(left, right) {
      return Module['_BinaryenBinary'](module, Module['DivSInt32'], left, right);
    },
    'div_u': function(left, right) {
      return Module['_BinaryenBinary'](module, Module['DivUInt32'], left, right);
    },
    'rem_s': function(left, right) {
      return Module['_BinaryenBinary'](module, Module['RemSInt32'], left, right);
    },
    'rem_u': function(left, right) {
      return Module['_BinaryenBinary'](module, Module['RemUInt32'], left, right);
    },
    'and': function(left, right) {
      return Module['_BinaryenBinary'](module, Module['AndInt32'], left, right);
    },
    'or': function(left, right) {
      return Module['_BinaryenBinary'](module, Module['OrInt32'], left, right);
    },
    'xor': function(left, right) {
      return Module['_BinaryenBinary'](module, Module['XorInt32'], left, right);
    },
    'shl': function(left, right) {
      return Module['_BinaryenBinary'](module, Module['ShlInt32'], left, right);
    },
    'shr_u': function(left, right) {
      return Module['_BinaryenBinary'](module, Module['ShrUInt32'], left, right);
    },
    'shr_s': function(left, right) {
      return Module['_BinaryenBinary'](module, Module['ShrSInt32'], left, right);
    },
    'rotl': function(left, right) {
      return Module['_BinaryenBinary'](module, Module['RotLInt32'], left, right);
    },
    'rotr': function(left, right) {
      return Module['_BinaryenBinary'](module, Module['RotRInt32'], left, right);
    },
    'eq': function(left, right) {
      return Module['_BinaryenBinary'](module, Module['EqInt32'], left, right);
    },
    'ne': function(left, right) {
      return Module['_BinaryenBinary'](module, Module['NeInt32'], left, right);
    },
    'lt_s': function(left, right) {
      return Module['_BinaryenBinary'](module, Module['LtSInt32'], left, right);
    },
    'lt_u': function(left, right) {
      return Module['_BinaryenBinary'](module, Module['LtUInt32'], left, right);
    },
    'le_s': function(left, right) {
      return Module['_BinaryenBinary'](module, Module['LeSInt32'], left, right);
    },
    'le_u': function(left, right) {
      return Module['_BinaryenBinary'](module, Module['LeUInt32'], left, right);
    },
    'gt_s': function(left, right) {
      return Module['_BinaryenBinary'](module, Module['GtSInt32'], left, right);
    },
    'gt_u': function(left, right) {
      return Module['_BinaryenBinary'](module, Module['GtUInt32'], left, right);
    },
    'ge_s': function(left, right) {
      return Module['_BinaryenBinary'](module, Module['GeSInt32'], left, right);
    },
    'ge_u': function(left, right) {
      return Module['_BinaryenBinary'](module, Module['GeUInt32'], left, right);
    },
    'atomic': {
      'load': function(offset, ptr) {
        return Module['_BinaryenAtomicLoad'](module, 4, offset, Module['i32'], ptr);
      },
      'load8_u': function(offset, ptr) {
        return Module['_BinaryenAtomicLoad'](module, 1, offset, Module['i32'], ptr);
      },
      'load16_u': function(offset, ptr) {
        return Module['_BinaryenAtomicLoad'](module, 2, offset, Module['i32'], ptr);
      },
      'store': function(offset, ptr, value) {
        return Module['_BinaryenAtomicStore'](module, 4, offset, ptr, value, Module['i32']);
      },
      'store8': function(offset, ptr, value) {
        return Module['_BinaryenAtomicStore'](module, 1, offset, ptr, value, Module['i32']);
      },
      'store16': function(offset, ptr, value) {
        return Module['_BinaryenAtomicStore'](module, 2, offset, ptr, value, Module['i32']);
      },
      'rmw': {
        'add': function(offset, ptr, value) {
          return Module['_BinaryenAtomicRMW'](module, Module['AtomicRMWAdd'], 4, offset, ptr, value, Module['i32']);
        },
        'sub': function(offset, ptr, value) {
          return Module['_BinaryenAtomicRMW'](module, Module['AtomicRMWSub'], 4, offset, ptr, value, Module['i32']);
        },
        'and': function(offset, ptr, value) {
          return Module['_BinaryenAtomicRMW'](module, Module['AtomicRMWAnd'], 4, offset, ptr, value, Module['i32']);
        },
        'or': function(offset, ptr, value) {
          return Module['_BinaryenAtomicRMW'](module, Module['AtomicRMWOr'], 4, offset, ptr, value, Module['i32']);
        },
        'xor': function(offset, ptr, value) {
          return Module['_BinaryenAtomicRMW'](module, Module['AtomicRMWXor'], 4, offset, ptr, value, Module['i32']);
        },
        'xchg': function(offset, ptr, value) {
          return Module['_BinaryenAtomicRMW'](module, Module['AtomicRMWXchg'], 4, offset, ptr, value, Module['i32']);
        },
        'cmpxchg': function(offset, ptr, expected, replacement) {
          return Module['_BinaryenAtomicCmpxchg'](module, 4, offset, ptr, expected, replacement, Module['i32'])
        },
      },
      'rmw8_u': {
        'add': function(offset, ptr, value) {
          return Module['_BinaryenAtomicRMW'](module, Module['AtomicRMWAdd'], 1, offset, ptr, value, Module['i32']);
        },
        'sub': function(offset, ptr, value) {
          return Module['_BinaryenAtomicRMW'](module, Module['AtomicRMWSub'], 1, offset, ptr, value, Module['i32']);
        },
        'and': function(offset, ptr, value) {
          return Module['_BinaryenAtomicRMW'](module, Module['AtomicRMWAnd'], 1, offset, ptr, value, Module['i32']);
        },
        'or': function(offset, ptr, value) {
          return Module['_BinaryenAtomicRMW'](module, Module['AtomicRMWOr'], 1, offset, ptr, value, Module['i32']);
        },
        'xor': function(offset, ptr, value) {
          return Module['_BinaryenAtomicRMW'](module, Module['AtomicRMWXor'], 1, offset, ptr, value, Module['i32']);
        },
        'xchg': function(offset, ptr, value) {
          return Module['_BinaryenAtomicRMW'](module, Module['AtomicRMWXchg'], 1, offset, ptr, value, Module['i32']);
        },
        'cmpxchg': function(offset, ptr, expected, replacement) {
          return Module['_BinaryenAtomicCmpxchg'](module, 1, offset, ptr, expected, replacement, Module['i32'])
        },
      },
      'rmw16_u': {
        'add': function(offset, ptr, value) {
          return Module['_BinaryenAtomicRMW'](module, Module['AtomicRMWAdd'], 2, offset, ptr, value, Module['i32']);
        },
        'sub': function(offset, ptr, value) {
          return Module['_BinaryenAtomicRMW'](module, Module['AtomicRMWSub'], 2, offset, ptr, value, Module['i32']);
        },
        'and': function(offset, ptr, value) {
          return Module['_BinaryenAtomicRMW'](module, Module['AtomicRMWAnd'], 2, offset, ptr, value, Module['i32']);
        },
        'or': function(offset, ptr, value) {
          return Module['_BinaryenAtomicRMW'](module, Module['AtomicRMWOr'], 2, offset, ptr, value, Module['i32']);
        },
        'xor': function(offset, ptr, value) {
          return Module['_BinaryenAtomicRMW'](module, Module['AtomicRMWXor'], 2, offset, ptr, value, Module['i32']);
        },
        'xchg': function(offset, ptr, value) {
          return Module['_BinaryenAtomicRMW'](module, Module['AtomicRMWXchg'], 2, offset, ptr, value, Module['i32']);
        },
        'cmpxchg': function(offset, ptr, expected, replacement) {
          return Module['_BinaryenAtomicCmpxchg'](module, 2, offset, ptr, expected, replacement, Module['i32'])
        },
      },
      'wait': function(ptr, expected, timeout) {
        return Module['_BinaryenAtomicWait'](module, ptr, expected, timeout, Module['i32']);
      }
    },
    'pop': function() {
      return Module['_BinaryenPop'](module, Module['i32']);
    }
  };

  self['i64'] = {
    'load': function(offset, align, ptr) {
      return Module['_BinaryenLoad'](module, 8, true, offset, align, Module['i64'], ptr);
    },
    'load8_s': function(offset, align, ptr) {
      return Module['_BinaryenLoad'](module, 1, true, offset, align, Module['i64'], ptr);
    },
    'load8_u': function(offset, align, ptr) {
      return Module['_BinaryenLoad'](module, 1, false, offset, align, Module['i64'], ptr);
    },
    'load16_s': function(offset, align, ptr) {
      return Module['_BinaryenLoad'](module, 2, true, offset, align, Module['i64'], ptr);
    },
    'load16_u': function(offset, align, ptr) {
      return Module['_BinaryenLoad'](module, 2, false, offset, align, Module['i64'], ptr);
    },
    'load32_s': function(offset, align, ptr) {
      return Module['_BinaryenLoad'](module, 4, true, offset, align, Module['i64'], ptr);
    },
    'load32_u': function(offset, align, ptr) {
      return Module['_BinaryenLoad'](module, 4, false, offset, align, Module['i64'], ptr);
    },
    'store': function(offset, align, ptr, value) {
      return Module['_BinaryenStore'](module, 8, offset, align, ptr, value, Module['i64']);
    },
    'store8': function(offset, align, ptr, value) {
      return Module['_BinaryenStore'](module, 1, offset, align, ptr, value, Module['i64']);
    },
    'store16': function(offset, align, ptr, value) {
      return Module['_BinaryenStore'](module, 2, offset, align, ptr, value, Module['i64']);
    },
    'store32': function(offset, align, ptr, value) {
      return Module['_BinaryenStore'](module, 4, offset, align, ptr, value, Module['i64']);
    },
    'const': function(x, y) {
      return preserveStack(function() {
        var tempLiteral = stackAlloc(sizeOfLiteral);
        Module['_BinaryenLiteralInt64'](tempLiteral, x, y);
        return Module['_BinaryenConst'](module, tempLiteral);
      });
    },
    'clz': function(value) {
      return Module['_BinaryenUnary'](module, Module['ClzInt64'], value);
    },
    'ctz': function(value) {
      return Module['_BinaryenUnary'](module, Module['CtzInt64'], value);
    },
    'popcnt': function(value) {
      return Module['_BinaryenUnary'](module, Module['PopcntInt64'], value);
    },
    'eqz': function(value) {
      return Module['_BinaryenUnary'](module, Module['EqZInt64'], value);
    },
    'trunc_s': {
      'f32': function(value) {
        return Module['_BinaryenUnary'](module, Module['TruncSFloat32ToInt64'], value);
      },
      'f64': function(value) {
        return Module['_BinaryenUnary'](module, Module['TruncSFloat64ToInt64'], value);
      },
    },
    'trunc_u': {
      'f32': function(value) {
        return Module['_BinaryenUnary'](module, Module['TruncUFloat32ToInt64'], value);
      },
      'f64': function(value) {
        return Module['_BinaryenUnary'](module, Module['TruncUFloat64ToInt64'], value);
      },
    },
    'trunc_s_sat': {
      'f32': function(value) {
        return Module['_BinaryenUnary'](module, Module['TruncSatSFloat32ToInt64'], value);
      },
      'f64': function(value) {
        return Module['_BinaryenUnary'](module, Module['TruncSatSFloat64ToInt64'], value);
      },
    },
    'trunc_u_sat': {
      'f32': function(value) {
        return Module['_BinaryenUnary'](module, Module['TruncSatUFloat32ToInt64'], value);
      },
      'f64': function(value) {
        return Module['_BinaryenUnary'](module, Module['TruncSatUFloat64ToInt64'], value);
      },
    },
    'reinterpret': function(value) {
      return Module['_BinaryenUnary'](module, Module['ReinterpretFloat64'], value);
    },
    'extend8_s': function(value) {
      return Module['_BinaryenUnary'](module, Module['ExtendS8Int64'], value);
    },
    'extend16_s': function(value) {
      return Module['_BinaryenUnary'](module, Module['ExtendS16Int64'], value);
    },
    'extend32_s': function(value) {
      return Module['_BinaryenUnary'](module, Module['ExtendS32Int64'], value);
    },
    'extend_s': function(value) {
      return Module['_BinaryenUnary'](module, Module['ExtendSInt32'], value);
    },
    'extend_u': function(value) {
      return Module['_BinaryenUnary'](module, Module['ExtendUInt32'], value);
    },
    'add': function(left, right) {
      return Module['_BinaryenBinary'](module, Module['AddInt64'], left, right);
    },
    'sub': function(left, right) {
      return Module['_BinaryenBinary'](module, Module['SubInt64'], left, right);
    },
    'mul': function(left, right) {
      return Module['_BinaryenBinary'](module, Module['MulInt64'], left, right);
    },
    'div_s': function(left, right) {
      return Module['_BinaryenBinary'](module, Module['DivSInt64'], left, right);
    },
    'div_u': function(left, right) {
      return Module['_BinaryenBinary'](module, Module['DivUInt64'], left, right);
    },
    'rem_s': function(left, right) {
      return Module['_BinaryenBinary'](module, Module['RemSInt64'], left, right);
    },
    'rem_u': function(left, right) {
      return Module['_BinaryenBinary'](module, Module['RemUInt64'], left, right);
    },
    'and': function(left, right) {
      return Module['_BinaryenBinary'](module, Module['AndInt64'], left, right);
    },
    'or': function(left, right) {
      return Module['_BinaryenBinary'](module, Module['OrInt64'], left, right);
    },
    'xor': function(left, right) {
      return Module['_BinaryenBinary'](module, Module['XorInt64'], left, right);
    },
    'shl': function(left, right) {
      return Module['_BinaryenBinary'](module, Module['ShlInt64'], left, right);
    },
    'shr_u': function(left, right) {
      return Module['_BinaryenBinary'](module, Module['ShrUInt64'], left, right);
    },
    'shr_s': function(left, right) {
      return Module['_BinaryenBinary'](module, Module['ShrSInt64'], left, right);
    },
    'rotl': function(left, right) {
      return Module['_BinaryenBinary'](module, Module['RotLInt64'], left, right);
    },
    'rotr': function(left, right) {
      return Module['_BinaryenBinary'](module, Module['RotRInt64'], left, right);
    },
    'eq': function(left, right) {
      return Module['_BinaryenBinary'](module, Module['EqInt64'], left, right);
    },
    'ne': function(left, right) {
      return Module['_BinaryenBinary'](module, Module['NeInt64'], left, right);
    },
    'lt_s': function(left, right) {
      return Module['_BinaryenBinary'](module, Module['LtSInt64'], left, right);
    },
    'lt_u': function(left, right) {
      return Module['_BinaryenBinary'](module, Module['LtUInt64'], left, right);
    },
    'le_s': function(left, right) {
      return Module['_BinaryenBinary'](module, Module['LeSInt64'], left, right);
    },
    'le_u': function(left, right) {
      return Module['_BinaryenBinary'](module, Module['LeUInt64'], left, right);
    },
    'gt_s': function(left, right) {
      return Module['_BinaryenBinary'](module, Module['GtSInt64'], left, right);
    },
    'gt_u': function(left, right) {
      return Module['_BinaryenBinary'](module, Module['GtUInt64'], left, right);
    },
    'ge_s': function(left, right) {
      return Module['_BinaryenBinary'](module, Module['GeSInt64'], left, right);
    },
    'ge_u': function(left, right) {
      return Module['_BinaryenBinary'](module, Module['GeUInt64'], left, right);
    },
    'atomic': {
      'load': function(offset, ptr) {
        return Module['_BinaryenAtomicLoad'](module, 8, offset, Module['i64'], ptr);
      },
      'load8_u': function(offset, ptr) {
        return Module['_BinaryenAtomicLoad'](module, 1, offset, Module['i64'], ptr);
      },
      'load16_u': function(offset, ptr) {
        return Module['_BinaryenAtomicLoad'](module, 2, offset, Module['i64'], ptr);
      },
      'load32_u': function(offset, ptr) {
        return Module['_BinaryenAtomicLoad'](module, 4, offset, Module['i64'], ptr);
      },
      'store': function(offset, ptr, value) {
        return Module['_BinaryenAtomicStore'](module, 8, offset, ptr, value, Module['i64']);
      },
      'store8': function(offset, ptr, value) {
        return Module['_BinaryenAtomicStore'](module, 1, offset, ptr, value, Module['i64']);
      },
      'store16': function(offset, ptr, value) {
        return Module['_BinaryenAtomicStore'](module, 2, offset, ptr, value, Module['i64']);
      },
      'store32': function(offset, ptr, value) {
        return Module['_BinaryenAtomicStore'](module, 4, offset, ptr, value, Module['i64']);
      },
      'rmw': {
        'add': function(offset, ptr, value) {
          return Module['_BinaryenAtomicRMW'](module, Module['AtomicRMWAdd'], 8, offset, ptr, value, Module['i64']);
        },
        'sub': function(offset, ptr, value) {
          return Module['_BinaryenAtomicRMW'](module, Module['AtomicRMWSub'], 8, offset, ptr, value, Module['i64']);
        },
        'and': function(offset, ptr, value) {
          return Module['_BinaryenAtomicRMW'](module, Module['AtomicRMWAnd'], 8, offset, ptr, value, Module['i64']);
        },
        'or': function(offset, ptr, value) {
          return Module['_BinaryenAtomicRMW'](module, Module['AtomicRMWOr'], 8, offset, ptr, value, Module['i64']);
        },
        'xor': function(offset, ptr, value) {
          return Module['_BinaryenAtomicRMW'](module, Module['AtomicRMWXor'], 8, offset, ptr, value, Module['i64']);
        },
        'xchg': function(offset, ptr, value) {
          return Module['_BinaryenAtomicRMW'](module, Module['AtomicRMWXchg'], 8, offset, ptr, value, Module['i64']);
        },
        'cmpxchg': function(offset, ptr, expected, replacement) {
          return Module['_BinaryenAtomicCmpxchg'](module, 8, offset, ptr, expected, replacement, Module['i64'])
        },
      },
      'rmw8_u': {
        'add': function(offset, ptr, value) {
          return Module['_BinaryenAtomicRMW'](module, Module['AtomicRMWAdd'], 1, offset, ptr, value, Module['i64']);
        },
        'sub': function(offset, ptr, value) {
          return Module['_BinaryenAtomicRMW'](module, Module['AtomicRMWSub'], 1, offset, ptr, value, Module['i64']);
        },
        'and': function(offset, ptr, value) {
          return Module['_BinaryenAtomicRMW'](module, Module['AtomicRMWAnd'], 1, offset, ptr, value, Module['i64']);
        },
        'or': function(offset, ptr, value) {
          return Module['_BinaryenAtomicRMW'](module, Module['AtomicRMWOr'], 1, offset, ptr, value, Module['i64']);
        },
        'xor': function(offset, ptr, value) {
          return Module['_BinaryenAtomicRMW'](module, Module['AtomicRMWXor'], 1, offset, ptr, value, Module['i64']);
        },
        'xchg': function(offset, ptr, value) {
          return Module['_BinaryenAtomicRMW'](module, Module['AtomicRMWXchg'], 1, offset, ptr, value, Module['i64']);
        },
        'cmpxchg': function(offset, ptr, expected, replacement) {
          return Module['_BinaryenAtomicCmpxchg'](module, 1, offset, ptr, expected, replacement, Module['i64'])
        },
      },
      'rmw16_u': {
        'add': function(offset, ptr, value) {
          return Module['_BinaryenAtomicRMW'](module, Module['AtomicRMWAdd'], 2, offset, ptr, value, Module['i64']);
        },
        'sub': function(offset, ptr, value) {
          return Module['_BinaryenAtomicRMW'](module, Module['AtomicRMWSub'], 2, offset, ptr, value, Module['i64']);
        },
        'and': function(offset, ptr, value) {
          return Module['_BinaryenAtomicRMW'](module, Module['AtomicRMWAnd'], 2, offset, ptr, value, Module['i64']);
        },
        'or': function(offset, ptr, value) {
          return Module['_BinaryenAtomicRMW'](module, Module['AtomicRMWOr'], 2, offset, ptr, value, Module['i64']);
        },
        'xor': function(offset, ptr, value) {
          return Module['_BinaryenAtomicRMW'](module, Module['AtomicRMWXor'], 2, offset, ptr, value, Module['i64']);
        },
        'xchg': function(offset, ptr, value) {
          return Module['_BinaryenAtomicRMW'](module, Module['AtomicRMWXchg'], 2, offset, ptr, value, Module['i64']);
        },
        'cmpxchg': function(offset, ptr, expected, replacement) {
          return Module['_BinaryenAtomicCmpxchg'](module, 2, offset, ptr, expected, replacement, Module['i64'])
        },
      },
      'rmw32_u': {
        'add': function(offset, ptr, value) {
          return Module['_BinaryenAtomicRMW'](module, Module['AtomicRMWAdd'], 4, offset, ptr, value, Module['i64']);
        },
        'sub': function(offset, ptr, value) {
          return Module['_BinaryenAtomicRMW'](module, Module['AtomicRMWSub'], 4, offset, ptr, value, Module['i64']);
        },
        'and': function(offset, ptr, value) {
          return Module['_BinaryenAtomicRMW'](module, Module['AtomicRMWAnd'], 4, offset, ptr, value, Module['i64']);
        },
        'or': function(offset, ptr, value) {
          return Module['_BinaryenAtomicRMW'](module, Module['AtomicRMWOr'], 4, offset, ptr, value, Module['i64']);
        },
        'xor': function(offset, ptr, value) {
          return Module['_BinaryenAtomicRMW'](module, Module['AtomicRMWXor'], 4, offset, ptr, value, Module['i64']);
        },
        'xchg': function(offset, ptr, value) {
          return Module['_BinaryenAtomicRMW'](module, Module['AtomicRMWXchg'], 4, offset, ptr, value, Module['i64']);
        },
        'cmpxchg': function(offset, ptr, expected, replacement) {
          return Module['_BinaryenAtomicCmpxchg'](module, 4, offset, ptr, expected, replacement, Module['i64'])
        },
      },
      'wait': function(ptr, expected, timeout) {
        return Module['_BinaryenAtomicWait'](module, ptr, expected, timeout, Module['i64']);
      }
    },
    'pop': function() {
      return Module['_BinaryenPop'](module, Module['i64']);
    }
  };

  self['f32'] = {
    'load': function(offset, align, ptr) {
      return Module['_BinaryenLoad'](module, 4, true, offset, align, Module['f32'], ptr);
    },
    'store': function(offset, align, ptr, value) {
      return Module['_BinaryenStore'](module, 4, offset, align, ptr, value, Module['f32']);
    },
    'const': function(x) {
      return preserveStack(function() {
        var tempLiteral = stackAlloc(sizeOfLiteral);
        Module['_BinaryenLiteralFloat32'](tempLiteral, x);
        return Module['_BinaryenConst'](module, tempLiteral);
      });
    },
    'const_bits': function(x) {
      return preserveStack(function() {
        var tempLiteral = stackAlloc(sizeOfLiteral);
        Module['_BinaryenLiteralFloat32Bits'](tempLiteral, x);
        return Module['_BinaryenConst'](module, tempLiteral);
      });
    },
    'neg': function(value) {
      return Module['_BinaryenUnary'](module, Module['NegFloat32'], value);
    },
    'abs': function(value) {
      return Module['_BinaryenUnary'](module, Module['AbsFloat32'], value);
    },
    'ceil': function(value) {
      return Module['_BinaryenUnary'](module, Module['CeilFloat32'], value);
    },
    'floor': function(value) {
      return Module['_BinaryenUnary'](module, Module['FloorFloat32'], value);
    },
    'trunc': function(value) {
      return Module['_BinaryenUnary'](module, Module['TruncFloat32'], value);
    },
    'nearest': function(value) {
      return Module['_BinaryenUnary'](module, Module['NearestFloat32'], value);
    },
    'sqrt': function(value) {
      return Module['_BinaryenUnary'](module, Module['SqrtFloat32'], value);
    },
    'reinterpret': function(value) {
      return Module['_BinaryenUnary'](module, Module['ReinterpretInt32'], value);
    },
    'convert_s': {
      'i32': function(value) {
        return Module['_BinaryenUnary'](module, Module['ConvertSInt32ToFloat32'], value);
      },
      'i64': function(value) {
        return Module['_BinaryenUnary'](module, Module['ConvertSInt64ToFloat32'], value);
      },
    },
    'convert_u': {
      'i32': function(value) {
        return Module['_BinaryenUnary'](module, Module['ConvertUInt32ToFloat32'], value);
      },
      'i64': function(value) {
        return Module['_BinaryenUnary'](module, Module['ConvertUInt64ToFloat32'], value);
      },
    },
    'demote': function(value) {
      return Module['_BinaryenUnary'](module, Module['DemoteFloat64'], value);
    },
    'add': function(left, right) {
      return Module['_BinaryenBinary'](module, Module['AddFloat32'], left, right);
    },
    'sub': function(left, right) {
      return Module['_BinaryenBinary'](module, Module['SubFloat32'], left, right);
    },
    'mul': function(left, right) {
      return Module['_BinaryenBinary'](module, Module['MulFloat32'], left, right);
    },
    'div': function(left, right) {
      return Module['_BinaryenBinary'](module, Module['DivFloat32'], left, right);
    },
    'copysign': function(left, right) {
      return Module['_BinaryenBinary'](module, Module['CopySignFloat32'], left, right);
    },
    'min': function(left, right) {
      return Module['_BinaryenBinary'](module, Module['MinFloat32'], left, right);
    },
    'max': function(left, right) {
      return Module['_BinaryenBinary'](module, Module['MaxFloat32'], left, right);
    },
    'eq': function(left, right) {
      return Module['_BinaryenBinary'](module, Module['EqFloat32'], left, right);
    },
    'ne': function(left, right) {
      return Module['_BinaryenBinary'](module, Module['NeFloat32'], left, right);
    },
    'lt': function(left, right) {
      return Module['_BinaryenBinary'](module, Module['LtFloat32'], left, right);
    },
    'le': function(left, right) {
      return Module['_BinaryenBinary'](module, Module['LeFloat32'], left, right);
    },
    'gt': function(left, right) {
      return Module['_BinaryenBinary'](module, Module['GtFloat32'], left, right);
    },
    'ge': function(left, right) {
      return Module['_BinaryenBinary'](module, Module['GeFloat32'], left, right);
    },
    'pop': function() {
      return Module['_BinaryenPop'](module, Module['f32']);
    }
  };

  self['f64'] = {
    'load': function(offset, align, ptr) {
      return Module['_BinaryenLoad'](module, 8, true, offset, align, Module['f64'], ptr);
    },
    'store': function(offset, align, ptr, value) {
      return Module['_BinaryenStore'](module, 8, offset, align, ptr, value, Module['f64']);
    },
    'const': function(x) {
      return preserveStack(function() {
        var tempLiteral = stackAlloc(sizeOfLiteral);
        Module['_BinaryenLiteralFloat64'](tempLiteral, x);
        return Module['_BinaryenConst'](module, tempLiteral);
      });
    },
    'const_bits': function(x, y) {
      return preserveStack(function() {
        var tempLiteral = stackAlloc(sizeOfLiteral);
        Module['_BinaryenLiteralFloat64Bits'](tempLiteral, x, y);
        return Module['_BinaryenConst'](module, tempLiteral);
      });
    },
    'neg': function(value) {
      return Module['_BinaryenUnary'](module, Module['NegFloat64'], value);
    },
    'abs': function(value) {
      return Module['_BinaryenUnary'](module, Module['AbsFloat64'], value);
    },
    'ceil': function(value) {
      return Module['_BinaryenUnary'](module, Module['CeilFloat64'], value);
    },
    'floor': function(value) {
      return Module['_BinaryenUnary'](module, Module['FloorFloat64'], value);
    },
    'trunc': function(value) {
      return Module['_BinaryenUnary'](module, Module['TruncFloat64'], value);
    },
    'nearest': function(value) {
      return Module['_BinaryenUnary'](module, Module['NearestFloat64'], value);
    },
    'sqrt': function(value) {
      return Module['_BinaryenUnary'](module, Module['SqrtFloat64'], value);
    },
    'reinterpret': function(value) {
      return Module['_BinaryenUnary'](module, Module['ReinterpretInt64'], value);
    },
    'convert_s': {
      'i32': function(value) {
        return Module['_BinaryenUnary'](module, Module['ConvertSInt32ToFloat64'], value);
      },
      'i64': function(value) {
        return Module['_BinaryenUnary'](module, Module['ConvertSInt64ToFloat64'], value);
      },
    },
    'convert_u': {
      'i32': function(value) {
        return Module['_BinaryenUnary'](module, Module['ConvertUInt32ToFloat64'], value);
      },
      'i64': function(value) {
        return Module['_BinaryenUnary'](module, Module['ConvertUInt64ToFloat64'], value);
      },
    },
    'promote': function(value) {
      return Module['_BinaryenUnary'](module, Module['PromoteFloat32'], value);
    },
    'add': function(left, right) {
      return Module['_BinaryenBinary'](module, Module['AddFloat64'], left, right);
    },
    'sub': function(left, right) {
      return Module['_BinaryenBinary'](module, Module['SubFloat64'], left, right);
    },
    'mul': function(left, right) {
      return Module['_BinaryenBinary'](module, Module['MulFloat64'], left, right);
    },
    'div': function(left, right) {
      return Module['_BinaryenBinary'](module, Module['DivFloat64'], left, right);
    },
    'copysign': function(left, right) {
      return Module['_BinaryenBinary'](module, Module['CopySignFloat64'], left, right);
    },
    'min': function(left, right) {
      return Module['_BinaryenBinary'](module, Module['MinFloat64'], left, right);
    },
    'max': function(left, right) {
      return Module['_BinaryenBinary'](module, Module['MaxFloat64'], left, right);
    },
    'eq': function(left, right) {
      return Module['_BinaryenBinary'](module, Module['EqFloat64'], left, right);
    },
    'ne': function(left, right) {
      return Module['_BinaryenBinary'](module, Module['NeFloat64'], left, right);
    },
    'lt': function(left, right) {
      return Module['_BinaryenBinary'](module, Module['LtFloat64'], left, right);
    },
    'le': function(left, right) {
      return Module['_BinaryenBinary'](module, Module['LeFloat64'], left, right);
    },
    'gt': function(left, right) {
      return Module['_BinaryenBinary'](module, Module['GtFloat64'], left, right);
    },
    'ge': function(left, right) {
      return Module['_BinaryenBinary'](module, Module['GeFloat64'], left, right);
    },
    'pop': function() {
      return Module['_BinaryenPop'](module, Module['f64']);
    }
  };

  self['v128'] = {
    'load': function(offset, align, ptr) {
      return Module['_BinaryenLoad'](module, 16, false, offset, align, Module['v128'], ptr);
    },
    'store': function(offset, align, ptr, value) {
      return Module['_BinaryenStore'](module, 16, offset, align, ptr, value, Module['v128']);
    },
    'const': function(i8s) {
      return preserveStack(function() {
        var tempLiteral = stackAlloc(sizeOfLiteral);
        Module['_BinaryenLiteralVec128'](tempLiteral, i8sToStack(i8s));
        return Module['_BinaryenConst'](module, tempLiteral);
      });
    },
    'not': function(value) {
      return Module['_BinaryenUnary'](module, Module['NotVec128'], value);
    },
    'and': function(left, right) {
      return Module['_BinaryenBinary'](module, Module['AndVec128'], left, right);
    },
    'or': function(left, right) {
      return Module['_BinaryenBinary'](module, Module['OrVec128'], left, right);
    },
    'xor': function(left, right) {
      return Module['_BinaryenBinary'](module, Module['XorVec128'], left, right);
    },
    'andnot': function(left, right) {
      return Module['_BinaryenBinary'](module, Module['AndNotVec128'], left, right);
    },
    'bitselect': function(left, right, cond) {
      return Module['_BinaryenSIMDTernary'](module, Module['BitselectVec128'], left, right, cond);
    },
    'pop': function() {
      return Module['_BinaryenPop'](module, Module['v128']);
    }
  };

  self['i8x16'] = {
    'splat': function(value) {
      return Module['_BinaryenUnary'](module, Module['SplatVecI8x16'], value);
    },
    'extract_lane_s': function(vec, index) {
      return Module['_BinaryenSIMDExtract'](module, Module['ExtractLaneSVecI8x16'], vec, index);
    },
    'extract_lane_u': function(vec, index) {
      return Module['_BinaryenSIMDExtract'](module, Module['ExtractLaneUVecI8x16'], vec, index);
    },
    'replace_lane': function(vec, index, value) {
      return Module['_BinaryenSIMDReplace'](module, Module['ReplaceLaneVecI8x16'], vec, index, value);
    },
    'eq': function(left, right) {
      return Module['_BinaryenBinary'](module, Module['EqVecI8x16'], left, right);
    },
    'ne': function(left, right) {
      return Module['_BinaryenBinary'](module, Module['NeVecI8x16'], left, right);
    },
    'lt_s': function(left, right) {
      return Module['_BinaryenBinary'](module, Module['LtSVecI8x16'], left, right);
    },
    'lt_u': function(left, right) {
      return Module['_BinaryenBinary'](module, Module['LtUVecI8x16'], left, right);
    },
    'gt_s': function(left, right) {
      return Module['_BinaryenBinary'](module, Module['GtSVecI8x16'], left, right);
    },
    'gt_u': function(left, right) {
      return Module['_BinaryenBinary'](module, Module['GtUVecI8x16'], left, right);
    },
    'le_s': function(left, right) {
      return Module['_BinaryenBinary'](module, Module['LeSVecI8x16'], left, right);
    },
    'le_u': function(left, right) {
      return Module['_BinaryenBinary'](module, Module['LeUVecI8x16'], left, right);
    },
    'ge_s': function(left, right) {
      return Module['_BinaryenBinary'](module, Module['GeSVecI8x16'], left, right);
    },
    'ge_u': function(left, right) {
      return Module['_BinaryenBinary'](module, Module['GeUVecI8x16'], left, right);
    },
    'neg': function(value) {
      return Module['_BinaryenUnary'](module, Module['NegVecI8x16'], value);
    },
    'any_true': function(value) {
      return Module['_BinaryenUnary'](module, Module['AnyTrueVecI8x16'], value);
    },
    'all_true': function(value) {
      return Module['_BinaryenUnary'](module, Module['AllTrueVecI8x16'], value);
    },
    'shl': function(vec, shift) {
      return Module['_BinaryenSIMDShift'](module, Module['ShlVecI8x16'], vec, shift);
    },
    'shr_s': function(vec, shift) {
      return Module['_BinaryenSIMDShift'](module, Module['ShrSVecI8x16'], vec, shift);
    },
    'shr_u': function(vec, shift) {
      return Module['_BinaryenSIMDShift'](module, Module['ShrUVecI8x16'], vec, shift);
    },
    'add': function(left, right) {
      return Module['_BinaryenBinary'](module, Module['AddVecI8x16'], left, right);
    },
    'add_saturate_s': function(left, right) {
      return Module['_BinaryenBinary'](module, Module['AddSatSVecI8x16'], left, right);
    },
    'add_saturate_u': function(left, right) {
      return Module['_BinaryenBinary'](module, Module['AddSatUVecI8x16'], left, right);
    },
    'sub': function(left, right) {
      return Module['_BinaryenBinary'](module, Module['SubVecI8x16'], left, right);
    },
    'sub_saturate_s': function(left, right) {
      return Module['_BinaryenBinary'](module, Module['SubSatSVecI8x16'], left, right);
    },
    'sub_saturate_u': function(left, right) {
      return Module['_BinaryenBinary'](module, Module['SubSatUVecI8x16'], left, right);
    },
    'mul': function(left, right) {
      return Module['_BinaryenBinary'](module, Module['MulVecI8x16'], left, right);
    },
    'min_s': function(left, right) {
      return Module['_BinaryenBinary'](module, Module['MinSVecI8x16'], left, right);
    },
    'min_u': function(left, right) {
      return Module['_BinaryenBinary'](module, Module['MinUVecI8x16'], left, right);
    },
    'max_s': function(left, right) {
      return Module['_BinaryenBinary'](module, Module['MaxSVecI8x16'], left, right);
    },
    'max_u': function(left, right) {
      return Module['_BinaryenBinary'](module, Module['MaxUVecI8x16'], left, right);
    },
    'narrow_i16x8_s': function(left, right) {
      return Module['_BinaryenBinary'](module, Module['NarrowSVecI16x8ToVecI8x16'], left, right);
    },
    'narrow_i16x8_u': function(left, right) {
      return Module['_BinaryenBinary'](module, Module['NarrowUVecI16x8ToVecI8x16'], left, right);
    },
  };

  self['i16x8'] = {
    'splat': function(value) {
      return Module['_BinaryenUnary'](module, Module['SplatVecI16x8'], value);
    },
    'extract_lane_s': function(vec, index) {
      return Module['_BinaryenSIMDExtract'](module, Module['ExtractLaneSVecI16x8'], vec, index);
    },
    'extract_lane_u': function(vec, index) {
      return Module['_BinaryenSIMDExtract'](module, Module['ExtractLaneUVecI16x8'], vec, index);
    },
    'replace_lane': function(vec, index, value) {
      return Module['_BinaryenSIMDReplace'](module, Module['ReplaceLaneVecI16x8'], vec, index, value);
    },
    'eq': function(left, right) {
      return Module['_BinaryenBinary'](module, Module['EqVecI16x8'], left, right);
    },
    'ne': function(left, right) {
      return Module['_BinaryenBinary'](module, Module['NeVecI16x8'], left, right);
    },
    'lt_s': function(left, right) {
      return Module['_BinaryenBinary'](module, Module['LtSVecI16x8'], left, right);
    },
    'lt_u': function(left, right) {
      return Module['_BinaryenBinary'](module, Module['LtUVecI16x8'], left, right);
    },
    'gt_s': function(left, right) {
      return Module['_BinaryenBinary'](module, Module['GtSVecI16x8'], left, right);
    },
    'gt_u': function(left, right) {
      return Module['_BinaryenBinary'](module, Module['GtUVecI16x8'], left, right);
    },
    'le_s': function(left, right) {
      return Module['_BinaryenBinary'](module, Module['LeSVecI16x8'], left, right);
    },
    'le_u': function(left, right) {
      return Module['_BinaryenBinary'](module, Module['LeUVecI16x8'], left, right);
    },
    'ge_s': function(left, right) {
      return Module['_BinaryenBinary'](module, Module['GeSVecI16x8'], left, right);
    },
    'ge_u': function(left, right) {
      return Module['_BinaryenBinary'](module, Module['GeUVecI16x8'], left, right);
    },
    'neg': function(value) {
      return Module['_BinaryenUnary'](module, Module['NegVecI16x8'], value);
    },
    'any_true': function(value) {
      return Module['_BinaryenUnary'](module, Module['AnyTrueVecI16x8'], value);
    },
    'all_true': function(value) {
      return Module['_BinaryenUnary'](module, Module['AllTrueVecI16x8'], value);
    },
    'shl': function(vec, shift) {
      return Module['_BinaryenSIMDShift'](module, Module['ShlVecI16x8'], vec, shift);
    },
    'shr_s': function(vec, shift) {
      return Module['_BinaryenSIMDShift'](module, Module['ShrSVecI16x8'], vec, shift);
    },
    'shr_u': function(vec, shift) {
      return Module['_BinaryenSIMDShift'](module, Module['ShrUVecI16x8'], vec, shift);
    },
    'add': function(left, right) {
      return Module['_BinaryenBinary'](module, Module['AddVecI16x8'], left, right);
    },
    'add_saturate_s': function(left, right) {
      return Module['_BinaryenBinary'](module, Module['AddSatSVecI16x8'], left, right);
    },
    'add_saturate_u': function(left, right) {
      return Module['_BinaryenBinary'](module, Module['AddSatUVecI16x8'], left, right);
    },
    'sub': function(left, right) {
      return Module['_BinaryenBinary'](module, Module['SubVecI16x8'], left, right);
    },
    'sub_saturate_s': function(left, right) {
      return Module['_BinaryenBinary'](module, Module['SubSatSVecI16x8'], left, right);
    },
    'sub_saturate_u': function(left, right) {
      return Module['_BinaryenBinary'](module, Module['SubSatUVecI16x8'], left, right);
    },
    'mul': function(left, right) {
      return Module['_BinaryenBinary'](module, Module['MulVecI16x8'], left, right);
    },
    'min_s': function(left, right) {
      return Module['_BinaryenBinary'](module, Module['MinSVecI16x8'], left, right);
    },
    'min_u': function(left, right) {
      return Module['_BinaryenBinary'](module, Module['MinUVecI16x8'], left, right);
    },
    'max_s': function(left, right) {
      return Module['_BinaryenBinary'](module, Module['MaxSVecI16x8'], left, right);
    },
    'max_u': function(left, right) {
      return Module['_BinaryenBinary'](module, Module['MaxUVecI16x8'], left, right);
    },
    'narrow_i32x4_s': function(left, right) {
      return Module['_BinaryenBinary'](module, Module['NarrowSVecI32x4ToVecI16x8'], left, right);
    },
    'narrow_i32x4_u': function(left, right) {
      return Module['_BinaryenBinary'](module, Module['NarrowUVecI32x4ToVecI16x8'], left, right);
    },
    'widen_low_i8x16_s': function(value) {
      return Module['_BinaryenUnary'](module, Module['WidenLowSVecI8x16ToVecI16x8'], value);
    },
    'widen_high_i8x16_s': function(value) {
      return Module['_BinaryenUnary'](module, Module['WidenHighSVecI8x16ToVecI16x8'], value);
    },
    'widen_low_i8x16_u': function(value) {
      return Module['_BinaryenUnary'](module, Module['WidenLowUVecI8x16ToVecI16x8'], value);
    },
    'widen_high_i8x16_u': function(value) {
      return Module['_BinaryenUnary'](module, Module['WidenHighUVecI8x16ToVecI16x8'], value);
    },
    'load8x8_s': function(offset, align, ptr) {
      return Module['_BinaryenSIMDLoad'](module, Module['LoadExtSVec8x8ToVecI16x8'], offset, align, ptr);
    },
    'load8x8_u': function(offset, align, ptr) {
      return Module['_BinaryenSIMDLoad'](module, Module['LoadExtUVec8x8ToVecI16x8'], offset, align, ptr);
    },
  };

  self['i32x4'] = {
    'splat': function(value) {
      return Module['_BinaryenUnary'](module, Module['SplatVecI32x4'], value);
    },
    'extract_lane': function(vec, index) {
      return Module['_BinaryenSIMDExtract'](module, Module['ExtractLaneVecI32x4'], vec, index);
    },
    'replace_lane': function(vec, index, value) {
      return Module['_BinaryenSIMDReplace'](module, Module['ReplaceLaneVecI32x4'], vec, index, value);
    },
    'eq': function(left, right) {
      return Module['_BinaryenBinary'](module, Module['EqVecI32x4'], left, right);
    },
    'ne': function(left, right) {
      return Module['_BinaryenBinary'](module, Module['NeVecI32x4'], left, right);
    },
    'lt_s': function(left, right) {
      return Module['_BinaryenBinary'](module, Module['LtSVecI32x4'], left, right);
    },
    'lt_u': function(left, right) {
      return Module['_BinaryenBinary'](module, Module['LtUVecI32x4'], left, right);
    },
    'gt_s': function(left, right) {
      return Module['_BinaryenBinary'](module, Module['GtSVecI32x4'], left, right);
    },
    'gt_u': function(left, right) {
      return Module['_BinaryenBinary'](module, Module['GtUVecI32x4'], left, right);
    },
    'le_s': function(left, right) {
      return Module['_BinaryenBinary'](module, Module['LeSVecI32x4'], left, right);
    },
    'le_u': function(left, right) {
      return Module['_BinaryenBinary'](module, Module['LeUVecI32x4'], left, right);
    },
    'ge_s': function(left, right) {
      return Module['_BinaryenBinary'](module, Module['GeSVecI32x4'], left, right);
    },
    'ge_u': function(left, right) {
      return Module['_BinaryenBinary'](module, Module['GeUVecI32x4'], left, right);
    },
    'neg': function(value) {
      return Module['_BinaryenUnary'](module, Module['NegVecI32x4'], value);
    },
    'any_true': function(value) {
      return Module['_BinaryenUnary'](module, Module['AnyTrueVecI32x4'], value);
    },
    'all_true': function(value) {
      return Module['_BinaryenUnary'](module, Module['AllTrueVecI32x4'], value);
    },
    'shl': function(vec, shift) {
      return Module['_BinaryenSIMDShift'](module, Module['ShlVecI32x4'], vec, shift);
    },
    'shr_s': function(vec, shift) {
      return Module['_BinaryenSIMDShift'](module, Module['ShrSVecI32x4'], vec, shift);
    },
    'shr_u': function(vec, shift) {
      return Module['_BinaryenSIMDShift'](module, Module['ShrUVecI32x4'], vec, shift);
    },
    'add': function(left, right) {
      return Module['_BinaryenBinary'](module, Module['AddVecI32x4'], left, right);
    },
    'sub': function(left, right) {
      return Module['_BinaryenBinary'](module, Module['SubVecI32x4'], left, right);
    },
    'mul': function(left, right) {
      return Module['_BinaryenBinary'](module, Module['MulVecI32x4'], left, right);
    },
    'min_s': function(left, right) {
      return Module['_BinaryenBinary'](module, Module['MinSVecI32x4'], left, right);
    },
    'min_u': function(left, right) {
      return Module['_BinaryenBinary'](module, Module['MinUVecI32x4'], left, right);
    },
    'max_s': function(left, right) {
      return Module['_BinaryenBinary'](module, Module['MaxSVecI32x4'], left, right);
    },
    'max_u': function(left, right) {
      return Module['_BinaryenBinary'](module, Module['MaxUVecI32x4'], left, right);
    },
    'dot_i16x8_s': function(left, right) {
      return Module['_BinaryenBinary'](module, Module['DotSVecI16x8ToVecI32x4'], left, right);
    },
    'trunc_sat_f32x4_s': function(value) {
      return Module['_BinaryenUnary'](module, Module['TruncSatSVecF32x4ToVecI32x4'], value);
    },
    'trunc_sat_f32x4_u': function(value) {
      return Module['_BinaryenUnary'](module, Module['TruncSatUVecF32x4ToVecI32x4'], value);
    },
    'widen_low_i16x8_s': function(value) {
      return Module['_BinaryenUnary'](module, Module['WidenLowSVecI16x8ToVecI32x4'], value);
    },
    'widen_high_i16x8_s': function(value) {
      return Module['_BinaryenUnary'](module, Module['WidenHighSVecI16x8ToVecI32x4'], value);
    },
    'widen_low_i16x8_u': function(value) {
      return Module['_BinaryenUnary'](module, Module['WidenLowUVecI16x8ToVecI32x4'], value);
    },
    'widen_high_i16x8_u': function(value) {
      return Module['_BinaryenUnary'](module, Module['WidenHighUVecI16x8ToVecI32x4'], value);
    },
    'load16x4_s': function(offset, align, ptr) {
      return Module['_BinaryenSIMDLoad'](module, Module['LoadExtSVec16x4ToVecI32x4'], offset, align, ptr);
    },
    'load16x4_u': function(offset, align, ptr) {
      return Module['_BinaryenSIMDLoad'](module, Module['LoadExtUVec16x4ToVecI32x4'], offset, align, ptr);
    },
  };

  self['i64x2'] = {
    'splat': function(value) {
      return Module['_BinaryenUnary'](module, Module['SplatVecI64x2'], value);
    },
    'extract_lane': function(vec, index) {
      return Module['_BinaryenSIMDExtract'](module, Module['ExtractLaneVecI64x2'], vec, index);
    },
    'replace_lane': function(vec, index, value) {
      return Module['_BinaryenSIMDReplace'](module, Module['ReplaceLaneVecI64x2'], vec, index, value);
    },
    'neg': function(value) {
      return Module['_BinaryenUnary'](module, Module['NegVecI64x2'], value);
    },
    'any_true': function(value) {
      return Module['_BinaryenUnary'](module, Module['AnyTrueVecI64x2'], value);
    },
    'all_true': function(value) {
      return Module['_BinaryenUnary'](module, Module['AllTrueVecI64x2'], value);
    },
    'shl': function(vec, shift) {
      return Module['_BinaryenSIMDShift'](module, Module['ShlVecI64x2'], vec, shift);
    },
    'shr_s': function(vec, shift) {
      return Module['_BinaryenSIMDShift'](module, Module['ShrSVecI64x2'], vec, shift);
    },
    'shr_u': function(vec, shift) {
      return Module['_BinaryenSIMDShift'](module, Module['ShrUVecI64x2'], vec, shift);
    },
    'add': function(left, right) {
      return Module['_BinaryenBinary'](module, Module['AddVecI64x2'], left, right);
    },
    'sub': function(left, right) {
      return Module['_BinaryenBinary'](module, Module['SubVecI64x2'], left, right);
    },
    'trunc_sat_f64x2_s': function(value) {
      return Module['_BinaryenUnary'](module, Module['TruncSatSVecF64x2ToVecI64x2'], value);
    },
    'trunc_sat_f64x2_u': function(value) {
      return Module['_BinaryenUnary'](module, Module['TruncSatUVecF64x2ToVecI64x2'], value);
    },
    'load32x2_s': function(offset, align, ptr) {
      return Module['_BinaryenSIMDLoad'](module, Module['LoadExtSVec32x2ToVecI64x2'], offset, align, ptr);
    },
    'load32x2_u': function(offset, align, ptr) {
      return Module['_BinaryenSIMDLoad'](module, Module['LoadExtUVec32x2ToVecI64x2'], offset, align, ptr);
    },
  };

  self['f32x4'] = {
    'splat': function(value) {
      return Module['_BinaryenUnary'](module, Module['SplatVecF32x4'], value);
    },
    'extract_lane': function(vec, index) {
      return Module['_BinaryenSIMDExtract'](module, Module['ExtractLaneVecF32x4'], vec, index);
    },
    'replace_lane': function(vec, index, value) {
      return Module['_BinaryenSIMDReplace'](module, Module['ReplaceLaneVecF32x4'], vec, index, value);
    },
    'eq': function(left, right) {
      return Module['_BinaryenBinary'](module, Module['EqVecF32x4'], left, right);
    },
    'ne': function(left, right) {
      return Module['_BinaryenBinary'](module, Module['NeVecF32x4'], left, right);
    },
    'lt': function(left, right) {
      return Module['_BinaryenBinary'](module, Module['LtVecF32x4'], left, right);
    },
    'gt': function(left, right) {
      return Module['_BinaryenBinary'](module, Module['GtVecF32x4'], left, right);
    },
    'le': function(left, right) {
      return Module['_BinaryenBinary'](module, Module['LeVecF32x4'], left, right);
    },
    'ge': function(left, right) {
      return Module['_BinaryenBinary'](module, Module['GeVecF32x4'], left, right);
    },
    'abs': function(value) {
      return Module['_BinaryenUnary'](module, Module['AbsVecF32x4'], value);
    },
    'neg': function(value) {
      return Module['_BinaryenUnary'](module, Module['NegVecF32x4'], value);
    },
    'sqrt': function(value) {
      return Module['_BinaryenUnary'](module, Module['SqrtVecF32x4'], value);
    },
    'qfma': function(a, b, c) {
      return Module['_BinaryenSIMDTernary'](module, Module['QFMAVecF32x4'], a, b, c);
    },
    'qfms': function(a, b, c) {
      return Module['_BinaryenSIMDTernary'](module, Module['QFMSVecF32x4'], a, b, c);
    },
    'add': function(left, right) {
      return Module['_BinaryenBinary'](module, Module['AddVecF32x4'], left, right);
    },
    'sub': function(left, right) {
      return Module['_BinaryenBinary'](module, Module['SubVecF32x4'], left, right);
    },
    'mul': function(left, right) {
      return Module['_BinaryenBinary'](module, Module['MulVecF32x4'], left, right);
    },
    'div': function(left, right) {
      return Module['_BinaryenBinary'](module, Module['DivVecF32x4'], left, right);
    },
    'min': function(left, right) {
      return Module['_BinaryenBinary'](module, Module['MinVecF32x4'], left, right);
    },
    'max': function(left, right) {
      return Module['_BinaryenBinary'](module, Module['MaxVecF32x4'], left, right);
    },
    'convert_i32x4_s': function(value) {
      return Module['_BinaryenUnary'](module, Module['ConvertSVecI32x4ToVecF32x4'], value);
    },
    'convert_i32x4_u': function(value) {
      return Module['_BinaryenUnary'](module, Module['ConvertUVecI32x4ToVecF32x4'], value);
    },
  };

  self['f64x2'] = {
    'splat': function(value) {
      return Module['_BinaryenUnary'](module, Module['SplatVecF64x2'], value);
    },
    'extract_lane': function(vec, index) {
      return Module['_BinaryenSIMDExtract'](module, Module['ExtractLaneVecF64x2'], vec, index);
    },
    'replace_lane': function(vec, index, value) {
      return Module['_BinaryenSIMDReplace'](module, Module['ReplaceLaneVecF64x2'], vec, index, value);
    },
    'eq': function(left, right) {
      return Module['_BinaryenBinary'](module, Module['EqVecF64x2'], left, right);
    },
    'ne': function(left, right) {
      return Module['_BinaryenBinary'](module, Module['NeVecF64x2'], left, right);
    },
    'lt': function(left, right) {
      return Module['_BinaryenBinary'](module, Module['LtVecF64x2'], left, right);
    },
    'gt': function(left, right) {
      return Module['_BinaryenBinary'](module, Module['GtVecF64x2'], left, right);
    },
    'le': function(left, right) {
      return Module['_BinaryenBinary'](module, Module['LeVecF64x2'], left, right);
    },
    'ge': function(left, right) {
      return Module['_BinaryenBinary'](module, Module['GeVecF64x2'], left, right);
    },
    'abs': function(value) {
      return Module['_BinaryenUnary'](module, Module['AbsVecF64x2'], value);
    },
    'neg': function(value) {
      return Module['_BinaryenUnary'](module, Module['NegVecF64x2'], value);
    },
    'sqrt': function(value) {
      return Module['_BinaryenUnary'](module, Module['SqrtVecF64x2'], value);
    },
    'qfma': function(a, b, c) {
      return Module['_BinaryenSIMDTernary'](module, Module['QFMAVecF64x2'], a, b, c);
    },
    'qfms': function(a, b, c) {
      return Module['_BinaryenSIMDTernary'](module, Module['QFMSVecF64x2'], a, b, c);
    },
    'add': function(left, right) {
      return Module['_BinaryenBinary'](module, Module['AddVecF64x2'], left, right);
    },
    'sub': function(left, right) {
      return Module['_BinaryenBinary'](module, Module['SubVecF64x2'], left, right);
    },
    'mul': function(left, right) {
      return Module['_BinaryenBinary'](module, Module['MulVecF64x2'], left, right);
    },
    'div': function(left, right) {
      return Module['_BinaryenBinary'](module, Module['DivVecF64x2'], left, right);
    },
    'min': function(left, right) {
      return Module['_BinaryenBinary'](module, Module['MinVecF64x2'], left, right);
    },
    'max': function(left, right) {
      return Module['_BinaryenBinary'](module, Module['MaxVecF64x2'], left, right);
    },
    'convert_i64x2_s': function(value) {
      return Module['_BinaryenUnary'](module, Module['ConvertSVecI64x2ToVecF64x2'], value);
    },
    'convert_i64x2_u': function(value) {
      return Module['_BinaryenUnary'](module, Module['ConvertUVecI64x2ToVecF64x2'], value);
    },
  };

  self['v8x16'] = {
    'shuffle': function(left, right, mask) {
      return preserveStack(function() {
        return Module['_BinaryenSIMDShuffle'](module, left, right, i8sToStack(mask));
      });
    },
    'swizzle': function(left, right) {
      return Module['_BinaryenBinary'](module, Module['SwizzleVec8x16'], left, right);
    },
    'load_splat': function(offset, align, ptr) {
      return Module['_BinaryenSIMDLoad'](module, Module['LoadSplatVec8x16'], offset, align, ptr);
    },
  };

  self['v16x8'] = {
    'load_splat': function(offset, align, ptr) {
      return Module['_BinaryenSIMDLoad'](module, Module['LoadSplatVec16x8'], offset, align, ptr);
    },
  };

  self['v32x4'] = {
    'load_splat': function(offset, align, ptr) {
      return Module['_BinaryenSIMDLoad'](module, Module['LoadSplatVec32x4'], offset, align, ptr);
    },
  };

  self['v64x2'] = {
    'load_splat': function(offset, align, ptr) {
      return Module['_BinaryenSIMDLoad'](module, Module['LoadSplatVec64x2'], offset, align, ptr);
    },
  };

  self['anyref'] = {
    'pop': function() {
      return Module['_BinaryenPop'](module, Module['anyref']);
    }
  };

  self['exnref'] = {
    'pop': function() {
      return Module['_BinaryenPop'](module, Module['exnref']);
    }
  };

  self['select'] = function(condition, ifTrue, ifFalse) {
    return Module['_BinaryenSelect'](module, condition, ifTrue, ifFalse);
  };
  self['drop'] = function(value) {
    return Module['_BinaryenDrop'](module, value);
  };
  self['return'] = function(value) {
    return Module['_BinaryenReturn'](module, value);
  };
  self['host'] = function(op, name, operands) {
    if (!operands) operands = [];
    return preserveStack(function() {
      return Module['_BinaryenHost'](module, op, strToStack(name), i32sToStack(operands), operands.length);
    });
  };
  self['nop'] = function() {
    return Module['_BinaryenNop'](module);
  };
  self['unreachable'] = function() {
    return Module['_BinaryenUnreachable'](module);
  };

  self['atomic'] = {
    'notify': function(ptr, notifyCount) {
      return Module['_BinaryenAtomicNotify'](module, ptr, notifyCount);
    },
    'fence': function() {
      return Module['_BinaryenAtomicFence'](module);
    }
  };

  self['try'] = function(body, catchBody) {
    return Module['_BinaryenTry'](module, body, catchBody);
  };
  self['throw'] = function(event_, operands) {
    return preserveStack(function() {
      return Module['_BinaryenThrow'](module, strToStack(event_), i32sToStack(operands), operands.length);
    });
  };
  self['rethrow'] = function(exnref) {
    return Module['_BinaryenRethrow'](module, exnref);
  };
  self['br_on_exn'] = function(label, event_, exnref) {
    return preserveStack(function() {
      return Module['_BinaryenBrOnExn'](module, strToStack(label), strToStack(event_), exnref);
    });
  };
  self['push'] = function(value) {
    return Module['_BinaryenPush'](module, value);
  };

  // 'Module' operations
  self['addFunction'] = function(name, params, results, varTypes, body) {
    return preserveStack(function() {
      return Module['_BinaryenAddFunction'](module, strToStack(name), params, results, i32sToStack(varTypes), varTypes.length, body);
    });
  };
  self['getFunction'] = function(name) {
    return preserveStack(function() {
      return Module['_BinaryenGetFunction'](module, strToStack(name));
    });
  };
  self['removeFunction'] = function(name) {
    return preserveStack(function() {
      return Module['_BinaryenRemoveFunction'](module, strToStack(name));
    });
  };
  self['addGlobal'] = function(name, type, mutable, init) {
    return preserveStack(function() {
      return Module['_BinaryenAddGlobal'](module, strToStack(name), type, mutable, init);
    });
  }
  self['getGlobal'] = function(name) {
    return preserveStack(function() {
      return Module['_BinaryenGetGlobal'](module, strToStack(name));
    });
  };
  self['removeGlobal'] = function(name) {
    return preserveStack(function() {
      return Module['_BinaryenRemoveGlobal'](module, strToStack(name));
    });
  }
  self['addEvent'] = function(name, attribute, params, results) {
    return preserveStack(function() {
      return Module['_BinaryenAddEvent'](module, strToStack(name), attribute, params, results);
    });
  };
  self['getEvent'] = function(name) {
    return preserveStack(function() {
      return Module['_BinaryenGetEvent'](module, strToStack(name));
    });
  };
  self['removeEvent'] = function(name) {
    return preserveStack(function() {
      return Module['_BinaryenRemoveEvent'](module, strToStack(name));
    });
  };
  self['addFunctionImport'] = function(internalName, externalModuleName, externalBaseName, params, results) {
    return preserveStack(function() {
      return Module['_BinaryenAddFunctionImport'](module, strToStack(internalName), strToStack(externalModuleName), strToStack(externalBaseName), params, results);
    });
  };
  self['addTableImport'] = function(internalName, externalModuleName, externalBaseName) {
    return preserveStack(function() {
      return Module['_BinaryenAddTableImport'](module, strToStack(internalName), strToStack(externalModuleName), strToStack(externalBaseName));
    });
  };
  self['addMemoryImport'] = function(internalName, externalModuleName, externalBaseName, shared) {
    return preserveStack(function() {
      return Module['_BinaryenAddMemoryImport'](module, strToStack(internalName), strToStack(externalModuleName), strToStack(externalBaseName), shared);
    });
  };
  self['addGlobalImport'] = function(internalName, externalModuleName, externalBaseName, globalType, mutable) {
    return preserveStack(function() {
      return Module['_BinaryenAddGlobalImport'](module, strToStack(internalName), strToStack(externalModuleName), strToStack(externalBaseName), globalType, mutable);
    });
  };
  self['addEventImport'] = function(internalName, externalModuleName, externalBaseName, attribute, params, results) {
    return preserveStack(function() {
      return Module['_BinaryenAddEventImport'](module, strToStack(internalName), strToStack(externalModuleName), strToStack(externalBaseName), attribute, params, results);
    });
  };
  self['addExport'] = // deprecated
  self['addFunctionExport'] = function(internalName, externalName) {
    return preserveStack(function() {
      return Module['_BinaryenAddFunctionExport'](module, strToStack(internalName), strToStack(externalName));
    });
  };
  self['addTableExport'] = function(internalName, externalName) {
    return preserveStack(function() {
      return Module['_BinaryenAddTableExport'](module, strToStack(internalName), strToStack(externalName));
    });
  };
  self['addMemoryExport'] = function(internalName, externalName) {
    return preserveStack(function() {
      return Module['_BinaryenAddMemoryExport'](module, strToStack(internalName), strToStack(externalName));
    });
  };
  self['addGlobalExport'] = function(internalName, externalName) {
    return preserveStack(function() {
      return Module['_BinaryenAddGlobalExport'](module, strToStack(internalName), strToStack(externalName));
    });
  };
  self['addEventExport'] = function(internalName, externalName) {
    return preserveStack(function() {
      return Module['_BinaryenAddEventExport'](module, strToStack(internalName), strToStack(externalName));
    });
  };
  self['removeExport'] = function(externalName) {
    return preserveStack(function() {
      return Module['_BinaryenRemoveExport'](module, strToStack(externalName));
    });
  };
  self['setFunctionTable'] = function(initial, maximum, funcNames, offset) {
    return preserveStack(function() {
      return Module['_BinaryenSetFunctionTable'](module, initial, maximum,
        i32sToStack(funcNames.map(strToStack)),
        funcNames.length,
        offset || self['i32']['const'](0)
      );
    });
  };
  self['setMemory'] = function(initial, maximum, exportName, segments, shared) {
    // segments are assumed to be { passive: bool, offset: expression ref, data: array of 8-bit data }
    if (!segments) segments = [];
    return preserveStack(function() {
      return Module['_BinaryenSetMemory'](
        module, initial, maximum, strToStack(exportName),
        i32sToStack(
          segments.map(function(segment) {
            return allocate(segment.data, 'i8', ALLOC_STACK);
          })
        ),
        i8sToStack(
          segments.map(function(segment) {
            return segment.passive;
          })
        ),
        i32sToStack(
          segments.map(function(segment) {
            return segment.offset;
          })
        ),
        i32sToStack(
          segments.map(function(segment) {
            return segment.data.length;
          })
        ),
        segments.length,
        shared
      );
    });
  };
  self['getNumMemorySegments'] = function() {
    return Module['_BinaryenGetNumMemorySegments'](module);
  }
  self['getMemorySegmentInfoByIndex'] = function(id) {
    return {
      'byteOffset': Module['_BinaryenGetMemorySegmentByteOffset'](module, id),
      'data': (function(){
        var size = Module['_BinaryenGetMemorySegmentByteLength'](module, id);
        var ptr = _malloc(size);
        Module['_BinaryenCopyMemorySegmentData'](module, id, ptr);
        var res = new Uint8Array(size);
        res.set(new Uint8Array(buffer, ptr, size));
        _free(ptr);
        return res.buffer;
      })()
    };
  }
  self['setStart'] = function(start) {
    return Module['_BinaryenSetStart'](module, start);
  };
  self['getFeatures'] = function() {
    return Module['_BinaryenModuleGetFeatures'](module);
  };
  self['setFeatures'] = function(features) {
    Module['_BinaryenModuleSetFeatures'](module, features);
  };
  self['addCustomSection'] = function(name, contents) {
    return preserveStack(function() {
      return Module['_BinaryenAddCustomSection'](module, strToStack(name), i8sToStack(contents), contents.length);
    });
  };
  self['getNumExports'] = function() {
    return Module['_BinaryenGetNumExports'](module);
  }
  self['getExportByIndex'] = function(id) {
    return Module['_BinaryenGetExportByIndex'](module, id);
  }
  self['getNumFunctions'] = function() {
    return Module['_BinaryenGetNumFunctions'](module);
  }
  self['getFunctionByIndex'] = function(id) {
    return Module['_BinaryenGetFunctionByIndex'](module, id);
  }
  self['emitText'] = function() {
    var old = out;
    var ret = '';
    out = function(x) { ret += x + '\n' };
    Module['_BinaryenModulePrint'](module);
    out = old;
    return ret;
  };
  self['emitStackIR'] = function(optimize) {
    self['runPasses'](['generate-stack-ir']);
    if (optimize) self['runPasses'](['optimize-stack-ir']);
    var old = out;
    var ret = '';
    out = function(x) { ret += x + '\n' };
    self['runPasses'](['print-stack-ir']);
    out = old;
    return ret;
  };
  self['emitAsmjs'] = function() {
    var old = out;
    var ret = '';
    out = function(x) { ret += x + '\n' };
    Module['_BinaryenModulePrintAsmjs'](module);
    out = old;
    return ret;
  };
  self['validate'] = function() {
    return Module['_BinaryenModuleValidate'](module);
  };
  self['optimize'] = function() {
    return Module['_BinaryenModuleOptimize'](module);
  };
  self['optimizeFunction'] = function(func) {
    if (typeof func === 'string') func = self['getFunction'](func);
    return Module['_BinaryenFunctionOptimize'](func, module);
  };
  self['runPasses'] = function(passes) {
    return preserveStack(function() {
      return Module['_BinaryenModuleRunPasses'](module, i32sToStack(
        passes.map(strToStack)
      ), passes.length);
    });
  };
  self['runPassesOnFunction'] = function(func, passes) {
    if (typeof func === 'string') func = self['getFunction'](func);
    return preserveStack(function() {
      return Module['_BinaryenFunctionRunPasses'](func, module, i32sToStack(
        passes.map(strToStack)
      ), passes.length);
    });
  };
  self['autoDrop'] = function() {
    return Module['_BinaryenModuleAutoDrop'](module);
  };
  self['dispose'] = function() {
    Module['_BinaryenModuleDispose'](module);
  };
  self['emitBinary'] = function(sourceMapUrl) {
    return preserveStack(function() {
      var tempBuffer = stackAlloc(_BinaryenSizeofAllocateAndWriteResult());
      Module['_BinaryenModuleAllocateAndWrite'](tempBuffer, module, strToStack(sourceMapUrl));
      var binaryPtr    = HEAPU32[ tempBuffer >>> 2     ];
      var binaryBytes  = HEAPU32[(tempBuffer >>> 2) + 1];
      var sourceMapPtr = HEAPU32[(tempBuffer >>> 2) + 2];
      try {
        var buffer = new Uint8Array(binaryBytes);
        buffer.set(HEAPU8.subarray(binaryPtr, binaryPtr + binaryBytes));
        return typeof sourceMapUrl === 'undefined'
          ? buffer
          : { 'binary': buffer, 'sourceMap': UTF8ToString(sourceMapPtr) };
      } finally {
        _free(binaryPtr);
        if (sourceMapPtr) _free(sourceMapPtr);
      }
    });
  };
  self['interpret'] = function() {
    return Module['_BinaryenModuleInterpret'](module);
  };
  self['addDebugInfoFileName'] = function(filename) {
    return preserveStack(function() {
      return Module['_BinaryenModuleAddDebugInfoFileName'](module, strToStack(filename));
    });
  };
  self['getDebugInfoFileName'] = function(index) {
    return UTF8ToString(Module['_BinaryenModuleGetDebugInfoFileName'](module, index));
  };
  self['setDebugLocation'] = function(func, expr, fileIndex, lineNumber, columnNumber) {
    return Module['_BinaryenFunctionSetDebugLocation'](func, expr, fileIndex, lineNumber, columnNumber);
  };

  return self;
}
Module['wrapModule'] = wrapModule;

// 'Relooper' interface
Module['Relooper'] = function(module) {
  assert(module && typeof module === 'object' && module['ptr'] && module['block'] && module['if']); // guard against incorrect old API usage
  var relooper = Module['_RelooperCreate'](module['ptr']);
  this['ptr'] = relooper;

  this['addBlock'] = function(code) {
    return Module['_RelooperAddBlock'](relooper, code);
  };
  this['addBranch'] = function(from, to, condition, code) {
    return Module['_RelooperAddBranch'](from, to, condition, code);
  };
  this['addBlockWithSwitch'] = function(code, condition) {
    return Module['_RelooperAddBlockWithSwitch'](relooper, code, condition);
  };
  this['addBranchForSwitch'] = function(from, to, indexes, code) {
    return preserveStack(function() {
      return Module['_RelooperAddBranchForSwitch'](from, to, i32sToStack(indexes), indexes.length, code);
    });
  };
  this['renderAndDispose'] = function(entry, labelHelper) {
    return Module['_RelooperRenderAndDispose'](relooper, entry, labelHelper);
  };
};

function getAllNested(ref, numFn, getFn) {
  var num = numFn(ref);
  var ret = new Array(num);
  for (var i = 0; i < num; ++i) ret[i] = getFn(ref, i);
  return ret;
}

// Gets the specific id of an 'Expression'
Module['getExpressionId'] = function(expr) {
  return Module['_BinaryenExpressionGetId'](expr);
};

// Gets the result type of an 'Expression'
Module['getExpressionType'] = function(expr) {
  return Module['_BinaryenExpressionGetType'](expr);
};

// Obtains information about an 'Expression'
Module['getExpressionInfo'] = function(expr) {
  var id = Module['_BinaryenExpressionGetId'](expr);
  var type = Module['_BinaryenExpressionGetType'](expr);
  switch (id) {
    case Module['BlockId']:
      return {
        'id': id,
        'type': type,
        'name': UTF8ToString(Module['_BinaryenBlockGetName'](expr)),
        'children': getAllNested(expr, Module['_BinaryenBlockGetNumChildren'], Module['_BinaryenBlockGetChild'])
      };
    case Module['IfId']:
      return {
        'id': id,
        'type': type,
        'condition': Module['_BinaryenIfGetCondition'](expr),
        'ifTrue': Module['_BinaryenIfGetIfTrue'](expr),
        'ifFalse': Module['_BinaryenIfGetIfFalse'](expr)
      };
    case Module['LoopId']:
      return {
        'id': id,
        'type': type,
        'name': UTF8ToString(Module['_BinaryenLoopGetName'](expr)),
        'body': Module['_BinaryenLoopGetBody'](expr)
      };
    case Module['BreakId']:
      return {
        'id': id,
        'type': type,
        'name': UTF8ToString(Module['_BinaryenBreakGetName'](expr)),
        'condition': Module['_BinaryenBreakGetCondition'](expr),
        'value': Module['_BinaryenBreakGetValue'](expr)
      };
    case Module['SwitchId']:
      return {
        'id': id,
        'type': type,
        'names': getAllNested(expr, Module['_BinaryenSwitchGetNumNames'], Module['_BinaryenSwitchGetName']).map(UTF8ToString),
        'defaultName': UTF8ToString(Module['_BinaryenSwitchGetDefaultName'](expr)),
        'condition': Module['_BinaryenSwitchGetCondition'](expr),
        'value': Module['_BinaryenSwitchGetValue'](expr)
      };
    case Module['CallId']:
      return {
        'id': id,
        'type': type,
        'target': UTF8ToString(Module['_BinaryenCallGetTarget'](expr)),
        'operands': getAllNested(expr, Module[ '_BinaryenCallGetNumOperands'], Module['_BinaryenCallGetOperand'])
      };
    case Module['CallIndirectId']:
      return {
        'id': id,
        'type': type,
        'target': Module['_BinaryenCallIndirectGetTarget'](expr),
        'operands': getAllNested(expr, Module['_BinaryenCallIndirectGetNumOperands'], Module['_BinaryenCallIndirectGetOperand'])
      };
    case Module['LocalGetId']:
      return {
        'id': id,
        'type': type,
        'index': Module['_BinaryenLocalGetGetIndex'](expr)
      };
    case Module['LocalSetId']:
      return {
        'id': id,
        'type': type,
        'isTee': Boolean(Module['_BinaryenLocalSetIsTee'](expr)),
        'index': Module['_BinaryenLocalSetGetIndex'](expr),
        'value': Module['_BinaryenLocalSetGetValue'](expr)
      };
    case Module['GlobalGetId']:
      return {
        'id': id,
        'type': type,
        'name': UTF8ToString(Module['_BinaryenGlobalGetGetName'](expr))
      };
    case Module['GlobalSetId']:
      return {
        'id': id,
        'type': type,
        'name': UTF8ToString(Module['_BinaryenGlobalSetGetName'](expr)),
        'value': Module['_BinaryenGlobalSetGetValue'](expr)
      };
    case Module['LoadId']:
      return {
        'id': id,
        'type': type,
        'isAtomic': Boolean(Module['_BinaryenLoadIsAtomic'](expr)),
        'isSigned': Boolean(Module['_BinaryenLoadIsSigned'](expr)),
        'offset': Module['_BinaryenLoadGetOffset'](expr),
        'bytes': Module['_BinaryenLoadGetBytes'](expr),
        'align': Module['_BinaryenLoadGetAlign'](expr),
        'ptr': Module['_BinaryenLoadGetPtr'](expr)
      };
    case Module['StoreId']:
      return {
        'id': id,
        'type': type,
        'isAtomic': Boolean(Module['_BinaryenStoreIsAtomic'](expr)),
        'offset': Module['_BinaryenStoreGetOffset'](expr),
        'bytes': Module['_BinaryenStoreGetBytes'](expr),
        'align': Module['_BinaryenStoreGetAlign'](expr),
        'ptr': Module['_BinaryenStoreGetPtr'](expr),
        'value': Module['_BinaryenStoreGetValue'](expr)
      };
    case Module['ConstId']: {
      var value;
      switch (type) {
        case Module['i32']: value = Module['_BinaryenConstGetValueI32'](expr); break;
        case Module['i64']: value = { 'low': Module['_BinaryenConstGetValueI64Low'](expr), 'high': Module['_BinaryenConstGetValueI64High'](expr) }; break;
        case Module['f32']: value = Module['_BinaryenConstGetValueF32'](expr); break;
        case Module['f64']: value = Module['_BinaryenConstGetValueF64'](expr); break;
        case Module['v128']: {
          preserveStack(function() {
            var tempBuffer = stackAlloc(16);
            Module['_BinaryenConstGetValueV128'](expr, tempBuffer);
            value = new Array(16);
            for (var i = 0 ; i < 16; i++) {
              value[i] = HEAPU8[tempBuffer + i];
            }
          });
          break;
        }
        default: throw Error('unexpected type: ' + type);
      }
      return {
        'id': id,
        'type': type,
        'value': value
      };
    }
    case Module['UnaryId']:
      return {
        'id': id,
        'type': type,
        'op': Module['_BinaryenUnaryGetOp'](expr),
        'value': Module['_BinaryenUnaryGetValue'](expr)
      };
    case Module['BinaryId']:
      return {
        'id': id,
        'type': type,
        'op': Module['_BinaryenBinaryGetOp'](expr),
        'left': Module['_BinaryenBinaryGetLeft'](expr),
        'right':  Module['_BinaryenBinaryGetRight'](expr)
      };
    case Module['SelectId']:
      return {
        'id': id,
        'type': type,
        'ifTrue': Module['_BinaryenSelectGetIfTrue'](expr),
        'ifFalse': Module['_BinaryenSelectGetIfFalse'](expr),
        'condition': Module['_BinaryenSelectGetCondition'](expr)
      };
    case Module['DropId']:
      return {
        'id': id,
        'type': type,
        'value': Module['_BinaryenDropGetValue'](expr)
      };
    case Module['ReturnId']:
      return {
        'id': id,
        'type': type,
        'value': Module['_BinaryenReturnGetValue'](expr)
      };
    case Module['NopId']:
    case Module['UnreachableId']:
    case Module['PopId']:
      return {
        'id': id,
        'type': type
      };
    case Module['HostId']:
      return {
        'id': id,
        'type': type,
        'op': Module['_BinaryenHostGetOp'](expr),
        'nameOperand': UTF8ToString(Module['_BinaryenHostGetNameOperand'](expr)),
        'operands': getAllNested(expr, Module['_BinaryenHostGetNumOperands'], Module['_BinaryenHostGetOperand'])
      };
    case Module['AtomicRMWId']:
      return {
        'id': id,
        'type': type,
        'op': Module['_BinaryenAtomicRMWGetOp'](expr),
        'bytes': Module['_BinaryenAtomicRMWGetBytes'](expr),
        'offset': Module['_BinaryenAtomicRMWGetOffset'](expr),
        'ptr': Module['_BinaryenAtomicRMWGetPtr'](expr),
        'value': Module['_BinaryenAtomicRMWGetValue'](expr)
      };
    case Module['AtomicCmpxchgId']:
      return {
        'id': id,
        'type': type,
        'bytes': Module['_BinaryenAtomicCmpxchgGetBytes'](expr),
        'offset': Module['_BinaryenAtomicCmpxchgGetOffset'](expr),
        'ptr': Module['_BinaryenAtomicCmpxchgGetPtr'](expr),
        'expected': Module['_BinaryenAtomicCmpxchgGetExpected'](expr),
        'replacement': Module['_BinaryenAtomicCmpxchgGetReplacement'](expr)
      };
    case Module['AtomicWaitId']:
      return {
        'id': id,
        'type': type,
        'ptr': Module['_BinaryenAtomicWaitGetPtr'](expr),
        'expected': Module['_BinaryenAtomicWaitGetExpected'](expr),
        'timeout': Module['_BinaryenAtomicWaitGetTimeout'](expr),
        'expectedType': Module['_BinaryenAtomicWaitGetExpectedType'](expr)
      };
    case Module['AtomicNotifyId']:
      return {
        'id': id,
        'type': type,
        'ptr': Module['_BinaryenAtomicNotifyGetPtr'](expr),
        'notifyCount': Module['_BinaryenAtomicNotifyGetNotifyCount'](expr)
      };
    case Module['AtomicFenceId']:
      return {
        'id': id,
        'type': type,
        'order': Module['_BinaryenAtomicFenceGetOrder'](expr)
      };
    case Module['SIMDExtractId']:
      return {
        'id': id,
        'type': type,
        'op': Module['_BinaryenSIMDExtractGetOp'](expr),
        'vec': Module['_BinaryenSIMDExtractGetVec'](expr),
        'index': Module['_BinaryenSIMDExtractGetIndex'](expr)
      };
    case Module['SIMDReplaceId']:
      return {
        'id': id,
        'type': type,
        'op': Module['_BinaryenSIMDReplaceGetOp'](expr),
        'vec': Module['_BinaryenSIMDReplaceGetVec'](expr),
        'index': Module['_BinaryenSIMDReplaceGetIndex'](expr),
        'value': Module['_BinaryenSIMDReplaceGetValue'](expr)
      };
    case Module['SIMDShuffleId']:
      return preserveStack(function() {
        var tempBuffer = stackAlloc(16);
        Module['_BinaryenSIMDShuffleGetMask'](expr, tempBuffer);
        var mask = new Array(16);
        for (var i = 0 ; i < 16; i++) {
          mask[i] = HEAPU8[tempBuffer + i];
        }
        return {
          'id': id,
          'type': type,
          'left': Module['_BinaryenSIMDShuffleGetLeft'](expr),
          'right': Module['_BinaryenSIMDShuffleGetRight'](expr),
          'mask': mask
        };
      });
    case Module['SIMDTernaryId']:
      return {
        'id': id,
        'type': type,
        'op': Module['_BinaryenSIMDTernaryGetOp'](expr),
        'a': Module['_BinaryenSIMDTernaryGetA'](expr),
        'b': Module['_BinaryenSIMDTernaryGetB'](expr),
        'c': Module['_BinaryenSIMDTernaryGetC'](expr)
      };
    case Module['SIMDShiftId']:
      return {
        'id': id,
        'type': type,
        'op': Module['_BinaryenSIMDShiftGetOp'](expr),
        'vec': Module['_BinaryenSIMDShiftGetVec'](expr),
        'shift': Module['_BinaryenSIMDShiftGetShift'](expr)
      };
    case Module['SIMDLoadId']:
      return {
        'id': id,
        'type': type,
        'op': Module['_BinaryenSIMDLoadGetOp'](expr),
        'offset': Module['_BinaryenSIMDLoadGetOffset'](expr),
        'align': Module['_BinaryenSIMDLoadGetAlign'](expr),
        'ptr': Module['_BinaryenSIMDLoadGetPtr'](expr)
      };
    case Module['MemoryInitId']:
      return {
        'id': id,
        'segment': Module['_BinaryenMemoryInitGetSegment'](expr),
        'dest': Module['_BinaryenMemoryInitGetDest'](expr),
        'offset': Module['_BinaryenMemoryInitGetOffset'](expr),
        'size': Module['_BinaryenMemoryInitGetSize'](expr)
      };
    case Module['DataDropId']:
      return {
        'id': id,
        'segment': Module['_BinaryenDataDropGetSegment'](expr),
      };
    case Module['MemoryCopyId']:
      return {
        'id': id,
        'dest': Module['_BinaryenMemoryCopyGetDest'](expr),
        'source': Module['_BinaryenMemoryCopyGetSource'](expr),
        'size': Module['_BinaryenMemoryCopyGetSize'](expr)
      };
    case Module['MemoryFillId']:
      return {
        'id': id,
        'dest': Module['_BinaryenMemoryFillGetDest'](expr),
        'value': Module['_BinaryenMemoryFillGetValue'](expr),
        'size': Module['_BinaryenMemoryFillGetSize'](expr)
      };
    case Module['TryId']:
      return {
        'id': id,
        'type': type,
        'body': Module['_BinaryenTryGetBody'](expr),
        'catchBody': Module['_BinaryenTryGetCatchBody'](expr)
      };
    case Module['ThrowId']:
      return {
        'id': id,
        'type': type,
        'event': UTF8ToString(Module['_BinaryenThrowGetEvent'](expr)),
        'operands': getAllNested(expr, Module['_BinaryenThrowGetNumOperands'], Module['_BinaryenThrowGetOperand'])
      };
    case Module['RethrowId']:
      return {
        'id': id,
        'type': type,
        'exnref': Module['_BinaryenRethrowGetExnref'](expr)
      };
    case Module['BrOnExnId']:
      return {
        'id': id,
        'type': type,
        'name': UTF8ToString(Module['_BinaryenBrOnExnGetName'](expr)),
        'event': UTF8ToString(Module['_BinaryenBrOnExnGetEvent'](expr)),
        'exnref': Module['_BinaryenBrOnExnGetExnref'](expr)
      };
    case Module['PushId']:
      return {
        'id': id,
        'value': Module['_BinaryenPushGetValue'](expr)
      };

    default:
      throw Error('unexpected id: ' + id);
  }
};

<<<<<<< HEAD
Module['createType'] = function(types) {
  return preserveStack(function() {
    var array = i32sToStack(types);
    return Module['_BinaryenTypeCreate'](array, types.length);
  });
};

Module['expandType'] = function(ty) {
  return preserveStack(function() {
    var numTypes = Module['_BinaryenTypeArity'](ty);
    var array = stackAlloc(numTypes << 2);
    Module['_BinaryenTypeExpand'](ty, array);
    var types = [];
    for (var i = 0; i < numTypes; i++) {
      types.push(HEAPU32[(array >>> 2) + i]);
    }
    return types;
  });
};

// Obtains information about a 'FunctionType'
Module['getFunctionTypeInfo'] = function(func) {
  return {
    'name': UTF8ToString(Module['_BinaryenFunctionTypeGetName'](func)),
    'params': getAllNested(func, Module['_BinaryenFunctionTypeGetNumParams'], Module['_BinaryenFunctionTypeGetParam']),
    'result': Module['_BinaryenFunctionTypeGetResult'](func)
  };
};

=======
>>>>>>> d8830094
// Obtains information about a 'Function'
Module['getFunctionInfo'] = function(func) {
  return {
    'name': UTF8ToString(Module['_BinaryenFunctionGetName'](func)),
    'module': UTF8ToString(Module['_BinaryenFunctionImportGetModule'](func)),
    'base': UTF8ToString(Module['_BinaryenFunctionImportGetBase'](func)),
    'params': Module['_BinaryenFunctionGetParams'](func),
    'results': Module['_BinaryenFunctionGetResults'](func),
    'vars': getAllNested(func, Module['_BinaryenFunctionGetNumVars'], Module['_BinaryenFunctionGetVar']),
    'body': Module['_BinaryenFunctionGetBody'](func)
  };
};

// Obtains information about a 'Global'
Module['getGlobalInfo'] = function(global) {
  return {
    'name': UTF8ToString(Module['_BinaryenGlobalGetName'](global)),
    'module': UTF8ToString(Module['_BinaryenGlobalImportGetModule'](global)),
    'base': UTF8ToString(Module['_BinaryenGlobalImportGetBase'](global)),
    'type': Module['_BinaryenGlobalGetType'](global),
    'mutable': Boolean(Module['_BinaryenGlobalIsMutable'](global)),
    'init': Module['_BinaryenGlobalGetInitExpr'](global)
  };
};

// Obtains information about a 'Event'
Module['getEventInfo'] = function(event_) {
  return {
    'name': UTF8ToString(Module['_BinaryenEventGetName'](event_)),
    'module': UTF8ToString(Module['_BinaryenEventImportGetModule'](event_)),
    'base': UTF8ToString(Module['_BinaryenEventImportGetBase'](event_)),
    'attribute': Module['_BinaryenEventGetAttribute'](event_),
    'params': Module['_BinaryenEventGetParams'](event_),
    'results': Module['_BinaryenEventGetResults'](event_)
  };
};

// Obtains information about an 'Export'
Module['getExportInfo'] = function(export_) {
  return {
    'kind': Module['_BinaryenExportGetKind'](export_),
    'name': UTF8ToString(Module['_BinaryenExportGetName'](export_)),
    'value': UTF8ToString(Module['_BinaryenExportGetValue'](export_))
  };
};

// Emits text format of an expression or a module
Module['emitText'] = function(expr) {
  if (typeof expr === 'object') {
    return expr.emitText();
  }
  var old = out;
  var ret = '';
  out = function(x) { ret += x + '\n' };
  Module['_BinaryenExpressionPrint'](expr);
  out = old;
  return ret;
};

// Parses a binary to a module

// If building with Emscripten ASSERTIONS, there is a property added to
// Module to guard against users mistakening using the removed readBinary()
// API. We must defuse that carefully.
Object.defineProperty(Module, 'readBinary', { writable: true });

Module['readBinary'] = function(data) {
  var buffer = allocate(data, 'i8', ALLOC_NORMAL);
  var ptr = Module['_BinaryenModuleRead'](buffer, data.length);
  _free(buffer);
  return wrapModule(ptr);
};

// Parses text format to a module
Module['parseText'] = function(text) {
  var buffer = _malloc(text.length + 1);
  writeAsciiToMemory(text, buffer);
  var ptr = Module['_BinaryenModuleParse'](buffer);
  _free(buffer);
  return wrapModule(ptr);
};

// Gets the currently set optimize level. 0, 1, 2 correspond to -O0, -O1, -O2, etc.
Module['getOptimizeLevel'] = function() {
  return Module['_BinaryenGetOptimizeLevel']();
};

// Sets the optimization level to use. 0, 1, 2 correspond to -O0, -O1, -O2, etc.
Module['setOptimizeLevel'] = function(level) {
  return Module['_BinaryenSetOptimizeLevel'](level);
};

// Gets the currently set shrink level. 0, 1, 2 correspond to -O0, -Os, -Oz.
Module['getShrinkLevel'] = function() {
  return Module['_BinaryenGetShrinkLevel']();
};

// Sets the shrink level to use. 0, 1, 2 correspond to -O0, -Os, -Oz.
Module['setShrinkLevel'] = function(level) {
  return Module['_BinaryenSetShrinkLevel'](level);
};

// Gets whether generating debug information is currently enabled or not.
Module['getDebugInfo'] = function() {
  return Boolean(Module['_BinaryenGetDebugInfo']());
};

// Enables or disables debug information in emitted binaries.
Module['setDebugInfo'] = function(on) {
  return Module['_BinaryenSetDebugInfo'](on);
};

// Enables or disables C-API tracing
Module['setAPITracing'] = function(on) {
  return Module['_BinaryenSetAPITracing'](on);
};

// Additional customizations

Module['exit'] = function(status) {
  // Instead of exiting silently on errors, always show an error with
  // a stack trace, for debuggability.
  if (status != 0) throw new Error('exiting due to error: ' + status);
};

// Indicates if Binaryen has been loaded and is ready
Module['isReady'] = runtimeInitialized;

// Provide a mechanism to tell when the module is ready
//
// if (!binaryen.isReady) await binaryen.ready;
// ...
//
var pendingPromises = [];
var initializeError = null;
Object.defineProperty(Module, 'ready', {
  get: function() {
    return new Promise(function(resolve, reject) {
      if (initializeError) {
        reject(initializeError);
      } else if (runtimeInitialized) {
        resolve(Module);
      } else {
        pendingPromises.push({
          resolve: resolve,
          reject: reject
        });
      }
    });
  }
});

// Intercept the onRuntimeInitialized hook if necessary
if (runtimeInitialized) {
  initializeConstants();
} else {
  Module['onRuntimeInitialized'] = (function(super_) {
    return function() {
      try {
        initializeConstants();
        if (super_) super_();
        Module['isReady'] = true;
        pendingPromises.forEach(function(p) {
          p.resolve(Module);
        });
      } catch (e) {
        initializeError = e;
        pendingPromises.forEach(function(p) {
          p.reject(e);
        });
      } finally {
        pendingPromises = [];
      }
    };
  })(Module['onRuntimeInitialized']);
}<|MERGE_RESOLUTION|>--- conflicted
+++ resolved
@@ -2679,7 +2679,6 @@
   }
 };
 
-<<<<<<< HEAD
 Module['createType'] = function(types) {
   return preserveStack(function() {
     var array = i32sToStack(types);
@@ -2700,17 +2699,6 @@
   });
 };
 
-// Obtains information about a 'FunctionType'
-Module['getFunctionTypeInfo'] = function(func) {
-  return {
-    'name': UTF8ToString(Module['_BinaryenFunctionTypeGetName'](func)),
-    'params': getAllNested(func, Module['_BinaryenFunctionTypeGetNumParams'], Module['_BinaryenFunctionTypeGetParam']),
-    'result': Module['_BinaryenFunctionTypeGetResult'](func)
-  };
-};
-
-=======
->>>>>>> d8830094
 // Obtains information about a 'Function'
 Module['getFunctionInfo'] = function(func) {
   return {
