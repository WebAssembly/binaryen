// export friendly API methods
function preserveStack(func) {
  try {
    var stack = stackSave();
    return func();
  } finally {
    stackRestore(stack);
  }
}

function strToStack(str) {
  if (!str) return 0;
  return allocate(intArrayFromString(str), 'i8', ALLOC_STACK);
}

function i32sToStack(i32s) {
  var ret = stackAlloc(i32s.length << 2);
  for (var i = 0; i < i32s.length; i++) {
    HEAP32[ret + (i << 2) >> 2] = i32s[i];
  }
  return ret;
}

function i8sToStack(i8s) {
  var ret = stackAlloc(i8s.length);
  for (var i = 0; i < i8s.length; i++) {
    HEAP8[ret + i] = i8s[i];
  }
  return ret;
}

function initializeConstants() {

  // Types
  [ ['none', 'None'],
    ['i32', 'Int32'],
    ['i64', 'Int64'],
    ['f32', 'Float32'],
    ['f64', 'Float64'],
    ['v128', 'Vec128'],
    ['funcref', 'Funcref'],
    ['anyref', 'Anyref'],
    ['nullref', 'Nullref'],
    ['exnref', 'Exnref'],
    ['unreachable', 'Unreachable'],
    ['auto', 'Auto']
  ].forEach(function(entry) {
    Module[entry[0]] = Module['_BinaryenType' + entry[1]]();
  });

  // Expression ids
  Module['ExpressionIds'] = {};
  [ 'Invalid',
    'Block',
    'If',
    'Loop',
    'Break',
    'Switch',
    'Call',
    'CallIndirect',
    'LocalGet',
    'LocalSet',
    'GlobalGet',
    'GlobalSet',
    'Load',
    'Store',
    'Const',
    'Unary',
    'Binary',
    'Select',
    'Drop',
    'Return',
    'Host',
    'Nop',
    'Unreachable',
    'AtomicCmpxchg',
    'AtomicRMW',
    'AtomicWait',
    'AtomicNotify',
    'AtomicFence',
    'SIMDExtract',
    'SIMDReplace',
    'SIMDShuffle',
    'SIMDTernary',
    'SIMDShift',
    'SIMDLoad',
    'MemoryInit',
    'DataDrop',
    'MemoryCopy',
    'MemoryFill',
    'RefNull',
    'RefIsNull',
    'RefFunc',
    'Try',
    'Throw',
    'Rethrow',
    'BrOnExn',
    'Push',
    'Pop'
  ].forEach(function(name) {
    Module['ExpressionIds'][name] = Module[name + 'Id'] = Module['_Binaryen' + name + 'Id']();
  });

  // External kinds
  Module['ExternalKinds'] = {};
  [ 'Function',
    'Table',
    'Memory',
    'Global',
    'Event'
  ].forEach(function(name) {
    Module['ExternalKinds'][name] = Module['External' + name] = Module['_BinaryenExternal' + name]();
  });

  // Features
  Module['Features'] = {};
  [ 'MVP',
    'Atomics',
    'BulkMemory',
    'MutableGlobals',
    'NontrappingFPToInt',
    'SignExt',
    'SIMD128',
    'ExceptionHandling',
    'TailCall',
    'ReferenceTypes',
    'All'
  ].forEach(function(name) {
    Module['Features'][name] = Module['_BinaryenFeature' + name]();
  });

  // Operations
  Module['Operations'] = {};
  [ 'ClzInt32',
    'CtzInt32',
    'PopcntInt32',
    'NegFloat32',
    'AbsFloat32',
    'CeilFloat32',
    'FloorFloat32',
    'TruncFloat32',
    'NearestFloat32',
    'SqrtFloat32',
    'EqZInt32',
    'ClzInt64',
    'CtzInt64',
    'PopcntInt64',
    'NegFloat64',
    'AbsFloat64',
    'CeilFloat64',
    'FloorFloat64',
    'TruncFloat64',
    'NearestFloat64',
    'SqrtFloat64',
    'EqZInt64',
    'ExtendSInt32',
    'ExtendUInt32',
    'WrapInt64',
    'TruncSFloat32ToInt32',
    'TruncSFloat32ToInt64',
    'TruncUFloat32ToInt32',
    'TruncUFloat32ToInt64',
    'TruncSFloat64ToInt32',
    'TruncSFloat64ToInt64',
    'TruncUFloat64ToInt32',
    'TruncUFloat64ToInt64',
    'TruncSatSFloat32ToInt32',
    'TruncSatSFloat32ToInt64',
    'TruncSatUFloat32ToInt32',
    'TruncSatUFloat32ToInt64',
    'TruncSatSFloat64ToInt32',
    'TruncSatSFloat64ToInt64',
    'TruncSatUFloat64ToInt32',
    'TruncSatUFloat64ToInt64',
    'ReinterpretFloat32',
    'ReinterpretFloat64',
    'ConvertSInt32ToFloat32',
    'ConvertSInt32ToFloat64',
    'ConvertUInt32ToFloat32',
    'ConvertUInt32ToFloat64',
    'ConvertSInt64ToFloat32',
    'ConvertSInt64ToFloat64',
    'ConvertUInt64ToFloat32',
    'ConvertUInt64ToFloat64',
    'PromoteFloat32',
    'DemoteFloat64',
    'ReinterpretInt32',
    'ReinterpretInt64',
    'ExtendS8Int32',
    'ExtendS16Int32',
    'ExtendS8Int64',
    'ExtendS16Int64',
    'ExtendS32Int64',
    'AddInt32',
    'SubInt32',
    'MulInt32',
    'DivSInt32',
    'DivUInt32',
    'RemSInt32',
    'RemUInt32',
    'AndInt32',
    'OrInt32',
    'XorInt32',
    'ShlInt32',
    'ShrUInt32',
    'ShrSInt32',
    'RotLInt32',
    'RotRInt32',
    'EqInt32',
    'NeInt32',
    'LtSInt32',
    'LtUInt32',
    'LeSInt32',
    'LeUInt32',
    'GtSInt32',
    'GtUInt32',
    'GeSInt32',
    'GeUInt32',
    'AddInt64',
    'SubInt64',
    'MulInt64',
    'DivSInt64',
    'DivUInt64',
    'RemSInt64',
    'RemUInt64',
    'AndInt64',
    'OrInt64',
    'XorInt64',
    'ShlInt64',
    'ShrUInt64',
    'ShrSInt64',
    'RotLInt64',
    'RotRInt64',
    'EqInt64',
    'NeInt64',
    'LtSInt64',
    'LtUInt64',
    'LeSInt64',
    'LeUInt64',
    'GtSInt64',
    'GtUInt64',
    'GeSInt64',
    'GeUInt64',
    'AddFloat32',
    'SubFloat32',
    'MulFloat32',
    'DivFloat32',
    'CopySignFloat32',
    'MinFloat32',
    'MaxFloat32',
    'EqFloat32',
    'NeFloat32',
    'LtFloat32',
    'LeFloat32',
    'GtFloat32',
    'GeFloat32',
    'AddFloat64',
    'SubFloat64',
    'MulFloat64',
    'DivFloat64',
    'CopySignFloat64',
    'MinFloat64',
    'MaxFloat64',
    'EqFloat64',
    'NeFloat64',
    'LtFloat64',
    'LeFloat64',
    'GtFloat64',
    'GeFloat64',
    'MemorySize',
    'MemoryGrow',
    'AtomicRMWAdd',
    'AtomicRMWSub',
    'AtomicRMWAnd',
    'AtomicRMWOr',
    'AtomicRMWXor',
    'AtomicRMWXchg',
    'SplatVecI8x16',
    'ExtractLaneSVecI8x16',
    'ExtractLaneUVecI8x16',
    'ReplaceLaneVecI8x16',
    'SplatVecI16x8',
    'ExtractLaneSVecI16x8',
    'ExtractLaneUVecI16x8',
    'ReplaceLaneVecI16x8',
    'SplatVecI32x4',
    'ExtractLaneVecI32x4',
    'ReplaceLaneVecI32x4',
    'SplatVecI64x2',
    'ExtractLaneVecI64x2',
    'ReplaceLaneVecI64x2',
    'SplatVecF32x4',
    'ExtractLaneVecF32x4',
    'ReplaceLaneVecF32x4',
    'SplatVecF64x2',
    'ExtractLaneVecF64x2',
    'ReplaceLaneVecF64x2',
    'EqVecI8x16',
    'NeVecI8x16',
    'LtSVecI8x16',
    'LtUVecI8x16',
    'GtSVecI8x16',
    'GtUVecI8x16',
    'LeSVecI8x16',
    'LeUVecI8x16',
    'GeSVecI8x16',
    'GeUVecI8x16',
    'EqVecI16x8',
    'NeVecI16x8',
    'LtSVecI16x8',
    'LtUVecI16x8',
    'GtSVecI16x8',
    'GtUVecI16x8',
    'LeSVecI16x8',
    'LeUVecI16x8',
    'GeSVecI16x8',
    'GeUVecI16x8',
    'EqVecI32x4',
    'NeVecI32x4',
    'LtSVecI32x4',
    'LtUVecI32x4',
    'GtSVecI32x4',
    'GtUVecI32x4',
    'LeSVecI32x4',
    'LeUVecI32x4',
    'GeSVecI32x4',
    'GeUVecI32x4',
    'EqVecF32x4',
    'NeVecF32x4',
    'LtVecF32x4',
    'GtVecF32x4',
    'LeVecF32x4',
    'GeVecF32x4',
    'EqVecF64x2',
    'NeVecF64x2',
    'LtVecF64x2',
    'GtVecF64x2',
    'LeVecF64x2',
    'GeVecF64x2',
    'NotVec128',
    'AndVec128',
    'OrVec128',
    'XorVec128',
    'AndNotVec128',
    'BitselectVec128',
    'NegVecI8x16',
    'AnyTrueVecI8x16',
    'AllTrueVecI8x16',
    'ShlVecI8x16',
    'ShrSVecI8x16',
    'ShrUVecI8x16',
    'AddVecI8x16',
    'AddSatSVecI8x16',
    'AddSatUVecI8x16',
    'SubVecI8x16',
    'SubSatSVecI8x16',
    'SubSatUVecI8x16',
    'MulVecI8x16',
    'MinSVecI8x16',
    'MinUVecI8x16',
    'MaxSVecI8x16',
    'MaxUVecI8x16',
    'AvgrUVecI8x16',
    'NegVecI16x8',
    'AnyTrueVecI16x8',
    'AllTrueVecI16x8',
    'ShlVecI16x8',
    'ShrSVecI16x8',
    'ShrUVecI16x8',
    'AddVecI16x8',
    'AddSatSVecI16x8',
    'AddSatUVecI16x8',
    'SubVecI16x8',
    'SubSatSVecI16x8',
    'SubSatUVecI16x8',
    'MulVecI16x8',
    'MinSVecI16x8',
    'MinUVecI16x8',
    'MaxSVecI16x8',
    'MaxUVecI16x8',
    'AvgrUVecI16x8',
    'DotSVecI16x8ToVecI32x4',
    'NegVecI32x4',
    'AnyTrueVecI32x4',
    'AllTrueVecI32x4',
    'ShlVecI32x4',
    'ShrSVecI32x4',
    'ShrUVecI32x4',
    'AddVecI32x4',
    'SubVecI32x4',
    'MulVecI32x4',
    'MinSVecI32x4',
    'MinUVecI32x4',
    'MaxSVecI32x4',
    'MaxUVecI32x4',
    'NegVecI64x2',
    'AnyTrueVecI64x2',
    'AllTrueVecI64x2',
    'ShlVecI64x2',
    'ShrSVecI64x2',
    'ShrUVecI64x2',
    'AddVecI64x2',
    'SubVecI64x2',
    'AbsVecF32x4',
    'NegVecF32x4',
    'SqrtVecF32x4',
    'QFMAVecF32x4',
    'QFMSVecF32x4',
    'AddVecF32x4',
    'SubVecF32x4',
    'MulVecF32x4',
    'DivVecF32x4',
    'MinVecF32x4',
    'MaxVecF32x4',
    'AbsVecF64x2',
    'NegVecF64x2',
    'SqrtVecF64x2',
    'QFMAVecF64x2',
    'QFMSVecF64x2',
    'AddVecF64x2',
    'SubVecF64x2',
    'MulVecF64x2',
    'DivVecF64x2',
    'MinVecF64x2',
    'MaxVecF64x2',
    'TruncSatSVecF32x4ToVecI32x4',
    'TruncSatUVecF32x4ToVecI32x4',
    'TruncSatSVecF64x2ToVecI64x2',
    'TruncSatUVecF64x2ToVecI64x2',
    'ConvertSVecI32x4ToVecF32x4',
    'ConvertUVecI32x4ToVecF32x4',
    'ConvertSVecI64x2ToVecF64x2',
    'ConvertUVecI64x2ToVecF64x2',
    'LoadSplatVec8x16',
    'LoadSplatVec16x8',
    'LoadSplatVec32x4',
    'LoadSplatVec64x2',
    'LoadExtSVec8x8ToVecI16x8',
    'LoadExtUVec8x8ToVecI16x8',
    'LoadExtSVec16x4ToVecI32x4',
    'LoadExtUVec16x4ToVecI32x4',
    'LoadExtSVec32x2ToVecI64x2',
    'LoadExtUVec32x2ToVecI64x2',
    'NarrowSVecI16x8ToVecI8x16',
    'NarrowUVecI16x8ToVecI8x16',
    'NarrowSVecI32x4ToVecI16x8',
    'NarrowUVecI32x4ToVecI16x8',
    'WidenLowSVecI8x16ToVecI16x8',
    'WidenHighSVecI8x16ToVecI16x8',
    'WidenLowUVecI8x16ToVecI16x8',
    'WidenHighUVecI8x16ToVecI16x8',
    'WidenLowSVecI16x8ToVecI32x4',
    'WidenHighSVecI16x8ToVecI32x4',
    'WidenLowUVecI16x8ToVecI32x4',
    'WidenHighUVecI16x8ToVecI32x4',
    'SwizzleVec8x16',
  ].forEach(function(name) {
    Module['Operations'][name] = Module[name] = Module['_Binaryen' + name]();
  });

  // Expression side effects
  Module['SideEffects'] = {};
  [ 'None',
    'Branches',
    'Calls',
    'ReadsLocal',
    'WritesLocal',
    'ReadsGlobal',
    'WritesGlobal',
    'ReadsMemory',
    'WritesMemory',
    'ImplicitTrap',
    'IsAtomic',
<<<<<<< HEAD
    'MayThrow',
=======
    'Throws',
>>>>>>> e0a44967
    'Any'
  ].forEach(function(name) {
    Module['SideEffects'][name] = Module['_BinaryenSideEffect' + name]();
  });
}

// 'Module' interface
Module['Module'] = function(module) {
  assert(!module); // guard against incorrect old API usage
  wrapModule(Module['_BinaryenModuleCreate'](), this);
};

// Receives a C pointer to a C Module and a JS object, and creates
// the JS wrappings on the object to access the C data.
// This is meant for internal use only, and is necessary as we
// want to access Module from JS that were perhaps not created
// from JS.
function wrapModule(module, self) {
  assert(module); // guard against incorrect old API usage
  if (!self) self = {};

  self['ptr'] = module;

  // The size of a single literal in memory as used in Const creation,
  // which is a little different: we don't want users to need to make
  // their own Literals, as the C API handles them by value, which means
  // we would leak them. Instead, Const creation is fused together with
  // an intermediate stack allocation of this size to pass the value.
  var sizeOfLiteral = _BinaryenSizeofLiteral();

  // 'Expression' creation
  self['block'] = function(name, children, type) {
    return preserveStack(function() {
      return Module['_BinaryenBlock'](module, name ? strToStack(name) : 0,
                                      i32sToStack(children), children.length,
                                      typeof type !== 'undefined' ? type : Module['none']);
    });
  };
  self['if'] = function(condition, ifTrue, ifFalse) {
    return Module['_BinaryenIf'](module, condition, ifTrue, ifFalse);
  };
  self['loop'] = function(label, body) {
    return preserveStack(function() {
      return Module['_BinaryenLoop'](module, strToStack(label), body);
    });
  };
  self['break'] = self['br'] = function(label, condition, value) {
    return preserveStack(function() {
      return Module['_BinaryenBreak'](module, strToStack(label), condition, value);
    });
  };
  self['br_if'] = function(label, condition, value) {
    return self['br'](label, condition, value);
  };
  self['switch'] = function(names, defaultName, condition, value) {
    return preserveStack(function() {
      var namei32s = [];
      names.forEach(function(name) {
        namei32s.push(strToStack(name));
      });
      return Module['_BinaryenSwitch'](module, i32sToStack(namei32s), namei32s.length,
                                       strToStack(defaultName), condition, value);
    });
  };
  self['call'] = function(name, operands, type) {
    return preserveStack(function() {
      return Module['_BinaryenCall'](module, strToStack(name), i32sToStack(operands), operands.length, type);
    });
  };
  self['callIndirect'] = self['call_indirect'] = function(target, operands, params, results) {
    return preserveStack(function() {
      return Module['_BinaryenCallIndirect'](module, target, i32sToStack(operands), operands.length, params, results);
    });
  };
  self['returnCall'] = function(name, operands, type) {
    return preserveStack(function() {
      return Module['_BinaryenReturnCall'](module, strToStack(name), i32sToStack(operands), operands.length, type);
    });
  };
  self['returnCallIndirect'] = function(target, operands, params, results) {
    return preserveStack(function() {
      return Module['_BinaryenReturnCallIndirect'](module, target, i32sToStack(operands), operands.length, params, results);
    });
  };

  self['local'] = {
    'get': function(index, type) {
      return Module['_BinaryenLocalGet'](module, index, type);
    },
    'set': function(index, value) {
      return Module['_BinaryenLocalSet'](module, index, value);
    },
    'tee': function(index, value, type) {
      if (typeof type === 'undefined') {
        throw new Error("local.tee's type should be defined");
      }
      return Module['_BinaryenLocalTee'](module, index, value, type);
    }
  }

  self['global'] = {
    'get': function(name, type) {
      return Module['_BinaryenGlobalGet'](module, strToStack(name), type);
    },
    'set': function(name, value) {
      return Module['_BinaryenGlobalSet'](module, strToStack(name), value);
    }
  }

  self['memory'] = {
    'size': function() {
      return Module['_BinaryenHost'](module, Module['MemorySize']);
    },
    'grow': function(value) {
      return Module['_BinaryenHost'](module, Module['MemoryGrow'], null, i32sToStack([value]), 1);
    },
    'init': function(segment, dest, offset, size) {
      return Module['_BinaryenMemoryInit'](module, segment, dest, offset, size);
    },
    'copy': function(dest, source, size) {
      return Module['_BinaryenMemoryCopy'](module, dest, source, size);
    },
    'fill': function(dest, value, size) {
      return Module['_BinaryenMemoryFill'](module, dest, value, size);
    }
  }

  self['data'] = {
    'drop': function(segment) {
      return Module['_BinaryenDataDrop'](module, segment);
    }
  }

  self['i32'] = {
    'load': function(offset, align, ptr) {
      return Module['_BinaryenLoad'](module, 4, true, offset, align, Module['i32'], ptr);
    },
    'load8_s': function(offset, align, ptr) {
      return Module['_BinaryenLoad'](module, 1, true, offset, align, Module['i32'], ptr);
    },
    'load8_u': function(offset, align, ptr) {
      return Module['_BinaryenLoad'](module, 1, false, offset, align, Module['i32'], ptr);
    },
    'load16_s': function(offset, align, ptr) {
      return Module['_BinaryenLoad'](module, 2, true, offset, align, Module['i32'], ptr);
    },
    'load16_u': function(offset, align, ptr) {
      return Module['_BinaryenLoad'](module, 2, false, offset, align, Module['i32'], ptr);
    },
    'store': function(offset, align, ptr, value) {
      return Module['_BinaryenStore'](module, 4, offset, align, ptr, value, Module['i32']);
    },
    'store8': function(offset, align, ptr, value) {
      return Module['_BinaryenStore'](module, 1, offset, align, ptr, value, Module['i32']);
    },
    'store16': function(offset, align, ptr, value) {
      return Module['_BinaryenStore'](module, 2, offset, align, ptr, value, Module['i32']);
    },
    'const': function(x) {
      return preserveStack(function() {
        var tempLiteral = stackAlloc(sizeOfLiteral);
        Module['_BinaryenLiteralInt32'](tempLiteral, x);
        return Module['_BinaryenConst'](module, tempLiteral);
      });
    },
    'clz': function(value) {
      return Module['_BinaryenUnary'](module, Module['ClzInt32'], value);
    },
    'ctz': function(value) {
      return Module['_BinaryenUnary'](module, Module['CtzInt32'], value);
    },
    'popcnt': function(value) {
      return Module['_BinaryenUnary'](module, Module['PopcntInt32'], value);
    },
    'eqz': function(value) {
      return Module['_BinaryenUnary'](module, Module['EqZInt32'], value);
    },
    'trunc_s': {
      'f32': function(value) {
        return Module['_BinaryenUnary'](module, Module['TruncSFloat32ToInt32'], value);
      },
      'f64': function(value) {
        return Module['_BinaryenUnary'](module, Module['TruncSFloat64ToInt32'], value);
      },
    },
    'trunc_u': {
      'f32': function(value) {
        return Module['_BinaryenUnary'](module, Module['TruncUFloat32ToInt32'], value);
      },
      'f64': function(value) {
        return Module['_BinaryenUnary'](module, Module['TruncUFloat64ToInt32'], value);
      },
    },
    'trunc_s_sat': {
      'f32': function(value) {
        return Module['_BinaryenUnary'](module, Module['TruncSatSFloat32ToInt32'], value);
      },
      'f64': function(value) {
        return Module['_BinaryenUnary'](module, Module['TruncSatSFloat64ToInt32'], value);
      },
    },
    'trunc_u_sat': {
      'f32': function(value) {
        return Module['_BinaryenUnary'](module, Module['TruncSatUFloat32ToInt32'], value);
      },
      'f64': function(value) {
        return Module['_BinaryenUnary'](module, Module['TruncSatUFloat64ToInt32'], value);
      },
    },
    'reinterpret': function(value) {
      return Module['_BinaryenUnary'](module, Module['ReinterpretFloat32'], value);
    },
    'extend8_s': function(value) {
      return Module['_BinaryenUnary'](module, Module['ExtendS8Int32'], value);
    },
    'extend16_s': function(value) {
      return Module['_BinaryenUnary'](module, Module['ExtendS16Int32'], value);
    },
    'wrap': function(value) {
      return Module['_BinaryenUnary'](module, Module['WrapInt64'], value);
    },
    'add': function(left, right) {
      return Module['_BinaryenBinary'](module, Module['AddInt32'], left, right);
    },
    'sub': function(left, right) {
      return Module['_BinaryenBinary'](module, Module['SubInt32'], left, right);
    },
    'mul': function(left, right) {
      return Module['_BinaryenBinary'](module, Module['MulInt32'], left, right);
    },
    'div_s': function(left, right) {
      return Module['_BinaryenBinary'](module, Module['DivSInt32'], left, right);
    },
    'div_u': function(left, right) {
      return Module['_BinaryenBinary'](module, Module['DivUInt32'], left, right);
    },
    'rem_s': function(left, right) {
      return Module['_BinaryenBinary'](module, Module['RemSInt32'], left, right);
    },
    'rem_u': function(left, right) {
      return Module['_BinaryenBinary'](module, Module['RemUInt32'], left, right);
    },
    'and': function(left, right) {
      return Module['_BinaryenBinary'](module, Module['AndInt32'], left, right);
    },
    'or': function(left, right) {
      return Module['_BinaryenBinary'](module, Module['OrInt32'], left, right);
    },
    'xor': function(left, right) {
      return Module['_BinaryenBinary'](module, Module['XorInt32'], left, right);
    },
    'shl': function(left, right) {
      return Module['_BinaryenBinary'](module, Module['ShlInt32'], left, right);
    },
    'shr_u': function(left, right) {
      return Module['_BinaryenBinary'](module, Module['ShrUInt32'], left, right);
    },
    'shr_s': function(left, right) {
      return Module['_BinaryenBinary'](module, Module['ShrSInt32'], left, right);
    },
    'rotl': function(left, right) {
      return Module['_BinaryenBinary'](module, Module['RotLInt32'], left, right);
    },
    'rotr': function(left, right) {
      return Module['_BinaryenBinary'](module, Module['RotRInt32'], left, right);
    },
    'eq': function(left, right) {
      return Module['_BinaryenBinary'](module, Module['EqInt32'], left, right);
    },
    'ne': function(left, right) {
      return Module['_BinaryenBinary'](module, Module['NeInt32'], left, right);
    },
    'lt_s': function(left, right) {
      return Module['_BinaryenBinary'](module, Module['LtSInt32'], left, right);
    },
    'lt_u': function(left, right) {
      return Module['_BinaryenBinary'](module, Module['LtUInt32'], left, right);
    },
    'le_s': function(left, right) {
      return Module['_BinaryenBinary'](module, Module['LeSInt32'], left, right);
    },
    'le_u': function(left, right) {
      return Module['_BinaryenBinary'](module, Module['LeUInt32'], left, right);
    },
    'gt_s': function(left, right) {
      return Module['_BinaryenBinary'](module, Module['GtSInt32'], left, right);
    },
    'gt_u': function(left, right) {
      return Module['_BinaryenBinary'](module, Module['GtUInt32'], left, right);
    },
    'ge_s': function(left, right) {
      return Module['_BinaryenBinary'](module, Module['GeSInt32'], left, right);
    },
    'ge_u': function(left, right) {
      return Module['_BinaryenBinary'](module, Module['GeUInt32'], left, right);
    },
    'atomic': {
      'load': function(offset, ptr) {
        return Module['_BinaryenAtomicLoad'](module, 4, offset, Module['i32'], ptr);
      },
      'load8_u': function(offset, ptr) {
        return Module['_BinaryenAtomicLoad'](module, 1, offset, Module['i32'], ptr);
      },
      'load16_u': function(offset, ptr) {
        return Module['_BinaryenAtomicLoad'](module, 2, offset, Module['i32'], ptr);
      },
      'store': function(offset, ptr, value) {
        return Module['_BinaryenAtomicStore'](module, 4, offset, ptr, value, Module['i32']);
      },
      'store8': function(offset, ptr, value) {
        return Module['_BinaryenAtomicStore'](module, 1, offset, ptr, value, Module['i32']);
      },
      'store16': function(offset, ptr, value) {
        return Module['_BinaryenAtomicStore'](module, 2, offset, ptr, value, Module['i32']);
      },
      'rmw': {
        'add': function(offset, ptr, value) {
          return Module['_BinaryenAtomicRMW'](module, Module['AtomicRMWAdd'], 4, offset, ptr, value, Module['i32']);
        },
        'sub': function(offset, ptr, value) {
          return Module['_BinaryenAtomicRMW'](module, Module['AtomicRMWSub'], 4, offset, ptr, value, Module['i32']);
        },
        'and': function(offset, ptr, value) {
          return Module['_BinaryenAtomicRMW'](module, Module['AtomicRMWAnd'], 4, offset, ptr, value, Module['i32']);
        },
        'or': function(offset, ptr, value) {
          return Module['_BinaryenAtomicRMW'](module, Module['AtomicRMWOr'], 4, offset, ptr, value, Module['i32']);
        },
        'xor': function(offset, ptr, value) {
          return Module['_BinaryenAtomicRMW'](module, Module['AtomicRMWXor'], 4, offset, ptr, value, Module['i32']);
        },
        'xchg': function(offset, ptr, value) {
          return Module['_BinaryenAtomicRMW'](module, Module['AtomicRMWXchg'], 4, offset, ptr, value, Module['i32']);
        },
        'cmpxchg': function(offset, ptr, expected, replacement) {
          return Module['_BinaryenAtomicCmpxchg'](module, 4, offset, ptr, expected, replacement, Module['i32'])
        },
      },
      'rmw8_u': {
        'add': function(offset, ptr, value) {
          return Module['_BinaryenAtomicRMW'](module, Module['AtomicRMWAdd'], 1, offset, ptr, value, Module['i32']);
        },
        'sub': function(offset, ptr, value) {
          return Module['_BinaryenAtomicRMW'](module, Module['AtomicRMWSub'], 1, offset, ptr, value, Module['i32']);
        },
        'and': function(offset, ptr, value) {
          return Module['_BinaryenAtomicRMW'](module, Module['AtomicRMWAnd'], 1, offset, ptr, value, Module['i32']);
        },
        'or': function(offset, ptr, value) {
          return Module['_BinaryenAtomicRMW'](module, Module['AtomicRMWOr'], 1, offset, ptr, value, Module['i32']);
        },
        'xor': function(offset, ptr, value) {
          return Module['_BinaryenAtomicRMW'](module, Module['AtomicRMWXor'], 1, offset, ptr, value, Module['i32']);
        },
        'xchg': function(offset, ptr, value) {
          return Module['_BinaryenAtomicRMW'](module, Module['AtomicRMWXchg'], 1, offset, ptr, value, Module['i32']);
        },
        'cmpxchg': function(offset, ptr, expected, replacement) {
          return Module['_BinaryenAtomicCmpxchg'](module, 1, offset, ptr, expected, replacement, Module['i32'])
        },
      },
      'rmw16_u': {
        'add': function(offset, ptr, value) {
          return Module['_BinaryenAtomicRMW'](module, Module['AtomicRMWAdd'], 2, offset, ptr, value, Module['i32']);
        },
        'sub': function(offset, ptr, value) {
          return Module['_BinaryenAtomicRMW'](module, Module['AtomicRMWSub'], 2, offset, ptr, value, Module['i32']);
        },
        'and': function(offset, ptr, value) {
          return Module['_BinaryenAtomicRMW'](module, Module['AtomicRMWAnd'], 2, offset, ptr, value, Module['i32']);
        },
        'or': function(offset, ptr, value) {
          return Module['_BinaryenAtomicRMW'](module, Module['AtomicRMWOr'], 2, offset, ptr, value, Module['i32']);
        },
        'xor': function(offset, ptr, value) {
          return Module['_BinaryenAtomicRMW'](module, Module['AtomicRMWXor'], 2, offset, ptr, value, Module['i32']);
        },
        'xchg': function(offset, ptr, value) {
          return Module['_BinaryenAtomicRMW'](module, Module['AtomicRMWXchg'], 2, offset, ptr, value, Module['i32']);
        },
        'cmpxchg': function(offset, ptr, expected, replacement) {
          return Module['_BinaryenAtomicCmpxchg'](module, 2, offset, ptr, expected, replacement, Module['i32'])
        },
      },
      'wait': function(ptr, expected, timeout) {
        return Module['_BinaryenAtomicWait'](module, ptr, expected, timeout, Module['i32']);
      }
    },
    'pop': function() {
      return Module['_BinaryenPop'](module, Module['i32']);
    }
  };

  self['i64'] = {
    'load': function(offset, align, ptr) {
      return Module['_BinaryenLoad'](module, 8, true, offset, align, Module['i64'], ptr);
    },
    'load8_s': function(offset, align, ptr) {
      return Module['_BinaryenLoad'](module, 1, true, offset, align, Module['i64'], ptr);
    },
    'load8_u': function(offset, align, ptr) {
      return Module['_BinaryenLoad'](module, 1, false, offset, align, Module['i64'], ptr);
    },
    'load16_s': function(offset, align, ptr) {
      return Module['_BinaryenLoad'](module, 2, true, offset, align, Module['i64'], ptr);
    },
    'load16_u': function(offset, align, ptr) {
      return Module['_BinaryenLoad'](module, 2, false, offset, align, Module['i64'], ptr);
    },
    'load32_s': function(offset, align, ptr) {
      return Module['_BinaryenLoad'](module, 4, true, offset, align, Module['i64'], ptr);
    },
    'load32_u': function(offset, align, ptr) {
      return Module['_BinaryenLoad'](module, 4, false, offset, align, Module['i64'], ptr);
    },
    'store': function(offset, align, ptr, value) {
      return Module['_BinaryenStore'](module, 8, offset, align, ptr, value, Module['i64']);
    },
    'store8': function(offset, align, ptr, value) {
      return Module['_BinaryenStore'](module, 1, offset, align, ptr, value, Module['i64']);
    },
    'store16': function(offset, align, ptr, value) {
      return Module['_BinaryenStore'](module, 2, offset, align, ptr, value, Module['i64']);
    },
    'store32': function(offset, align, ptr, value) {
      return Module['_BinaryenStore'](module, 4, offset, align, ptr, value, Module['i64']);
    },
    'const': function(x, y) {
      return preserveStack(function() {
        var tempLiteral = stackAlloc(sizeOfLiteral);
        Module['_BinaryenLiteralInt64'](tempLiteral, x, y);
        return Module['_BinaryenConst'](module, tempLiteral);
      });
    },
    'clz': function(value) {
      return Module['_BinaryenUnary'](module, Module['ClzInt64'], value);
    },
    'ctz': function(value) {
      return Module['_BinaryenUnary'](module, Module['CtzInt64'], value);
    },
    'popcnt': function(value) {
      return Module['_BinaryenUnary'](module, Module['PopcntInt64'], value);
    },
    'eqz': function(value) {
      return Module['_BinaryenUnary'](module, Module['EqZInt64'], value);
    },
    'trunc_s': {
      'f32': function(value) {
        return Module['_BinaryenUnary'](module, Module['TruncSFloat32ToInt64'], value);
      },
      'f64': function(value) {
        return Module['_BinaryenUnary'](module, Module['TruncSFloat64ToInt64'], value);
      },
    },
    'trunc_u': {
      'f32': function(value) {
        return Module['_BinaryenUnary'](module, Module['TruncUFloat32ToInt64'], value);
      },
      'f64': function(value) {
        return Module['_BinaryenUnary'](module, Module['TruncUFloat64ToInt64'], value);
      },
    },
    'trunc_s_sat': {
      'f32': function(value) {
        return Module['_BinaryenUnary'](module, Module['TruncSatSFloat32ToInt64'], value);
      },
      'f64': function(value) {
        return Module['_BinaryenUnary'](module, Module['TruncSatSFloat64ToInt64'], value);
      },
    },
    'trunc_u_sat': {
      'f32': function(value) {
        return Module['_BinaryenUnary'](module, Module['TruncSatUFloat32ToInt64'], value);
      },
      'f64': function(value) {
        return Module['_BinaryenUnary'](module, Module['TruncSatUFloat64ToInt64'], value);
      },
    },
    'reinterpret': function(value) {
      return Module['_BinaryenUnary'](module, Module['ReinterpretFloat64'], value);
    },
    'extend8_s': function(value) {
      return Module['_BinaryenUnary'](module, Module['ExtendS8Int64'], value);
    },
    'extend16_s': function(value) {
      return Module['_BinaryenUnary'](module, Module['ExtendS16Int64'], value);
    },
    'extend32_s': function(value) {
      return Module['_BinaryenUnary'](module, Module['ExtendS32Int64'], value);
    },
    'extend_s': function(value) {
      return Module['_BinaryenUnary'](module, Module['ExtendSInt32'], value);
    },
    'extend_u': function(value) {
      return Module['_BinaryenUnary'](module, Module['ExtendUInt32'], value);
    },
    'add': function(left, right) {
      return Module['_BinaryenBinary'](module, Module['AddInt64'], left, right);
    },
    'sub': function(left, right) {
      return Module['_BinaryenBinary'](module, Module['SubInt64'], left, right);
    },
    'mul': function(left, right) {
      return Module['_BinaryenBinary'](module, Module['MulInt64'], left, right);
    },
    'div_s': function(left, right) {
      return Module['_BinaryenBinary'](module, Module['DivSInt64'], left, right);
    },
    'div_u': function(left, right) {
      return Module['_BinaryenBinary'](module, Module['DivUInt64'], left, right);
    },
    'rem_s': function(left, right) {
      return Module['_BinaryenBinary'](module, Module['RemSInt64'], left, right);
    },
    'rem_u': function(left, right) {
      return Module['_BinaryenBinary'](module, Module['RemUInt64'], left, right);
    },
    'and': function(left, right) {
      return Module['_BinaryenBinary'](module, Module['AndInt64'], left, right);
    },
    'or': function(left, right) {
      return Module['_BinaryenBinary'](module, Module['OrInt64'], left, right);
    },
    'xor': function(left, right) {
      return Module['_BinaryenBinary'](module, Module['XorInt64'], left, right);
    },
    'shl': function(left, right) {
      return Module['_BinaryenBinary'](module, Module['ShlInt64'], left, right);
    },
    'shr_u': function(left, right) {
      return Module['_BinaryenBinary'](module, Module['ShrUInt64'], left, right);
    },
    'shr_s': function(left, right) {
      return Module['_BinaryenBinary'](module, Module['ShrSInt64'], left, right);
    },
    'rotl': function(left, right) {
      return Module['_BinaryenBinary'](module, Module['RotLInt64'], left, right);
    },
    'rotr': function(left, right) {
      return Module['_BinaryenBinary'](module, Module['RotRInt64'], left, right);
    },
    'eq': function(left, right) {
      return Module['_BinaryenBinary'](module, Module['EqInt64'], left, right);
    },
    'ne': function(left, right) {
      return Module['_BinaryenBinary'](module, Module['NeInt64'], left, right);
    },
    'lt_s': function(left, right) {
      return Module['_BinaryenBinary'](module, Module['LtSInt64'], left, right);
    },
    'lt_u': function(left, right) {
      return Module['_BinaryenBinary'](module, Module['LtUInt64'], left, right);
    },
    'le_s': function(left, right) {
      return Module['_BinaryenBinary'](module, Module['LeSInt64'], left, right);
    },
    'le_u': function(left, right) {
      return Module['_BinaryenBinary'](module, Module['LeUInt64'], left, right);
    },
    'gt_s': function(left, right) {
      return Module['_BinaryenBinary'](module, Module['GtSInt64'], left, right);
    },
    'gt_u': function(left, right) {
      return Module['_BinaryenBinary'](module, Module['GtUInt64'], left, right);
    },
    'ge_s': function(left, right) {
      return Module['_BinaryenBinary'](module, Module['GeSInt64'], left, right);
    },
    'ge_u': function(left, right) {
      return Module['_BinaryenBinary'](module, Module['GeUInt64'], left, right);
    },
    'atomic': {
      'load': function(offset, ptr) {
        return Module['_BinaryenAtomicLoad'](module, 8, offset, Module['i64'], ptr);
      },
      'load8_u': function(offset, ptr) {
        return Module['_BinaryenAtomicLoad'](module, 1, offset, Module['i64'], ptr);
      },
      'load16_u': function(offset, ptr) {
        return Module['_BinaryenAtomicLoad'](module, 2, offset, Module['i64'], ptr);
      },
      'load32_u': function(offset, ptr) {
        return Module['_BinaryenAtomicLoad'](module, 4, offset, Module['i64'], ptr);
      },
      'store': function(offset, ptr, value) {
        return Module['_BinaryenAtomicStore'](module, 8, offset, ptr, value, Module['i64']);
      },
      'store8': function(offset, ptr, value) {
        return Module['_BinaryenAtomicStore'](module, 1, offset, ptr, value, Module['i64']);
      },
      'store16': function(offset, ptr, value) {
        return Module['_BinaryenAtomicStore'](module, 2, offset, ptr, value, Module['i64']);
      },
      'store32': function(offset, ptr, value) {
        return Module['_BinaryenAtomicStore'](module, 4, offset, ptr, value, Module['i64']);
      },
      'rmw': {
        'add': function(offset, ptr, value) {
          return Module['_BinaryenAtomicRMW'](module, Module['AtomicRMWAdd'], 8, offset, ptr, value, Module['i64']);
        },
        'sub': function(offset, ptr, value) {
          return Module['_BinaryenAtomicRMW'](module, Module['AtomicRMWSub'], 8, offset, ptr, value, Module['i64']);
        },
        'and': function(offset, ptr, value) {
          return Module['_BinaryenAtomicRMW'](module, Module['AtomicRMWAnd'], 8, offset, ptr, value, Module['i64']);
        },
        'or': function(offset, ptr, value) {
          return Module['_BinaryenAtomicRMW'](module, Module['AtomicRMWOr'], 8, offset, ptr, value, Module['i64']);
        },
        'xor': function(offset, ptr, value) {
          return Module['_BinaryenAtomicRMW'](module, Module['AtomicRMWXor'], 8, offset, ptr, value, Module['i64']);
        },
        'xchg': function(offset, ptr, value) {
          return Module['_BinaryenAtomicRMW'](module, Module['AtomicRMWXchg'], 8, offset, ptr, value, Module['i64']);
        },
        'cmpxchg': function(offset, ptr, expected, replacement) {
          return Module['_BinaryenAtomicCmpxchg'](module, 8, offset, ptr, expected, replacement, Module['i64'])
        },
      },
      'rmw8_u': {
        'add': function(offset, ptr, value) {
          return Module['_BinaryenAtomicRMW'](module, Module['AtomicRMWAdd'], 1, offset, ptr, value, Module['i64']);
        },
        'sub': function(offset, ptr, value) {
          return Module['_BinaryenAtomicRMW'](module, Module['AtomicRMWSub'], 1, offset, ptr, value, Module['i64']);
        },
        'and': function(offset, ptr, value) {
          return Module['_BinaryenAtomicRMW'](module, Module['AtomicRMWAnd'], 1, offset, ptr, value, Module['i64']);
        },
        'or': function(offset, ptr, value) {
          return Module['_BinaryenAtomicRMW'](module, Module['AtomicRMWOr'], 1, offset, ptr, value, Module['i64']);
        },
        'xor': function(offset, ptr, value) {
          return Module['_BinaryenAtomicRMW'](module, Module['AtomicRMWXor'], 1, offset, ptr, value, Module['i64']);
        },
        'xchg': function(offset, ptr, value) {
          return Module['_BinaryenAtomicRMW'](module, Module['AtomicRMWXchg'], 1, offset, ptr, value, Module['i64']);
        },
        'cmpxchg': function(offset, ptr, expected, replacement) {
          return Module['_BinaryenAtomicCmpxchg'](module, 1, offset, ptr, expected, replacement, Module['i64'])
        },
      },
      'rmw16_u': {
        'add': function(offset, ptr, value) {
          return Module['_BinaryenAtomicRMW'](module, Module['AtomicRMWAdd'], 2, offset, ptr, value, Module['i64']);
        },
        'sub': function(offset, ptr, value) {
          return Module['_BinaryenAtomicRMW'](module, Module['AtomicRMWSub'], 2, offset, ptr, value, Module['i64']);
        },
        'and': function(offset, ptr, value) {
          return Module['_BinaryenAtomicRMW'](module, Module['AtomicRMWAnd'], 2, offset, ptr, value, Module['i64']);
        },
        'or': function(offset, ptr, value) {
          return Module['_BinaryenAtomicRMW'](module, Module['AtomicRMWOr'], 2, offset, ptr, value, Module['i64']);
        },
        'xor': function(offset, ptr, value) {
          return Module['_BinaryenAtomicRMW'](module, Module['AtomicRMWXor'], 2, offset, ptr, value, Module['i64']);
        },
        'xchg': function(offset, ptr, value) {
          return Module['_BinaryenAtomicRMW'](module, Module['AtomicRMWXchg'], 2, offset, ptr, value, Module['i64']);
        },
        'cmpxchg': function(offset, ptr, expected, replacement) {
          return Module['_BinaryenAtomicCmpxchg'](module, 2, offset, ptr, expected, replacement, Module['i64'])
        },
      },
      'rmw32_u': {
        'add': function(offset, ptr, value) {
          return Module['_BinaryenAtomicRMW'](module, Module['AtomicRMWAdd'], 4, offset, ptr, value, Module['i64']);
        },
        'sub': function(offset, ptr, value) {
          return Module['_BinaryenAtomicRMW'](module, Module['AtomicRMWSub'], 4, offset, ptr, value, Module['i64']);
        },
        'and': function(offset, ptr, value) {
          return Module['_BinaryenAtomicRMW'](module, Module['AtomicRMWAnd'], 4, offset, ptr, value, Module['i64']);
        },
        'or': function(offset, ptr, value) {
          return Module['_BinaryenAtomicRMW'](module, Module['AtomicRMWOr'], 4, offset, ptr, value, Module['i64']);
        },
        'xor': function(offset, ptr, value) {
          return Module['_BinaryenAtomicRMW'](module, Module['AtomicRMWXor'], 4, offset, ptr, value, Module['i64']);
        },
        'xchg': function(offset, ptr, value) {
          return Module['_BinaryenAtomicRMW'](module, Module['AtomicRMWXchg'], 4, offset, ptr, value, Module['i64']);
        },
        'cmpxchg': function(offset, ptr, expected, replacement) {
          return Module['_BinaryenAtomicCmpxchg'](module, 4, offset, ptr, expected, replacement, Module['i64'])
        },
      },
      'wait': function(ptr, expected, timeout) {
        return Module['_BinaryenAtomicWait'](module, ptr, expected, timeout, Module['i64']);
      }
    },
    'pop': function() {
      return Module['_BinaryenPop'](module, Module['i64']);
    }
  };

  self['f32'] = {
    'load': function(offset, align, ptr) {
      return Module['_BinaryenLoad'](module, 4, true, offset, align, Module['f32'], ptr);
    },
    'store': function(offset, align, ptr, value) {
      return Module['_BinaryenStore'](module, 4, offset, align, ptr, value, Module['f32']);
    },
    'const': function(x) {
      return preserveStack(function() {
        var tempLiteral = stackAlloc(sizeOfLiteral);
        Module['_BinaryenLiteralFloat32'](tempLiteral, x);
        return Module['_BinaryenConst'](module, tempLiteral);
      });
    },
    'const_bits': function(x) {
      return preserveStack(function() {
        var tempLiteral = stackAlloc(sizeOfLiteral);
        Module['_BinaryenLiteralFloat32Bits'](tempLiteral, x);
        return Module['_BinaryenConst'](module, tempLiteral);
      });
    },
    'neg': function(value) {
      return Module['_BinaryenUnary'](module, Module['NegFloat32'], value);
    },
    'abs': function(value) {
      return Module['_BinaryenUnary'](module, Module['AbsFloat32'], value);
    },
    'ceil': function(value) {
      return Module['_BinaryenUnary'](module, Module['CeilFloat32'], value);
    },
    'floor': function(value) {
      return Module['_BinaryenUnary'](module, Module['FloorFloat32'], value);
    },
    'trunc': function(value) {
      return Module['_BinaryenUnary'](module, Module['TruncFloat32'], value);
    },
    'nearest': function(value) {
      return Module['_BinaryenUnary'](module, Module['NearestFloat32'], value);
    },
    'sqrt': function(value) {
      return Module['_BinaryenUnary'](module, Module['SqrtFloat32'], value);
    },
    'reinterpret': function(value) {
      return Module['_BinaryenUnary'](module, Module['ReinterpretInt32'], value);
    },
    'convert_s': {
      'i32': function(value) {
        return Module['_BinaryenUnary'](module, Module['ConvertSInt32ToFloat32'], value);
      },
      'i64': function(value) {
        return Module['_BinaryenUnary'](module, Module['ConvertSInt64ToFloat32'], value);
      },
    },
    'convert_u': {
      'i32': function(value) {
        return Module['_BinaryenUnary'](module, Module['ConvertUInt32ToFloat32'], value);
      },
      'i64': function(value) {
        return Module['_BinaryenUnary'](module, Module['ConvertUInt64ToFloat32'], value);
      },
    },
    'demote': function(value) {
      return Module['_BinaryenUnary'](module, Module['DemoteFloat64'], value);
    },
    'add': function(left, right) {
      return Module['_BinaryenBinary'](module, Module['AddFloat32'], left, right);
    },
    'sub': function(left, right) {
      return Module['_BinaryenBinary'](module, Module['SubFloat32'], left, right);
    },
    'mul': function(left, right) {
      return Module['_BinaryenBinary'](module, Module['MulFloat32'], left, right);
    },
    'div': function(left, right) {
      return Module['_BinaryenBinary'](module, Module['DivFloat32'], left, right);
    },
    'copysign': function(left, right) {
      return Module['_BinaryenBinary'](module, Module['CopySignFloat32'], left, right);
    },
    'min': function(left, right) {
      return Module['_BinaryenBinary'](module, Module['MinFloat32'], left, right);
    },
    'max': function(left, right) {
      return Module['_BinaryenBinary'](module, Module['MaxFloat32'], left, right);
    },
    'eq': function(left, right) {
      return Module['_BinaryenBinary'](module, Module['EqFloat32'], left, right);
    },
    'ne': function(left, right) {
      return Module['_BinaryenBinary'](module, Module['NeFloat32'], left, right);
    },
    'lt': function(left, right) {
      return Module['_BinaryenBinary'](module, Module['LtFloat32'], left, right);
    },
    'le': function(left, right) {
      return Module['_BinaryenBinary'](module, Module['LeFloat32'], left, right);
    },
    'gt': function(left, right) {
      return Module['_BinaryenBinary'](module, Module['GtFloat32'], left, right);
    },
    'ge': function(left, right) {
      return Module['_BinaryenBinary'](module, Module['GeFloat32'], left, right);
    },
    'pop': function() {
      return Module['_BinaryenPop'](module, Module['f32']);
    }
  };

  self['f64'] = {
    'load': function(offset, align, ptr) {
      return Module['_BinaryenLoad'](module, 8, true, offset, align, Module['f64'], ptr);
    },
    'store': function(offset, align, ptr, value) {
      return Module['_BinaryenStore'](module, 8, offset, align, ptr, value, Module['f64']);
    },
    'const': function(x) {
      return preserveStack(function() {
        var tempLiteral = stackAlloc(sizeOfLiteral);
        Module['_BinaryenLiteralFloat64'](tempLiteral, x);
        return Module['_BinaryenConst'](module, tempLiteral);
      });
    },
    'const_bits': function(x, y) {
      return preserveStack(function() {
        var tempLiteral = stackAlloc(sizeOfLiteral);
        Module['_BinaryenLiteralFloat64Bits'](tempLiteral, x, y);
        return Module['_BinaryenConst'](module, tempLiteral);
      });
    },
    'neg': function(value) {
      return Module['_BinaryenUnary'](module, Module['NegFloat64'], value);
    },
    'abs': function(value) {
      return Module['_BinaryenUnary'](module, Module['AbsFloat64'], value);
    },
    'ceil': function(value) {
      return Module['_BinaryenUnary'](module, Module['CeilFloat64'], value);
    },
    'floor': function(value) {
      return Module['_BinaryenUnary'](module, Module['FloorFloat64'], value);
    },
    'trunc': function(value) {
      return Module['_BinaryenUnary'](module, Module['TruncFloat64'], value);
    },
    'nearest': function(value) {
      return Module['_BinaryenUnary'](module, Module['NearestFloat64'], value);
    },
    'sqrt': function(value) {
      return Module['_BinaryenUnary'](module, Module['SqrtFloat64'], value);
    },
    'reinterpret': function(value) {
      return Module['_BinaryenUnary'](module, Module['ReinterpretInt64'], value);
    },
    'convert_s': {
      'i32': function(value) {
        return Module['_BinaryenUnary'](module, Module['ConvertSInt32ToFloat64'], value);
      },
      'i64': function(value) {
        return Module['_BinaryenUnary'](module, Module['ConvertSInt64ToFloat64'], value);
      },
    },
    'convert_u': {
      'i32': function(value) {
        return Module['_BinaryenUnary'](module, Module['ConvertUInt32ToFloat64'], value);
      },
      'i64': function(value) {
        return Module['_BinaryenUnary'](module, Module['ConvertUInt64ToFloat64'], value);
      },
    },
    'promote': function(value) {
      return Module['_BinaryenUnary'](module, Module['PromoteFloat32'], value);
    },
    'add': function(left, right) {
      return Module['_BinaryenBinary'](module, Module['AddFloat64'], left, right);
    },
    'sub': function(left, right) {
      return Module['_BinaryenBinary'](module, Module['SubFloat64'], left, right);
    },
    'mul': function(left, right) {
      return Module['_BinaryenBinary'](module, Module['MulFloat64'], left, right);
    },
    'div': function(left, right) {
      return Module['_BinaryenBinary'](module, Module['DivFloat64'], left, right);
    },
    'copysign': function(left, right) {
      return Module['_BinaryenBinary'](module, Module['CopySignFloat64'], left, right);
    },
    'min': function(left, right) {
      return Module['_BinaryenBinary'](module, Module['MinFloat64'], left, right);
    },
    'max': function(left, right) {
      return Module['_BinaryenBinary'](module, Module['MaxFloat64'], left, right);
    },
    'eq': function(left, right) {
      return Module['_BinaryenBinary'](module, Module['EqFloat64'], left, right);
    },
    'ne': function(left, right) {
      return Module['_BinaryenBinary'](module, Module['NeFloat64'], left, right);
    },
    'lt': function(left, right) {
      return Module['_BinaryenBinary'](module, Module['LtFloat64'], left, right);
    },
    'le': function(left, right) {
      return Module['_BinaryenBinary'](module, Module['LeFloat64'], left, right);
    },
    'gt': function(left, right) {
      return Module['_BinaryenBinary'](module, Module['GtFloat64'], left, right);
    },
    'ge': function(left, right) {
      return Module['_BinaryenBinary'](module, Module['GeFloat64'], left, right);
    },
    'pop': function() {
      return Module['_BinaryenPop'](module, Module['f64']);
    }
  };

  self['v128'] = {
    'load': function(offset, align, ptr) {
      return Module['_BinaryenLoad'](module, 16, false, offset, align, Module['v128'], ptr);
    },
    'store': function(offset, align, ptr, value) {
      return Module['_BinaryenStore'](module, 16, offset, align, ptr, value, Module['v128']);
    },
    'const': function(i8s) {
      return preserveStack(function() {
        var tempLiteral = stackAlloc(sizeOfLiteral);
        Module['_BinaryenLiteralVec128'](tempLiteral, i8sToStack(i8s));
        return Module['_BinaryenConst'](module, tempLiteral);
      });
    },
    'not': function(value) {
      return Module['_BinaryenUnary'](module, Module['NotVec128'], value);
    },
    'and': function(left, right) {
      return Module['_BinaryenBinary'](module, Module['AndVec128'], left, right);
    },
    'or': function(left, right) {
      return Module['_BinaryenBinary'](module, Module['OrVec128'], left, right);
    },
    'xor': function(left, right) {
      return Module['_BinaryenBinary'](module, Module['XorVec128'], left, right);
    },
    'andnot': function(left, right) {
      return Module['_BinaryenBinary'](module, Module['AndNotVec128'], left, right);
    },
    'bitselect': function(left, right, cond) {
      return Module['_BinaryenSIMDTernary'](module, Module['BitselectVec128'], left, right, cond);
    },
    'pop': function() {
      return Module['_BinaryenPop'](module, Module['v128']);
    }
  };

  self['i8x16'] = {
    'splat': function(value) {
      return Module['_BinaryenUnary'](module, Module['SplatVecI8x16'], value);
    },
    'extract_lane_s': function(vec, index) {
      return Module['_BinaryenSIMDExtract'](module, Module['ExtractLaneSVecI8x16'], vec, index);
    },
    'extract_lane_u': function(vec, index) {
      return Module['_BinaryenSIMDExtract'](module, Module['ExtractLaneUVecI8x16'], vec, index);
    },
    'replace_lane': function(vec, index, value) {
      return Module['_BinaryenSIMDReplace'](module, Module['ReplaceLaneVecI8x16'], vec, index, value);
    },
    'eq': function(left, right) {
      return Module['_BinaryenBinary'](module, Module['EqVecI8x16'], left, right);
    },
    'ne': function(left, right) {
      return Module['_BinaryenBinary'](module, Module['NeVecI8x16'], left, right);
    },
    'lt_s': function(left, right) {
      return Module['_BinaryenBinary'](module, Module['LtSVecI8x16'], left, right);
    },
    'lt_u': function(left, right) {
      return Module['_BinaryenBinary'](module, Module['LtUVecI8x16'], left, right);
    },
    'gt_s': function(left, right) {
      return Module['_BinaryenBinary'](module, Module['GtSVecI8x16'], left, right);
    },
    'gt_u': function(left, right) {
      return Module['_BinaryenBinary'](module, Module['GtUVecI8x16'], left, right);
    },
    'le_s': function(left, right) {
      return Module['_BinaryenBinary'](module, Module['LeSVecI8x16'], left, right);
    },
    'le_u': function(left, right) {
      return Module['_BinaryenBinary'](module, Module['LeUVecI8x16'], left, right);
    },
    'ge_s': function(left, right) {
      return Module['_BinaryenBinary'](module, Module['GeSVecI8x16'], left, right);
    },
    'ge_u': function(left, right) {
      return Module['_BinaryenBinary'](module, Module['GeUVecI8x16'], left, right);
    },
    'neg': function(value) {
      return Module['_BinaryenUnary'](module, Module['NegVecI8x16'], value);
    },
    'any_true': function(value) {
      return Module['_BinaryenUnary'](module, Module['AnyTrueVecI8x16'], value);
    },
    'all_true': function(value) {
      return Module['_BinaryenUnary'](module, Module['AllTrueVecI8x16'], value);
    },
    'shl': function(vec, shift) {
      return Module['_BinaryenSIMDShift'](module, Module['ShlVecI8x16'], vec, shift);
    },
    'shr_s': function(vec, shift) {
      return Module['_BinaryenSIMDShift'](module, Module['ShrSVecI8x16'], vec, shift);
    },
    'shr_u': function(vec, shift) {
      return Module['_BinaryenSIMDShift'](module, Module['ShrUVecI8x16'], vec, shift);
    },
    'add': function(left, right) {
      return Module['_BinaryenBinary'](module, Module['AddVecI8x16'], left, right);
    },
    'add_saturate_s': function(left, right) {
      return Module['_BinaryenBinary'](module, Module['AddSatSVecI8x16'], left, right);
    },
    'add_saturate_u': function(left, right) {
      return Module['_BinaryenBinary'](module, Module['AddSatUVecI8x16'], left, right);
    },
    'sub': function(left, right) {
      return Module['_BinaryenBinary'](module, Module['SubVecI8x16'], left, right);
    },
    'sub_saturate_s': function(left, right) {
      return Module['_BinaryenBinary'](module, Module['SubSatSVecI8x16'], left, right);
    },
    'sub_saturate_u': function(left, right) {
      return Module['_BinaryenBinary'](module, Module['SubSatUVecI8x16'], left, right);
    },
    'mul': function(left, right) {
      return Module['_BinaryenBinary'](module, Module['MulVecI8x16'], left, right);
    },
    'min_s': function(left, right) {
      return Module['_BinaryenBinary'](module, Module['MinSVecI8x16'], left, right);
    },
    'min_u': function(left, right) {
      return Module['_BinaryenBinary'](module, Module['MinUVecI8x16'], left, right);
    },
    'max_s': function(left, right) {
      return Module['_BinaryenBinary'](module, Module['MaxSVecI8x16'], left, right);
    },
    'max_u': function(left, right) {
      return Module['_BinaryenBinary'](module, Module['MaxUVecI8x16'], left, right);
    },
    'avgr_u': function(left, right) {
      return Module['_BinaryenBinary'](module, Module['AvgrUVecI8x16'], left, right);
    },
    'narrow_i16x8_s': function(left, right) {
      return Module['_BinaryenBinary'](module, Module['NarrowSVecI16x8ToVecI8x16'], left, right);
    },
    'narrow_i16x8_u': function(left, right) {
      return Module['_BinaryenBinary'](module, Module['NarrowUVecI16x8ToVecI8x16'], left, right);
    },
  };

  self['i16x8'] = {
    'splat': function(value) {
      return Module['_BinaryenUnary'](module, Module['SplatVecI16x8'], value);
    },
    'extract_lane_s': function(vec, index) {
      return Module['_BinaryenSIMDExtract'](module, Module['ExtractLaneSVecI16x8'], vec, index);
    },
    'extract_lane_u': function(vec, index) {
      return Module['_BinaryenSIMDExtract'](module, Module['ExtractLaneUVecI16x8'], vec, index);
    },
    'replace_lane': function(vec, index, value) {
      return Module['_BinaryenSIMDReplace'](module, Module['ReplaceLaneVecI16x8'], vec, index, value);
    },
    'eq': function(left, right) {
      return Module['_BinaryenBinary'](module, Module['EqVecI16x8'], left, right);
    },
    'ne': function(left, right) {
      return Module['_BinaryenBinary'](module, Module['NeVecI16x8'], left, right);
    },
    'lt_s': function(left, right) {
      return Module['_BinaryenBinary'](module, Module['LtSVecI16x8'], left, right);
    },
    'lt_u': function(left, right) {
      return Module['_BinaryenBinary'](module, Module['LtUVecI16x8'], left, right);
    },
    'gt_s': function(left, right) {
      return Module['_BinaryenBinary'](module, Module['GtSVecI16x8'], left, right);
    },
    'gt_u': function(left, right) {
      return Module['_BinaryenBinary'](module, Module['GtUVecI16x8'], left, right);
    },
    'le_s': function(left, right) {
      return Module['_BinaryenBinary'](module, Module['LeSVecI16x8'], left, right);
    },
    'le_u': function(left, right) {
      return Module['_BinaryenBinary'](module, Module['LeUVecI16x8'], left, right);
    },
    'ge_s': function(left, right) {
      return Module['_BinaryenBinary'](module, Module['GeSVecI16x8'], left, right);
    },
    'ge_u': function(left, right) {
      return Module['_BinaryenBinary'](module, Module['GeUVecI16x8'], left, right);
    },
    'neg': function(value) {
      return Module['_BinaryenUnary'](module, Module['NegVecI16x8'], value);
    },
    'any_true': function(value) {
      return Module['_BinaryenUnary'](module, Module['AnyTrueVecI16x8'], value);
    },
    'all_true': function(value) {
      return Module['_BinaryenUnary'](module, Module['AllTrueVecI16x8'], value);
    },
    'shl': function(vec, shift) {
      return Module['_BinaryenSIMDShift'](module, Module['ShlVecI16x8'], vec, shift);
    },
    'shr_s': function(vec, shift) {
      return Module['_BinaryenSIMDShift'](module, Module['ShrSVecI16x8'], vec, shift);
    },
    'shr_u': function(vec, shift) {
      return Module['_BinaryenSIMDShift'](module, Module['ShrUVecI16x8'], vec, shift);
    },
    'add': function(left, right) {
      return Module['_BinaryenBinary'](module, Module['AddVecI16x8'], left, right);
    },
    'add_saturate_s': function(left, right) {
      return Module['_BinaryenBinary'](module, Module['AddSatSVecI16x8'], left, right);
    },
    'add_saturate_u': function(left, right) {
      return Module['_BinaryenBinary'](module, Module['AddSatUVecI16x8'], left, right);
    },
    'sub': function(left, right) {
      return Module['_BinaryenBinary'](module, Module['SubVecI16x8'], left, right);
    },
    'sub_saturate_s': function(left, right) {
      return Module['_BinaryenBinary'](module, Module['SubSatSVecI16x8'], left, right);
    },
    'sub_saturate_u': function(left, right) {
      return Module['_BinaryenBinary'](module, Module['SubSatUVecI16x8'], left, right);
    },
    'mul': function(left, right) {
      return Module['_BinaryenBinary'](module, Module['MulVecI16x8'], left, right);
    },
    'min_s': function(left, right) {
      return Module['_BinaryenBinary'](module, Module['MinSVecI16x8'], left, right);
    },
    'min_u': function(left, right) {
      return Module['_BinaryenBinary'](module, Module['MinUVecI16x8'], left, right);
    },
    'max_s': function(left, right) {
      return Module['_BinaryenBinary'](module, Module['MaxSVecI16x8'], left, right);
    },
    'max_u': function(left, right) {
      return Module['_BinaryenBinary'](module, Module['MaxUVecI16x8'], left, right);
    },
    'avgr_u': function(left, right) {
      return Module['_BinaryenBinary'](module, Module['AvgrUVecI16x8'], left, right);
    },
    'narrow_i32x4_s': function(left, right) {
      return Module['_BinaryenBinary'](module, Module['NarrowSVecI32x4ToVecI16x8'], left, right);
    },
    'narrow_i32x4_u': function(left, right) {
      return Module['_BinaryenBinary'](module, Module['NarrowUVecI32x4ToVecI16x8'], left, right);
    },
    'widen_low_i8x16_s': function(value) {
      return Module['_BinaryenUnary'](module, Module['WidenLowSVecI8x16ToVecI16x8'], value);
    },
    'widen_high_i8x16_s': function(value) {
      return Module['_BinaryenUnary'](module, Module['WidenHighSVecI8x16ToVecI16x8'], value);
    },
    'widen_low_i8x16_u': function(value) {
      return Module['_BinaryenUnary'](module, Module['WidenLowUVecI8x16ToVecI16x8'], value);
    },
    'widen_high_i8x16_u': function(value) {
      return Module['_BinaryenUnary'](module, Module['WidenHighUVecI8x16ToVecI16x8'], value);
    },
    'load8x8_s': function(offset, align, ptr) {
      return Module['_BinaryenSIMDLoad'](module, Module['LoadExtSVec8x8ToVecI16x8'], offset, align, ptr);
    },
    'load8x8_u': function(offset, align, ptr) {
      return Module['_BinaryenSIMDLoad'](module, Module['LoadExtUVec8x8ToVecI16x8'], offset, align, ptr);
    },
  };

  self['i32x4'] = {
    'splat': function(value) {
      return Module['_BinaryenUnary'](module, Module['SplatVecI32x4'], value);
    },
    'extract_lane': function(vec, index) {
      return Module['_BinaryenSIMDExtract'](module, Module['ExtractLaneVecI32x4'], vec, index);
    },
    'replace_lane': function(vec, index, value) {
      return Module['_BinaryenSIMDReplace'](module, Module['ReplaceLaneVecI32x4'], vec, index, value);
    },
    'eq': function(left, right) {
      return Module['_BinaryenBinary'](module, Module['EqVecI32x4'], left, right);
    },
    'ne': function(left, right) {
      return Module['_BinaryenBinary'](module, Module['NeVecI32x4'], left, right);
    },
    'lt_s': function(left, right) {
      return Module['_BinaryenBinary'](module, Module['LtSVecI32x4'], left, right);
    },
    'lt_u': function(left, right) {
      return Module['_BinaryenBinary'](module, Module['LtUVecI32x4'], left, right);
    },
    'gt_s': function(left, right) {
      return Module['_BinaryenBinary'](module, Module['GtSVecI32x4'], left, right);
    },
    'gt_u': function(left, right) {
      return Module['_BinaryenBinary'](module, Module['GtUVecI32x4'], left, right);
    },
    'le_s': function(left, right) {
      return Module['_BinaryenBinary'](module, Module['LeSVecI32x4'], left, right);
    },
    'le_u': function(left, right) {
      return Module['_BinaryenBinary'](module, Module['LeUVecI32x4'], left, right);
    },
    'ge_s': function(left, right) {
      return Module['_BinaryenBinary'](module, Module['GeSVecI32x4'], left, right);
    },
    'ge_u': function(left, right) {
      return Module['_BinaryenBinary'](module, Module['GeUVecI32x4'], left, right);
    },
    'neg': function(value) {
      return Module['_BinaryenUnary'](module, Module['NegVecI32x4'], value);
    },
    'any_true': function(value) {
      return Module['_BinaryenUnary'](module, Module['AnyTrueVecI32x4'], value);
    },
    'all_true': function(value) {
      return Module['_BinaryenUnary'](module, Module['AllTrueVecI32x4'], value);
    },
    'shl': function(vec, shift) {
      return Module['_BinaryenSIMDShift'](module, Module['ShlVecI32x4'], vec, shift);
    },
    'shr_s': function(vec, shift) {
      return Module['_BinaryenSIMDShift'](module, Module['ShrSVecI32x4'], vec, shift);
    },
    'shr_u': function(vec, shift) {
      return Module['_BinaryenSIMDShift'](module, Module['ShrUVecI32x4'], vec, shift);
    },
    'add': function(left, right) {
      return Module['_BinaryenBinary'](module, Module['AddVecI32x4'], left, right);
    },
    'sub': function(left, right) {
      return Module['_BinaryenBinary'](module, Module['SubVecI32x4'], left, right);
    },
    'mul': function(left, right) {
      return Module['_BinaryenBinary'](module, Module['MulVecI32x4'], left, right);
    },
    'min_s': function(left, right) {
      return Module['_BinaryenBinary'](module, Module['MinSVecI32x4'], left, right);
    },
    'min_u': function(left, right) {
      return Module['_BinaryenBinary'](module, Module['MinUVecI32x4'], left, right);
    },
    'max_s': function(left, right) {
      return Module['_BinaryenBinary'](module, Module['MaxSVecI32x4'], left, right);
    },
    'max_u': function(left, right) {
      return Module['_BinaryenBinary'](module, Module['MaxUVecI32x4'], left, right);
    },
    'dot_i16x8_s': function(left, right) {
      return Module['_BinaryenBinary'](module, Module['DotSVecI16x8ToVecI32x4'], left, right);
    },
    'trunc_sat_f32x4_s': function(value) {
      return Module['_BinaryenUnary'](module, Module['TruncSatSVecF32x4ToVecI32x4'], value);
    },
    'trunc_sat_f32x4_u': function(value) {
      return Module['_BinaryenUnary'](module, Module['TruncSatUVecF32x4ToVecI32x4'], value);
    },
    'widen_low_i16x8_s': function(value) {
      return Module['_BinaryenUnary'](module, Module['WidenLowSVecI16x8ToVecI32x4'], value);
    },
    'widen_high_i16x8_s': function(value) {
      return Module['_BinaryenUnary'](module, Module['WidenHighSVecI16x8ToVecI32x4'], value);
    },
    'widen_low_i16x8_u': function(value) {
      return Module['_BinaryenUnary'](module, Module['WidenLowUVecI16x8ToVecI32x4'], value);
    },
    'widen_high_i16x8_u': function(value) {
      return Module['_BinaryenUnary'](module, Module['WidenHighUVecI16x8ToVecI32x4'], value);
    },
    'load16x4_s': function(offset, align, ptr) {
      return Module['_BinaryenSIMDLoad'](module, Module['LoadExtSVec16x4ToVecI32x4'], offset, align, ptr);
    },
    'load16x4_u': function(offset, align, ptr) {
      return Module['_BinaryenSIMDLoad'](module, Module['LoadExtUVec16x4ToVecI32x4'], offset, align, ptr);
    },
  };

  self['i64x2'] = {
    'splat': function(value) {
      return Module['_BinaryenUnary'](module, Module['SplatVecI64x2'], value);
    },
    'extract_lane': function(vec, index) {
      return Module['_BinaryenSIMDExtract'](module, Module['ExtractLaneVecI64x2'], vec, index);
    },
    'replace_lane': function(vec, index, value) {
      return Module['_BinaryenSIMDReplace'](module, Module['ReplaceLaneVecI64x2'], vec, index, value);
    },
    'neg': function(value) {
      return Module['_BinaryenUnary'](module, Module['NegVecI64x2'], value);
    },
    'any_true': function(value) {
      return Module['_BinaryenUnary'](module, Module['AnyTrueVecI64x2'], value);
    },
    'all_true': function(value) {
      return Module['_BinaryenUnary'](module, Module['AllTrueVecI64x2'], value);
    },
    'shl': function(vec, shift) {
      return Module['_BinaryenSIMDShift'](module, Module['ShlVecI64x2'], vec, shift);
    },
    'shr_s': function(vec, shift) {
      return Module['_BinaryenSIMDShift'](module, Module['ShrSVecI64x2'], vec, shift);
    },
    'shr_u': function(vec, shift) {
      return Module['_BinaryenSIMDShift'](module, Module['ShrUVecI64x2'], vec, shift);
    },
    'add': function(left, right) {
      return Module['_BinaryenBinary'](module, Module['AddVecI64x2'], left, right);
    },
    'sub': function(left, right) {
      return Module['_BinaryenBinary'](module, Module['SubVecI64x2'], left, right);
    },
    'trunc_sat_f64x2_s': function(value) {
      return Module['_BinaryenUnary'](module, Module['TruncSatSVecF64x2ToVecI64x2'], value);
    },
    'trunc_sat_f64x2_u': function(value) {
      return Module['_BinaryenUnary'](module, Module['TruncSatUVecF64x2ToVecI64x2'], value);
    },
    'load32x2_s': function(offset, align, ptr) {
      return Module['_BinaryenSIMDLoad'](module, Module['LoadExtSVec32x2ToVecI64x2'], offset, align, ptr);
    },
    'load32x2_u': function(offset, align, ptr) {
      return Module['_BinaryenSIMDLoad'](module, Module['LoadExtUVec32x2ToVecI64x2'], offset, align, ptr);
    },
  };

  self['f32x4'] = {
    'splat': function(value) {
      return Module['_BinaryenUnary'](module, Module['SplatVecF32x4'], value);
    },
    'extract_lane': function(vec, index) {
      return Module['_BinaryenSIMDExtract'](module, Module['ExtractLaneVecF32x4'], vec, index);
    },
    'replace_lane': function(vec, index, value) {
      return Module['_BinaryenSIMDReplace'](module, Module['ReplaceLaneVecF32x4'], vec, index, value);
    },
    'eq': function(left, right) {
      return Module['_BinaryenBinary'](module, Module['EqVecF32x4'], left, right);
    },
    'ne': function(left, right) {
      return Module['_BinaryenBinary'](module, Module['NeVecF32x4'], left, right);
    },
    'lt': function(left, right) {
      return Module['_BinaryenBinary'](module, Module['LtVecF32x4'], left, right);
    },
    'gt': function(left, right) {
      return Module['_BinaryenBinary'](module, Module['GtVecF32x4'], left, right);
    },
    'le': function(left, right) {
      return Module['_BinaryenBinary'](module, Module['LeVecF32x4'], left, right);
    },
    'ge': function(left, right) {
      return Module['_BinaryenBinary'](module, Module['GeVecF32x4'], left, right);
    },
    'abs': function(value) {
      return Module['_BinaryenUnary'](module, Module['AbsVecF32x4'], value);
    },
    'neg': function(value) {
      return Module['_BinaryenUnary'](module, Module['NegVecF32x4'], value);
    },
    'sqrt': function(value) {
      return Module['_BinaryenUnary'](module, Module['SqrtVecF32x4'], value);
    },
    'qfma': function(a, b, c) {
      return Module['_BinaryenSIMDTernary'](module, Module['QFMAVecF32x4'], a, b, c);
    },
    'qfms': function(a, b, c) {
      return Module['_BinaryenSIMDTernary'](module, Module['QFMSVecF32x4'], a, b, c);
    },
    'add': function(left, right) {
      return Module['_BinaryenBinary'](module, Module['AddVecF32x4'], left, right);
    },
    'sub': function(left, right) {
      return Module['_BinaryenBinary'](module, Module['SubVecF32x4'], left, right);
    },
    'mul': function(left, right) {
      return Module['_BinaryenBinary'](module, Module['MulVecF32x4'], left, right);
    },
    'div': function(left, right) {
      return Module['_BinaryenBinary'](module, Module['DivVecF32x4'], left, right);
    },
    'min': function(left, right) {
      return Module['_BinaryenBinary'](module, Module['MinVecF32x4'], left, right);
    },
    'max': function(left, right) {
      return Module['_BinaryenBinary'](module, Module['MaxVecF32x4'], left, right);
    },
    'convert_i32x4_s': function(value) {
      return Module['_BinaryenUnary'](module, Module['ConvertSVecI32x4ToVecF32x4'], value);
    },
    'convert_i32x4_u': function(value) {
      return Module['_BinaryenUnary'](module, Module['ConvertUVecI32x4ToVecF32x4'], value);
    },
  };

  self['f64x2'] = {
    'splat': function(value) {
      return Module['_BinaryenUnary'](module, Module['SplatVecF64x2'], value);
    },
    'extract_lane': function(vec, index) {
      return Module['_BinaryenSIMDExtract'](module, Module['ExtractLaneVecF64x2'], vec, index);
    },
    'replace_lane': function(vec, index, value) {
      return Module['_BinaryenSIMDReplace'](module, Module['ReplaceLaneVecF64x2'], vec, index, value);
    },
    'eq': function(left, right) {
      return Module['_BinaryenBinary'](module, Module['EqVecF64x2'], left, right);
    },
    'ne': function(left, right) {
      return Module['_BinaryenBinary'](module, Module['NeVecF64x2'], left, right);
    },
    'lt': function(left, right) {
      return Module['_BinaryenBinary'](module, Module['LtVecF64x2'], left, right);
    },
    'gt': function(left, right) {
      return Module['_BinaryenBinary'](module, Module['GtVecF64x2'], left, right);
    },
    'le': function(left, right) {
      return Module['_BinaryenBinary'](module, Module['LeVecF64x2'], left, right);
    },
    'ge': function(left, right) {
      return Module['_BinaryenBinary'](module, Module['GeVecF64x2'], left, right);
    },
    'abs': function(value) {
      return Module['_BinaryenUnary'](module, Module['AbsVecF64x2'], value);
    },
    'neg': function(value) {
      return Module['_BinaryenUnary'](module, Module['NegVecF64x2'], value);
    },
    'sqrt': function(value) {
      return Module['_BinaryenUnary'](module, Module['SqrtVecF64x2'], value);
    },
    'qfma': function(a, b, c) {
      return Module['_BinaryenSIMDTernary'](module, Module['QFMAVecF64x2'], a, b, c);
    },
    'qfms': function(a, b, c) {
      return Module['_BinaryenSIMDTernary'](module, Module['QFMSVecF64x2'], a, b, c);
    },
    'add': function(left, right) {
      return Module['_BinaryenBinary'](module, Module['AddVecF64x2'], left, right);
    },
    'sub': function(left, right) {
      return Module['_BinaryenBinary'](module, Module['SubVecF64x2'], left, right);
    },
    'mul': function(left, right) {
      return Module['_BinaryenBinary'](module, Module['MulVecF64x2'], left, right);
    },
    'div': function(left, right) {
      return Module['_BinaryenBinary'](module, Module['DivVecF64x2'], left, right);
    },
    'min': function(left, right) {
      return Module['_BinaryenBinary'](module, Module['MinVecF64x2'], left, right);
    },
    'max': function(left, right) {
      return Module['_BinaryenBinary'](module, Module['MaxVecF64x2'], left, right);
    },
    'convert_i64x2_s': function(value) {
      return Module['_BinaryenUnary'](module, Module['ConvertSVecI64x2ToVecF64x2'], value);
    },
    'convert_i64x2_u': function(value) {
      return Module['_BinaryenUnary'](module, Module['ConvertUVecI64x2ToVecF64x2'], value);
    },
  };

  self['v8x16'] = {
    'shuffle': function(left, right, mask) {
      return preserveStack(function() {
        return Module['_BinaryenSIMDShuffle'](module, left, right, i8sToStack(mask));
      });
    },
    'swizzle': function(left, right) {
      return Module['_BinaryenBinary'](module, Module['SwizzleVec8x16'], left, right);
    },
    'load_splat': function(offset, align, ptr) {
      return Module['_BinaryenSIMDLoad'](module, Module['LoadSplatVec8x16'], offset, align, ptr);
    },
  };

  self['v16x8'] = {
    'load_splat': function(offset, align, ptr) {
      return Module['_BinaryenSIMDLoad'](module, Module['LoadSplatVec16x8'], offset, align, ptr);
    },
  };

  self['v32x4'] = {
    'load_splat': function(offset, align, ptr) {
      return Module['_BinaryenSIMDLoad'](module, Module['LoadSplatVec32x4'], offset, align, ptr);
    },
  };

  self['v64x2'] = {
    'load_splat': function(offset, align, ptr) {
      return Module['_BinaryenSIMDLoad'](module, Module['LoadSplatVec64x2'], offset, align, ptr);
    },
  };

  self['funcref'] = {
    'pop': function() {
      return Module['_BinaryenPop'](module, Module['funcref']);
    }
  };

  self['anyref'] = {
    'pop': function() {
      return Module['_BinaryenPop'](module, Module['anyref']);
    }
  };

  self['nullref'] = {
    'pop': function() {
      return Module['_BinaryenPop'](module, Module['nullref']);
    }
  };

  self['exnref'] = {
    'pop': function() {
      return Module['_BinaryenPop'](module, Module['exnref']);
    }
  };

  self['ref'] = {
    'null': function() {
      return Module['_BinaryenRefNull'](module);
    },
    'is_null': function(value) {
      return Module['_BinaryenRefIsNull'](module, value);
    },
    'func': function(func) {
      return preserveStack(function() {
        return Module['_BinaryenRefFunc'](module, strToStack(func));
      });
    }
  };

  self['select'] = function(condition, ifTrue, ifFalse, type) {
    return Module['_BinaryenSelect'](
      module, condition, ifTrue, ifFalse, typeof type !== 'undefined' ? type : Module['auto']);
  };
  self['drop'] = function(value) {
    return Module['_BinaryenDrop'](module, value);
  };
  self['return'] = function(value) {
    return Module['_BinaryenReturn'](module, value);
  };
  self['host'] = function(op, name, operands) {
    if (!operands) operands = [];
    return preserveStack(function() {
      return Module['_BinaryenHost'](module, op, strToStack(name), i32sToStack(operands), operands.length);
    });
  };
  self['nop'] = function() {
    return Module['_BinaryenNop'](module);
  };
  self['unreachable'] = function() {
    return Module['_BinaryenUnreachable'](module);
  };

  self['atomic'] = {
    'notify': function(ptr, notifyCount) {
      return Module['_BinaryenAtomicNotify'](module, ptr, notifyCount);
    },
    'fence': function() {
      return Module['_BinaryenAtomicFence'](module);
    }
  };

  self['try'] = function(body, catchBody) {
    return Module['_BinaryenTry'](module, body, catchBody);
  };
  self['throw'] = function(event_, operands) {
    return preserveStack(function() {
      return Module['_BinaryenThrow'](module, strToStack(event_), i32sToStack(operands), operands.length);
    });
  };
  self['rethrow'] = function(exnref) {
    return Module['_BinaryenRethrow'](module, exnref);
  };
  self['br_on_exn'] = function(label, event_, exnref) {
    return preserveStack(function() {
      return Module['_BinaryenBrOnExn'](module, strToStack(label), strToStack(event_), exnref);
    });
  };
  self['push'] = function(value) {
    return Module['_BinaryenPush'](module, value);
  };

  // 'Module' operations
  self['addFunction'] = function(name, params, results, varTypes, body) {
    return preserveStack(function() {
      return Module['_BinaryenAddFunction'](module, strToStack(name), params, results, i32sToStack(varTypes), varTypes.length, body);
    });
  };
  self['getFunction'] = function(name) {
    return preserveStack(function() {
      return Module['_BinaryenGetFunction'](module, strToStack(name));
    });
  };
  self['removeFunction'] = function(name) {
    return preserveStack(function() {
      return Module['_BinaryenRemoveFunction'](module, strToStack(name));
    });
  };
  self['addGlobal'] = function(name, type, mutable, init) {
    return preserveStack(function() {
      return Module['_BinaryenAddGlobal'](module, strToStack(name), type, mutable, init);
    });
  }
  self['getGlobal'] = function(name) {
    return preserveStack(function() {
      return Module['_BinaryenGetGlobal'](module, strToStack(name));
    });
  };
  self['removeGlobal'] = function(name) {
    return preserveStack(function() {
      return Module['_BinaryenRemoveGlobal'](module, strToStack(name));
    });
  }
  self['addEvent'] = function(name, attribute, params, results) {
    return preserveStack(function() {
      return Module['_BinaryenAddEvent'](module, strToStack(name), attribute, params, results);
    });
  };
  self['getEvent'] = function(name) {
    return preserveStack(function() {
      return Module['_BinaryenGetEvent'](module, strToStack(name));
    });
  };
  self['removeEvent'] = function(name) {
    return preserveStack(function() {
      return Module['_BinaryenRemoveEvent'](module, strToStack(name));
    });
  };
  self['addFunctionImport'] = function(internalName, externalModuleName, externalBaseName, params, results) {
    return preserveStack(function() {
      return Module['_BinaryenAddFunctionImport'](module, strToStack(internalName), strToStack(externalModuleName), strToStack(externalBaseName), params, results);
    });
  };
  self['addTableImport'] = function(internalName, externalModuleName, externalBaseName) {
    return preserveStack(function() {
      return Module['_BinaryenAddTableImport'](module, strToStack(internalName), strToStack(externalModuleName), strToStack(externalBaseName));
    });
  };
  self['addMemoryImport'] = function(internalName, externalModuleName, externalBaseName, shared) {
    return preserveStack(function() {
      return Module['_BinaryenAddMemoryImport'](module, strToStack(internalName), strToStack(externalModuleName), strToStack(externalBaseName), shared);
    });
  };
  self['addGlobalImport'] = function(internalName, externalModuleName, externalBaseName, globalType, mutable) {
    return preserveStack(function() {
      return Module['_BinaryenAddGlobalImport'](module, strToStack(internalName), strToStack(externalModuleName), strToStack(externalBaseName), globalType, mutable);
    });
  };
  self['addEventImport'] = function(internalName, externalModuleName, externalBaseName, attribute, params, results) {
    return preserveStack(function() {
      return Module['_BinaryenAddEventImport'](module, strToStack(internalName), strToStack(externalModuleName), strToStack(externalBaseName), attribute, params, results);
    });
  };
  self['addExport'] = // deprecated
  self['addFunctionExport'] = function(internalName, externalName) {
    return preserveStack(function() {
      return Module['_BinaryenAddFunctionExport'](module, strToStack(internalName), strToStack(externalName));
    });
  };
  self['addTableExport'] = function(internalName, externalName) {
    return preserveStack(function() {
      return Module['_BinaryenAddTableExport'](module, strToStack(internalName), strToStack(externalName));
    });
  };
  self['addMemoryExport'] = function(internalName, externalName) {
    return preserveStack(function() {
      return Module['_BinaryenAddMemoryExport'](module, strToStack(internalName), strToStack(externalName));
    });
  };
  self['addGlobalExport'] = function(internalName, externalName) {
    return preserveStack(function() {
      return Module['_BinaryenAddGlobalExport'](module, strToStack(internalName), strToStack(externalName));
    });
  };
  self['addEventExport'] = function(internalName, externalName) {
    return preserveStack(function() {
      return Module['_BinaryenAddEventExport'](module, strToStack(internalName), strToStack(externalName));
    });
  };
  self['removeExport'] = function(externalName) {
    return preserveStack(function() {
      return Module['_BinaryenRemoveExport'](module, strToStack(externalName));
    });
  };
  self['setFunctionTable'] = function(initial, maximum, funcNames, offset) {
    return preserveStack(function() {
      return Module['_BinaryenSetFunctionTable'](module, initial, maximum,
        i32sToStack(funcNames.map(strToStack)),
        funcNames.length,
        offset || self['i32']['const'](0)
      );
    });
  };
  self['setMemory'] = function(initial, maximum, exportName, segments, shared) {
    // segments are assumed to be { passive: bool, offset: expression ref, data: array of 8-bit data }
    if (!segments) segments = [];
    return preserveStack(function() {
      return Module['_BinaryenSetMemory'](
        module, initial, maximum, strToStack(exportName),
        i32sToStack(
          segments.map(function(segment) {
            return allocate(segment.data, 'i8', ALLOC_STACK);
          })
        ),
        i8sToStack(
          segments.map(function(segment) {
            return segment.passive;
          })
        ),
        i32sToStack(
          segments.map(function(segment) {
            return segment.offset;
          })
        ),
        i32sToStack(
          segments.map(function(segment) {
            return segment.data.length;
          })
        ),
        segments.length,
        shared
      );
    });
  };
  self['getNumMemorySegments'] = function() {
    return Module['_BinaryenGetNumMemorySegments'](module);
  }
  self['getMemorySegmentInfoByIndex'] = function(id) {
    return {
      'offset': Module['_BinaryenGetMemorySegmentByteOffset'](module, id),
      'data': (function(){
        var size = Module['_BinaryenGetMemorySegmentByteLength'](module, id);
        var ptr = _malloc(size);
        Module['_BinaryenCopyMemorySegmentData'](module, id, ptr);
        var res = new Uint8Array(size);
        res.set(new Uint8Array(buffer, ptr, size));
        _free(ptr);
        return res.buffer;
      })(),
      'passive': Boolean(Module['_BinaryenGetMemorySegmentPassive'](module, id))
    };
  }
  self['setStart'] = function(start) {
    return Module['_BinaryenSetStart'](module, start);
  };
  self['getFeatures'] = function() {
    return Module['_BinaryenModuleGetFeatures'](module);
  };
  self['setFeatures'] = function(features) {
    Module['_BinaryenModuleSetFeatures'](module, features);
  };
  self['addCustomSection'] = function(name, contents) {
    return preserveStack(function() {
      return Module['_BinaryenAddCustomSection'](module, strToStack(name), i8sToStack(contents), contents.length);
    });
  };
  self['getNumExports'] = function() {
    return Module['_BinaryenGetNumExports'](module);
  }
  self['getExportByIndex'] = function(id) {
    return Module['_BinaryenGetExportByIndex'](module, id);
  }
  self['getNumFunctions'] = function() {
    return Module['_BinaryenGetNumFunctions'](module);
  }
  self['getFunctionByIndex'] = function(id) {
    return Module['_BinaryenGetFunctionByIndex'](module, id);
  }
  self['emitText'] = function() {
    var old = out;
    var ret = '';
    out = function(x) { ret += x + '\n' };
    Module['_BinaryenModulePrint'](module);
    out = old;
    return ret;
  };
  self['emitStackIR'] = function(optimize) {
    self['runPasses'](['generate-stack-ir']);
    if (optimize) self['runPasses'](['optimize-stack-ir']);
    var old = out;
    var ret = '';
    out = function(x) { ret += x + '\n' };
    self['runPasses'](['print-stack-ir']);
    out = old;
    return ret;
  };
  self['emitAsmjs'] = function() {
    var old = out;
    var ret = '';
    out = function(x) { ret += x + '\n' };
    Module['_BinaryenModulePrintAsmjs'](module);
    out = old;
    return ret;
  };
  self['validate'] = function() {
    return Module['_BinaryenModuleValidate'](module);
  };
  self['optimize'] = function() {
    return Module['_BinaryenModuleOptimize'](module);
  };
  self['optimizeFunction'] = function(func) {
    if (typeof func === 'string') func = self['getFunction'](func);
    return Module['_BinaryenFunctionOptimize'](func, module);
  };
  self['runPasses'] = function(passes) {
    return preserveStack(function() {
      return Module['_BinaryenModuleRunPasses'](module, i32sToStack(
        passes.map(strToStack)
      ), passes.length);
    });
  };
  self['runPassesOnFunction'] = function(func, passes) {
    if (typeof func === 'string') func = self['getFunction'](func);
    return preserveStack(function() {
      return Module['_BinaryenFunctionRunPasses'](func, module, i32sToStack(
        passes.map(strToStack)
      ), passes.length);
    });
  };
  self['autoDrop'] = function() {
    return Module['_BinaryenModuleAutoDrop'](module);
  };
  self['dispose'] = function() {
    Module['_BinaryenModuleDispose'](module);
  };
  self['emitBinary'] = function(sourceMapUrl) {
    return preserveStack(function() {
      var tempBuffer = stackAlloc(_BinaryenSizeofAllocateAndWriteResult());
      Module['_BinaryenModuleAllocateAndWrite'](tempBuffer, module, strToStack(sourceMapUrl));
      var binaryPtr    = HEAPU32[ tempBuffer >>> 2     ];
      var binaryBytes  = HEAPU32[(tempBuffer >>> 2) + 1];
      var sourceMapPtr = HEAPU32[(tempBuffer >>> 2) + 2];
      try {
        var buffer = new Uint8Array(binaryBytes);
        buffer.set(HEAPU8.subarray(binaryPtr, binaryPtr + binaryBytes));
        return typeof sourceMapUrl === 'undefined'
          ? buffer
          : { 'binary': buffer, 'sourceMap': UTF8ToString(sourceMapPtr) };
      } finally {
        _free(binaryPtr);
        if (sourceMapPtr) _free(sourceMapPtr);
      }
    });
  };
  self['interpret'] = function() {
    return Module['_BinaryenModuleInterpret'](module);
  };
  self['addDebugInfoFileName'] = function(filename) {
    return preserveStack(function() {
      return Module['_BinaryenModuleAddDebugInfoFileName'](module, strToStack(filename));
    });
  };
  self['getDebugInfoFileName'] = function(index) {
    return UTF8ToString(Module['_BinaryenModuleGetDebugInfoFileName'](module, index));
  };
  self['setDebugLocation'] = function(func, expr, fileIndex, lineNumber, columnNumber) {
    return Module['_BinaryenFunctionSetDebugLocation'](func, expr, fileIndex, lineNumber, columnNumber);
  };

  return self;
}
Module['wrapModule'] = wrapModule;

// 'Relooper' interface
Module['Relooper'] = function(module) {
  assert(module && typeof module === 'object' && module['ptr'] && module['block'] && module['if']); // guard against incorrect old API usage
  var relooper = Module['_RelooperCreate'](module['ptr']);
  this['ptr'] = relooper;

  this['addBlock'] = function(code) {
    return Module['_RelooperAddBlock'](relooper, code);
  };
  this['addBranch'] = function(from, to, condition, code) {
    return Module['_RelooperAddBranch'](from, to, condition, code);
  };
  this['addBlockWithSwitch'] = function(code, condition) {
    return Module['_RelooperAddBlockWithSwitch'](relooper, code, condition);
  };
  this['addBranchForSwitch'] = function(from, to, indexes, code) {
    return preserveStack(function() {
      return Module['_RelooperAddBranchForSwitch'](from, to, i32sToStack(indexes), indexes.length, code);
    });
  };
  this['renderAndDispose'] = function(entry, labelHelper) {
    return Module['_RelooperRenderAndDispose'](relooper, entry, labelHelper);
  };
};

function getAllNested(ref, numFn, getFn) {
  var num = numFn(ref);
  var ret = new Array(num);
  for (var i = 0; i < num; ++i) ret[i] = getFn(ref, i);
  return ret;
}

// Gets the specific id of an 'Expression'
Module['getExpressionId'] = function(expr) {
  return Module['_BinaryenExpressionGetId'](expr);
};

// Gets the result type of an 'Expression'
Module['getExpressionType'] = function(expr) {
  return Module['_BinaryenExpressionGetType'](expr);
};

// Obtains information about an 'Expression'
Module['getExpressionInfo'] = function(expr) {
  var id = Module['_BinaryenExpressionGetId'](expr);
  var type = Module['_BinaryenExpressionGetType'](expr);
  switch (id) {
    case Module['BlockId']:
      return {
        'id': id,
        'type': type,
        'name': UTF8ToString(Module['_BinaryenBlockGetName'](expr)),
        'children': getAllNested(expr, Module['_BinaryenBlockGetNumChildren'], Module['_BinaryenBlockGetChild'])
      };
    case Module['IfId']:
      return {
        'id': id,
        'type': type,
        'condition': Module['_BinaryenIfGetCondition'](expr),
        'ifTrue': Module['_BinaryenIfGetIfTrue'](expr),
        'ifFalse': Module['_BinaryenIfGetIfFalse'](expr)
      };
    case Module['LoopId']:
      return {
        'id': id,
        'type': type,
        'name': UTF8ToString(Module['_BinaryenLoopGetName'](expr)),
        'body': Module['_BinaryenLoopGetBody'](expr)
      };
    case Module['BreakId']:
      return {
        'id': id,
        'type': type,
        'name': UTF8ToString(Module['_BinaryenBreakGetName'](expr)),
        'condition': Module['_BinaryenBreakGetCondition'](expr),
        'value': Module['_BinaryenBreakGetValue'](expr)
      };
    case Module['SwitchId']:
      return {
        'id': id,
        'type': type,
        'names': getAllNested(expr, Module['_BinaryenSwitchGetNumNames'], Module['_BinaryenSwitchGetName']).map(function (p) {
          // Do not pass the index as the second parameter to UTF8ToString as that will cut off the string.
          return UTF8ToString(p);
        }),
        'defaultName': UTF8ToString(Module['_BinaryenSwitchGetDefaultName'](expr)),
        'condition': Module['_BinaryenSwitchGetCondition'](expr),
        'value': Module['_BinaryenSwitchGetValue'](expr)
      };
    case Module['CallId']:
      return {
        'id': id,
        'type': type,
        'target': UTF8ToString(Module['_BinaryenCallGetTarget'](expr)),
        'operands': getAllNested(expr, Module[ '_BinaryenCallGetNumOperands'], Module['_BinaryenCallGetOperand'])
      };
    case Module['CallIndirectId']:
      return {
        'id': id,
        'type': type,
        'target': Module['_BinaryenCallIndirectGetTarget'](expr),
        'operands': getAllNested(expr, Module['_BinaryenCallIndirectGetNumOperands'], Module['_BinaryenCallIndirectGetOperand'])
      };
    case Module['LocalGetId']:
      return {
        'id': id,
        'type': type,
        'index': Module['_BinaryenLocalGetGetIndex'](expr)
      };
    case Module['LocalSetId']:
      return {
        'id': id,
        'type': type,
        'isTee': Boolean(Module['_BinaryenLocalSetIsTee'](expr)),
        'index': Module['_BinaryenLocalSetGetIndex'](expr),
        'value': Module['_BinaryenLocalSetGetValue'](expr)
      };
    case Module['GlobalGetId']:
      return {
        'id': id,
        'type': type,
        'name': UTF8ToString(Module['_BinaryenGlobalGetGetName'](expr))
      };
    case Module['GlobalSetId']:
      return {
        'id': id,
        'type': type,
        'name': UTF8ToString(Module['_BinaryenGlobalSetGetName'](expr)),
        'value': Module['_BinaryenGlobalSetGetValue'](expr)
      };
    case Module['LoadId']:
      return {
        'id': id,
        'type': type,
        'isAtomic': Boolean(Module['_BinaryenLoadIsAtomic'](expr)),
        'isSigned': Boolean(Module['_BinaryenLoadIsSigned'](expr)),
        'offset': Module['_BinaryenLoadGetOffset'](expr),
        'bytes': Module['_BinaryenLoadGetBytes'](expr),
        'align': Module['_BinaryenLoadGetAlign'](expr),
        'ptr': Module['_BinaryenLoadGetPtr'](expr)
      };
    case Module['StoreId']:
      return {
        'id': id,
        'type': type,
        'isAtomic': Boolean(Module['_BinaryenStoreIsAtomic'](expr)),
        'offset': Module['_BinaryenStoreGetOffset'](expr),
        'bytes': Module['_BinaryenStoreGetBytes'](expr),
        'align': Module['_BinaryenStoreGetAlign'](expr),
        'ptr': Module['_BinaryenStoreGetPtr'](expr),
        'value': Module['_BinaryenStoreGetValue'](expr)
      };
    case Module['ConstId']: {
      var value;
      switch (type) {
        case Module['i32']: value = Module['_BinaryenConstGetValueI32'](expr); break;
        case Module['i64']: value = { 'low': Module['_BinaryenConstGetValueI64Low'](expr), 'high': Module['_BinaryenConstGetValueI64High'](expr) }; break;
        case Module['f32']: value = Module['_BinaryenConstGetValueF32'](expr); break;
        case Module['f64']: value = Module['_BinaryenConstGetValueF64'](expr); break;
        case Module['v128']: {
          preserveStack(function() {
            var tempBuffer = stackAlloc(16);
            Module['_BinaryenConstGetValueV128'](expr, tempBuffer);
            value = new Array(16);
            for (var i = 0 ; i < 16; i++) {
              value[i] = HEAPU8[tempBuffer + i];
            }
          });
          break;
        }
        default: throw Error('unexpected type: ' + type);
      }
      return {
        'id': id,
        'type': type,
        'value': value
      };
    }
    case Module['UnaryId']:
      return {
        'id': id,
        'type': type,
        'op': Module['_BinaryenUnaryGetOp'](expr),
        'value': Module['_BinaryenUnaryGetValue'](expr)
      };
    case Module['BinaryId']:
      return {
        'id': id,
        'type': type,
        'op': Module['_BinaryenBinaryGetOp'](expr),
        'left': Module['_BinaryenBinaryGetLeft'](expr),
        'right':  Module['_BinaryenBinaryGetRight'](expr)
      };
    case Module['SelectId']:
      return {
        'id': id,
        'type': type,
        'ifTrue': Module['_BinaryenSelectGetIfTrue'](expr),
        'ifFalse': Module['_BinaryenSelectGetIfFalse'](expr),
        'condition': Module['_BinaryenSelectGetCondition'](expr)
      };
    case Module['DropId']:
      return {
        'id': id,
        'type': type,
        'value': Module['_BinaryenDropGetValue'](expr)
      };
    case Module['ReturnId']:
      return {
        'id': id,
        'type': type,
        'value': Module['_BinaryenReturnGetValue'](expr)
      };
    case Module['NopId']:
    case Module['UnreachableId']:
    case Module['PopId']:
      return {
        'id': id,
        'type': type
      };
    case Module['HostId']:
      return {
        'id': id,
        'type': type,
        'op': Module['_BinaryenHostGetOp'](expr),
        'nameOperand': UTF8ToString(Module['_BinaryenHostGetNameOperand'](expr)),
        'operands': getAllNested(expr, Module['_BinaryenHostGetNumOperands'], Module['_BinaryenHostGetOperand'])
      };
    case Module['AtomicRMWId']:
      return {
        'id': id,
        'type': type,
        'op': Module['_BinaryenAtomicRMWGetOp'](expr),
        'bytes': Module['_BinaryenAtomicRMWGetBytes'](expr),
        'offset': Module['_BinaryenAtomicRMWGetOffset'](expr),
        'ptr': Module['_BinaryenAtomicRMWGetPtr'](expr),
        'value': Module['_BinaryenAtomicRMWGetValue'](expr)
      };
    case Module['AtomicCmpxchgId']:
      return {
        'id': id,
        'type': type,
        'bytes': Module['_BinaryenAtomicCmpxchgGetBytes'](expr),
        'offset': Module['_BinaryenAtomicCmpxchgGetOffset'](expr),
        'ptr': Module['_BinaryenAtomicCmpxchgGetPtr'](expr),
        'expected': Module['_BinaryenAtomicCmpxchgGetExpected'](expr),
        'replacement': Module['_BinaryenAtomicCmpxchgGetReplacement'](expr)
      };
    case Module['AtomicWaitId']:
      return {
        'id': id,
        'type': type,
        'ptr': Module['_BinaryenAtomicWaitGetPtr'](expr),
        'expected': Module['_BinaryenAtomicWaitGetExpected'](expr),
        'timeout': Module['_BinaryenAtomicWaitGetTimeout'](expr),
        'expectedType': Module['_BinaryenAtomicWaitGetExpectedType'](expr)
      };
    case Module['AtomicNotifyId']:
      return {
        'id': id,
        'type': type,
        'ptr': Module['_BinaryenAtomicNotifyGetPtr'](expr),
        'notifyCount': Module['_BinaryenAtomicNotifyGetNotifyCount'](expr)
      };
    case Module['AtomicFenceId']:
      return {
        'id': id,
        'type': type,
        'order': Module['_BinaryenAtomicFenceGetOrder'](expr)
      };
    case Module['SIMDExtractId']:
      return {
        'id': id,
        'type': type,
        'op': Module['_BinaryenSIMDExtractGetOp'](expr),
        'vec': Module['_BinaryenSIMDExtractGetVec'](expr),
        'index': Module['_BinaryenSIMDExtractGetIndex'](expr)
      };
    case Module['SIMDReplaceId']:
      return {
        'id': id,
        'type': type,
        'op': Module['_BinaryenSIMDReplaceGetOp'](expr),
        'vec': Module['_BinaryenSIMDReplaceGetVec'](expr),
        'index': Module['_BinaryenSIMDReplaceGetIndex'](expr),
        'value': Module['_BinaryenSIMDReplaceGetValue'](expr)
      };
    case Module['SIMDShuffleId']:
      return preserveStack(function() {
        var tempBuffer = stackAlloc(16);
        Module['_BinaryenSIMDShuffleGetMask'](expr, tempBuffer);
        var mask = new Array(16);
        for (var i = 0 ; i < 16; i++) {
          mask[i] = HEAPU8[tempBuffer + i];
        }
        return {
          'id': id,
          'type': type,
          'left': Module['_BinaryenSIMDShuffleGetLeft'](expr),
          'right': Module['_BinaryenSIMDShuffleGetRight'](expr),
          'mask': mask
        };
      });
    case Module['SIMDTernaryId']:
      return {
        'id': id,
        'type': type,
        'op': Module['_BinaryenSIMDTernaryGetOp'](expr),
        'a': Module['_BinaryenSIMDTernaryGetA'](expr),
        'b': Module['_BinaryenSIMDTernaryGetB'](expr),
        'c': Module['_BinaryenSIMDTernaryGetC'](expr)
      };
    case Module['SIMDShiftId']:
      return {
        'id': id,
        'type': type,
        'op': Module['_BinaryenSIMDShiftGetOp'](expr),
        'vec': Module['_BinaryenSIMDShiftGetVec'](expr),
        'shift': Module['_BinaryenSIMDShiftGetShift'](expr)
      };
    case Module['SIMDLoadId']:
      return {
        'id': id,
        'type': type,
        'op': Module['_BinaryenSIMDLoadGetOp'](expr),
        'offset': Module['_BinaryenSIMDLoadGetOffset'](expr),
        'align': Module['_BinaryenSIMDLoadGetAlign'](expr),
        'ptr': Module['_BinaryenSIMDLoadGetPtr'](expr)
      };
    case Module['MemoryInitId']:
      return {
        'id': id,
        'segment': Module['_BinaryenMemoryInitGetSegment'](expr),
        'dest': Module['_BinaryenMemoryInitGetDest'](expr),
        'offset': Module['_BinaryenMemoryInitGetOffset'](expr),
        'size': Module['_BinaryenMemoryInitGetSize'](expr)
      };
    case Module['DataDropId']:
      return {
        'id': id,
        'segment': Module['_BinaryenDataDropGetSegment'](expr),
      };
    case Module['MemoryCopyId']:
      return {
        'id': id,
        'dest': Module['_BinaryenMemoryCopyGetDest'](expr),
        'source': Module['_BinaryenMemoryCopyGetSource'](expr),
        'size': Module['_BinaryenMemoryCopyGetSize'](expr)
      };
    case Module['MemoryFillId']:
      return {
        'id': id,
        'dest': Module['_BinaryenMemoryFillGetDest'](expr),
        'value': Module['_BinaryenMemoryFillGetValue'](expr),
        'size': Module['_BinaryenMemoryFillGetSize'](expr)
      };
    case Module['RefNullId']:
      return {
        'id': id,
        'type': type
      };
    case Module['RefIsNullId']:
      return {
        'id': id,
        'type': type,
        'value': Module['_BinaryenRefIsNullGetValue'](expr)
      };
    case Module['RefFuncId']:
      return {
        'id': id,
        'type': type,
        'func': UTF8ToString(Module['_BinaryenRefFuncGetFunc'](expr)),
      };
    case Module['TryId']:
      return {
        'id': id,
        'type': type,
        'body': Module['_BinaryenTryGetBody'](expr),
        'catchBody': Module['_BinaryenTryGetCatchBody'](expr)
      };
    case Module['ThrowId']:
      return {
        'id': id,
        'type': type,
        'event': UTF8ToString(Module['_BinaryenThrowGetEvent'](expr)),
        'operands': getAllNested(expr, Module['_BinaryenThrowGetNumOperands'], Module['_BinaryenThrowGetOperand'])
      };
    case Module['RethrowId']:
      return {
        'id': id,
        'type': type,
        'exnref': Module['_BinaryenRethrowGetExnref'](expr)
      };
    case Module['BrOnExnId']:
      return {
        'id': id,
        'type': type,
        'name': UTF8ToString(Module['_BinaryenBrOnExnGetName'](expr)),
        'event': UTF8ToString(Module['_BinaryenBrOnExnGetEvent'](expr)),
        'exnref': Module['_BinaryenBrOnExnGetExnref'](expr)
      };
    case Module['PushId']:
      return {
        'id': id,
        'value': Module['_BinaryenPushGetValue'](expr)
      };

    default:
      throw Error('unexpected id: ' + id);
  }
};

// Gets the side effects of the specified expression
Module['getSideEffects'] = function(expr, features) {
  return Module['_BinaryenExpressionGetSideEffects'](expr, features);
};

Module['createType'] = function(types) {
  return preserveStack(function() {
    var array = i32sToStack(types);
    return Module['_BinaryenTypeCreate'](array, types.length);
  });
};

Module['expandType'] = function(ty) {
  return preserveStack(function() {
    var numTypes = Module['_BinaryenTypeArity'](ty);
    var array = stackAlloc(numTypes << 2);
    Module['_BinaryenTypeExpand'](ty, array);
    var types = [];
    for (var i = 0; i < numTypes; i++) {
      types.push(HEAPU32[(array >>> 2) + i]);
    }
    return types;
  });
};

// Obtains information about a 'Function'
Module['getFunctionInfo'] = function(func) {
  return {
    'name': UTF8ToString(Module['_BinaryenFunctionGetName'](func)),
    'module': UTF8ToString(Module['_BinaryenFunctionImportGetModule'](func)),
    'base': UTF8ToString(Module['_BinaryenFunctionImportGetBase'](func)),
    'params': Module['_BinaryenFunctionGetParams'](func),
    'results': Module['_BinaryenFunctionGetResults'](func),
    'vars': getAllNested(func, Module['_BinaryenFunctionGetNumVars'], Module['_BinaryenFunctionGetVar']),
    'body': Module['_BinaryenFunctionGetBody'](func)
  };
};

// Obtains information about a 'Global'
Module['getGlobalInfo'] = function(global) {
  return {
    'name': UTF8ToString(Module['_BinaryenGlobalGetName'](global)),
    'module': UTF8ToString(Module['_BinaryenGlobalImportGetModule'](global)),
    'base': UTF8ToString(Module['_BinaryenGlobalImportGetBase'](global)),
    'type': Module['_BinaryenGlobalGetType'](global),
    'mutable': Boolean(Module['_BinaryenGlobalIsMutable'](global)),
    'init': Module['_BinaryenGlobalGetInitExpr'](global)
  };
};

// Obtains information about a 'Event'
Module['getEventInfo'] = function(event_) {
  return {
    'name': UTF8ToString(Module['_BinaryenEventGetName'](event_)),
    'module': UTF8ToString(Module['_BinaryenEventImportGetModule'](event_)),
    'base': UTF8ToString(Module['_BinaryenEventImportGetBase'](event_)),
    'attribute': Module['_BinaryenEventGetAttribute'](event_),
    'params': Module['_BinaryenEventGetParams'](event_),
    'results': Module['_BinaryenEventGetResults'](event_)
  };
};

// Obtains information about an 'Export'
Module['getExportInfo'] = function(export_) {
  return {
    'kind': Module['_BinaryenExportGetKind'](export_),
    'name': UTF8ToString(Module['_BinaryenExportGetName'](export_)),
    'value': UTF8ToString(Module['_BinaryenExportGetValue'](export_))
  };
};

// Emits text format of an expression or a module
Module['emitText'] = function(expr) {
  if (typeof expr === 'object') {
    return expr.emitText();
  }
  var old = out;
  var ret = '';
  out = function(x) { ret += x + '\n' };
  Module['_BinaryenExpressionPrint'](expr);
  out = old;
  return ret;
};

// Parses a binary to a module

// If building with Emscripten ASSERTIONS, there is a property added to
// Module to guard against users mistakening using the removed readBinary()
// API. We must defuse that carefully.
Object.defineProperty(Module, 'readBinary', { writable: true });

Module['readBinary'] = function(data) {
  var buffer = allocate(data, 'i8', ALLOC_NORMAL);
  var ptr = Module['_BinaryenModuleRead'](buffer, data.length);
  _free(buffer);
  return wrapModule(ptr);
};

// Parses text format to a module
Module['parseText'] = function(text) {
  var buffer = _malloc(text.length + 1);
  writeAsciiToMemory(text, buffer);
  var ptr = Module['_BinaryenModuleParse'](buffer);
  _free(buffer);
  return wrapModule(ptr);
};

// Gets the currently set optimize level. 0, 1, 2 correspond to -O0, -O1, -O2, etc.
Module['getOptimizeLevel'] = function() {
  return Module['_BinaryenGetOptimizeLevel']();
};

// Sets the optimization level to use. 0, 1, 2 correspond to -O0, -O1, -O2, etc.
Module['setOptimizeLevel'] = function(level) {
  return Module['_BinaryenSetOptimizeLevel'](level);
};

// Gets the currently set shrink level. 0, 1, 2 correspond to -O0, -Os, -Oz.
Module['getShrinkLevel'] = function() {
  return Module['_BinaryenGetShrinkLevel']();
};

// Sets the shrink level to use. 0, 1, 2 correspond to -O0, -Os, -Oz.
Module['setShrinkLevel'] = function(level) {
  return Module['_BinaryenSetShrinkLevel'](level);
};

// Gets whether generating debug information is currently enabled or not.
Module['getDebugInfo'] = function() {
  return Boolean(Module['_BinaryenGetDebugInfo']());
};

// Enables or disables debug information in emitted binaries.
Module['setDebugInfo'] = function(on) {
  return Module['_BinaryenSetDebugInfo'](on);
};

// Enables or disables C-API tracing
Module['setAPITracing'] = function(on) {
  return Module['_BinaryenSetAPITracing'](on);
};

// Additional customizations

Module['exit'] = function(status) {
  // Instead of exiting silently on errors, always show an error with
  // a stack trace, for debuggability.
  if (status != 0) throw new Error('exiting due to error: ' + status);
};

// Indicates if Binaryen has been loaded and is ready
Module['isReady'] = runtimeInitialized;

// Provide a mechanism to tell when the module is ready
//
// if (!binaryen.isReady) await binaryen.ready;
// ...
//
var pendingPromises = [];
var initializeError = null;
Object.defineProperty(Module, 'ready', {
  get: function() {
    return new Promise(function(resolve, reject) {
      if (initializeError) {
        reject(initializeError);
      } else if (runtimeInitialized) {
        resolve(Module);
      } else {
        pendingPromises.push({
          resolve: resolve,
          reject: reject
        });
      }
    });
  }
});

// Intercept the onRuntimeInitialized hook if necessary
if (runtimeInitialized) {
  initializeConstants();
} else {
  Module['onRuntimeInitialized'] = (function(super_) {
    return function() {
      try {
        initializeConstants();
        if (super_) super_();
        Module['isReady'] = true;
        pendingPromises.forEach(function(p) {
          p.resolve(Module);
        });
      } catch (e) {
        initializeError = e;
        pendingPromises.forEach(function(p) {
          p.reject(e);
        });
      } finally {
        pendingPromises = [];
      }
    };
  })(Module['onRuntimeInitialized']);
}<|MERGE_RESOLUTION|>--- conflicted
+++ resolved
@@ -471,11 +471,7 @@
     'WritesMemory',
     'ImplicitTrap',
     'IsAtomic',
-<<<<<<< HEAD
-    'MayThrow',
-=======
     'Throws',
->>>>>>> e0a44967
     'Any'
   ].forEach(function(name) {
     Module['SideEffects'][name] = Module['_BinaryenSideEffect' + name]();
