/*
 * Copyright 2016 WebAssembly Community Group participants
 *
 * Licensed under the Apache License, Version 2.0 (the "License");
 * you may not use this file except in compliance with the License.
 * You may obtain a copy of the License at
 *
 *     http://www.apache.org/licenses/LICENSE-2.0
 *
 * Unless required by applicable law or agreed to in writing, software
 * distributed under the License is distributed on an "AS IS" BASIS,
 * WITHOUT WARRANTIES OR CONDITIONS OF ANY KIND, either express or implied.
 * See the License for the specific language governing permissions and
 * limitations under the License.
 */

//
// Implementation of the shell interpreter execution environment
//

#ifndef wasm_shell_interface_h
#define wasm_shell_interface_h

#include "asmjs/shared-constants.h"
#include "ir/module-utils.h"
#include "shared-constants.h"
#include "support/name.h"
#include "wasm-interpreter.h"
#include "wasm.h"

namespace wasm {

struct ExitException {};
struct TrapException {};

struct ShellExternalInterface : ModuleInstance::ExternalInterface {
  // The underlying memory can be accessed through unaligned pointers which
  // isn't well-behaved in C++. WebAssembly nonetheless expects it to behave
  // properly. Avoid emitting unaligned load/store by checking for alignment
  // explicitly, and performing memcpy if unaligned.
  //
  // The allocated memory tries to have the same alignment as the memory being
  // simulated.
  class Memory {
    // Use char because it doesn't run afoul of aliasing rules.
    std::vector<char> memory;
    template<typename T> static bool aligned(const char* address) {
      static_assert(!(sizeof(T) & (sizeof(T) - 1)), "must be a power of 2");
      return 0 == (reinterpret_cast<uintptr_t>(address) & (sizeof(T) - 1));
    }
    Memory(Memory&) = delete;
    Memory& operator=(const Memory&) = delete;

  public:
    Memory() = default;
    void resize(size_t newSize) {
      // Ensure the smallest allocation is large enough that most allocators
      // will provide page-aligned storage. This hopefully allows the
      // interpreter's memory to be as aligned as the memory being simulated,
      // ensuring that the performance doesn't needlessly degrade.
      //
      // The code is optimistic this will work until WG21's p0035r0 happens.
      const size_t minSize = 1 << 12;
      size_t oldSize = memory.size();
      memory.resize(std::max(minSize, newSize));
      if (newSize < oldSize && newSize < minSize) {
        std::memset(&memory[newSize], 0, minSize - newSize);
      }
    }
    template<typename T> void set(size_t address, T value) {
      if (aligned<T>(&memory[address])) {
        *reinterpret_cast<T*>(&memory[address]) = value;
      } else {
        std::memcpy(&memory[address], &value, sizeof(T));
      }
    }
    template<typename T> T get(size_t address) {
      if (aligned<T>(&memory[address])) {
        return *reinterpret_cast<T*>(&memory[address]);
      } else {
        T loaded;
        std::memcpy(&loaded, &memory[address], sizeof(T));
        return loaded;
      }
    }
  } memory;

  std::vector<Name> table;

  ShellExternalInterface() : memory() {}
  virtual ~ShellExternalInterface() = default;

  void init(Module& wasm, ModuleInstance& instance) override {
    memory.resize(wasm.memory.initial * wasm::Memory::kPageSize);
    table.resize(wasm.table.initial);
  }

  void importGlobals(std::map<Name, Literal>& globals, Module& wasm) override {
    // add spectest globals
    ModuleUtils::iterImportedGlobals(wasm, [&](Global* import) {
      if (import->module == SPECTEST && import->base.startsWith(GLOBAL)) {
        switch (import->type) {
          case Type::i32:
            globals[import->name] = Literal(int32_t(666));
            break;
          case Type::i64:
            globals[import->name] = Literal(int64_t(666));
            break;
          case Type::f32:
            globals[import->name] = Literal(float(666.6));
            break;
          case Type::f64:
            globals[import->name] = Literal(double(666.6));
            break;
          case Type::v128:
            assert(false && "v128 not implemented yet");
<<<<<<< HEAD
          case Type::anyref:
            assert(false && "anyref not implemented yet");
          case Type::exnref:
            assert(false && "exnref not implemented yet");
          case Type::none:
          case Type::unreachable:
            WASM_UNREACHABLE();
=======
          case funcref:
          case anyref:
          case nullref:
          case exnref:
            globals[import->name] = Literal::makeNullref();
            break;
          case none:
          case unreachable:
            WASM_UNREACHABLE("unexpected type");
>>>>>>> 85de1c12
        }
      }
    });
    if (wasm.memory.imported() && wasm.memory.module == SPECTEST &&
        wasm.memory.base == MEMORY) {
      // imported memory has initial 1 and max 2
      wasm.memory.initial = 1;
      wasm.memory.max = 2;
    }
  }

  Literal callImport(Function* import, LiteralList& arguments) override {
    if (import->module == SPECTEST && import->base.startsWith(PRINT)) {
      for (auto argument : arguments) {
        std::cout << argument << " : " << argument.type << '\n';
      }
      return Literal();
    } else if (import->module == ENV && import->base == EXIT) {
      // XXX hack for torture tests
      std::cout << "exit()\n";
      throw ExitException();
    }
    Fatal() << "callImport: unknown import: " << import->module.str << "."
            << import->name.str;
  }

  Literal callTable(Index index,
                    LiteralList& arguments,
                    Type results,
                    ModuleInstance& instance) override {
    if (index >= table.size()) {
      trap("callTable overflow");
    }
    auto* func = instance.wasm.getFunctionOrNull(table[index]);
    if (!func) {
      trap("uninitialized table element");
    }
    const std::vector<Type>& params = func->sig.params.expand();
    if (params.size() != arguments.size()) {
      trap("callIndirect: bad # of arguments");
    }
    for (size_t i = 0; i < params.size(); i++) {
      if (!Type::isSubType(arguments[i].type, params[i])) {
        trap("callIndirect: bad argument type");
      }
    }
    if (func->sig.results != results) {
      trap("callIndirect: bad result type");
    }
    if (func->imported()) {
      return callImport(func, arguments);
    } else {
      return instance.callFunctionInternal(func->name, arguments);
    }
  }

  int8_t load8s(Address addr) override { return memory.get<int8_t>(addr); }
  uint8_t load8u(Address addr) override { return memory.get<uint8_t>(addr); }
  int16_t load16s(Address addr) override { return memory.get<int16_t>(addr); }
  uint16_t load16u(Address addr) override { return memory.get<uint16_t>(addr); }
  int32_t load32s(Address addr) override { return memory.get<int32_t>(addr); }
  uint32_t load32u(Address addr) override { return memory.get<uint32_t>(addr); }
  int64_t load64s(Address addr) override { return memory.get<int64_t>(addr); }
  uint64_t load64u(Address addr) override { return memory.get<uint64_t>(addr); }
  std::array<uint8_t, 16> load128(Address addr) override {
    return memory.get<std::array<uint8_t, 16>>(addr);
  }

  void store8(Address addr, int8_t value) override {
    memory.set<int8_t>(addr, value);
  }
  void store16(Address addr, int16_t value) override {
    memory.set<int16_t>(addr, value);
  }
  void store32(Address addr, int32_t value) override {
    memory.set<int32_t>(addr, value);
  }
  void store64(Address addr, int64_t value) override {
    memory.set<int64_t>(addr, value);
  }
  void store128(Address addr, const std::array<uint8_t, 16>& value) override {
    memory.set<std::array<uint8_t, 16>>(addr, value);
  }

  void tableStore(Address addr, Name entry) override { table[addr] = entry; }

  void growMemory(Address /*oldSize*/, Address newSize) override {
    memory.resize(newSize);
  }

  void trap(const char* why) override {
    std::cerr << "[trap " << why << "]\n";
    throw TrapException();
  }
};

} // namespace wasm

#endif // wasm_shell_interface_h<|MERGE_RESOLUTION|>--- conflicted
+++ resolved
@@ -114,15 +114,6 @@
             break;
           case Type::v128:
             assert(false && "v128 not implemented yet");
-<<<<<<< HEAD
-          case Type::anyref:
-            assert(false && "anyref not implemented yet");
-          case Type::exnref:
-            assert(false && "exnref not implemented yet");
-          case Type::none:
-          case Type::unreachable:
-            WASM_UNREACHABLE();
-=======
           case funcref:
           case anyref:
           case nullref:
@@ -132,7 +123,6 @@
           case none:
           case unreachable:
             WASM_UNREACHABLE("unexpected type");
->>>>>>> 85de1c12
         }
       }
     });
