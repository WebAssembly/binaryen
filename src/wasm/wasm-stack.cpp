--- conflicted
+++ resolved
@@ -642,13 +642,6 @@
       parent.writeValue<ValueWritten::ASTNode32>(
         BinaryConsts::I32x4DotI8x16I7x16AddS);
       break;
-<<<<<<< HEAD
-    case DotI8x16I7x16AddUToVecI32x4:
-      parent.writeValue<ValueWritten::ASTNode32>(
-        BinaryConsts::I32x4DotI8x16I7x16AddU);
-      break;
-=======
->>>>>>> 0b66981d
   }
 }
 
@@ -2103,14 +2096,6 @@
       parent.writeValue<ValueWritten::ASTNode32>(
         BinaryConsts::I16x8DotI8x16I7x16S);
       break;
-<<<<<<< HEAD
-    case DotI8x16I7x16UToVecI16x8:
-      parent.writeValue<ValueWritten::ASTNode>(BinaryConsts::SIMDPrefix);
-      parent.writeValue<ValueWritten::ASTNode32>(
-        BinaryConsts::I16x8DotI8x16I7x16U);
-      break;
-=======
->>>>>>> 0b66981d
 
     case InvalidBinary:
       WASM_UNREACHABLE("invalid binary op");
