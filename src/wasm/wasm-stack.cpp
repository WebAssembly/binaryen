/*
 * Copyright 2019 WebAssembly Community Group participants
 *
 * Licensed under the Apache License, Version 2.0 (the "License");
 * you may not use this file except in compliance with the License.
 * You may obtain a copy of the License at
 *
 *     http://www.apache.org/licenses/LICENSE-2.0
 *
 * Unless required by applicable law or agreed to in writing, software
 * distributed under the License is distributed on an "AS IS" BASIS,
 * WITHOUT WARRANTIES OR CONDITIONS OF ANY KIND, either express or implied.
 * See the License for the specific language governing permissions and
 * limitations under the License.
 */

#include "wasm-stack.h"
#include "ir/find_all.h"
#include "ir/properties.h"
#include "wasm-binary.h"
#include "wasm-debug.h"

namespace wasm {

static Name IMPOSSIBLE_CONTINUE("impossible-continue");

void BinaryInstWriter::emitResultType(Type type) {
  if (type == Type::unreachable) {
    parent.writeType(Type::none);
  } else if (type.isTuple()) {
    o << S32LEB(parent.getSignatureIndex(Signature(Type::none, type)));
  } else {
    parent.writeType(type);
  }
}

void BinaryInstWriter::visitBlock(Block* curr) {
  breakStack.push_back(curr->name);
  o << int8_t(BinaryConsts::Block);
  emitResultType(curr->type);
}

void BinaryInstWriter::visitIf(If* curr) {
  // the binary format requires this; we have a block if we need one
  // TODO: optimize this in Stack IR (if child is a block, we may break to this
  // instead)
  breakStack.emplace_back(IMPOSSIBLE_CONTINUE);
  o << int8_t(BinaryConsts::If);
  emitResultType(curr->type);
}

void BinaryInstWriter::emitIfElse(If* curr) {
  if (func) {
    parent.trackExpressionDelimiter(curr, func, BinaryLocations::Else);
  }
  o << int8_t(BinaryConsts::Else);
}

void BinaryInstWriter::visitLoop(Loop* curr) {
  breakStack.push_back(curr->name);
  o << int8_t(BinaryConsts::Loop);
  emitResultType(curr->type);
}

void BinaryInstWriter::visitBreak(Break* curr) {
  o << int8_t(curr->condition ? BinaryConsts::BrIf : BinaryConsts::Br)
    << U32LEB(getBreakIndex(curr->name));

  // See comment on |brIfsNeedingHandling| for the extra casts we need to emit
  // here for certain br_ifs.
  auto iter = brIfsNeedingHandling.find(curr);
  if (iter != brIfsNeedingHandling.end()) {
    auto unrefinedType = iter->second;
    auto type = curr->type;
    assert(type.size() == unrefinedType.size());

    assert(curr->type.hasRef());

    auto emitCast = [&](Type to) {
      // Shim a tiny bit of IR, just enough to get visitRefCast to see what we
      // are casting, and to emit the proper thing.
      RefCast cast;
      cast.type = to;
      cast.ref = nullptr;
      visitRefCast(&cast);
    };

    if (!type.isTuple()) {
      // Simple: Just emit a cast, and then the type matches Binaryen IR's.
      emitCast(type);
    } else {
      // Tuples are trickier to handle, and we need to use scratch locals. Stash
      // all the values on the stack to those locals, then reload them, casting
      // as we go.
      //
      // We must track how many scratch locals we've used from each type as we
      // go, as a type might appear multiple times in the tuple. We allocated
      // enough for each, in a contiguous range, so we just increment as we go.
      std::unordered_map<Type, Index> scratchTypeUses;
      for (Index i = 0; i < unrefinedType.size(); i++) {
        auto t = unrefinedType[unrefinedType.size() - i - 1];
        assert(scratchLocals.find(t) != scratchLocals.end());
        auto localIndex = scratchLocals[t] + scratchTypeUses[t]++;
        o << int8_t(BinaryConsts::LocalSet) << U32LEB(localIndex);
      }
      for (Index i = 0; i < unrefinedType.size(); i++) {
        auto t = unrefinedType[i];
        auto localIndex = scratchLocals[t] + --scratchTypeUses[t];
        o << int8_t(BinaryConsts::LocalGet) << U32LEB(localIndex);
        if (t.isRef()) {
          // Note that we cast all types here, when perhaps only some of the
          // tuple's lanes need that. This is simpler.
          emitCast(type[i]);
        }
      }
    }
  }
}

void BinaryInstWriter::visitSwitch(Switch* curr) {
  o << int8_t(BinaryConsts::BrTable) << U32LEB(curr->targets.size());
  for (auto target : curr->targets) {
    o << U32LEB(getBreakIndex(target));
  }
  o << U32LEB(getBreakIndex(curr->default_));
}

void BinaryInstWriter::visitCall(Call* curr) {
  int8_t op =
    curr->isReturn ? BinaryConsts::RetCallFunction : BinaryConsts::CallFunction;
  o << op << U32LEB(parent.getFunctionIndex(curr->target));
}

void BinaryInstWriter::visitCallIndirect(CallIndirect* curr) {
  Index tableIdx = parent.getTableIndex(curr->table);
  int8_t op =
    curr->isReturn ? BinaryConsts::RetCallIndirect : BinaryConsts::CallIndirect;
  o << op << U32LEB(parent.getTypeIndex(curr->heapType)) << U32LEB(tableIdx);
}

void BinaryInstWriter::visitLocalGet(LocalGet* curr) {
  if (deferredGets.count(curr)) {
    // This local.get will be emitted as part of the instruction that consumes
    // it.
    return;
  }
  if (auto it = extractedGets.find(curr); it != extractedGets.end()) {
    // We have a tuple of locals to get, but we will only end up using one of
    // them, so we can just emit that one.
    o << int8_t(BinaryConsts::LocalGet)
      << U32LEB(mappedLocals[std::make_pair(curr->index, it->second)]);
    return;
  }
  size_t numValues = func->getLocalType(curr->index).size();
  for (Index i = 0; i < numValues; ++i) {
    o << int8_t(BinaryConsts::LocalGet)
      << U32LEB(mappedLocals[std::make_pair(curr->index, i)]);
  }
}

void BinaryInstWriter::visitLocalSet(LocalSet* curr) {
  size_t numValues = func->getLocalType(curr->index).size();
  // If this is a tuple, set all the elements with nonzero index.
  for (Index i = numValues - 1; i >= 1; --i) {
    o << int8_t(BinaryConsts::LocalSet)
      << U32LEB(mappedLocals[std::make_pair(curr->index, i)]);
  }
  if (!curr->isTee()) {
    // This is not a tee, so just finish setting the values.
    o << int8_t(BinaryConsts::LocalSet)
      << U32LEB(mappedLocals[std::make_pair(curr->index, 0)]);
  } else if (auto it = extractedGets.find(curr); it != extractedGets.end()) {
    // We only need to get the single extracted value.
    if (it->second == 0) {
      o << int8_t(BinaryConsts::LocalTee)
        << U32LEB(mappedLocals[std::make_pair(curr->index, 0)]);
    } else {
      o << int8_t(BinaryConsts::LocalSet)
        << U32LEB(mappedLocals[std::make_pair(curr->index, 0)]);
      o << int8_t(BinaryConsts::LocalGet)
        << U32LEB(mappedLocals[std::make_pair(curr->index, it->second)]);
    }
  } else {
    // We need to get all the values.
    o << int8_t(BinaryConsts::LocalTee)
      << U32LEB(mappedLocals[std::make_pair(curr->index, 0)]);
    for (Index i = 1; i < numValues; ++i) {
      o << int8_t(BinaryConsts::LocalGet)
        << U32LEB(mappedLocals[std::make_pair(curr->index, i)]);
    }
  }
}

void BinaryInstWriter::visitGlobalGet(GlobalGet* curr) {
  Index index = parent.getGlobalIndex(curr->name);
  if (auto it = extractedGets.find(curr); it != extractedGets.end()) {
    // We have a tuple of globals to get, but we will only end up using one of
    // them, so we can just emit that one.
    o << int8_t(BinaryConsts::GlobalGet) << U32LEB(index + it->second);
    return;
  }
  // Emit a global.get for each element if this is a tuple global
  size_t numValues = curr->type.size();
  for (Index i = 0; i < numValues; ++i) {
    o << int8_t(BinaryConsts::GlobalGet) << U32LEB(index + i);
  }
}

void BinaryInstWriter::visitGlobalSet(GlobalSet* curr) {
  // Emit a global.set for each element if this is a tuple global
  Index index = parent.getGlobalIndex(curr->name);
  size_t numValues = parent.getModule()->getGlobal(curr->name)->type.size();
  for (int i = numValues - 1; i >= 0; --i) {
    o << int8_t(BinaryConsts::GlobalSet) << U32LEB(index + i);
  }
}

void BinaryInstWriter::visitLoad(Load* curr) {
  if (!curr->isAtomic) {
    switch (curr->type.getBasic()) {
      case Type::i32: {
        switch (curr->bytes) {
          case 1:
            o << int8_t(curr->signed_ ? BinaryConsts::I32LoadMem8S
                                      : BinaryConsts::I32LoadMem8U);
            break;
          case 2:
            o << int8_t(curr->signed_ ? BinaryConsts::I32LoadMem16S
                                      : BinaryConsts::I32LoadMem16U);
            break;
          case 4:
            o << int8_t(BinaryConsts::I32LoadMem);
            break;
          default:
            abort();
        }
        break;
      }
      case Type::i64: {
        switch (curr->bytes) {
          case 1:
            o << int8_t(curr->signed_ ? BinaryConsts::I64LoadMem8S
                                      : BinaryConsts::I64LoadMem8U);
            break;
          case 2:
            o << int8_t(curr->signed_ ? BinaryConsts::I64LoadMem16S
                                      : BinaryConsts::I64LoadMem16U);
            break;
          case 4:
            o << int8_t(curr->signed_ ? BinaryConsts::I64LoadMem32S
                                      : BinaryConsts::I64LoadMem32U);
            break;
          case 8:
            o << int8_t(BinaryConsts::I64LoadMem);
            break;
          default:
            abort();
        }
        break;
      }
      case Type::f32: {
        switch (curr->bytes) {
          case 2:
            o << int8_t(BinaryConsts::MiscPrefix)
              << U32LEB(BinaryConsts::F32_F16LoadMem);
            break;
          case 4:
            o << int8_t(BinaryConsts::F32LoadMem);
            break;
          default:
            WASM_UNREACHABLE("invalid load size");
        }
        break;
      }
      case Type::f64:
        o << int8_t(BinaryConsts::F64LoadMem);
        break;
      case Type::v128:
        o << int8_t(BinaryConsts::SIMDPrefix) << U32LEB(BinaryConsts::V128Load);
        break;
      case Type::unreachable:
        // the pointer is unreachable, so we are never reached; just don't emit
        // a load
        return;
      case Type::none:
        WASM_UNREACHABLE("unexpected type");
    }
  } else {
    o << int8_t(BinaryConsts::AtomicPrefix);
    switch (curr->type.getBasic()) {
      case Type::i32: {
        switch (curr->bytes) {
          case 1:
            o << int8_t(BinaryConsts::I32AtomicLoad8U);
            break;
          case 2:
            o << int8_t(BinaryConsts::I32AtomicLoad16U);
            break;
          case 4:
            o << int8_t(BinaryConsts::I32AtomicLoad);
            break;
          default:
            WASM_UNREACHABLE("invalid load size");
        }
        break;
      }
      case Type::i64: {
        switch (curr->bytes) {
          case 1:
            o << int8_t(BinaryConsts::I64AtomicLoad8U);
            break;
          case 2:
            o << int8_t(BinaryConsts::I64AtomicLoad16U);
            break;
          case 4:
            o << int8_t(BinaryConsts::I64AtomicLoad32U);
            break;
          case 8:
            o << int8_t(BinaryConsts::I64AtomicLoad);
            break;
          default:
            WASM_UNREACHABLE("invalid load size");
        }
        break;
      }
      case Type::unreachable:
        return;
      default:
        WASM_UNREACHABLE("unexpected type");
    }
  }
  emitMemoryAccess(curr->align, curr->bytes, curr->offset, curr->memory);
}

void BinaryInstWriter::visitStore(Store* curr) {
  if (!curr->isAtomic) {
    switch (curr->valueType.getBasic()) {
      case Type::i32: {
        switch (curr->bytes) {
          case 1:
            o << int8_t(BinaryConsts::I32StoreMem8);
            break;
          case 2:
            o << int8_t(BinaryConsts::I32StoreMem16);
            break;
          case 4:
            o << int8_t(BinaryConsts::I32StoreMem);
            break;
          default:
            abort();
        }
        break;
      }
      case Type::i64: {
        switch (curr->bytes) {
          case 1:
            o << int8_t(BinaryConsts::I64StoreMem8);
            break;
          case 2:
            o << int8_t(BinaryConsts::I64StoreMem16);
            break;
          case 4:
            o << int8_t(BinaryConsts::I64StoreMem32);
            break;
          case 8:
            o << int8_t(BinaryConsts::I64StoreMem);
            break;
          default:
            abort();
        }
        break;
      }
      case Type::f32: {
        switch (curr->bytes) {
          case 2:
            o << int8_t(BinaryConsts::MiscPrefix)
              << U32LEB(BinaryConsts::F32_F16StoreMem);
            break;
          case 4:
            o << int8_t(BinaryConsts::F32StoreMem);
            break;
          default:
            WASM_UNREACHABLE("invalid store size");
        }
        break;
      }
      case Type::f64:
        o << int8_t(BinaryConsts::F64StoreMem);
        break;
      case Type::v128:
        o << int8_t(BinaryConsts::SIMDPrefix)
          << U32LEB(BinaryConsts::V128Store);
        break;
      case Type::none:
      case Type::unreachable:
        WASM_UNREACHABLE("unexpected type");
    }
  } else {
    o << int8_t(BinaryConsts::AtomicPrefix);
    switch (curr->valueType.getBasic()) {
      case Type::i32: {
        switch (curr->bytes) {
          case 1:
            o << int8_t(BinaryConsts::I32AtomicStore8);
            break;
          case 2:
            o << int8_t(BinaryConsts::I32AtomicStore16);
            break;
          case 4:
            o << int8_t(BinaryConsts::I32AtomicStore);
            break;
          default:
            WASM_UNREACHABLE("invalid store size");
        }
        break;
      }
      case Type::i64: {
        switch (curr->bytes) {
          case 1:
            o << int8_t(BinaryConsts::I64AtomicStore8);
            break;
          case 2:
            o << int8_t(BinaryConsts::I64AtomicStore16);
            break;
          case 4:
            o << int8_t(BinaryConsts::I64AtomicStore32);
            break;
          case 8:
            o << int8_t(BinaryConsts::I64AtomicStore);
            break;
          default:
            WASM_UNREACHABLE("invalid store size");
        }
        break;
      }
      default:
        WASM_UNREACHABLE("unexpected type");
    }
  }
  emitMemoryAccess(curr->align, curr->bytes, curr->offset, curr->memory);
}

void BinaryInstWriter::visitAtomicRMW(AtomicRMW* curr) {
  o << int8_t(BinaryConsts::AtomicPrefix);

#define CASE_FOR_OP(Op)                                                        \
  case RMW##Op:                                                                \
    switch (curr->type.getBasic()) {                                           \
      case Type::i32:                                                          \
        switch (curr->bytes) {                                                 \
          case 1:                                                              \
            o << int8_t(BinaryConsts::I32AtomicRMW##Op##8U);                   \
            break;                                                             \
          case 2:                                                              \
            o << int8_t(BinaryConsts::I32AtomicRMW##Op##16U);                  \
            break;                                                             \
          case 4:                                                              \
            o << int8_t(BinaryConsts::I32AtomicRMW##Op);                       \
            break;                                                             \
          default:                                                             \
            WASM_UNREACHABLE("invalid rmw size");                              \
        }                                                                      \
        break;                                                                 \
      case Type::i64:                                                          \
        switch (curr->bytes) {                                                 \
          case 1:                                                              \
            o << int8_t(BinaryConsts::I64AtomicRMW##Op##8U);                   \
            break;                                                             \
          case 2:                                                              \
            o << int8_t(BinaryConsts::I64AtomicRMW##Op##16U);                  \
            break;                                                             \
          case 4:                                                              \
            o << int8_t(BinaryConsts::I64AtomicRMW##Op##32U);                  \
            break;                                                             \
          case 8:                                                              \
            o << int8_t(BinaryConsts::I64AtomicRMW##Op);                       \
            break;                                                             \
          default:                                                             \
            WASM_UNREACHABLE("invalid rmw size");                              \
        }                                                                      \
        break;                                                                 \
      default:                                                                 \
        WASM_UNREACHABLE("unexpected type");                                   \
    }                                                                          \
    break

  switch (curr->op) {
    CASE_FOR_OP(Add);
    CASE_FOR_OP(Sub);
    CASE_FOR_OP(And);
    CASE_FOR_OP(Or);
    CASE_FOR_OP(Xor);
    CASE_FOR_OP(Xchg);
    default:
      WASM_UNREACHABLE("unexpected op");
  }
#undef CASE_FOR_OP

  emitMemoryAccess(curr->bytes, curr->bytes, curr->offset, curr->memory);
}

void BinaryInstWriter::visitAtomicCmpxchg(AtomicCmpxchg* curr) {
  o << int8_t(BinaryConsts::AtomicPrefix);
  switch (curr->type.getBasic()) {
    case Type::i32:
      switch (curr->bytes) {
        case 1:
          o << int8_t(BinaryConsts::I32AtomicCmpxchg8U);
          break;
        case 2:
          o << int8_t(BinaryConsts::I32AtomicCmpxchg16U);
          break;
        case 4:
          o << int8_t(BinaryConsts::I32AtomicCmpxchg);
          break;
        default:
          WASM_UNREACHABLE("invalid size");
      }
      break;
    case Type::i64:
      switch (curr->bytes) {
        case 1:
          o << int8_t(BinaryConsts::I64AtomicCmpxchg8U);
          break;
        case 2:
          o << int8_t(BinaryConsts::I64AtomicCmpxchg16U);
          break;
        case 4:
          o << int8_t(BinaryConsts::I64AtomicCmpxchg32U);
          break;
        case 8:
          o << int8_t(BinaryConsts::I64AtomicCmpxchg);
          break;
        default:
          WASM_UNREACHABLE("invalid size");
      }
      break;
    default:
      WASM_UNREACHABLE("unexpected type");
  }
  emitMemoryAccess(curr->bytes, curr->bytes, curr->offset, curr->memory);
}

void BinaryInstWriter::visitAtomicWait(AtomicWait* curr) {
  o << int8_t(BinaryConsts::AtomicPrefix);
  switch (curr->expectedType.getBasic()) {
    case Type::i32: {
      o << int8_t(BinaryConsts::I32AtomicWait);
      emitMemoryAccess(4, 4, curr->offset, curr->memory);
      break;
    }
    case Type::i64: {
      o << int8_t(BinaryConsts::I64AtomicWait);
      emitMemoryAccess(8, 8, curr->offset, curr->memory);
      break;
    }
    default:
      WASM_UNREACHABLE("unexpected type");
  }
}

void BinaryInstWriter::visitAtomicNotify(AtomicNotify* curr) {
  o << int8_t(BinaryConsts::AtomicPrefix) << int8_t(BinaryConsts::AtomicNotify);
  emitMemoryAccess(4, 4, curr->offset, curr->memory);
}

void BinaryInstWriter::visitAtomicFence(AtomicFence* curr) {
  o << int8_t(BinaryConsts::AtomicPrefix) << int8_t(BinaryConsts::AtomicFence)
    << int8_t(curr->order);
}

void BinaryInstWriter::visitSIMDExtract(SIMDExtract* curr) {
  o << int8_t(BinaryConsts::SIMDPrefix);
  switch (curr->op) {
    case ExtractLaneSVecI8x16:
      o << U32LEB(BinaryConsts::I8x16ExtractLaneS);
      break;
    case ExtractLaneUVecI8x16:
      o << U32LEB(BinaryConsts::I8x16ExtractLaneU);
      break;
    case ExtractLaneSVecI16x8:
      o << U32LEB(BinaryConsts::I16x8ExtractLaneS);
      break;
    case ExtractLaneUVecI16x8:
      o << U32LEB(BinaryConsts::I16x8ExtractLaneU);
      break;
    case ExtractLaneVecI32x4:
      o << U32LEB(BinaryConsts::I32x4ExtractLane);
      break;
    case ExtractLaneVecI64x2:
      o << U32LEB(BinaryConsts::I64x2ExtractLane);
      break;
    case ExtractLaneVecF16x8:
      o << U32LEB(BinaryConsts::F16x8ExtractLane);
      break;
    case ExtractLaneVecF32x4:
      o << U32LEB(BinaryConsts::F32x4ExtractLane);
      break;
    case ExtractLaneVecF64x2:
      o << U32LEB(BinaryConsts::F64x2ExtractLane);
      break;
  }
  o << uint8_t(curr->index);
}

void BinaryInstWriter::visitSIMDReplace(SIMDReplace* curr) {
  o << int8_t(BinaryConsts::SIMDPrefix);
  switch (curr->op) {
    case ReplaceLaneVecI8x16:
      o << U32LEB(BinaryConsts::I8x16ReplaceLane);
      break;
    case ReplaceLaneVecI16x8:
      o << U32LEB(BinaryConsts::I16x8ReplaceLane);
      break;
    case ReplaceLaneVecI32x4:
      o << U32LEB(BinaryConsts::I32x4ReplaceLane);
      break;
    case ReplaceLaneVecI64x2:
      o << U32LEB(BinaryConsts::I64x2ReplaceLane);
      break;
    case ReplaceLaneVecF16x8:
      o << U32LEB(BinaryConsts::F16x8ReplaceLane);
      break;
    case ReplaceLaneVecF32x4:
      o << U32LEB(BinaryConsts::F32x4ReplaceLane);
      break;
    case ReplaceLaneVecF64x2:
      o << U32LEB(BinaryConsts::F64x2ReplaceLane);
      break;
  }
  assert(curr->index < 16);
  o << uint8_t(curr->index);
}

void BinaryInstWriter::visitSIMDShuffle(SIMDShuffle* curr) {
  o << int8_t(BinaryConsts::SIMDPrefix) << U32LEB(BinaryConsts::I8x16Shuffle);
  for (uint8_t m : curr->mask) {
    o << m;
  }
}

void BinaryInstWriter::visitSIMDTernary(SIMDTernary* curr) {
  o << int8_t(BinaryConsts::SIMDPrefix);
  switch (curr->op) {
    case Bitselect:
      o << U32LEB(BinaryConsts::V128Bitselect);
      break;
    case LaneselectI8x16:
      o << U32LEB(BinaryConsts::I8x16Laneselect);
      break;
    case LaneselectI16x8:
      o << U32LEB(BinaryConsts::I16x8Laneselect);
      break;
    case LaneselectI32x4:
      o << U32LEB(BinaryConsts::I32x4Laneselect);
      break;
    case LaneselectI64x2:
      o << U32LEB(BinaryConsts::I64x2Laneselect);
      break;
    case RelaxedMaddVecF16x8:
      o << U32LEB(BinaryConsts::F16x8RelaxedMadd);
      break;
    case RelaxedNmaddVecF16x8:
      o << U32LEB(BinaryConsts::F16x8RelaxedNmadd);
      break;
    case RelaxedMaddVecF32x4:
      o << U32LEB(BinaryConsts::F32x4RelaxedMadd);
      break;
    case RelaxedNmaddVecF32x4:
      o << U32LEB(BinaryConsts::F32x4RelaxedNmadd);
      break;
    case RelaxedMaddVecF64x2:
      o << U32LEB(BinaryConsts::F64x2RelaxedMadd);
      break;
    case RelaxedNmaddVecF64x2:
      o << U32LEB(BinaryConsts::F64x2RelaxedNmadd);
      break;
    case DotI8x16I7x16AddSToVecI32x4:
      o << U32LEB(BinaryConsts::I32x4DotI8x16I7x16AddS);
      break;
  }
}

void BinaryInstWriter::visitSIMDShift(SIMDShift* curr) {
  o << int8_t(BinaryConsts::SIMDPrefix);
  switch (curr->op) {
    case ShlVecI8x16:
      o << U32LEB(BinaryConsts::I8x16Shl);
      break;
    case ShrSVecI8x16:
      o << U32LEB(BinaryConsts::I8x16ShrS);
      break;
    case ShrUVecI8x16:
      o << U32LEB(BinaryConsts::I8x16ShrU);
      break;
    case ShlVecI16x8:
      o << U32LEB(BinaryConsts::I16x8Shl);
      break;
    case ShrSVecI16x8:
      o << U32LEB(BinaryConsts::I16x8ShrS);
      break;
    case ShrUVecI16x8:
      o << U32LEB(BinaryConsts::I16x8ShrU);
      break;
    case ShlVecI32x4:
      o << U32LEB(BinaryConsts::I32x4Shl);
      break;
    case ShrSVecI32x4:
      o << U32LEB(BinaryConsts::I32x4ShrS);
      break;
    case ShrUVecI32x4:
      o << U32LEB(BinaryConsts::I32x4ShrU);
      break;
    case ShlVecI64x2:
      o << U32LEB(BinaryConsts::I64x2Shl);
      break;
    case ShrSVecI64x2:
      o << U32LEB(BinaryConsts::I64x2ShrS);
      break;
    case ShrUVecI64x2:
      o << U32LEB(BinaryConsts::I64x2ShrU);
      break;
  }
}

void BinaryInstWriter::visitSIMDLoad(SIMDLoad* curr) {
  o << int8_t(BinaryConsts::SIMDPrefix);
  switch (curr->op) {
    case Load8SplatVec128:
      o << U32LEB(BinaryConsts::V128Load8Splat);
      break;
    case Load16SplatVec128:
      o << U32LEB(BinaryConsts::V128Load16Splat);
      break;
    case Load32SplatVec128:
      o << U32LEB(BinaryConsts::V128Load32Splat);
      break;
    case Load64SplatVec128:
      o << U32LEB(BinaryConsts::V128Load64Splat);
      break;
    case Load8x8SVec128:
      o << U32LEB(BinaryConsts::V128Load8x8S);
      break;
    case Load8x8UVec128:
      o << U32LEB(BinaryConsts::V128Load8x8U);
      break;
    case Load16x4SVec128:
      o << U32LEB(BinaryConsts::V128Load16x4S);
      break;
    case Load16x4UVec128:
      o << U32LEB(BinaryConsts::V128Load16x4U);
      break;
    case Load32x2SVec128:
      o << U32LEB(BinaryConsts::V128Load32x2S);
      break;
    case Load32x2UVec128:
      o << U32LEB(BinaryConsts::V128Load32x2U);
      break;
    case Load32ZeroVec128:
      o << U32LEB(BinaryConsts::V128Load32Zero);
      break;
    case Load64ZeroVec128:
      o << U32LEB(BinaryConsts::V128Load64Zero);
      break;
  }
  assert(curr->align);
  emitMemoryAccess(
    curr->align, /*(unused) bytes=*/0, curr->offset, curr->memory);
}

void BinaryInstWriter::visitSIMDLoadStoreLane(SIMDLoadStoreLane* curr) {
  o << int8_t(BinaryConsts::SIMDPrefix);
  switch (curr->op) {
    case Load8LaneVec128:
      o << U32LEB(BinaryConsts::V128Load8Lane);
      break;
    case Load16LaneVec128:
      o << U32LEB(BinaryConsts::V128Load16Lane);
      break;
    case Load32LaneVec128:
      o << U32LEB(BinaryConsts::V128Load32Lane);
      break;
    case Load64LaneVec128:
      o << U32LEB(BinaryConsts::V128Load64Lane);
      break;
    case Store8LaneVec128:
      o << U32LEB(BinaryConsts::V128Store8Lane);
      break;
    case Store16LaneVec128:
      o << U32LEB(BinaryConsts::V128Store16Lane);
      break;
    case Store32LaneVec128:
      o << U32LEB(BinaryConsts::V128Store32Lane);
      break;
    case Store64LaneVec128:
      o << U32LEB(BinaryConsts::V128Store64Lane);
      break;
  }
  assert(curr->align);
  emitMemoryAccess(
    curr->align, /*(unused) bytes=*/0, curr->offset, curr->memory);
  o << curr->index;
}

void BinaryInstWriter::visitMemoryInit(MemoryInit* curr) {
  o << int8_t(BinaryConsts::MiscPrefix);
  o << U32LEB(BinaryConsts::MemoryInit);
  o << U32LEB(parent.getDataSegmentIndex(curr->segment));
  o << U32LEB(parent.getMemoryIndex(curr->memory));
}

void BinaryInstWriter::visitDataDrop(DataDrop* curr) {
  o << int8_t(BinaryConsts::MiscPrefix);
  o << U32LEB(BinaryConsts::DataDrop);
  o << U32LEB(parent.getDataSegmentIndex(curr->segment));
}

void BinaryInstWriter::visitMemoryCopy(MemoryCopy* curr) {
  o << int8_t(BinaryConsts::MiscPrefix);
  o << U32LEB(BinaryConsts::MemoryCopy);
  o << U32LEB(parent.getMemoryIndex(curr->destMemory));
  o << U32LEB(parent.getMemoryIndex(curr->sourceMemory));
}

void BinaryInstWriter::visitMemoryFill(MemoryFill* curr) {
  o << int8_t(BinaryConsts::MiscPrefix);
  o << U32LEB(BinaryConsts::MemoryFill);
  o << U32LEB(parent.getMemoryIndex(curr->memory));
}

void BinaryInstWriter::visitConst(Const* curr) {
  switch (curr->type.getBasic()) {
    case Type::i32: {
      o << int8_t(BinaryConsts::I32Const) << S32LEB(curr->value.geti32());
      break;
    }
    case Type::i64: {
      o << int8_t(BinaryConsts::I64Const) << S64LEB(curr->value.geti64());
      break;
    }
    case Type::f32: {
      o << int8_t(BinaryConsts::F32Const) << curr->value.reinterpreti32();
      break;
    }
    case Type::f64: {
      o << int8_t(BinaryConsts::F64Const) << curr->value.reinterpreti64();
      break;
    }
    case Type::v128: {
      o << int8_t(BinaryConsts::SIMDPrefix) << U32LEB(BinaryConsts::V128Const);
      std::array<uint8_t, 16> v = curr->value.getv128();
      for (size_t i = 0; i < 16; ++i) {
        o << uint8_t(v[i]);
      }
      break;
    }
    case Type::none:
    case Type::unreachable:
      WASM_UNREACHABLE("unexpected type");
  }
}

void BinaryInstWriter::visitUnary(Unary* curr) {
  switch (curr->op) {
    case ClzInt32:
      o << int8_t(BinaryConsts::I32Clz);
      break;
    case CtzInt32:
      o << int8_t(BinaryConsts::I32Ctz);
      break;
    case PopcntInt32:
      o << int8_t(BinaryConsts::I32Popcnt);
      break;
    case EqZInt32:
      o << int8_t(BinaryConsts::I32EqZ);
      break;
    case ClzInt64:
      o << int8_t(BinaryConsts::I64Clz);
      break;
    case CtzInt64:
      o << int8_t(BinaryConsts::I64Ctz);
      break;
    case PopcntInt64:
      o << int8_t(BinaryConsts::I64Popcnt);
      break;
    case EqZInt64:
      o << int8_t(BinaryConsts::I64EqZ);
      break;
    case NegFloat32:
      o << int8_t(BinaryConsts::F32Neg);
      break;
    case AbsFloat32:
      o << int8_t(BinaryConsts::F32Abs);
      break;
    case CeilFloat32:
      o << int8_t(BinaryConsts::F32Ceil);
      break;
    case FloorFloat32:
      o << int8_t(BinaryConsts::F32Floor);
      break;
    case TruncFloat32:
      o << int8_t(BinaryConsts::F32Trunc);
      break;
    case NearestFloat32:
      o << int8_t(BinaryConsts::F32Nearest);
      break;
    case SqrtFloat32:
      o << int8_t(BinaryConsts::F32Sqrt);
      break;
    case NegFloat64:
      o << int8_t(BinaryConsts::F64Neg);
      break;
    case AbsFloat64:
      o << int8_t(BinaryConsts::F64Abs);
      break;
    case CeilFloat64:
      o << int8_t(BinaryConsts::F64Ceil);
      break;
    case FloorFloat64:
      o << int8_t(BinaryConsts::F64Floor);
      break;
    case TruncFloat64:
      o << int8_t(BinaryConsts::F64Trunc);
      break;
    case NearestFloat64:
      o << int8_t(BinaryConsts::F64Nearest);
      break;
    case SqrtFloat64:
      o << int8_t(BinaryConsts::F64Sqrt);
      break;
    case ExtendSInt32:
      o << int8_t(BinaryConsts::I64SExtendI32);
      break;
    case ExtendUInt32:
      o << int8_t(BinaryConsts::I64UExtendI32);
      break;
    case WrapInt64:
      o << int8_t(BinaryConsts::I32WrapI64);
      break;
    case TruncUFloat32ToInt32:
      o << int8_t(BinaryConsts::I32UTruncF32);
      break;
    case TruncUFloat32ToInt64:
      o << int8_t(BinaryConsts::I64UTruncF32);
      break;
    case TruncSFloat32ToInt32:
      o << int8_t(BinaryConsts::I32STruncF32);
      break;
    case TruncSFloat32ToInt64:
      o << int8_t(BinaryConsts::I64STruncF32);
      break;
    case TruncUFloat64ToInt32:
      o << int8_t(BinaryConsts::I32UTruncF64);
      break;
    case TruncUFloat64ToInt64:
      o << int8_t(BinaryConsts::I64UTruncF64);
      break;
    case TruncSFloat64ToInt32:
      o << int8_t(BinaryConsts::I32STruncF64);
      break;
    case TruncSFloat64ToInt64:
      o << int8_t(BinaryConsts::I64STruncF64);
      break;
    case ConvertUInt32ToFloat32:
      o << int8_t(BinaryConsts::F32UConvertI32);
      break;
    case ConvertUInt32ToFloat64:
      o << int8_t(BinaryConsts::F64UConvertI32);
      break;
    case ConvertSInt32ToFloat32:
      o << int8_t(BinaryConsts::F32SConvertI32);
      break;
    case ConvertSInt32ToFloat64:
      o << int8_t(BinaryConsts::F64SConvertI32);
      break;
    case ConvertUInt64ToFloat32:
      o << int8_t(BinaryConsts::F32UConvertI64);
      break;
    case ConvertUInt64ToFloat64:
      o << int8_t(BinaryConsts::F64UConvertI64);
      break;
    case ConvertSInt64ToFloat32:
      o << int8_t(BinaryConsts::F32SConvertI64);
      break;
    case ConvertSInt64ToFloat64:
      o << int8_t(BinaryConsts::F64SConvertI64);
      break;
    case DemoteFloat64:
      o << int8_t(BinaryConsts::F32DemoteI64);
      break;
    case PromoteFloat32:
      o << int8_t(BinaryConsts::F64PromoteF32);
      break;
    case ReinterpretFloat32:
      o << int8_t(BinaryConsts::I32ReinterpretF32);
      break;
    case ReinterpretFloat64:
      o << int8_t(BinaryConsts::I64ReinterpretF64);
      break;
    case ReinterpretInt32:
      o << int8_t(BinaryConsts::F32ReinterpretI32);
      break;
    case ReinterpretInt64:
      o << int8_t(BinaryConsts::F64ReinterpretI64);
      break;
    case ExtendS8Int32:
      o << int8_t(BinaryConsts::I32ExtendS8);
      break;
    case ExtendS16Int32:
      o << int8_t(BinaryConsts::I32ExtendS16);
      break;
    case ExtendS8Int64:
      o << int8_t(BinaryConsts::I64ExtendS8);
      break;
    case ExtendS16Int64:
      o << int8_t(BinaryConsts::I64ExtendS16);
      break;
    case ExtendS32Int64:
      o << int8_t(BinaryConsts::I64ExtendS32);
      break;
    case TruncSatSFloat32ToInt32:
      o << int8_t(BinaryConsts::MiscPrefix)
        << U32LEB(BinaryConsts::I32STruncSatF32);
      break;
    case TruncSatUFloat32ToInt32:
      o << int8_t(BinaryConsts::MiscPrefix)
        << U32LEB(BinaryConsts::I32UTruncSatF32);
      break;
    case TruncSatSFloat64ToInt32:
      o << int8_t(BinaryConsts::MiscPrefix)
        << U32LEB(BinaryConsts::I32STruncSatF64);
      break;
    case TruncSatUFloat64ToInt32:
      o << int8_t(BinaryConsts::MiscPrefix)
        << U32LEB(BinaryConsts::I32UTruncSatF64);
      break;
    case TruncSatSFloat32ToInt64:
      o << int8_t(BinaryConsts::MiscPrefix)
        << U32LEB(BinaryConsts::I64STruncSatF32);
      break;
    case TruncSatUFloat32ToInt64:
      o << int8_t(BinaryConsts::MiscPrefix)
        << U32LEB(BinaryConsts::I64UTruncSatF32);
      break;
    case TruncSatSFloat64ToInt64:
      o << int8_t(BinaryConsts::MiscPrefix)
        << U32LEB(BinaryConsts::I64STruncSatF64);
      break;
    case TruncSatUFloat64ToInt64:
      o << int8_t(BinaryConsts::MiscPrefix)
        << U32LEB(BinaryConsts::I64UTruncSatF64);
      break;
    case SplatVecI8x16:
      o << int8_t(BinaryConsts::SIMDPrefix) << U32LEB(BinaryConsts::I8x16Splat);
      break;
    case SplatVecI16x8:
      o << int8_t(BinaryConsts::SIMDPrefix) << U32LEB(BinaryConsts::I16x8Splat);
      break;
    case SplatVecI32x4:
      o << int8_t(BinaryConsts::SIMDPrefix) << U32LEB(BinaryConsts::I32x4Splat);
      break;
    case SplatVecI64x2:
      o << int8_t(BinaryConsts::SIMDPrefix) << U32LEB(BinaryConsts::I64x2Splat);
      break;
    case SplatVecF16x8:
      o << int8_t(BinaryConsts::SIMDPrefix) << U32LEB(BinaryConsts::F16x8Splat);
      break;
    case SplatVecF32x4:
      o << int8_t(BinaryConsts::SIMDPrefix) << U32LEB(BinaryConsts::F32x4Splat);
      break;
    case SplatVecF64x2:
      o << int8_t(BinaryConsts::SIMDPrefix) << U32LEB(BinaryConsts::F64x2Splat);
      break;
    case NotVec128:
      o << int8_t(BinaryConsts::SIMDPrefix) << U32LEB(BinaryConsts::V128Not);
      break;
    case AnyTrueVec128:
      o << int8_t(BinaryConsts::SIMDPrefix)
        << U32LEB(BinaryConsts::V128AnyTrue);
      break;
    case AbsVecI8x16:
      o << int8_t(BinaryConsts::SIMDPrefix) << U32LEB(BinaryConsts::I8x16Abs);
      break;
    case NegVecI8x16:
      o << int8_t(BinaryConsts::SIMDPrefix) << U32LEB(BinaryConsts::I8x16Neg);
      break;
    case AllTrueVecI8x16:
      o << int8_t(BinaryConsts::SIMDPrefix)
        << U32LEB(BinaryConsts::I8x16AllTrue);
      break;
    case BitmaskVecI8x16:
      o << int8_t(BinaryConsts::SIMDPrefix)
        << U32LEB(BinaryConsts::I8x16Bitmask);
      break;
    case PopcntVecI8x16:
      o << int8_t(BinaryConsts::SIMDPrefix)
        << U32LEB(BinaryConsts::I8x16Popcnt);
      break;
    case AbsVecI16x8:
      o << int8_t(BinaryConsts::SIMDPrefix) << U32LEB(BinaryConsts::I16x8Abs);
      break;
    case NegVecI16x8:
      o << int8_t(BinaryConsts::SIMDPrefix) << U32LEB(BinaryConsts::I16x8Neg);
      break;
    case AllTrueVecI16x8:
      o << int8_t(BinaryConsts::SIMDPrefix)
        << U32LEB(BinaryConsts::I16x8AllTrue);
      break;
    case BitmaskVecI16x8:
      o << int8_t(BinaryConsts::SIMDPrefix)
        << U32LEB(BinaryConsts::I16x8Bitmask);
      break;
    case AbsVecI32x4:
      o << int8_t(BinaryConsts::SIMDPrefix) << U32LEB(BinaryConsts::I32x4Abs);
      break;
    case NegVecI32x4:
      o << int8_t(BinaryConsts::SIMDPrefix) << U32LEB(BinaryConsts::I32x4Neg);
      break;
    case AllTrueVecI32x4:
      o << int8_t(BinaryConsts::SIMDPrefix)
        << U32LEB(BinaryConsts::I32x4AllTrue);
      break;
    case BitmaskVecI32x4:
      o << int8_t(BinaryConsts::SIMDPrefix)
        << U32LEB(BinaryConsts::I32x4Bitmask);
      break;
    case AbsVecI64x2:
      o << int8_t(BinaryConsts::SIMDPrefix) << U32LEB(BinaryConsts::I64x2Abs);
      break;
    case NegVecI64x2:
      o << int8_t(BinaryConsts::SIMDPrefix) << U32LEB(BinaryConsts::I64x2Neg);
      break;
    case AllTrueVecI64x2:
      o << int8_t(BinaryConsts::SIMDPrefix)
        << U32LEB(BinaryConsts::I64x2AllTrue);
      break;
    case BitmaskVecI64x2:
      o << int8_t(BinaryConsts::SIMDPrefix)
        << U32LEB(BinaryConsts::I64x2Bitmask);
      break;
    case AbsVecF16x8:
      o << int8_t(BinaryConsts::SIMDPrefix) << U32LEB(BinaryConsts::F16x8Abs);
      break;
    case NegVecF16x8:
      o << int8_t(BinaryConsts::SIMDPrefix) << U32LEB(BinaryConsts::F16x8Neg);
      break;
    case SqrtVecF16x8:
      o << int8_t(BinaryConsts::SIMDPrefix) << U32LEB(BinaryConsts::F16x8Sqrt);
      break;
    case CeilVecF16x8:
      o << int8_t(BinaryConsts::SIMDPrefix) << U32LEB(BinaryConsts::F16x8Ceil);
      break;
    case FloorVecF16x8:
      o << int8_t(BinaryConsts::SIMDPrefix) << U32LEB(BinaryConsts::F16x8Floor);
      break;
    case TruncVecF16x8:
      o << int8_t(BinaryConsts::SIMDPrefix) << U32LEB(BinaryConsts::F16x8Trunc);
      break;
    case NearestVecF16x8:
      o << int8_t(BinaryConsts::SIMDPrefix)
        << U32LEB(BinaryConsts::F16x8Nearest);
      break;
    case AbsVecF32x4:
      o << int8_t(BinaryConsts::SIMDPrefix) << U32LEB(BinaryConsts::F32x4Abs);
      break;
    case NegVecF32x4:
      o << int8_t(BinaryConsts::SIMDPrefix) << U32LEB(BinaryConsts::F32x4Neg);
      break;
    case SqrtVecF32x4:
      o << int8_t(BinaryConsts::SIMDPrefix) << U32LEB(BinaryConsts::F32x4Sqrt);
      break;
    case CeilVecF32x4:
      o << int8_t(BinaryConsts::SIMDPrefix) << U32LEB(BinaryConsts::F32x4Ceil);
      break;
    case FloorVecF32x4:
      o << int8_t(BinaryConsts::SIMDPrefix) << U32LEB(BinaryConsts::F32x4Floor);
      break;
    case TruncVecF32x4:
      o << int8_t(BinaryConsts::SIMDPrefix) << U32LEB(BinaryConsts::F32x4Trunc);
      break;
    case NearestVecF32x4:
      o << int8_t(BinaryConsts::SIMDPrefix)
        << U32LEB(BinaryConsts::F32x4Nearest);
      break;
    case AbsVecF64x2:
      o << int8_t(BinaryConsts::SIMDPrefix) << U32LEB(BinaryConsts::F64x2Abs);
      break;
    case NegVecF64x2:
      o << int8_t(BinaryConsts::SIMDPrefix) << U32LEB(BinaryConsts::F64x2Neg);
      break;
    case SqrtVecF64x2:
      o << int8_t(BinaryConsts::SIMDPrefix) << U32LEB(BinaryConsts::F64x2Sqrt);
      break;
    case CeilVecF64x2:
      o << int8_t(BinaryConsts::SIMDPrefix) << U32LEB(BinaryConsts::F64x2Ceil);
      break;
    case FloorVecF64x2:
      o << int8_t(BinaryConsts::SIMDPrefix) << U32LEB(BinaryConsts::F64x2Floor);
      break;
    case TruncVecF64x2:
      o << int8_t(BinaryConsts::SIMDPrefix) << U32LEB(BinaryConsts::F64x2Trunc);
      break;
    case NearestVecF64x2:
      o << int8_t(BinaryConsts::SIMDPrefix)
        << U32LEB(BinaryConsts::F64x2Nearest);
      break;
    case ExtAddPairwiseSVecI8x16ToI16x8:
      o << int8_t(BinaryConsts::SIMDPrefix)
        << U32LEB(BinaryConsts::I16x8ExtaddPairwiseI8x16S);
      break;
    case ExtAddPairwiseUVecI8x16ToI16x8:
      o << int8_t(BinaryConsts::SIMDPrefix)
        << U32LEB(BinaryConsts::I16x8ExtaddPairwiseI8x16U);
      break;
    case ExtAddPairwiseSVecI16x8ToI32x4:
      o << int8_t(BinaryConsts::SIMDPrefix)
        << U32LEB(BinaryConsts::I32x4ExtaddPairwiseI16x8S);
      break;
    case ExtAddPairwiseUVecI16x8ToI32x4:
      o << int8_t(BinaryConsts::SIMDPrefix)
        << U32LEB(BinaryConsts::I32x4ExtaddPairwiseI16x8U);
      break;
    case TruncSatSVecF32x4ToVecI32x4:
      o << int8_t(BinaryConsts::SIMDPrefix)
        << U32LEB(BinaryConsts::I32x4TruncSatF32x4S);
      break;
    case TruncSatUVecF32x4ToVecI32x4:
      o << int8_t(BinaryConsts::SIMDPrefix)
        << U32LEB(BinaryConsts::I32x4TruncSatF32x4U);
      break;
    case ConvertSVecI32x4ToVecF32x4:
      o << int8_t(BinaryConsts::SIMDPrefix)
        << U32LEB(BinaryConsts::F32x4ConvertI32x4S);
      break;
    case ConvertUVecI32x4ToVecF32x4:
      o << int8_t(BinaryConsts::SIMDPrefix)
        << U32LEB(BinaryConsts::F32x4ConvertI32x4U);
      break;
    case ExtendLowSVecI8x16ToVecI16x8:
      o << int8_t(BinaryConsts::SIMDPrefix)
        << U32LEB(BinaryConsts::I16x8ExtendLowI8x16S);
      break;
    case ExtendHighSVecI8x16ToVecI16x8:
      o << int8_t(BinaryConsts::SIMDPrefix)
        << U32LEB(BinaryConsts::I16x8ExtendHighI8x16S);
      break;
    case ExtendLowUVecI8x16ToVecI16x8:
      o << int8_t(BinaryConsts::SIMDPrefix)
        << U32LEB(BinaryConsts::I16x8ExtendLowI8x16U);
      break;
    case ExtendHighUVecI8x16ToVecI16x8:
      o << int8_t(BinaryConsts::SIMDPrefix)
        << U32LEB(BinaryConsts::I16x8ExtendHighI8x16U);
      break;
    case ExtendLowSVecI16x8ToVecI32x4:
      o << int8_t(BinaryConsts::SIMDPrefix)
        << U32LEB(BinaryConsts::I32x4ExtendLowI16x8S);
      break;
    case ExtendHighSVecI16x8ToVecI32x4:
      o << int8_t(BinaryConsts::SIMDPrefix)
        << U32LEB(BinaryConsts::I32x4ExtendHighI16x8S);
      break;
    case ExtendLowUVecI16x8ToVecI32x4:
      o << int8_t(BinaryConsts::SIMDPrefix)
        << U32LEB(BinaryConsts::I32x4ExtendLowI16x8U);
      break;
    case ExtendHighUVecI16x8ToVecI32x4:
      o << int8_t(BinaryConsts::SIMDPrefix)
        << U32LEB(BinaryConsts::I32x4ExtendHighI16x8U);
      break;
    case ExtendLowSVecI32x4ToVecI64x2:
      o << int8_t(BinaryConsts::SIMDPrefix)
        << U32LEB(BinaryConsts::I64x2ExtendLowI32x4S);
      break;
    case ExtendHighSVecI32x4ToVecI64x2:
      o << int8_t(BinaryConsts::SIMDPrefix)
        << U32LEB(BinaryConsts::I64x2ExtendHighI32x4S);
      break;
    case ExtendLowUVecI32x4ToVecI64x2:
      o << int8_t(BinaryConsts::SIMDPrefix)
        << U32LEB(BinaryConsts::I64x2ExtendLowI32x4U);
      break;
    case ExtendHighUVecI32x4ToVecI64x2:
      o << int8_t(BinaryConsts::SIMDPrefix)
        << U32LEB(BinaryConsts::I64x2ExtendHighI32x4U);
      break;
    case ConvertLowSVecI32x4ToVecF64x2:
      o << int8_t(BinaryConsts::SIMDPrefix)
        << U32LEB(BinaryConsts::F64x2ConvertLowI32x4S);
      break;
    case ConvertLowUVecI32x4ToVecF64x2:
      o << int8_t(BinaryConsts::SIMDPrefix)
        << U32LEB(BinaryConsts::F64x2ConvertLowI32x4U);
      break;
    case TruncSatZeroSVecF64x2ToVecI32x4:
      o << int8_t(BinaryConsts::SIMDPrefix)
        << U32LEB(BinaryConsts::I32x4TruncSatF64x2SZero);
      break;
    case TruncSatZeroUVecF64x2ToVecI32x4:
      o << int8_t(BinaryConsts::SIMDPrefix)
        << U32LEB(BinaryConsts::I32x4TruncSatF64x2UZero);
      break;
    case DemoteZeroVecF64x2ToVecF32x4:
      o << int8_t(BinaryConsts::SIMDPrefix)
        << U32LEB(BinaryConsts::F32x4DemoteF64x2Zero);
      break;
    case PromoteLowVecF32x4ToVecF64x2:
      o << int8_t(BinaryConsts::SIMDPrefix)
        << U32LEB(BinaryConsts::F64x2PromoteLowF32x4);
      break;
    case RelaxedTruncSVecF32x4ToVecI32x4:
      o << int8_t(BinaryConsts::SIMDPrefix)
        << U32LEB(BinaryConsts::I32x4RelaxedTruncF32x4S);
      break;
    case RelaxedTruncUVecF32x4ToVecI32x4:
      o << int8_t(BinaryConsts::SIMDPrefix)
        << U32LEB(BinaryConsts::I32x4RelaxedTruncF32x4U);
      break;
    case RelaxedTruncZeroSVecF64x2ToVecI32x4:
      o << int8_t(BinaryConsts::SIMDPrefix)
        << U32LEB(BinaryConsts::I32x4RelaxedTruncF64x2SZero);
      break;
    case RelaxedTruncZeroUVecF64x2ToVecI32x4:
      o << int8_t(BinaryConsts::SIMDPrefix)
        << U32LEB(BinaryConsts::I32x4RelaxedTruncF64x2UZero);
      break;
    case TruncSatSVecF16x8ToVecI16x8:
      o << int8_t(BinaryConsts::SIMDPrefix)
        << U32LEB(BinaryConsts::I16x8TruncSatF16x8S);
      break;
    case TruncSatUVecF16x8ToVecI16x8:
      o << int8_t(BinaryConsts::SIMDPrefix)
        << U32LEB(BinaryConsts::I16x8TruncSatF16x8U);
      break;
    case ConvertSVecI16x8ToVecF16x8:
      o << int8_t(BinaryConsts::SIMDPrefix)
        << U32LEB(BinaryConsts::F16x8ConvertI16x8S);
      break;
    case ConvertUVecI16x8ToVecF16x8:
      o << int8_t(BinaryConsts::SIMDPrefix)
        << U32LEB(BinaryConsts::F16x8ConvertI16x8U);
      break;
    case InvalidUnary:
      WASM_UNREACHABLE("invalid unary op");
  }
}

void BinaryInstWriter::visitBinary(Binary* curr) {
  switch (curr->op) {
    case AddInt32:
      o << int8_t(BinaryConsts::I32Add);
      break;
    case SubInt32:
      o << int8_t(BinaryConsts::I32Sub);
      break;
    case MulInt32:
      o << int8_t(BinaryConsts::I32Mul);
      break;
    case DivSInt32:
      o << int8_t(BinaryConsts::I32DivS);
      break;
    case DivUInt32:
      o << int8_t(BinaryConsts::I32DivU);
      break;
    case RemSInt32:
      o << int8_t(BinaryConsts::I32RemS);
      break;
    case RemUInt32:
      o << int8_t(BinaryConsts::I32RemU);
      break;
    case AndInt32:
      o << int8_t(BinaryConsts::I32And);
      break;
    case OrInt32:
      o << int8_t(BinaryConsts::I32Or);
      break;
    case XorInt32:
      o << int8_t(BinaryConsts::I32Xor);
      break;
    case ShlInt32:
      o << int8_t(BinaryConsts::I32Shl);
      break;
    case ShrUInt32:
      o << int8_t(BinaryConsts::I32ShrU);
      break;
    case ShrSInt32:
      o << int8_t(BinaryConsts::I32ShrS);
      break;
    case RotLInt32:
      o << int8_t(BinaryConsts::I32RotL);
      break;
    case RotRInt32:
      o << int8_t(BinaryConsts::I32RotR);
      break;
    case EqInt32:
      o << int8_t(BinaryConsts::I32Eq);
      break;
    case NeInt32:
      o << int8_t(BinaryConsts::I32Ne);
      break;
    case LtSInt32:
      o << int8_t(BinaryConsts::I32LtS);
      break;
    case LtUInt32:
      o << int8_t(BinaryConsts::I32LtU);
      break;
    case LeSInt32:
      o << int8_t(BinaryConsts::I32LeS);
      break;
    case LeUInt32:
      o << int8_t(BinaryConsts::I32LeU);
      break;
    case GtSInt32:
      o << int8_t(BinaryConsts::I32GtS);
      break;
    case GtUInt32:
      o << int8_t(BinaryConsts::I32GtU);
      break;
    case GeSInt32:
      o << int8_t(BinaryConsts::I32GeS);
      break;
    case GeUInt32:
      o << int8_t(BinaryConsts::I32GeU);
      break;

    case AddInt64:
      o << int8_t(BinaryConsts::I64Add);
      break;
    case SubInt64:
      o << int8_t(BinaryConsts::I64Sub);
      break;
    case MulInt64:
      o << int8_t(BinaryConsts::I64Mul);
      break;
    case DivSInt64:
      o << int8_t(BinaryConsts::I64DivS);
      break;
    case DivUInt64:
      o << int8_t(BinaryConsts::I64DivU);
      break;
    case RemSInt64:
      o << int8_t(BinaryConsts::I64RemS);
      break;
    case RemUInt64:
      o << int8_t(BinaryConsts::I64RemU);
      break;
    case AndInt64:
      o << int8_t(BinaryConsts::I64And);
      break;
    case OrInt64:
      o << int8_t(BinaryConsts::I64Or);
      break;
    case XorInt64:
      o << int8_t(BinaryConsts::I64Xor);
      break;
    case ShlInt64:
      o << int8_t(BinaryConsts::I64Shl);
      break;
    case ShrUInt64:
      o << int8_t(BinaryConsts::I64ShrU);
      break;
    case ShrSInt64:
      o << int8_t(BinaryConsts::I64ShrS);
      break;
    case RotLInt64:
      o << int8_t(BinaryConsts::I64RotL);
      break;
    case RotRInt64:
      o << int8_t(BinaryConsts::I64RotR);
      break;
    case EqInt64:
      o << int8_t(BinaryConsts::I64Eq);
      break;
    case NeInt64:
      o << int8_t(BinaryConsts::I64Ne);
      break;
    case LtSInt64:
      o << int8_t(BinaryConsts::I64LtS);
      break;
    case LtUInt64:
      o << int8_t(BinaryConsts::I64LtU);
      break;
    case LeSInt64:
      o << int8_t(BinaryConsts::I64LeS);
      break;
    case LeUInt64:
      o << int8_t(BinaryConsts::I64LeU);
      break;
    case GtSInt64:
      o << int8_t(BinaryConsts::I64GtS);
      break;
    case GtUInt64:
      o << int8_t(BinaryConsts::I64GtU);
      break;
    case GeSInt64:
      o << int8_t(BinaryConsts::I64GeS);
      break;
    case GeUInt64:
      o << int8_t(BinaryConsts::I64GeU);
      break;

    case AddFloat32:
      o << int8_t(BinaryConsts::F32Add);
      break;
    case SubFloat32:
      o << int8_t(BinaryConsts::F32Sub);
      break;
    case MulFloat32:
      o << int8_t(BinaryConsts::F32Mul);
      break;
    case DivFloat32:
      o << int8_t(BinaryConsts::F32Div);
      break;
    case CopySignFloat32:
      o << int8_t(BinaryConsts::F32CopySign);
      break;
    case MinFloat32:
      o << int8_t(BinaryConsts::F32Min);
      break;
    case MaxFloat32:
      o << int8_t(BinaryConsts::F32Max);
      break;
    case EqFloat32:
      o << int8_t(BinaryConsts::F32Eq);
      break;
    case NeFloat32:
      o << int8_t(BinaryConsts::F32Ne);
      break;
    case LtFloat32:
      o << int8_t(BinaryConsts::F32Lt);
      break;
    case LeFloat32:
      o << int8_t(BinaryConsts::F32Le);
      break;
    case GtFloat32:
      o << int8_t(BinaryConsts::F32Gt);
      break;
    case GeFloat32:
      o << int8_t(BinaryConsts::F32Ge);
      break;

    case AddFloat64:
      o << int8_t(BinaryConsts::F64Add);
      break;
    case SubFloat64:
      o << int8_t(BinaryConsts::F64Sub);
      break;
    case MulFloat64:
      o << int8_t(BinaryConsts::F64Mul);
      break;
    case DivFloat64:
      o << int8_t(BinaryConsts::F64Div);
      break;
    case CopySignFloat64:
      o << int8_t(BinaryConsts::F64CopySign);
      break;
    case MinFloat64:
      o << int8_t(BinaryConsts::F64Min);
      break;
    case MaxFloat64:
      o << int8_t(BinaryConsts::F64Max);
      break;
    case EqFloat64:
      o << int8_t(BinaryConsts::F64Eq);
      break;
    case NeFloat64:
      o << int8_t(BinaryConsts::F64Ne);
      break;
    case LtFloat64:
      o << int8_t(BinaryConsts::F64Lt);
      break;
    case LeFloat64:
      o << int8_t(BinaryConsts::F64Le);
      break;
    case GtFloat64:
      o << int8_t(BinaryConsts::F64Gt);
      break;
    case GeFloat64:
      o << int8_t(BinaryConsts::F64Ge);
      break;

    case EqVecI8x16:
      o << int8_t(BinaryConsts::SIMDPrefix) << U32LEB(BinaryConsts::I8x16Eq);
      break;
    case NeVecI8x16:
      o << int8_t(BinaryConsts::SIMDPrefix) << U32LEB(BinaryConsts::I8x16Ne);
      break;
    case LtSVecI8x16:
      o << int8_t(BinaryConsts::SIMDPrefix) << U32LEB(BinaryConsts::I8x16LtS);
      break;
    case LtUVecI8x16:
      o << int8_t(BinaryConsts::SIMDPrefix) << U32LEB(BinaryConsts::I8x16LtU);
      break;
    case GtSVecI8x16:
      o << int8_t(BinaryConsts::SIMDPrefix) << U32LEB(BinaryConsts::I8x16GtS);
      break;
    case GtUVecI8x16:
      o << int8_t(BinaryConsts::SIMDPrefix) << U32LEB(BinaryConsts::I8x16GtU);
      break;
    case LeSVecI8x16:
      o << int8_t(BinaryConsts::SIMDPrefix) << U32LEB(BinaryConsts::I8x16LeS);
      break;
    case LeUVecI8x16:
      o << int8_t(BinaryConsts::SIMDPrefix) << U32LEB(BinaryConsts::I8x16LeU);
      break;
    case GeSVecI8x16:
      o << int8_t(BinaryConsts::SIMDPrefix) << U32LEB(BinaryConsts::I8x16GeS);
      break;
    case GeUVecI8x16:
      o << int8_t(BinaryConsts::SIMDPrefix) << U32LEB(BinaryConsts::I8x16GeU);
      break;
    case EqVecI16x8:
      o << int8_t(BinaryConsts::SIMDPrefix) << U32LEB(BinaryConsts::I16x8Eq);
      break;
    case NeVecI16x8:
      o << int8_t(BinaryConsts::SIMDPrefix) << U32LEB(BinaryConsts::I16x8Ne);
      break;
    case LtSVecI16x8:
      o << int8_t(BinaryConsts::SIMDPrefix) << U32LEB(BinaryConsts::I16x8LtS);
      break;
    case LtUVecI16x8:
      o << int8_t(BinaryConsts::SIMDPrefix) << U32LEB(BinaryConsts::I16x8LtU);
      break;
    case GtSVecI16x8:
      o << int8_t(BinaryConsts::SIMDPrefix) << U32LEB(BinaryConsts::I16x8GtS);
      break;
    case GtUVecI16x8:
      o << int8_t(BinaryConsts::SIMDPrefix) << U32LEB(BinaryConsts::I16x8GtU);
      break;
    case LeSVecI16x8:
      o << int8_t(BinaryConsts::SIMDPrefix) << U32LEB(BinaryConsts::I16x8LeS);
      break;
    case LeUVecI16x8:
      o << int8_t(BinaryConsts::SIMDPrefix) << U32LEB(BinaryConsts::I16x8LeU);
      break;
    case GeSVecI16x8:
      o << int8_t(BinaryConsts::SIMDPrefix) << U32LEB(BinaryConsts::I16x8GeS);
      break;
    case GeUVecI16x8:
      o << int8_t(BinaryConsts::SIMDPrefix) << U32LEB(BinaryConsts::I16x8GeU);
      break;
    case EqVecI32x4:
      o << int8_t(BinaryConsts::SIMDPrefix) << U32LEB(BinaryConsts::I32x4Eq);
      break;
    case NeVecI32x4:
      o << int8_t(BinaryConsts::SIMDPrefix) << U32LEB(BinaryConsts::I32x4Ne);
      break;
    case LtSVecI32x4:
      o << int8_t(BinaryConsts::SIMDPrefix) << U32LEB(BinaryConsts::I32x4LtS);
      break;
    case LtUVecI32x4:
      o << int8_t(BinaryConsts::SIMDPrefix) << U32LEB(BinaryConsts::I32x4LtU);
      break;
    case GtSVecI32x4:
      o << int8_t(BinaryConsts::SIMDPrefix) << U32LEB(BinaryConsts::I32x4GtS);
      break;
    case GtUVecI32x4:
      o << int8_t(BinaryConsts::SIMDPrefix) << U32LEB(BinaryConsts::I32x4GtU);
      break;
    case LeSVecI32x4:
      o << int8_t(BinaryConsts::SIMDPrefix) << U32LEB(BinaryConsts::I32x4LeS);
      break;
    case LeUVecI32x4:
      o << int8_t(BinaryConsts::SIMDPrefix) << U32LEB(BinaryConsts::I32x4LeU);
      break;
    case GeSVecI32x4:
      o << int8_t(BinaryConsts::SIMDPrefix) << U32LEB(BinaryConsts::I32x4GeS);
      break;
    case GeUVecI32x4:
      o << int8_t(BinaryConsts::SIMDPrefix) << U32LEB(BinaryConsts::I32x4GeU);
      break;
    case EqVecI64x2:
      o << int8_t(BinaryConsts::SIMDPrefix) << U32LEB(BinaryConsts::I64x2Eq);
      break;
    case NeVecI64x2:
      o << int8_t(BinaryConsts::SIMDPrefix) << U32LEB(BinaryConsts::I64x2Ne);
      break;
    case LtSVecI64x2:
      o << int8_t(BinaryConsts::SIMDPrefix) << U32LEB(BinaryConsts::I64x2LtS);
      break;
    case GtSVecI64x2:
      o << int8_t(BinaryConsts::SIMDPrefix) << U32LEB(BinaryConsts::I64x2GtS);
      break;
    case LeSVecI64x2:
      o << int8_t(BinaryConsts::SIMDPrefix) << U32LEB(BinaryConsts::I64x2LeS);
      break;
    case GeSVecI64x2:
      o << int8_t(BinaryConsts::SIMDPrefix) << U32LEB(BinaryConsts::I64x2GeS);
      break;
    case EqVecF16x8:
      o << int8_t(BinaryConsts::SIMDPrefix) << U32LEB(BinaryConsts::F16x8Eq);
      break;
    case NeVecF16x8:
      o << int8_t(BinaryConsts::SIMDPrefix) << U32LEB(BinaryConsts::F16x8Ne);
      break;
    case LtVecF16x8:
      o << int8_t(BinaryConsts::SIMDPrefix) << U32LEB(BinaryConsts::F16x8Lt);
      break;
    case GtVecF16x8:
      o << int8_t(BinaryConsts::SIMDPrefix) << U32LEB(BinaryConsts::F16x8Gt);
      break;
    case LeVecF16x8:
      o << int8_t(BinaryConsts::SIMDPrefix) << U32LEB(BinaryConsts::F16x8Le);
      break;
    case GeVecF16x8:
      o << int8_t(BinaryConsts::SIMDPrefix) << U32LEB(BinaryConsts::F16x8Ge);
      break;
    case EqVecF32x4:
      o << int8_t(BinaryConsts::SIMDPrefix) << U32LEB(BinaryConsts::F32x4Eq);
      break;
    case NeVecF32x4:
      o << int8_t(BinaryConsts::SIMDPrefix) << U32LEB(BinaryConsts::F32x4Ne);
      break;
    case LtVecF32x4:
      o << int8_t(BinaryConsts::SIMDPrefix) << U32LEB(BinaryConsts::F32x4Lt);
      break;
    case GtVecF32x4:
      o << int8_t(BinaryConsts::SIMDPrefix) << U32LEB(BinaryConsts::F32x4Gt);
      break;
    case LeVecF32x4:
      o << int8_t(BinaryConsts::SIMDPrefix) << U32LEB(BinaryConsts::F32x4Le);
      break;
    case GeVecF32x4:
      o << int8_t(BinaryConsts::SIMDPrefix) << U32LEB(BinaryConsts::F32x4Ge);
      break;
    case EqVecF64x2:
      o << int8_t(BinaryConsts::SIMDPrefix) << U32LEB(BinaryConsts::F64x2Eq);
      break;
    case NeVecF64x2:
      o << int8_t(BinaryConsts::SIMDPrefix) << U32LEB(BinaryConsts::F64x2Ne);
      break;
    case LtVecF64x2:
      o << int8_t(BinaryConsts::SIMDPrefix) << U32LEB(BinaryConsts::F64x2Lt);
      break;
    case GtVecF64x2:
      o << int8_t(BinaryConsts::SIMDPrefix) << U32LEB(BinaryConsts::F64x2Gt);
      break;
    case LeVecF64x2:
      o << int8_t(BinaryConsts::SIMDPrefix) << U32LEB(BinaryConsts::F64x2Le);
      break;
    case GeVecF64x2:
      o << int8_t(BinaryConsts::SIMDPrefix) << U32LEB(BinaryConsts::F64x2Ge);
      break;
    case AndVec128:
      o << int8_t(BinaryConsts::SIMDPrefix) << U32LEB(BinaryConsts::V128And);
      break;
    case OrVec128:
      o << int8_t(BinaryConsts::SIMDPrefix) << U32LEB(BinaryConsts::V128Or);
      break;
    case XorVec128:
      o << int8_t(BinaryConsts::SIMDPrefix) << U32LEB(BinaryConsts::V128Xor);
      break;
    case AndNotVec128:
      o << int8_t(BinaryConsts::SIMDPrefix) << U32LEB(BinaryConsts::V128Andnot);
      break;
    case AddVecI8x16:
      o << int8_t(BinaryConsts::SIMDPrefix) << U32LEB(BinaryConsts::I8x16Add);
      break;
    case AddSatSVecI8x16:
      o << int8_t(BinaryConsts::SIMDPrefix)
        << U32LEB(BinaryConsts::I8x16AddSatS);
      break;
    case AddSatUVecI8x16:
      o << int8_t(BinaryConsts::SIMDPrefix)
        << U32LEB(BinaryConsts::I8x16AddSatU);
      break;
    case SubVecI8x16:
      o << int8_t(BinaryConsts::SIMDPrefix) << U32LEB(BinaryConsts::I8x16Sub);
      break;
    case SubSatSVecI8x16:
      o << int8_t(BinaryConsts::SIMDPrefix)
        << U32LEB(BinaryConsts::I8x16SubSatS);
      break;
    case SubSatUVecI8x16:
      o << int8_t(BinaryConsts::SIMDPrefix)
        << U32LEB(BinaryConsts::I8x16SubSatU);
      break;
    case MinSVecI8x16:
      o << int8_t(BinaryConsts::SIMDPrefix) << U32LEB(BinaryConsts::I8x16MinS);
      break;
    case MinUVecI8x16:
      o << int8_t(BinaryConsts::SIMDPrefix) << U32LEB(BinaryConsts::I8x16MinU);
      break;
    case MaxSVecI8x16:
      o << int8_t(BinaryConsts::SIMDPrefix) << U32LEB(BinaryConsts::I8x16MaxS);
      break;
    case MaxUVecI8x16:
      o << int8_t(BinaryConsts::SIMDPrefix) << U32LEB(BinaryConsts::I8x16MaxU);
      break;
    case AvgrUVecI8x16:
      o << int8_t(BinaryConsts::SIMDPrefix) << U32LEB(BinaryConsts::I8x16AvgrU);
      break;
    case AddVecI16x8:
      o << int8_t(BinaryConsts::SIMDPrefix) << U32LEB(BinaryConsts::I16x8Add);
      break;
    case AddSatSVecI16x8:
      o << int8_t(BinaryConsts::SIMDPrefix)
        << U32LEB(BinaryConsts::I16x8AddSatS);
      break;
    case AddSatUVecI16x8:
      o << int8_t(BinaryConsts::SIMDPrefix)
        << U32LEB(BinaryConsts::I16x8AddSatU);
      break;
    case SubVecI16x8:
      o << int8_t(BinaryConsts::SIMDPrefix) << U32LEB(BinaryConsts::I16x8Sub);
      break;
    case SubSatSVecI16x8:
      o << int8_t(BinaryConsts::SIMDPrefix)
        << U32LEB(BinaryConsts::I16x8SubSatS);
      break;
    case SubSatUVecI16x8:
      o << int8_t(BinaryConsts::SIMDPrefix)
        << U32LEB(BinaryConsts::I16x8SubSatU);
      break;
    case MulVecI16x8:
      o << int8_t(BinaryConsts::SIMDPrefix) << U32LEB(BinaryConsts::I16x8Mul);
      break;
    case MinSVecI16x8:
      o << int8_t(BinaryConsts::SIMDPrefix) << U32LEB(BinaryConsts::I16x8MinS);
      break;
    case MinUVecI16x8:
      o << int8_t(BinaryConsts::SIMDPrefix) << U32LEB(BinaryConsts::I16x8MinU);
      break;
    case MaxSVecI16x8:
      o << int8_t(BinaryConsts::SIMDPrefix) << U32LEB(BinaryConsts::I16x8MaxS);
      break;
    case MaxUVecI16x8:
      o << int8_t(BinaryConsts::SIMDPrefix) << U32LEB(BinaryConsts::I16x8MaxU);
      break;
    case AvgrUVecI16x8:
      o << int8_t(BinaryConsts::SIMDPrefix) << U32LEB(BinaryConsts::I16x8AvgrU);
      break;
    case Q15MulrSatSVecI16x8:
      o << int8_t(BinaryConsts::SIMDPrefix)
        << U32LEB(BinaryConsts::I16x8Q15MulrSatS);
      break;
    case ExtMulLowSVecI16x8:
      o << int8_t(BinaryConsts::SIMDPrefix)
        << U32LEB(BinaryConsts::I16x8ExtmulLowI8x16S);
      break;
    case ExtMulHighSVecI16x8:
      o << int8_t(BinaryConsts::SIMDPrefix)
        << U32LEB(BinaryConsts::I16x8ExtmulHighI8x16S);
      break;
    case ExtMulLowUVecI16x8:
      o << int8_t(BinaryConsts::SIMDPrefix)
        << U32LEB(BinaryConsts::I16x8ExtmulLowI8x16U);
      break;
    case ExtMulHighUVecI16x8:
      o << int8_t(BinaryConsts::SIMDPrefix)
        << U32LEB(BinaryConsts::I16x8ExtmulHighI8x16U);
      break;
    case AddVecI32x4:
      o << int8_t(BinaryConsts::SIMDPrefix) << U32LEB(BinaryConsts::I32x4Add);
      break;
    case SubVecI32x4:
      o << int8_t(BinaryConsts::SIMDPrefix) << U32LEB(BinaryConsts::I32x4Sub);
      break;
    case MulVecI32x4:
      o << int8_t(BinaryConsts::SIMDPrefix) << U32LEB(BinaryConsts::I32x4Mul);
      break;
    case MinSVecI32x4:
      o << int8_t(BinaryConsts::SIMDPrefix) << U32LEB(BinaryConsts::I32x4MinS);
      break;
    case MinUVecI32x4:
      o << int8_t(BinaryConsts::SIMDPrefix) << U32LEB(BinaryConsts::I32x4MinU);
      break;
    case MaxSVecI32x4:
      o << int8_t(BinaryConsts::SIMDPrefix) << U32LEB(BinaryConsts::I32x4MaxS);
      break;
    case MaxUVecI32x4:
      o << int8_t(BinaryConsts::SIMDPrefix) << U32LEB(BinaryConsts::I32x4MaxU);
      break;
    case DotSVecI16x8ToVecI32x4:
      o << int8_t(BinaryConsts::SIMDPrefix)
        << U32LEB(BinaryConsts::I32x4DotI16x8S);
      break;
    case ExtMulLowSVecI32x4:
      o << int8_t(BinaryConsts::SIMDPrefix)
        << U32LEB(BinaryConsts::I32x4ExtmulLowI16x8S);
      break;
    case ExtMulHighSVecI32x4:
      o << int8_t(BinaryConsts::SIMDPrefix)
        << U32LEB(BinaryConsts::I32x4ExtmulHighI16x8S);
      break;
    case ExtMulLowUVecI32x4:
      o << int8_t(BinaryConsts::SIMDPrefix)
        << U32LEB(BinaryConsts::I32x4ExtmulLowI16x8U);
      break;
    case ExtMulHighUVecI32x4:
      o << int8_t(BinaryConsts::SIMDPrefix)
        << U32LEB(BinaryConsts::I32x4ExtmulHighI16x8U);
      break;
    case AddVecI64x2:
      o << int8_t(BinaryConsts::SIMDPrefix) << U32LEB(BinaryConsts::I64x2Add);
      break;
    case SubVecI64x2:
      o << int8_t(BinaryConsts::SIMDPrefix) << U32LEB(BinaryConsts::I64x2Sub);
      break;
    case MulVecI64x2:
      o << int8_t(BinaryConsts::SIMDPrefix) << U32LEB(BinaryConsts::I64x2Mul);
      break;
    case ExtMulLowSVecI64x2:
      o << int8_t(BinaryConsts::SIMDPrefix)
        << U32LEB(BinaryConsts::I64x2ExtmulLowI32x4S);
      break;
    case ExtMulHighSVecI64x2:
      o << int8_t(BinaryConsts::SIMDPrefix)
        << U32LEB(BinaryConsts::I64x2ExtmulHighI32x4S);
      break;
    case ExtMulLowUVecI64x2:
      o << int8_t(BinaryConsts::SIMDPrefix)
        << U32LEB(BinaryConsts::I64x2ExtmulLowI32x4U);
      break;
    case ExtMulHighUVecI64x2:
      o << int8_t(BinaryConsts::SIMDPrefix)
        << U32LEB(BinaryConsts::I64x2ExtmulHighI32x4U);
      break;

    case AddVecF16x8:
      o << int8_t(BinaryConsts::SIMDPrefix) << U32LEB(BinaryConsts::F16x8Add);
      break;
    case SubVecF16x8:
      o << int8_t(BinaryConsts::SIMDPrefix) << U32LEB(BinaryConsts::F16x8Sub);
      break;
    case MulVecF16x8:
      o << int8_t(BinaryConsts::SIMDPrefix) << U32LEB(BinaryConsts::F16x8Mul);
      break;
    case DivVecF16x8:
      o << int8_t(BinaryConsts::SIMDPrefix) << U32LEB(BinaryConsts::F16x8Div);
      break;
    case MinVecF16x8:
      o << int8_t(BinaryConsts::SIMDPrefix) << U32LEB(BinaryConsts::F16x8Min);
      break;
    case MaxVecF16x8:
      o << int8_t(BinaryConsts::SIMDPrefix) << U32LEB(BinaryConsts::F16x8Max);
      break;
    case PMinVecF16x8:
      o << int8_t(BinaryConsts::SIMDPrefix) << U32LEB(BinaryConsts::F16x8Pmin);
      break;
    case PMaxVecF16x8:
      o << int8_t(BinaryConsts::SIMDPrefix) << U32LEB(BinaryConsts::F16x8Pmax);
      break;
    case AddVecF32x4:
      o << int8_t(BinaryConsts::SIMDPrefix) << U32LEB(BinaryConsts::F32x4Add);
      break;
    case SubVecF32x4:
      o << int8_t(BinaryConsts::SIMDPrefix) << U32LEB(BinaryConsts::F32x4Sub);
      break;
    case MulVecF32x4:
      o << int8_t(BinaryConsts::SIMDPrefix) << U32LEB(BinaryConsts::F32x4Mul);
      break;
    case DivVecF32x4:
      o << int8_t(BinaryConsts::SIMDPrefix) << U32LEB(BinaryConsts::F32x4Div);
      break;
    case MinVecF32x4:
      o << int8_t(BinaryConsts::SIMDPrefix) << U32LEB(BinaryConsts::F32x4Min);
      break;
    case MaxVecF32x4:
      o << int8_t(BinaryConsts::SIMDPrefix) << U32LEB(BinaryConsts::F32x4Max);
      break;
    case PMinVecF32x4:
      o << int8_t(BinaryConsts::SIMDPrefix) << U32LEB(BinaryConsts::F32x4Pmin);
      break;
    case PMaxVecF32x4:
      o << int8_t(BinaryConsts::SIMDPrefix) << U32LEB(BinaryConsts::F32x4Pmax);
      break;
    case AddVecF64x2:
      o << int8_t(BinaryConsts::SIMDPrefix) << U32LEB(BinaryConsts::F64x2Add);
      break;
    case SubVecF64x2:
      o << int8_t(BinaryConsts::SIMDPrefix) << U32LEB(BinaryConsts::F64x2Sub);
      break;
    case MulVecF64x2:
      o << int8_t(BinaryConsts::SIMDPrefix) << U32LEB(BinaryConsts::F64x2Mul);
      break;
    case DivVecF64x2:
      o << int8_t(BinaryConsts::SIMDPrefix) << U32LEB(BinaryConsts::F64x2Div);
      break;
    case MinVecF64x2:
      o << int8_t(BinaryConsts::SIMDPrefix) << U32LEB(BinaryConsts::F64x2Min);
      break;
    case MaxVecF64x2:
      o << int8_t(BinaryConsts::SIMDPrefix) << U32LEB(BinaryConsts::F64x2Max);
      break;
    case PMinVecF64x2:
      o << int8_t(BinaryConsts::SIMDPrefix) << U32LEB(BinaryConsts::F64x2Pmin);
      break;
    case PMaxVecF64x2:
      o << int8_t(BinaryConsts::SIMDPrefix) << U32LEB(BinaryConsts::F64x2Pmax);
      break;

    case NarrowSVecI16x8ToVecI8x16:
      o << int8_t(BinaryConsts::SIMDPrefix)
        << U32LEB(BinaryConsts::I8x16NarrowI16x8S);
      break;
    case NarrowUVecI16x8ToVecI8x16:
      o << int8_t(BinaryConsts::SIMDPrefix)
        << U32LEB(BinaryConsts::I8x16NarrowI16x8U);
      break;
    case NarrowSVecI32x4ToVecI16x8:
      o << int8_t(BinaryConsts::SIMDPrefix)
        << U32LEB(BinaryConsts::I16x8NarrowI32x4S);
      break;
    case NarrowUVecI32x4ToVecI16x8:
      o << int8_t(BinaryConsts::SIMDPrefix)
        << U32LEB(BinaryConsts::I16x8NarrowI32x4U);
      break;

    case SwizzleVecI8x16:
      o << int8_t(BinaryConsts::SIMDPrefix)
        << U32LEB(BinaryConsts::I8x16Swizzle);
      break;

    case RelaxedSwizzleVecI8x16:
      o << int8_t(BinaryConsts::SIMDPrefix)
        << U32LEB(BinaryConsts::I8x16RelaxedSwizzle);
      break;
    case RelaxedMinVecF32x4:
      o << int8_t(BinaryConsts::SIMDPrefix)
        << U32LEB(BinaryConsts::F32x4RelaxedMin);
      break;
    case RelaxedMaxVecF32x4:
      o << int8_t(BinaryConsts::SIMDPrefix)
        << U32LEB(BinaryConsts::F32x4RelaxedMax);
      break;
    case RelaxedMinVecF64x2:
      o << int8_t(BinaryConsts::SIMDPrefix)
        << U32LEB(BinaryConsts::F64x2RelaxedMin);
      break;
    case RelaxedMaxVecF64x2:
      o << int8_t(BinaryConsts::SIMDPrefix)
        << U32LEB(BinaryConsts::F64x2RelaxedMax);
      break;
    case RelaxedQ15MulrSVecI16x8:
      o << int8_t(BinaryConsts::SIMDPrefix)
        << U32LEB(BinaryConsts::I16x8RelaxedQ15MulrS);
      break;
    case DotI8x16I7x16SToVecI16x8:
      o << int8_t(BinaryConsts::SIMDPrefix)
        << U32LEB(BinaryConsts::I16x8DotI8x16I7x16S);
      break;

    case InvalidBinary:
      WASM_UNREACHABLE("invalid binary op");
  }
}

void BinaryInstWriter::visitSelect(Select* curr) {
  if (curr->type.isRef()) {
    o << int8_t(BinaryConsts::SelectWithType) << U32LEB(curr->type.size());
    for (size_t i = 0; i < curr->type.size(); i++) {
      parent.writeType(curr->type != Type::unreachable ? curr->type
                                                       : Type::none);
    }
  } else {
    o << int8_t(BinaryConsts::Select);
  }
}

void BinaryInstWriter::visitReturn(Return* curr) {
  o << int8_t(BinaryConsts::Return);
}

void BinaryInstWriter::visitMemorySize(MemorySize* curr) {
  o << int8_t(BinaryConsts::MemorySize);
  o << U32LEB(parent.getMemoryIndex(curr->memory));
}

void BinaryInstWriter::visitMemoryGrow(MemoryGrow* curr) {
  o << int8_t(BinaryConsts::MemoryGrow);
  o << U32LEB(parent.getMemoryIndex(curr->memory));
}

void BinaryInstWriter::visitRefNull(RefNull* curr) {
  o << int8_t(BinaryConsts::RefNull);
  assert(curr->type.isInexact());
  parent.writeHeapType(curr->type.getHeapType(), Inexact);
}

void BinaryInstWriter::visitRefIsNull(RefIsNull* curr) {
  o << int8_t(BinaryConsts::RefIsNull);
}

void BinaryInstWriter::visitRefFunc(RefFunc* curr) {
  o << int8_t(BinaryConsts::RefFunc)
    << U32LEB(parent.getFunctionIndex(curr->func));
}

void BinaryInstWriter::visitRefEq(RefEq* curr) {
  o << int8_t(BinaryConsts::RefEq);
}

void BinaryInstWriter::visitTableGet(TableGet* curr) {
  o << int8_t(BinaryConsts::TableGet);
  o << U32LEB(parent.getTableIndex(curr->table));
}

void BinaryInstWriter::visitTableSet(TableSet* curr) {
  o << int8_t(BinaryConsts::TableSet);
  o << U32LEB(parent.getTableIndex(curr->table));
}

void BinaryInstWriter::visitTableSize(TableSize* curr) {
  o << int8_t(BinaryConsts::MiscPrefix) << U32LEB(BinaryConsts::TableSize);
  o << U32LEB(parent.getTableIndex(curr->table));
}

void BinaryInstWriter::visitTableGrow(TableGrow* curr) {
  o << int8_t(BinaryConsts::MiscPrefix) << U32LEB(BinaryConsts::TableGrow);
  o << U32LEB(parent.getTableIndex(curr->table));
}

void BinaryInstWriter::visitTableFill(TableFill* curr) {
  o << int8_t(BinaryConsts::MiscPrefix) << U32LEB(BinaryConsts::TableFill);
  o << U32LEB(parent.getTableIndex(curr->table));
}

void BinaryInstWriter::visitTableCopy(TableCopy* curr) {
  o << int8_t(BinaryConsts::MiscPrefix) << U32LEB(BinaryConsts::TableCopy);
  o << U32LEB(parent.getTableIndex(curr->destTable));
  o << U32LEB(parent.getTableIndex(curr->sourceTable));
}

void BinaryInstWriter::visitTableInit(TableInit* curr) {
  o << int8_t(BinaryConsts::MiscPrefix) << U32LEB(BinaryConsts::TableInit);
  o << U32LEB(parent.getElementSegmentIndex(curr->segment));
  o << U32LEB(parent.getTableIndex(curr->table));
}

void BinaryInstWriter::visitTry(Try* curr) {
  breakStack.push_back(curr->name);
  o << int8_t(BinaryConsts::Try);
  emitResultType(curr->type);
}

void BinaryInstWriter::visitTryTable(TryTable* curr) {
  o << int8_t(BinaryConsts::TryTable);
  emitResultType(curr->type);
  o << U32LEB(curr->catchTags.size());
  for (Index i = 0; i < curr->catchTags.size(); i++) {
    if (curr->catchTags[i]) {
      o << (curr->catchRefs[i] ? int8_t(BinaryConsts::CatchRef)
                               : int8_t(BinaryConsts::Catch));
      o << U32LEB(parent.getTagIndex(curr->catchTags[i]));
    } else {
      o << (curr->catchRefs[i] ? int8_t(BinaryConsts::CatchAllRef)
                               : int8_t(BinaryConsts::CatchAll));
    }
    o << U32LEB(getBreakIndex(curr->catchDests[i]));
  }
  // the binary format requires this; we have a block if we need one
  // catch_*** clauses should refer to block labels without entering the try
  // scope. So we do this at the end.
  breakStack.emplace_back(IMPOSSIBLE_CONTINUE);
}

void BinaryInstWriter::emitCatch(Try* curr, Index i) {
  if (func) {
    parent.trackExpressionDelimiter(curr, func, i);
  }
  o << int8_t(BinaryConsts::Catch_Legacy)
    << U32LEB(parent.getTagIndex(curr->catchTags[i]));
}

void BinaryInstWriter::emitCatchAll(Try* curr) {
  if (func) {
    parent.trackExpressionDelimiter(curr, func, curr->catchBodies.size());
  }
  o << int8_t(BinaryConsts::CatchAll_Legacy);
}

void BinaryInstWriter::emitDelegate(Try* curr) {
  // The delegate ends the scope in effect, and pops the try's name. Note that
  // the getBreakIndex is intentionally after that pop, as the delegate cannot
  // target its own try.
  assert(!breakStack.empty());
  breakStack.pop_back();
  o << int8_t(BinaryConsts::Delegate)
    << U32LEB(getBreakIndex(curr->delegateTarget));
}

void BinaryInstWriter::visitThrow(Throw* curr) {
  o << int8_t(BinaryConsts::Throw) << U32LEB(parent.getTagIndex(curr->tag));
}

void BinaryInstWriter::visitRethrow(Rethrow* curr) {
  o << int8_t(BinaryConsts::Rethrow) << U32LEB(getBreakIndex(curr->target));
}

void BinaryInstWriter::visitThrowRef(ThrowRef* curr) {
  o << int8_t(BinaryConsts::ThrowRef);
}

void BinaryInstWriter::visitNop(Nop* curr) { o << int8_t(BinaryConsts::Nop); }

void BinaryInstWriter::visitUnreachable(Unreachable* curr) {
  o << int8_t(BinaryConsts::Unreachable);
}

void BinaryInstWriter::visitDrop(Drop* curr) {
  size_t numValues = curr->value->type.size();
  for (size_t i = 0; i < numValues; i++) {
    o << int8_t(BinaryConsts::Drop);
  }
}

void BinaryInstWriter::visitPop(Pop* curr) {
  // Turns into nothing in the binary format
}

void BinaryInstWriter::visitTupleMake(TupleMake* curr) {
  // Turns into nothing in the binary format
}

void BinaryInstWriter::visitTupleExtract(TupleExtract* curr) {
  if (extractedGets.count(curr->tuple)) {
    // We already have just the extracted value on the stack.
    return;
  }
  size_t numVals = curr->tuple->type.size();
  // Drop all values after the one we want
  for (size_t i = curr->index + 1; i < numVals; ++i) {
    o << int8_t(BinaryConsts::Drop);
  }
  // If the extracted value is the only one left, we're done
  if (curr->index == 0) {
    return;
  }
  // Otherwise, save it to a scratch local, drop the others, then retrieve it
  assert(scratchLocals.find(curr->type) != scratchLocals.end());
  auto scratch = scratchLocals[curr->type];
  o << int8_t(BinaryConsts::LocalSet) << U32LEB(scratch);
  for (size_t i = 0; i < curr->index; ++i) {
    o << int8_t(BinaryConsts::Drop);
  }
  o << int8_t(BinaryConsts::LocalGet) << U32LEB(scratch);
}

void BinaryInstWriter::visitRefI31(RefI31* curr) {
  o << int8_t(BinaryConsts::GCPrefix)
    << U32LEB(curr->type.getHeapType().isShared() ? BinaryConsts::RefI31Shared
                                                  : BinaryConsts::RefI31);
}

void BinaryInstWriter::visitI31Get(I31Get* curr) {
  o << int8_t(BinaryConsts::GCPrefix)
    << U32LEB(curr->signed_ ? BinaryConsts::I31GetS : BinaryConsts::I31GetU);
}

void BinaryInstWriter::visitCallRef(CallRef* curr) {
  assert(curr->target->type != Type::unreachable);
  if (curr->target->type.isNull()) {
    emitUnreachable();
    return;
  }
  o << int8_t(curr->isReturn ? BinaryConsts::RetCallRef
                             : BinaryConsts::CallRef);
  parent.writeIndexedHeapType(curr->target->type.getHeapType());
}

void BinaryInstWriter::visitRefTest(RefTest* curr) {
  o << int8_t(BinaryConsts::GCPrefix);
  if (curr->castType.isNullable()) {
    o << U32LEB(BinaryConsts::RefTestNull);
  } else {
    o << U32LEB(BinaryConsts::RefTest);
  }
  parent.writeHeapType(curr->castType.getHeapType(),
                       curr->castType.getExactness());
}

void BinaryInstWriter::visitRefCast(RefCast* curr) {
  o << int8_t(BinaryConsts::GCPrefix);
  if (curr->type.isNullable()) {
    o << U32LEB(BinaryConsts::RefCastNull);
  } else {
    o << U32LEB(BinaryConsts::RefCast);
  }
  parent.writeHeapType(curr->type.getHeapType(), curr->type.getExactness());
}

void BinaryInstWriter::visitBrOn(BrOn* curr) {
  switch (curr->op) {
    case BrOnNull:
      o << int8_t(BinaryConsts::BrOnNull);
      o << U32LEB(getBreakIndex(curr->name));
      return;
    case BrOnNonNull:
      o << int8_t(BinaryConsts::BrOnNonNull);
      o << U32LEB(getBreakIndex(curr->name));
      return;
    case BrOnCast:
    case BrOnCastFail: {
      o << int8_t(BinaryConsts::GCPrefix);
      if (curr->op == BrOnCast) {
        o << U32LEB(BinaryConsts::BrOnCast);
      } else {
        o << U32LEB(BinaryConsts::BrOnCastFail);
      }
      assert(curr->ref->type.isRef());
      assert(Type::isSubType(curr->castType, curr->ref->type));
      uint8_t flags = (curr->ref->type.isNullable() ? 1 : 0) |
                      (curr->castType.isNullable() ? 2 : 0);
      o << flags;
      o << U32LEB(getBreakIndex(curr->name));
      parent.writeHeapType(curr->ref->type.getHeapType(),
                           curr->ref->type.getExactness());
      parent.writeHeapType(curr->castType.getHeapType(),
                           curr->castType.getExactness());
      return;
    }
  }
  WASM_UNREACHABLE("invalid br_on_*");
}

void BinaryInstWriter::visitStructNew(StructNew* curr) {
  o << int8_t(BinaryConsts::GCPrefix);
  if (curr->isWithDefault()) {
    o << U32LEB(BinaryConsts::StructNewDefault);
  } else {
    o << U32LEB(BinaryConsts::StructNew);
  }
  parent.writeIndexedHeapType(curr->type.getHeapType());
}

void BinaryInstWriter::visitStructGet(StructGet* curr) {
  if (curr->ref->type.isNull()) {
    emitUnreachable();
    return;
  }
  const auto& heapType = curr->ref->type.getHeapType();
  const auto& field = heapType.getStruct().fields[curr->index];
  bool atomic = curr->order != MemoryOrder::Unordered;
  int8_t op;
  if (field.type != Type::i32 || field.packedType == Field::not_packed) {
    op = atomic ? BinaryConsts::StructAtomicGet : BinaryConsts::StructGet;
  } else if (curr->signed_) {
    op = atomic ? BinaryConsts::StructAtomicGetS : BinaryConsts::StructGetS;
  } else {
    op = atomic ? BinaryConsts::StructAtomicGetU : BinaryConsts::StructGetU;
  }
  auto prefix = atomic ? BinaryConsts::AtomicPrefix : BinaryConsts::GCPrefix;
  o << int8_t(prefix) << U32LEB(op);
  if (atomic) {
    parent.writeMemoryOrder(curr->order);
  }
  parent.writeIndexedHeapType(heapType);
  o << U32LEB(curr->index);
}

void BinaryInstWriter::visitStructSet(StructSet* curr) {
  if (curr->ref->type.isNull()) {
    emitUnreachable();
    return;
  }
  if (curr->order == MemoryOrder::Unordered) {
    o << int8_t(BinaryConsts::GCPrefix) << U32LEB(BinaryConsts::StructSet);
  } else {
    o << int8_t(BinaryConsts::AtomicPrefix)
      << U32LEB(BinaryConsts::StructAtomicSet);
    parent.writeMemoryOrder(curr->order);
  }
  parent.writeIndexedHeapType(curr->ref->type.getHeapType());
  o << U32LEB(curr->index);
}

void BinaryInstWriter::visitStructRMW(StructRMW* curr) {
  if (curr->ref->type.isNull()) {
    emitUnreachable();
    return;
  }
  o << int8_t(BinaryConsts::AtomicPrefix);
  switch (curr->op) {
    case RMWAdd:
      o << U32LEB(BinaryConsts::StructAtomicRMWAdd);
      break;
    case RMWSub:
      o << U32LEB(BinaryConsts::StructAtomicRMWSub);
      break;
    case RMWAnd:
      o << U32LEB(BinaryConsts::StructAtomicRMWAnd);
      break;
    case RMWOr:
      o << U32LEB(BinaryConsts::StructAtomicRMWOr);
      break;
    case RMWXor:
      o << U32LEB(BinaryConsts::StructAtomicRMWXor);
      break;
    case RMWXchg:
      o << U32LEB(BinaryConsts::StructAtomicRMWXchg);
      break;
  }
  parent.writeMemoryOrder(curr->order, /*isRMW=*/true);
  parent.writeIndexedHeapType(curr->ref->type.getHeapType());
  o << U32LEB(curr->index);
}

void BinaryInstWriter::visitStructCmpxchg(StructCmpxchg* curr) {
  if (curr->ref->type.isNull()) {
    emitUnreachable();
    return;
  }
  o << int8_t(BinaryConsts::AtomicPrefix)
    << U32LEB(BinaryConsts::StructAtomicRMWCmpxchg);
  parent.writeMemoryOrder(curr->order, /*isRMW=*/true);
  parent.writeIndexedHeapType(curr->ref->type.getHeapType());
  o << U32LEB(curr->index);
}

void BinaryInstWriter::visitArrayNew(ArrayNew* curr) {
  o << int8_t(BinaryConsts::GCPrefix);
  if (curr->isWithDefault()) {
    o << U32LEB(BinaryConsts::ArrayNewDefault);
  } else {
    o << U32LEB(BinaryConsts::ArrayNew);
  }
  parent.writeIndexedHeapType(curr->type.getHeapType());
}

void BinaryInstWriter::visitArrayNewData(ArrayNewData* curr) {
  o << int8_t(BinaryConsts::GCPrefix);
  o << U32LEB(BinaryConsts::ArrayNewData);
  parent.writeIndexedHeapType(curr->type.getHeapType());
  o << U32LEB(parent.getDataSegmentIndex(curr->segment));
}

void BinaryInstWriter::visitArrayNewElem(ArrayNewElem* curr) {
  o << int8_t(BinaryConsts::GCPrefix);
  o << U32LEB(BinaryConsts::ArrayNewElem);
  parent.writeIndexedHeapType(curr->type.getHeapType());
  o << U32LEB(parent.getElementSegmentIndex(curr->segment));
}

void BinaryInstWriter::visitArrayNewFixed(ArrayNewFixed* curr) {
  o << int8_t(BinaryConsts::GCPrefix);
  o << U32LEB(BinaryConsts::ArrayNewFixed);
  parent.writeIndexedHeapType(curr->type.getHeapType());
  o << U32LEB(curr->values.size());
}

void BinaryInstWriter::visitArrayGet(ArrayGet* curr) {
  if (curr->ref->type.isNull()) {
    emitUnreachable();
    return;
  }
  auto heapType = curr->ref->type.getHeapType();
  const auto& field = heapType.getArray().element;
  int8_t op;
  if (field.type != Type::i32 || field.packedType == Field::not_packed) {
    op = BinaryConsts::ArrayGet;
  } else if (curr->signed_) {
    op = BinaryConsts::ArrayGetS;
  } else {
    op = BinaryConsts::ArrayGetU;
  }
  o << int8_t(BinaryConsts::GCPrefix) << U32LEB(op);
  parent.writeIndexedHeapType(heapType);
}

void BinaryInstWriter::visitArraySet(ArraySet* curr) {
  if (curr->ref->type.isNull()) {
    emitUnreachable();
    return;
  }
  o << int8_t(BinaryConsts::GCPrefix) << U32LEB(BinaryConsts::ArraySet);
  parent.writeIndexedHeapType(curr->ref->type.getHeapType());
}

void BinaryInstWriter::visitArrayLen(ArrayLen* curr) {
  o << int8_t(BinaryConsts::GCPrefix) << U32LEB(BinaryConsts::ArrayLen);
}

void BinaryInstWriter::visitArrayCopy(ArrayCopy* curr) {
  if (curr->srcRef->type.isNull() || curr->destRef->type.isNull()) {
    emitUnreachable();
    return;
  }
  o << int8_t(BinaryConsts::GCPrefix) << U32LEB(BinaryConsts::ArrayCopy);
  parent.writeIndexedHeapType(curr->destRef->type.getHeapType());
  parent.writeIndexedHeapType(curr->srcRef->type.getHeapType());
}

void BinaryInstWriter::visitArrayFill(ArrayFill* curr) {
  if (curr->ref->type.isNull()) {
    emitUnreachable();
    return;
  }
  o << int8_t(BinaryConsts::GCPrefix) << U32LEB(BinaryConsts::ArrayFill);
  parent.writeIndexedHeapType(curr->ref->type.getHeapType());
}

void BinaryInstWriter::visitArrayInitData(ArrayInitData* curr) {
  if (curr->ref->type.isNull()) {
    emitUnreachable();
    return;
  }
  o << int8_t(BinaryConsts::GCPrefix);
  o << U32LEB(BinaryConsts::ArrayInitData);
  parent.writeIndexedHeapType(curr->ref->type.getHeapType());
  o << U32LEB(parent.getDataSegmentIndex(curr->segment));
}

void BinaryInstWriter::visitArrayInitElem(ArrayInitElem* curr) {
  if (curr->ref->type.isNull()) {
    emitUnreachable();
    return;
  }
  o << int8_t(BinaryConsts::GCPrefix);
  o << U32LEB(BinaryConsts::ArrayInitElem);
  parent.writeIndexedHeapType(curr->ref->type.getHeapType());
  o << U32LEB(parent.getElementSegmentIndex(curr->segment));
}

void BinaryInstWriter::visitRefAs(RefAs* curr) {
  switch (curr->op) {
    case RefAsNonNull:
      o << int8_t(BinaryConsts::RefAsNonNull);
      break;
    case AnyConvertExtern:
      o << int8_t(BinaryConsts::GCPrefix)
        << U32LEB(BinaryConsts::AnyConvertExtern);
      break;
    case ExternConvertAny:
      o << int8_t(BinaryConsts::GCPrefix)
        << U32LEB(BinaryConsts::ExternConvertAny);
      break;
    default:
      WASM_UNREACHABLE("invalid ref.as_*");
  }
}

void BinaryInstWriter::visitStringNew(StringNew* curr) {
  if (curr->ref->type.isNull()) {
    // This is a bottom type, so this is an array-receiving operation that does
    // not receive an array. The spec allows this, but V8 does not, see
    // https://github.com/WebAssembly/stringref/issues/66
    // For now, just emit an unreachable here as this will definitely trap.
    emitUnreachable();
    return;
  }
  o << int8_t(BinaryConsts::GCPrefix);
  switch (curr->op) {
    case StringNewLossyUTF8Array:
      o << U32LEB(BinaryConsts::StringNewLossyUTF8Array);
      break;
    case StringNewWTF16Array:
      o << U32LEB(BinaryConsts::StringNewWTF16Array);
      break;
    case StringNewFromCodePoint:
      o << U32LEB(BinaryConsts::StringFromCodePoint);
      break;
    default:
      WASM_UNREACHABLE("invalid string.new*");
  }
}

void BinaryInstWriter::visitStringConst(StringConst* curr) {
  o << int8_t(BinaryConsts::GCPrefix) << U32LEB(BinaryConsts::StringConst)
    << U32LEB(parent.getStringIndex(curr->string));
}

void BinaryInstWriter::visitStringMeasure(StringMeasure* curr) {
  o << int8_t(BinaryConsts::GCPrefix);
  switch (curr->op) {
    case StringMeasureUTF8:
      o << U32LEB(BinaryConsts::StringMeasureUTF8);
      break;
    case StringMeasureWTF16:
      o << U32LEB(BinaryConsts::StringMeasureWTF16);
      break;
    default:
      WASM_UNREACHABLE("invalid string.new*");
  }
}

void BinaryInstWriter::visitStringEncode(StringEncode* curr) {
  if (curr->str->type.isNull()) {
    // See visitStringNew.
    emitUnreachable();
    return;
  }
  o << int8_t(BinaryConsts::GCPrefix);
  switch (curr->op) {
    case StringEncodeLossyUTF8Array:
      o << U32LEB(BinaryConsts::StringEncodeLossyUTF8Array);
      break;
    case StringEncodeWTF16Array:
      o << U32LEB(BinaryConsts::StringEncodeWTF16Array);
      break;
    default:
      WASM_UNREACHABLE("invalid string.new*");
  }
}

void BinaryInstWriter::visitStringConcat(StringConcat* curr) {
  o << int8_t(BinaryConsts::GCPrefix) << U32LEB(BinaryConsts::StringConcat);
}

void BinaryInstWriter::visitStringEq(StringEq* curr) {
  o << int8_t(BinaryConsts::GCPrefix);
  switch (curr->op) {
    case StringEqEqual:
      o << U32LEB(BinaryConsts::StringEq);
      break;
    case StringEqCompare:
      o << U32LEB(BinaryConsts::StringCompare);
      break;
    default:
      WASM_UNREACHABLE("invalid string.eq*");
  }
}

void BinaryInstWriter::visitStringWTF16Get(StringWTF16Get* curr) {
  // We need to convert the ref operand to a stringview, but it is under the pos
  // operand. Put the i32 in a scratch local, emit the conversion, then get the
  // i32 back onto the stack. If `pos` is a local.get anyway, then we can skip
  // the scratch local.
  bool posDeferred = false;
  Index posIndex;
  if (auto* get = curr->pos->dynCast<LocalGet>()) {
    assert(deferredGets.count(get));
    posDeferred = true;
    posIndex = mappedLocals[{get->index, 0}];
  } else {
    posIndex = scratchLocals[Type::i32];
  }

  if (!posDeferred) {
    o << int8_t(BinaryConsts::LocalSet) << U32LEB(posIndex);
  }
  o << int8_t(BinaryConsts::GCPrefix) << U32LEB(BinaryConsts::StringAsWTF16);
  o << int8_t(BinaryConsts::LocalGet) << U32LEB(posIndex);
  o << int8_t(BinaryConsts::GCPrefix)
    << U32LEB(BinaryConsts::StringViewWTF16GetCodePoint);
}

void BinaryInstWriter::visitStringSliceWTF(StringSliceWTF* curr) {
  // We need to convert the ref operand to a stringview, but it is buried under
  // the start and end operands. Put the i32s in scratch locals, emit the
  // conversion, then get the i32s back onto the stack. If both `start` and
  // `end` are already local.gets, then we can skip the scratch locals.
  bool deferred = false;
  Index startIndex, endIndex;
  auto* startGet = curr->start->dynCast<LocalGet>();
  auto* endGet = curr->end->dynCast<LocalGet>();
  if (startGet && endGet) {
    assert(deferredGets.count(startGet));
    assert(deferredGets.count(endGet));
    deferred = true;
    startIndex = mappedLocals[{startGet->index, 0}];
    endIndex = mappedLocals[{endGet->index, 0}];
  } else {
    startIndex = scratchLocals[Type::i32];
    endIndex = startIndex + 1;
  }

  if (!deferred) {
    o << int8_t(BinaryConsts::LocalSet) << U32LEB(endIndex);
    o << int8_t(BinaryConsts::LocalSet) << U32LEB(startIndex);
  }
  o << int8_t(BinaryConsts::GCPrefix) << U32LEB(BinaryConsts::StringAsWTF16);
  o << int8_t(BinaryConsts::LocalGet) << U32LEB(startIndex);
  o << int8_t(BinaryConsts::LocalGet) << U32LEB(endIndex);
  o << int8_t(BinaryConsts::GCPrefix)
    << U32LEB(BinaryConsts::StringViewWTF16Slice);
}

void BinaryInstWriter::visitContNew(ContNew* curr) {
  o << int8_t(BinaryConsts::ContNew);
  parent.writeIndexedHeapType(curr->type.getHeapType());
}

void BinaryInstWriter::visitSuspend(Suspend* curr) {
  o << int8_t(BinaryConsts::Suspend) << U32LEB(parent.getTagIndex(curr->tag));
}

void BinaryInstWriter::visitContBind(ContBind* curr) {
  assert(curr->cont->type.isContinuation() && curr->type.isContinuation());
  o << int8_t(BinaryConsts::ContBind);
  parent.writeIndexedHeapType(curr->cont->type.getHeapType());
  parent.writeIndexedHeapType(curr->type.getHeapType());
}

void BinaryInstWriter::visitResume(Resume* curr) {
  assert(curr->cont->type.isContinuation());
  o << int8_t(BinaryConsts::Resume);
  parent.writeIndexedHeapType(curr->cont->type.getHeapType());

  size_t handlerNum = curr->handlerTags.size();
  o << U32LEB(handlerNum);
  for (size_t i = 0; i < handlerNum; i++) {
    if (curr->handlerBlocks[i].isNull()) {
      // on switch
      o << int8_t(BinaryConsts::OnSwitch)
        << U32LEB(parent.getTagIndex(curr->handlerTags[i]));
    } else {
      // on label
      o << int8_t(BinaryConsts::OnLabel)
        << U32LEB(parent.getTagIndex(curr->handlerTags[i]))
        << U32LEB(getBreakIndex(curr->handlerBlocks[i]));
    }
  }
}

void BinaryInstWriter::visitResumeThrow(ResumeThrow* curr) {
  assert(curr->cont->type.isContinuation());
  o << int8_t(BinaryConsts::ResumeThrow);
  parent.writeIndexedHeapType(curr->cont->type.getHeapType());
  o << U32LEB(parent.getTagIndex(curr->tag));

  size_t handlerNum = curr->handlerTags.size();
  o << U32LEB(handlerNum);
  for (size_t i = 0; i < handlerNum; i++) {
    if (curr->handlerBlocks[i].isNull()) {
      // on switch
      o << int8_t(BinaryConsts::OnSwitch)
        << U32LEB(parent.getTagIndex(curr->handlerTags[i]));
    } else {
      // on label
      o << int8_t(BinaryConsts::OnLabel)
        << U32LEB(parent.getTagIndex(curr->handlerTags[i]))
        << U32LEB(getBreakIndex(curr->handlerBlocks[i]));
    }
  }
}

void BinaryInstWriter::visitStackSwitch(StackSwitch* curr) {
  assert(curr->cont->type.isContinuation());
  o << int8_t(BinaryConsts::Switch);
  parent.writeIndexedHeapType(curr->cont->type.getHeapType());
  o << U32LEB(parent.getTagIndex(curr->tag));
}

void BinaryInstWriter::emitScopeEnd(Expression* curr) {
  assert(!breakStack.empty());
  breakStack.pop_back();
  o << int8_t(BinaryConsts::End);
  if (func) {
    parent.trackExpressionEnd(curr, func);
  }
}

void BinaryInstWriter::emitFunctionEnd() { o << int8_t(BinaryConsts::End); }

void BinaryInstWriter::emitUnreachable() {
  o << int8_t(BinaryConsts::Unreachable);
}

void BinaryInstWriter::mapLocalsAndEmitHeader() {
  assert(func && "BinaryInstWriter: function is not set");
  // Map params
  for (Index i = 0; i < func->getNumParams(); i++) {
    mappedLocals[std::make_pair(i, 0)] = i;
  }

  auto scratches = countScratchLocals();

  // Normally we map all locals of the same type into a range of adjacent
  // addresses, which is more compact. However, if we need to keep DWARF valid,
  // do not do any reordering at all - instead, do a trivial mapping that
  // keeps everything unmoved.
  //
  // Unless we have run DWARF-invalidating passes, all locals added during the
  // process that are not in DWARF info (tuple locals, tuple scratch locals,
  // locals to resolve stacky format, ..) have been all tacked on to the
  // existing locals and happen at the end, so as long as we print the local
  // types in order, we don't invalidate original local DWARF info here.
  if (DWARF) {
    Index mappedIndex = func->getVarIndexBase();
    for (Index i = func->getVarIndexBase(); i < func->getNumLocals(); i++) {
      size_t size = func->getLocalType(i).size();
      for (Index j = 0; j < size; j++) {
        mappedLocals[std::make_pair(i, j)] = mappedIndex++;
      }
    }

    size_t numBinaryLocals =
      mappedIndex - func->getVarIndexBase() + scratches.size();

    o << U32LEB(numBinaryLocals);

    for (Index i = func->getVarIndexBase(); i < func->getNumLocals(); i++) {
      for (const auto& type : func->getLocalType(i)) {
        o << U32LEB(1);
        parent.writeType(type);
      }
    }
    for (auto& [type, count] : scratches) {
      o << U32LEB(count);
      parent.writeType(type);
      scratchLocals[type] = mappedIndex;
      mappedIndex += count;
    }
    return;
  }

  for (auto type : func->vars) {
    for (const auto& t : type) {
      noteLocalType(t);
    }
  }

  for (auto& [type, count] : scratches) {
    noteLocalType(type, count);
  }

  if (parent.getModule()->features.hasReferenceTypes()) {
    // Sort local types in a way that keeps all MVP types together and all
    // reference types together. E.g. it is helpful to avoid a block of i32s in
    // between blocks of different reference types, since clearing out reference
    // types may require different work.
    //
    // See https://github.com/WebAssembly/binaryen/issues/4773
    //
    // In order to decide whether to put MVP types or reference types first,
    // look at the type of the first local. In an optimized binary we will have
    // sorted the locals by frequency of uses, so this way we'll keep the most
    // commonly-used local at the top, which should work well in many cases.
    bool refsFirst = !localTypes.empty() && localTypes[0].isRef();
    std::stable_sort(localTypes.begin(), localTypes.end(), [&](Type a, Type b) {
      if (refsFirst) {
        return a.isRef() && !b.isRef();
      } else {
        return !a.isRef() && b.isRef();
      }
    });
  }

  // Map IR (local index, tuple index) pairs to binary local indices. Since
  // locals are grouped by type, start by calculating the base indices for each
  // type.
  std::unordered_map<Type, Index> nextFreeIndex;
  Index baseIndex = func->getVarIndexBase();
  for (auto& type : localTypes) {
    nextFreeIndex[type] = baseIndex;
    baseIndex += numLocalsByType[type];
  }

  // Map the IR index pairs to indices.
  for (Index i = func->getVarIndexBase(); i < func->getNumLocals(); i++) {
    Index j = 0;
    for (const auto& type : func->getLocalType(i)) {
      mappedLocals[{i, j++}] = nextFreeIndex[type]++;
    }
  }

  // Map scratch locals to the remaining indices.
  for (auto& [type, _] : scratches) {
    scratchLocals[type] = nextFreeIndex[type];
  }

  o << U32LEB(numLocalsByType.size());
  for (auto& localType : localTypes) {
    o << U32LEB(numLocalsByType.at(localType));
    parent.writeType(localType);
  }
}

void BinaryInstWriter::noteLocalType(Type type, Index count) {
  auto& num = numLocalsByType[type];
  if (num == 0) {
    localTypes.push_back(type);
  }
  num += count;
}

InsertOrderedMap<Type, Index> BinaryInstWriter::countScratchLocals() {
  struct ScratchLocalFinder : PostWalker<ScratchLocalFinder> {
    BinaryInstWriter& parent;
    InsertOrderedMap<Type, Index> scratches;

    ScratchLocalFinder(BinaryInstWriter& parent) : parent(parent) {}

    void visitTupleExtract(TupleExtract* curr) {
      if (curr->type == Type::unreachable) {
        // We will not emit this instruction anyway.
        return;
      }
      // Extracts from locals or globals are optimizable and do not require
      // scratch locals. Record them.
      auto* tuple = curr->tuple;
      if (tuple->is<LocalGet>() || tuple->is<LocalSet>() ||
          tuple->is<GlobalGet>()) {
        parent.extractedGets.insert({tuple, curr->index});
        return;
      }
      // Include a scratch register for each type of tuple.extract with nonzero
      // index present.
      if (curr->index != 0) {
        auto& count = scratches[curr->type];
        count = std::max(count, 1u);
      }
    }

    void visitStringWTF16Get(StringWTF16Get* curr) {
      if (curr->type == Type::unreachable) {
        return;
      }
      // If `pos` already a local.get, we can defer emitting that local.get
      // instead of using a scratch local.
      if (auto* get = curr->pos->dynCast<LocalGet>()) {
        parent.deferredGets.insert(get);
        return;
      }
      // Scratch local to hold the `pos` value while we emit a stringview
      // conversion for the `ref` value.
      auto& count = scratches[Type::i32];
      count = std::max(count, 1u);
    }

    void visitStringSliceWTF(StringSliceWTF* curr) {
      if (curr->type == Type::unreachable) {
        return;
      }
      // If `start` and `end` are already local.gets, we can defer emitting
      // those gets instead of using scratch locals.
      auto* startGet = curr->start->dynCast<LocalGet>();
      auto* endGet = curr->end->dynCast<LocalGet>();
      if (startGet && endGet) {
        parent.deferredGets.insert(startGet);
        parent.deferredGets.insert(endGet);
        return;
      }
      // Scratch locals to hold the `start` and `end` values while we emit a
      // stringview conversion for the `ref` value.
      auto& count = scratches[Type::i32];
      count = std::max(count, 2u);
    }

    // As mentioned in BinaryInstWriter::visitBreak, the type of br_if with a
    // value may be more refined in Binaryen IR compared to the wasm spec, as we
    // give it the type of the value, while the spec gives it the type of the
    // block it targets. To avoid problems we must handle the case where a br_if
    // has a value, the value is more refined then the target, and the value is
    // not dropped (the last condition is very rare in real-world wasm, making
    // all of this a quite unusual situation). First, detect such situations by
    // seeing if we have br_ifs that return reference types at all. We do so by
    // counting them, and as we go we ignore ones that are dropped, since a
    // dropped value is not a problem for us.
    //
    // Note that we do not check all the conditions here, such as if the type
    // matches the break target, or if the parent is a cast, which we leave for
    // a more expensive analysis later, which we only run if we see something
    // suspicious here.
    Index numDangerousBrIfs = 0;

    void visitBreak(Break* curr) {
      if (curr->type.hasRef()) {
        numDangerousBrIfs++;
      }
    }

    void visitDrop(Drop* curr) {
      if (curr->value->is<Break>() && curr->value->type.hasRef()) {
        // The value is exactly a br_if of a ref, that we just visited before
        // us. Undo the ++ from there as it can be ignored.
        assert(numDangerousBrIfs > 0);
        numDangerousBrIfs--;
      }
    }
  } finder(*this);
  finder.walk(func->body);

  if (!finder.numDangerousBrIfs || !parent.getModule()->features.hasGC()) {
    // Nothing more to do: either no such br_ifs, or GC is not enabled.
    //
    // The explicit check for GC is here because if only reference types are
    // enabled then we still may seem to need a fixup here, e.g. if a ref.func
    // is br_if'd to a block of type funcref. But that only appears that way
    // because in Binaryen IR we allow non-nullable types even without GC (and
    // if GC is not enabled then we always emit nullable types in the binary).
    // That is, even if we see a type difference without GC, it will vanish in
    // the binary format; there is never a need to add any ref.casts without GC
    // being enabled.
    return std::move(finder.scratches);
  }

  // There are dangerous-looking br_ifs, so we must do the harder work to
  // actually investigate them in detail, including tracking block types. By
  // being fully precise here, we'll only emit casts when absolutely necessary,
  // which avoids repeated roundtrips adding more and more code.
  struct RefinementScanner : public ExpressionStackWalker<RefinementScanner> {
    BinaryInstWriter& writer;
    ScratchLocalFinder& finder;

    RefinementScanner(BinaryInstWriter& writer, ScratchLocalFinder& finder)
      : writer(writer), finder(finder) {}

    void visitBreak(Break* curr) {
      // See if this is one of the dangerous br_ifs we must handle.
      if (!curr->type.hasRef()) {
        // Not even a reference.
        return;
      }
      auto* parent = getParent();
      if (parent) {
        if (parent->is<Drop>()) {
          // It is dropped anyhow.
          return;
        }
        if (auto* cast = parent->dynCast<RefCast>()) {
          if (Type::isSubType(cast->type, curr->type)) {
            // It is cast to the same type or a better one. In particular this
            // handles the case of repeated roundtripping: After the first
            // roundtrip we emit a cast that we'll identify here, and not emit
            // an additional one.
            return;
          }
        }
      }
      auto* breakTarget = findBreakTarget(curr->name);
      auto unrefinedType = breakTarget->type;
      if (unrefinedType == curr->type) {
        // It has the proper type anyhow.
        return;
      }

      // Mark the br_if as needing handling, and add the type to the set of
      // types we need scratch tuple locals for (if relevant).
      writer.brIfsNeedingHandling[curr] = unrefinedType;

      if (unrefinedType.isTuple()) {
        // We must allocate enough scratch locals for this tuple. Note that we
        // may need more than one per type in the tuple, if a type appears more
        // than once, so we count their appearances.
        InsertOrderedMap<Type, Index> scratchTypeUses;
        for (auto t : unrefinedType) {
          scratchTypeUses[t]++;
        }
        for (auto& [type, uses] : scratchTypeUses) {
          auto& count = finder.scratches[type];
          count = std::max(count, uses);
        }
      }
    }
  } refinementScanner(*this, finder);
  refinementScanner.walk(func->body);

  return std::move(finder.scratches);
}

void BinaryInstWriter::emitMemoryAccess(size_t alignment,
                                        size_t bytes,
                                        uint64_t offset,
                                        Name memory) {
  uint32_t alignmentBits = Bits::log2(alignment ? alignment : bytes);
  uint32_t memoryIdx = parent.getMemoryIndex(memory);
  if (memoryIdx > 0) {
    // Set bit 6 in the alignment to indicate a memory index is present per:
    // https://github.com/WebAssembly/multi-memory/blob/main/proposals/multi-memory/Overview.md
    alignmentBits = alignmentBits | 1 << 6;
  }
  o << U32LEB(alignmentBits);
  if (memoryIdx > 0) {
    o << U32LEB(memoryIdx);
  }

  bool memory64 = parent.getModule()->getMemory(memory)->is64();
  if (memory64) {
    o << U64LEB(offset);
  } else {
    o << U32LEB(offset);
  }
}

int32_t BinaryInstWriter::getBreakIndex(Name name) { // -1 if not found
  if (name == DELEGATE_CALLER_TARGET) {
    return breakStack.size();
  }
  for (int i = breakStack.size() - 1; i >= 0; i--) {
    if (breakStack[i] == name) {
      return breakStack.size() - 1 - i;
    }
  }
  WASM_UNREACHABLE("break index not found");
}

// Queues the expressions linearly in Stack IR (SIR)
class StackIRGenerator : public BinaryenIRWriter<StackIRGenerator> {
public:
  StackIRGenerator(Module& module, Function* func)
    : BinaryenIRWriter<StackIRGenerator>(func), module(module) {}

  void emit(Expression* curr);
  void emitScopeEnd(Expression* curr);
  void emitHeader() {}
  void emitIfElse(If* curr) {
    stackIR.push_back(makeStackInst(StackInst::IfElse, curr));
  }
  void emitCatch(Try* curr, Index i) {
    stackIR.push_back(makeStackInst(StackInst::Catch, curr));
  }
  void emitCatchAll(Try* curr) {
    stackIR.push_back(makeStackInst(StackInst::CatchAll, curr));
  }
  void emitDelegate(Try* curr) {
    stackIR.push_back(makeStackInst(StackInst::Delegate, curr));
  }
  void emitFunctionEnd() {}
  void emitUnreachable() {
    stackIR.push_back(makeStackInst(Builder(module).makeUnreachable()));
  }
  void emitDebugLocation(Expression* curr) {}

  StackIR& getStackIR() { return stackIR; }

private:
  StackInst* makeStackInst(StackInst::Op op, Expression* origin);
  StackInst* makeStackInst(Expression* origin) {
    return makeStackInst(StackInst::Basic, origin);
  }

  Module& module;
  StackIR stackIR; // filled in write()
};

void StackIRGenerator::emit(Expression* curr) {
  StackInst* stackInst = nullptr;
  if (curr->is<Block>()) {
    stackInst = makeStackInst(StackInst::BlockBegin, curr);
  } else if (curr->is<If>()) {
    stackInst = makeStackInst(StackInst::IfBegin, curr);
  } else if (curr->is<Loop>()) {
    stackInst = makeStackInst(StackInst::LoopBegin, curr);
  } else if (curr->is<Try>()) {
    stackInst = makeStackInst(StackInst::TryBegin, curr);
  } else if (curr->is<TryTable>()) {
    stackInst = makeStackInst(StackInst::TryTableBegin, curr);
  } else {
    stackInst = makeStackInst(curr);
  }
  stackIR.push_back(stackInst);
}

void StackIRGenerator::emitScopeEnd(Expression* curr) {
  StackInst* stackInst = nullptr;
  if (curr->is<Block>()) {
    stackInst = makeStackInst(StackInst::BlockEnd, curr);
  } else if (curr->is<If>()) {
    stackInst = makeStackInst(StackInst::IfEnd, curr);
  } else if (curr->is<Loop>()) {
    stackInst = makeStackInst(StackInst::LoopEnd, curr);
  } else if (curr->is<Try>()) {
    stackInst = makeStackInst(StackInst::TryEnd, curr);
  } else if (curr->is<TryTable>()) {
    stackInst = makeStackInst(StackInst::TryTableEnd, curr);
  } else {
    WASM_UNREACHABLE("unexpected expr type");
  }
  stackIR.push_back(stackInst);
}

StackInst* StackIRGenerator::makeStackInst(StackInst::Op op,
                                           Expression* origin) {
  auto* ret = module.allocator.alloc<StackInst>();
  ret->op = op;
  ret->origin = origin;
  auto stackType = origin->type;
  if (Properties::isControlFlowStructure(origin)) {
    if (stackType == Type::unreachable) {
      // There are no unreachable blocks, loops, ifs, trys, or try_tables. we
      // emit extra unreachables to fix that up, so that they are valid as
      // having none type.
      stackType = Type::none;
    } else if (op != StackInst::BlockEnd && op != StackInst::IfEnd &&
               op != StackInst::LoopEnd && op != StackInst::TryEnd &&
               op != StackInst::TryTableEnd) {
      // If a concrete type is returned, we mark the end of the construct has
      // having that type (as it is pushed to the value stack at that point),
      // other parts are marked as none).
      stackType = Type::none;
    }
  }
  ret->type = stackType;
  return ret;
}

ModuleStackIR::ModuleStackIR(Module& wasm, const PassOptions& options)
  : analysis(wasm, [&](Function* func, StackIR& stackIR) {
      if (func->imported()) {
        return;
      }

      StackIRGenerator stackIRGen(wasm, func);
      stackIRGen.write();
      stackIR = std::move(stackIRGen.getStackIR());

      if (options.optimizeStackIR) {
        StackIROptimizer optimizer(func, stackIR, options, wasm.features);
        optimizer.run();
      }
    }) {}

void StackIRToBinaryWriter::write() {
  if (func->prologLocation) {
    parent.writeDebugLocation(*func->prologLocation);
  }
  writer.mapLocalsAndEmitHeader();
  // Stack to track indices of catches within a try
  SmallVector<Index, 4> catchIndexStack;
  for (auto* inst : stackIR) {
    if (!inst) {
      continue; // a nullptr is just something we can skip
    }
    switch (inst->op) {
      case StackInst::TryBegin:
        catchIndexStack.push_back(0);
        [[fallthrough]];
      case StackInst::Basic:
      case StackInst::BlockBegin:
      case StackInst::IfBegin:
      case StackInst::LoopBegin:
      case StackInst::TryTableBegin: {
        parent.trackExpressionStart(inst->origin, func);
        if (sourceMap) {
          parent.writeSourceMapLocation(inst->origin, func);
        }
        writer.visit(inst->origin);
<<<<<<< HEAD
        parent.trackExpressionEnd(inst->origin, func);
=======
>>>>>>> f0304498
        break;
      }
      case StackInst::TryEnd:
        catchIndexStack.pop_back();
        [[fallthrough]];
      case StackInst::BlockEnd:
      case StackInst::IfEnd:
      case StackInst::LoopEnd:
      case StackInst::TryTableEnd: {
        writer.emitScopeEnd(inst->origin);
        break;
      }
      case StackInst::IfElse: {
        writer.emitIfElse(inst->origin->cast<If>());
        break;
      }
      case StackInst::Catch: {
        writer.emitCatch(inst->origin->cast<Try>(), catchIndexStack.back()++);
        break;
      }
      case StackInst::CatchAll: {
        writer.emitCatchAll(inst->origin->cast<Try>());
        break;
      }
      case StackInst::Delegate: {
        writer.emitDelegate(inst->origin->cast<Try>());
        // Delegates end the try, like a TryEnd.
        catchIndexStack.pop_back();
        break;
      }
      default:
        WASM_UNREACHABLE("unexpected op");
    }
  }
  // Indicate the debug location corresponding to the end opcode that
  // terminates the function code.
  if (func->epilogLocation) {
    parent.writeDebugLocation(*func->epilogLocation);
  } else {
    // The end opcode has no debug location.
    parent.writeNoDebugLocation();
  }
  writer.emitFunctionEnd();
}

} // namespace wasm<|MERGE_RESOLUTION|>--- conflicted
+++ resolved
@@ -3217,10 +3217,6 @@
           parent.writeSourceMapLocation(inst->origin, func);
         }
         writer.visit(inst->origin);
-<<<<<<< HEAD
-        parent.trackExpressionEnd(inst->origin, func);
-=======
->>>>>>> f0304498
         break;
       }
       case StackInst::TryEnd:
