/*
 * Copyright 2019 WebAssembly Community Group participants
 *
 * Licensed under the Apache License, Version 2.0 (the "License");
 * you may not use this file except in compliance with the License.
 * You may obtain a copy of the License at
 *
 *     http://www.apache.org/licenses/LICENSE-2.0
 *
 * Unless required by applicable law or agreed to in writing, software
 * distributed under the License is distributed on an "AS IS" BASIS,
 * WITHOUT WARRANTIES OR CONDITIONS OF ANY KIND, either express or implied.
 * See the License for the specific language governing permissions and
 * limitations under the License.
 */

#include "wasm-stack.h"
#include "ir/find_all.h"
#include "wasm-debug.h"

namespace wasm {

static Name IMPOSSIBLE_CONTINUE("impossible-continue");

void BinaryInstWriter::emitResultType(Type type) {
  if (type == Type::unreachable) {
    parent.writeType(Type::none);
  } else if (type.isTuple()) {
    o << S32LEB(parent.getTypeIndex(Signature(Type::none, type)));
  } else {
    parent.writeType(type);
  }
}

void BinaryInstWriter::visitBlock(Block* curr) {
  breakStack.push_back(curr->name);
  o << int8_t(BinaryConsts::Block);
  emitResultType(curr->type);
}

void BinaryInstWriter::visitIf(If* curr) {
  // the binary format requires this; we have a block if we need one
  // TODO: optimize this in Stack IR (if child is a block, we may break to this
  // instead)
  breakStack.emplace_back(IMPOSSIBLE_CONTINUE);
  o << int8_t(BinaryConsts::If);
  emitResultType(curr->type);
}

void BinaryInstWriter::emitIfElse(If* curr) {
  if (func && !sourceMap) {
    parent.writeExtraDebugLocation(curr, func, BinaryLocations::Else);
  }
  o << int8_t(BinaryConsts::Else);
}

void BinaryInstWriter::visitLoop(Loop* curr) {
  breakStack.push_back(curr->name);
  o << int8_t(BinaryConsts::Loop);
  emitResultType(curr->type);
}

void BinaryInstWriter::visitBreak(Break* curr) {
  o << int8_t(curr->condition ? BinaryConsts::BrIf : BinaryConsts::Br)
    << U32LEB(getBreakIndex(curr->name));
}

void BinaryInstWriter::visitSwitch(Switch* curr) {
  o << int8_t(BinaryConsts::BrTable) << U32LEB(curr->targets.size());
  for (auto target : curr->targets) {
    o << U32LEB(getBreakIndex(target));
  }
  o << U32LEB(getBreakIndex(curr->default_));
}

void BinaryInstWriter::visitCall(Call* curr) {
  int8_t op =
    curr->isReturn ? BinaryConsts::RetCallFunction : BinaryConsts::CallFunction;
  o << op << U32LEB(parent.getFunctionIndex(curr->target));
}

void BinaryInstWriter::visitCallIndirect(CallIndirect* curr) {
  Index tableIdx = parent.getTableIndex(curr->table);
  int8_t op =
    curr->isReturn ? BinaryConsts::RetCallIndirect : BinaryConsts::CallIndirect;
  o << op << U32LEB(parent.getTypeIndex(curr->heapType)) << U32LEB(tableIdx);
}

void BinaryInstWriter::visitLocalGet(LocalGet* curr) {
  size_t numValues = func->getLocalType(curr->index).size();
  for (Index i = 0; i < numValues; ++i) {
    o << int8_t(BinaryConsts::LocalGet)
      << U32LEB(mappedLocals[std::make_pair(curr->index, i)]);
  }
}

void BinaryInstWriter::visitLocalSet(LocalSet* curr) {
  size_t numValues = func->getLocalType(curr->index).size();
  for (Index i = numValues - 1; i >= 1; --i) {
    o << int8_t(BinaryConsts::LocalSet)
      << U32LEB(mappedLocals[std::make_pair(curr->index, i)]);
  }
  if (!curr->isTee()) {
    o << int8_t(BinaryConsts::LocalSet)
      << U32LEB(mappedLocals[std::make_pair(curr->index, 0)]);
  } else {
    o << int8_t(BinaryConsts::LocalTee)
      << U32LEB(mappedLocals[std::make_pair(curr->index, 0)]);
    for (Index i = 1; i < numValues; ++i) {
      o << int8_t(BinaryConsts::LocalGet)
        << U32LEB(mappedLocals[std::make_pair(curr->index, i)]);
    }
  }
}

void BinaryInstWriter::visitGlobalGet(GlobalGet* curr) {
  // Emit a global.get for each element if this is a tuple global
  Index index = parent.getGlobalIndex(curr->name);
  size_t numValues = curr->type.size();
  for (Index i = 0; i < numValues; ++i) {
    o << int8_t(BinaryConsts::GlobalGet) << U32LEB(index + i);
  }
}

void BinaryInstWriter::visitGlobalSet(GlobalSet* curr) {
  // Emit a global.set for each element if this is a tuple global
  Index index = parent.getGlobalIndex(curr->name);
  size_t numValues = parent.getModule()->getGlobal(curr->name)->type.size();
  for (int i = numValues - 1; i >= 0; --i) {
    o << int8_t(BinaryConsts::GlobalSet) << U32LEB(index + i);
  }
}

void BinaryInstWriter::visitLoad(Load* curr) {
  if (!curr->isAtomic) {
    switch (curr->type.getBasic()) {
      case Type::i32: {
        switch (curr->bytes) {
          case 1:
            o << int8_t(curr->signed_ ? BinaryConsts::I32LoadMem8S
                                      : BinaryConsts::I32LoadMem8U);
            break;
          case 2:
            o << int8_t(curr->signed_ ? BinaryConsts::I32LoadMem16S
                                      : BinaryConsts::I32LoadMem16U);
            break;
          case 4:
            o << int8_t(BinaryConsts::I32LoadMem);
            break;
          default:
            abort();
        }
        break;
      }
      case Type::i64: {
        switch (curr->bytes) {
          case 1:
            o << int8_t(curr->signed_ ? BinaryConsts::I64LoadMem8S
                                      : BinaryConsts::I64LoadMem8U);
            break;
          case 2:
            o << int8_t(curr->signed_ ? BinaryConsts::I64LoadMem16S
                                      : BinaryConsts::I64LoadMem16U);
            break;
          case 4:
            o << int8_t(curr->signed_ ? BinaryConsts::I64LoadMem32S
                                      : BinaryConsts::I64LoadMem32U);
            break;
          case 8:
            o << int8_t(BinaryConsts::I64LoadMem);
            break;
          default:
            abort();
        }
        break;
      }
      case Type::f32:
        o << int8_t(BinaryConsts::F32LoadMem);
        break;
      case Type::f64:
        o << int8_t(BinaryConsts::F64LoadMem);
        break;
      case Type::v128:
        o << int8_t(BinaryConsts::SIMDPrefix) << U32LEB(BinaryConsts::V128Load);
        break;
      case Type::unreachable:
        // the pointer is unreachable, so we are never reached; just don't emit
        // a load
        return;
      case Type::none:
        WASM_UNREACHABLE("unexpected type");
    }
  } else {
    o << int8_t(BinaryConsts::AtomicPrefix);
    switch (curr->type.getBasic()) {
      case Type::i32: {
        switch (curr->bytes) {
          case 1:
            o << int8_t(BinaryConsts::I32AtomicLoad8U);
            break;
          case 2:
            o << int8_t(BinaryConsts::I32AtomicLoad16U);
            break;
          case 4:
            o << int8_t(BinaryConsts::I32AtomicLoad);
            break;
          default:
            WASM_UNREACHABLE("invalid load size");
        }
        break;
      }
      case Type::i64: {
        switch (curr->bytes) {
          case 1:
            o << int8_t(BinaryConsts::I64AtomicLoad8U);
            break;
          case 2:
            o << int8_t(BinaryConsts::I64AtomicLoad16U);
            break;
          case 4:
            o << int8_t(BinaryConsts::I64AtomicLoad32U);
            break;
          case 8:
            o << int8_t(BinaryConsts::I64AtomicLoad);
            break;
          default:
            WASM_UNREACHABLE("invalid load size");
        }
        break;
      }
      case Type::unreachable:
        return;
      default:
        WASM_UNREACHABLE("unexpected type");
    }
  }
  emitMemoryAccess(curr->align, curr->bytes, curr->offset);
}

void BinaryInstWriter::visitStore(Store* curr) {
  if (!curr->isAtomic) {
    switch (curr->valueType.getBasic()) {
      case Type::i32: {
        switch (curr->bytes) {
          case 1:
            o << int8_t(BinaryConsts::I32StoreMem8);
            break;
          case 2:
            o << int8_t(BinaryConsts::I32StoreMem16);
            break;
          case 4:
            o << int8_t(BinaryConsts::I32StoreMem);
            break;
          default:
            abort();
        }
        break;
      }
      case Type::i64: {
        switch (curr->bytes) {
          case 1:
            o << int8_t(BinaryConsts::I64StoreMem8);
            break;
          case 2:
            o << int8_t(BinaryConsts::I64StoreMem16);
            break;
          case 4:
            o << int8_t(BinaryConsts::I64StoreMem32);
            break;
          case 8:
            o << int8_t(BinaryConsts::I64StoreMem);
            break;
          default:
            abort();
        }
        break;
      }
      case Type::f32:
        o << int8_t(BinaryConsts::F32StoreMem);
        break;
      case Type::f64:
        o << int8_t(BinaryConsts::F64StoreMem);
        break;
      case Type::v128:
        o << int8_t(BinaryConsts::SIMDPrefix)
          << U32LEB(BinaryConsts::V128Store);
        break;
      case Type::none:
      case Type::unreachable:
        WASM_UNREACHABLE("unexpected type");
    }
  } else {
    o << int8_t(BinaryConsts::AtomicPrefix);
    switch (curr->valueType.getBasic()) {
      case Type::i32: {
        switch (curr->bytes) {
          case 1:
            o << int8_t(BinaryConsts::I32AtomicStore8);
            break;
          case 2:
            o << int8_t(BinaryConsts::I32AtomicStore16);
            break;
          case 4:
            o << int8_t(BinaryConsts::I32AtomicStore);
            break;
          default:
            WASM_UNREACHABLE("invalid store size");
        }
        break;
      }
      case Type::i64: {
        switch (curr->bytes) {
          case 1:
            o << int8_t(BinaryConsts::I64AtomicStore8);
            break;
          case 2:
            o << int8_t(BinaryConsts::I64AtomicStore16);
            break;
          case 4:
            o << int8_t(BinaryConsts::I64AtomicStore32);
            break;
          case 8:
            o << int8_t(BinaryConsts::I64AtomicStore);
            break;
          default:
            WASM_UNREACHABLE("invalid store size");
        }
        break;
      }
      default:
        WASM_UNREACHABLE("unexpected type");
    }
  }
  emitMemoryAccess(curr->align, curr->bytes, curr->offset);
}

void BinaryInstWriter::visitAtomicRMW(AtomicRMW* curr) {
  o << int8_t(BinaryConsts::AtomicPrefix);

#define CASE_FOR_OP(Op)                                                        \
  case RMW##Op:                                                                \
    switch (curr->type.getBasic()) {                                           \
      case Type::i32:                                                          \
        switch (curr->bytes) {                                                 \
          case 1:                                                              \
            o << int8_t(BinaryConsts::I32AtomicRMW##Op##8U);                   \
            break;                                                             \
          case 2:                                                              \
            o << int8_t(BinaryConsts::I32AtomicRMW##Op##16U);                  \
            break;                                                             \
          case 4:                                                              \
            o << int8_t(BinaryConsts::I32AtomicRMW##Op);                       \
            break;                                                             \
          default:                                                             \
            WASM_UNREACHABLE("invalid rmw size");                              \
        }                                                                      \
        break;                                                                 \
      case Type::i64:                                                          \
        switch (curr->bytes) {                                                 \
          case 1:                                                              \
            o << int8_t(BinaryConsts::I64AtomicRMW##Op##8U);                   \
            break;                                                             \
          case 2:                                                              \
            o << int8_t(BinaryConsts::I64AtomicRMW##Op##16U);                  \
            break;                                                             \
          case 4:                                                              \
            o << int8_t(BinaryConsts::I64AtomicRMW##Op##32U);                  \
            break;                                                             \
          case 8:                                                              \
            o << int8_t(BinaryConsts::I64AtomicRMW##Op);                       \
            break;                                                             \
          default:                                                             \
            WASM_UNREACHABLE("invalid rmw size");                              \
        }                                                                      \
        break;                                                                 \
      default:                                                                 \
        WASM_UNREACHABLE("unexpected type");                                   \
    }                                                                          \
    break

  switch (curr->op) {
    CASE_FOR_OP(Add);
    CASE_FOR_OP(Sub);
    CASE_FOR_OP(And);
    CASE_FOR_OP(Or);
    CASE_FOR_OP(Xor);
    CASE_FOR_OP(Xchg);
    default:
      WASM_UNREACHABLE("unexpected op");
  }
#undef CASE_FOR_OP

  emitMemoryAccess(curr->bytes, curr->bytes, curr->offset);
}

void BinaryInstWriter::visitAtomicCmpxchg(AtomicCmpxchg* curr) {
  o << int8_t(BinaryConsts::AtomicPrefix);
  switch (curr->type.getBasic()) {
    case Type::i32:
      switch (curr->bytes) {
        case 1:
          o << int8_t(BinaryConsts::I32AtomicCmpxchg8U);
          break;
        case 2:
          o << int8_t(BinaryConsts::I32AtomicCmpxchg16U);
          break;
        case 4:
          o << int8_t(BinaryConsts::I32AtomicCmpxchg);
          break;
        default:
          WASM_UNREACHABLE("invalid size");
      }
      break;
    case Type::i64:
      switch (curr->bytes) {
        case 1:
          o << int8_t(BinaryConsts::I64AtomicCmpxchg8U);
          break;
        case 2:
          o << int8_t(BinaryConsts::I64AtomicCmpxchg16U);
          break;
        case 4:
          o << int8_t(BinaryConsts::I64AtomicCmpxchg32U);
          break;
        case 8:
          o << int8_t(BinaryConsts::I64AtomicCmpxchg);
          break;
        default:
          WASM_UNREACHABLE("invalid size");
      }
      break;
    default:
      WASM_UNREACHABLE("unexpected type");
  }
  emitMemoryAccess(curr->bytes, curr->bytes, curr->offset);
}

void BinaryInstWriter::visitAtomicWait(AtomicWait* curr) {
  o << int8_t(BinaryConsts::AtomicPrefix);
  switch (curr->expectedType.getBasic()) {
    case Type::i32: {
      o << int8_t(BinaryConsts::I32AtomicWait);
      emitMemoryAccess(4, 4, curr->offset);
      break;
    }
    case Type::i64: {
      o << int8_t(BinaryConsts::I64AtomicWait);
      emitMemoryAccess(8, 8, curr->offset);
      break;
    }
    default:
      WASM_UNREACHABLE("unexpected type");
  }
}

void BinaryInstWriter::visitAtomicNotify(AtomicNotify* curr) {
  o << int8_t(BinaryConsts::AtomicPrefix) << int8_t(BinaryConsts::AtomicNotify);
  emitMemoryAccess(4, 4, curr->offset);
}

void BinaryInstWriter::visitAtomicFence(AtomicFence* curr) {
  o << int8_t(BinaryConsts::AtomicPrefix) << int8_t(BinaryConsts::AtomicFence)
    << int8_t(curr->order);
}

void BinaryInstWriter::visitSIMDExtract(SIMDExtract* curr) {
  o << int8_t(BinaryConsts::SIMDPrefix);
  switch (curr->op) {
    case ExtractLaneSVecI8x16:
      o << U32LEB(BinaryConsts::I8x16ExtractLaneS);
      break;
    case ExtractLaneUVecI8x16:
      o << U32LEB(BinaryConsts::I8x16ExtractLaneU);
      break;
    case ExtractLaneSVecI16x8:
      o << U32LEB(BinaryConsts::I16x8ExtractLaneS);
      break;
    case ExtractLaneUVecI16x8:
      o << U32LEB(BinaryConsts::I16x8ExtractLaneU);
      break;
    case ExtractLaneVecI32x4:
      o << U32LEB(BinaryConsts::I32x4ExtractLane);
      break;
    case ExtractLaneVecI64x2:
      o << U32LEB(BinaryConsts::I64x2ExtractLane);
      break;
    case ExtractLaneVecF32x4:
      o << U32LEB(BinaryConsts::F32x4ExtractLane);
      break;
    case ExtractLaneVecF64x2:
      o << U32LEB(BinaryConsts::F64x2ExtractLane);
      break;
  }
  o << uint8_t(curr->index);
}

void BinaryInstWriter::visitSIMDReplace(SIMDReplace* curr) {
  o << int8_t(BinaryConsts::SIMDPrefix);
  switch (curr->op) {
    case ReplaceLaneVecI8x16:
      o << U32LEB(BinaryConsts::I8x16ReplaceLane);
      break;
    case ReplaceLaneVecI16x8:
      o << U32LEB(BinaryConsts::I16x8ReplaceLane);
      break;
    case ReplaceLaneVecI32x4:
      o << U32LEB(BinaryConsts::I32x4ReplaceLane);
      break;
    case ReplaceLaneVecI64x2:
      o << U32LEB(BinaryConsts::I64x2ReplaceLane);
      break;
    case ReplaceLaneVecF32x4:
      o << U32LEB(BinaryConsts::F32x4ReplaceLane);
      break;
    case ReplaceLaneVecF64x2:
      o << U32LEB(BinaryConsts::F64x2ReplaceLane);
      break;
  }
  assert(curr->index < 16);
  o << uint8_t(curr->index);
}

void BinaryInstWriter::visitSIMDShuffle(SIMDShuffle* curr) {
  o << int8_t(BinaryConsts::SIMDPrefix) << U32LEB(BinaryConsts::I8x16Shuffle);
  for (uint8_t m : curr->mask) {
    o << m;
  }
}

void BinaryInstWriter::visitSIMDTernary(SIMDTernary* curr) {
  o << int8_t(BinaryConsts::SIMDPrefix);
  switch (curr->op) {
    case Bitselect:
      o << U32LEB(BinaryConsts::V128Bitselect);
      break;
    case LaneselectI8x16:
      o << U32LEB(BinaryConsts::I8x16Laneselect);
      break;
    case LaneselectI16x8:
      o << U32LEB(BinaryConsts::I16x8Laneselect);
      break;
    case LaneselectI32x4:
      o << U32LEB(BinaryConsts::I32x4Laneselect);
      break;
    case LaneselectI64x2:
      o << U32LEB(BinaryConsts::I64x2Laneselect);
      break;
    case RelaxedFmaVecF32x4:
      o << U32LEB(BinaryConsts::F32x4RelaxedFma);
      break;
    case RelaxedFmsVecF32x4:
      o << U32LEB(BinaryConsts::F32x4RelaxedFms);
      break;
    case RelaxedFmaVecF64x2:
      o << U32LEB(BinaryConsts::F64x2RelaxedFma);
      break;
    case RelaxedFmsVecF64x2:
      o << U32LEB(BinaryConsts::F64x2RelaxedFms);
      break;
    case DotI8x16I7x16AddSToVecI32x4:
      o << U32LEB(BinaryConsts::I32x4DotI8x16I7x16AddS);
      break;
  }
}

void BinaryInstWriter::visitSIMDShift(SIMDShift* curr) {
  o << int8_t(BinaryConsts::SIMDPrefix);
  switch (curr->op) {
    case ShlVecI8x16:
      o << U32LEB(BinaryConsts::I8x16Shl);
      break;
    case ShrSVecI8x16:
      o << U32LEB(BinaryConsts::I8x16ShrS);
      break;
    case ShrUVecI8x16:
      o << U32LEB(BinaryConsts::I8x16ShrU);
      break;
    case ShlVecI16x8:
      o << U32LEB(BinaryConsts::I16x8Shl);
      break;
    case ShrSVecI16x8:
      o << U32LEB(BinaryConsts::I16x8ShrS);
      break;
    case ShrUVecI16x8:
      o << U32LEB(BinaryConsts::I16x8ShrU);
      break;
    case ShlVecI32x4:
      o << U32LEB(BinaryConsts::I32x4Shl);
      break;
    case ShrSVecI32x4:
      o << U32LEB(BinaryConsts::I32x4ShrS);
      break;
    case ShrUVecI32x4:
      o << U32LEB(BinaryConsts::I32x4ShrU);
      break;
    case ShlVecI64x2:
      o << U32LEB(BinaryConsts::I64x2Shl);
      break;
    case ShrSVecI64x2:
      o << U32LEB(BinaryConsts::I64x2ShrS);
      break;
    case ShrUVecI64x2:
      o << U32LEB(BinaryConsts::I64x2ShrU);
      break;
  }
}

void BinaryInstWriter::visitSIMDLoad(SIMDLoad* curr) {
  o << int8_t(BinaryConsts::SIMDPrefix);
  switch (curr->op) {
    case Load8SplatVec128:
      o << U32LEB(BinaryConsts::V128Load8Splat);
      break;
    case Load16SplatVec128:
      o << U32LEB(BinaryConsts::V128Load16Splat);
      break;
    case Load32SplatVec128:
      o << U32LEB(BinaryConsts::V128Load32Splat);
      break;
    case Load64SplatVec128:
      o << U32LEB(BinaryConsts::V128Load64Splat);
      break;
    case Load8x8SVec128:
      o << U32LEB(BinaryConsts::V128Load8x8S);
      break;
    case Load8x8UVec128:
      o << U32LEB(BinaryConsts::V128Load8x8U);
      break;
    case Load16x4SVec128:
      o << U32LEB(BinaryConsts::V128Load16x4S);
      break;
    case Load16x4UVec128:
      o << U32LEB(BinaryConsts::V128Load16x4U);
      break;
    case Load32x2SVec128:
      o << U32LEB(BinaryConsts::V128Load32x2S);
      break;
    case Load32x2UVec128:
      o << U32LEB(BinaryConsts::V128Load32x2U);
      break;
    case Load32ZeroVec128:
      o << U32LEB(BinaryConsts::V128Load32Zero);
      break;
    case Load64ZeroVec128:
      o << U32LEB(BinaryConsts::V128Load64Zero);
      break;
  }
  assert(curr->align);
  emitMemoryAccess(curr->align, /*(unused) bytes=*/0, curr->offset);
}

void BinaryInstWriter::visitSIMDLoadStoreLane(SIMDLoadStoreLane* curr) {
  o << int8_t(BinaryConsts::SIMDPrefix);
  switch (curr->op) {
    case Load8LaneVec128:
      o << U32LEB(BinaryConsts::V128Load8Lane);
      break;
    case Load16LaneVec128:
      o << U32LEB(BinaryConsts::V128Load16Lane);
      break;
    case Load32LaneVec128:
      o << U32LEB(BinaryConsts::V128Load32Lane);
      break;
    case Load64LaneVec128:
      o << U32LEB(BinaryConsts::V128Load64Lane);
      break;
    case Store8LaneVec128:
      o << U32LEB(BinaryConsts::V128Store8Lane);
      break;
    case Store16LaneVec128:
      o << U32LEB(BinaryConsts::V128Store16Lane);
      break;
    case Store32LaneVec128:
      o << U32LEB(BinaryConsts::V128Store32Lane);
      break;
    case Store64LaneVec128:
      o << U32LEB(BinaryConsts::V128Store64Lane);
      break;
  }
  assert(curr->align);
  emitMemoryAccess(curr->align, /*(unused) bytes=*/0, curr->offset);
  o << curr->index;
}

void BinaryInstWriter::visitMemoryInit(MemoryInit* curr) {
  o << int8_t(BinaryConsts::MiscPrefix);
  o << U32LEB(BinaryConsts::MemoryInit);
  o << U32LEB(curr->segment) << int8_t(0);
}

void BinaryInstWriter::visitDataDrop(DataDrop* curr) {
  o << int8_t(BinaryConsts::MiscPrefix);
  o << U32LEB(BinaryConsts::DataDrop);
  o << U32LEB(curr->segment);
}

void BinaryInstWriter::visitMemoryCopy(MemoryCopy* curr) {
  o << int8_t(BinaryConsts::MiscPrefix);
  o << U32LEB(BinaryConsts::MemoryCopy);
  o << int8_t(0) << int8_t(0);
}

void BinaryInstWriter::visitMemoryFill(MemoryFill* curr) {
  o << int8_t(BinaryConsts::MiscPrefix);
  o << U32LEB(BinaryConsts::MemoryFill);
  o << int8_t(0);
}

void BinaryInstWriter::visitConst(Const* curr) {
  switch (curr->type.getBasic()) {
    case Type::i32: {
      o << int8_t(BinaryConsts::I32Const) << S32LEB(curr->value.geti32());
      break;
    }
    case Type::i64: {
      o << int8_t(BinaryConsts::I64Const) << S64LEB(curr->value.geti64());
      break;
    }
    case Type::f32: {
      o << int8_t(BinaryConsts::F32Const) << curr->value.reinterpreti32();
      break;
    }
    case Type::f64: {
      o << int8_t(BinaryConsts::F64Const) << curr->value.reinterpreti64();
      break;
    }
    case Type::v128: {
      o << int8_t(BinaryConsts::SIMDPrefix) << U32LEB(BinaryConsts::V128Const);
      std::array<uint8_t, 16> v = curr->value.getv128();
      for (size_t i = 0; i < 16; ++i) {
        o << uint8_t(v[i]);
      }
      break;
    }
    case Type::none:
    case Type::unreachable:
      WASM_UNREACHABLE("unexpected type");
  }
}

void BinaryInstWriter::visitUnary(Unary* curr) {
  switch (curr->op) {
    case ClzInt32:
      o << int8_t(BinaryConsts::I32Clz);
      break;
    case CtzInt32:
      o << int8_t(BinaryConsts::I32Ctz);
      break;
    case PopcntInt32:
      o << int8_t(BinaryConsts::I32Popcnt);
      break;
    case EqZInt32:
      o << int8_t(BinaryConsts::I32EqZ);
      break;
    case ClzInt64:
      o << int8_t(BinaryConsts::I64Clz);
      break;
    case CtzInt64:
      o << int8_t(BinaryConsts::I64Ctz);
      break;
    case PopcntInt64:
      o << int8_t(BinaryConsts::I64Popcnt);
      break;
    case EqZInt64:
      o << int8_t(BinaryConsts::I64EqZ);
      break;
    case NegFloat32:
      o << int8_t(BinaryConsts::F32Neg);
      break;
    case AbsFloat32:
      o << int8_t(BinaryConsts::F32Abs);
      break;
    case CeilFloat32:
      o << int8_t(BinaryConsts::F32Ceil);
      break;
    case FloorFloat32:
      o << int8_t(BinaryConsts::F32Floor);
      break;
    case TruncFloat32:
      o << int8_t(BinaryConsts::F32Trunc);
      break;
    case NearestFloat32:
      o << int8_t(BinaryConsts::F32NearestInt);
      break;
    case SqrtFloat32:
      o << int8_t(BinaryConsts::F32Sqrt);
      break;
    case NegFloat64:
      o << int8_t(BinaryConsts::F64Neg);
      break;
    case AbsFloat64:
      o << int8_t(BinaryConsts::F64Abs);
      break;
    case CeilFloat64:
      o << int8_t(BinaryConsts::F64Ceil);
      break;
    case FloorFloat64:
      o << int8_t(BinaryConsts::F64Floor);
      break;
    case TruncFloat64:
      o << int8_t(BinaryConsts::F64Trunc);
      break;
    case NearestFloat64:
      o << int8_t(BinaryConsts::F64NearestInt);
      break;
    case SqrtFloat64:
      o << int8_t(BinaryConsts::F64Sqrt);
      break;
    case ExtendSInt32:
      o << int8_t(BinaryConsts::I64SExtendI32);
      break;
    case ExtendUInt32:
      o << int8_t(BinaryConsts::I64UExtendI32);
      break;
    case WrapInt64:
      o << int8_t(BinaryConsts::I32WrapI64);
      break;
    case TruncUFloat32ToInt32:
      o << int8_t(BinaryConsts::I32UTruncF32);
      break;
    case TruncUFloat32ToInt64:
      o << int8_t(BinaryConsts::I64UTruncF32);
      break;
    case TruncSFloat32ToInt32:
      o << int8_t(BinaryConsts::I32STruncF32);
      break;
    case TruncSFloat32ToInt64:
      o << int8_t(BinaryConsts::I64STruncF32);
      break;
    case TruncUFloat64ToInt32:
      o << int8_t(BinaryConsts::I32UTruncF64);
      break;
    case TruncUFloat64ToInt64:
      o << int8_t(BinaryConsts::I64UTruncF64);
      break;
    case TruncSFloat64ToInt32:
      o << int8_t(BinaryConsts::I32STruncF64);
      break;
    case TruncSFloat64ToInt64:
      o << int8_t(BinaryConsts::I64STruncF64);
      break;
    case ConvertUInt32ToFloat32:
      o << int8_t(BinaryConsts::F32UConvertI32);
      break;
    case ConvertUInt32ToFloat64:
      o << int8_t(BinaryConsts::F64UConvertI32);
      break;
    case ConvertSInt32ToFloat32:
      o << int8_t(BinaryConsts::F32SConvertI32);
      break;
    case ConvertSInt32ToFloat64:
      o << int8_t(BinaryConsts::F64SConvertI32);
      break;
    case ConvertUInt64ToFloat32:
      o << int8_t(BinaryConsts::F32UConvertI64);
      break;
    case ConvertUInt64ToFloat64:
      o << int8_t(BinaryConsts::F64UConvertI64);
      break;
    case ConvertSInt64ToFloat32:
      o << int8_t(BinaryConsts::F32SConvertI64);
      break;
    case ConvertSInt64ToFloat64:
      o << int8_t(BinaryConsts::F64SConvertI64);
      break;
    case DemoteFloat64:
      o << int8_t(BinaryConsts::F32DemoteI64);
      break;
    case PromoteFloat32:
      o << int8_t(BinaryConsts::F64PromoteF32);
      break;
    case ReinterpretFloat32:
      o << int8_t(BinaryConsts::I32ReinterpretF32);
      break;
    case ReinterpretFloat64:
      o << int8_t(BinaryConsts::I64ReinterpretF64);
      break;
    case ReinterpretInt32:
      o << int8_t(BinaryConsts::F32ReinterpretI32);
      break;
    case ReinterpretInt64:
      o << int8_t(BinaryConsts::F64ReinterpretI64);
      break;
    case ExtendS8Int32:
      o << int8_t(BinaryConsts::I32ExtendS8);
      break;
    case ExtendS16Int32:
      o << int8_t(BinaryConsts::I32ExtendS16);
      break;
    case ExtendS8Int64:
      o << int8_t(BinaryConsts::I64ExtendS8);
      break;
    case ExtendS16Int64:
      o << int8_t(BinaryConsts::I64ExtendS16);
      break;
    case ExtendS32Int64:
      o << int8_t(BinaryConsts::I64ExtendS32);
      break;
    case TruncSatSFloat32ToInt32:
      o << int8_t(BinaryConsts::MiscPrefix)
        << U32LEB(BinaryConsts::I32STruncSatF32);
      break;
    case TruncSatUFloat32ToInt32:
      o << int8_t(BinaryConsts::MiscPrefix)
        << U32LEB(BinaryConsts::I32UTruncSatF32);
      break;
    case TruncSatSFloat64ToInt32:
      o << int8_t(BinaryConsts::MiscPrefix)
        << U32LEB(BinaryConsts::I32STruncSatF64);
      break;
    case TruncSatUFloat64ToInt32:
      o << int8_t(BinaryConsts::MiscPrefix)
        << U32LEB(BinaryConsts::I32UTruncSatF64);
      break;
    case TruncSatSFloat32ToInt64:
      o << int8_t(BinaryConsts::MiscPrefix)
        << U32LEB(BinaryConsts::I64STruncSatF32);
      break;
    case TruncSatUFloat32ToInt64:
      o << int8_t(BinaryConsts::MiscPrefix)
        << U32LEB(BinaryConsts::I64UTruncSatF32);
      break;
    case TruncSatSFloat64ToInt64:
      o << int8_t(BinaryConsts::MiscPrefix)
        << U32LEB(BinaryConsts::I64STruncSatF64);
      break;
    case TruncSatUFloat64ToInt64:
      o << int8_t(BinaryConsts::MiscPrefix)
        << U32LEB(BinaryConsts::I64UTruncSatF64);
      break;
    case SplatVecI8x16:
      o << int8_t(BinaryConsts::SIMDPrefix) << U32LEB(BinaryConsts::I8x16Splat);
      break;
    case SplatVecI16x8:
      o << int8_t(BinaryConsts::SIMDPrefix) << U32LEB(BinaryConsts::I16x8Splat);
      break;
    case SplatVecI32x4:
      o << int8_t(BinaryConsts::SIMDPrefix) << U32LEB(BinaryConsts::I32x4Splat);
      break;
    case SplatVecI64x2:
      o << int8_t(BinaryConsts::SIMDPrefix) << U32LEB(BinaryConsts::I64x2Splat);
      break;
    case SplatVecF32x4:
      o << int8_t(BinaryConsts::SIMDPrefix) << U32LEB(BinaryConsts::F32x4Splat);
      break;
    case SplatVecF64x2:
      o << int8_t(BinaryConsts::SIMDPrefix) << U32LEB(BinaryConsts::F64x2Splat);
      break;
    case NotVec128:
      o << int8_t(BinaryConsts::SIMDPrefix) << U32LEB(BinaryConsts::V128Not);
      break;
    case AnyTrueVec128:
      o << int8_t(BinaryConsts::SIMDPrefix)
        << U32LEB(BinaryConsts::V128AnyTrue);
      break;
    case AbsVecI8x16:
      o << int8_t(BinaryConsts::SIMDPrefix) << U32LEB(BinaryConsts::I8x16Abs);
      break;
    case NegVecI8x16:
      o << int8_t(BinaryConsts::SIMDPrefix) << U32LEB(BinaryConsts::I8x16Neg);
      break;
    case AllTrueVecI8x16:
      o << int8_t(BinaryConsts::SIMDPrefix)
        << U32LEB(BinaryConsts::I8x16AllTrue);
      break;
    case BitmaskVecI8x16:
      o << int8_t(BinaryConsts::SIMDPrefix)
        << U32LEB(BinaryConsts::I8x16Bitmask);
      break;
    case PopcntVecI8x16:
      o << int8_t(BinaryConsts::SIMDPrefix)
        << U32LEB(BinaryConsts::I8x16Popcnt);
      break;
    case AbsVecI16x8:
      o << int8_t(BinaryConsts::SIMDPrefix) << U32LEB(BinaryConsts::I16x8Abs);
      break;
    case NegVecI16x8:
      o << int8_t(BinaryConsts::SIMDPrefix) << U32LEB(BinaryConsts::I16x8Neg);
      break;
    case AllTrueVecI16x8:
      o << int8_t(BinaryConsts::SIMDPrefix)
        << U32LEB(BinaryConsts::I16x8AllTrue);
      break;
    case BitmaskVecI16x8:
      o << int8_t(BinaryConsts::SIMDPrefix)
        << U32LEB(BinaryConsts::I16x8Bitmask);
      break;
    case AbsVecI32x4:
      o << int8_t(BinaryConsts::SIMDPrefix) << U32LEB(BinaryConsts::I32x4Abs);
      break;
    case NegVecI32x4:
      o << int8_t(BinaryConsts::SIMDPrefix) << U32LEB(BinaryConsts::I32x4Neg);
      break;
    case AllTrueVecI32x4:
      o << int8_t(BinaryConsts::SIMDPrefix)
        << U32LEB(BinaryConsts::I32x4AllTrue);
      break;
    case BitmaskVecI32x4:
      o << int8_t(BinaryConsts::SIMDPrefix)
        << U32LEB(BinaryConsts::I32x4Bitmask);
      break;
    case AbsVecI64x2:
      o << int8_t(BinaryConsts::SIMDPrefix) << U32LEB(BinaryConsts::I64x2Abs);
      break;
    case NegVecI64x2:
      o << int8_t(BinaryConsts::SIMDPrefix) << U32LEB(BinaryConsts::I64x2Neg);
      break;
    case AllTrueVecI64x2:
      o << int8_t(BinaryConsts::SIMDPrefix)
        << U32LEB(BinaryConsts::I64x2AllTrue);
      break;
    case BitmaskVecI64x2:
      o << int8_t(BinaryConsts::SIMDPrefix)
        << U32LEB(BinaryConsts::I64x2Bitmask);
      break;
    case AbsVecF32x4:
      o << int8_t(BinaryConsts::SIMDPrefix) << U32LEB(BinaryConsts::F32x4Abs);
      break;
    case NegVecF32x4:
      o << int8_t(BinaryConsts::SIMDPrefix) << U32LEB(BinaryConsts::F32x4Neg);
      break;
    case SqrtVecF32x4:
      o << int8_t(BinaryConsts::SIMDPrefix) << U32LEB(BinaryConsts::F32x4Sqrt);
      break;
    case CeilVecF32x4:
      o << int8_t(BinaryConsts::SIMDPrefix) << U32LEB(BinaryConsts::F32x4Ceil);
      break;
    case FloorVecF32x4:
      o << int8_t(BinaryConsts::SIMDPrefix) << U32LEB(BinaryConsts::F32x4Floor);
      break;
    case TruncVecF32x4:
      o << int8_t(BinaryConsts::SIMDPrefix) << U32LEB(BinaryConsts::F32x4Trunc);
      break;
    case NearestVecF32x4:
      o << int8_t(BinaryConsts::SIMDPrefix)
        << U32LEB(BinaryConsts::F32x4Nearest);
      break;
    case AbsVecF64x2:
      o << int8_t(BinaryConsts::SIMDPrefix) << U32LEB(BinaryConsts::F64x2Abs);
      break;
    case NegVecF64x2:
      o << int8_t(BinaryConsts::SIMDPrefix) << U32LEB(BinaryConsts::F64x2Neg);
      break;
    case SqrtVecF64x2:
      o << int8_t(BinaryConsts::SIMDPrefix) << U32LEB(BinaryConsts::F64x2Sqrt);
      break;
    case CeilVecF64x2:
      o << int8_t(BinaryConsts::SIMDPrefix) << U32LEB(BinaryConsts::F64x2Ceil);
      break;
    case FloorVecF64x2:
      o << int8_t(BinaryConsts::SIMDPrefix) << U32LEB(BinaryConsts::F64x2Floor);
      break;
    case TruncVecF64x2:
      o << int8_t(BinaryConsts::SIMDPrefix) << U32LEB(BinaryConsts::F64x2Trunc);
      break;
    case NearestVecF64x2:
      o << int8_t(BinaryConsts::SIMDPrefix)
        << U32LEB(BinaryConsts::F64x2Nearest);
      break;
    case ExtAddPairwiseSVecI8x16ToI16x8:
      o << int8_t(BinaryConsts::SIMDPrefix)
        << U32LEB(BinaryConsts::I16x8ExtaddPairwiseI8x16S);
      break;
    case ExtAddPairwiseUVecI8x16ToI16x8:
      o << int8_t(BinaryConsts::SIMDPrefix)
        << U32LEB(BinaryConsts::I16x8ExtaddPairwiseI8x16U);
      break;
    case ExtAddPairwiseSVecI16x8ToI32x4:
      o << int8_t(BinaryConsts::SIMDPrefix)
        << U32LEB(BinaryConsts::I32x4ExtaddPairwiseI16x8S);
      break;
    case ExtAddPairwiseUVecI16x8ToI32x4:
      o << int8_t(BinaryConsts::SIMDPrefix)
        << U32LEB(BinaryConsts::I32x4ExtaddPairwiseI16x8U);
      break;
    case TruncSatSVecF32x4ToVecI32x4:
      o << int8_t(BinaryConsts::SIMDPrefix)
        << U32LEB(BinaryConsts::I32x4TruncSatF32x4S);
      break;
    case TruncSatUVecF32x4ToVecI32x4:
      o << int8_t(BinaryConsts::SIMDPrefix)
        << U32LEB(BinaryConsts::I32x4TruncSatF32x4U);
      break;
    case ConvertSVecI32x4ToVecF32x4:
      o << int8_t(BinaryConsts::SIMDPrefix)
        << U32LEB(BinaryConsts::F32x4ConvertI32x4S);
      break;
    case ConvertUVecI32x4ToVecF32x4:
      o << int8_t(BinaryConsts::SIMDPrefix)
        << U32LEB(BinaryConsts::F32x4ConvertI32x4U);
      break;
    case ExtendLowSVecI8x16ToVecI16x8:
      o << int8_t(BinaryConsts::SIMDPrefix)
        << U32LEB(BinaryConsts::I16x8ExtendLowI8x16S);
      break;
    case ExtendHighSVecI8x16ToVecI16x8:
      o << int8_t(BinaryConsts::SIMDPrefix)
        << U32LEB(BinaryConsts::I16x8ExtendHighI8x16S);
      break;
    case ExtendLowUVecI8x16ToVecI16x8:
      o << int8_t(BinaryConsts::SIMDPrefix)
        << U32LEB(BinaryConsts::I16x8ExtendLowI8x16U);
      break;
    case ExtendHighUVecI8x16ToVecI16x8:
      o << int8_t(BinaryConsts::SIMDPrefix)
        << U32LEB(BinaryConsts::I16x8ExtendHighI8x16U);
      break;
    case ExtendLowSVecI16x8ToVecI32x4:
      o << int8_t(BinaryConsts::SIMDPrefix)
        << U32LEB(BinaryConsts::I32x4ExtendLowI16x8S);
      break;
    case ExtendHighSVecI16x8ToVecI32x4:
      o << int8_t(BinaryConsts::SIMDPrefix)
        << U32LEB(BinaryConsts::I32x4ExtendHighI16x8S);
      break;
    case ExtendLowUVecI16x8ToVecI32x4:
      o << int8_t(BinaryConsts::SIMDPrefix)
        << U32LEB(BinaryConsts::I32x4ExtendLowI16x8U);
      break;
    case ExtendHighUVecI16x8ToVecI32x4:
      o << int8_t(BinaryConsts::SIMDPrefix)
        << U32LEB(BinaryConsts::I32x4ExtendHighI16x8U);
      break;
    case ExtendLowSVecI32x4ToVecI64x2:
      o << int8_t(BinaryConsts::SIMDPrefix)
        << U32LEB(BinaryConsts::I64x2ExtendLowI32x4S);
      break;
    case ExtendHighSVecI32x4ToVecI64x2:
      o << int8_t(BinaryConsts::SIMDPrefix)
        << U32LEB(BinaryConsts::I64x2ExtendHighI32x4S);
      break;
    case ExtendLowUVecI32x4ToVecI64x2:
      o << int8_t(BinaryConsts::SIMDPrefix)
        << U32LEB(BinaryConsts::I64x2ExtendLowI32x4U);
      break;
    case ExtendHighUVecI32x4ToVecI64x2:
      o << int8_t(BinaryConsts::SIMDPrefix)
        << U32LEB(BinaryConsts::I64x2ExtendHighI32x4U);
      break;
    case ConvertLowSVecI32x4ToVecF64x2:
      o << int8_t(BinaryConsts::SIMDPrefix)
        << U32LEB(BinaryConsts::F64x2ConvertLowI32x4S);
      break;
    case ConvertLowUVecI32x4ToVecF64x2:
      o << int8_t(BinaryConsts::SIMDPrefix)
        << U32LEB(BinaryConsts::F64x2ConvertLowI32x4U);
      break;
    case TruncSatZeroSVecF64x2ToVecI32x4:
      o << int8_t(BinaryConsts::SIMDPrefix)
        << U32LEB(BinaryConsts::I32x4TruncSatF64x2SZero);
      break;
    case TruncSatZeroUVecF64x2ToVecI32x4:
      o << int8_t(BinaryConsts::SIMDPrefix)
        << U32LEB(BinaryConsts::I32x4TruncSatF64x2UZero);
      break;
    case DemoteZeroVecF64x2ToVecF32x4:
      o << int8_t(BinaryConsts::SIMDPrefix)
        << U32LEB(BinaryConsts::F32x4DemoteF64x2Zero);
      break;
    case PromoteLowVecF32x4ToVecF64x2:
      o << int8_t(BinaryConsts::SIMDPrefix)
        << U32LEB(BinaryConsts::F64x2PromoteLowF32x4);
      break;
    case RelaxedTruncSVecF32x4ToVecI32x4:
      o << int8_t(BinaryConsts::SIMDPrefix)
        << U32LEB(BinaryConsts::I32x4RelaxedTruncF32x4S);
      break;
    case RelaxedTruncUVecF32x4ToVecI32x4:
      o << int8_t(BinaryConsts::SIMDPrefix)
        << U32LEB(BinaryConsts::I32x4RelaxedTruncF32x4U);
      break;
    case RelaxedTruncZeroSVecF64x2ToVecI32x4:
      o << int8_t(BinaryConsts::SIMDPrefix)
        << U32LEB(BinaryConsts::I32x4RelaxedTruncF64x2SZero);
      break;
    case RelaxedTruncZeroUVecF64x2ToVecI32x4:
      o << int8_t(BinaryConsts::SIMDPrefix)
        << U32LEB(BinaryConsts::I32x4RelaxedTruncF64x2UZero);
      break;
    case InvalidUnary:
      WASM_UNREACHABLE("invalid unary op");
  }
}

void BinaryInstWriter::visitBinary(Binary* curr) {
  switch (curr->op) {
    case AddInt32:
      o << int8_t(BinaryConsts::I32Add);
      break;
    case SubInt32:
      o << int8_t(BinaryConsts::I32Sub);
      break;
    case MulInt32:
      o << int8_t(BinaryConsts::I32Mul);
      break;
    case DivSInt32:
      o << int8_t(BinaryConsts::I32DivS);
      break;
    case DivUInt32:
      o << int8_t(BinaryConsts::I32DivU);
      break;
    case RemSInt32:
      o << int8_t(BinaryConsts::I32RemS);
      break;
    case RemUInt32:
      o << int8_t(BinaryConsts::I32RemU);
      break;
    case AndInt32:
      o << int8_t(BinaryConsts::I32And);
      break;
    case OrInt32:
      o << int8_t(BinaryConsts::I32Or);
      break;
    case XorInt32:
      o << int8_t(BinaryConsts::I32Xor);
      break;
    case ShlInt32:
      o << int8_t(BinaryConsts::I32Shl);
      break;
    case ShrUInt32:
      o << int8_t(BinaryConsts::I32ShrU);
      break;
    case ShrSInt32:
      o << int8_t(BinaryConsts::I32ShrS);
      break;
    case RotLInt32:
      o << int8_t(BinaryConsts::I32RotL);
      break;
    case RotRInt32:
      o << int8_t(BinaryConsts::I32RotR);
      break;
    case EqInt32:
      o << int8_t(BinaryConsts::I32Eq);
      break;
    case NeInt32:
      o << int8_t(BinaryConsts::I32Ne);
      break;
    case LtSInt32:
      o << int8_t(BinaryConsts::I32LtS);
      break;
    case LtUInt32:
      o << int8_t(BinaryConsts::I32LtU);
      break;
    case LeSInt32:
      o << int8_t(BinaryConsts::I32LeS);
      break;
    case LeUInt32:
      o << int8_t(BinaryConsts::I32LeU);
      break;
    case GtSInt32:
      o << int8_t(BinaryConsts::I32GtS);
      break;
    case GtUInt32:
      o << int8_t(BinaryConsts::I32GtU);
      break;
    case GeSInt32:
      o << int8_t(BinaryConsts::I32GeS);
      break;
    case GeUInt32:
      o << int8_t(BinaryConsts::I32GeU);
      break;

    case AddInt64:
      o << int8_t(BinaryConsts::I64Add);
      break;
    case SubInt64:
      o << int8_t(BinaryConsts::I64Sub);
      break;
    case MulInt64:
      o << int8_t(BinaryConsts::I64Mul);
      break;
    case DivSInt64:
      o << int8_t(BinaryConsts::I64DivS);
      break;
    case DivUInt64:
      o << int8_t(BinaryConsts::I64DivU);
      break;
    case RemSInt64:
      o << int8_t(BinaryConsts::I64RemS);
      break;
    case RemUInt64:
      o << int8_t(BinaryConsts::I64RemU);
      break;
    case AndInt64:
      o << int8_t(BinaryConsts::I64And);
      break;
    case OrInt64:
      o << int8_t(BinaryConsts::I64Or);
      break;
    case XorInt64:
      o << int8_t(BinaryConsts::I64Xor);
      break;
    case ShlInt64:
      o << int8_t(BinaryConsts::I64Shl);
      break;
    case ShrUInt64:
      o << int8_t(BinaryConsts::I64ShrU);
      break;
    case ShrSInt64:
      o << int8_t(BinaryConsts::I64ShrS);
      break;
    case RotLInt64:
      o << int8_t(BinaryConsts::I64RotL);
      break;
    case RotRInt64:
      o << int8_t(BinaryConsts::I64RotR);
      break;
    case EqInt64:
      o << int8_t(BinaryConsts::I64Eq);
      break;
    case NeInt64:
      o << int8_t(BinaryConsts::I64Ne);
      break;
    case LtSInt64:
      o << int8_t(BinaryConsts::I64LtS);
      break;
    case LtUInt64:
      o << int8_t(BinaryConsts::I64LtU);
      break;
    case LeSInt64:
      o << int8_t(BinaryConsts::I64LeS);
      break;
    case LeUInt64:
      o << int8_t(BinaryConsts::I64LeU);
      break;
    case GtSInt64:
      o << int8_t(BinaryConsts::I64GtS);
      break;
    case GtUInt64:
      o << int8_t(BinaryConsts::I64GtU);
      break;
    case GeSInt64:
      o << int8_t(BinaryConsts::I64GeS);
      break;
    case GeUInt64:
      o << int8_t(BinaryConsts::I64GeU);
      break;

    case AddFloat32:
      o << int8_t(BinaryConsts::F32Add);
      break;
    case SubFloat32:
      o << int8_t(BinaryConsts::F32Sub);
      break;
    case MulFloat32:
      o << int8_t(BinaryConsts::F32Mul);
      break;
    case DivFloat32:
      o << int8_t(BinaryConsts::F32Div);
      break;
    case CopySignFloat32:
      o << int8_t(BinaryConsts::F32CopySign);
      break;
    case MinFloat32:
      o << int8_t(BinaryConsts::F32Min);
      break;
    case MaxFloat32:
      o << int8_t(BinaryConsts::F32Max);
      break;
    case EqFloat32:
      o << int8_t(BinaryConsts::F32Eq);
      break;
    case NeFloat32:
      o << int8_t(BinaryConsts::F32Ne);
      break;
    case LtFloat32:
      o << int8_t(BinaryConsts::F32Lt);
      break;
    case LeFloat32:
      o << int8_t(BinaryConsts::F32Le);
      break;
    case GtFloat32:
      o << int8_t(BinaryConsts::F32Gt);
      break;
    case GeFloat32:
      o << int8_t(BinaryConsts::F32Ge);
      break;

    case AddFloat64:
      o << int8_t(BinaryConsts::F64Add);
      break;
    case SubFloat64:
      o << int8_t(BinaryConsts::F64Sub);
      break;
    case MulFloat64:
      o << int8_t(BinaryConsts::F64Mul);
      break;
    case DivFloat64:
      o << int8_t(BinaryConsts::F64Div);
      break;
    case CopySignFloat64:
      o << int8_t(BinaryConsts::F64CopySign);
      break;
    case MinFloat64:
      o << int8_t(BinaryConsts::F64Min);
      break;
    case MaxFloat64:
      o << int8_t(BinaryConsts::F64Max);
      break;
    case EqFloat64:
      o << int8_t(BinaryConsts::F64Eq);
      break;
    case NeFloat64:
      o << int8_t(BinaryConsts::F64Ne);
      break;
    case LtFloat64:
      o << int8_t(BinaryConsts::F64Lt);
      break;
    case LeFloat64:
      o << int8_t(BinaryConsts::F64Le);
      break;
    case GtFloat64:
      o << int8_t(BinaryConsts::F64Gt);
      break;
    case GeFloat64:
      o << int8_t(BinaryConsts::F64Ge);
      break;

    case EqVecI8x16:
      o << int8_t(BinaryConsts::SIMDPrefix) << U32LEB(BinaryConsts::I8x16Eq);
      break;
    case NeVecI8x16:
      o << int8_t(BinaryConsts::SIMDPrefix) << U32LEB(BinaryConsts::I8x16Ne);
      break;
    case LtSVecI8x16:
      o << int8_t(BinaryConsts::SIMDPrefix) << U32LEB(BinaryConsts::I8x16LtS);
      break;
    case LtUVecI8x16:
      o << int8_t(BinaryConsts::SIMDPrefix) << U32LEB(BinaryConsts::I8x16LtU);
      break;
    case GtSVecI8x16:
      o << int8_t(BinaryConsts::SIMDPrefix) << U32LEB(BinaryConsts::I8x16GtS);
      break;
    case GtUVecI8x16:
      o << int8_t(BinaryConsts::SIMDPrefix) << U32LEB(BinaryConsts::I8x16GtU);
      break;
    case LeSVecI8x16:
      o << int8_t(BinaryConsts::SIMDPrefix) << U32LEB(BinaryConsts::I8x16LeS);
      break;
    case LeUVecI8x16:
      o << int8_t(BinaryConsts::SIMDPrefix) << U32LEB(BinaryConsts::I8x16LeU);
      break;
    case GeSVecI8x16:
      o << int8_t(BinaryConsts::SIMDPrefix) << U32LEB(BinaryConsts::I8x16GeS);
      break;
    case GeUVecI8x16:
      o << int8_t(BinaryConsts::SIMDPrefix) << U32LEB(BinaryConsts::I8x16GeU);
      break;
    case EqVecI16x8:
      o << int8_t(BinaryConsts::SIMDPrefix) << U32LEB(BinaryConsts::I16x8Eq);
      break;
    case NeVecI16x8:
      o << int8_t(BinaryConsts::SIMDPrefix) << U32LEB(BinaryConsts::I16x8Ne);
      break;
    case LtSVecI16x8:
      o << int8_t(BinaryConsts::SIMDPrefix) << U32LEB(BinaryConsts::I16x8LtS);
      break;
    case LtUVecI16x8:
      o << int8_t(BinaryConsts::SIMDPrefix) << U32LEB(BinaryConsts::I16x8LtU);
      break;
    case GtSVecI16x8:
      o << int8_t(BinaryConsts::SIMDPrefix) << U32LEB(BinaryConsts::I16x8GtS);
      break;
    case GtUVecI16x8:
      o << int8_t(BinaryConsts::SIMDPrefix) << U32LEB(BinaryConsts::I16x8GtU);
      break;
    case LeSVecI16x8:
      o << int8_t(BinaryConsts::SIMDPrefix) << U32LEB(BinaryConsts::I16x8LeS);
      break;
    case LeUVecI16x8:
      o << int8_t(BinaryConsts::SIMDPrefix) << U32LEB(BinaryConsts::I16x8LeU);
      break;
    case GeSVecI16x8:
      o << int8_t(BinaryConsts::SIMDPrefix) << U32LEB(BinaryConsts::I16x8GeS);
      break;
    case GeUVecI16x8:
      o << int8_t(BinaryConsts::SIMDPrefix) << U32LEB(BinaryConsts::I16x8GeU);
      break;
    case EqVecI32x4:
      o << int8_t(BinaryConsts::SIMDPrefix) << U32LEB(BinaryConsts::I32x4Eq);
      break;
    case NeVecI32x4:
      o << int8_t(BinaryConsts::SIMDPrefix) << U32LEB(BinaryConsts::I32x4Ne);
      break;
    case LtSVecI32x4:
      o << int8_t(BinaryConsts::SIMDPrefix) << U32LEB(BinaryConsts::I32x4LtS);
      break;
    case LtUVecI32x4:
      o << int8_t(BinaryConsts::SIMDPrefix) << U32LEB(BinaryConsts::I32x4LtU);
      break;
    case GtSVecI32x4:
      o << int8_t(BinaryConsts::SIMDPrefix) << U32LEB(BinaryConsts::I32x4GtS);
      break;
    case GtUVecI32x4:
      o << int8_t(BinaryConsts::SIMDPrefix) << U32LEB(BinaryConsts::I32x4GtU);
      break;
    case LeSVecI32x4:
      o << int8_t(BinaryConsts::SIMDPrefix) << U32LEB(BinaryConsts::I32x4LeS);
      break;
    case LeUVecI32x4:
      o << int8_t(BinaryConsts::SIMDPrefix) << U32LEB(BinaryConsts::I32x4LeU);
      break;
    case GeSVecI32x4:
      o << int8_t(BinaryConsts::SIMDPrefix) << U32LEB(BinaryConsts::I32x4GeS);
      break;
    case GeUVecI32x4:
      o << int8_t(BinaryConsts::SIMDPrefix) << U32LEB(BinaryConsts::I32x4GeU);
      break;
    case EqVecI64x2:
      o << int8_t(BinaryConsts::SIMDPrefix) << U32LEB(BinaryConsts::I64x2Eq);
      break;
    case NeVecI64x2:
      o << int8_t(BinaryConsts::SIMDPrefix) << U32LEB(BinaryConsts::I64x2Ne);
      break;
    case LtSVecI64x2:
      o << int8_t(BinaryConsts::SIMDPrefix) << U32LEB(BinaryConsts::I64x2LtS);
      break;
    case GtSVecI64x2:
      o << int8_t(BinaryConsts::SIMDPrefix) << U32LEB(BinaryConsts::I64x2GtS);
      break;
    case LeSVecI64x2:
      o << int8_t(BinaryConsts::SIMDPrefix) << U32LEB(BinaryConsts::I64x2LeS);
      break;
    case GeSVecI64x2:
      o << int8_t(BinaryConsts::SIMDPrefix) << U32LEB(BinaryConsts::I64x2GeS);
      break;
    case EqVecF32x4:
      o << int8_t(BinaryConsts::SIMDPrefix) << U32LEB(BinaryConsts::F32x4Eq);
      break;
    case NeVecF32x4:
      o << int8_t(BinaryConsts::SIMDPrefix) << U32LEB(BinaryConsts::F32x4Ne);
      break;
    case LtVecF32x4:
      o << int8_t(BinaryConsts::SIMDPrefix) << U32LEB(BinaryConsts::F32x4Lt);
      break;
    case GtVecF32x4:
      o << int8_t(BinaryConsts::SIMDPrefix) << U32LEB(BinaryConsts::F32x4Gt);
      break;
    case LeVecF32x4:
      o << int8_t(BinaryConsts::SIMDPrefix) << U32LEB(BinaryConsts::F32x4Le);
      break;
    case GeVecF32x4:
      o << int8_t(BinaryConsts::SIMDPrefix) << U32LEB(BinaryConsts::F32x4Ge);
      break;
    case EqVecF64x2:
      o << int8_t(BinaryConsts::SIMDPrefix) << U32LEB(BinaryConsts::F64x2Eq);
      break;
    case NeVecF64x2:
      o << int8_t(BinaryConsts::SIMDPrefix) << U32LEB(BinaryConsts::F64x2Ne);
      break;
    case LtVecF64x2:
      o << int8_t(BinaryConsts::SIMDPrefix) << U32LEB(BinaryConsts::F64x2Lt);
      break;
    case GtVecF64x2:
      o << int8_t(BinaryConsts::SIMDPrefix) << U32LEB(BinaryConsts::F64x2Gt);
      break;
    case LeVecF64x2:
      o << int8_t(BinaryConsts::SIMDPrefix) << U32LEB(BinaryConsts::F64x2Le);
      break;
    case GeVecF64x2:
      o << int8_t(BinaryConsts::SIMDPrefix) << U32LEB(BinaryConsts::F64x2Ge);
      break;
    case AndVec128:
      o << int8_t(BinaryConsts::SIMDPrefix) << U32LEB(BinaryConsts::V128And);
      break;
    case OrVec128:
      o << int8_t(BinaryConsts::SIMDPrefix) << U32LEB(BinaryConsts::V128Or);
      break;
    case XorVec128:
      o << int8_t(BinaryConsts::SIMDPrefix) << U32LEB(BinaryConsts::V128Xor);
      break;
    case AndNotVec128:
      o << int8_t(BinaryConsts::SIMDPrefix) << U32LEB(BinaryConsts::V128Andnot);
      break;
    case AddVecI8x16:
      o << int8_t(BinaryConsts::SIMDPrefix) << U32LEB(BinaryConsts::I8x16Add);
      break;
    case AddSatSVecI8x16:
      o << int8_t(BinaryConsts::SIMDPrefix)
        << U32LEB(BinaryConsts::I8x16AddSatS);
      break;
    case AddSatUVecI8x16:
      o << int8_t(BinaryConsts::SIMDPrefix)
        << U32LEB(BinaryConsts::I8x16AddSatU);
      break;
    case SubVecI8x16:
      o << int8_t(BinaryConsts::SIMDPrefix) << U32LEB(BinaryConsts::I8x16Sub);
      break;
    case SubSatSVecI8x16:
      o << int8_t(BinaryConsts::SIMDPrefix)
        << U32LEB(BinaryConsts::I8x16SubSatS);
      break;
    case SubSatUVecI8x16:
      o << int8_t(BinaryConsts::SIMDPrefix)
        << U32LEB(BinaryConsts::I8x16SubSatU);
      break;
    case MinSVecI8x16:
      o << int8_t(BinaryConsts::SIMDPrefix) << U32LEB(BinaryConsts::I8x16MinS);
      break;
    case MinUVecI8x16:
      o << int8_t(BinaryConsts::SIMDPrefix) << U32LEB(BinaryConsts::I8x16MinU);
      break;
    case MaxSVecI8x16:
      o << int8_t(BinaryConsts::SIMDPrefix) << U32LEB(BinaryConsts::I8x16MaxS);
      break;
    case MaxUVecI8x16:
      o << int8_t(BinaryConsts::SIMDPrefix) << U32LEB(BinaryConsts::I8x16MaxU);
      break;
    case AvgrUVecI8x16:
      o << int8_t(BinaryConsts::SIMDPrefix) << U32LEB(BinaryConsts::I8x16AvgrU);
      break;
    case AddVecI16x8:
      o << int8_t(BinaryConsts::SIMDPrefix) << U32LEB(BinaryConsts::I16x8Add);
      break;
    case AddSatSVecI16x8:
      o << int8_t(BinaryConsts::SIMDPrefix)
        << U32LEB(BinaryConsts::I16x8AddSatS);
      break;
    case AddSatUVecI16x8:
      o << int8_t(BinaryConsts::SIMDPrefix)
        << U32LEB(BinaryConsts::I16x8AddSatU);
      break;
    case SubVecI16x8:
      o << int8_t(BinaryConsts::SIMDPrefix) << U32LEB(BinaryConsts::I16x8Sub);
      break;
    case SubSatSVecI16x8:
      o << int8_t(BinaryConsts::SIMDPrefix)
        << U32LEB(BinaryConsts::I16x8SubSatS);
      break;
    case SubSatUVecI16x8:
      o << int8_t(BinaryConsts::SIMDPrefix)
        << U32LEB(BinaryConsts::I16x8SubSatU);
      break;
    case MulVecI16x8:
      o << int8_t(BinaryConsts::SIMDPrefix) << U32LEB(BinaryConsts::I16x8Mul);
      break;
    case MinSVecI16x8:
      o << int8_t(BinaryConsts::SIMDPrefix) << U32LEB(BinaryConsts::I16x8MinS);
      break;
    case MinUVecI16x8:
      o << int8_t(BinaryConsts::SIMDPrefix) << U32LEB(BinaryConsts::I16x8MinU);
      break;
    case MaxSVecI16x8:
      o << int8_t(BinaryConsts::SIMDPrefix) << U32LEB(BinaryConsts::I16x8MaxS);
      break;
    case MaxUVecI16x8:
      o << int8_t(BinaryConsts::SIMDPrefix) << U32LEB(BinaryConsts::I16x8MaxU);
      break;
    case AvgrUVecI16x8:
      o << int8_t(BinaryConsts::SIMDPrefix) << U32LEB(BinaryConsts::I16x8AvgrU);
      break;
    case Q15MulrSatSVecI16x8:
      o << int8_t(BinaryConsts::SIMDPrefix)
        << U32LEB(BinaryConsts::I16x8Q15MulrSatS);
      break;
    case ExtMulLowSVecI16x8:
      o << int8_t(BinaryConsts::SIMDPrefix)
        << U32LEB(BinaryConsts::I16x8ExtmulLowI8x16S);
      break;
    case ExtMulHighSVecI16x8:
      o << int8_t(BinaryConsts::SIMDPrefix)
        << U32LEB(BinaryConsts::I16x8ExtmulHighI8x16S);
      break;
    case ExtMulLowUVecI16x8:
      o << int8_t(BinaryConsts::SIMDPrefix)
        << U32LEB(BinaryConsts::I16x8ExtmulLowI8x16U);
      break;
    case ExtMulHighUVecI16x8:
      o << int8_t(BinaryConsts::SIMDPrefix)
        << U32LEB(BinaryConsts::I16x8ExtmulHighI8x16U);
      break;
    case AddVecI32x4:
      o << int8_t(BinaryConsts::SIMDPrefix) << U32LEB(BinaryConsts::I32x4Add);
      break;
    case SubVecI32x4:
      o << int8_t(BinaryConsts::SIMDPrefix) << U32LEB(BinaryConsts::I32x4Sub);
      break;
    case MulVecI32x4:
      o << int8_t(BinaryConsts::SIMDPrefix) << U32LEB(BinaryConsts::I32x4Mul);
      break;
    case MinSVecI32x4:
      o << int8_t(BinaryConsts::SIMDPrefix) << U32LEB(BinaryConsts::I32x4MinS);
      break;
    case MinUVecI32x4:
      o << int8_t(BinaryConsts::SIMDPrefix) << U32LEB(BinaryConsts::I32x4MinU);
      break;
    case MaxSVecI32x4:
      o << int8_t(BinaryConsts::SIMDPrefix) << U32LEB(BinaryConsts::I32x4MaxS);
      break;
    case MaxUVecI32x4:
      o << int8_t(BinaryConsts::SIMDPrefix) << U32LEB(BinaryConsts::I32x4MaxU);
      break;
    case DotSVecI16x8ToVecI32x4:
      o << int8_t(BinaryConsts::SIMDPrefix)
        << U32LEB(BinaryConsts::I32x4DotI16x8S);
      break;
    case ExtMulLowSVecI32x4:
      o << int8_t(BinaryConsts::SIMDPrefix)
        << U32LEB(BinaryConsts::I32x4ExtmulLowI16x8S);
      break;
    case ExtMulHighSVecI32x4:
      o << int8_t(BinaryConsts::SIMDPrefix)
        << U32LEB(BinaryConsts::I32x4ExtmulHighI16x8S);
      break;
    case ExtMulLowUVecI32x4:
      o << int8_t(BinaryConsts::SIMDPrefix)
        << U32LEB(BinaryConsts::I32x4ExtmulLowI16x8U);
      break;
    case ExtMulHighUVecI32x4:
      o << int8_t(BinaryConsts::SIMDPrefix)
        << U32LEB(BinaryConsts::I32x4ExtmulHighI16x8U);
      break;
    case AddVecI64x2:
      o << int8_t(BinaryConsts::SIMDPrefix) << U32LEB(BinaryConsts::I64x2Add);
      break;
    case SubVecI64x2:
      o << int8_t(BinaryConsts::SIMDPrefix) << U32LEB(BinaryConsts::I64x2Sub);
      break;
    case MulVecI64x2:
      o << int8_t(BinaryConsts::SIMDPrefix) << U32LEB(BinaryConsts::I64x2Mul);
      break;
    case ExtMulLowSVecI64x2:
      o << int8_t(BinaryConsts::SIMDPrefix)
        << U32LEB(BinaryConsts::I64x2ExtmulLowI32x4S);
      break;
    case ExtMulHighSVecI64x2:
      o << int8_t(BinaryConsts::SIMDPrefix)
        << U32LEB(BinaryConsts::I64x2ExtmulHighI32x4S);
      break;
    case ExtMulLowUVecI64x2:
      o << int8_t(BinaryConsts::SIMDPrefix)
        << U32LEB(BinaryConsts::I64x2ExtmulLowI32x4U);
      break;
    case ExtMulHighUVecI64x2:
      o << int8_t(BinaryConsts::SIMDPrefix)
        << U32LEB(BinaryConsts::I64x2ExtmulHighI32x4U);
      break;

    case AddVecF32x4:
      o << int8_t(BinaryConsts::SIMDPrefix) << U32LEB(BinaryConsts::F32x4Add);
      break;
    case SubVecF32x4:
      o << int8_t(BinaryConsts::SIMDPrefix) << U32LEB(BinaryConsts::F32x4Sub);
      break;
    case MulVecF32x4:
      o << int8_t(BinaryConsts::SIMDPrefix) << U32LEB(BinaryConsts::F32x4Mul);
      break;
    case DivVecF32x4:
      o << int8_t(BinaryConsts::SIMDPrefix) << U32LEB(BinaryConsts::F32x4Div);
      break;
    case MinVecF32x4:
      o << int8_t(BinaryConsts::SIMDPrefix) << U32LEB(BinaryConsts::F32x4Min);
      break;
    case MaxVecF32x4:
      o << int8_t(BinaryConsts::SIMDPrefix) << U32LEB(BinaryConsts::F32x4Max);
      break;
    case PMinVecF32x4:
      o << int8_t(BinaryConsts::SIMDPrefix) << U32LEB(BinaryConsts::F32x4Pmin);
      break;
    case PMaxVecF32x4:
      o << int8_t(BinaryConsts::SIMDPrefix) << U32LEB(BinaryConsts::F32x4Pmax);
      break;
    case AddVecF64x2:
      o << int8_t(BinaryConsts::SIMDPrefix) << U32LEB(BinaryConsts::F64x2Add);
      break;
    case SubVecF64x2:
      o << int8_t(BinaryConsts::SIMDPrefix) << U32LEB(BinaryConsts::F64x2Sub);
      break;
    case MulVecF64x2:
      o << int8_t(BinaryConsts::SIMDPrefix) << U32LEB(BinaryConsts::F64x2Mul);
      break;
    case DivVecF64x2:
      o << int8_t(BinaryConsts::SIMDPrefix) << U32LEB(BinaryConsts::F64x2Div);
      break;
    case MinVecF64x2:
      o << int8_t(BinaryConsts::SIMDPrefix) << U32LEB(BinaryConsts::F64x2Min);
      break;
    case MaxVecF64x2:
      o << int8_t(BinaryConsts::SIMDPrefix) << U32LEB(BinaryConsts::F64x2Max);
      break;
    case PMinVecF64x2:
      o << int8_t(BinaryConsts::SIMDPrefix) << U32LEB(BinaryConsts::F64x2Pmin);
      break;
    case PMaxVecF64x2:
      o << int8_t(BinaryConsts::SIMDPrefix) << U32LEB(BinaryConsts::F64x2Pmax);
      break;

    case NarrowSVecI16x8ToVecI8x16:
      o << int8_t(BinaryConsts::SIMDPrefix)
        << U32LEB(BinaryConsts::I8x16NarrowI16x8S);
      break;
    case NarrowUVecI16x8ToVecI8x16:
      o << int8_t(BinaryConsts::SIMDPrefix)
        << U32LEB(BinaryConsts::I8x16NarrowI16x8U);
      break;
    case NarrowSVecI32x4ToVecI16x8:
      o << int8_t(BinaryConsts::SIMDPrefix)
        << U32LEB(BinaryConsts::I16x8NarrowI32x4S);
      break;
    case NarrowUVecI32x4ToVecI16x8:
      o << int8_t(BinaryConsts::SIMDPrefix)
        << U32LEB(BinaryConsts::I16x8NarrowI32x4U);
      break;

    case SwizzleVecI8x16:
      o << int8_t(BinaryConsts::SIMDPrefix)
        << U32LEB(BinaryConsts::I8x16Swizzle);
      break;

    case RelaxedSwizzleVecI8x16:
      o << int8_t(BinaryConsts::SIMDPrefix)
        << U32LEB(BinaryConsts::I8x16RelaxedSwizzle);
      break;
    case RelaxedMinVecF32x4:
      o << int8_t(BinaryConsts::SIMDPrefix)
        << U32LEB(BinaryConsts::F32x4RelaxedMin);
      break;
    case RelaxedMaxVecF32x4:
      o << int8_t(BinaryConsts::SIMDPrefix)
        << U32LEB(BinaryConsts::F32x4RelaxedMax);
      break;
    case RelaxedMinVecF64x2:
      o << int8_t(BinaryConsts::SIMDPrefix)
        << U32LEB(BinaryConsts::F64x2RelaxedMin);
      break;
    case RelaxedMaxVecF64x2:
      o << int8_t(BinaryConsts::SIMDPrefix)
        << U32LEB(BinaryConsts::F64x2RelaxedMax);
      break;
    case RelaxedQ15MulrSVecI16x8:
      o << int8_t(BinaryConsts::SIMDPrefix)
        << U32LEB(BinaryConsts::I16x8RelaxedQ15MulrS);
      break;
    case DotI8x16I7x16SToVecI16x8:
      o << int8_t(BinaryConsts::SIMDPrefix)
        << U32LEB(BinaryConsts::I16x8DotI8x16I7x16S);
      break;

    case InvalidBinary:
      WASM_UNREACHABLE("invalid binary op");
  }
}

void BinaryInstWriter::visitSelect(Select* curr) {
  if (curr->type.isRef()) {
    o << int8_t(BinaryConsts::SelectWithType) << U32LEB(curr->type.size());
    for (size_t i = 0; i < curr->type.size(); i++) {
      parent.writeType(curr->type != Type::unreachable ? curr->type
                                                       : Type::none);
    }
  } else {
    o << int8_t(BinaryConsts::Select);
  }
}

void BinaryInstWriter::visitReturn(Return* curr) {
  o << int8_t(BinaryConsts::Return);
}

void BinaryInstWriter::visitMemorySize(MemorySize* curr) {
  o << int8_t(BinaryConsts::MemorySize);
  o << U32LEB(0); // Reserved flags field
}

void BinaryInstWriter::visitMemoryGrow(MemoryGrow* curr) {
  o << int8_t(BinaryConsts::MemoryGrow);
  o << U32LEB(0); // Reserved flags field
}

void BinaryInstWriter::visitRefNull(RefNull* curr) {
  o << int8_t(BinaryConsts::RefNull);
  parent.writeHeapType(curr->type.getHeapType());
}

void BinaryInstWriter::visitRefIs(RefIs* curr) {
  switch (curr->op) {
    case RefIsNull:
      o << int8_t(BinaryConsts::RefIsNull);
      break;
    case RefIsFunc:
      o << int8_t(BinaryConsts::GCPrefix) << int8_t(BinaryConsts::RefIsFunc);
      break;
    case RefIsData:
      o << int8_t(BinaryConsts::GCPrefix) << int8_t(BinaryConsts::RefIsData);
      break;
    case RefIsI31:
      o << int8_t(BinaryConsts::GCPrefix) << int8_t(BinaryConsts::RefIsI31);
      break;
    default:
      WASM_UNREACHABLE("unimplemented ref.is_*");
  }
}

void BinaryInstWriter::visitRefFunc(RefFunc* curr) {
  o << int8_t(BinaryConsts::RefFunc)
    << U32LEB(parent.getFunctionIndex(curr->func));
}

void BinaryInstWriter::visitRefEq(RefEq* curr) {
  o << int8_t(BinaryConsts::RefEq);
}

void BinaryInstWriter::visitTableGet(TableGet* curr) {
  o << int8_t(BinaryConsts::TableGet);
  o << U32LEB(parent.getTableIndex(curr->table));
}

void BinaryInstWriter::visitTableSet(TableSet* curr) {
  o << int8_t(BinaryConsts::TableSet);
  o << U32LEB(parent.getTableIndex(curr->table));
}

void BinaryInstWriter::visitTableSize(TableSize* curr) {
  o << int8_t(BinaryConsts::MiscPrefix) << U32LEB(BinaryConsts::TableSize);
  o << U32LEB(parent.getTableIndex(curr->table));
}

void BinaryInstWriter::visitTableGrow(TableGrow* curr) {
  o << int8_t(BinaryConsts::MiscPrefix) << U32LEB(BinaryConsts::TableGrow);
  o << U32LEB(parent.getTableIndex(curr->table));
}

void BinaryInstWriter::visitTry(Try* curr) {
  breakStack.push_back(curr->name);
  o << int8_t(BinaryConsts::Try);
  emitResultType(curr->type);
}

void BinaryInstWriter::emitCatch(Try* curr, Index i) {
  if (func && !sourceMap) {
    parent.writeExtraDebugLocation(curr, func, i);
  }
  o << int8_t(BinaryConsts::Catch)
    << U32LEB(parent.getTagIndex(curr->catchTags[i]));
}

void BinaryInstWriter::emitCatchAll(Try* curr) {
  if (func && !sourceMap) {
    parent.writeExtraDebugLocation(curr, func, curr->catchBodies.size());
  }
  o << int8_t(BinaryConsts::CatchAll);
}

void BinaryInstWriter::emitDelegate(Try* curr) {
  // The delegate ends the scope in effect, and pops the try's name. Note that
  // the getBreakIndex is intentionally after that pop, as the delegate cannot
  // target its own try.
  assert(!breakStack.empty());
  breakStack.pop_back();
  o << int8_t(BinaryConsts::Delegate)
    << U32LEB(getBreakIndex(curr->delegateTarget));
}

void BinaryInstWriter::visitThrow(Throw* curr) {
  o << int8_t(BinaryConsts::Throw) << U32LEB(parent.getTagIndex(curr->tag));
}

void BinaryInstWriter::visitRethrow(Rethrow* curr) {
  o << int8_t(BinaryConsts::Rethrow) << U32LEB(getBreakIndex(curr->target));
}

void BinaryInstWriter::visitNop(Nop* curr) { o << int8_t(BinaryConsts::Nop); }

void BinaryInstWriter::visitUnreachable(Unreachable* curr) {
  o << int8_t(BinaryConsts::Unreachable);
}

void BinaryInstWriter::visitDrop(Drop* curr) {
  size_t numValues = curr->value->type.size();
  for (size_t i = 0; i < numValues; i++) {
    o << int8_t(BinaryConsts::Drop);
  }
}

void BinaryInstWriter::visitPop(Pop* curr) {
  // Turns into nothing in the binary format
}

void BinaryInstWriter::visitTupleMake(TupleMake* curr) {
  // Turns into nothing in the binary format
}

void BinaryInstWriter::visitTupleExtract(TupleExtract* curr) {
  size_t numVals = curr->tuple->type.size();
  // Drop all values after the one we want
  for (size_t i = curr->index + 1; i < numVals; ++i) {
    o << int8_t(BinaryConsts::Drop);
  }
  // If the extracted value is the only one left, we're done
  if (curr->index == 0) {
    return;
  }
  // Otherwise, save it to a scratch local, drop the others, then retrieve it
  assert(scratchLocals.find(curr->type) != scratchLocals.end());
  auto scratch = scratchLocals[curr->type];
  o << int8_t(BinaryConsts::LocalSet) << U32LEB(scratch);
  for (size_t i = 0; i < curr->index; ++i) {
    o << int8_t(BinaryConsts::Drop);
  }
  o << int8_t(BinaryConsts::LocalGet) << U32LEB(scratch);
}

void BinaryInstWriter::visitI31New(I31New* curr) {
  o << int8_t(BinaryConsts::GCPrefix) << U32LEB(BinaryConsts::I31New);
}

void BinaryInstWriter::visitI31Get(I31Get* curr) {
  o << int8_t(BinaryConsts::GCPrefix)
    << U32LEB(curr->signed_ ? BinaryConsts::I31GetS : BinaryConsts::I31GetU);
}

void BinaryInstWriter::visitCallRef(CallRef* curr) {
  o << int8_t(curr->isReturn ? BinaryConsts::RetCallRef
                             : BinaryConsts::CallRef);
}

void BinaryInstWriter::visitRefTest(RefTest* curr) {
  o << int8_t(BinaryConsts::GCPrefix);
  o << U32LEB(BinaryConsts::RefTestStatic);
  parent.writeIndexedHeapType(curr->intendedType);
}

void BinaryInstWriter::visitRefCast(RefCast* curr) {
  o << int8_t(BinaryConsts::GCPrefix);
  if (curr->safety == RefCast::Unsafe) {
    o << U32LEB(BinaryConsts::RefCastNopStatic);
  } else {
    o << U32LEB(BinaryConsts::RefCastStatic);
  }
  parent.writeIndexedHeapType(curr->intendedType);
}

void BinaryInstWriter::visitBrOn(BrOn* curr) {
  switch (curr->op) {
    case BrOnNull:
      o << int8_t(BinaryConsts::BrOnNull);
      break;
    case BrOnNonNull:
      o << int8_t(BinaryConsts::BrOnNonNull);
      break;
    case BrOnCast:
      o << int8_t(BinaryConsts::GCPrefix);
      o << U32LEB(BinaryConsts::BrOnCastStatic);
      break;
    case BrOnCastFail:
      o << int8_t(BinaryConsts::GCPrefix);
      o << U32LEB(BinaryConsts::BrOnCastStaticFail);
      break;
    case BrOnFunc:
      o << int8_t(BinaryConsts::GCPrefix) << U32LEB(BinaryConsts::BrOnFunc);
      break;
    case BrOnNonFunc:
      o << int8_t(BinaryConsts::GCPrefix) << U32LEB(BinaryConsts::BrOnNonFunc);
      break;
    case BrOnData:
      o << int8_t(BinaryConsts::GCPrefix) << U32LEB(BinaryConsts::BrOnData);
      break;
    case BrOnNonData:
      o << int8_t(BinaryConsts::GCPrefix) << U32LEB(BinaryConsts::BrOnNonData);
      break;
    case BrOnI31:
      o << int8_t(BinaryConsts::GCPrefix) << U32LEB(BinaryConsts::BrOnI31);
      break;
    case BrOnNonI31:
      o << int8_t(BinaryConsts::GCPrefix) << U32LEB(BinaryConsts::BrOnNonI31);
      break;
    default:
      WASM_UNREACHABLE("invalid br_on_*");
  }
  o << U32LEB(getBreakIndex(curr->name));
  if (curr->op == BrOnCast || curr->op == BrOnCastFail) {
    parent.writeIndexedHeapType(curr->intendedType);
  }
}

void BinaryInstWriter::visitStructNew(StructNew* curr) {
  o << int8_t(BinaryConsts::GCPrefix);
  if (curr->isWithDefault()) {
    o << U32LEB(BinaryConsts::StructNewDefault);
  } else {
    o << U32LEB(BinaryConsts::StructNew);
  }
  parent.writeIndexedHeapType(curr->type.getHeapType());
}

void BinaryInstWriter::visitStructGet(StructGet* curr) {
  const auto& heapType = curr->ref->type.getHeapType();
  const auto& field = heapType.getStruct().fields[curr->index];
  int8_t op;
  if (field.type != Type::i32 || field.packedType == Field::not_packed) {
    op = BinaryConsts::StructGet;
  } else if (curr->signed_) {
    op = BinaryConsts::StructGetS;
  } else {
    op = BinaryConsts::StructGetU;
  }
  o << int8_t(BinaryConsts::GCPrefix) << U32LEB(op);
  parent.writeIndexedHeapType(heapType);
  o << U32LEB(curr->index);
}

void BinaryInstWriter::visitStructSet(StructSet* curr) {
  o << int8_t(BinaryConsts::GCPrefix) << U32LEB(BinaryConsts::StructSet);
  parent.writeIndexedHeapType(curr->ref->type.getHeapType());
  o << U32LEB(curr->index);
}

void BinaryInstWriter::visitArrayNew(ArrayNew* curr) {
  o << int8_t(BinaryConsts::GCPrefix);
  if (curr->isWithDefault()) {
    o << U32LEB(BinaryConsts::ArrayNewDefault);
  } else {
    o << U32LEB(BinaryConsts::ArrayNew);
  }
  parent.writeIndexedHeapType(curr->type.getHeapType());
}

void BinaryInstWriter::visitArrayInit(ArrayInit* curr) {
  o << int8_t(BinaryConsts::GCPrefix);
  o << U32LEB(BinaryConsts::ArrayInitStatic);
  parent.writeIndexedHeapType(curr->type.getHeapType());
  o << U32LEB(curr->values.size());
}

void BinaryInstWriter::visitArrayGet(ArrayGet* curr) {
  auto heapType = curr->ref->type.getHeapType();
  const auto& field = heapType.getArray().element;
  int8_t op;
  if (field.type != Type::i32 || field.packedType == Field::not_packed) {
    op = BinaryConsts::ArrayGet;
  } else if (curr->signed_) {
    op = BinaryConsts::ArrayGetS;
  } else {
    op = BinaryConsts::ArrayGetU;
  }
  o << int8_t(BinaryConsts::GCPrefix) << U32LEB(op);
  parent.writeIndexedHeapType(heapType);
}

void BinaryInstWriter::visitArraySet(ArraySet* curr) {
  o << int8_t(BinaryConsts::GCPrefix) << U32LEB(BinaryConsts::ArraySet);
  parent.writeIndexedHeapType(curr->ref->type.getHeapType());
}

void BinaryInstWriter::visitArrayLen(ArrayLen* curr) {
  o << int8_t(BinaryConsts::GCPrefix) << U32LEB(BinaryConsts::ArrayLen);
  parent.writeIndexedHeapType(curr->ref->type.getHeapType());
}

void BinaryInstWriter::visitArrayCopy(ArrayCopy* curr) {
  o << int8_t(BinaryConsts::GCPrefix) << U32LEB(BinaryConsts::ArrayCopy);
  parent.writeIndexedHeapType(curr->destRef->type.getHeapType());
  parent.writeIndexedHeapType(curr->srcRef->type.getHeapType());
}

void BinaryInstWriter::visitRefAs(RefAs* curr) {
  switch (curr->op) {
    case RefAsNonNull:
      o << int8_t(BinaryConsts::RefAsNonNull);
      break;
    case RefAsFunc:
      o << int8_t(BinaryConsts::GCPrefix) << U32LEB(BinaryConsts::RefAsFunc);
      break;
    case RefAsData:
      o << int8_t(BinaryConsts::GCPrefix) << U32LEB(BinaryConsts::RefAsData);
      break;
    case RefAsI31:
      o << int8_t(BinaryConsts::GCPrefix) << U32LEB(BinaryConsts::RefAsI31);
      break;
    default:
      WASM_UNREACHABLE("invalid ref.as_*");
  }
}

void BinaryInstWriter::visitStringNew(StringNew* curr) {
  o << int8_t(BinaryConsts::GCPrefix);
  switch (curr->op) {
    case StringNewUTF8:
<<<<<<< HEAD
      o << U32LEB(BinaryConsts::StringNewWTF8)
        << U32LEB(BinaryConsts::StringPolicy::UTF8);
      break;
    case StringNewWTF8:
      o << U32LEB(BinaryConsts::StringNewWTF8)
        << U32LEB(BinaryConsts::StringPolicy::WTF8);
      break;
    case StringNewReplace:
      o << U32LEB(BinaryConsts::StringNewWTF8)
        << U32LEB(BinaryConsts::StringPolicy::Replace);
      break;
    case StringNewWTF16:
      o << U32LEB(BinaryConsts::StringNewWTF16);
=======
      o << int8_t(BinaryConsts::StringNewWTF8);
      o << int8_t(0); // Memory index.
      o << U32LEB(BinaryConsts::StringPolicy::UTF8);
      break;
    case StringNewWTF8:
      o << int8_t(BinaryConsts::StringNewWTF8);
      o << int8_t(0); // Memory index.
      o << U32LEB(BinaryConsts::StringPolicy::WTF8);
      break;
    case StringNewReplace:
      o << int8_t(BinaryConsts::StringNewWTF8);
      o << int8_t(0); // Memory index.
      o << U32LEB(BinaryConsts::StringPolicy::Replace);
      break;
    case StringNewWTF16:
      o << int8_t(BinaryConsts::StringNewWTF16);
      o << int8_t(0); // Memory index.
>>>>>>> fd0f8a89
      break;
    case StringNewUTF8Array:
      o << U32LEB(BinaryConsts::StringNewWTF8Array)
        << U32LEB(BinaryConsts::StringPolicy::UTF8);
      break;
    case StringNewWTF8Array:
      o << U32LEB(BinaryConsts::StringNewWTF8Array)
        << U32LEB(BinaryConsts::StringPolicy::WTF8);
      break;
    case StringNewReplaceArray:
      o << U32LEB(BinaryConsts::StringNewWTF8Array)
        << U32LEB(BinaryConsts::StringPolicy::Replace);
      break;
    case StringNewWTF16Array:
      o << U32LEB(BinaryConsts::StringNewWTF16Array);
      break;
    default:
      WASM_UNREACHABLE("invalid string.new*");
  }
}

void BinaryInstWriter::visitStringConst(StringConst* curr) {
  o << int8_t(BinaryConsts::GCPrefix) << U32LEB(BinaryConsts::StringConst)
    << U32LEB(parent.getStringIndex(curr->string));
}

void BinaryInstWriter::visitStringMeasure(StringMeasure* curr) {
  o << int8_t(BinaryConsts::GCPrefix);
  switch (curr->op) {
    case StringMeasureUTF8:
      o << U32LEB(BinaryConsts::StringMeasureWTF8)
        << U32LEB(BinaryConsts::StringPolicy::UTF8);
      break;
    case StringMeasureWTF8:
      o << U32LEB(BinaryConsts::StringMeasureWTF8)
        << U32LEB(BinaryConsts::StringPolicy::WTF8);
      break;
    case StringMeasureWTF16:
      o << U32LEB(BinaryConsts::StringMeasureWTF16);
      break;
    case StringMeasureIsUSV:
      o << U32LEB(BinaryConsts::StringIsUSV);
      break;
    case StringMeasureWTF16View:
      o << U32LEB(BinaryConsts::StringViewWTF16Length);
      break;
    default:
      WASM_UNREACHABLE("invalid string.new*");
  }
}

void BinaryInstWriter::visitStringEncode(StringEncode* curr) {
  o << int8_t(BinaryConsts::GCPrefix);
  switch (curr->op) {
    case StringEncodeUTF8:
<<<<<<< HEAD
      o << U32LEB(BinaryConsts::StringEncodeWTF8)
        << U32LEB(BinaryConsts::StringPolicy::UTF8);
      break;
    case StringEncodeWTF8:
      o << U32LEB(BinaryConsts::StringEncodeWTF8)
        << U32LEB(BinaryConsts::StringPolicy::WTF8);
      break;
    case StringEncodeWTF16:
      o << U32LEB(BinaryConsts::StringEncodeWTF16);
      break;
    case StringEncodeUTF8Array:
      o << U32LEB(BinaryConsts::StringEncodeWTF8Array)
        << U32LEB(BinaryConsts::StringPolicy::UTF8);
=======
      o << int8_t(BinaryConsts::StringEncodeWTF8);
      o << int8_t(0); // Memory index.
      o << U32LEB(BinaryConsts::StringPolicy::UTF8);
      break;
    case StringEncodeWTF8:
      o << int8_t(BinaryConsts::StringEncodeWTF8);
      o << int8_t(0); // Memory index.
      o << U32LEB(BinaryConsts::StringPolicy::WTF8);
      break;
    case StringEncodeWTF16:
      o << int8_t(BinaryConsts::StringEncodeWTF16);
      o << int8_t(0); // Memory index.
      break;
    case StringEncodeUTF8Array:
      o << int8_t(BinaryConsts::StringEncodeWTF8Array);
      o << U32LEB(BinaryConsts::StringPolicy::UTF8);
>>>>>>> fd0f8a89
      break;
    case StringEncodeWTF8Array:
      o << U32LEB(BinaryConsts::StringEncodeWTF8Array)
        << U32LEB(BinaryConsts::StringPolicy::WTF8);
      break;
    case StringEncodeWTF16Array:
      o << U32LEB(BinaryConsts::StringEncodeWTF16Array);
      break;
    default:
      WASM_UNREACHABLE("invalid string.new*");
  }
}

void BinaryInstWriter::visitStringConcat(StringConcat* curr) {
  o << int8_t(BinaryConsts::GCPrefix) << U32LEB(BinaryConsts::StringConcat);
}

void BinaryInstWriter::visitStringEq(StringEq* curr) {
  o << int8_t(BinaryConsts::GCPrefix) << U32LEB(BinaryConsts::StringEq);
}

void BinaryInstWriter::visitStringAs(StringAs* curr) {
  o << int8_t(BinaryConsts::GCPrefix);
  switch (curr->op) {
    case StringAsWTF8:
      o << U32LEB(BinaryConsts::StringAsWTF8);
      break;
    case StringAsWTF16:
      o << U32LEB(BinaryConsts::StringAsWTF16);
      break;
    case StringAsIter:
      o << U32LEB(BinaryConsts::StringAsIter);
      break;
    default:
      WASM_UNREACHABLE("invalid string.as*");
  }
}

void BinaryInstWriter::visitStringWTF8Advance(StringWTF8Advance* curr) {
  o << int8_t(BinaryConsts::GCPrefix)
    << U32LEB(BinaryConsts::StringViewWTF8Advance);
}

void BinaryInstWriter::visitStringWTF16Get(StringWTF16Get* curr) {
  o << int8_t(BinaryConsts::GCPrefix)
    << U32LEB(BinaryConsts::StringViewWTF16GetCodePoint);
}

void BinaryInstWriter::visitStringIterNext(StringIterNext* curr) {
  o << int8_t(BinaryConsts::GCPrefix)
    << U32LEB(BinaryConsts::StringViewIterNext);
}

void BinaryInstWriter::visitStringIterMove(StringIterMove* curr) {
  o << int8_t(BinaryConsts::GCPrefix);
  switch (curr->op) {
    case StringIterMoveAdvance:
      o << U32LEB(BinaryConsts::StringViewIterAdvance);
      break;
    case StringIterMoveRewind:
      o << U32LEB(BinaryConsts::StringViewIterRewind);
      break;
    default:
      WASM_UNREACHABLE("invalid string.move*");
  }
}

void BinaryInstWriter::visitStringSliceWTF(StringSliceWTF* curr) {
  o << int8_t(BinaryConsts::GCPrefix);
  switch (curr->op) {
    case StringSliceWTF8:
      o << U32LEB(BinaryConsts::StringViewWTF8Slice);
      break;
    case StringSliceWTF16:
      o << U32LEB(BinaryConsts::StringViewWTF16Slice);
      break;
    default:
      WASM_UNREACHABLE("invalid string.move*");
  }
}

void BinaryInstWriter::visitStringSliceIter(StringSliceIter* curr) {
  o << int8_t(BinaryConsts::GCPrefix)
    << U32LEB(BinaryConsts::StringViewIterSlice);
}

void BinaryInstWriter::emitScopeEnd(Expression* curr) {
  assert(!breakStack.empty());
  breakStack.pop_back();
  o << int8_t(BinaryConsts::End);
  if (func && !sourceMap) {
    parent.writeDebugLocationEnd(curr, func);
  }
}

void BinaryInstWriter::emitFunctionEnd() { o << int8_t(BinaryConsts::End); }

void BinaryInstWriter::emitUnreachable() {
  o << int8_t(BinaryConsts::Unreachable);
}

void BinaryInstWriter::mapLocalsAndEmitHeader() {
  assert(func && "BinaryInstWriter: function is not set");
  // Map params
  for (Index i = 0; i < func->getNumParams(); i++) {
    mappedLocals[std::make_pair(i, 0)] = i;
  }
  // Normally we map all locals of the same type into a range of adjacent
  // addresses, which is more compact. However, if we need to keep DWARF valid,
  // do not do any reordering at all - instead, do a trivial mapping that
  // keeps everything unmoved.
  if (DWARF) {
    FindAll<TupleExtract> extracts(func->body);
    if (!extracts.list.empty()) {
      Fatal() << "DWARF + multivalue is not yet complete";
    }
    Index varStart = func->getVarIndexBase();
    Index varEnd = varStart + func->getNumVars();
    o << U32LEB(func->getNumVars());
    for (Index i = varStart; i < varEnd; i++) {
      mappedLocals[std::make_pair(i, 0)] = i;
      o << U32LEB(1);
      parent.writeType(func->getLocalType(i));
    }
    return;
  }
  for (auto type : func->vars) {
    for (const auto& t : type) {
      noteLocalType(t);
    }
  }
  countScratchLocals();

  if (parent.getModule()->features.hasReferenceTypes()) {
    // Sort local types in a way that keeps all MVP types together and all
    // reference types together. E.g. it is helpful to avoid a block of i32s in
    // between blocks of different reference types, since clearing out reference
    // types may require different work.
    //
    // See https://github.com/WebAssembly/binaryen/issues/4773
    //
    // In order to decide whether to put MVP types or reference types first,
    // look at the type of the first local. In an optimized binary we will have
    // sorted the locals by frequency of uses, so this way we'll keep the most
    // commonly-used local at the top, which should work well in many cases.
    bool refsFirst = !localTypes.empty() && localTypes[0].isRef();
    std::stable_sort(localTypes.begin(), localTypes.end(), [&](Type a, Type b) {
      if (refsFirst) {
        return a.isRef() && !b.isRef();
      } else {
        return !a.isRef() && b.isRef();
      }
    });
  }

  std::unordered_map<Type, size_t> currLocalsByType;
  for (Index i = func->getVarIndexBase(); i < func->getNumLocals(); i++) {
    Index j = 0;
    for (const auto& type : func->getLocalType(i)) {
      auto fullIndex = std::make_pair(i, j++);
      Index index = func->getVarIndexBase();
      for (auto& localType : localTypes) {
        if (type == localType) {
          mappedLocals[fullIndex] = index + currLocalsByType[localType];
          currLocalsByType[type]++;
          break;
        }
        index += numLocalsByType.at(localType);
      }
    }
  }
  setScratchLocals();
  o << U32LEB(numLocalsByType.size());
  for (auto& localType : localTypes) {
    o << U32LEB(numLocalsByType.at(localType));
    parent.writeType(localType);
  }
}

void BinaryInstWriter::noteLocalType(Type type) {
  if (!numLocalsByType.count(type)) {
    localTypes.push_back(type);
  }
  numLocalsByType[type]++;
}

void BinaryInstWriter::countScratchLocals() {
  // Add a scratch register in `numLocalsByType` for each type of
  // tuple.extract with nonzero index present.
  FindAll<TupleExtract> extracts(func->body);
  for (auto* extract : extracts.list) {
    if (extract->type != Type::unreachable && extract->index != 0) {
      scratchLocals[extract->type] = 0;
    }
  }
  for (auto& [type, _] : scratchLocals) {
    noteLocalType(type);
  }
}

void BinaryInstWriter::setScratchLocals() {
  Index index = func->getVarIndexBase();
  for (auto& localType : localTypes) {
    index += numLocalsByType[localType];
    if (scratchLocals.find(localType) != scratchLocals.end()) {
      scratchLocals[localType] = index - 1;
    }
  }
}

void BinaryInstWriter::emitMemoryAccess(size_t alignment,
                                        size_t bytes,
                                        uint32_t offset) {
  o << U32LEB(Bits::log2(alignment ? alignment : bytes));
  o << U32LEB(offset);
}

int32_t BinaryInstWriter::getBreakIndex(Name name) { // -1 if not found
  if (name == DELEGATE_CALLER_TARGET) {
    return breakStack.size();
  }
  for (int i = breakStack.size() - 1; i >= 0; i--) {
    if (breakStack[i] == name) {
      return breakStack.size() - 1 - i;
    }
  }
  WASM_UNREACHABLE("break index not found");
}

void StackIRGenerator::emit(Expression* curr) {
  StackInst* stackInst = nullptr;
  if (curr->is<Block>()) {
    stackInst = makeStackInst(StackInst::BlockBegin, curr);
  } else if (curr->is<If>()) {
    stackInst = makeStackInst(StackInst::IfBegin, curr);
  } else if (curr->is<Loop>()) {
    stackInst = makeStackInst(StackInst::LoopBegin, curr);
  } else if (curr->is<Try>()) {
    stackInst = makeStackInst(StackInst::TryBegin, curr);
  } else {
    stackInst = makeStackInst(curr);
  }
  stackIR.push_back(stackInst);
}

void StackIRGenerator::emitScopeEnd(Expression* curr) {
  StackInst* stackInst = nullptr;
  if (curr->is<Block>()) {
    stackInst = makeStackInst(StackInst::BlockEnd, curr);
  } else if (curr->is<If>()) {
    stackInst = makeStackInst(StackInst::IfEnd, curr);
  } else if (curr->is<Loop>()) {
    stackInst = makeStackInst(StackInst::LoopEnd, curr);
  } else if (curr->is<Try>()) {
    stackInst = makeStackInst(StackInst::TryEnd, curr);
  } else {
    WASM_UNREACHABLE("unexpected expr type");
  }
  stackIR.push_back(stackInst);
}

StackInst* StackIRGenerator::makeStackInst(StackInst::Op op,
                                           Expression* origin) {
  auto* ret = module.allocator.alloc<StackInst>();
  ret->op = op;
  ret->origin = origin;
  auto stackType = origin->type;
  if (origin->is<Block>() || origin->is<Loop>() || origin->is<If>() ||
      origin->is<Try>()) {
    if (stackType == Type::unreachable) {
      // There are no unreachable blocks, loops, or ifs. we emit extra
      // unreachables to fix that up, so that they are valid as having none
      // type.
      stackType = Type::none;
    } else if (op != StackInst::BlockEnd && op != StackInst::IfEnd &&
               op != StackInst::LoopEnd && op != StackInst::TryEnd) {
      // If a concrete type is returned, we mark the end of the construct has
      // having that type (as it is pushed to the value stack at that point),
      // other parts are marked as none).
      stackType = Type::none;
    }
  }
  ret->type = stackType;
  return ret;
}

void StackIRToBinaryWriter::write() {
  writer.mapLocalsAndEmitHeader();
  // Stack to track indices of catches within a try
  SmallVector<Index, 4> catchIndexStack;
  for (auto* inst : *func->stackIR) {
    if (!inst) {
      continue; // a nullptr is just something we can skip
    }
    switch (inst->op) {
      case StackInst::TryBegin:
        catchIndexStack.push_back(0);
        [[fallthrough]];
      case StackInst::Basic:
      case StackInst::BlockBegin:
      case StackInst::IfBegin:
      case StackInst::LoopBegin: {
        writer.visit(inst->origin);
        break;
      }
      case StackInst::TryEnd:
        catchIndexStack.pop_back();
        [[fallthrough]];
      case StackInst::BlockEnd:
      case StackInst::IfEnd:
      case StackInst::LoopEnd: {
        writer.emitScopeEnd(inst->origin);
        break;
      }
      case StackInst::IfElse: {
        writer.emitIfElse(inst->origin->cast<If>());
        break;
      }
      case StackInst::Catch: {
        writer.emitCatch(inst->origin->cast<Try>(), catchIndexStack.back()++);
        break;
      }
      case StackInst::CatchAll: {
        writer.emitCatchAll(inst->origin->cast<Try>());
        break;
      }
      case StackInst::Delegate: {
        writer.emitDelegate(inst->origin->cast<Try>());
        // Delegates end the try, like a TryEnd.
        catchIndexStack.pop_back();
        break;
      }
      default:
        WASM_UNREACHABLE("unexpected op");
    }
  }
  writer.emitFunctionEnd();
}

} // namespace wasm<|MERGE_RESOLUTION|>--- conflicted
+++ resolved
@@ -2176,39 +2176,23 @@
   o << int8_t(BinaryConsts::GCPrefix);
   switch (curr->op) {
     case StringNewUTF8:
-<<<<<<< HEAD
-      o << U32LEB(BinaryConsts::StringNewWTF8)
-        << U32LEB(BinaryConsts::StringPolicy::UTF8);
+      o << U32LEB(BinaryConsts::StringNewWTF8);
+      o << int8_t(0); // Memory index.
+      o << U32LEB(BinaryConsts::StringPolicy::UTF8);
       break;
     case StringNewWTF8:
-      o << U32LEB(BinaryConsts::StringNewWTF8)
-        << U32LEB(BinaryConsts::StringPolicy::WTF8);
+      o << U32LEB(BinaryConsts::StringNewWTF8);
+      o << int8_t(0); // Memory index.
+      o << U32LEB(BinaryConsts::StringPolicy::WTF8);
       break;
     case StringNewReplace:
-      o << U32LEB(BinaryConsts::StringNewWTF8)
-        << U32LEB(BinaryConsts::StringPolicy::Replace);
+      o << U32LEB(BinaryConsts::StringNewWTF8);
+      o << int8_t(0); // Memory index.
+      o << U32LEB(BinaryConsts::StringPolicy::Replace);
       break;
     case StringNewWTF16:
       o << U32LEB(BinaryConsts::StringNewWTF16);
-=======
-      o << int8_t(BinaryConsts::StringNewWTF8);
       o << int8_t(0); // Memory index.
-      o << U32LEB(BinaryConsts::StringPolicy::UTF8);
-      break;
-    case StringNewWTF8:
-      o << int8_t(BinaryConsts::StringNewWTF8);
-      o << int8_t(0); // Memory index.
-      o << U32LEB(BinaryConsts::StringPolicy::WTF8);
-      break;
-    case StringNewReplace:
-      o << int8_t(BinaryConsts::StringNewWTF8);
-      o << int8_t(0); // Memory index.
-      o << U32LEB(BinaryConsts::StringPolicy::Replace);
-      break;
-    case StringNewWTF16:
-      o << int8_t(BinaryConsts::StringNewWTF16);
-      o << int8_t(0); // Memory index.
->>>>>>> fd0f8a89
       break;
     case StringNewUTF8Array:
       o << U32LEB(BinaryConsts::StringNewWTF8Array)
@@ -2264,38 +2248,22 @@
   o << int8_t(BinaryConsts::GCPrefix);
   switch (curr->op) {
     case StringEncodeUTF8:
-<<<<<<< HEAD
-      o << U32LEB(BinaryConsts::StringEncodeWTF8)
-        << U32LEB(BinaryConsts::StringPolicy::UTF8);
+      o << U32LEB(BinaryConsts::StringEncodeWTF8);
+      o << int8_t(0); // Memory index.
+      o << U32LEB(BinaryConsts::StringPolicy::UTF8);
       break;
     case StringEncodeWTF8:
-      o << U32LEB(BinaryConsts::StringEncodeWTF8)
-        << U32LEB(BinaryConsts::StringPolicy::WTF8);
+      o << U32LEB(BinaryConsts::StringEncodeWTF8);
+      o << int8_t(0); // Memory index.
+      o << U32LEB(BinaryConsts::StringPolicy::WTF8);
       break;
     case StringEncodeWTF16:
       o << U32LEB(BinaryConsts::StringEncodeWTF16);
+      o << int8_t(0); // Memory index.
       break;
     case StringEncodeUTF8Array:
-      o << U32LEB(BinaryConsts::StringEncodeWTF8Array)
-        << U32LEB(BinaryConsts::StringPolicy::UTF8);
-=======
-      o << int8_t(BinaryConsts::StringEncodeWTF8);
-      o << int8_t(0); // Memory index.
+      o << U32LEB(BinaryConsts::StringEncodeWTF8Array);
       o << U32LEB(BinaryConsts::StringPolicy::UTF8);
-      break;
-    case StringEncodeWTF8:
-      o << int8_t(BinaryConsts::StringEncodeWTF8);
-      o << int8_t(0); // Memory index.
-      o << U32LEB(BinaryConsts::StringPolicy::WTF8);
-      break;
-    case StringEncodeWTF16:
-      o << int8_t(BinaryConsts::StringEncodeWTF16);
-      o << int8_t(0); // Memory index.
-      break;
-    case StringEncodeUTF8Array:
-      o << int8_t(BinaryConsts::StringEncodeWTF8Array);
-      o << U32LEB(BinaryConsts::StringPolicy::UTF8);
->>>>>>> fd0f8a89
       break;
     case StringEncodeWTF8Array:
       o << U32LEB(BinaryConsts::StringEncodeWTF8Array)
