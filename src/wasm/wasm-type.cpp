--- conflicted
+++ resolved
@@ -161,7 +161,7 @@
   auto& types = tuple.types;
 #ifndef NDEBUG
   for (Type t : types) {
-    assert(!t.isMulti() && t.isConcrete());
+    assert(!t.isTuple() && t.isConcrete());
   }
 #endif
   if (types.size() == 0) {
@@ -243,18 +243,8 @@
 }
 
 bool Type::operator<(const Type& other) const {
-<<<<<<< HEAD
   const TypeList& these = expand();
   const TypeList& others = other.expand();
-  return std::lexicographical_compare(
-    these.begin(),
-    these.end(),
-    others.begin(),
-    others.end(),
-    [](const Type& a, const Type& b) { return a.getSingle() < b.getSingle(); });
-=======
-  const std::vector<Type>& these = expand();
-  const std::vector<Type>& others = other.expand();
   return std::lexicographical_compare(these.begin(),
                                       these.end(),
                                       others.begin(),
@@ -264,7 +254,6 @@
                                         TODO_SINGLE_COMPOUND(b);
                                         return a.getBasic() < b.getBasic();
                                       });
->>>>>>> 0fdbb1d3
 }
 
 unsigned Type::getByteSize() const {
@@ -290,7 +279,7 @@
     WASM_UNREACHABLE("invalid type");
   };
 
-  if (isMulti()) {
+  if (isTuple()) {
     unsigned size = 0;
     for (auto t : expand()) {
       size += getSingleByteSize(t);
@@ -340,7 +329,7 @@
     }
   };
 
-  if (isMulti()) {
+  if (isTuple()) {
     FeatureSet feats = FeatureSet::Multivalue;
     for (Type t : expand()) {
       feats |= getSingleFeatures(t);
@@ -475,45 +464,8 @@
 }
 
 std::ostream& operator<<(std::ostream& os, Type type) {
-<<<<<<< HEAD
-  auto id = type.getID();
-  switch (id) {
-    case Type::none:
-      return os << "none";
-    case Type::unreachable:
-      return os << "unreachable";
-    case Type::i32:
-      return os << "i32";
-    case Type::i64:
-      return os << "i64";
-    case Type::f32:
-      return os << "f32";
-    case Type::f64:
-      return os << "f64";
-    case Type::v128:
-      return os << "v128";
-    case Type::funcref:
-      return os << "funcref";
-    case Type::externref:
-      return os << "externref";
-    case Type::nullref:
-      return os << "nullref";
-    case Type::exnref:
-      return os << "exnref";
-=======
-  if (type.isMulti()) {
-    os << '(';
-    const std::vector<Type>& types = type.expand();
-    for (size_t i = 0; i < types.size(); ++i) {
-      os << types[i];
-      if (i < types.size() - 1) {
-        os << ", ";
-      }
-    }
-    os << ')';
-  } else {
-    TODO_SINGLE_COMPOUND(type);
-    switch (type.getBasic()) {
+  if (type.isBasic()) {
+    switch (static_cast<Type::BasicID>(type.getID())) {
       case Type::none:
         os << "none";
         break;
@@ -548,19 +500,20 @@
         os << "exnref";
         break;
     }
->>>>>>> 0fdbb1d3
-  }
-  auto* typeDef = (TypeDef*)id;
-  switch (typeDef->kind) {
-    case TypeDef::TupleKind:
-      break;
-    case TypeDef::SignatureKind:
-    case TypeDef::StructKind:
-    case TypeDef::ArrayKind:
-      os << "ref ";
-      break;
-  }
-  return os << *typeDef;
+  } else {
+    auto* typeDef = (TypeDef*)type.getID();
+    switch (typeDef->kind) {
+      case TypeDef::TupleKind:
+        break;
+      case TypeDef::SignatureKind:
+      case TypeDef::StructKind:
+      case TypeDef::ArrayKind:
+        os << "ref ";
+        break;
+    }
+    os << *typeDef;
+  }
+  return os;
 }
 
 std::ostream& operator<<(std::ostream& os, ParamType param) {
