--- conflicted
+++ resolved
@@ -618,26 +618,6 @@
   new (this) Type(globalTupleStore.insert(std::move(tuple)));
 }
 
-<<<<<<< HEAD
-Type::Type(HeapType heapType, Nullability nullable) {
-  assert(!isTemp(heapType) && "Leaking temporary type!");
-  new (this) Type(globalTypeStore.insert(TypeInfo(heapType, nullable)));
-}
-
-bool Type::isContinuation() const {
-  return isRef() && getHeapType().isContinuation();
-}
-
-bool Type::isStruct() const { return isRef() && getHeapType().isStruct(); }
-
-bool Type::isArray() const { return isRef() && getHeapType().isArray(); }
-
-bool Type::isExn() const { return isRef() && getHeapType().isExn(); }
-
-bool Type::isString() const { return isRef() && getHeapType().isString(); }
-
-=======
->>>>>>> d555a063
 bool Type::isDefaultable() const {
   // A variable can get a default value if its type is concrete (unreachable
   // and none have no values, hence no default), and if it's a reference, it
@@ -1300,13 +1280,8 @@
         if (sig.results.isTuple()) {
           feats |= FeatureSet::Multivalue;
         }
-<<<<<<< HEAD
-      } else if (heapType->isContinuation()) {
+      } else if (heapType.isContinuation()) {
         feats |= FeatureSet::StackSwitching;
-=======
-      } else if (heapType.isContinuation()) {
-        feats |= FeatureSet::TypedContinuations;
->>>>>>> d555a063
       }
 
       // In addition, scan their non-ref children, to add dependencies on
