--- conflicted
+++ resolved
@@ -381,8 +381,7 @@
 
 Type Type::reinterpret() const {
   assert(!isTuple() && "Unexpected tuple type");
-  auto& singleType = *(*this).begin();
-  switch (singleType.getBasic()) {
+  switch ((*begin()).getBasic()) {
     case Type::i32:
       return f32;
     case Type::i64:
@@ -573,20 +572,7 @@
 }
 
 std::ostream& operator<<(std::ostream& os, Type type) {
-<<<<<<< HEAD
   if (type.isBasic()) {
-=======
-  if (type.isMulti()) {
-    os << '(';
-    auto sep = "";
-    for (const auto& t : type) {
-      os << sep << t;
-      sep = ", ";
-    }
-    os << ')';
-  } else {
-    TODO_SINGLE_COMPOUND(type);
->>>>>>> af87f237
     switch (type.getBasic()) {
       case Type::none:
         os << "none";
