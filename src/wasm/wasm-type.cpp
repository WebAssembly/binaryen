--- conflicted
+++ resolved
@@ -202,14 +202,6 @@
   }
 };
 
-<<<<<<< HEAD
-=======
-template<> class hash<wasm::TypeInfo> {
-public:
-  size_t operator()(const wasm::TypeInfo& info) const;
-};
-
->>>>>>> 725f76d6
 template<typename T> class hash<reference_wrapper<const T>> {
 public:
   size_t operator()(const reference_wrapper<const T>& ref) const {
@@ -239,20 +231,6 @@
   return HeapType(uintptr_t(info.get()));
 }
 
-<<<<<<< HEAD
-=======
-Type markTemp(Type type) {
-  if (!type.isBasic()) {
-    Type::getTypeInfo(type)->isTemp = true;
-  }
-  return type;
-}
-
-bool isTemp(Type type) {
-  return !type.isBasic() && Type::getTypeInfo(type)->isTemp;
-}
-
->>>>>>> 725f76d6
 bool isTemp(HeapType type) {
   return !type.isBasic() && getHeapTypeInfo(type)->isTemp;
 }
@@ -271,7 +249,6 @@
     taskList.push_back(Task::scan(type));
     doWalk();
   }
-<<<<<<< HEAD
 
   void walkRoot(HeapType* ht) {
     assert(taskList.empty());
@@ -291,27 +268,6 @@
     }
   }
 
-=======
-
-  void walkRoot(HeapType* ht) {
-    assert(taskList.empty());
-    taskList.push_back(Task::scan(ht));
-    doWalk();
-  }
-
-protected:
-  Self& self() { return *static_cast<Self*>(this); }
-
-  void scanType(Type* type) {
-    if (type->isTuple()) {
-      auto& types = const_cast<Tuple&>(type->getTuple());
-      for (auto it = types.rbegin(); it != types.rend(); ++it) {
-        taskList.push_back(Task::scan(&*it));
-      }
-    }
-  }
-
->>>>>>> 725f76d6
   void scanHeapType(HeapType* ht) {
     if (ht->isBasic()) {
       return;
@@ -376,10 +332,7 @@
   }
 };
 
-// A type graph walker base class that still does no useful work, but at least
-// knows to scan each HeapType and Type only once.
-// A type graph walker that calls `noteChild` on each each direct HeapType child
-// of the root.
+// A type graph walker that scans each each direct HeapType child of the root.
 template<typename Self> struct HeapTypeChildWalker : TypeGraphWalkerBase<Self> {
   void scanType(Type* type) {
     isTopLevel = false;
@@ -390,28 +343,6 @@
     }
   }
 
-<<<<<<< HEAD
-=======
-private:
-  std::unordered_set<HeapType> scannedHeapTypes;
-  std::unordered_set<Type> scannedTypes;
-};
-
-// A type graph walker base class that still does no useful work, but at least
-// knows to scan each HeapType and Type only once.
-// A type graph walker that calls `noteChild` on each each direct HeapType child
-// of the root.
-template<typename Self> struct HeapTypeChildWalker : TypeGraphWalkerBase<Self> {
-  void scanType(Type* type) {
-    isTopLevel = false;
-    if (type->isRef()) {
-      this->self().noteChild(type->getHeapType());
-    } else {
-      TypeGraphWalkerBase<Self>::scanType(type);
-    }
-  }
-
->>>>>>> 725f76d6
   void scanHeapType(HeapType* type) {
     if (isTopLevel) {
       isTopLevel = false;
@@ -423,7 +354,6 @@
 
 private:
   bool isTopLevel = true;
-  std::unordered_set<HeapType> seen;
 };
 
 struct HeapTypeChildCollector : HeapTypeChildWalker<HeapTypeChildCollector> {
@@ -2489,7 +2419,6 @@
 
   std::vector<HeapType> results(group.begin(), group.end());
 
-<<<<<<< HEAD
   // We need to make the tuples canonical as well, but right now there is no way
   // to move them to their global store, so we have to create new tuples and
   // replace the old ones.
@@ -2501,18 +2430,7 @@
       if (isTopLevel) {
         TypeGraphWalkerBase<TupleUpdater>::scanHeapType(type);
         isTopLevel = false;
-=======
-  // We need to make the Types canonical as well, but right now there is no way
-  // to move them to their global store, so we have to create new types and
-  // replace the old ones. TODO simplify this.
-  struct Locations : TypeGraphWalker<Locations> {
-    std::unordered_map<Type, std::unordered_set<Type*>> types;
-    void scanType(Type* type) {
-      if (isTemp(*type)) {
-        types[*type].insert(type);
->>>>>>> 725f76d6
-      }
-      TypeGraphWalker<Locations>::scanType(type);
+      }
     }
     void scanType(Type* type) {
       if (type->isTuple()) {
