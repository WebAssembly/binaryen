/*
 * Copyright 2017 WebAssembly Community Group participants
 *
 * Licensed under the Apache License, Version 2.0 (the "License");
 * you may not use this file except in compliance with the License.
 * You may obtain a copy of the License at
 *
 *     http://www.apache.org/licenses/LICENSE-2.0
 *
 * Unless required by applicable law or agreed to in writing, software
 * distributed under the License is distributed on an "AS IS" BASIS,
 * WITHOUT WARRANTIES OR CONDITIONS OF ANY KIND, either express or implied.
 * See the License for the specific language governing permissions and
 * limitations under the License.
 */

#include <algorithm>
#include <array>
#include <cassert>
#include <map>
#include <shared_mutex>
#include <sstream>
#include <unordered_map>
#include <unordered_set>
#include <variant>

#include "compiler-support.h"
#include "support/hash.h"
#include "support/insert_ordered.h"
#include "wasm-features.h"
#include "wasm-type.h"

#define TRACE_CANONICALIZATION 0
#define TIME_CANONICALIZATION 0

#if TRACE_CANONICALIZATION || TIME_CANONICALIZATION
#include <iostream>
#endif

#if TIME_CANONICALIZATION
#include <chrono>
#endif

namespace wasm {

static TypeSystem typeSystem = TypeSystem::Equirecursive;

void setTypeSystem(TypeSystem system) { typeSystem = system; }

TypeSystem getTypeSystem() { return typeSystem; }

namespace {

struct TypeInfo {
  using type_t = Type;
  // Used in assertions to ensure that temporary types don't leak into the
  // global store.
  bool isTemp = false;
  enum Kind {
    TupleKind,
    RefKind,
    RttKind,
  } kind;
  struct Ref {
    HeapType heapType;
    Nullability nullable;
  };
  union {
    Tuple tuple;
    Ref ref;
    Rtt rtt;
  };

  TypeInfo(const Tuple& tuple) : kind(TupleKind), tuple(tuple) {}
  TypeInfo(Tuple&& tuple) : kind(TupleKind), tuple(std::move(tuple)) {}
  TypeInfo(HeapType heapType, Nullability nullable)
    : kind(RefKind), ref{heapType, nullable} {}
  TypeInfo(Rtt rtt) : kind(RttKind), rtt(rtt) {}
  TypeInfo(const TypeInfo& other);
  ~TypeInfo();

  constexpr bool isTuple() const { return kind == TupleKind; }
  constexpr bool isRef() const { return kind == RefKind; }
  constexpr bool isRtt() const { return kind == RttKind; }

  bool isNullable() const { return kind == RefKind && ref.nullable; }

  // If this TypeInfo represents a Type that can be represented more simply,
  // return that simpler Type. For example, this handles canonicalizing the
  // TypeInfo representing (ref null any) into the BasicType anyref. It also
  // handles eliminating singleton tuple types.
  std::optional<Type> getCanonical() const;

  bool operator==(const TypeInfo& other) const;
  bool operator!=(const TypeInfo& other) const { return !(*this == other); }
};

using RecGroupInfo = std::vector<HeapType>;

struct HeapTypeInfo {
  using type_t = HeapType;
  // Used in assertions to ensure that temporary types don't leak into the
  // global store.
  bool isTemp = false;
  // If `isFinalized`, then hashing and equality are performed on the finite
  // shape of the type definition tree rooted at the HeapTypeInfo.
  // Otherwise, the type definition tree is still being constructed via the
  // TypeBuilder interface, so hashing and equality use pointer identity.
  bool isFinalized = true;
<<<<<<< HEAD
  bool isNominal = false;
=======
>>>>>>> 5436efcc
  // In nominal or isorecursive mode, the supertype of this HeapType, if it
  // exists.
  HeapTypeInfo* supertype = nullptr;
  // In isorecursive mode, the recursion group of this type or null if the
  // recursion group is trivial (i.e. contains only this type).
  RecGroupInfo* recGroup = nullptr;
  enum Kind {
    BasicKind,
    SignatureKind,
    StructKind,
    ArrayKind,
  } kind;
  union {
    HeapType::BasicHeapType basic;
    Signature signature;
    Struct struct_;
    Array array;
  };

  HeapTypeInfo(HeapType::BasicHeapType basic) : kind(BasicKind), basic(basic) {}
  HeapTypeInfo(Signature sig) : kind(SignatureKind), signature(sig) {}
  HeapTypeInfo(const Struct& struct_) : kind(StructKind), struct_(struct_) {}
  HeapTypeInfo(Struct&& struct_)
    : kind(StructKind), struct_(std::move(struct_)) {}
  HeapTypeInfo(Array array) : kind(ArrayKind), array(array) {}
  HeapTypeInfo(const HeapTypeInfo& other);
  ~HeapTypeInfo();

  constexpr bool isSignature() const { return kind == SignatureKind; }
  constexpr bool isStruct() const { return kind == StructKind; }
  constexpr bool isArray() const { return kind == ArrayKind; }
  constexpr bool isData() const { return isStruct() || isArray(); }

  // If this HeapTypeInfo represents a HeapType that can be represented more
  // simply, return that simpler HeapType. This handles turning BasicKind
  // HeapTypes into their corresponding BasicHeapTypes.
  std::optional<HeapType> getCanonical() const;

  HeapTypeInfo& operator=(const HeapTypeInfo& other);
  bool operator==(const HeapTypeInfo& other) const;
  bool operator!=(const HeapTypeInfo& other) const { return !(*this == other); }
};

// Helper for coinductively checking whether a pair of Types or HeapTypes are in
// a subtype relation.
struct SubTyper {
  // Set of HeapTypes we are assuming are equivalent as long as we cannot prove
  // otherwise.
  std::unordered_set<std::pair<HeapType, HeapType>> seen;
  bool isSubType(Type a, Type b);
  bool isSubType(HeapType a, HeapType b);
  bool isSubType(const Tuple& a, const Tuple& b);
  bool isSubType(const Field& a, const Field& b);
  bool isSubType(const Signature& a, const Signature& b);
  bool isSubType(const Struct& a, const Struct& b);
  bool isSubType(const Array& a, const Array& b);
  bool isSubType(const Rtt& a, const Rtt& b);
};

// Helper for finding the equirecursive least upper bound of two types.
struct TypeBounder {
  TypeBuilder builder;
  // The indices in `builder` at which the LUB of each pair of HeapTypes are
  // being constructed.
  std::unordered_map<std::pair<HeapType, HeapType>, size_t> indices;

  bool hasLeastUpperBound(Type a, Type b);
  Type getLeastUpperBound(Type a, Type b);
  HeapType getLeastUpperBound(HeapType a, HeapType b);

private:
  // Return the LUB iff a LUB was found. The HeapType and Struct overloads are
  // exceptional because they are infallible; HeapType::any is an upper bound of
  // all HeapTypes and the empty struct is an upper bound of all struct types.
  // Note that these methods can return temporary types, so they should never be
  // used directly.
  std::optional<Type> lub(Type a, Type b);
  HeapType lub(HeapType a, HeapType b);
  HeapType::BasicHeapType lub(HeapType::BasicHeapType a,
                              HeapType::BasicHeapType b);
  std::optional<Tuple> lub(const Tuple& a, const Tuple& b);
  std::optional<Field> lub(const Field& a, const Field& b);
  std::optional<Signature> lub(const Signature& a, const Signature& b);
  Struct lub(const Struct& a, const Struct& b);
  std::optional<Array> lub(const Array& a, const Array& b);
  std::optional<Rtt> lub(const Rtt& a, const Rtt& b);
};

// Helper for printing types without infinitely recursing on recursive types.
struct TypePrinter {
  size_t currDepth = 0;
  std::unordered_map<TypeID, size_t> depths;

  // The stream we are printing to.
  std::ostream& os;

  TypePrinter(std::ostream& os) : os(os) {}

  std::ostream& print(Type type);
  std::ostream& print(HeapType heapType);
  std::ostream& print(const Tuple& tuple);
  std::ostream& print(const Field& field);
  std::ostream& print(const Signature& sig);
  std::ostream& print(const Struct& struct_);
  std::ostream& print(const Array& array);
  std::ostream& print(const Rtt& rtt);

private:
  template<typename T, typename F> std::ostream& printChild(T curr, F printer);

  // FIXME: This hard limit on how many times we call print() avoids extremely
  //        large outputs, which can be inconveniently large in some cases, but
  //        we should have a better mechanism for this.
  static const size_t MaxPrints = 100;

  size_t prints = 0;

  bool exceededLimit() {
    if (prints >= MaxPrints) {
      return true;
    }
    prints++;
    return false;
  }
};

// Helper for hashing the shapes of TypeInfos and HeapTypeInfos. Keeps track of
// previously seen HeapTypes to avoid traversing them more than once. Infos
// referring to different type IDs but sharing a finite shape will compare and
// hash the same.
struct FiniteShapeHasher {
  bool topLevelOnly;
  size_t currDepth = 0;
  size_t currStep = 0;
  std::unordered_map<HeapType, size_t> seen;

  FiniteShapeHasher(bool topLevelOnly = false) : topLevelOnly(topLevelOnly) {}

  size_t hash(Type type);
  size_t hash(HeapType heapType);
  size_t hash(const TypeInfo& info);
  size_t hash(const HeapTypeInfo& info);
  size_t hash(const Tuple& tuple);
  size_t hash(const Field& field);
  size_t hash(const Signature& sig);
  size_t hash(const Struct& struct_);
  size_t hash(const Array& array);
  size_t hash(const Rtt& rtt);
};

// Helper for comparing the shapes of TypeInfos and HeapTypeInfos for equality.
// Like FiniteShapeHasher, keeps track of previously seen HeapTypes. Note that
// this does not test for coinductive equality of the infinite expansion of the
// type tree, but rather tests for equality of the finite shape of the graph. If
// FiniteShapeEquator reports that two type shapes are equal, FiniteShapeHasher
// should produce the same hash for them.
struct FiniteShapeEquator {
  bool topLevelOnly;
  size_t currDepth = 0;
  size_t currStep = 0;
  std::unordered_map<HeapType, size_t> seenA, seenB;

  FiniteShapeEquator(bool topLevelOnly = false) : topLevelOnly(topLevelOnly) {}

  bool eq(Type a, Type b);
  bool eq(HeapType a, HeapType b);
  bool eq(const TypeInfo& a, const TypeInfo& b);
  bool eq(const HeapTypeInfo& a, const HeapTypeInfo& b);
  bool eq(const Tuple& a, const Tuple& b);
  bool eq(const Field& a, const Field& b);
  bool eq(const Signature& a, const Signature& b);
  bool eq(const Struct& a, const Struct& b);
  bool eq(const Array& a, const Array& b);
  bool eq(const Rtt& a, const Rtt& b);
};

// Generic utility for traversing type graphs. The inserted roots must live as
// long as the Walker because they are referenced by address. This base class
// only has logic for traversing type graphs; figuring out when to stop
// traversing the graph and doing useful work during the traversal is left to
// subclasses.
template<typename Self> struct TypeGraphWalkerBase {
  void walkRoot(Type* type);
  void walkRoot(HeapType* ht);

  // Override these in subclasses to do useful work.
  void preVisitType(Type* type) {}
  void preVisitHeapType(HeapType* ht) {}
  void postVisitType(Type* type) {}
  void postVisitHeapType(HeapType* ht) {}

  // This base walker does not know when to stop scanning, so at least one of
  // these needs to be overridden with a method that calls the base scanning
  // method only if some end condition isn't met.
  void scanType(Type* type);
  void scanHeapType(HeapType* ht);

private:
  struct Task {
    enum Kind {
      PreType,
      PreHeapType,
      ScanType,
      ScanHeapType,
      PostType,
      PostHeapType,
    } kind;
    union {
      Type* type;
      HeapType* heapType;
    };
    static Task preVisit(Type* type) { return Task(type, PreType); }
    static Task preVisit(HeapType* ht) { return Task(ht, PreHeapType); }
    static Task scan(Type* type) { return Task(type, ScanType); }
    static Task scan(HeapType* ht) { return Task(ht, ScanHeapType); }
    static Task postVisit(Type* type) { return Task(type, PostType); }
    static Task postVisit(HeapType* ht) { return Task(ht, PostHeapType); }

  private:
    Task(Type* type, Kind kind) : kind(kind), type(type) {}
    Task(HeapType* ht, Kind kind) : kind(kind), heapType(ht) {}
  };

  void doWalk();

  std::vector<Task> taskList;
  void push(Type* type);
  void push(HeapType* type);

  Self& self() { return *static_cast<Self*>(this); }
};

// A type graph walker base class that still does no useful work, but at least
// knows to scan each HeapType only once.
template<typename Self> struct HeapTypeGraphWalker : TypeGraphWalkerBase<Self> {
  // Override this.
  void noteHeapType(HeapType ht) {}

  void scanHeapType(HeapType* ht) {
    if (scanned.insert(*ht).second) {
      static_cast<Self*>(this)->noteHeapType(*ht);
      TypeGraphWalkerBase<Self>::scanHeapType(ht);
    }
  }

private:
  std::unordered_set<HeapType> scanned;
};

// A type graph walker base class that still does no useful work, but at least
// knows to scan each HeapType and Type only once.
template<typename Self> struct TypeGraphWalker : TypeGraphWalkerBase<Self> {
  // Override these.
  void noteType(Type type) {}
  void noteHeapType(HeapType ht) {}

  void scanType(Type* type) {
    if (scannedTypes.insert(*type).second) {
      static_cast<Self*>(this)->noteType(*type);
      TypeGraphWalkerBase<Self>::scanType(type);
    }
  }
  void scanHeapType(HeapType* ht) {
    if (scannedHeapTypes.insert(*ht).second) {
      static_cast<Self*>(this)->noteHeapType(*ht);
      TypeGraphWalkerBase<Self>::scanHeapType(ht);
    }
  }

private:
  std::unordered_set<HeapType> scannedHeapTypes;
  std::unordered_set<Type> scannedTypes;
};

// A type graph walker that only traverses the direct HeapType children of the
// root, looking through child Types. What to do with each child is left to
// subclasses.
template<typename Self> struct HeapTypeChildWalker : HeapTypeGraphWalker<Self> {
  // Override this.
  void noteChild(HeapType* child) {}

  void scanType(Type* type) {
    isTopLevel = false;
    HeapTypeGraphWalker<Self>::scanType(type);
  }
  void scanHeapType(HeapType* ht) {
    if (isTopLevel) {
      HeapTypeGraphWalker<Self>::scanHeapType(ht);
    } else {
      static_cast<Self*>(this)->noteChild(ht);
    }
  }

private:
  bool isTopLevel = true;
};

struct HeapTypeChildCollector : HeapTypeChildWalker<HeapTypeChildCollector> {
  std::vector<HeapType> children;
  void noteChild(HeapType* child) { children.push_back(*child); }
};

} // anonymous namespace
} // namespace wasm

namespace std {

template<> class hash<wasm::TypeInfo> {
public:
  size_t operator()(const wasm::TypeInfo& info) const;
};

template<> class hash<wasm::HeapTypeInfo> {
public:
  size_t operator()(const wasm::HeapTypeInfo& info) const;
};

template<typename T> class hash<reference_wrapper<const T>> {
public:
  size_t operator()(const reference_wrapper<const T>& ref) const {
    return hash<T>{}(ref.get());
  }
};

template<typename T> class equal_to<reference_wrapper<const T>> {
public:
  bool operator()(const reference_wrapper<const T>& a,
                  const reference_wrapper<const T>& b) const {
    return equal_to<T>{}(a.get(), b.get());
  }
};

} // namespace std

namespace wasm {
namespace {

TypeInfo* getTypeInfo(Type type) {
  assert(type.isCompound());
  return (TypeInfo*)type.getID();
}

HeapTypeInfo* getHeapTypeInfo(HeapType ht) {
  assert(ht.isCompound());
  return (HeapTypeInfo*)ht.getID();
}

HeapType asHeapType(std::unique_ptr<HeapTypeInfo>& info) {
  return HeapType(uintptr_t(info.get()));
}

Type markTemp(Type type) {
  if (!type.isBasic()) {
    getTypeInfo(type)->isTemp = true;
  }
  return type;
}

bool isTemp(Type type) { return !type.isBasic() && getTypeInfo(type)->isTemp; }

bool isTemp(HeapType type) {
  return !type.isBasic() && getHeapTypeInfo(type)->isTemp;
}

// Given a Type that may or may not be backed by the simplest possible
// representation, return the equivalent type that is definitely backed by the
// simplest possible representation.
Type asCanonical(Type type) {
  if (type.isBasic()) {
    return type;
  } else if (auto canon = getTypeInfo(type)->getCanonical()) {
    return *canon;
  } else {
    return type;
  }
}

// Given a HeapType that may or may not be backed by the simplest possible
// representation, return the equivalent type that is definitely backed by the
// simplest possible representation.
HeapType asCanonical(HeapType type) {
  if (type.isBasic()) {
    return type;
  } else if (auto canon = getHeapTypeInfo(type)->getCanonical()) {
    return *canon;
  } else {
    return type;
  }
}

TypeInfo::TypeInfo(const TypeInfo& other) {
  kind = other.kind;
  switch (kind) {
    case TupleKind:
      new (&tuple) auto(other.tuple);
      return;
    case RefKind:
      new (&ref) auto(other.ref);
      return;
    case RttKind:
      new (&rtt) auto(other.rtt);
      return;
  }
  WASM_UNREACHABLE("unexpected kind");
}

TypeInfo::~TypeInfo() {
  switch (kind) {
    case TupleKind:
      tuple.~Tuple();
      return;
    case RefKind:
      ref.~Ref();
      return;
    case RttKind:
      rtt.~Rtt();
      return;
  }
  WASM_UNREACHABLE("unexpected kind");
}

std::optional<Type> TypeInfo::getCanonical() const {
  if (isTuple()) {
    if (tuple.types.size() == 0) {
      return Type::none;
    }
    if (tuple.types.size() == 1) {
      return tuple.types[0];
    }
  }
  if (isRef()) {
    HeapType basic = asCanonical(ref.heapType);
    if (basic.isBasic()) {
      if (ref.nullable) {
        switch (basic.getBasic()) {
          case HeapType::func:
            return Type::funcref;
          case HeapType::ext:
            return Type::externref;
          case HeapType::any:
            return Type::anyref;
          case HeapType::eq:
            return Type::eqref;
          case HeapType::i31:
          case HeapType::data:
            break;
        }
      } else {
        if (basic == HeapType::i31) {
          return Type::i31ref;
        }
        if (basic == HeapType::data) {
          return Type::dataref;
        }
      }
    }
  }
  return {};
}

bool TypeInfo::operator==(const TypeInfo& other) const {
  if (kind != other.kind) {
    return false;
  }
  switch (kind) {
    case TupleKind:
      return tuple == other.tuple;
    case RefKind:
      return ref.nullable == other.ref.nullable &&
             ref.heapType == other.ref.heapType;
    case RttKind:
      return rtt == other.rtt;
  }
  WASM_UNREACHABLE("unexpected kind");
}

HeapTypeInfo::HeapTypeInfo(const HeapTypeInfo& other) {
  kind = other.kind;
  supertype = other.supertype;
<<<<<<< HEAD
  isNominal = other.isNominal;
  recGroup = other.recGroup;
=======
>>>>>>> 5436efcc
  switch (kind) {
    case BasicKind:
      new (&basic) auto(other.basic);
      return;
    case SignatureKind:
      new (&signature) auto(other.signature);
      return;
    case StructKind:
      new (&struct_) auto(other.struct_);
      return;
    case ArrayKind:
      new (&array) auto(other.array);
      return;
  }
  WASM_UNREACHABLE("unexpected kind");
}

HeapTypeInfo::~HeapTypeInfo() {
  switch (kind) {
    case BasicKind:
      return;
    case SignatureKind:
      signature.~Signature();
      return;
    case StructKind:
      struct_.~Struct();
      return;
    case ArrayKind:
      array.~Array();
      return;
  }
  WASM_UNREACHABLE("unexpected kind");
}

std::optional<HeapType> HeapTypeInfo::getCanonical() const {
  if (isFinalized && kind == BasicKind) {
    return basic;
  }
  return {};
}

HeapTypeInfo& HeapTypeInfo::operator=(const HeapTypeInfo& other) {
  if (&other != this) {
    this->~HeapTypeInfo();
    new (this) HeapTypeInfo(other);
  }
  return *this;
}

bool HeapTypeInfo::operator==(const HeapTypeInfo& other) const {
  return FiniteShapeEquator().eq(*this, other);
}

template<typename Info> struct Store {
  std::recursive_mutex mutex;

  // Track unique_ptrs for constructed types to avoid leaks.
  std::vector<std::unique_ptr<Info>> constructedTypes;

  // Maps from constructed types to their canonical Type IDs.
  std::unordered_map<std::reference_wrapper<const Info>, uintptr_t> typeIDs;

#ifndef NDEBUG
  bool isGlobalStore();
#endif

  typename Info::type_t insert(const Info& info) { return doInsert(info); }
  typename Info::type_t insert(std::unique_ptr<Info>&& info) {
    return doInsert(info);
  }
  bool hasCanonical(const Info& info, typename Info::type_t& canonical);

private:
  template<typename Ref> typename Info::type_t doInsert(Ref& infoRef) {
    const Info& info = [&]() {
      if constexpr (std::is_same_v<Ref, const Info>) {
        return infoRef;
      } else if constexpr (std::is_same_v<Ref, std::unique_ptr<Info>>) {
        infoRef->isTemp = false;
        return *infoRef;
      }
    }();

    auto getPtr = [&]() -> std::unique_ptr<Info> {
      if constexpr (std::is_same_v<Ref, const Info>) {
        return std::make_unique<Info>(infoRef);
      } else if constexpr (std::is_same_v<Ref, std::unique_ptr<Info>>) {
        return std::move(infoRef);
      }
    };

    auto insertNew = [&]() {
      assert((!isGlobalStore() || !info.isTemp) && "Leaking temporary type!");
      auto ptr = getPtr();
      TypeID id = uintptr_t(ptr.get());
      assert(id > Info::type_t::_last_basic_type);
      typeIDs.insert({*ptr, id});
      constructedTypes.emplace_back(std::move(ptr));
      return typename Info::type_t(id);
    };

    // Turn e.g. (ref null any) into anyref.
    if (auto canonical = info.getCanonical()) {
      return *canonical;
    }
    std::lock_guard<std::recursive_mutex> lock(mutex);
    // Nominal HeapTypes are always unique, so don't bother deduplicating them.
    if constexpr (std::is_same_v<Info, HeapTypeInfo>) {
      if (typeSystem == TypeSystem::Nominal) {
        return insertNew();
      }
    }
    // Check whether we already have a type for this structural Info.
    auto indexIt = typeIDs.find(std::cref(info));
    if (indexIt != typeIDs.end()) {
      return typename Info::type_t(indexIt->second);
    }
    // We do not have a type for this Info already. Create one.
    return insertNew();
  }
};

using TypeStore = Store<TypeInfo>;
using HeapTypeStore = Store<HeapTypeInfo>;

static TypeStore globalTypeStore;
static HeapTypeStore globalHeapTypeStore;

// Specialized to simplify programming generically over Types and HeapTypes.
template<typename T> struct MetaTypeInfo {};

template<> struct MetaTypeInfo<Type> {
#ifndef NDEBUG
  constexpr static TypeStore& globalStore = globalTypeStore;
#endif
  static TypeInfo* getInfo(Type type) { return getTypeInfo(type); }
};

template<> struct MetaTypeInfo<HeapType> {
#ifndef NDEBUG
  constexpr static HeapTypeStore& globalStore = globalHeapTypeStore;
#endif
  static HeapTypeInfo* getInfo(HeapType ht) { return getHeapTypeInfo(ht); }
};

#ifndef NDEBUG
template<typename Info> bool Store<Info>::isGlobalStore() {
  return this == &MetaTypeInfo<typename Info::type_t>::globalStore;
}
#endif

// Cache canonical nominal signature types. See comment in
// `HeapType::HeapType(Signature)`.
struct SignatureTypeCache {
  std::unordered_map<Signature, HeapType> cache;
  std::mutex mutex;

  HeapType getType(Signature sig) {
    std::lock_guard<std::mutex> lock(mutex);
    // Try inserting a placeholder type, then replace it with a real type if we
    // don't already have a canonical type for this signature.
    auto [entry, inserted] = cache.insert({sig, {}});
    auto& [_, type] = *entry;
    if (inserted) {
      type = globalHeapTypeStore.insert(sig);
    }
    return type;
  }

  void insertType(HeapType type) {
    std::lock_guard<std::mutex> lock(mutex);
    cache.insert({type.getSignature(), type});
  }
};

static SignatureTypeCache nominalSignatureCache;

// Keep track of the constructed recursion groups.
static std::mutex recGroupsMutex;
static std::vector<std::unique_ptr<RecGroupInfo>> recGroups;

} // anonymous namespace

Type::Type(std::initializer_list<Type> types) : Type(Tuple(types)) {}

Type::Type(const Tuple& tuple) {
#ifndef NDEBUG
  for (auto type : tuple.types) {
    assert(!isTemp(type) && "Leaking temporary type!");
  }
#endif
  new (this) Type(globalTypeStore.insert(tuple));
}

Type::Type(Tuple&& tuple) {
#ifndef NDEBUG
  for (auto type : tuple.types) {
    assert(!isTemp(type) && "Leaking temporary type!");
  }
#endif
  new (this) Type(globalTypeStore.insert(std::move(tuple)));
}

Type::Type(HeapType heapType, Nullability nullable) {
  assert(!isTemp(heapType) && "Leaking temporary type!");
  new (this) Type(globalTypeStore.insert(TypeInfo(heapType, nullable)));
}

Type::Type(Rtt rtt) {
  assert(!isTemp(rtt.heapType) && "Leaking temporary type!");
  new (this) Type(globalTypeStore.insert(rtt));
}

bool Type::isTuple() const {
  if (isBasic()) {
    return false;
  } else {
    return getTypeInfo(*this)->isTuple();
  }
}

bool Type::isRef() const {
  if (isBasic()) {
    return id >= funcref && id <= _last_basic_type;
  } else {
    return getTypeInfo(*this)->isRef();
  }
}

bool Type::isFunction() const {
  if (isBasic()) {
    return id == funcref;
  } else {
    auto* info = getTypeInfo(*this);
    return info->isRef() && info->ref.heapType.isFunction();
  }
}

bool Type::isData() const {
  if (isBasic()) {
    return id == dataref;
  } else {
    auto* info = getTypeInfo(*this);
    return info->isRef() && info->ref.heapType.isData();
  }
}

bool Type::isNullable() const {
  if (isBasic()) {
    return id >= funcref && id <= eqref; // except i31ref and dataref
  } else {
    return getTypeInfo(*this)->isNullable();
  }
}

bool Type::isNonNullable() const {
  if (isRef()) {
    return !isNullable();
  } else {
    return false;
  }
}

bool Type::isRtt() const {
  if (isBasic()) {
    return false;
  } else {
    return getTypeInfo(*this)->isRtt();
  }
}

bool Type::isStruct() const { return isRef() && getHeapType().isStruct(); }

bool Type::isArray() const { return isRef() && getHeapType().isArray(); }

bool Type::isDefaultable() const {
  // A variable can get a default value if its type is concrete (unreachable
  // and none have no values, hence no default), and if it's a reference, it
  // must be nullable.
  if (isTuple()) {
    for (auto t : *this) {
      if (!t.isDefaultable()) {
        return false;
      }
    }
    return true;
  }
  return isConcrete() && !isNonNullable() && !isRtt();
}

Nullability Type::getNullability() const {
  return isNullable() ? Nullable : NonNullable;
}

unsigned Type::getByteSize() const {
  // TODO: alignment?
  auto getSingleByteSize = [](Type t) {
    switch (t.getBasic()) {
      case Type::i32:
      case Type::f32:
        return 4;
      case Type::i64:
      case Type::f64:
        return 8;
      case Type::v128:
        return 16;
      case Type::funcref:
      case Type::externref:
      case Type::anyref:
      case Type::eqref:
      case Type::i31ref:
      case Type::dataref:
      case Type::none:
      case Type::unreachable:
        break;
    }
    WASM_UNREACHABLE("invalid type");
  };

  if (isTuple()) {
    unsigned size = 0;
    for (const auto& t : *this) {
      size += getSingleByteSize(t);
    }
    return size;
  }
  return getSingleByteSize(*this);
}

unsigned Type::hasByteSize() const {
  auto hasSingleByteSize = [](Type t) { return t.isNumber(); };
  if (isTuple()) {
    for (const auto& t : *this) {
      if (!hasSingleByteSize(t)) {
        return false;
      }
    }
    return true;
  }
  return hasSingleByteSize(*this);
}

Type Type::reinterpret() const {
  assert(!isTuple() && "Unexpected tuple type");
  switch ((*begin()).getBasic()) {
    case Type::i32:
      return f32;
    case Type::i64:
      return f64;
    case Type::f32:
      return i32;
    case Type::f64:
      return i64;
    default:
      WASM_UNREACHABLE("invalid type");
  }
}

FeatureSet Type::getFeatures() const {
  auto getSingleFeatures = [](Type t) -> FeatureSet {
    if (t.isRef()) {
      // A reference type implies we need that feature. Some also require more,
      // such as GC or exceptions.
      auto heapType = t.getHeapType();
      if (heapType.isStruct() || heapType.isArray()) {
        return FeatureSet::ReferenceTypes | FeatureSet::GC;
      }
      if (heapType.isBasic()) {
        switch (heapType.getBasic()) {
          case HeapType::BasicHeapType::any:
          case HeapType::BasicHeapType::eq:
          case HeapType::BasicHeapType::i31:
          case HeapType::BasicHeapType::data:
            return FeatureSet::ReferenceTypes | FeatureSet::GC;
          default: {}
        }
      }
      // Note: Technically typed function references also require the typed
      // function references feature, however, we use these types internally
      // regardless of the presence of features (in particular, since during
      // load of the wasm we don't know the features yet, so we apply the more
      // refined types), so we don't add that in any case here.
      return FeatureSet::ReferenceTypes;
    } else if (t.isRtt()) {
      return FeatureSet::ReferenceTypes | FeatureSet::GC;
    }
    TODO_SINGLE_COMPOUND(t);
    switch (t.getBasic()) {
      case Type::v128:
        return FeatureSet::SIMD;
      default:
        return FeatureSet::MVP;
    }
  };

  if (isTuple()) {
    FeatureSet feats = FeatureSet::Multivalue;
    for (const auto& t : *this) {
      feats |= getSingleFeatures(t);
    }
    return feats;
  }
  return getSingleFeatures(*this);
}

const Tuple& Type::getTuple() const {
  assert(isTuple());
  return getTypeInfo(*this)->tuple;
}

HeapType Type::getHeapType() const {
  if (isBasic()) {
    switch (getBasic()) {
      case Type::none:
      case Type::unreachable:
      case Type::i32:
      case Type::i64:
      case Type::f32:
      case Type::f64:
      case Type::v128:
        break;
      case Type::funcref:
        return HeapType::func;
      case Type::externref:
        return HeapType::ext;
      case Type::anyref:
        return HeapType::any;
      case Type::eqref:
        return HeapType::eq;
      case Type::i31ref:
        return HeapType::i31;
      case Type::dataref:
        return HeapType::data;
    }
    WASM_UNREACHABLE("Unexpected type");
  } else {
    auto* info = getTypeInfo(*this);
    switch (info->kind) {
      case TypeInfo::TupleKind:
        break;
      case TypeInfo::RefKind:
        return info->ref.heapType;
      case TypeInfo::RttKind:
        return info->rtt.heapType;
    }
    WASM_UNREACHABLE("Unexpected type");
  }
}

Rtt Type::getRtt() const {
  assert(isRtt());
  return getTypeInfo(*this)->rtt;
}

Type Type::get(unsigned byteSize, bool float_) {
  if (byteSize < 4) {
    return Type::i32;
  }
  if (byteSize == 4) {
    return float_ ? Type::f32 : Type::i32;
  }
  if (byteSize == 8) {
    return float_ ? Type::f64 : Type::i64;
  }
  if (byteSize == 16) {
    return Type::v128;
  }
  WASM_UNREACHABLE("invalid size");
}

bool Type::isSubType(Type left, Type right) {
  // As an optimization, in the common case do not even construct a SubTyper.
  if (left == right) {
    return true;
  }
  return SubTyper().isSubType(left, right);
}

std::vector<HeapType> Type::getHeapTypeChildren() {
  HeapTypeChildCollector collector;
  collector.walkRoot(this);
  return collector.children;
}

bool Type::hasLeastUpperBound(Type a, Type b) {
  return TypeBounder().hasLeastUpperBound(a, b);
}

Type Type::getLeastUpperBound(Type a, Type b) {
  return TypeBounder().getLeastUpperBound(a, b);
}

Type::Iterator Type::end() const {
  if (isTuple()) {
    return Iterator(this, getTypeInfo(*this)->tuple.types.size());
  } else {
    // TODO: unreachable is special and expands to {unreachable} currently.
    // see also: https://github.com/WebAssembly/binaryen/issues/3062
    return Iterator(this, size_t(id != Type::none));
  }
}

const Type& Type::Iterator::operator*() const {
  if (parent->isTuple()) {
    return getTypeInfo(*parent)->tuple.types[index];
  } else {
    // TODO: see comment in Type::end()
    assert(index == 0 && parent->id != Type::none && "Index out of bounds");
    return *parent;
  }
}

const Type& Type::operator[](size_t index) const {
  if (isTuple()) {
    return getTypeInfo(*this)->tuple.types[index];
  } else {
    assert(index == 0 && "Index out of bounds");
    return *begin();
  }
}

HeapType::HeapType(Signature sig) {
  assert(!isTemp(sig.params) && "Leaking temporary type!");
  assert(!isTemp(sig.results) && "Leaking temporary type!");
  if (typeSystem == TypeSystem::Nominal) {
    // Special case the creation of signature types in nominal mode to return a
    // "canonical" type for the signature, which happens to be the first one
    // created. We depend on being able to create new function signatures in
    // many places, and historically they have always been structural, so
    // creating a copy of an existing signature did not result in any code bloat
    // or semantic changes. To avoid regressions or significant changes of
    // behavior in nominal mode, we cache the canonical heap types for each
    // signature to emulate structural behavior.
    new (this) HeapType(nominalSignatureCache.getType(sig));
  } else {
    new (this) HeapType(globalHeapTypeStore.insert(sig));
  }
}

HeapType::HeapType(const Struct& struct_) {
#ifndef NDEBUG
  for (const auto& field : struct_.fields) {
    assert(!isTemp(field.type) && "Leaking temporary type!");
  }
#endif
  new (this) HeapType(globalHeapTypeStore.insert(struct_));
}

HeapType::HeapType(Struct&& struct_) {
#ifndef NDEBUG
  for (const auto& field : struct_.fields) {
    assert(!isTemp(field.type) && "Leaking temporary type!");
  }
#endif
  new (this) HeapType(globalHeapTypeStore.insert(std::move(struct_)));
}

HeapType::HeapType(Array array) {
  assert(!isTemp(array.element.type) && "Leaking temporary type!");
  new (this) HeapType(globalHeapTypeStore.insert(array));
}

bool HeapType::isFunction() const {
  if (isBasic()) {
    return id == func;
  } else {
    return getHeapTypeInfo(*this)->isSignature();
  }
}

bool HeapType::isData() const {
  if (isBasic()) {
    return id == data;
  } else {
    return getHeapTypeInfo(*this)->isData();
  }
}

bool HeapType::isSignature() const {
  if (isBasic()) {
    return false;
  } else {
    return getHeapTypeInfo(*this)->isSignature();
  }
}

bool HeapType::isStruct() const {
  if (isBasic()) {
    return false;
  } else {
    return getHeapTypeInfo(*this)->isStruct();
  }
}

bool HeapType::isArray() const {
  if (isBasic()) {
    return false;
  } else {
    return getHeapTypeInfo(*this)->isArray();
  }
}

Signature HeapType::getSignature() const {
  assert(isSignature());
  return getHeapTypeInfo(*this)->signature;
}

const Struct& HeapType::getStruct() const {
  assert(isStruct());
  return getHeapTypeInfo(*this)->struct_;
}

Array HeapType::getArray() const {
  assert(isArray());
  return getHeapTypeInfo(*this)->array;
}

std::optional<HeapType> HeapType::getSuperType() const {
  if (isBasic()) {
    return {};
  }
  HeapTypeInfo* super = getHeapTypeInfo(*this)->supertype;
  if (super != nullptr) {
    return HeapType(uintptr_t(super));
  }
  return {};
}

size_t HeapType::getDepth() const {
  size_t depth = 0;
  std::optional<HeapType> super;
  for (auto curr = *this; (super = curr.getSuperType()); curr = *super) {
    ++depth;
  }
  return depth;
}

bool HeapType::isSubType(HeapType left, HeapType right) {
  // As an optimization, in the common case do not even construct a SubTyper.
  if (left == right) {
    return true;
  }
  return SubTyper().isSubType(left, right);
}

std::vector<HeapType> HeapType::getHeapTypeChildren() {
  HeapTypeChildCollector collector;
  collector.walkRoot(this);
  return collector.children;
}

HeapType HeapType::getLeastUpperBound(HeapType a, HeapType b) {
  return TypeBounder().getLeastUpperBound(a, b);
}

// Recursion groups with single elements are encoded as that single element's
// type ID with the low bit set and other recursion groups are encoded with the
// address of the vector containing their members. These encodings are disjoint
// because the alignment of the vectors is greater than 1.
static_assert(alignof(std::vector<HeapType>) > 1);

RecGroup HeapType::getRecGroup() const {
  assert(!isBasic());
  if (auto* info = getHeapTypeInfo(*this)->recGroup) {
    return RecGroup(uintptr_t(info));
  } else {
    // Mark the low bit to signify that this is a trivial recursion group and
    // points to a heap type info rather than a vector of heap types.
    return RecGroup(id | 1);
  }
}

std::vector<HeapType> RecGroup::getHeapTypes() const {
  if (id & 1) {
    // This is a trivial recursion group. Mask off the low bit to recover the
    // single HeapType.
    return {HeapType(id & ~(uintptr_t)1)};
  } else {
    return *(std::vector<HeapType>*)id;
  }
}

size_t RecGroup::size() const {
  if (id & 1) {
    return 1;
  } else {
    return ((std::vector<HeapType>*)id)->size();
  }
}

template<typename T> static std::string genericToString(const T& t) {
  std::ostringstream ss;
  ss << t;
  return ss.str();
}
std::string Type::toString() const { return genericToString(*this); }
std::string HeapType::toString() const { return genericToString(*this); }
std::string Tuple::toString() const { return genericToString(*this); }
std::string Signature::toString() const { return genericToString(*this); }
std::string Struct::toString() const { return genericToString(*this); }
std::string Array::toString() const { return genericToString(*this); }
std::string Rtt::toString() const { return genericToString(*this); }
std::ostream& operator<<(std::ostream& os, Type type) {
  return TypePrinter(os).print(type);
}
std::ostream& operator<<(std::ostream& os, HeapType heapType) {
  return TypePrinter(os).print(heapType);
}
std::ostream& operator<<(std::ostream& os, Tuple tuple) {
  return TypePrinter(os).print(tuple);
}
std::ostream& operator<<(std::ostream& os, Signature sig) {
  return TypePrinter(os).print(sig);
}
std::ostream& operator<<(std::ostream& os, Field field) {
  return TypePrinter(os).print(field);
}
std::ostream& operator<<(std::ostream& os, Struct struct_) {
  return TypePrinter(os).print(struct_);
}
std::ostream& operator<<(std::ostream& os, Array array) {
  return TypePrinter(os).print(array);
}
std::ostream& operator<<(std::ostream& os, Rtt rtt) {
  return TypePrinter(os).print(rtt);
}

unsigned Field::getByteSize() const {
  if (type != Type::i32) {
    return type.getByteSize();
  }
  switch (packedType) {
    case Field::PackedType::i8:
      return 1;
    case Field::PackedType::i16:
      return 2;
    case Field::PackedType::not_packed:
      return 4;
  }
  WASM_UNREACHABLE("impossible packed type");
}

namespace {

bool SubTyper::isSubType(Type a, Type b) {
  if (a == b) {
    return true;
  }
  if (a == Type::unreachable) {
    return true;
  }
  if (a.isRef() && b.isRef()) {
    return (a.isNullable() == b.isNullable() || !a.isNullable()) &&
           isSubType(a.getHeapType(), b.getHeapType());
  }
  if (a.isTuple() && b.isTuple()) {
    return isSubType(a.getTuple(), b.getTuple());
  }
  if (a.isRtt() && b.isRtt()) {
    return isSubType(a.getRtt(), b.getRtt());
  }
  return false;
}

bool SubTyper::isSubType(HeapType a, HeapType b) {
  // See:
  // https://github.com/WebAssembly/function-references/blob/master/proposals/function-references/Overview.md#subtyping
  // https://github.com/WebAssembly/gc/blob/master/proposals/gc/MVP.md#defined-types
  if (a == b) {
    return true;
  }
  if (b.isBasic()) {
    switch (b.getBasic()) {
      case HeapType::func:
        return a.isSignature();
      case HeapType::ext:
        return false;
      case HeapType::any:
        return true;
      case HeapType::eq:
        return a == HeapType::i31 || a.isData();
      case HeapType::i31:
        return false;
      case HeapType::data:
        return a.isData();
    }
  }
  if (a.isBasic()) {
    // Basic HeapTypes are never subtypes of compound HeapTypes.
    return false;
  }
  if (typeSystem == TypeSystem::Nominal) {
    // Subtyping must be declared in a nominal system, not derived from
    // structure, so we will not recurse. TODO: optimize this search with some
    // form of caching.
    HeapTypeInfo* curr = getHeapTypeInfo(a);
    while ((curr = curr->supertype)) {
      if (curr == getHeapTypeInfo(b)) {
        return true;
      }
    }
    return false;
  }
  // As we recurse, we will coinductively assume that a == b unless proven
  // otherwise.
  if (!seen.insert({a, b}).second) {
    // We weren't able to disprove that a == b since we last saw them, so the
    // relation holds coinductively.
    return true;
  }
  if (a.isSignature() && b.isSignature()) {
    return isSubType(a.getSignature(), b.getSignature());
  }
  if (a.isArray() && b.isArray()) {
    return isSubType(a.getArray(), b.getArray());
  }
  if (a.isStruct() && b.isStruct()) {
    return isSubType(a.getStruct(), b.getStruct());
  }
  return false;
}

bool SubTyper::isSubType(const Tuple& a, const Tuple& b) {
  if (a.types.size() != b.types.size()) {
    return false;
  }
  for (size_t i = 0; i < a.types.size(); ++i) {
    if (!isSubType(a.types[i], b.types[i])) {
      return false;
    }
  }
  return true;
}

bool SubTyper::isSubType(const Field& a, const Field& b) {
  if (a == b) {
    return true;
  }
  // Immutable fields can be subtypes.
  return a.mutable_ == Immutable && b.mutable_ == Immutable &&
         a.packedType == b.packedType && isSubType(a.type, b.type);
}

bool SubTyper::isSubType(const Signature& a, const Signature& b) {
  // TODO: Implement proper signature subtyping, covariant in results and
  // contravariant in params, once V8 implements it.
  // return isSubType(b.params, a.params) && isSubType(a.results, b.results);
  return a == b;
}

bool SubTyper::isSubType(const Struct& a, const Struct& b) {
  // There may be more fields on the left, but not fewer.
  if (a.fields.size() < b.fields.size()) {
    return false;
  }
  for (size_t i = 0; i < b.fields.size(); ++i) {
    if (!isSubType(a.fields[i], b.fields[i])) {
      return false;
    }
  }
  return true;
}

bool SubTyper::isSubType(const Array& a, const Array& b) {
  return isSubType(a.element, b.element);
}

bool SubTyper::isSubType(const Rtt& a, const Rtt& b) {
  // (rtt n $x) is a subtype of (rtt $x), that is, if the only difference in
  // information is that the left side specifies a depth while the right side
  // allows any depth.
  return a.heapType == b.heapType && a.hasDepth() && !b.hasDepth();
}

bool TypeBounder::hasLeastUpperBound(Type a, Type b) { return bool(lub(a, b)); }

Type TypeBounder::getLeastUpperBound(Type a, Type b) {
  auto tempLUB = lub(a, b);
  if (!tempLUB) {
    return Type::none;
  }
  if (!isTemp(*tempLUB)) {
    // The LUB is already canonical, so we're done.
    return *tempLUB;
  }
  // `tempLUB` is a temporary type owned by `builder`. Since TypeBuilder::build
  // returns HeapTypes rather than Types, create a new HeapType definition meant
  // only to get `tempLUB` canonicalized in a known location. The use of an
  // Array is arbitrary; it might as well have been a Struct.
  builder.grow(1);
  builder[builder.size() - 1] = Array(Field(*tempLUB, Mutable));
  std::vector<HeapType> built = builder.build();
  return built.back().getArray().element.type;
}

HeapType TypeBounder::getLeastUpperBound(HeapType a, HeapType b) {
  HeapType l = lub(a, b);
  if (!isTemp(l)) {
    // The LUB is already canonical, so we're done.
    return l;
  }
  // Find the index corresponding to the LUB.
  size_t index = 0;
  while (l != builder[index]) {
    ++index;
  }
  // Canonicalize and return the LUB.
  return builder.build()[index];
}

std::optional<Type> TypeBounder::lub(Type a, Type b) {
  if (a == b) {
    return a;
  }
  if (a == Type::unreachable) {
    return b;
  }
  if (b == Type::unreachable) {
    return a;
  }
  if (a.isTuple() && b.isTuple()) {
    auto tuple = lub(a.getTuple(), b.getTuple());
    if (!tuple) {
      return {};
    }
    return builder.getTempTupleType(*tuple);
  } else if (a.isRef() && b.isRef()) {
    auto nullability =
      (a.isNullable() || b.isNullable()) ? Nullable : NonNullable;
    HeapType heapType = lub(a.getHeapType(), b.getHeapType());
    return builder.getTempRefType(heapType, nullability);
  } else if (a.isRtt() && b.isRtt()) {
    auto rtt = lub(a.getRtt(), b.getRtt());
    if (!rtt) {
      return {};
    }
    return builder.getTempRttType(*rtt);
  }
  return {};
}

HeapType TypeBounder::lub(HeapType a, HeapType b) {
  if (a == b) {
    return a;
  }

  auto getBasicApproximation = [](HeapType x) {
    if (x.isBasic()) {
      return x.getBasic();
    }
    auto* info = getHeapTypeInfo(x);
    switch (info->kind) {
      case HeapTypeInfo::BasicKind:
        break;
      case HeapTypeInfo::SignatureKind:
        return HeapType::func;
      case HeapTypeInfo::StructKind:
      case HeapTypeInfo::ArrayKind:
        return HeapType::data;
    }
    WASM_UNREACHABLE("unexpected kind");
  };

  auto getBasicLUB = [&]() {
    return lub(getBasicApproximation(a), getBasicApproximation(b));
  };

  if (a.isBasic() || b.isBasic()) {
    return getBasicLUB();
  }

  HeapTypeInfo* infoA = getHeapTypeInfo(a);
  HeapTypeInfo* infoB = getHeapTypeInfo(b);

  if (infoA->kind != infoB->kind) {
    return getBasicLUB();
  }

  if (typeSystem == TypeSystem::Nominal) {
    // Walk up the subtype tree to find the LUB. Ascend the tree from both `a`
    // and `b` in lockstep. The first type we see for a second time must be the
    // LUB because there are no cycles and the only way to encounter a type
    // twice is for it to be on the path above both `a` and `b`.
    std::unordered_set<HeapTypeInfo*> seen;
    auto* currA = infoA;
    auto* currB = infoB;
    seen.insert(currA);
    seen.insert(currB);
    while (true) {
      auto* nextA = currA->supertype;
      auto* nextB = currB->supertype;
      if (nextA == nullptr && nextB == nullptr) {
        // Did not find a LUB in the subtype tree.
        return getBasicLUB();
      }
      if (nextA) {
        if (!seen.insert(nextA).second) {
          return HeapType(uintptr_t(nextA));
        }
        currA = nextA;
      }
      if (nextB) {
        if (!seen.insert(nextB).second) {
          return HeapType(uintptr_t(nextB));
        }
        currB = nextB;
      }
    }
  }

  // Allocate a new slot to construct the LUB of this pair if we have not
  // already seen it before. Canonicalize the pair to have the element with the
  // smaller ID first since order does not matter.
  auto pair =
    a.getID() < b.getID() ? std::make_pair(a, b) : std::make_pair(b, a);
  size_t index = builder.size();
  auto result = indices.insert({pair, index});
  if (!result.second) {
    // We've seen this pair before; stop recursing and do not allocate.
    return builder[result.first->second];
  }

  builder.grow(1);
  switch (infoA->kind) {
    case HeapTypeInfo::BasicKind:
      WASM_UNREACHABLE("unexpected kind");
    case HeapTypeInfo::SignatureKind: {
      if (auto sig = lub(infoA->signature, infoB->signature)) {
        return builder[index] = *sig;
      } else {
        return builder[index] = HeapType::func;
      }
    }
    case HeapTypeInfo::StructKind: {
      return builder[index] = lub(infoA->struct_, infoB->struct_);
    }
    case HeapTypeInfo::ArrayKind: {
      if (auto array = lub(infoA->array, infoB->array)) {
        return builder[index] = *array;
      } else {
        return builder[index] = HeapType::data;
      }
    }
  }
  WASM_UNREACHABLE("unexpected kind");
}

HeapType::BasicHeapType TypeBounder::lub(HeapType::BasicHeapType a,
                                         HeapType::BasicHeapType b) {
  if (a == b) {
    return a;
  }
  // Canonicalize to have `x` be the lesser type.
  if (unsigned(a) > unsigned(b)) {
    std::swap(a, b);
  }
  switch (a) {
    case HeapType::func:
    case HeapType::ext:
    case HeapType::any:
      return HeapType::any;
    case HeapType::eq:
      if (b == HeapType::i31 || b == HeapType::data) {
        return HeapType::eq;
      }
      return HeapType::any;
    case HeapType::i31:
      if (b == HeapType::data) {
        return HeapType::eq;
      }
      return HeapType::any;
    case HeapType::data:
      return HeapType::any;
  }
  WASM_UNREACHABLE("unexpected basic type");
}

std::optional<Tuple> TypeBounder::lub(const Tuple& a, const Tuple& b) {
  if (a.types.size() != b.types.size()) {
    return {};
  }
  Tuple result;
  result.types.resize(a.types.size());
  for (size_t i = 0; i < a.types.size(); ++i) {
    if (auto type = lub(a.types[i], b.types[i])) {
      result.types[i] = *type;
    } else {
      return {};
    }
  }
  return result;
}

std::optional<Field> TypeBounder::lub(const Field& a, const Field& b) {
  if (a == b) {
    return a;
  }
  // Mutable fields are invariant, so they would have had to be the same.
  if (a.mutable_ == Mutable || b.mutable_ == Mutable) {
    return {};
  }
  // Packed types must match.
  if (a.isPacked() != b.isPacked() ||
      (a.isPacked() && a.packedType != b.packedType)) {
    return {};
  }
  // Either the packed types match or the types aren't packed.
  Type type;
  if (auto type = lub(a.type, b.type)) {
    Field result = a;
    result.type = *type;
    return result;
  } else {
    return {};
  }
}

std::optional<Signature> TypeBounder::lub(const Signature& a,
                                          const Signature& b) {
  // TODO: Implement proper signature subtyping, covariant in results and
  // contravariant in params, once V8 implements it.
  if (a != b) {
    return {};
  } else {
    return a;
  }
}

Struct TypeBounder::lub(const Struct& a, const Struct& b) {
  Struct result;
  size_t numFields = std::min(a.fields.size(), b.fields.size());
  for (size_t i = 0; i < numFields; ++i) {
    if (auto field = lub(a.fields[i], b.fields[i])) {
      result.fields.push_back(*field);
    } else {
      // Stop at the common prefix and ignore the rest.
      break;
    }
  }
  return result;
}

std::optional<Array> TypeBounder::lub(const Array& a, const Array& b) {
  if (auto elem = lub(a.element, b.element)) {
    return Array{*elem};
  } else {
    return {};
  }
}

std::optional<Rtt> TypeBounder::lub(const Rtt& a, const Rtt& b) {
  if (a.heapType != b.heapType) {
    return {};
  }
  uint32_t depth = (a.depth == b.depth) ? a.depth : Rtt::NoDepth;
  return Rtt(depth, a.heapType);
}

template<typename T, typename F>
std::ostream& TypePrinter::printChild(T curr, F printer) {
  if (exceededLimit()) {
    return os << "..!";
  }
  auto it = depths.find(curr.getID());
  if (it != depths.end()) {
    assert(it->second <= currDepth);
    size_t relativeDepth = currDepth - it->second;
    return os << "..." << relativeDepth;
  }
  depths[curr.getID()] = ++currDepth;
  printer();
  depths.erase(curr.getID());
  --currDepth;
  return os;
}

std::ostream& TypePrinter::print(Type type) {
  if (type.isBasic()) {
    switch (type.getBasic()) {
      case Type::none:
        return os << "none";
      case Type::unreachable:
        return os << "unreachable";
      case Type::i32:
        return os << "i32";
      case Type::i64:
        return os << "i64";
      case Type::f32:
        return os << "f32";
      case Type::f64:
        return os << "f64";
      case Type::v128:
        return os << "v128";
      case Type::funcref:
        return os << "funcref";
      case Type::externref:
        return os << "externref";
      case Type::anyref:
        return os << "anyref";
      case Type::eqref:
        return os << "eqref";
      case Type::i31ref:
        return os << "i31ref";
      case Type::dataref:
        return os << "dataref";
    }
  }

  return printChild(type, [&]() {
    if (isTemp(type)) {
      os << "[T]";
    }
#if TRACE_CANONICALIZATION
    os << "[" << ((type.getID() >> 4) % 1000) << "]";
#endif
    if (type.isTuple()) {
      print(type.getTuple());
    } else if (type.isRef()) {
      os << "(ref ";
      if (type.isNullable()) {
        os << "null ";
      }
      print(type.getHeapType());
      os << ')';
    } else if (type.isRtt()) {
      print(type.getRtt());
    } else {
      WASM_UNREACHABLE("unexpected type");
    }
  });
}

std::ostream& TypePrinter::print(HeapType heapType) {
  if (heapType.isBasic()) {
    switch (heapType.getBasic()) {
      case HeapType::func:
        return os << "func";
      case HeapType::ext:
        return os << "extern";
      case HeapType::any:
        return os << "any";
      case HeapType::eq:
        return os << "eq";
      case HeapType::i31:
        return os << "i31";
      case HeapType::data:
        return os << "data";
    }
  }

  return printChild(heapType, [&]() {
    if (isTemp(heapType)) {
      os << "[T]";
    }
#if TRACE_CANONICALIZATION
    os << "[" << ((heapType.getID() >> 4) % 1000) << "]";
    HeapType super;
    if (auto super = heapType.getSuperType()) {
      os << "[super " << ((super->getID() >> 4) % 1000) << "]";
    }
#endif
    if (getHeapTypeInfo(heapType)->kind == HeapTypeInfo::BasicKind) {
      os << '*';
      print(getHeapTypeInfo(heapType)->basic);
    } else if (heapType.isSignature()) {
      print(heapType.getSignature());
    } else if (heapType.isStruct()) {
      print(heapType.getStruct());
    } else if (heapType.isArray()) {
      print(heapType.getArray());
    } else {
      WASM_UNREACHABLE("unexpected type");
    }
  });
}

std::ostream& TypePrinter::print(const Tuple& tuple) {
  os << '(';
  auto sep = "";
  for (Type type : tuple.types) {
    os << sep;
    sep = " ";
    print(type);
  }
  return os << ')';
}

std::ostream& TypePrinter::print(const Field& field) {
  if (field.mutable_) {
    os << "(mut ";
  }
  if (field.isPacked()) {
    auto packedType = field.packedType;
    if (packedType == Field::PackedType::i8) {
      os << "i8";
    } else if (packedType == Field::PackedType::i16) {
      os << "i16";
    } else {
      WASM_UNREACHABLE("unexpected packed type");
    }
  } else {
    print(field.type);
  }
  if (field.mutable_) {
    os << ')';
  }
  return os;
}

std::ostream& TypePrinter::print(const Signature& sig) {
  auto printPrefixed = [&](const char* prefix, Type type) {
    os << '(' << prefix;
    for (Type t : type) {
      os << ' ';
      print(t);
    }
    os << ')';
  };

  os << "(func";
  if (sig.params.getID() != Type::none) {
    os << ' ';
    printPrefixed("param", sig.params);
  }
  if (sig.results.getID() != Type::none) {
    os << ' ';
    printPrefixed("result", sig.results);
  }
  return os << ')';
}

std::ostream& TypePrinter::print(const Struct& struct_) {
  os << "(struct";
  if (struct_.fields.size()) {
    os << " (field";
  }
  for (const Field& field : struct_.fields) {
    os << ' ';
    print(field);
  }
  if (struct_.fields.size()) {
    os << ')';
  }
  return os << ')';
}

std::ostream& TypePrinter::print(const Array& array) {
  os << "(array ";
  print(array.element);
  return os << ')';
}

std::ostream& TypePrinter::print(const Rtt& rtt) {
  os << "(rtt ";
  if (rtt.hasDepth()) {
    os << rtt.depth << ' ';
  }
  print(rtt.heapType);
  return os << ')';
}

size_t FiniteShapeHasher::hash(Type type) {
  type = asCanonical(type);
  size_t digest = wasm::hash(type.isBasic());
  if (type.isBasic()) {
    rehash(digest, type.getID());
  } else {
    hash_combine(digest, hash(*getTypeInfo(type)));
  }
  return digest;
}

size_t FiniteShapeHasher::hash(HeapType heapType) {
  heapType = asCanonical(heapType);
  size_t digest = wasm::hash(heapType.isBasic());
  if (heapType.isBasic()) {
    rehash(digest, heapType.getID());
    return digest;
  }
  if (topLevelOnly && currDepth > 0) {
    return digest;
  }
  auto it = seen.find(heapType);
  rehash(digest, it != seen.end());
  if (it != seen.end()) {
    rehash(digest, it->second);
    return digest;
  }
  seen[heapType] = ++currStep;
  ++currDepth;
  hash_combine(digest, hash(*getHeapTypeInfo(heapType)));
  --currDepth;
  return digest;
}

size_t FiniteShapeHasher::hash(const TypeInfo& info) {
  size_t digest = wasm::hash(info.kind);
  switch (info.kind) {
    case TypeInfo::TupleKind:
      hash_combine(digest, hash(info.tuple));
      return digest;
    case TypeInfo::RefKind:
      rehash(digest, info.ref.nullable);
      hash_combine(digest, hash(info.ref.heapType));
      return digest;
    case TypeInfo::RttKind:
      hash_combine(digest, hash(info.rtt));
      return digest;
  }
  WASM_UNREACHABLE("unexpected kind");
}

size_t FiniteShapeHasher::hash(const HeapTypeInfo& info) {
<<<<<<< HEAD
  size_t digest = wasm::hash(info.isNominal);
  if (info.isNominal || getTypeSystem() == TypeSystem::Nominal ||
      getTypeSystem() == TypeSystem::Isorecursive) {
    rehash(digest, uintptr_t(&info));
    return digest;
=======
  if (getTypeSystem() == TypeSystem::Nominal) {
    return wasm::hash(uintptr_t(&info));
>>>>>>> 5436efcc
  }
  // If the HeapTypeInfo is not finalized, then it is mutable and its shape
  // might change in the future. In that case, fall back to pointer identity to
  // keep the hash consistent until all the TypeBuilder's types are finalized.
  size_t digest = wasm::hash(info.isFinalized);
  if (!info.isFinalized) {
    rehash(digest, uintptr_t(&info));
    return digest;
  }
  rehash(digest, info.kind);
  switch (info.kind) {
    case HeapTypeInfo::BasicKind:
      WASM_UNREACHABLE("Basic HeapTypeInfo should have been canonicalized");
    case HeapTypeInfo::SignatureKind:
      hash_combine(digest, hash(info.signature));
      return digest;
    case HeapTypeInfo::StructKind:
      hash_combine(digest, hash(info.struct_));
      return digest;
    case HeapTypeInfo::ArrayKind:
      hash_combine(digest, hash(info.array));
      return digest;
  }
  WASM_UNREACHABLE("unexpected kind");
}

size_t FiniteShapeHasher::hash(const Tuple& tuple) {
  size_t digest = wasm::hash(tuple.types.size());
  for (auto type : tuple.types) {
    hash_combine(digest, hash(type));
  }
  return digest;
}

size_t FiniteShapeHasher::hash(const Field& field) {
  size_t digest = wasm::hash(field.packedType);
  rehash(digest, field.mutable_);
  hash_combine(digest, hash(field.type));
  return digest;
}

size_t FiniteShapeHasher::hash(const Signature& sig) {
  size_t digest = hash(sig.params);
  hash_combine(digest, hash(sig.results));
  return digest;
}

size_t FiniteShapeHasher::hash(const Struct& struct_) {
  size_t digest = wasm::hash(struct_.fields.size());
  for (const auto& field : struct_.fields) {
    hash_combine(digest, hash(field));
  }
  return digest;
}

size_t FiniteShapeHasher::hash(const Array& array) {
  return hash(array.element);
}

size_t FiniteShapeHasher::hash(const Rtt& rtt) {
  size_t digest = wasm::hash(rtt.depth);
  hash_combine(digest, hash(rtt.heapType));
  return digest;
}

bool FiniteShapeEquator::eq(Type a, Type b) {
  a = asCanonical(a);
  b = asCanonical(b);
  if (a.isBasic() != b.isBasic()) {
    return false;
  } else if (a.isBasic()) {
    return a.getID() == b.getID();
  } else {
    return eq(*getTypeInfo(a), *getTypeInfo(b));
  }
}

bool FiniteShapeEquator::eq(HeapType a, HeapType b) {
  a = asCanonical(a);
  b = asCanonical(b);
  if (a.isBasic() != b.isBasic()) {
    return false;
  } else if (a.isBasic()) {
    return a.getID() == b.getID();
  }
  if (topLevelOnly && currDepth > 0) {
    return true;
  }
  auto itA = seenA.find(a);
  auto itB = seenB.find(b);
  if ((itA != seenA.end()) != (itB != seenB.end())) {
    return false;
  } else if (itA != seenA.end()) {
    return itA->second == itB->second;
  }
  seenA[a] = seenB[b] = ++currStep;
  ++currDepth;
  bool ret = eq(*getHeapTypeInfo(a), *getHeapTypeInfo(b));
  --currDepth;
  return ret;
}

bool FiniteShapeEquator::eq(const TypeInfo& a, const TypeInfo& b) {
  if (a.kind != b.kind) {
    return false;
  }
  switch (a.kind) {
    case TypeInfo::TupleKind:
      return eq(a.tuple, b.tuple);
    case TypeInfo::RefKind:
      return a.ref.nullable == b.ref.nullable &&
             eq(a.ref.heapType, b.ref.heapType);
    case TypeInfo::RttKind:
      return eq(a.rtt, b.rtt);
  }
  WASM_UNREACHABLE("unexpected kind");
}

bool FiniteShapeEquator::eq(const HeapTypeInfo& a, const HeapTypeInfo& b) {
<<<<<<< HEAD
  if (a.isNominal != b.isNominal) {
    return false;
  } else if (a.isNominal || getTypeSystem() == TypeSystem::Nominal ||
             getTypeSystem() == TypeSystem::Isorecursive) {
=======
  if (getTypeSystem() == TypeSystem::Nominal) {
>>>>>>> 5436efcc
    return &a == &b;
  }
  if (a.isFinalized != b.isFinalized) {
    return false;
  } else if (!a.isFinalized) {
    // See comment on corresponding FiniteShapeHasher method.
    return &a == &b;
  }
  if (a.kind != b.kind) {
    return false;
  }
  switch (a.kind) {
    case HeapTypeInfo::BasicKind:
      WASM_UNREACHABLE("Basic HeapTypeInfo should have been canonicalized");
    case HeapTypeInfo::SignatureKind:
      return eq(a.signature, b.signature);
    case HeapTypeInfo::StructKind:
      return eq(a.struct_, b.struct_);
    case HeapTypeInfo::ArrayKind:
      return eq(a.array, b.array);
  }
  WASM_UNREACHABLE("unexpected kind");
}

bool FiniteShapeEquator::eq(const Tuple& a, const Tuple& b) {
  return std::equal(a.types.begin(),
                    a.types.end(),
                    b.types.begin(),
                    b.types.end(),
                    [&](const Type& x, const Type& y) { return eq(x, y); });
}

bool FiniteShapeEquator::eq(const Field& a, const Field& b) {
  return a.packedType == b.packedType && a.mutable_ == b.mutable_ &&
         eq(a.type, b.type);
}

bool FiniteShapeEquator::eq(const Signature& a, const Signature& b) {
  return eq(a.params, b.params) && eq(a.results, b.results);
}

bool FiniteShapeEquator::eq(const Struct& a, const Struct& b) {
  return std::equal(a.fields.begin(),
                    a.fields.end(),
                    b.fields.begin(),
                    b.fields.end(),
                    [&](const Field& x, const Field& y) { return eq(x, y); });
}

bool FiniteShapeEquator::eq(const Array& a, const Array& b) {
  return eq(a.element, b.element);
}

bool FiniteShapeEquator::eq(const Rtt& a, const Rtt& b) {
  return a.depth == b.depth && eq(a.heapType, b.heapType);
}

template<typename Self> void TypeGraphWalkerBase<Self>::walkRoot(Type* type) {
  assert(taskList.empty());
  taskList.push_back(Task::scan(type));
  doWalk();
}

template<typename Self> void TypeGraphWalkerBase<Self>::walkRoot(HeapType* ht) {
  assert(taskList.empty());
  taskList.push_back(Task::scan(ht));
  doWalk();
}

template<typename Self> void TypeGraphWalkerBase<Self>::doWalk() {
  while (!taskList.empty()) {
    auto curr = taskList.back();
    taskList.pop_back();
    switch (curr.kind) {
      case Task::PreType:
        self().preVisitType(curr.type);
        break;
      case Task::PreHeapType:
        self().preVisitHeapType(curr.heapType);
        break;
      case Task::ScanType:
        taskList.push_back(Task::postVisit(curr.type));
        self().scanType(curr.type);
        taskList.push_back(Task::preVisit(curr.type));
        break;
      case Task::ScanHeapType:
        taskList.push_back(Task::postVisit(curr.heapType));
        self().scanHeapType(curr.heapType);
        taskList.push_back(Task::preVisit(curr.heapType));
        break;
      case Task::PostType:
        self().postVisitType(curr.type);
        break;
      case Task::PostHeapType:
        self().postVisitHeapType(curr.heapType);
        break;
    }
  }
}

template<typename Self> void TypeGraphWalkerBase<Self>::scanType(Type* type) {
  if (type->isBasic()) {
    return;
  }
  auto* info = getTypeInfo(*type);
  switch (info->kind) {
    case TypeInfo::TupleKind: {
      auto& types = info->tuple.types;
      for (auto it = types.rbegin(); it != types.rend(); ++it) {
        taskList.push_back(Task::scan(&*it));
      }
      break;
    }
    case TypeInfo::RefKind: {
      taskList.push_back(Task::scan(&info->ref.heapType));
      break;
    }
    case TypeInfo::RttKind:
      taskList.push_back(Task::scan(&info->rtt.heapType));
      break;
  }
}

template<typename Self>
void TypeGraphWalkerBase<Self>::scanHeapType(HeapType* ht) {
  if (ht->isBasic()) {
    return;
  }
  auto* info = getHeapTypeInfo(*ht);
  switch (info->kind) {
    case HeapTypeInfo::BasicKind:
      break;
    case HeapTypeInfo::SignatureKind:
      taskList.push_back(Task::scan(&info->signature.results));
      taskList.push_back(Task::scan(&info->signature.params));
      break;
    case HeapTypeInfo::StructKind: {
      auto& fields = info->struct_.fields;
      for (auto field = fields.rbegin(); field != fields.rend(); ++field) {
        taskList.push_back(Task::scan(&field->type));
      }
      break;
    }
    case HeapTypeInfo::ArrayKind:
      taskList.push_back(Task::scan(&info->array.element.type));
      break;
  }
}

} // anonymous namespace

struct TypeBuilder::Impl {
  // Store of temporary Types. Types that need to be canonicalized will be
  // copied into the global TypeStore.
  TypeStore typeStore;

  // Store of temporary recursion groups, which will be moved to the global
  // collection of recursion groups as part of building.
  std::vector<std::unique_ptr<RecGroupInfo>> recGroups;

  struct Entry {
    std::unique_ptr<HeapTypeInfo> info;
    bool initialized = false;
    Entry() {
      // We need to eagerly allocate the HeapTypeInfo so we have a TypeID to use
      // to refer to it before it is initialized. Arbitrarily choose a default
      // value.
      info = std::make_unique<HeapTypeInfo>(Signature());
      set(Signature());
      initialized = false;
    }
    void set(HeapTypeInfo&& hti) {
      hti.supertype = info->supertype;
<<<<<<< HEAD
      hti.isNominal = info->isNominal;
      hti.recGroup = info->recGroup;
=======
>>>>>>> 5436efcc
      *info = std::move(hti);
      info->isTemp = true;
      info->isFinalized = false;
      initialized = true;
    }
    HeapType get() { return HeapType(TypeID(info.get())); }
  };

  std::vector<Entry> entries;

  Impl(size_t n) : entries(n) {}
};

TypeBuilder::TypeBuilder(size_t n) {
  impl = std::make_unique<TypeBuilder::Impl>(n);
}

TypeBuilder::~TypeBuilder() = default;

TypeBuilder::TypeBuilder(TypeBuilder&& other) = default;
TypeBuilder& TypeBuilder::operator=(TypeBuilder&& other) = default;

void TypeBuilder::grow(size_t n) {
  assert(size() + n > size());
  impl->entries.resize(size() + n);
}

size_t TypeBuilder::size() { return impl->entries.size(); }

void TypeBuilder::setHeapType(size_t i, HeapType::BasicHeapType basic) {
  assert(i < size() && "Index out of bounds");
  impl->entries[i].set(basic);
}

void TypeBuilder::setHeapType(size_t i, Signature signature) {
  assert(i < size() && "index out of bounds");
  impl->entries[i].set(signature);
}

void TypeBuilder::setHeapType(size_t i, const Struct& struct_) {
  assert(i < size() && "index out of bounds");
  impl->entries[i].set(struct_);
}

void TypeBuilder::setHeapType(size_t i, Struct&& struct_) {
  assert(i < size() && "index out of bounds");
  impl->entries[i].set(std::move(struct_));
}

void TypeBuilder::setHeapType(size_t i, Array array) {
  assert(i < size() && "index out of bounds");
  impl->entries[i].set(array);
}

bool TypeBuilder::isBasic(size_t i) {
  assert(i < size() && "index out of bounds");
  return impl->entries[i].info->kind == HeapTypeInfo::BasicKind;
}

HeapType::BasicHeapType TypeBuilder::getBasic(size_t i) {
  assert(isBasic(i));
  return impl->entries[i].info->basic;
}

HeapType TypeBuilder::getTempHeapType(size_t i) {
  assert(i < size() && "index out of bounds");
  return impl->entries[i].get();
}

Type TypeBuilder::getTempTupleType(const Tuple& tuple) {
  Type ret = impl->typeStore.insert(tuple);
  if (tuple.types.size() > 1) {
    return markTemp(ret);
  } else {
    // No new tuple was created, so the result might not be temporary.
    return ret;
  }
}

Type TypeBuilder::getTempRefType(HeapType type, Nullability nullable) {
  return markTemp(impl->typeStore.insert(TypeInfo(type, nullable)));
}

Type TypeBuilder::getTempRttType(Rtt rtt) {
  return markTemp(impl->typeStore.insert(rtt));
}

void TypeBuilder::setSubType(size_t i, size_t j) {
  assert(i < size() && j < size() && "index out of bounds");
  HeapTypeInfo* sub = impl->entries[i].info.get();
  HeapTypeInfo* super = impl->entries[j].info.get();
  sub->supertype = super;
}

<<<<<<< HEAD
void TypeBuilder::setNominal(size_t i) {
  assert(i < size() && "index out of bounds");
  impl->entries[i].info->isNominal = true;
}

void TypeBuilder::createRecGroup(size_t i, size_t length) {
  assert(i <= size() && i + length <= size() && "group out of bounds");
  // Only materialize nontrivial recursion groups.
  if (length < 2) {
    return;
  }
  recGroups.emplace_back(std::make_unique<RecGroupInfo>());
  for (; length > 0; --length) {
    auto& info = impl->entries[i + length - 1].info;
    assert(info->recGroup == nullptr && "group already assigned");
    info->recGroup = recGroups.back().get();
  }
}

=======
>>>>>>> 5436efcc
namespace {

// Helper for TypeBuilder::build() that keeps track of temporary types and
// provides logic for replacing them gradually with more canonical types.
struct CanonicalizationState {
  // The list of types being built and canonicalized. Will eventually be
  // returned to the TypeBuilder user.
  std::vector<HeapType> results;
  // The newly constructed, temporary HeapTypeInfos that still need to be
  // canonicalized.
  std::vector<std::unique_ptr<HeapTypeInfo>> newInfos;

  // Either the fully canonical HeapType or a new temporary HeapTypeInfo that a
  // previous HeapTypeInfo will be replaced with.
  struct Replacement : std::variant<HeapType, std::unique_ptr<HeapTypeInfo>> {
    using Super = std::variant<HeapType, std::unique_ptr<HeapTypeInfo>>;
    Replacement(std::unique_ptr<HeapTypeInfo>&& info)
      : Super(std::move(info)) {}
    Replacement(HeapType type) : Super(type) {}
    HeapType* getHeapType() { return std::get_if<HeapType>(this); }
    std::unique_ptr<HeapTypeInfo>* getHeapTypeInfo() {
      return std::get_if<std::unique_ptr<HeapTypeInfo>>(this);
    }
    HeapType getAsHeapType() {
      if (auto* type = getHeapType()) {
        return *type;
      }
      return asHeapType(*getHeapTypeInfo());
    }
  };

  using ReplacementMap = std::unordered_map<HeapType, Replacement>;
  void update(ReplacementMap& replacements);

#if TRACE_CANONICALIZATION
  void dump() {
    std::cerr << "Results:\n";
    for (size_t i = 0; i < results.size(); ++i) {
      std::cerr << i << ": " << results[i] << "\n";
    }
    std::cerr << "NewInfos:\n";
    for (size_t i = 0; i < newInfos.size(); ++i) {
      std::cerr << asHeapType(newInfos[i]) << "\n";
    }
    std::cerr << '\n';
  }
#endif // TRACE_CANONICALIZATION
};

void CanonicalizationState::update(ReplacementMap& replacements) {
  if (replacements.empty()) {
    return;
  }

  // Update the results vector.
  for (auto& type : results) {
    if (auto it = replacements.find(type); it != replacements.end()) {
      type = it->second.getAsHeapType();
    }
  }

  // Remove replaced types from newInfos.
  bool needsConsolidation = false;
  for (auto& info : newInfos) {
    HeapType oldType = asHeapType(info);
    if (auto it = replacements.find(oldType); it != replacements.end()) {
      auto& replacement = it->second;
      if (auto* newInfo = replacement.getHeapTypeInfo()) {
        // Replace the old info with the new info in `newInfos`, replacing the
        // moved info in `replacement` with the corresponding new HeapType so we
        // can still perform the correct replacement in the next step.
        HeapType newType = asHeapType(*newInfo);
        info = std::move(*newInfo);
        replacement = {newType};
      } else {
        // The old info is replaced, but there is no new Info to replace it, so
        // just delete the old info. We will remove the holes in `newInfos`
        // afterwards.
        info = nullptr;
        needsConsolidation = true;
      }
    }
  }
  if (needsConsolidation) {
    newInfos.erase(std::remove(newInfos.begin(), newInfos.end(), nullptr),
                   newInfos.end());
  }

  // Replace all old types reachable from the new set of temporary types.
  for (auto& info : newInfos) {
    struct ChildUpdater : HeapTypeChildWalker<ChildUpdater> {
      ReplacementMap& replacements;
      ChildUpdater(ReplacementMap& replacements) : replacements(replacements) {}
      void noteChild(HeapType* child) {
        if (auto it = replacements.find(*child); it != replacements.end()) {
          *child = it->second.getAsHeapType();
        }
      }
    };
    HeapType root = asHeapType(info);
    ChildUpdater(replacements).walkRoot(&root);

    // If this is a nominal type, we may need to update its supertype as well.
    if (info->supertype) {
      HeapType super(uintptr_t(info->supertype));
      if (auto it = replacements.find(super); it != replacements.end()) {
        info->supertype = getHeapTypeInfo(it->second.getAsHeapType());
      }
    }
  }
}

// A wrapper around a HeapType that provides equality and hashing based only on
// its top-level shape, up to but not including its closest HeapType
// descendants. This is the shape that determines the most fine-grained initial
// partitions for DFA minimization and also the shape that determines the
// "alphabet" for transitioning to the child HeapTypes in the DFA view of the
// type definition.
struct ShallowHeapType {
  HeapType heapType;

  ShallowHeapType(HeapType heapType) : heapType(heapType) {}
  bool operator==(const ShallowHeapType& other) const;
};

bool ShallowHeapType::operator==(const ShallowHeapType& other) const {
  return FiniteShapeEquator(/*topLevelOnly=*/true)
    .eq(this->heapType, other.heapType);
}

} // anonymous namespace
} // namespace wasm

namespace std {

template<> class hash<wasm::ShallowHeapType> {
public:
  size_t operator()(const wasm::ShallowHeapType& type) const {
    return wasm::FiniteShapeHasher(/*topLevelOnly=*/true).hash(type.heapType);
  }
};

} // namespace std

namespace wasm {
namespace {

// The Refined Partitions data structure used in Valmari-Lehtinen DFA
// minimization. The translation from terms used in the Valmari-Lehtinen paper
// to the more expanded terms used here is:
//
//   Block => Set
//   elems => elements
//   loc => elementIndices
//   sidx => setIndices
//   first => beginnings
//   end => endings
//   mid => pivots
//
struct Partitions {
  // The number of sets.
  size_t sets = 0;

  // The partitioned elements. Elements in the same set are next to each other.
  // Within each set, "marked" elements come first followed by "unmarked"
  // elements.
  std::vector<size_t> elements;

  // Maps elements to their indices in `elements`.
  std::vector<size_t> elementIndices;

  // Maps elements to their sets, identified by an index.
  std::vector<size_t> setIndices;

  // Maps sets to the indices of their first elements in `elements`.
  std::vector<size_t> beginnings;

  // Maps sets to (one past) the indices of their ends in `elements`.
  std::vector<size_t> endings;

  // Maps sets to the indices of their first unmarked elements in `elements`.
  std::vector<size_t> pivots;

  Partitions() = default;

  // Allocate space up front so we never need to re-allocate. The actual
  // contents of all the vectors will need to be externally initialized,
  // though.
  Partitions(size_t size)
    : elements(size), elementIndices(size), setIndices(size), beginnings(size),
      endings(size), pivots(size) {}

  struct Set {
    using Iterator = std::vector<size_t>::iterator;

    Partitions& partitions;
    size_t index;

    Set(Partitions& partitions, size_t index)
      : partitions(partitions), index(index) {}

    Iterator begin() {
      return partitions.elements.begin() + partitions.beginnings[index];
    }
    Iterator end() {
      return partitions.elements.begin() + partitions.endings[index];
    }
    size_t size() {
      return partitions.endings[index] - partitions.beginnings[index];
    }

    bool hasMarks() {
      return partitions.pivots[index] != partitions.beginnings[index];
    }

    // Split the set between marked and unmarked elements if there are both
    // marked and unmarked elements. Unmark all elements of this set regardless.
    // Return the index of the new partition or 0 if there was no split.
    size_t split();
  };

  Set getSet(size_t index) { return {*this, index}; }

  // Returns the set containing an element, which can be iterated upon. The set
  // may be invalidated by calls to `mark` or `Set::split`.
  Set getSetForElem(size_t element) { return getSet(setIndices[element]); }

  void mark(size_t element) {
    size_t index = elementIndices[element];
    size_t set = setIndices[element];
    size_t pivot = pivots[set];
    if (index >= pivot) {
      // Move the pivot element into the location of the newly marked element.
      elements[index] = elements[pivot];
      elementIndices[elements[index]] = index;
      // Move the newly marked element into the pivot location.
      elements[pivot] = element;
      elementIndices[element] = pivot;
      // Update the pivot index to mark the element.
      ++pivots[set];
    }
  }
};

size_t Partitions::Set::split() {
  size_t begin = partitions.beginnings[index];
  size_t end = partitions.endings[index];
  size_t pivot = partitions.pivots[index];
  if (pivot == begin) {
    // No elements marked, so there is nothing to do.
    return 0;
  }
  if (pivot == end) {
    // All elements were marked, so just unmark them.
    partitions.pivots[index] = begin;
    return 0;
  }
  // Create a new set covering the marked region.
  size_t newIndex = partitions.sets++;
  partitions.beginnings[newIndex] = begin;
  partitions.pivots[newIndex] = begin;
  partitions.endings[newIndex] = pivot;
  for (size_t i = begin; i < pivot; ++i) {
    partitions.setIndices[partitions.elements[i]] = newIndex;
  }
  // Update the old set. The end and pivot are already correct.
  partitions.beginnings[index] = pivot;
  return newIndex;
}

// Uses Valmari and Lehtinen's partial DFA minimization algorithm to construct a
// minimal type definition graph from an input graph. See
// https://arxiv.org/pdf/0802.2826.pdf.
struct ShapeCanonicalizer {
  // The results of shape canonicalization.
  CanonicalizationState::ReplacementMap replacements;

  ShapeCanonicalizer(std::vector<HeapType>& roots);

private:
  // Maps state indices to their underlying HeapTypes and vice versa.
  std::vector<HeapType> heapTypes;
  std::unordered_map<HeapType, size_t> states;

  // A DFA transition into a state.
  struct Transition {
    size_t pred;
    size_t label;
  };

  // The transitions arranged such that the transitions leading to state `q` are
  // `transitions[transitionIndices[q] : transitionIndices[q+1]]`.
  std::vector<Transition> transitions;
  std::vector<size_t> transitionIndices;

  // The state partitions.
  Partitions partitions;

  // The splitters, which are partitions of the input transitions.
  Partitions splitters;

  void initialize(std::vector<HeapType>& roots);
  void createReplacements();

  // Return pointers to the non-basic HeapType children of `ht`, including
  // BasicKind children.
  std::vector<HeapType*> getChildren(HeapType ht);

#if TRACE_CANONICALIZATION
  void dumpPartitions() {
    for (size_t set = 0; set < partitions.sets; ++set) {
      std::cerr << "Partition " << set << '\n';
      std::cerr << "begin: " << partitions.beginnings[set]
                << ", end: " << partitions.endings[set]
                << ", pivot: " << partitions.pivots[set] << '\n';
      for (size_t index : partitions.getSet(set)) {
        assert(partitions.setIndices[index] == set);
        std::cerr << heapTypes[index] << '\n';
      }
      std::cerr << '\n';
    }
  }
#endif
};

ShapeCanonicalizer::ShapeCanonicalizer(std::vector<HeapType>& roots) {
#if TRACE_CANONICALIZATION
  std::cerr << "Root HeapTypes:\n";
  for (auto root : roots) {
    std::cerr << root << '\n';
  }
  std::cerr << '\n';
#endif

  initialize(roots);

#if TRACE_CANONICALIZATION
  std::cerr << "Initial partitions:\n";
  dumpPartitions();
#endif

  // The list of splitter partitions that might be able to split states in some
  // state partition. Starts out containing all splitter partitions.
  std::vector<size_t> potentialSplitters;
  potentialSplitters.reserve(splitters.sets);
  for (size_t i = 0; i < splitters.sets; ++i) {
    potentialSplitters.push_back(i);
  }

  while (!potentialSplitters.empty()) {
    size_t potentialSplitter = potentialSplitters.back();
    potentialSplitters.pop_back();

    // The partitions that may be able to be split.
    std::vector<size_t> markedPartitions;

    // Mark states that are predecessors via this splitter partition.
    for (size_t transition : splitters.getSet(potentialSplitter)) {
      size_t state = transitions[transition].pred;
      auto partition = partitions.getSetForElem(state);
      if (!partition.hasMarks()) {
        markedPartitions.push_back(partition.index);
      }
      partitions.mark(state);
    }

    // Try to split each partition with marked states.
    for (size_t partition : markedPartitions) {
      size_t newPartition = partitions.getSet(partition).split();
      if (!newPartition) {
        // There was nothing to split.
        continue;
      }

      // We only want to keep using the smaller of the two split partitions.
      if (partitions.getSet(newPartition).size() <
          partitions.getSet(partition).size()) {
        newPartition = partition;
      }

      // The splitter partitions that may need to be split to match the new
      // split of the state partitions.
      std::vector<size_t> markedSplitters;

      // Mark transitions that lead to the newly split off states.
      for (size_t state : partitions.getSet(newPartition)) {
        for (size_t t = transitionIndices[state],
                    end = transitionIndices[state + 1];
             t < end;
             ++t) {
          auto splitter = splitters.getSetForElem(t);
          if (!splitter.hasMarks()) {
            markedSplitters.push_back(splitter.index);
          }
          splitters.mark(t);
        }
      }

      // Split the splitters and update `potentialSplitters`.
      for (size_t splitter : markedSplitters) {
        size_t newSplitter = splitters.getSet(splitter).split();
        if (newSplitter) {
          potentialSplitters.push_back(newSplitter);
        }
      }
    }
  }

#if TRACE_CANONICALIZATION
  std::cerr << "Final partitions:\n";
  dumpPartitions();
#endif

  createReplacements();
}

void ShapeCanonicalizer::initialize(std::vector<HeapType>& roots) {
  struct Initializer : HeapTypeGraphWalker<Initializer> {
    ShapeCanonicalizer& canonicalizer;

    // Maps shallow HeapType shapes to corresponding HeapType indices.
    InsertOrderedMap<ShallowHeapType, std::vector<size_t>> initialPartitions;

    // Maps `dest` HeapType indices to their input transitions.
    std::map<size_t, std::vector<Transition>> transitions;
    size_t numTransitions = 0;

    Initializer(ShapeCanonicalizer& canonicalizer)
      : canonicalizer(canonicalizer) {}

    size_t getIndex(HeapType type) {
      // Allocate an index for the HeapType if it doesn't already have one.
      auto inserted =
        canonicalizer.states.insert({type, canonicalizer.states.size()});
      if (inserted.second) {
        canonicalizer.heapTypes.push_back(type);
      }
      return inserted.first->second;
    }

    void noteHeapType(HeapType type) {
      size_t index = getIndex(type);

      // Allocate an initial partition for this HeapType's shallow shape if one
      // does not already exist, then append the HeapType to the partition.
      initialPartitions[ShallowHeapType(type)].push_back(index);

      // Traverse the non-basic children to collect graph edges, i.e.
      // transitions in the DFA.
      struct TransitionInitializer
        : HeapTypeChildWalker<TransitionInitializer> {
        Initializer& initializer;
        size_t parent;
        size_t label = 0;
        TransitionInitializer(Initializer& initializer, size_t parent)
          : initializer(initializer), parent(parent) {}
        void noteChild(HeapType* childType) {
          if (childType->isBasic()) {
            return;
          }
          // Record the transition from parent to child.
          size_t child = initializer.getIndex(*childType);
          initializer.transitions[child].push_back({parent, label++});
          ++initializer.numTransitions;
        }
      };
      TransitionInitializer(*this, index).walkRoot(&type);
    }
  };

  Initializer initializer(*this);
  for (HeapType& root : roots) {
    initializer.walkRoot(&root);
  }

  // Now that we have initialized maps containing all the necessary data, use
  // them to initialize the flattened vector-based data structures that we will
  // use to efficiently run the minimization algorithm.

  // Initialize `partitions`.
  partitions = Partitions(heapTypes.size());
  size_t elementIndex = 0;
  for (auto pair : initializer.initialPartitions) {
    size_t set = partitions.sets++;
    partitions.beginnings[set] = elementIndex;
    partitions.pivots[set] = elementIndex;
    for (size_t elem : pair.second) {
      partitions.elements[elementIndex] = elem;
      partitions.elementIndices[elem] = elementIndex;
      partitions.setIndices[elem] = set;
      ++elementIndex;
    }
    partitions.endings[set] = elementIndex;
  }

  // Initialize `transitions` and `transitionIndices`.
  transitions.reserve(initializer.numTransitions);
  transitionIndices.resize(heapTypes.size() + 1);
  for (size_t dest = 0; dest < heapTypes.size(); ++dest) {
    // Record the first index of transitions leading to `dest`.
    transitionIndices[dest] = transitions.size();
    auto it = initializer.transitions.find(dest);
    if (it != initializer.transitions.end()) {
      transitions.insert(
        transitions.end(), it->second.begin(), it->second.end());
    }
  }
  // Record one-past the end of the transitions leading to the final `dest`.
  transitionIndices[heapTypes.size()] = transitions.size();

  // Initialize `splitters`. The initial sets are partitioned by destination
  // state partition and transition label.
  splitters = Partitions(transitions.size());
  elementIndex = 0;
  for (size_t statePartition = 0; statePartition < partitions.sets;
       ++statePartition) {
    // The in-transitions leading to states in the current partition, organized
    // by transition label.
    std::map<size_t, std::vector<size_t>> currTransitions;
    for (size_t state : partitions.getSet(statePartition)) {
      for (size_t transition = transitionIndices[state],
                  end = transitionIndices[state + 1];
           transition < end;
           ++transition) {
        currTransitions[transitions[transition].label].push_back(transition);
      }
    }
    // Create a splitter partition for each in-transition label leading to the
    // current state partition.
    for (auto& pair : currTransitions) {
      size_t set = splitters.sets++;
      splitters.beginnings[set] = elementIndex;
      splitters.pivots[set] = elementIndex;
      for (size_t transition : pair.second) {
        splitters.elements[elementIndex] = transition;
        splitters.elementIndices[transition] = elementIndex;
        splitters.setIndices[transition] = set;
        ++elementIndex;
      }
      splitters.endings[set] = elementIndex;
    }
  }
}

void ShapeCanonicalizer::createReplacements() {
  // Create a single new HeapTypeInfo for each partition. Initialize each new
  // HeapTypeInfo as a copy of a representative HeapTypeInfo from its partition,
  // then patch all the children of the new HeapTypeInfos to refer to other new
  // HeapTypeInfos rather than the original HeapTypeInfos. This newly formed
  // graph will have a shape coinductively equivalent to the original graph's
  // shape, but each type definition will be minimal and distinct.
  //
  // However, for partitions that already contain globally canonical types, find
  // and use the corresponding HeapTypeInfo directly without copying. Since the
  // partitions reachable from a globally canonical type will also contain a
  // globally canonical type, no temporary types will end up being patched into
  // the globally canonical types and we can skip patching the children of those
  // types.
  for (size_t p = 0; p < partitions.sets; ++p) {
    auto partition = partitions.getSet(p);
    auto it = std::find_if(partition.begin(),
                           partition.end(),
                           [this](size_t i) { return !isTemp(heapTypes[i]); });
    HeapType newType;
    auto partitionIt = partition.begin();
    if (it != partition.end()) {
      newType = heapTypes[*it];
    } else {
      // We do not already know about a globally canonical type for this
      // partition. Create a copy and a replacement that owns it.
      HeapType oldType = heapTypes[*partitionIt++];
      const auto& representative = *getHeapTypeInfo(oldType);
      auto info = std::make_unique<HeapTypeInfo>(representative);
      info->isTemp = true;
      newType = asHeapType(info);
      replacements.insert({oldType, std::move(info)});
    }
    // Create replacements for all the other types in the partition.
    for (; partitionIt != partition.end(); ++partitionIt) {
      if (partitionIt != it) {
        replacements.insert({heapTypes[*partitionIt], newType});
      }
    }
  }
}

// Replaces temporary types and heap types in a type definition graph with their
// globally canonical versions to prevent temporary types or heap type from
// leaking into the global stores.
void globallyCanonicalize(CanonicalizationState& state) {
  // Map each temporary Type and HeapType to the locations where they will
  // have to be replaced with canonical Types and HeapTypes.
  struct Locations : TypeGraphWalker<Locations> {
    std::unordered_map<Type, std::unordered_set<Type*>> types;
    std::unordered_map<HeapType, std::unordered_set<HeapType*>> heapTypes;

    void preVisitType(Type* type) {
      if (!type->isBasic()) {
        types[*type].insert(type);
      }
    }
    void preVisitHeapType(HeapType* ht) {
      if (!ht->isBasic()) {
        heapTypes[*ht].insert(ht);
      }
    }
  };

  Locations locations;
  for (auto& type : state.results) {
    if (!type.isBasic() && getHeapTypeInfo(type)->isTemp) {
      locations.walkRoot(&type);
    }
  }

#if TRACE_CANONICALIZATION
  std::cerr << "Initial Types:\n";
  state.dump();
#endif

  // Canonicalize HeapTypes at all their use sites. HeapTypes for which there
  // was not already a globally canonical version are moved to the global store
  // to become the canonical version. These new canonical HeapTypes still
  // contain references to temporary Types owned by the TypeBuilder, so we must
  // subsequently replace those references with references to canonical Types.
  //
  // Keep a lock on the global HeapType store as long as it can reach temporary
  // types to ensure that no other threads observe the temporary types, for
  // example if another thread concurrently constructs a new HeapType with the
  // same shape as one being canonicalized here. This cannot happen with Types
  // because they are hashed in the global store by pointer identity, which has
  // not yet escaped the builder, rather than shape.
  std::lock_guard<std::recursive_mutex> lock(globalHeapTypeStore.mutex);
  std::unordered_map<HeapType, HeapType> canonicalHeapTypes;
  for (auto& info : state.newInfos) {
    HeapType original = asHeapType(info);
    HeapType canonical = globalHeapTypeStore.insert(std::move(info));
    if (original != canonical) {
      canonicalHeapTypes[original] = canonical;
    }
  }
  for (auto& [original, canonical] : canonicalHeapTypes) {
    for (HeapType* use : locations.heapTypes.at(original)) {
      *use = canonical;
    }
  }

  // Canonicalize non-tuple Types (which never directly refer to other Types)
  // before tuple Types to avoid canonicalizing a tuple that still contains
  // non-canonical Types.
  auto canonicalizeTypes = [&](bool tuples) {
    for (auto& [original, uses] : locations.types) {
      if (original.isTuple() == tuples) {
        Type canonical = globalTypeStore.insert(*getTypeInfo(original));
        for (Type* use : uses) {
          *use = canonical;
        }
      }
    }
  };
  canonicalizeTypes(false);
  canonicalizeTypes(true);

#if TRACE_CANONICALIZATION
  std::cerr << "Final Types:\n";
  state.dump();
#endif
}

void canonicalizeEquirecursive(CanonicalizationState& state) {
  // Equirecursive types always have null supertypes and recursion groups.
  for (auto& info : state.newInfos) {
<<<<<<< HEAD
    info->recGroup = nullptr;
    if (!info->isNominal) {
      info->supertype = nullptr;
    }
=======
    info->supertype = nullptr;
>>>>>>> 5436efcc
  }

#if TIME_CANONICALIZATION
  auto start = std::chrono::steady_clock::now();
#endif

  // Canonicalize the shape of the type definition graph.
  ShapeCanonicalizer minimized(state.results);
  state.update(minimized.replacements);

#if TIME_CANONICALIZATION
  auto end = std::chrono::steady_clock::now();
  std::cerr << "Shape canonicalization: "
            << std::chrono::duration_cast<std::chrono::milliseconds>(end -
                                                                     start)
                 .count()
            << " ms\n";
#endif
}

void canonicalizeNominal(CanonicalizationState& state) {
  // TODO: clear recursion groups once we are no longer piggybacking the
  // isorecursive system on the nominal system.
  // if (typeSystem != TypeSystem::Isorecursive) {
  //   for (auto& info : state.newInfos) {
  //     assert(info->recGroup == nullptr && "unexpected recursion group");
  //   }
  // }

  // Nominal types do not require separate canonicalization, so just validate
  // that their subtyping is correct.

#if TIME_CANONICALIZATION
  auto start = std::chrono::steady_clock::now();
#endif

  // assert(typeSystem == TypeSystem::Nominal);

  // Ensure there are no cycles in the subtype graph. This is the classic DFA
  // algorithm for detecting cycles, but in the form of a simple loop because
  // each node (type) has at most one child (supertype).
  std::unordered_set<HeapTypeInfo*> seen;
  for (auto type : state.results) {
    if (type.isBasic()) {
      continue;
    }
    std::unordered_set<HeapTypeInfo*> path;
    for (auto* curr = getHeapTypeInfo(type);
         seen.insert(curr).second && curr->supertype != nullptr;
         curr = curr->supertype) {
      if (!path.insert(curr).second) {
        Fatal() << HeapType(uintptr_t(curr))
                << " cannot be a subtype of itself";
      }
    }
  }

  // Ensure that all the subtype relations are valid.
  for (HeapType type : state.results) {
    if (type.isBasic()) {
      continue;
    }
    auto* sub = getHeapTypeInfo(type);
    auto* super = sub->supertype;
    if (super == nullptr) {
      continue;
    }

    auto fail = [&]() {
      Fatal() << type << " cannot be a subtype of "
              << HeapType(uintptr_t(super));
    };

    if (sub->kind != super->kind) {
      fail();
    }
    SubTyper typer;
    switch (sub->kind) {
      case HeapTypeInfo::BasicKind:
        WASM_UNREACHABLE("unexpected kind");
      case HeapTypeInfo::SignatureKind:
        if (!typer.isSubType(sub->signature, super->signature)) {
          fail();
        }
        break;
      case HeapTypeInfo::StructKind:
        if (!typer.isSubType(sub->struct_, super->struct_)) {
          fail();
        }
        break;
      case HeapTypeInfo::ArrayKind:
        if (!typer.isSubType(sub->array, super->array)) {
          fail();
        }
        break;
    }
  }

#if TIME_CANONICALIZATION
  auto end = std::chrono::steady_clock::now();
  std::cerr << "Validating subtyping took "
            << std::chrono::duration_cast<std::chrono::milliseconds>(end -
                                                                     start)
                 .count()
            << " ms\n";
#endif
}

void canonicalizeIsorecursive(
  CanonicalizationState& state,
  std::vector<std::unique_ptr<RecGroupInfo>>& recGroupInfos) {
  // Fill out the recursion groups.
  for (auto& info : state.newInfos) {
    if (info->recGroup != nullptr) {
      info->recGroup->push_back(asHeapType(info));
    }
  }

  // TODO: proper isorecursive validation and canonicalization. For now just
  // piggyback on the nominal system.
  canonicalizeNominal(state);

  // Move the recursion groups into the global store. TODO: after proper
  // isorecursive canonicalization, some groups may no longer be used, so they
  // will need to be filtered out.
  std::lock_guard<std::mutex> lock(recGroupsMutex);
  for (auto& info : recGroupInfos) {
    recGroups.emplace_back(std::move(info));
  }
}

void canonicalizeBasicHeapTypes(CanonicalizationState& state) {
  // Replace heap types backed by BasicKind HeapTypeInfos with their
  // corresponding BasicHeapTypes. The heap types backed by BasicKind
  // HeapTypeInfos exist only to support building basic types in a TypeBuilder
  // and are never canonical.
  CanonicalizationState::ReplacementMap replacements;
  for (auto& info : state.newInfos) {
    if (info->kind == HeapTypeInfo::BasicKind) {
      replacements.insert({asHeapType(info), HeapType(info->basic)});
    }
    // Basic supertypes should be implicit.
    if (info->supertype && info->supertype->kind == HeapTypeInfo::BasicKind) {
      info->supertype = nullptr;
    }
  }
  state.update(replacements);
}

} // anonymous namespace

std::vector<HeapType> TypeBuilder::build() {
  size_t entryCount = impl->entries.size();

  // Initialize the canonicalization state using the HeapTypeInfos from the
  // builder, marking entries finalized.
  CanonicalizationState state;
  state.results.reserve(entryCount);
  state.newInfos.reserve(entryCount);
  for (size_t i = 0; i < entryCount; ++i) {
    assert(impl->entries[i].initialized &&
           "Cannot access uninitialized HeapType");
    auto& info = impl->entries[i].info;
    info->isFinalized = true;
    state.results.push_back(asHeapType(info));
    state.newInfos.emplace_back(std::move(info));
  }

#if TRACE_CANONICALIZATION
  std::cerr << "Before replacing basic heap types:\n";
  state.dump();
#endif

  // Eagerly replace references to built basic heap types so the more
  // complicated canonicalization algorithms don't need to consider them.
  canonicalizeBasicHeapTypes(state);

#if TRACE_CANONICALIZATION
  std::cerr << "After replacing basic heap types:\n";
  state.dump();
#endif

  switch (typeSystem) {
    case TypeSystem::Equirecursive:
      canonicalizeEquirecursive(state);
      break;
    case TypeSystem::Nominal:
      canonicalizeNominal(state);
      break;
    case TypeSystem::Isorecursive:
      canonicalizeIsorecursive(state, impl->recGroups);
      break;
  }

#if TIME_CANONICALIZATION
  auto start = std::chrono::steady_clock::now();
#endif

  globallyCanonicalize(state);

#if TIME_CANONICALIZATION
  auto end = std::chrono::steady_clock::now();
  std::cerr << "Global canonicalization took "
            << std::chrono::duration_cast<std::chrono::milliseconds>(end -
                                                                     start)
                 .count()
            << " ms\n";
#endif

  // Note built signature types. See comment in `HeapType::HeapType(Signature)`.
  for (auto type : state.results) {
    if (type.isSignature() && (getTypeSystem() == TypeSystem::Nominal)) {
      nominalSignatureCache.insertType(type);
    }
  }

  return state.results;
}

} // namespace wasm

namespace std {

template<> class hash<wasm::TypeList> {
public:
  size_t operator()(const wasm::TypeList& types) const {
    auto digest = wasm::hash(types.size());
    for (auto type : types) {
      wasm::rehash(digest, type);
    }
    return digest;
  }
};

template<> class hash<wasm::FieldList> {
public:
  size_t operator()(const wasm::FieldList& fields) const {
    auto digest = wasm::hash(fields.size());
    for (auto field : fields) {
      wasm::rehash(digest, field);
    }
    return digest;
  }
};

size_t hash<wasm::Type>::operator()(const wasm::Type& type) const {
  return wasm::hash(type.getID());
}

size_t hash<wasm::Tuple>::operator()(const wasm::Tuple& tuple) const {
  return wasm::hash(tuple.types);
}

size_t hash<wasm::Signature>::operator()(const wasm::Signature& sig) const {
  auto digest = wasm::hash(sig.params);
  wasm::rehash(digest, sig.results);
  return digest;
}

size_t hash<wasm::Field>::operator()(const wasm::Field& field) const {
  auto digest = wasm::hash(field.type);
  wasm::rehash(digest, field.packedType);
  wasm::rehash(digest, field.mutable_);
  return digest;
}

size_t hash<wasm::Struct>::operator()(const wasm::Struct& struct_) const {
  return wasm::hash(struct_.fields);
}

size_t hash<wasm::Array>::operator()(const wasm::Array& array) const {
  return wasm::hash(array.element);
}

size_t hash<wasm::HeapType>::operator()(const wasm::HeapType& heapType) const {
  return wasm::hash(heapType.getID());
}

size_t hash<wasm::Rtt>::operator()(const wasm::Rtt& rtt) const {
  auto digest = wasm::hash(rtt.depth);
  wasm::rehash(digest, rtt.heapType);
  return digest;
}

size_t hash<wasm::TypeInfo>::operator()(const wasm::TypeInfo& info) const {
  auto digest = wasm::hash(info.kind);
  switch (info.kind) {
    case wasm::TypeInfo::TupleKind:
      wasm::rehash(digest, info.tuple);
      return digest;
    case wasm::TypeInfo::RefKind:
      wasm::rehash(digest, info.ref.nullable);
      wasm::rehash(digest, info.ref.heapType);
      return digest;
    case wasm::TypeInfo::RttKind:
      wasm::rehash(digest, info.rtt);
      return digest;
  }
  WASM_UNREACHABLE("unexpected kind");
}

size_t
hash<wasm::HeapTypeInfo>::operator()(const wasm::HeapTypeInfo& info) const {
  return wasm::FiniteShapeHasher().hash(info);
}

} // namespace std<|MERGE_RESOLUTION|>--- conflicted
+++ resolved
@@ -107,10 +107,6 @@
   // Otherwise, the type definition tree is still being constructed via the
   // TypeBuilder interface, so hashing and equality use pointer identity.
   bool isFinalized = true;
-<<<<<<< HEAD
-  bool isNominal = false;
-=======
->>>>>>> 5436efcc
   // In nominal or isorecursive mode, the supertype of this HeapType, if it
   // exists.
   HeapTypeInfo* supertype = nullptr;
@@ -590,11 +586,7 @@
 HeapTypeInfo::HeapTypeInfo(const HeapTypeInfo& other) {
   kind = other.kind;
   supertype = other.supertype;
-<<<<<<< HEAD
-  isNominal = other.isNominal;
   recGroup = other.recGroup;
-=======
->>>>>>> 5436efcc
   switch (kind) {
     case BasicKind:
       new (&basic) auto(other.basic);
@@ -2008,16 +2000,9 @@
 }
 
 size_t FiniteShapeHasher::hash(const HeapTypeInfo& info) {
-<<<<<<< HEAD
-  size_t digest = wasm::hash(info.isNominal);
-  if (info.isNominal || getTypeSystem() == TypeSystem::Nominal ||
+  if (getTypeSystem() == TypeSystem::Nominal ||
       getTypeSystem() == TypeSystem::Isorecursive) {
-    rehash(digest, uintptr_t(&info));
-    return digest;
-=======
-  if (getTypeSystem() == TypeSystem::Nominal) {
     return wasm::hash(uintptr_t(&info));
->>>>>>> 5436efcc
   }
   // If the HeapTypeInfo is not finalized, then it is mutable and its shape
   // might change in the future. In that case, fall back to pointer identity to
@@ -2137,14 +2122,8 @@
 }
 
 bool FiniteShapeEquator::eq(const HeapTypeInfo& a, const HeapTypeInfo& b) {
-<<<<<<< HEAD
-  if (a.isNominal != b.isNominal) {
-    return false;
-  } else if (a.isNominal || getTypeSystem() == TypeSystem::Nominal ||
-             getTypeSystem() == TypeSystem::Isorecursive) {
-=======
-  if (getTypeSystem() == TypeSystem::Nominal) {
->>>>>>> 5436efcc
+  if (getTypeSystem() == TypeSystem::Nominal ||
+      getTypeSystem() == TypeSystem::Isorecursive) {
     return &a == &b;
   }
   if (a.isFinalized != b.isFinalized) {
@@ -2318,11 +2297,7 @@
     }
     void set(HeapTypeInfo&& hti) {
       hti.supertype = info->supertype;
-<<<<<<< HEAD
-      hti.isNominal = info->isNominal;
       hti.recGroup = info->recGroup;
-=======
->>>>>>> 5436efcc
       *info = std::move(hti);
       info->isTemp = true;
       info->isFinalized = false;
@@ -2417,12 +2392,6 @@
   sub->supertype = super;
 }
 
-<<<<<<< HEAD
-void TypeBuilder::setNominal(size_t i) {
-  assert(i < size() && "index out of bounds");
-  impl->entries[i].info->isNominal = true;
-}
-
 void TypeBuilder::createRecGroup(size_t i, size_t length) {
   assert(i <= size() && i + length <= size() && "group out of bounds");
   // Only materialize nontrivial recursion groups.
@@ -2437,8 +2406,6 @@
   }
 }
 
-=======
->>>>>>> 5436efcc
 namespace {
 
 // Helper for TypeBuilder::build() that keeps track of temporary types and
@@ -3111,14 +3078,8 @@
 void canonicalizeEquirecursive(CanonicalizationState& state) {
   // Equirecursive types always have null supertypes and recursion groups.
   for (auto& info : state.newInfos) {
-<<<<<<< HEAD
     info->recGroup = nullptr;
-    if (!info->isNominal) {
-      info->supertype = nullptr;
-    }
-=======
     info->supertype = nullptr;
->>>>>>> 5436efcc
   }
 
 #if TIME_CANONICALIZATION
