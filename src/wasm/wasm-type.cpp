/*
 * Copyright 2017 WebAssembly Community Group participants
 *
 * Licensed under the Apache License, Version 2.0 (the "License");
 * you may not use this file except in compliance with the License.
 * You may obtain a copy of the License at
 *
 *     http://www.apache.org/licenses/LICENSE-2.0
 *
 * Unless required by applicable law or agreed to in writing, software
 * distributed under the License is distributed on an "AS IS" BASIS,
 * WITHOUT WARRANTIES OR CONDITIONS OF ANY KIND, either express or implied.
 * See the License for the specific language governing permissions and
 * limitations under the License.
 */

#include <array>
#include <cassert>
#include <shared_mutex>
#include <sstream>
#include <unordered_map>

#include "compiler-support.h"
#include "support/hash.h"
#include "wasm-features.h"
#include "wasm-type.h"

namespace wasm {

namespace {

struct TypeInfo {
  using type_t = Type;
  enum Kind {
    TupleKind,
    RefKind,
    RttKind,
  } kind;
  struct Ref {
    HeapType heapType;
    bool nullable;
  };
  union {
    Tuple tuple;
    Ref ref;
    Rtt rtt;
  };

  TypeInfo(const Tuple& tuple) : kind(TupleKind), tuple(tuple) {}
  TypeInfo(Tuple&& tuple) : kind(TupleKind), tuple(std::move(tuple)) {}
  TypeInfo(HeapType heapType, bool nullable)
    : kind(RefKind), ref{heapType, nullable} {}
  TypeInfo(Rtt rtt) : kind(RttKind), rtt(rtt) {}
  TypeInfo(const TypeInfo& other);
  ~TypeInfo();

  constexpr bool isTuple() const { return kind == TupleKind; }
  constexpr bool isRef() const { return kind == RefKind; }
  constexpr bool isRtt() const { return kind == RttKind; }

  bool isNullable() const { return kind == RefKind && ref.nullable; }

  bool operator==(const TypeInfo& other) const;
  bool operator!=(const TypeInfo& other) const { return !(*this == other); }
  bool operator<(const TypeInfo& other) const;
};

struct HeapTypeInfo {
  using type_t = HeapType;
  enum Kind {
    SignatureKind,
    StructKind,
    ArrayKind,
  } kind;
  union {
    Signature signature;
    Struct struct_;
    Array array;
  };

  HeapTypeInfo(Signature sig) : kind(SignatureKind), signature(sig) {}
  HeapTypeInfo(const Struct& struct_) : kind(StructKind), struct_(struct_) {}
  HeapTypeInfo(Struct&& struct_)
    : kind(StructKind), struct_(std::move(struct_)) {}
  HeapTypeInfo(Array array) : kind(ArrayKind), array(array) {}
  HeapTypeInfo(const HeapTypeInfo& other);
  ~HeapTypeInfo();

  constexpr bool isSignature() const { return kind == SignatureKind; }
  constexpr bool isStruct() const { return kind == StructKind; }
  constexpr bool isArray() const { return kind == ArrayKind; }

  bool operator==(const HeapTypeInfo& other) const;
  bool operator!=(const HeapTypeInfo& other) const { return !(*this == other); }
  bool operator<(const HeapTypeInfo& other) const;
};

} // anonymous namespace
} // namespace wasm

namespace std {

template<> class hash<wasm::TypeInfo> {
public:
  size_t operator()(const wasm::TypeInfo&) const;
};

template<> class hash<wasm::HeapTypeInfo> {
public:
  size_t operator()(const wasm::HeapTypeInfo&) const;
};

} // namespace std

namespace wasm {
namespace {

TypeInfo* getTypeInfo(Type type) { return (TypeInfo*)type.getID(); }
HeapTypeInfo* getHeapTypeInfo(HeapType ht) { return (HeapTypeInfo*)ht.getID(); }

TypeInfo::TypeInfo(const TypeInfo& other) {
  kind = other.kind;
  switch (kind) {
    case TupleKind:
      new (&tuple) auto(other.tuple);
      return;
    case RefKind:
      new (&ref) auto(other.ref);
      return;
    case RttKind:
      new (&rtt) auto(other.rtt);
      return;
  }
  WASM_UNREACHABLE("unexpected kind");
}

<<<<<<< HEAD
TypeInfo::~TypeInfo() {
  switch (kind) {
    case TupleKind:
      tuple.~Tuple();
      return;
    case RefKind:
      ref.~Ref();
      return;
    case RttKind:
      rtt.~Rtt();
      return;
  }
  WASM_UNREACHABLE("unexpected kind");
=======
size_t hash<wasm::Field>::operator()(const wasm::Field& field) const {
  auto digest = wasm::hash(field.type);
  wasm::rehash(digest, field.packedType);
  wasm::rehash(digest, field.mutable_);
  // Note that the name is not hashed here - it is pure metadata for printing
  // purposes only.
  return digest;
>>>>>>> a84898c1
}

bool TypeInfo::operator==(const TypeInfo& other) const {
  if (kind != other.kind) {
    return false;
  }
  switch (kind) {
    case TupleKind:
      return tuple == other.tuple;
    case RefKind:
      return ref.heapType == other.ref.heapType &&
             ref.nullable == other.ref.nullable;
    case RttKind:
      return rtt == other.rtt;
  }
  WASM_UNREACHABLE("unexpected kind");
}

bool TypeInfo::operator<(const TypeInfo& other) const {
  if (kind != other.kind) {
    return kind < other.kind;
  }
  switch (kind) {
    case TupleKind:
      return tuple < other.tuple;
    case RefKind:
      if (ref.nullable != other.ref.nullable) {
        return ref.nullable < other.ref.nullable;
      }
      return ref.heapType < other.ref.heapType;
    case RttKind:
      return rtt < other.rtt;
  }
  WASM_UNREACHABLE("unexpected kind");
}

HeapTypeInfo::HeapTypeInfo(const HeapTypeInfo& other) {
  kind = other.kind;
  switch (kind) {
    case SignatureKind:
      new (&signature) auto(other.signature);
      return;
    case StructKind:
      new (&struct_) auto(other.struct_);
      return;
    case ArrayKind:
      new (&array) auto(other.array);
      return;
  }
  WASM_UNREACHABLE("unexpected kind");
}

HeapTypeInfo::~HeapTypeInfo() {
  switch (kind) {
    case SignatureKind:
      signature.~Signature();
      return;
    case StructKind:
      struct_.~Struct();
      return;
    case ArrayKind:
      array.~Array();
      return;
  }
  WASM_UNREACHABLE("unexpected kind");
}

bool HeapTypeInfo::operator==(const HeapTypeInfo& other) const {
  if (kind != other.kind) {
    return false;
  }
  switch (kind) {
    case SignatureKind:
      return signature == other.signature;
    case StructKind:
      return struct_ == other.struct_;
    case ArrayKind:
      return array == other.array;
  }
  WASM_UNREACHABLE("unexpected kind");
}

bool HeapTypeInfo::operator<(const HeapTypeInfo& other) const {
  if (kind != other.kind) {
    return kind < other.kind;
  }
  switch (kind) {
    case SignatureKind:
      return signature < other.signature;
    case StructKind:
      return struct_ < other.struct_;
    case ArrayKind:
      return array < other.array;
  }
  WASM_UNREACHABLE("unexpected kind");
}

template<typename Info> struct Store {
  std::mutex mutex;

  // Track unique_ptrs for constructed types to avoid leaks.
  std::vector<std::unique_ptr<Info>> constructedTypes;

  // Maps from constructed types to their canonical Type IDs.
  std::unordered_map<Info, uintptr_t> typeIDs;

  typename Info::type_t canonicalize(const Info& info) {
    std::lock_guard<std::mutex> lock(mutex);
    auto indexIt = typeIDs.find(info);
    if (indexIt != typeIDs.end()) {
      return typename Info::type_t(indexIt->second);
    }
    auto ptr = std::make_unique<Info>(info);
    auto id = uintptr_t(ptr.get());
    constructedTypes.push_back(std::move(ptr));
    assert(id > Info::type_t::_last_basic_type);
    typeIDs[info] = id;
    return typename Info::type_t(id);
  }
};

struct TypeStore : Store<TypeInfo> {
  Type canonicalize(TypeInfo info) {
    if (info.isTuple()) {
      if (info.tuple.types.size() == 0) {
        return Type::none;
      }
      if (info.tuple.types.size() == 1) {
        return info.tuple.types[0];
      }
    }
    if (info.isRef() && info.ref.heapType.isBasic()) {
      if (info.ref.nullable) {
        switch (info.ref.heapType.getBasic()) {
          case HeapType::func:
            return Type::funcref;
          case HeapType::ext:
            return Type::externref;
          case HeapType::exn:
            return Type::exnref;
          case HeapType::any:
            return Type::anyref;
          case HeapType::eq:
            return Type::eqref;
          case HeapType::i31:
            break;
        }
      } else {
        if (info.ref.heapType == HeapType::i31) {
          return Type::i31ref;
        }
      }
    }
    return Store<TypeInfo>::canonicalize(info);
  }
};

using HeapTypeStore = Store<HeapTypeInfo>;

TypeStore globalTypeStore;
HeapTypeStore globalHeapTypeStore;

} // anonymous namespace

Type::Type(std::initializer_list<Type> types) : Type(Tuple(types)) {}

Type::Type(const Tuple& tuple) {
  new (this) Type(globalTypeStore.canonicalize(tuple));
}

Type::Type(Tuple&& tuple) {
  new (this) Type(globalTypeStore.canonicalize(std::move(tuple)));
}

Type::Type(HeapType heapType, bool nullable) {
  new (this) Type(globalTypeStore.canonicalize(TypeInfo(heapType, nullable)));
}

Type::Type(Rtt rtt) { new (this) Type(globalTypeStore.canonicalize(rtt)); }

bool Type::isTuple() const {
  if (isBasic()) {
    return false;
  } else {
    return getTypeInfo(*this)->isTuple();
  }
}

bool Type::isRef() const {
  if (isBasic()) {
    return id >= funcref && id <= i31ref;
  } else {
    return getTypeInfo(*this)->isRef();
  }
}

bool Type::isFunction() const {
  if (isBasic()) {
    return id == funcref;
  } else {
    auto* info = getTypeInfo(*this);
    return info->isRef() && info->ref.heapType.isFunction();
  }
}

bool Type::isException() const {
  if (isBasic()) {
    return id == exnref;
  } else {
    auto* info = getTypeInfo(*this);
    return info->isRef() && info->ref.heapType == HeapType::exn;
  }
}

bool Type::isNullable() const {
  if (isBasic()) {
    return id >= funcref && id <= eqref; // except i31ref
  } else {
    return getTypeInfo(*this)->isNullable();
  }
}

bool Type::isRtt() const {
  if (isBasic()) {
    return false;
  } else {
    return getTypeInfo(*this)->isRtt();
  }
}

bool Type::isStruct() const { return isRef() && getHeapType().isStruct(); }

bool Type::isArray() const { return isRef() && getHeapType().isArray(); }

bool Type::operator<(const Type& other) const {
  if (*this == other) {
    return false;
  }
  if (isBasic() && other.isBasic()) {
    return getBasic() < other.getBasic();
  }
  if (isBasic()) {
    return true;
  }
  if (other.isBasic()) {
    return false;
  }
  return *getTypeInfo(*this) < *getTypeInfo(other);
};

unsigned Type::getByteSize() const {
  // TODO: alignment?
  auto getSingleByteSize = [](Type t) {
    switch (t.getBasic()) {
      case Type::i32:
      case Type::f32:
        return 4;
      case Type::i64:
      case Type::f64:
        return 8;
      case Type::v128:
        return 16;
      case Type::funcref:
      case Type::externref:
      case Type::exnref:
      case Type::anyref:
      case Type::eqref:
      case Type::i31ref:
      case Type::none:
      case Type::unreachable:
        break;
    }
    WASM_UNREACHABLE("invalid type");
  };

  if (isTuple()) {
    unsigned size = 0;
    for (const auto& t : *this) {
      size += getSingleByteSize(t);
    }
    return size;
  }
  return getSingleByteSize(*this);
}

Type Type::reinterpret() const {
  assert(!isTuple() && "Unexpected tuple type");
  switch ((*begin()).getBasic()) {
    case Type::i32:
      return f32;
    case Type::i64:
      return f64;
    case Type::f32:
      return i32;
    case Type::f64:
      return i64;
    default:
      WASM_UNREACHABLE("invalid type");
  }
}

FeatureSet Type::getFeatures() const {
  auto getSingleFeatures = [](Type t) -> FeatureSet {
    if (t.isRef()) {
      if (t != Type::funcref && t.isFunction()) {
        // Strictly speaking, typed function references require the typed
        // function references feature, however, we use these types internally
        // regardless of the presence of features (in particular, since during
        // load of the wasm we don't know the features yet, so we apply the more
        // refined types).
        return FeatureSet::ReferenceTypes;
      }
      auto heapType = t.getHeapType();
      if (heapType.isStruct() || heapType.isArray()) {
        return FeatureSet::ReferenceTypes | FeatureSet::GC;
      }
    }
    TODO_SINGLE_COMPOUND(t);
    switch (t.getBasic()) {
      case Type::v128:
        return FeatureSet::SIMD;
      case Type::funcref:
      case Type::externref:
        return FeatureSet::ReferenceTypes;
      case Type::exnref:
        return FeatureSet::ReferenceTypes | FeatureSet::ExceptionHandling;
      case Type::anyref:
      case Type::eqref:
      case Type::i31ref:
        return FeatureSet::ReferenceTypes | FeatureSet::GC;
      default:
        return FeatureSet::MVP;
    }
  };

  if (isTuple()) {
    FeatureSet feats = FeatureSet::Multivalue;
    for (const auto& t : *this) {
      feats |= getSingleFeatures(t);
    }
    return feats;
  }
  return getSingleFeatures(*this);
}

HeapType Type::getHeapType() const {
  if (isBasic()) {
    switch (getBasic()) {
      case Type::none:
      case Type::unreachable:
      case Type::i32:
      case Type::i64:
      case Type::f32:
      case Type::f64:
      case Type::v128:
        break;
      case Type::funcref:
        return HeapType::func;
      case Type::externref:
        return HeapType::ext;
      case Type::exnref:
        return HeapType::exn;
      case Type::anyref:
        return HeapType::any;
      case Type::eqref:
        return HeapType::eq;
      case Type::i31ref:
        return HeapType::i31;
    }
    WASM_UNREACHABLE("Unexpected type");
  } else {
    auto* info = getTypeInfo(*this);
    switch (info->kind) {
      case TypeInfo::TupleKind:
        break;
      case TypeInfo::RefKind:
        return info->ref.heapType;
      case TypeInfo::RttKind:
        return info->rtt.heapType;
    }
    WASM_UNREACHABLE("Unexpected type");
  }
}

Type Type::get(unsigned byteSize, bool float_) {
  if (byteSize < 4) {
    return Type::i32;
  }
  if (byteSize == 4) {
    return float_ ? Type::f32 : Type::i32;
  }
  if (byteSize == 8) {
    return float_ ? Type::f64 : Type::i64;
  }
  if (byteSize == 16) {
    return Type::v128;
  }
  WASM_UNREACHABLE("invalid size");
}

bool Type::isSubType(Type left, Type right) {
  if (left == right) {
    return true;
  }
  if (left.isRef() && right.isRef()) {
    // Everything is a subtype of anyref.
    if (right == Type::anyref) {
      return true;
    }
    // Various things are subtypes of eqref.
    if ((left == Type::i31ref || left.getHeapType().isArray() ||
         left.getHeapType().isStruct()) &&
        right == Type::eqref) {
      return true;
    }
    // All typed function signatures are subtypes of funcref.
    if (left.getHeapType().isSignature() && right == Type::funcref) {
      return true;
    }
    return false;
  }
  if (left.isTuple() && right.isTuple()) {
    if (left.size() != right.size()) {
      return false;
    }
    for (size_t i = 0; i < left.size(); ++i) {
      if (!isSubType(left[i], right[i])) {
        return false;
      }
    }
    return true;
  }
  return false;
}

Type Type::getLeastUpperBound(Type a, Type b) {
  if (a == b) {
    return a;
  }
  if (a == Type::unreachable) {
    return b;
  }
  if (b == Type::unreachable) {
    return a;
  }
  if (a.size() != b.size()) {
    return Type::none; // a poison value that must not be consumed
  }
  if (a.isRef()) {
    if (b.isRef()) {
      if (a.isFunction() && b.isFunction()) {
        return Type::funcref;
      }
      if ((a == Type::i31ref && b == Type::eqref) ||
          (a == Type::eqref && b == Type::i31ref)) {
        return Type::eqref;
      }
      // The LUB of two different reference types is anyref, which may or may
      // not be a valid type depending on whether the anyref feature is enabled.
      // When anyref is disabled, it is possible for the finalization of invalid
      // code to introduce a use of anyref via this function, but that is not a
      // problem because it will be caught and rejected by validation.
      return Type::anyref;
    }
    return Type::none;
  }
  if (a.isTuple()) {
    TypeList types;
    types.resize(a.size());
    for (size_t i = 0; i < types.size(); ++i) {
      types[i] = getLeastUpperBound(a[i], b[i]);
      if (types[i] == Type::none) {
        return Type::none;
      }
    }
    return Type(types);
  }
  return Type::none;
}

Type::Iterator Type::end() const {
  if (isTuple()) {
    return Iterator(this, getTypeInfo(*this)->tuple.types.size());
  } else {
    // TODO: unreachable is special and expands to {unreachable} currently.
    // see also: https://github.com/WebAssembly/binaryen/issues/3062
    return Iterator(this, size_t(id != Type::none));
  }
}

const Type& Type::Iterator::operator*() const {
  if (parent->isTuple()) {
    return getTypeInfo(*parent)->tuple.types[index];
  } else {
    // TODO: see comment in Type::end()
    assert(index == 0 && parent->id != Type::none && "Index out of bounds");
    return *parent;
  }
}

const Type& Type::operator[](size_t index) const {
  if (isTuple()) {
    return getTypeInfo(*this)->tuple.types[index];
  } else {
    assert(index == 0 && "Index out of bounds");
    return *begin();
  }
}

HeapType::HeapType(Signature signature) {
  new (this) HeapType(globalHeapTypeStore.canonicalize(signature));
}

HeapType::HeapType(const Struct& struct_) {
  new (this) HeapType(globalHeapTypeStore.canonicalize(struct_));
}

HeapType::HeapType(Struct&& struct_) {
  new (this) HeapType(globalHeapTypeStore.canonicalize(std::move(struct_)));
}

HeapType::HeapType(Array array) {
  new (this) HeapType(globalHeapTypeStore.canonicalize(array));
}

bool HeapType::isFunction() const {
  if (isBasic()) {
    return id == func;
  } else {
    return getHeapTypeInfo(*this)->isSignature();
  }
}

bool HeapType::isSignature() const {
  if (isBasic()) {
    return false;
  } else {
    return getHeapTypeInfo(*this)->isSignature();
  }
}

bool HeapType::isStruct() const {
  if (isBasic()) {
    return false;
  } else {
    return getHeapTypeInfo(*this)->isStruct();
  }
}

bool HeapType::operator<(const HeapType& other) const {
  if (*this == other) {
    return false;
  }
  if (isBasic() && other.isBasic()) {
    return getBasic() < other.getBasic();
  }
  if (isBasic()) {
    return true;
  }
  if (other.isBasic()) {
    return false;
  }
  return *getHeapTypeInfo(*this) < *getHeapTypeInfo(other);
}

bool HeapType::isArray() const {
  if (isBasic()) {
    return false;
  } else {
    return getHeapTypeInfo(*this)->isArray();
  }
}

Signature HeapType::getSignature() const {
  assert(isSignature());
  return getHeapTypeInfo(*this)->signature;
}

const Struct& HeapType::getStruct() const {
  assert(isStruct());
  return getHeapTypeInfo(*this)->struct_;
}

Array HeapType::getArray() const {
  assert(isArray());
  return getHeapTypeInfo(*this)->array;
}

bool Signature::operator<(const Signature& other) const {
  if (results != other.results) {
    return results < other.results;
  }
  return params < other.params;
}

bool Field::operator<(const Field& other) const {
  if (mutable_ != other.mutable_) {
    return mutable_ < other.mutable_;
  }
  if (type == Type::i32) {
    return packedType < other.packedType;
  }
  return type < other.type;
}

bool Rtt::operator<(const Rtt& other) const {
  if (depth != other.depth) {
    return depth < other.depth;
  }
  return heapType < other.heapType;
}

namespace {

std::ostream&
printPrefixedTypes(std::ostream& os, const char* prefix, Type type) {
  os << '(' << prefix;
  for (const auto& t : type) {
    os << " " << t;
  }
  os << ')';
  return os;
}

template<typename T> std::string genericToString(const T& t) {
  std::ostringstream ss;
  ss << t;
  return ss.str();
}

} // anonymous namespace

std::string Type::toString() const { return genericToString(*this); }

std::string ParamType::toString() const { return genericToString(*this); }

std::string ResultType::toString() const { return genericToString(*this); }

std::string Tuple::toString() const { return genericToString(*this); }

std::string Signature::toString() const { return genericToString(*this); }

std::string Struct::toString() const { return genericToString(*this); }

std::string Array::toString() const { return genericToString(*this); }

std::string HeapType::toString() const { return genericToString(*this); }

std::string Rtt::toString() const { return genericToString(*this); }

std::ostream& operator<<(std::ostream&, TypeInfo);
std::ostream& operator<<(std::ostream&, HeapTypeInfo);

std::ostream& operator<<(std::ostream& os, Type type) {
  if (type.isBasic()) {
    switch (type.getBasic()) {
      case Type::none:
        return os << "none";
      case Type::unreachable:
        return os << "unreachable";
      case Type::i32:
        return os << "i32";
      case Type::i64:
        return os << "i64";
      case Type::f32:
        return os << "f32";
      case Type::f64:
        return os << "f64";
      case Type::v128:
        return os << "v128";
      case Type::funcref:
        return os << "funcref";
      case Type::externref:
        return os << "externref";
      case Type::exnref:
        return os << "exnref";
      case Type::anyref:
        return os << "anyref";
      case Type::eqref:
        return os << "eqref";
      case Type::i31ref:
        return os << "i31ref";
    }
  }
  return os << *getTypeInfo(type);
}

std::ostream& operator<<(std::ostream& os, ParamType param) {
  return printPrefixedTypes(os, "param", param.type);
}

std::ostream& operator<<(std::ostream& os, ResultType param) {
  return printPrefixedTypes(os, "result", param.type);
}

std::ostream& operator<<(std::ostream& os, Tuple tuple) {
  auto& types = tuple.types;
  auto size = types.size();
  os << "(";
  if (size) {
    os << types[0];
    for (size_t i = 1; i < size; ++i) {
      os << " " << types[i];
    }
  }
  return os << ")";
}

std::ostream& operator<<(std::ostream& os, Signature sig) {
  os << "(func";
  if (sig.params.getID() != Type::none) {
    os << " ";
    printPrefixedTypes(os, "param", sig.params);
  }
  if (sig.results.getID() != Type::none) {
    os << " ";
    printPrefixedTypes(os, "result", sig.results);
  }
  return os << ")";
}

std::ostream& operator<<(std::ostream& os, Field field) {
  if (field.mutable_) {
    os << "(mut ";
  }
  if (field.isPacked()) {
    auto packedType = field.packedType;
    if (packedType == Field::PackedType::i8) {
      os << "i8";
    } else if (packedType == Field::PackedType::i16) {
      os << "i16";
    } else {
      WASM_UNREACHABLE("unexpected packed type");
    }
  } else {
    os << field.type;
  }
  if (field.mutable_) {
    os << ")";
  }
  return os;
};

std::ostream& operator<<(std::ostream& os, Struct struct_) {
  os << "(struct";
  if (struct_.fields.size()) {
    os << " (field";
    for (auto f : struct_.fields) {
      os << " " << f;
    }
    os << ")";
  }
  return os << ")";
}

std::ostream& operator<<(std::ostream& os, Array array) {
  return os << "(array " << array.element << ")";
}

std::ostream& operator<<(std::ostream& os, HeapType heapType) {
  if (heapType.isBasic()) {
    switch (heapType.getBasic()) {
      case HeapType::func:
        return os << "func";
      case HeapType::ext:
        return os << "extern";
      case HeapType::exn:
        return os << "exn";
      case HeapType::any:
        return os << "any";
      case HeapType::eq:
        return os << "eq";
      case HeapType::i31:
        return os << "i31";
    }
  }
  return os << *getHeapTypeInfo(heapType);
}

std::ostream& operator<<(std::ostream& os, Rtt rtt) {
  return os << "(rtt " << rtt.depth << " " << rtt.heapType << ")";
}

std::ostream& operator<<(std::ostream& os, TypeInfo info) {
  switch (info.kind) {
    case TypeInfo::TupleKind: {
      return os << info.tuple;
    }
    case TypeInfo::RefKind: {
      os << "(ref ";
      if (info.ref.nullable) {
        os << "null ";
      }
      return os << info.ref.heapType << ")";
    }
    case TypeInfo::RttKind: {
      return os << info.rtt;
    }
  }
  WASM_UNREACHABLE("unexpected kind");
}

std::ostream& operator<<(std::ostream& os, HeapTypeInfo info) {
  switch (info.kind) {
    case HeapTypeInfo::SignatureKind:
      return os << info.signature;
    case HeapTypeInfo::StructKind:
      return os << info.struct_;
    case HeapTypeInfo::ArrayKind:
      return os << info.array;
  }
  WASM_UNREACHABLE("unexpected kind");
}

} // namespace wasm

namespace std {

template<> class hash<wasm::TypeList> {
public:
  size_t operator()(const wasm::TypeList& types) const {
    auto digest = wasm::hash(types.size());
    for (auto type : types) {
      wasm::rehash(digest, type);
    }
    return digest;
  }
};

template<> class hash<wasm::FieldList> {
public:
  size_t operator()(const wasm::FieldList& fields) const {
    auto digest = wasm::hash(fields.size());
    for (auto field : fields) {
      wasm::rehash(digest, field);
    }
    return digest;
  }
};

size_t hash<wasm::TypeInfo>::operator()(const wasm::TypeInfo& info) const {
  auto digest = wasm::hash(info.kind);
  switch (info.kind) {
    case wasm::TypeInfo::TupleKind:
      wasm::rehash(digest, info.tuple);
      return digest;
    case wasm::TypeInfo::RefKind:
      wasm::rehash(digest, info.ref.heapType);
      wasm::rehash(digest, info.ref.nullable);
      return digest;
    case wasm::TypeInfo::RttKind:
      wasm::rehash(digest, info.rtt);
      return digest;
  }
  WASM_UNREACHABLE("unexpected kind");
}

size_t
hash<wasm::HeapTypeInfo>::operator()(const wasm::HeapTypeInfo& info) const {
  auto digest = wasm::hash(info.kind);
  switch (info.kind) {
    case wasm::HeapTypeInfo::SignatureKind:
      wasm::rehash(digest, info.signature);
      return digest;
    case wasm::HeapTypeInfo::StructKind:
      wasm::rehash(digest, info.struct_);
      return digest;
    case wasm::HeapTypeInfo::ArrayKind:
      wasm::rehash(digest, info.array);
      return digest;
  }
  WASM_UNREACHABLE("unexpected kind");
}

size_t hash<wasm::Type>::operator()(const wasm::Type& type) const {
  return wasm::hash(type.getID());
}

size_t hash<wasm::Tuple>::operator()(const wasm::Tuple& tuple) const {
  return wasm::hash(tuple.types);
}

size_t hash<wasm::Signature>::operator()(const wasm::Signature& sig) const {
  auto digest = wasm::hash(sig.params);
  wasm::rehash(digest, sig.results);
  return digest;
}

size_t hash<wasm::Field>::operator()(const wasm::Field& field) const {
  auto digest = wasm::hash(field.type);
  wasm::rehash(digest, field.packedType);
  wasm::rehash(digest, field.mutable_);
  return digest;
}

size_t hash<wasm::Struct>::operator()(const wasm::Struct& struct_) const {
  return wasm::hash(struct_.fields);
}

size_t hash<wasm::Array>::operator()(const wasm::Array& array) const {
  return wasm::hash(array.element);
}

size_t hash<wasm::HeapType>::operator()(const wasm::HeapType& heapType) const {
  return wasm::hash(heapType.getID());
}

size_t hash<wasm::Rtt>::operator()(const wasm::Rtt& rtt) const {
  auto digest = wasm::hash(rtt.depth);
  wasm::rehash(digest, rtt.heapType);
  return digest;
}

} // namespace std<|MERGE_RESOLUTION|>--- conflicted
+++ resolved
@@ -134,7 +134,6 @@
   WASM_UNREACHABLE("unexpected kind");
 }
 
-<<<<<<< HEAD
 TypeInfo::~TypeInfo() {
   switch (kind) {
     case TupleKind:
@@ -148,15 +147,6 @@
       return;
   }
   WASM_UNREACHABLE("unexpected kind");
-=======
-size_t hash<wasm::Field>::operator()(const wasm::Field& field) const {
-  auto digest = wasm::hash(field.type);
-  wasm::rehash(digest, field.packedType);
-  wasm::rehash(digest, field.mutable_);
-  // Note that the name is not hashed here - it is pure metadata for printing
-  // purposes only.
-  return digest;
->>>>>>> a84898c1
 }
 
 bool TypeInfo::operator==(const TypeInfo& other) const {
@@ -1049,6 +1039,8 @@
   auto digest = wasm::hash(field.type);
   wasm::rehash(digest, field.packedType);
   wasm::rehash(digest, field.mutable_);
+  // Note that the name is not hashed here - it is pure metadata for printing
+  // purposes only.
   return digest;
 }
 
