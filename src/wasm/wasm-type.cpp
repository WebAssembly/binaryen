--- conflicted
+++ resolved
@@ -193,18 +193,6 @@
   WASM_UNREACHABLE("invalid type");
 }
 
-<<<<<<< HEAD
-FeatureSet getFeatures(Type type) {
-  switch (type) {
-    case Type::v128:
-      return FeatureSet::SIMD;
-    case Type::anyref:
-      return FeatureSet::ReferenceTypes;
-    case Type::exnref:
-      return FeatureSet::ExceptionHandling;
-    default:
-      return FeatureSet();
-=======
 FeatureSet Type::getFeatures() const {
   FeatureSet feats = FeatureSet::MVP;
   for (Type t : expand()) {
@@ -221,7 +209,6 @@
       default:
         break;
     }
->>>>>>> 85de1c12
   }
   return feats;
 }
@@ -242,21 +229,6 @@
   WASM_UNREACHABLE("invalid size");
 }
 
-<<<<<<< HEAD
-Type getReachableType(Type a, Type b) { return a != Type::unreachable ? a : b; }
-
-bool isConcreteType(Type type) {
-  return type != Type::none && type != Type::unreachable;
-}
-
-bool isIntegerType(Type type) {
-  switch (type) {
-    case Type::i32:
-    case Type::i64:
-      return true;
-    default:
-      return false;
-=======
 bool Type::Type::isSubType(Type left, Type right) {
   if (left == right) {
     return true;
@@ -283,7 +255,6 @@
   }
   if (a == Type::nullref) {
     return b;
->>>>>>> 85de1c12
   }
   if (b == Type::nullref) {
     return a;
@@ -291,15 +262,6 @@
   return Type::anyref;
 }
 
-<<<<<<< HEAD
-bool isFloatType(Type type) {
-  switch (type) {
-    case Type::f32:
-    case Type::f64:
-      return true;
-    default:
-      return false;
-=======
 namespace {
 
 std::ostream&
@@ -307,23 +269,11 @@
   os << '(' << prefix;
   for (auto t : type.expand()) {
     os << " " << t;
->>>>>>> 85de1c12
   }
   os << ')';
   return os;
 }
 
-<<<<<<< HEAD
-bool isVectorType(Type type) { return type == Type::v128; }
-
-bool isReferenceType(Type type) {
-  switch (type) {
-    case Type::anyref:
-    case Type::exnref:
-      return true;
-    default:
-      return false;
-=======
 template<typename T> std::string genericToString(const T& t) {
   std::ostringstream ss;
   ss << t;
@@ -345,7 +295,6 @@
     return false;
   } else {
     return params < other.params;
->>>>>>> 85de1c12
   }
 }
 
@@ -358,15 +307,6 @@
       os << "unreachable";
       break;
     case Type::i32:
-<<<<<<< HEAD
-      return Type::f32;
-    case Type::i64:
-      return Type::f64;
-    case Type::f32:
-      return Type::i32;
-    case Type::f64:
-      return Type::i64;
-=======
       os << "i32";
       break;
     case Type::i64:
@@ -378,7 +318,6 @@
     case Type::f64:
       os << "f64";
       break;
->>>>>>> 85de1c12
     case Type::v128:
       os << "v128";
       break;
