/*
 * Copyright 2019 WebAssembly Community Group participants
 *
 * Licensed under the Apache License, Version 2.0 (the "License");
 * you may not use this file except in compliance with the License.
 * You may obtain a copy of the License at
 *
 *     http://www.apache.org/licenses/LICENSE-2.0
 *
 * Unless required by applicable law or agreed to in writing, software
 * distributed under the License is distributed on an "AS IS" BASIS,
 * WITHOUT WARRANTIES OR CONDITIONS OF ANY KIND, either express or implied.
 * See the License for the specific language governing permissions and
 * limitations under the License.
 */

#include "wasm-debug.h"
#include "wasm.h"

#ifdef BUILD_LLVM_DWARF
#include "llvm/ObjectYAML/DWARFEmitter.h"
#include "llvm/ObjectYAML/DWARFYAML.h"
#include "llvm/include/llvm/DebugInfo/DWARFContext.h"

std::error_code dwarf2yaml(llvm::DWARFContext& DCtx, llvm::DWARFYAML::Data& Y);
#endif

#include "wasm-binary.h"
#include "wasm-debug.h"
#include "wasm.h"

namespace wasm {

namespace Debug {

bool isDWARFSection(Name name) { return name.startsWith(".debug_"); }

bool hasDWARFSections(const Module& wasm) {
  for (auto& section : wasm.userSections) {
    if (isDWARFSection(section.name)) {
      return true;
    }
  }
  return false;
}

#ifdef BUILD_LLVM_DWARF

struct BinaryenDWARFInfo {
  llvm::StringMap<std::unique_ptr<llvm::MemoryBuffer>> sections;
  std::unique_ptr<llvm::DWARFContext> context;

  BinaryenDWARFInfo(const Module& wasm) {
    // Get debug sections from the wasm.
    for (auto& section : wasm.userSections) {
      if (Name(section.name).startsWith(".debug_")) {
        // TODO: efficiency
        sections[section.name.substr(1)] = llvm::MemoryBuffer::getMemBufferCopy(
          llvm::StringRef(section.data.data(), section.data.size()));
      }
    }
    // Parse debug sections.
    uint8_t addrSize = 4;
    bool isLittleEndian = true;
    context = llvm::DWARFContext::create(sections, addrSize, isLittleEndian);
  }
};

void dumpDWARF(const Module& wasm) {
  BinaryenDWARFInfo info(wasm);
  std::cout << "DWARF debug info\n";
  std::cout << "================\n\n";
  for (auto& section : wasm.userSections) {
    if (Name(section.name).startsWith(".debug_")) {
      std::cout << "Contains section " << section.name << " ("
                << section.data.size() << " bytes)\n";
    }
  }
  llvm::DIDumpOptions options;
  options.DumpType = llvm::DIDT_All;
  options.ShowChildren = true;
  options.Verbose = true;
  info.context->dump(llvm::outs(), options);
}

//
// Big picture: We use a DWARFContext to read data, then DWARFYAML support
// code to write it. That is not the main LLVM Dwarf code used for writing
// object files, but it avoids us create a "fake" MC layer, and provides a
// simple way to write out the debug info. Likely the level of info represented
// in the DWARFYAML::Data object is sufficient for Binaryen's needs, but if not,
// we may need a different approach.
//
// In more detail:
//
// 1. Binary sections => DWARFContext:
//
//     llvm::DWARFContext::create(sections..)
//
// 2. DWARFContext => DWARFYAML::Data
//
//     std::error_code dwarf2yaml(DWARFContext &DCtx, DWARFYAML::Data &Y) {
//
// 3. DWARFYAML::Data => binary sections
//
//     StringMap<std::unique_ptr<MemoryBuffer>>
//     EmitDebugSections(llvm::DWARFYAML::Data &DI, bool ApplyFixups);
//

// Represents the state when parsing a line table.
struct LineState {
  uint32_t addr = 0;
  // TODO sectionIndex?
  uint32_t line = 1;
  uint32_t col = 0;
  uint32_t file = 1;
  uint32_t isa = 0;
  uint32_t discriminator = 0;
  bool isStmt;
  bool basicBlock = false;
  bool prologueEnd = false;
  bool epilogueBegin = false;
  bool endSequence = false;

  LineState(const LineState& other) = default;
  LineState(const llvm::DWARFYAML::LineTable& table)
    : isStmt(table.DefaultIsStmt) {}

  LineState& operator=(const LineState& other) = default;

  // Updates the state, and returns whether a new row is ready to be emitted.
  bool update(llvm::DWARFYAML::LineTableOpcode& opcode,
              const llvm::DWARFYAML::LineTable& table) {
    switch (opcode.Opcode) {
      case 0: {
        // Extended opcodes
        switch (opcode.SubOpcode) {
          case llvm::dwarf::DW_LNE_set_address: {
            addr = opcode.Data;
            break;
          }
          case llvm::dwarf::DW_LNE_end_sequence: {
            endSequence = true;
            return true;
          }
          case llvm::dwarf::DW_LNE_set_discriminator: {
            discriminator = opcode.Data;
            break;
          }
          case llvm::dwarf::DW_LNE_define_file: {
            Fatal() << "TODO: DW_LNE_define_file";
          }
          default: {
            // An unknown opcode, ignore.
            std::cerr << "warning: unknown subopcopde " << opcode.SubOpcode
                      << '\n';
          }
        }
        break;
      }
      case llvm::dwarf::DW_LNS_set_column: {
        col = opcode.Data;
        break;
      }
      case llvm::dwarf::DW_LNS_set_prologue_end: {
        prologueEnd = true;
        break;
      }
      case llvm::dwarf::DW_LNS_copy: {
        return true;
      }
      case llvm::dwarf::DW_LNS_advance_pc: {
        assert(table.MinInstLength == 1);
        addr += opcode.Data;
        break;
      }
      case llvm::dwarf::DW_LNS_advance_line: {
        line += opcode.SData;
        break;
      }
      case llvm::dwarf::DW_LNS_set_file: {
        file = opcode.Data;
        break;
      }
      case llvm::dwarf::DW_LNS_negate_stmt: {
        isStmt = !isStmt;
        break;
      }
      case llvm::dwarf::DW_LNS_set_basic_block: {
        basicBlock = true;
        break;
      }
      case llvm::dwarf::DW_LNS_const_add_pc: {
        uint8_t AdjustOpcode = 255 - table.OpcodeBase;
        uint64_t AddrOffset =
          (AdjustOpcode / table.LineRange) * table.MinInstLength;
        addr += AddrOffset;
        break;
      }
      case llvm::dwarf::DW_LNS_fixed_advance_pc: {
        addr += opcode.Data;
        break;
      }
      case llvm::dwarf::DW_LNS_set_isa: {
        isa = opcode.Data;
        break;
      }
      default: {
        if (opcode.Opcode >= table.OpcodeBase) {
          // Special opcode: adjust line and addr, using some math.
          uint8_t AdjustOpcode =
            opcode.Opcode - table.OpcodeBase; // 20 - 13 = 7
          uint64_t AddrOffset = (AdjustOpcode / table.LineRange) *
                                table.MinInstLength; // (7 / 14) * 1 = 0
          int32_t LineOffset =
            table.LineBase +
            (AdjustOpcode % table.LineRange); // -5 + (7 % 14) = 2
          line += LineOffset;
          addr += AddrOffset;
          return true;
        } else {
          Fatal() << "unknown debug line opcode: " << std::hex << opcode.Opcode;
        }
      }
    }
    return false;
  }

  // Checks if this starts a new range of addresses. Each range is a set of
  // related addresses, where in particular, if the first has been zeroed out
  // by the linker, we must omit the entire range. (If we do not, then the
  // initial range is 0 and the others are offsets relative to it, which will
  // look like random addresses, perhaps into the middle of instructions, and
  // perhaps that happen to collide with real ones.)
  bool startsNewRange(llvm::DWARFYAML::LineTableOpcode& opcode) {
    return opcode.Opcode == 0 &&
           opcode.SubOpcode == llvm::dwarf::DW_LNE_set_address;
  }

  bool needToEmit() {
    // Zero values imply we can ignore this line.
    // https://github.com/WebAssembly/debugging/issues/9#issuecomment-567720872
    return line != 0 && addr != 0;
  }

  // Given an old state, emit the diff from it to this state into a new line
  // table entry (that will be emitted in the updated DWARF debug line section).
  void emitDiff(const LineState& old,
                std::vector<llvm::DWARFYAML::LineTableOpcode>& newOpcodes,
                const llvm::DWARFYAML::LineTable& table) {
    bool useSpecial = false;
    if (addr != old.addr || line != old.line) {
      // Try to use a special opcode TODO
    }
    if (addr != old.addr && !useSpecial) {
      // len = 1 (subopcode) + 4 (wasm32 address)
      // FIXME: look at AddrSize on the Unit.
      auto item = makeItem(llvm::dwarf::DW_LNE_set_address, 5);
      item.Data = addr;
      newOpcodes.push_back(item);
    }
    if (line != old.line && !useSpecial) {
      auto item = makeItem(llvm::dwarf::DW_LNS_advance_line);
      item.SData = line - old.line;
      newOpcodes.push_back(item);
    }
    if (col != old.col) {
      auto item = makeItem(llvm::dwarf::DW_LNS_set_column);
      item.Data = col;
      newOpcodes.push_back(item);
    }
    if (file != old.file) {
      auto item = makeItem(llvm::dwarf::DW_LNS_set_file);
      item.Data = file;
      newOpcodes.push_back(item);
    }
    if (isa != old.isa) {
      auto item = makeItem(llvm::dwarf::DW_LNS_set_isa);
      item.Data = isa;
      newOpcodes.push_back(item);
    }
    if (discriminator != old.discriminator) {
      // len = 1 (subopcode) + 4 (wasm32 address)
      auto item = makeItem(llvm::dwarf::DW_LNE_set_discriminator, 5);
      item.Data = discriminator;
      newOpcodes.push_back(item);
    }
    if (isStmt != old.isStmt) {
      newOpcodes.push_back(makeItem(llvm::dwarf::DW_LNS_negate_stmt));
    }
    if (basicBlock != old.basicBlock) {
      assert(basicBlock);
      newOpcodes.push_back(makeItem(llvm::dwarf::DW_LNS_set_basic_block));
    }
    if (prologueEnd != old.prologueEnd) {
      assert(prologueEnd);
      newOpcodes.push_back(makeItem(llvm::dwarf::DW_LNS_set_prologue_end));
    }
    if (epilogueBegin != old.epilogueBegin) {
      Fatal() << "eb";
    }
    if (useSpecial) {
      // Emit a special, which emits a line automatically.
      // TODO
    } else {
      // Emit the line manually.
      if (endSequence) {
        // len = 1 (subopcode)
        newOpcodes.push_back(makeItem(llvm::dwarf::DW_LNE_end_sequence, 1));
        // Reset the state.
        *this = LineState(table);
      } else {
        newOpcodes.push_back(makeItem(llvm::dwarf::DW_LNS_copy));
      }
    }
    resetAfterLine();
  }

  // Some flags are automatically reset after each debug line.
  void resetAfterLine() { prologueEnd = false; }

private:
  llvm::DWARFYAML::LineTableOpcode makeItem(llvm::dwarf::LineNumberOps opcode) {
    llvm::DWARFYAML::LineTableOpcode item = {};
    item.Opcode = opcode;
    return item;
  }

  llvm::DWARFYAML::LineTableOpcode
  makeItem(llvm::dwarf::LineNumberExtendedOps opcode, uint64_t len) {
    auto item = makeItem(llvm::dwarf::LineNumberOps(0));
    // All the length after the len field itself, including the subopcode
    // (1 byte).
    item.ExtLen = len;
    item.SubOpcode = opcode;
    return item;
  }
};

// Represents a mapping of addresses to expressions. We track beginnings and
// endings of expressions separately, since the end of one (which is one past
// the end in DWARF notation) overlaps with the beginning of the next, and also
// to let us use contextual information (we may know we are looking up the end
// of an instruction).
struct AddrExprMap {
  std::unordered_map<BinaryLocation, Expression*> startMap;
  std::unordered_map<BinaryLocation, Expression*> endMap;

<<<<<<< HEAD
  // Some instructions have extra binary locations, like the else and end in
  // and if. Track those separately, including their expression and their id
  // ("else", "end", etc.), as they are rare, and we don't want to
  // bloat the common case which is represented in the earlier maps.
  struct ExtraInfo {
    Expression* expr;
    BinaryLocations::DelimiterId id;
  };
  std::unordered_map<BinaryLocation, ExtraInfo> extraMap;
=======
  // Some instructions have delimiter binary locations, like the else and end in
  // and if. Track those separately, including their expression and their id
  // ("else", "end", etc.), as they are rare, and we don't want to
  // bloat the common case which is represented in the earlier maps.
  struct DelimiterInfo {
    Expression* expr;
    BinaryLocations::DelimiterId id;
  };
  std::unordered_map<BinaryLocation, DelimiterInfo> delimiterMap;
>>>>>>> b880950c

  // Construct the map from the binaryLocations loaded from the wasm.
  AddrExprMap(const Module& wasm) {
    for (auto& func : wasm.functions) {
      for (auto pair : func->expressionLocations) {
        add(pair.first, pair.second);
      }
      for (auto pair : func->delimiterLocations) {
        add(pair.first, pair.second);
      }
    }
  }

  Expression* getStart(BinaryLocation addr) const {
    auto iter = startMap.find(addr);
    if (iter != startMap.end()) {
      return iter->second;
    }
    return nullptr;
  }

  Expression* getEnd(BinaryLocation addr) const {
    auto iter = endMap.find(addr);
    if (iter != endMap.end()) {
      return iter->second;
    }
    return nullptr;
  }

<<<<<<< HEAD
  ExtraInfo getExtra(BinaryLocation addr) const {
    auto iter = extraMap.find(addr);
    if (iter != extraMap.end()) {
      return iter->second;
    }
    return ExtraInfo{nullptr, BinaryLocations::Invalid};
=======
  DelimiterInfo getDelimiter(BinaryLocation addr) const {
    auto iter = delimiterMap.find(addr);
    if (iter != delimiterMap.end()) {
      return iter->second;
    }
    return DelimiterInfo{nullptr, BinaryLocations::Invalid};
>>>>>>> b880950c
  }

private:
  void add(Expression* expr, const BinaryLocations::Span span) {
    assert(startMap.count(span.start) == 0);
    startMap[span.start] = expr;
    assert(endMap.count(span.end) == 0);
    endMap[span.end] = expr;
  }

<<<<<<< HEAD
  void add(Expression* expr, const BinaryLocations::DelimiterLocations& extra) {
    for (Index i = 0; i < extra.size(); i++) {
      if (extra[i] != 0) {
        assert(extraMap.count(extra[i]) == 0);
        extraMap[extra[i]] = ExtraInfo{expr, BinaryLocations::DelimiterId(i)};
=======
  void add(Expression* expr,
           const BinaryLocations::DelimiterLocations& delimiter) {
    for (Index i = 0; i < delimiter.size(); i++) {
      if (delimiter[i] != 0) {
        assert(delimiterMap.count(delimiter[i]) == 0);
        delimiterMap[delimiter[i]] =
          DelimiterInfo{expr, BinaryLocations::DelimiterId(i)};
>>>>>>> b880950c
      }
    }
  }
};

// Represents a mapping of addresses to expressions. As with expressions, we
// track both start and end; here, however, "start" means the "start" and
// "declarations" fields in FunctionLocations, and "end" means the two locations
// of one past the end, and one before it which is the "end" opcode that is
// emitted.
struct FuncAddrMap {
  std::unordered_map<BinaryLocation, Function*> startMap, endMap;

  // Construct the map from the binaryLocations loaded from the wasm.
  FuncAddrMap(const Module& wasm) {
    for (auto& func : wasm.functions) {
      startMap[func->funcLocation.start] = func.get();
      startMap[func->funcLocation.declarations] = func.get();
      endMap[func->funcLocation.end - 1] = func.get();
      endMap[func->funcLocation.end] = func.get();
    }
  }

  Function* getStart(BinaryLocation addr) const {
    auto iter = startMap.find(addr);
    if (iter != startMap.end()) {
      return iter->second;
    }
    return nullptr;
  }

  Function* getEnd(BinaryLocation addr) const {
    auto iter = endMap.find(addr);
    if (iter != endMap.end()) {
      return iter->second;
    }
    return nullptr;
  }
};

// Track locations from the original binary and the new one we wrote, so that
// we can update debug positions.
// We track expressions and functions separately, instead of having a single
// big map of (oldAddr) => (newAddr) because of the potentially ambiguous case
// of the final expression in a function: it's end might be identical in offset
// to the end of the function. So we have two different things that map to the
// same offset. However, if the context is "the end of the function" then the
// updated address is the new end of the function, even if the function ends
// with a different instruction now, as the old last instruction might have
// moved or been optimized out.
struct LocationUpdater {
  Module& wasm;
  const BinaryLocations& newLocations;

  AddrExprMap oldExprAddrMap;
  FuncAddrMap oldFuncAddrMap;

  // TODO: for memory efficiency, we may want to do this in a streaming manner,
  //       binary to binary, without YAML IR.

  LocationUpdater(Module& wasm, const BinaryLocations& newLocations)
    : wasm(wasm), newLocations(newLocations), oldExprAddrMap(wasm),
      oldFuncAddrMap(wasm) {}

  // Updates an expression's address. If there was never an instruction at that
  // address, or if there was but if that instruction no longer exists, return
  // 0. Otherwise, return the new updated location.
<<<<<<< HEAD
  BinaryLocation getNewExprAddr(BinaryLocation oldAddr) const {
=======
  BinaryLocation getNewExprStart(BinaryLocation oldAddr) const {
>>>>>>> b880950c
    if (auto* expr = oldExprAddrMap.getStart(oldAddr)) {
      auto iter = newLocations.expressions.find(expr);
      if (iter != newLocations.expressions.end()) {
        BinaryLocation newAddr = iter->second.start;
        return newAddr;
      }
    }
    return 0;
  }

<<<<<<< HEAD
  bool hasOldExprAddr(BinaryLocation oldAddr) const {
    return oldExprAddrMap.getStart(oldAddr);
  }

  BinaryLocation getNewExprEndAddr(BinaryLocation oldAddr) const {
=======
  bool hasOldExprStart(BinaryLocation oldAddr) const {
    return oldExprAddrMap.getStart(oldAddr);
  }

  BinaryLocation getNewExprEnd(BinaryLocation oldAddr) const {
>>>>>>> b880950c
    if (auto* expr = oldExprAddrMap.getEnd(oldAddr)) {
      auto iter = newLocations.expressions.find(expr);
      if (iter != newLocations.expressions.end()) {
        return iter->second.end;
      }
    }
    return 0;
  }

<<<<<<< HEAD
  bool hasOldExprEndAddr(BinaryLocation oldAddr) const {
    return oldExprAddrMap.getEnd(oldAddr);
  }

  BinaryLocation getNewFuncStartAddr(BinaryLocation oldAddr) const {
=======
  bool hasOldExprEnd(BinaryLocation oldAddr) const {
    return oldExprAddrMap.getEnd(oldAddr);
  }

  BinaryLocation getNewFuncStart(BinaryLocation oldAddr) const {
>>>>>>> b880950c
    if (auto* func = oldFuncAddrMap.getStart(oldAddr)) {
      // The function might have been optimized away, check.
      auto iter = newLocations.functions.find(func);
      if (iter != newLocations.functions.end()) {
        auto oldLocations = func->funcLocation;
        auto newLocations = iter->second;
        if (oldAddr == oldLocations.start) {
          return newLocations.start;
        } else if (oldAddr == oldLocations.declarations) {
          return newLocations.declarations;
        } else {
          WASM_UNREACHABLE("invalid func start");
        }
      }
    }
    return 0;
  }

<<<<<<< HEAD
  bool hasOldFuncStartAddr(BinaryLocation oldAddr) const {
    return oldFuncAddrMap.getStart(oldAddr);
  }

  BinaryLocation getNewFuncEndAddr(BinaryLocation oldAddr) const {
=======
  bool hasOldFuncStart(BinaryLocation oldAddr) const {
    return oldFuncAddrMap.getStart(oldAddr);
  }

  BinaryLocation getNewFuncEnd(BinaryLocation oldAddr) const {
>>>>>>> b880950c
    if (auto* func = oldFuncAddrMap.getEnd(oldAddr)) {
      // The function might have been optimized away, check.
      auto iter = newLocations.functions.find(func);
      if (iter != newLocations.functions.end()) {
        auto oldLocations = func->funcLocation;
        auto newLocations = iter->second;
        if (oldAddr == oldLocations.end) {
          return newLocations.end;
        } else if (oldAddr == oldLocations.end - 1) {
          return newLocations.end - 1;
        } else {
          WASM_UNREACHABLE("invalid func end");
        }
      }
    }
    return 0;
  }

  // Check for either the end opcode, or one past the end.
<<<<<<< HEAD
  bool hasOldFuncEndAddr(BinaryLocation oldAddr) const {
=======
  bool hasOldFuncEnd(BinaryLocation oldAddr) const {
>>>>>>> b880950c
    return oldFuncAddrMap.getEnd(oldAddr);
  }

  // Check specifically for the end opcode.
<<<<<<< HEAD
  bool hasOldFuncEndOpcodeAddr(BinaryLocation oldAddr) const {
=======
  bool hasOldFuncEndOpcode(BinaryLocation oldAddr) const {
>>>>>>> b880950c
    if (auto* func = oldFuncAddrMap.getEnd(oldAddr)) {
      return oldAddr == func->funcLocation.end - 1;
    }
    return false;
  }

<<<<<<< HEAD
  BinaryLocation getNewExtraAddr(BinaryLocation oldAddr) const {
    auto info = oldExprAddrMap.getExtra(oldAddr);
=======
  BinaryLocation getNewDelimiter(BinaryLocation oldAddr) const {
    auto info = oldExprAddrMap.getDelimiter(oldAddr);
>>>>>>> b880950c
    if (info.expr) {
      auto iter = newLocations.delimiters.find(info.expr);
      if (iter != newLocations.delimiters.end()) {
        return iter->second[info.id];
      }
    }
    return 0;
  }

<<<<<<< HEAD
  bool hasOldExtraAddr(BinaryLocation oldAddr) const {
    return oldExprAddrMap.getExtra(oldAddr).expr;
=======
  bool hasOldDelimiter(BinaryLocation oldAddr) const {
    return oldExprAddrMap.getDelimiter(oldAddr).expr;
  }

  // getNewStart|EndAddr utilities.
  // TODO: should we track the start and end of delimiters, even though they
  //       are just one byte?
  BinaryLocation getNewStart(BinaryLocation oldStart) const {
    if (hasOldExprStart(oldStart)) {
      return getNewExprStart(oldStart);
    } else if (hasOldFuncStart(oldStart)) {
      return getNewFuncStart(oldStart);
    } else if (hasOldDelimiter(oldStart)) {
      return getNewDelimiter(oldStart);
    }
    return 0;
  }

  BinaryLocation getNewEnd(BinaryLocation oldEnd) const {
    if (hasOldExprEnd(oldEnd)) {
      return getNewExprEnd(oldEnd);
    } else if (hasOldFuncEnd(oldEnd)) {
      return getNewFuncEnd(oldEnd);
    } else if (hasOldDelimiter(oldEnd)) {
      return getNewDelimiter(oldEnd);
    }
    return 0;
>>>>>>> b880950c
  }
};

static void updateDebugLines(llvm::DWARFYAML::Data& data,
                             const LocationUpdater& locationUpdater) {
  for (auto& table : data.DebugLines) {
    // Parse the original opcodes and emit new ones.
    LineState state(table);
    // All the addresses we need to write out.
    std::vector<BinaryLocation> newAddrs;
    std::unordered_map<BinaryLocation, LineState> newAddrInfo;
    // If the address was zeroed out, we must omit the entire range (we could
    // also leave it unchanged, so that the debugger ignores it based on the
    // initial zero; but it's easier and better to just not emit it at all).
    bool omittingRange = false;
    for (auto& opcode : table.Opcodes) {
      // Update the state, and check if we have a new row to emit.
      if (state.startsNewRange(opcode)) {
        omittingRange = false;
      }
      if (state.update(opcode, table)) {
        if (state.addr == 0) {
          omittingRange = true;
        }
        if (omittingRange) {
          state = LineState(table);
          continue;
        }
        // An expression may not exist for this line table item, if we optimized
        // it away.
        BinaryLocation oldAddr = state.addr;
        BinaryLocation newAddr = 0;
<<<<<<< HEAD
        if (locationUpdater.hasOldExprAddr(oldAddr)) {
          newAddr = locationUpdater.getNewExprAddr(oldAddr);
=======
        if (locationUpdater.hasOldExprStart(oldAddr)) {
          newAddr = locationUpdater.getNewExprStart(oldAddr);
>>>>>>> b880950c
        }
        // Test for a function's end address first, as LLVM output appears to
        // use 1-past-the-end-of-the-function as a location in that function,
        // and not the next (but the first byte of the next function, which is
        // ambiguously identical to that value, is used at least in low_pc).
<<<<<<< HEAD
        else if (locationUpdater.hasOldFuncEndAddr(oldAddr)) {
          newAddr = locationUpdater.getNewFuncEndAddr(oldAddr);
        } else if (locationUpdater.hasOldFuncStartAddr(oldAddr)) {
          newAddr = locationUpdater.getNewFuncStartAddr(oldAddr);
        } else if (locationUpdater.hasOldExtraAddr(oldAddr)) {
          newAddr = locationUpdater.getNewExtraAddr(oldAddr);
=======
        else if (locationUpdater.hasOldFuncEnd(oldAddr)) {
          newAddr = locationUpdater.getNewFuncEnd(oldAddr);
        } else if (locationUpdater.hasOldFuncStart(oldAddr)) {
          newAddr = locationUpdater.getNewFuncStart(oldAddr);
        } else if (locationUpdater.hasOldDelimiter(oldAddr)) {
          newAddr = locationUpdater.getNewDelimiter(oldAddr);
>>>>>>> b880950c
        }
        if (newAddr) {
          // LLVM sometimes emits the same address more than once. We should
          // probably investigate that.
          if (newAddrInfo.count(newAddr)) {
            continue;
          }
          newAddrs.push_back(newAddr);
          newAddrInfo.emplace(newAddr, state);
          auto& updatedState = newAddrInfo.at(newAddr);
          // The only difference is the address TODO other stuff?
          updatedState.addr = newAddr;
          // Reset relevant state.
          state.resetAfterLine();
        }
        if (opcode.Opcode == 0 &&
            opcode.SubOpcode == llvm::dwarf::DW_LNE_end_sequence) {
          state = LineState(table);
        }
      }
    }
    // Sort the new addresses (which may be substantially different from the
    // original layout after optimization).
    std::sort(newAddrs.begin(), newAddrs.end());
    // Emit a new line table.
    {
      std::vector<llvm::DWARFYAML::LineTableOpcode> newOpcodes;
      LineState state(table);
      for (BinaryLocation addr : newAddrs) {
        LineState oldState(state);
        state = newAddrInfo.at(addr);
        if (state.needToEmit()) {
          state.emitDiff(oldState, newOpcodes, table);
        } else {
          state = oldState;
        }
      }
      table.Opcodes.swap(newOpcodes);
    }
  }
}

// Iterate in parallel over a DwarfContext representation element and a
// YAML element, which parallel each other.
template<typename T, typename U, typename W>
static void iterContextAndYAML(const T& contextList, U& yamlList, W func) {
  auto yamlValue = yamlList.begin();
  for (const auto& contextValue : contextList) {
    assert(yamlValue != yamlList.end());
    func(contextValue, *yamlValue);
    yamlValue++;
  }
  assert(yamlValue == yamlList.end());
}

static void updateDIE(const llvm::DWARFDebugInfoEntry& DIE,
                      llvm::DWARFYAML::Entry& yamlEntry,
                      const llvm::DWARFAbbreviationDeclaration* abbrevDecl,
                      const LocationUpdater& locationUpdater) {
  auto tag = DIE.getTag();
  // Pairs of low/high_pc require some special handling, as the high
  // may be an offset relative to the low. First, process the low_pcs.
  BinaryLocation oldLowPC = 0, newLowPC = 0;
  iterContextAndYAML(
    abbrevDecl->attributes(),
    yamlEntry.Values,
    [&](const llvm::DWARFAbbreviationDeclaration::AttributeSpec& attrSpec,
        llvm::DWARFYAML::FormValue& yamlValue) {
      auto attr = attrSpec.Attr;
      if (attr != llvm::dwarf::DW_AT_low_pc) {
        return;
      }
      BinaryLocation oldValue = yamlValue.Value, newValue = 0;
      if (tag == llvm::dwarf::DW_TAG_GNU_call_site ||
          tag == llvm::dwarf::DW_TAG_inlined_subroutine ||
          tag == llvm::dwarf::DW_TAG_lexical_block ||
          tag == llvm::dwarf::DW_TAG_label) {
<<<<<<< HEAD
        newValue = locationUpdater.getNewExprAddr(oldValue);
      } else if (tag == llvm::dwarf::DW_TAG_compile_unit ||
                 tag == llvm::dwarf::DW_TAG_subprogram) {
        newValue = locationUpdater.getNewFuncStartAddr(oldValue);
=======
        newValue = locationUpdater.getNewExprStart(oldValue);
      } else if (tag == llvm::dwarf::DW_TAG_compile_unit ||
                 tag == llvm::dwarf::DW_TAG_subprogram) {
        newValue = locationUpdater.getNewFuncStart(oldValue);
>>>>>>> b880950c
      } else {
        Fatal() << "unknown tag with low_pc "
                << llvm::dwarf::TagString(tag).str();
      }
      oldLowPC = oldValue;
      newLowPC = newValue;
      yamlValue.Value = newValue;
    });
  // Next, process the high_pcs.
  // TODO: do this more efficiently, without a second traversal (but that's a
  //       little tricky given the special double-traversal we have).
  iterContextAndYAML(
    abbrevDecl->attributes(),
    yamlEntry.Values,
    [&](const llvm::DWARFAbbreviationDeclaration::AttributeSpec& attrSpec,
        llvm::DWARFYAML::FormValue& yamlValue) {
      auto attr = attrSpec.Attr;
      if (attr != llvm::dwarf::DW_AT_high_pc) {
        return;
      }
      BinaryLocation oldValue = yamlValue.Value, newValue = 0;
      bool isRelative = attrSpec.Form == llvm::dwarf::DW_FORM_data4;
      if (isRelative) {
        oldValue += oldLowPC;
      }
      if (tag == llvm::dwarf::DW_TAG_GNU_call_site ||
          tag == llvm::dwarf::DW_TAG_inlined_subroutine ||
          tag == llvm::dwarf::DW_TAG_lexical_block ||
          tag == llvm::dwarf::DW_TAG_label) {
<<<<<<< HEAD
        newValue = locationUpdater.getNewExprEndAddr(oldValue);
      } else if (tag == llvm::dwarf::DW_TAG_compile_unit ||
                 tag == llvm::dwarf::DW_TAG_subprogram) {
        newValue = locationUpdater.getNewFuncEndAddr(oldValue);
=======
        newValue = locationUpdater.getNewExprEnd(oldValue);
      } else if (tag == llvm::dwarf::DW_TAG_compile_unit ||
                 tag == llvm::dwarf::DW_TAG_subprogram) {
        newValue = locationUpdater.getNewFuncEnd(oldValue);
>>>>>>> b880950c
      } else {
        Fatal() << "unknown tag with low_pc "
                << llvm::dwarf::TagString(tag).str();
      }
      if (isRelative) {
        newValue -= newLowPC;
      }
      yamlValue.Value = newValue;
    });
}

static void updateCompileUnits(const BinaryenDWARFInfo& info,
                               llvm::DWARFYAML::Data& yaml,
                               const LocationUpdater& locationUpdater) {
  // The context has the high-level information we need, and the YAML is where
  // we write changes. First, iterate over the compile units.
  iterContextAndYAML(
    info.context->compile_units(),
    yaml.CompileUnits,
    [&](const std::unique_ptr<llvm::DWARFUnit>& CU,
        llvm::DWARFYAML::Unit& yamlUnit) {
      // Process the DIEs in each compile unit.
      iterContextAndYAML(
        CU->dies(),
        yamlUnit.Entries,
        [&](const llvm::DWARFDebugInfoEntry& DIE,
            llvm::DWARFYAML::Entry& yamlEntry) {
          // Process the entries in each relevant DIE, looking for attributes to
          // change.
          auto abbrevDecl = DIE.getAbbreviationDeclarationPtr();
          if (abbrevDecl) {
            // This is relevant; look for things to update.
            updateDIE(DIE, yamlEntry, abbrevDecl, locationUpdater);
          }
        });
    });
}

static void updateRanges(llvm::DWARFYAML::Data& yaml,
                         const LocationUpdater& locationUpdater) {
  // In each range section, try to update the start and end. If we no longer
  // have something to map them to, we must skip that part.
  size_t skip = 0;
  for (size_t i = 0; i < yaml.Ranges.size(); i++) {
    auto& range = yaml.Ranges[i];
    BinaryLocation oldStart = range.Start, oldEnd = range.End, newStart = 0,
                   newEnd = 0;
    // If this was not an end marker, try to find what it should be updated to.
    if (oldStart != 0 && oldEnd != 0) {
<<<<<<< HEAD
      if (locationUpdater.hasOldExprAddr(oldStart)) {
        newStart = locationUpdater.getNewExprAddr(oldStart);
      } else if (locationUpdater.hasOldFuncStartAddr(oldStart)) {
        newStart = locationUpdater.getNewFuncStartAddr(oldStart);
      }
      if (locationUpdater.hasOldExprEndAddr(oldEnd)) {
        newEnd = locationUpdater.getNewExprEndAddr(oldEnd);
      } else if (locationUpdater.hasOldFuncEndAddr(oldEnd)) {
        newEnd = locationUpdater.getNewFuncEndAddr(oldEnd);
      }
=======
      newStart = locationUpdater.getNewStart(oldStart);
      newEnd = locationUpdater.getNewEnd(oldEnd);
>>>>>>> b880950c
      if (newStart == 0 || newEnd == 0) {
        // This part of the range no longer has a mapping, so we must skip it.
        skip++;
        continue;
      }
      // The range start and end markers have been preserved. However, TODO
      // instructions in the middle may have moved around, making the range no
      // longer contiguous, we should check that, and possibly split/merge
      // the range. Or, we may need to have tracking in the IR for this.
    } else {
      // This was not a valid range in the old binary. It was either two 0's
      // (an end marker) or an invalid value that should be ignored. Either way,
      // write an end marker and finish the current section of ranges, filling
      // it out to the original size (we must fill it out as indexes into
      // the ranges section are not updated - we could update them and then
      // pack the section, as an optimization TODO).
      while (skip) {
        auto& writtenRange = yaml.Ranges[i - skip];
        writtenRange.Start = writtenRange.End = 0;
        skip--;
      }
    }
    auto& writtenRange = yaml.Ranges[i - skip];
    writtenRange.Start = newStart;
    writtenRange.End = newEnd;
  }
}

<<<<<<< HEAD
=======
// A location that is ignoreable, i.e., not a special value like 0 or -1 (which
// would indicate an end or a base in .debug_loc).
static const BinaryLocation IGNOREABLE_LOCATION = 1;

// Update the .debug_loc section.
static void updateLoc(llvm::DWARFYAML::Data& yaml,
                      const LocationUpdater& locationUpdater) {
  // Similar to ranges, try to update the start and end. Note that here we
  // can't skip since the location description is a variable number of bytes,
  // so we mark no longer valid addresses as empty.
  // Locations have an optional base.
  BinaryLocation base = 0;
  for (size_t i = 0; i < yaml.Locs.size(); i++) {
    auto& loc = yaml.Locs[i];
    BinaryLocation newStart = loc.Start, newEnd = loc.End;
    if (newStart == BinaryLocation(-1)) {
      // This is a new base.
      // Note that the base is not the address of an instruction, necessarily -
      // it's just a number (seems like it could always be an instruction, but
      // that's not what LLVM emits).
      base = newEnd;
    } else if (newStart == 0 && newEnd == 0) {
      // This is an end marker, this list is done.
      base = 0;
    } else {
      // This is a normal entry, try to find what it should be updated to. First
      // de-relativize it to the base to get the absolute address, then look for
      // a new address for it.
      newStart = locationUpdater.getNewStart(loc.Start + base);
      newEnd = locationUpdater.getNewEnd(loc.End + base);
      if (newStart == 0 || newEnd == 0) {
        // This part of the loc no longer has a mapping, so we must ignore it.
        newStart = newEnd = IGNOREABLE_LOCATION;
      } else {
        // Finally, relativize it against the base.
        newStart -= base;
        newEnd -= base;
      }
      // The loc start and end markers have been preserved. However, TODO
      // instructions in the middle may have moved around, making the loc no
      // longer contiguous, we should check that, and possibly split/merge
      // the loc. Or, we may need to have tracking in the IR for this.
    }
    loc.Start = newStart;
    loc.End = newEnd;
    // Note how the ".Location" field is unchanged.
  }
}

>>>>>>> b880950c
void writeDWARFSections(Module& wasm, const BinaryLocations& newLocations) {
  BinaryenDWARFInfo info(wasm);

  // Convert to Data representation, which YAML can use to write.
  llvm::DWARFYAML::Data data;
  if (dwarf2yaml(*info.context, data)) {
    Fatal() << "Failed to parse DWARF to YAML";
  }

  LocationUpdater locationUpdater(wasm, newLocations);

  updateDebugLines(data, locationUpdater);

  updateCompileUnits(info, data, locationUpdater);

  updateRanges(data, locationUpdater);
<<<<<<< HEAD
=======

  updateLoc(data, locationUpdater);
>>>>>>> b880950c

  // Convert to binary sections.
  auto newSections =
    EmitDebugSections(data, false /* EmitFixups for debug_info */);

  // Update the custom sections in the wasm.
  // TODO: efficiency
  for (auto& section : wasm.userSections) {
    if (Name(section.name).startsWith(".debug_")) {
      auto llvmName = section.name.substr(1);
      if (newSections.count(llvmName)) {
        auto llvmData = newSections[llvmName]->getBuffer();
        section.data.resize(llvmData.size());
        std::copy(llvmData.begin(), llvmData.end(), section.data.data());
      }
    }
  }
}

#else // BUILD_LLVM_DWARF

void dumpDWARF(const Module& wasm) {
  std::cerr << "warning: no DWARF dumping support present\n";
}

void writeDWARFSections(Module& wasm, const BinaryLocations& newLocations) {
  std::cerr << "warning: no DWARF updating support present\n";
}

#endif // BUILD_LLVM_DWARF

} // namespace Debug

} // namespace wasm<|MERGE_RESOLUTION|>--- conflicted
+++ resolved
@@ -346,17 +346,6 @@
   std::unordered_map<BinaryLocation, Expression*> startMap;
   std::unordered_map<BinaryLocation, Expression*> endMap;
 
-<<<<<<< HEAD
-  // Some instructions have extra binary locations, like the else and end in
-  // and if. Track those separately, including their expression and their id
-  // ("else", "end", etc.), as they are rare, and we don't want to
-  // bloat the common case which is represented in the earlier maps.
-  struct ExtraInfo {
-    Expression* expr;
-    BinaryLocations::DelimiterId id;
-  };
-  std::unordered_map<BinaryLocation, ExtraInfo> extraMap;
-=======
   // Some instructions have delimiter binary locations, like the else and end in
   // and if. Track those separately, including their expression and their id
   // ("else", "end", etc.), as they are rare, and we don't want to
@@ -366,7 +355,6 @@
     BinaryLocations::DelimiterId id;
   };
   std::unordered_map<BinaryLocation, DelimiterInfo> delimiterMap;
->>>>>>> b880950c
 
   // Construct the map from the binaryLocations loaded from the wasm.
   AddrExprMap(const Module& wasm) {
@@ -396,21 +384,12 @@
     return nullptr;
   }
 
-<<<<<<< HEAD
-  ExtraInfo getExtra(BinaryLocation addr) const {
-    auto iter = extraMap.find(addr);
-    if (iter != extraMap.end()) {
-      return iter->second;
-    }
-    return ExtraInfo{nullptr, BinaryLocations::Invalid};
-=======
   DelimiterInfo getDelimiter(BinaryLocation addr) const {
     auto iter = delimiterMap.find(addr);
     if (iter != delimiterMap.end()) {
       return iter->second;
     }
     return DelimiterInfo{nullptr, BinaryLocations::Invalid};
->>>>>>> b880950c
   }
 
 private:
@@ -421,13 +400,6 @@
     endMap[span.end] = expr;
   }
 
-<<<<<<< HEAD
-  void add(Expression* expr, const BinaryLocations::DelimiterLocations& extra) {
-    for (Index i = 0; i < extra.size(); i++) {
-      if (extra[i] != 0) {
-        assert(extraMap.count(extra[i]) == 0);
-        extraMap[extra[i]] = ExtraInfo{expr, BinaryLocations::DelimiterId(i)};
-=======
   void add(Expression* expr,
            const BinaryLocations::DelimiterLocations& delimiter) {
     for (Index i = 0; i < delimiter.size(); i++) {
@@ -435,7 +407,6 @@
         assert(delimiterMap.count(delimiter[i]) == 0);
         delimiterMap[delimiter[i]] =
           DelimiterInfo{expr, BinaryLocations::DelimiterId(i)};
->>>>>>> b880950c
       }
     }
   }
@@ -503,11 +474,7 @@
   // Updates an expression's address. If there was never an instruction at that
   // address, or if there was but if that instruction no longer exists, return
   // 0. Otherwise, return the new updated location.
-<<<<<<< HEAD
-  BinaryLocation getNewExprAddr(BinaryLocation oldAddr) const {
-=======
   BinaryLocation getNewExprStart(BinaryLocation oldAddr) const {
->>>>>>> b880950c
     if (auto* expr = oldExprAddrMap.getStart(oldAddr)) {
       auto iter = newLocations.expressions.find(expr);
       if (iter != newLocations.expressions.end()) {
@@ -518,19 +485,11 @@
     return 0;
   }
 
-<<<<<<< HEAD
-  bool hasOldExprAddr(BinaryLocation oldAddr) const {
-    return oldExprAddrMap.getStart(oldAddr);
-  }
-
-  BinaryLocation getNewExprEndAddr(BinaryLocation oldAddr) const {
-=======
   bool hasOldExprStart(BinaryLocation oldAddr) const {
     return oldExprAddrMap.getStart(oldAddr);
   }
 
   BinaryLocation getNewExprEnd(BinaryLocation oldAddr) const {
->>>>>>> b880950c
     if (auto* expr = oldExprAddrMap.getEnd(oldAddr)) {
       auto iter = newLocations.expressions.find(expr);
       if (iter != newLocations.expressions.end()) {
@@ -540,19 +499,11 @@
     return 0;
   }
 
-<<<<<<< HEAD
-  bool hasOldExprEndAddr(BinaryLocation oldAddr) const {
-    return oldExprAddrMap.getEnd(oldAddr);
-  }
-
-  BinaryLocation getNewFuncStartAddr(BinaryLocation oldAddr) const {
-=======
   bool hasOldExprEnd(BinaryLocation oldAddr) const {
     return oldExprAddrMap.getEnd(oldAddr);
   }
 
   BinaryLocation getNewFuncStart(BinaryLocation oldAddr) const {
->>>>>>> b880950c
     if (auto* func = oldFuncAddrMap.getStart(oldAddr)) {
       // The function might have been optimized away, check.
       auto iter = newLocations.functions.find(func);
@@ -571,19 +522,11 @@
     return 0;
   }
 
-<<<<<<< HEAD
-  bool hasOldFuncStartAddr(BinaryLocation oldAddr) const {
-    return oldFuncAddrMap.getStart(oldAddr);
-  }
-
-  BinaryLocation getNewFuncEndAddr(BinaryLocation oldAddr) const {
-=======
   bool hasOldFuncStart(BinaryLocation oldAddr) const {
     return oldFuncAddrMap.getStart(oldAddr);
   }
 
   BinaryLocation getNewFuncEnd(BinaryLocation oldAddr) const {
->>>>>>> b880950c
     if (auto* func = oldFuncAddrMap.getEnd(oldAddr)) {
       // The function might have been optimized away, check.
       auto iter = newLocations.functions.find(func);
@@ -603,33 +546,20 @@
   }
 
   // Check for either the end opcode, or one past the end.
-<<<<<<< HEAD
-  bool hasOldFuncEndAddr(BinaryLocation oldAddr) const {
-=======
   bool hasOldFuncEnd(BinaryLocation oldAddr) const {
->>>>>>> b880950c
     return oldFuncAddrMap.getEnd(oldAddr);
   }
 
   // Check specifically for the end opcode.
-<<<<<<< HEAD
-  bool hasOldFuncEndOpcodeAddr(BinaryLocation oldAddr) const {
-=======
   bool hasOldFuncEndOpcode(BinaryLocation oldAddr) const {
->>>>>>> b880950c
     if (auto* func = oldFuncAddrMap.getEnd(oldAddr)) {
       return oldAddr == func->funcLocation.end - 1;
     }
     return false;
   }
 
-<<<<<<< HEAD
-  BinaryLocation getNewExtraAddr(BinaryLocation oldAddr) const {
-    auto info = oldExprAddrMap.getExtra(oldAddr);
-=======
   BinaryLocation getNewDelimiter(BinaryLocation oldAddr) const {
     auto info = oldExprAddrMap.getDelimiter(oldAddr);
->>>>>>> b880950c
     if (info.expr) {
       auto iter = newLocations.delimiters.find(info.expr);
       if (iter != newLocations.delimiters.end()) {
@@ -639,10 +569,6 @@
     return 0;
   }
 
-<<<<<<< HEAD
-  bool hasOldExtraAddr(BinaryLocation oldAddr) const {
-    return oldExprAddrMap.getExtra(oldAddr).expr;
-=======
   bool hasOldDelimiter(BinaryLocation oldAddr) const {
     return oldExprAddrMap.getDelimiter(oldAddr).expr;
   }
@@ -670,7 +596,6 @@
       return getNewDelimiter(oldEnd);
     }
     return 0;
->>>>>>> b880950c
   }
 };
 
@@ -703,33 +628,19 @@
         // it away.
         BinaryLocation oldAddr = state.addr;
         BinaryLocation newAddr = 0;
-<<<<<<< HEAD
-        if (locationUpdater.hasOldExprAddr(oldAddr)) {
-          newAddr = locationUpdater.getNewExprAddr(oldAddr);
-=======
         if (locationUpdater.hasOldExprStart(oldAddr)) {
           newAddr = locationUpdater.getNewExprStart(oldAddr);
->>>>>>> b880950c
         }
         // Test for a function's end address first, as LLVM output appears to
         // use 1-past-the-end-of-the-function as a location in that function,
         // and not the next (but the first byte of the next function, which is
         // ambiguously identical to that value, is used at least in low_pc).
-<<<<<<< HEAD
-        else if (locationUpdater.hasOldFuncEndAddr(oldAddr)) {
-          newAddr = locationUpdater.getNewFuncEndAddr(oldAddr);
-        } else if (locationUpdater.hasOldFuncStartAddr(oldAddr)) {
-          newAddr = locationUpdater.getNewFuncStartAddr(oldAddr);
-        } else if (locationUpdater.hasOldExtraAddr(oldAddr)) {
-          newAddr = locationUpdater.getNewExtraAddr(oldAddr);
-=======
         else if (locationUpdater.hasOldFuncEnd(oldAddr)) {
           newAddr = locationUpdater.getNewFuncEnd(oldAddr);
         } else if (locationUpdater.hasOldFuncStart(oldAddr)) {
           newAddr = locationUpdater.getNewFuncStart(oldAddr);
         } else if (locationUpdater.hasOldDelimiter(oldAddr)) {
           newAddr = locationUpdater.getNewDelimiter(oldAddr);
->>>>>>> b880950c
         }
         if (newAddr) {
           // LLVM sometimes emits the same address more than once. We should
@@ -807,17 +718,10 @@
           tag == llvm::dwarf::DW_TAG_inlined_subroutine ||
           tag == llvm::dwarf::DW_TAG_lexical_block ||
           tag == llvm::dwarf::DW_TAG_label) {
-<<<<<<< HEAD
-        newValue = locationUpdater.getNewExprAddr(oldValue);
-      } else if (tag == llvm::dwarf::DW_TAG_compile_unit ||
-                 tag == llvm::dwarf::DW_TAG_subprogram) {
-        newValue = locationUpdater.getNewFuncStartAddr(oldValue);
-=======
         newValue = locationUpdater.getNewExprStart(oldValue);
       } else if (tag == llvm::dwarf::DW_TAG_compile_unit ||
                  tag == llvm::dwarf::DW_TAG_subprogram) {
         newValue = locationUpdater.getNewFuncStart(oldValue);
->>>>>>> b880950c
       } else {
         Fatal() << "unknown tag with low_pc "
                 << llvm::dwarf::TagString(tag).str();
@@ -847,17 +751,10 @@
           tag == llvm::dwarf::DW_TAG_inlined_subroutine ||
           tag == llvm::dwarf::DW_TAG_lexical_block ||
           tag == llvm::dwarf::DW_TAG_label) {
-<<<<<<< HEAD
-        newValue = locationUpdater.getNewExprEndAddr(oldValue);
-      } else if (tag == llvm::dwarf::DW_TAG_compile_unit ||
-                 tag == llvm::dwarf::DW_TAG_subprogram) {
-        newValue = locationUpdater.getNewFuncEndAddr(oldValue);
-=======
         newValue = locationUpdater.getNewExprEnd(oldValue);
       } else if (tag == llvm::dwarf::DW_TAG_compile_unit ||
                  tag == llvm::dwarf::DW_TAG_subprogram) {
         newValue = locationUpdater.getNewFuncEnd(oldValue);
->>>>>>> b880950c
       } else {
         Fatal() << "unknown tag with low_pc "
                 << llvm::dwarf::TagString(tag).str();
@@ -907,21 +804,8 @@
                    newEnd = 0;
     // If this was not an end marker, try to find what it should be updated to.
     if (oldStart != 0 && oldEnd != 0) {
-<<<<<<< HEAD
-      if (locationUpdater.hasOldExprAddr(oldStart)) {
-        newStart = locationUpdater.getNewExprAddr(oldStart);
-      } else if (locationUpdater.hasOldFuncStartAddr(oldStart)) {
-        newStart = locationUpdater.getNewFuncStartAddr(oldStart);
-      }
-      if (locationUpdater.hasOldExprEndAddr(oldEnd)) {
-        newEnd = locationUpdater.getNewExprEndAddr(oldEnd);
-      } else if (locationUpdater.hasOldFuncEndAddr(oldEnd)) {
-        newEnd = locationUpdater.getNewFuncEndAddr(oldEnd);
-      }
-=======
       newStart = locationUpdater.getNewStart(oldStart);
       newEnd = locationUpdater.getNewEnd(oldEnd);
->>>>>>> b880950c
       if (newStart == 0 || newEnd == 0) {
         // This part of the range no longer has a mapping, so we must skip it.
         skip++;
@@ -950,8 +834,6 @@
   }
 }
 
-<<<<<<< HEAD
-=======
 // A location that is ignoreable, i.e., not a special value like 0 or -1 (which
 // would indicate an end or a base in .debug_loc).
 static const BinaryLocation IGNOREABLE_LOCATION = 1;
@@ -1001,7 +883,6 @@
   }
 }
 
->>>>>>> b880950c
 void writeDWARFSections(Module& wasm, const BinaryLocations& newLocations) {
   BinaryenDWARFInfo info(wasm);
 
@@ -1018,11 +899,8 @@
   updateCompileUnits(info, data, locationUpdater);
 
   updateRanges(data, locationUpdater);
-<<<<<<< HEAD
-=======
 
   updateLoc(data, locationUpdater);
->>>>>>> b880950c
 
   // Convert to binary sections.
   auto newSections =
