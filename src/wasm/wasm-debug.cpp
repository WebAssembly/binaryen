/*
 * Copyright 2019 WebAssembly Community Group participants
 *
 * Licensed under the Apache License, Version 2.0 (the "License");
 * you may not use this file except in compliance with the License.
 * You may obtain a copy of the License at
 *
 *     http://www.apache.org/licenses/LICENSE-2.0
 *
 * Unless required by applicable law or agreed to in writing, software
 * distributed under the License is distributed on an "AS IS" BASIS,
 * WITHOUT WARRANTIES OR CONDITIONS OF ANY KIND, either express or implied.
 * See the License for the specific language governing permissions and
 * limitations under the License.
 */

#include "wasm-debug.h"
#include "wasm.h"

#ifdef BUILD_LLVM_DWARF
#include "llvm/ObjectYAML/DWARFEmitter.h"
#include "llvm/ObjectYAML/DWARFYAML.h"
#include "llvm/include/llvm/DebugInfo/DWARFContext.h"

std::error_code dwarf2yaml(llvm::DWARFContext& DCtx, llvm::DWARFYAML::Data& Y);
#endif

#include "wasm-binary.h"
#include "wasm-debug.h"
#include "wasm.h"

namespace wasm {

namespace Debug {

bool isDWARFSection(Name name) { return name.startsWith(".debug_"); }

bool hasDWARFSections(const Module& wasm) {
  for (auto& section : wasm.userSections) {
    if (isDWARFSection(section.name)) {
      return true;
    }
  }
  return false;
}

#ifdef BUILD_LLVM_DWARF

struct BinaryenDWARFInfo {
  llvm::StringMap<std::unique_ptr<llvm::MemoryBuffer>> sections;
  std::unique_ptr<llvm::DWARFContext> context;

  BinaryenDWARFInfo(const Module& wasm) {
    // Get debug sections from the wasm.
    for (auto& section : wasm.userSections) {
      if (Name(section.name).startsWith(".debug_")) {
        // TODO: efficiency
        sections[section.name.substr(1)] = llvm::MemoryBuffer::getMemBufferCopy(
          llvm::StringRef(section.data.data(), section.data.size()));
      }
    }
    // Parse debug sections.
    uint8_t addrSize = 4;
    bool isLittleEndian = true;
    context = llvm::DWARFContext::create(sections, addrSize, isLittleEndian);
  }
};

void dumpDWARF(const Module& wasm) {
  BinaryenDWARFInfo info(wasm);
  std::cout << "DWARF debug info\n";
  std::cout << "================\n\n";
  for (auto& section : wasm.userSections) {
    if (Name(section.name).startsWith(".debug_")) {
      std::cout << "Contains section " << section.name << " ("
                << section.data.size() << " bytes)\n";
    }
  }
  llvm::DIDumpOptions options;
  options.DumpType = llvm::DIDT_All;
  options.ShowChildren = true;
  options.Verbose = true;
  info.context->dump(llvm::outs(), options);
}

//
// Big picture: We use a DWARFContext to read data, then DWARFYAML support
// code to write it. That is not the main LLVM Dwarf code used for writing
// object files, but it avoids us create a "fake" MC layer, and provides a
// simple way to write out the debug info. Likely the level of info represented
// in the DWARFYAML::Data object is sufficient for Binaryen's needs, but if not,
// we may need a different approach.
//
// In more detail:
//
// 1. Binary sections => DWARFContext:
//
//     llvm::DWARFContext::create(sections..)
//
// 2. DWARFContext => DWARFYAML::Data
//
//     std::error_code dwarf2yaml(DWARFContext &DCtx, DWARFYAML::Data &Y) {
//
// 3. DWARFYAML::Data => binary sections
//
//     StringMap<std::unique_ptr<MemoryBuffer>>
//     EmitDebugSections(llvm::DWARFYAML::Data &DI, bool ApplyFixups);
//

// Represents the state when parsing a line table.
struct LineState {
  uint32_t addr = 0;
  // TODO sectionIndex?
  uint32_t line = 1;
  uint32_t col = 0;
  uint32_t file = 1;
  uint32_t isa = 0;
  uint32_t discriminator = 0;
  bool isStmt;
  bool basicBlock = false;
  // XXX these two should be just prologue, epilogue?
  bool prologueEnd = false;
  bool epilogueBegin = false;

  LineState(const LineState& other) = default;
  LineState(const llvm::DWARFYAML::LineTable& table)
    : isStmt(table.DefaultIsStmt) {}

  LineState& operator=(const LineState& other) = default;

  // Updates the state, and returns whether a new row is ready to be emitted.
  bool update(llvm::DWARFYAML::LineTableOpcode& opcode,
              const llvm::DWARFYAML::LineTable& table) {
    switch (opcode.Opcode) {
      case 0: {
        // Extended opcodes
        switch (opcode.SubOpcode) {
          case llvm::dwarf::DW_LNE_set_address: {
            addr = opcode.Data;
            break;
          }
          case llvm::dwarf::DW_LNE_end_sequence: {
            return true;
          }
          case llvm::dwarf::DW_LNE_set_discriminator: {
            discriminator = opcode.Data;
            break;
          }
          case llvm::dwarf::DW_LNE_define_file: {
            Fatal() << "TODO: DW_LNE_define_file";
          }
          default: {
            // An unknown opcode, ignore.
            std::cerr << "warning: unknown subopcopde " << opcode.SubOpcode
                      << '\n';
          }
        }
        break;
      }
      case llvm::dwarf::DW_LNS_set_column: {
        col = opcode.Data;
        break;
      }
      case llvm::dwarf::DW_LNS_set_prologue_end: {
        prologueEnd = true;
        break;
      }
      case llvm::dwarf::DW_LNS_copy: {
        return true;
      }
      case llvm::dwarf::DW_LNS_advance_pc: {
        assert(table.MinInstLength == 1);
        addr += opcode.Data;
        break;
      }
      case llvm::dwarf::DW_LNS_advance_line: {
        line += opcode.SData;
        break;
      }
      case llvm::dwarf::DW_LNS_set_file: {
        file = opcode.Data;
        break;
      }
      case llvm::dwarf::DW_LNS_negate_stmt: {
        isStmt = !isStmt;
        break;
      }
      case llvm::dwarf::DW_LNS_set_basic_block: {
        basicBlock = true;
        break;
      }
      case llvm::dwarf::DW_LNS_const_add_pc: {
        uint8_t AdjustOpcode = 255 - table.OpcodeBase;
        uint64_t AddrOffset =
          (AdjustOpcode / table.LineRange) * table.MinInstLength;
        addr += AddrOffset;
        break;
      }
      case llvm::dwarf::DW_LNS_fixed_advance_pc: {
        addr += opcode.Data;
        break;
      }
      case llvm::dwarf::DW_LNS_set_isa: {
        isa = opcode.Data;
        break;
      }
      default: {
        if (opcode.Opcode >= table.OpcodeBase) {
          // Special opcode: adjust line and addr, using some math.
          uint8_t AdjustOpcode =
            opcode.Opcode - table.OpcodeBase; // 20 - 13 = 7
          uint64_t AddrOffset = (AdjustOpcode / table.LineRange) *
                                table.MinInstLength; // (7 / 14) * 1 = 0
          int32_t LineOffset =
            table.LineBase +
            (AdjustOpcode % table.LineRange); // -5 + (7 % 14) = 2
          line += LineOffset;
          addr += AddrOffset;
          return true;
        } else {
          Fatal() << "unknown debug line opcode: " << std::hex << opcode.Opcode;
        }
      }
    }
    return false;
  }

  // Checks if this starts a new range of addresses. Each range is a set of
  // related addresses, where in particular, if the first has been zeroed out
  // by the linker, we must omit the entire range. (If we do not, then the
  // initial range is 0 and the others are offsets relative to it, which will
  // look like random addresses, perhaps into the middle of instructions, and
  // perhaps that happen to collide with real ones.)
  bool startsNewRange(llvm::DWARFYAML::LineTableOpcode& opcode) {
    return opcode.Opcode == 0 &&
           opcode.SubOpcode == llvm::dwarf::DW_LNE_set_address;
  }

  bool needToEmit() {
    // If any value is 0, can ignore it
    // https://github.com/WebAssembly/debugging/issues/9#issuecomment-567720872
    return line != 0 && col != 0 && addr != 0;
  }

  // Given an old state, emit the diff from it to this state into a new line
  // table entry (that will be emitted in the updated DWARF debug line section).
  void emitDiff(const LineState& old,
                std::vector<llvm::DWARFYAML::LineTableOpcode>& newOpcodes,
                const llvm::DWARFYAML::LineTable& table) {
    bool useSpecial = false;
    if (addr != old.addr || line != old.line) {
      // Try to use a special opcode TODO
    }
    if (addr != old.addr && !useSpecial) {
      // len = 1 (subopcode) + 4 (wasm32 address)
      // FIXME: look at AddrSize on the Unit.
      auto item = makeItem(llvm::dwarf::DW_LNE_set_address, 5);
      item.Data = addr;
      newOpcodes.push_back(item);
    }
    if (line != old.line && !useSpecial) {
      auto item = makeItem(llvm::dwarf::DW_LNS_advance_line);
      item.SData = line - old.line;
      newOpcodes.push_back(item);
    }
    if (col != old.col) {
      auto item = makeItem(llvm::dwarf::DW_LNS_set_column);
      item.Data = col;
      newOpcodes.push_back(item);
    }
    if (file != old.file) {
      auto item = makeItem(llvm::dwarf::DW_LNS_set_file);
      item.Data = file;
      newOpcodes.push_back(item);
    }
    if (isa != old.isa) {
      auto item = makeItem(llvm::dwarf::DW_LNS_set_isa);
      item.Data = isa;
      newOpcodes.push_back(item);
    }
    if (discriminator != old.discriminator) {
      // len = 1 (subopcode) + 4 (wasm32 address)
      auto item = makeItem(llvm::dwarf::DW_LNE_set_discriminator, 5);
      item.Data = discriminator;
      newOpcodes.push_back(item);
    }
    if (isStmt != old.isStmt) {
      newOpcodes.push_back(makeItem(llvm::dwarf::DW_LNS_negate_stmt));
    }
    if (basicBlock != old.basicBlock) {
      assert(basicBlock);
      newOpcodes.push_back(makeItem(llvm::dwarf::DW_LNS_set_basic_block));
    }
    if (prologueEnd != old.prologueEnd) {
      assert(prologueEnd);
      newOpcodes.push_back(makeItem(llvm::dwarf::DW_LNS_set_prologue_end));
    }
    if (epilogueBegin != old.epilogueBegin) {
      Fatal() << "eb";
    }
    if (useSpecial) {
      // Emit a special, which ends a sequence automatically.
      // TODO
    } else {
      // End the sequence manually.
      // len = 1 (subopcode)
      newOpcodes.push_back(makeItem(llvm::dwarf::DW_LNE_end_sequence, 1));
      // Reset the state.
      *this = LineState(table);
    }
  }

private:
  llvm::DWARFYAML::LineTableOpcode makeItem(llvm::dwarf::LineNumberOps opcode) {
    llvm::DWARFYAML::LineTableOpcode item = {};
    item.Opcode = opcode;
    return item;
  }

  llvm::DWARFYAML::LineTableOpcode
  makeItem(llvm::dwarf::LineNumberExtendedOps opcode, uint64_t len) {
    auto item = makeItem(llvm::dwarf::LineNumberOps(0));
    // All the length after the len field itself, including the subopcode
    // (1 byte).
    item.ExtLen = len;
    item.SubOpcode = opcode;
    return item;
  }
};

// Represents a mapping of addresses to expressions. We track beginnings and
// endings of expressions separately, since the end of one (which is one past
// the end in DWARF notation) overlaps with the beginning of the next, and also
// to let us use contextual information (we may know we are looking up the end
// of an instruction).
struct AddrExprMap {
<<<<<<< HEAD
  std::unordered_map<BinaryLocation, Expression*> startMap;
  std::unordered_map<BinaryLocation, Expression*> endMap;
=======
  std::unordered_map<uint32_t, Expression*> startMap;
  std::unordered_map<uint32_t, Expression*> endMap;
>>>>>>> 0ec999db

  // Construct the map from the binaryLocations loaded from the wasm.
  AddrExprMap(const Module& wasm) {
    for (auto& func : wasm.functions) {
      for (auto pair : func->expressionLocations) {
        add(pair.first, pair.second);
      }
    }
  }

  // Construct the map from new binaryLocations just written
  AddrExprMap(const BinaryLocations& newLocations) {
    for (auto pair : newLocations.expressions) {
      add(pair.first, pair.second);
    }
  }

<<<<<<< HEAD
  Expression* getStart(BinaryLocation addr) const {
=======
  Expression* getStart(uint32_t addr) const {
>>>>>>> 0ec999db
    auto iter = startMap.find(addr);
    if (iter != startMap.end()) {
      return iter->second;
    }
    return nullptr;
  }

<<<<<<< HEAD
  Expression* getEnd(BinaryLocation addr) const {
=======
  Expression* getEnd(uint32_t addr) const {
>>>>>>> 0ec999db
    auto iter = endMap.find(addr);
    if (iter != endMap.end()) {
      return iter->second;
    }
    return nullptr;
  }

private:
  void add(Expression* expr, BinaryLocations::Span span) {
    assert(startMap.count(span.start) == 0);
    startMap[span.start] = expr;
    assert(endMap.count(span.end) == 0);
    endMap[span.end] = expr;
  }
};

// Represents a mapping of addresses to expressions. Note that we use a single
// map for the start and end addresses, since there is no chance of a function's
// start overlapping with another's end (there is the size LEB in the middle).
struct FuncAddrMap {
  std::unordered_map<BinaryLocation, Function*> map;

  // Construct the map from the binaryLocations loaded from the wasm.
  FuncAddrMap(const Module& wasm) {
    for (auto& func : wasm.functions) {
      map[func->funcLocation.start] = func.get();
      map[func->funcLocation.end] = func.get();
    }
  }

  Function* get(BinaryLocation addr) const {
    auto iter = map.find(addr);
    if (iter != map.end()) {
      return iter->second;
    }
    return nullptr;
  }

  void dump() const {
    std::cout << "  (size: " << map.size() << ")\n";
    for (auto pair : map) {
      std::cout << "  " << pair.first << " => " << pair.second->name << '\n';
    }
  }
};

// Track locations from the original binary and the new one we wrote, so that
// we can update debug positions.
// We track expressions and functions separately, instead of having a single
// big map of (oldAddr) => (newAddr) because of the potentially ambiguous case
// of the final expression in a function: it's end might be identical in offset
// to the end of the function. So we have two different things that map to the
// same offset. However, if the context is "the end of the function" then the
// updated address is the new end of the function, even if the function ends
// with a different instruction now, as the old last instruction might have
// moved or been optimized out.
struct LocationUpdater {
  Module& wasm;
  const BinaryLocations& newLocations;

  AddrExprMap oldExprAddrMap;
  AddrExprMap newExprAddrMap;
  FuncAddrMap oldFuncAddrMap;

  // TODO: for memory efficiency, we may want to do this in a streaming manner,
  //       binary to binary, without YAML IR.

  LocationUpdater(Module& wasm, const BinaryLocations& newLocations)
    : wasm(wasm), newLocations(newLocations), oldExprAddrMap(wasm),
      newExprAddrMap(newLocations), oldFuncAddrMap(wasm) {}

  // Updates an expression's address. If there was never an instruction at that
  // address, or if there was but if that instruction no longer exists, return
  // 0. Otherwise, return the new updated location.
<<<<<<< HEAD
  BinaryLocation getNewExprAddr(BinaryLocation oldAddr) const {
    if (auto* expr = oldExprAddrMap.getStart(oldAddr)) {
      auto iter = newLocations.expressions.find(expr);
      if (iter != newLocations.expressions.end()) {
        BinaryLocation newAddr = iter->second.start;
=======
  uint32_t getNewExprAddr(uint32_t oldAddr) const {
    if (auto* expr = oldExprAddrMap.getStart(oldAddr)) {
      auto iter = newLocations.expressions.find(expr);
      if (iter != newLocations.expressions.end()) {
        uint32_t newAddr = iter->second.start;
        return newAddr;
      }
    }
    return 0;
  }

  uint32_t getNewExprEndAddr(uint32_t oldAddr) const {
    if (auto* expr = oldExprAddrMap.getEnd(oldAddr)) {
      auto iter = newLocations.expressions.find(expr);
      if (iter != newLocations.expressions.end()) {
        uint32_t newAddr = iter->second.end;
>>>>>>> 0ec999db
        return newAddr;
      }
    }
    return 0;
  }

  BinaryLocation getNewExprEndAddr(BinaryLocation oldAddr) const {
    if (auto* expr = oldExprAddrMap.getEnd(oldAddr)) {
      auto iter = newLocations.expressions.find(expr);
      if (iter != newLocations.expressions.end()) {
        BinaryLocation newAddr = iter->second.end;
        return newAddr;
      }
    }
    return 0;
  }

  BinaryLocation getNewFuncAddr(BinaryLocation oldAddr) const {
    if (auto* func = oldFuncAddrMap.get(oldAddr)) {
      // The function might have been optimized away, check.
      auto iter = newLocations.functions.find(func);
      if (iter != newLocations.functions.end()) {
        auto oldSpan = func->funcLocation;
        auto newSpan = iter->second;
        if (oldAddr == oldSpan.start) {
          return newSpan.start;
        } else if (oldAddr == oldSpan.end) {
          return newSpan.end;
        }
      }
    }
    return 0;
  }
};

static void updateDebugLines(llvm::DWARFYAML::Data& data,
                             const LocationUpdater& locationUpdater) {
  for (auto& table : data.DebugLines) {
    // Parse the original opcodes and emit new ones.
    LineState state(table);
    // All the addresses we need to write out.
    std::vector<BinaryLocation> newAddrs;
    std::unordered_map<BinaryLocation, LineState> newAddrInfo;
    // If the address was zeroed out, we must omit the entire range (we could
    // also leave it unchanged, so that the debugger ignores it based on the
    // initial zero; but it's easier and better to just not emit it at all).
    bool omittingRange = false;
    for (auto& opcode : table.Opcodes) {
      // Update the state, and check if we have a new row to emit.
      if (state.startsNewRange(opcode)) {
        omittingRange = false;
      }
      if (state.update(opcode, table)) {
        if (state.addr == 0) {
          omittingRange = true;
        }
        if (omittingRange) {
          state = LineState(table);
          continue;
        }
        // An expression may not exist for this line table item, if we optimized
        // it away.
        if (auto newAddr = locationUpdater.getNewExprAddr(state.addr)) {
          newAddrs.push_back(newAddr);
          newAddrInfo.emplace(newAddr, state);
          auto& updatedState = newAddrInfo.at(newAddr);
          // The only difference is the address TODO other stuff?
          updatedState.addr = newAddr;
        }
        if (opcode.Opcode == 0 &&
            opcode.SubOpcode == llvm::dwarf::DW_LNE_end_sequence) {
          state = LineState(table);
        }
      }
    }
    // Sort the new addresses (which may be substantially different from the
    // original layout after optimization).
    std::sort(newAddrs.begin(), newAddrs.end());
    // Emit a new line table.
    {
      std::vector<llvm::DWARFYAML::LineTableOpcode> newOpcodes;
      LineState state(table);
      for (BinaryLocation addr : newAddrs) {
        LineState oldState(state);
        state = newAddrInfo.at(addr);
        if (state.needToEmit()) {
          state.emitDiff(oldState, newOpcodes, table);
        } else {
          state = oldState;
        }
      }
      table.Opcodes.swap(newOpcodes);
    }
  }
}

// Iterate in parallel over a DwarfContext representation element and a
// YAML element, which parallel each other.
template<typename T, typename U, typename W>
static void iterContextAndYAML(const T& contextList, U& yamlList, W func) {
  auto yamlValue = yamlList.begin();
  for (const auto& contextValue : contextList) {
    assert(yamlValue != yamlList.end());
    func(contextValue, *yamlValue);
    yamlValue++;
  }
  assert(yamlValue == yamlList.end());
}

static void updateDIE(const llvm::DWARFDebugInfoEntry& DIE,
                      llvm::DWARFYAML::Entry& yamlEntry,
                      const llvm::DWARFAbbreviationDeclaration* abbrevDecl,
                      const LocationUpdater& locationUpdater) {
  auto tag = DIE.getTag();
  // Pairs of low/high_pc require some special handling, as the high
  // may be an offset relative to the low. First, process the low_pcs.
<<<<<<< HEAD
  BinaryLocation oldLowPC = 0, newLowPC = 0;
=======
  uint32_t oldLowPC = 0, newLowPC = 0;
>>>>>>> 0ec999db
  iterContextAndYAML(
    abbrevDecl->attributes(),
    yamlEntry.Values,
    [&](const llvm::DWARFAbbreviationDeclaration::AttributeSpec& attrSpec,
        llvm::DWARFYAML::FormValue& yamlValue) {
      auto attr = attrSpec.Attr;
      if (attr != llvm::dwarf::DW_AT_low_pc) {
        return;
      }
<<<<<<< HEAD
      BinaryLocation oldValue = yamlValue.Value, newValue = 0;
=======
      uint32_t oldValue = yamlValue.Value, newValue = 0;
>>>>>>> 0ec999db
      if (tag == llvm::dwarf::DW_TAG_GNU_call_site ||
          tag == llvm::dwarf::DW_TAG_inlined_subroutine ||
          tag == llvm::dwarf::DW_TAG_lexical_block ||
          tag == llvm::dwarf::DW_TAG_label) {
        newValue = locationUpdater.getNewExprAddr(oldValue);
      } else if (tag == llvm::dwarf::DW_TAG_compile_unit ||
                 tag == llvm::dwarf::DW_TAG_subprogram) {
        newValue = locationUpdater.getNewFuncAddr(oldValue);
      } else {
        Fatal() << "unknown tag with low_pc "
                << llvm::dwarf::TagString(tag).str();
      }
      oldLowPC = oldValue;
      newLowPC = newValue;
      yamlValue.Value = newValue;
    });
  // Next, process the high_pcs.
  // TODO: do this more efficiently, without a second traversal (but that's a
  //       little tricky given the special double-traversal we have).
  iterContextAndYAML(
    abbrevDecl->attributes(),
    yamlEntry.Values,
    [&](const llvm::DWARFAbbreviationDeclaration::AttributeSpec& attrSpec,
        llvm::DWARFYAML::FormValue& yamlValue) {
      auto attr = attrSpec.Attr;
      if (attr != llvm::dwarf::DW_AT_high_pc) {
        return;
      }
<<<<<<< HEAD
      BinaryLocation oldValue = yamlValue.Value, newValue = 0;
=======
      uint32_t oldValue = yamlValue.Value, newValue = 0;
>>>>>>> 0ec999db
      bool isRelative = attrSpec.Form == llvm::dwarf::DW_FORM_data4;
      if (isRelative) {
        oldValue += oldLowPC;
      }
      if (tag == llvm::dwarf::DW_TAG_GNU_call_site ||
          tag == llvm::dwarf::DW_TAG_inlined_subroutine ||
          tag == llvm::dwarf::DW_TAG_lexical_block ||
          tag == llvm::dwarf::DW_TAG_label) {
        newValue = locationUpdater.getNewExprEndAddr(oldValue);
      } else if (tag == llvm::dwarf::DW_TAG_compile_unit ||
                 tag == llvm::dwarf::DW_TAG_subprogram) {
        newValue = locationUpdater.getNewFuncAddr(oldValue);
      } else {
        Fatal() << "unknown tag with low_pc "
                << llvm::dwarf::TagString(tag).str();
      }
      if (isRelative) {
        newValue -= newLowPC;
      }
      yamlValue.Value = newValue;
    });
}

static void updateCompileUnits(const BinaryenDWARFInfo& info,
                               llvm::DWARFYAML::Data& yaml,
                               const LocationUpdater& locationUpdater) {
  // The context has the high-level information we need, and the YAML is where
  // we write changes. First, iterate over the compile units.
  iterContextAndYAML(
    info.context->compile_units(),
    yaml.CompileUnits,
    [&](const std::unique_ptr<llvm::DWARFUnit>& CU,
        llvm::DWARFYAML::Unit& yamlUnit) {
      // Process the DIEs in each compile unit.
      iterContextAndYAML(
        CU->dies(),
        yamlUnit.Entries,
        [&](const llvm::DWARFDebugInfoEntry& DIE,
            llvm::DWARFYAML::Entry& yamlEntry) {
          // Process the entries in each relevant DIE, looking for attributes to
          // change.
          auto abbrevDecl = DIE.getAbbreviationDeclarationPtr();
          if (abbrevDecl) {
            // This is relevant; look for things to update.
            updateDIE(DIE, yamlEntry, abbrevDecl, locationUpdater);
          }
        });
    });
}

void writeDWARFSections(Module& wasm, const BinaryLocations& newLocations) {
  BinaryenDWARFInfo info(wasm);

  // Convert to Data representation, which YAML can use to write.
  llvm::DWARFYAML::Data data;
  if (dwarf2yaml(*info.context, data)) {
    Fatal() << "Failed to parse DWARF to YAML";
  }

  LocationUpdater locationUpdater(wasm, newLocations);

  updateDebugLines(data, locationUpdater);

  updateCompileUnits(info, data, locationUpdater);

  // TODO: Actually update, and remove sections we don't know how to update yet?

  // Convert to binary sections.
  auto newSections =
    EmitDebugSections(data, false /* EmitFixups for debug_info */);

  // Update the custom sections in the wasm.
  // TODO: efficiency
  for (auto& section : wasm.userSections) {
    if (Name(section.name).startsWith(".debug_")) {
      auto llvmName = section.name.substr(1);
      if (newSections.count(llvmName)) {
        auto llvmData = newSections[llvmName]->getBuffer();
        section.data.resize(llvmData.size());
        std::copy(llvmData.begin(), llvmData.end(), section.data.data());
      }
    }
  }
}

#else // BUILD_LLVM_DWARF

void dumpDWARF(const Module& wasm) {
  std::cerr << "warning: no DWARF dumping support present\n";
}

void writeDWARFSections(Module& wasm, const BinaryLocations& newLocations) {
  std::cerr << "warning: no DWARF updating support present\n";
}

#endif // BUILD_LLVM_DWARF

} // namespace Debug

} // namespace wasm<|MERGE_RESOLUTION|>--- conflicted
+++ resolved
@@ -334,13 +334,8 @@
 // to let us use contextual information (we may know we are looking up the end
 // of an instruction).
 struct AddrExprMap {
-<<<<<<< HEAD
   std::unordered_map<BinaryLocation, Expression*> startMap;
   std::unordered_map<BinaryLocation, Expression*> endMap;
-=======
-  std::unordered_map<uint32_t, Expression*> startMap;
-  std::unordered_map<uint32_t, Expression*> endMap;
->>>>>>> 0ec999db
 
   // Construct the map from the binaryLocations loaded from the wasm.
   AddrExprMap(const Module& wasm) {
@@ -358,11 +353,7 @@
     }
   }
 
-<<<<<<< HEAD
   Expression* getStart(BinaryLocation addr) const {
-=======
-  Expression* getStart(uint32_t addr) const {
->>>>>>> 0ec999db
     auto iter = startMap.find(addr);
     if (iter != startMap.end()) {
       return iter->second;
@@ -370,11 +361,7 @@
     return nullptr;
   }
 
-<<<<<<< HEAD
   Expression* getEnd(BinaryLocation addr) const {
-=======
-  Expression* getEnd(uint32_t addr) const {
->>>>>>> 0ec999db
     auto iter = endMap.find(addr);
     if (iter != endMap.end()) {
       return iter->second;
@@ -449,30 +436,22 @@
   // Updates an expression's address. If there was never an instruction at that
   // address, or if there was but if that instruction no longer exists, return
   // 0. Otherwise, return the new updated location.
-<<<<<<< HEAD
   BinaryLocation getNewExprAddr(BinaryLocation oldAddr) const {
     if (auto* expr = oldExprAddrMap.getStart(oldAddr)) {
       auto iter = newLocations.expressions.find(expr);
       if (iter != newLocations.expressions.end()) {
         BinaryLocation newAddr = iter->second.start;
-=======
-  uint32_t getNewExprAddr(uint32_t oldAddr) const {
-    if (auto* expr = oldExprAddrMap.getStart(oldAddr)) {
-      auto iter = newLocations.expressions.find(expr);
-      if (iter != newLocations.expressions.end()) {
-        uint32_t newAddr = iter->second.start;
         return newAddr;
       }
     }
     return 0;
   }
 
-  uint32_t getNewExprEndAddr(uint32_t oldAddr) const {
+  BinaryLocation getNewExprEndAddr(BinaryLocation oldAddr) const {
     if (auto* expr = oldExprAddrMap.getEnd(oldAddr)) {
       auto iter = newLocations.expressions.find(expr);
       if (iter != newLocations.expressions.end()) {
-        uint32_t newAddr = iter->second.end;
->>>>>>> 0ec999db
+        BinaryLocation newAddr = iter->second.end;
         return newAddr;
       }
     }
@@ -589,11 +568,7 @@
   auto tag = DIE.getTag();
   // Pairs of low/high_pc require some special handling, as the high
   // may be an offset relative to the low. First, process the low_pcs.
-<<<<<<< HEAD
   BinaryLocation oldLowPC = 0, newLowPC = 0;
-=======
-  uint32_t oldLowPC = 0, newLowPC = 0;
->>>>>>> 0ec999db
   iterContextAndYAML(
     abbrevDecl->attributes(),
     yamlEntry.Values,
@@ -603,11 +578,7 @@
       if (attr != llvm::dwarf::DW_AT_low_pc) {
         return;
       }
-<<<<<<< HEAD
       BinaryLocation oldValue = yamlValue.Value, newValue = 0;
-=======
-      uint32_t oldValue = yamlValue.Value, newValue = 0;
->>>>>>> 0ec999db
       if (tag == llvm::dwarf::DW_TAG_GNU_call_site ||
           tag == llvm::dwarf::DW_TAG_inlined_subroutine ||
           tag == llvm::dwarf::DW_TAG_lexical_block ||
@@ -636,11 +607,7 @@
       if (attr != llvm::dwarf::DW_AT_high_pc) {
         return;
       }
-<<<<<<< HEAD
       BinaryLocation oldValue = yamlValue.Value, newValue = 0;
-=======
-      uint32_t oldValue = yamlValue.Value, newValue = 0;
->>>>>>> 0ec999db
       bool isRelative = attrSpec.Form == llvm::dwarf::DW_FORM_data4;
       if (isRelative) {
         oldValue += oldLowPC;
