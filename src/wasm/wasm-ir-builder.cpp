--- conflicted
+++ resolved
@@ -816,10 +816,6 @@
       block->list.clear();
       ret = block;
     } else {
-<<<<<<< HEAD
-      // ret = builder.makeNop();
-=======
->>>>>>> fdeb5e4e
       ret = builder.makeBlock();
     }
   } else if (scope.exprStack.size() == 1) {
