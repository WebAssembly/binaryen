--- conflicted
+++ resolved
@@ -2347,7 +2347,7 @@
 Result<> IRBuilder::makeSuspend(Name tag) {
   Suspend curr(wasm.allocator);
   curr.tag = tag;
-  curr.operands.resize(wasm.getTag(tag)->sig.params.size());
+  curr.operands.resize(wasm.getTag(tag)->params().size());
   CHECK_ERR(visitSuspend(&curr));
 
   std::vector<Expression*> operands(curr.operands.begin(), curr.operands.end());
@@ -2449,7 +2449,7 @@
 
   ResumeThrow curr(wasm.allocator);
   curr.tag = tag;
-  curr.operands.resize(wasm.getTag(tag)->sig.params.size());
+  curr.operands.resize(wasm.getTag(tag)->params().size());
 
   Result<ResumeTable> resumetable = makeResumeTable(
     labels,
@@ -2474,16 +2474,11 @@
   }
   StackSwitch curr(wasm.allocator);
   curr.tag = tag;
-<<<<<<< HEAD
   auto nparams = ct.getContinuation().type.getSignature().params.size();
   if (nparams < 1) {
     return Err{"arity mismatch: the continuation argument must have, at least, "
                "unary arity"};
   }
-=======
-  curr.operands.resize(wasm.getTag(tag)->params().size());
-  CHECK_ERR(visitSuspend(&curr));
->>>>>>> d555a063
 
   // The continuation argument of the continuation is synthetic,
   // i.e. it is provided by the runtime.
