/*
 * Copyright 2015 WebAssembly Community Group participants
 *
 * Licensed under the Apache License, Version 2.0 (the "License");
 * you may not use this file except in compliance with the License.
 * You may obtain a copy of the License at
 *
 *     http://www.apache.org/licenses/LICENSE-2.0
 *
 * Unless required by applicable law or agreed to in writing, software
 * distributed under the License is distributed on an "AS IS" BASIS,
 * WITHOUT WARRANTIES OR CONDITIONS OF ANY KIND, either express or implied.
 * See the License for the specific language governing permissions and
 * limitations under the License.
 */

#include "wasm-s-parser.h"

#include <cctype>
#include <cmath>
#include <limits>

#include "ir/branch-utils.h"
#include "ir/table-utils.h"
#include "shared-constants.h"
#include "support/string.h"
#include "wasm-binary.h"
#include "wasm-builder.h"

#define abort_on(str)                                                          \
  { throw ParseException(std::string("abort_on ") + str); }
#define element_assert(condition)                                              \
  assert((condition) ? true : (std::cerr << "on: " << *this << '\n' && 0));

using cashew::IString;

namespace {
int unhex(char c) {
  if (c >= '0' && c <= '9') {
    return c - '0';
  }
  if (c >= 'a' && c <= 'f') {
    return c - 'a' + 10;
  }
  if (c >= 'A' && c <= 'F') {
    return c - 'A' + 10;
  }
  throw wasm::ParseException("invalid hexadecimal");
}
} // namespace

namespace wasm {

static Name STRUCT("struct"), FIELD("field"), ARRAY("array"),
  FUNC_SUBTYPE("func_subtype"), STRUCT_SUBTYPE("struct_subtype"),
  ARRAY_SUBTYPE("array_subtype"), EXTENDS("extends"), REC("rec"), I8("i8"),
  I16("i16"), RTT("rtt"), DECLARE("declare"), ITEM("item"), OFFSET("offset");

static Address getAddress(const Element* s) { return atoll(s->c_str()); }

static void
checkAddress(Address a, const char* errorText, const Element* errorElem) {
  if (a > std::numeric_limits<Address::address32_t>::max()) {
    throw ParseException(errorText, errorElem->line, errorElem->col);
  }
}

static bool elementStartsWith(Element& s, IString str) {
  return s.isList() && s.size() > 0 && s[0]->isStr() && s[0]->str() == str;
}

static bool elementStartsWith(Element* s, IString str) {
  return elementStartsWith(*s, str);
}

Element::List& Element::list() {
  if (!isList()) {
    throw ParseException("expected list", line, col);
  }
  return list_;
}

Element* Element::operator[](unsigned i) {
  if (!isList()) {
    throw ParseException("expected list", line, col);
  }
  if (i >= list().size()) {
    throw ParseException("expected more elements in list", line, col);
  }
  return list()[i];
}

IString Element::str() const {
  if (!isStr()) {
    throw ParseException("expected string", line, col);
  }
  return str_;
}

const char* Element::c_str() const {
  if (!isStr()) {
    throw ParseException("expected string", line, col);
  }
  return str_.str;
}

Element* Element::setString(IString str__, bool dollared__, bool quoted__) {
  isList_ = false;
  str_ = str__;
  dollared_ = dollared__;
  quoted_ = quoted__;
  return this;
}

Element*
Element::setMetadata(size_t line_, size_t col_, SourceLocation* startLoc_) {
  line = line_;
  col = col_;
  startLoc = startLoc_;
  return this;
}

std::ostream& operator<<(std::ostream& o, Element& e) {
  if (e.isList_) {
    o << '(';
    for (auto item : e.list_) {
      o << ' ' << *item;
    }
    o << " )";
  } else {
    if (e.dollared()) {
      o << '$';
    }
    o << e.str_.str;
  }
  return o;
}

void Element::dump() {
  std::cout << "dumping " << this << " : " << *this << ".\n";
}

SExpressionParser::SExpressionParser(char* input) : input(input) {
  root = nullptr;
  line = 1;
  lineStart = input;
  while (!root) { // keep parsing until we pass an initial comment
    root = parse();
  }
}

Element* SExpressionParser::parse() {
  std::vector<Element*> stack;
  std::vector<SourceLocation*> stackLocs;
  Element* curr = allocator.alloc<Element>();
  while (1) {
    skipWhitespace();
    if (input[0] == 0) {
      break;
    }
    if (input[0] == '(') {
      input++;
      stack.push_back(curr);
      curr = allocator.alloc<Element>()->setMetadata(
        line, input - lineStart - 1, loc);
      stackLocs.push_back(loc);
      assert(stack.size() == stackLocs.size());
    } else if (input[0] == ')') {
      input++;
      curr->endLoc = loc;
      auto last = curr;
      if (stack.empty()) {
        throw ParseException("s-expr stack empty");
      }
      curr = stack.back();
      assert(stack.size() == stackLocs.size());
      stack.pop_back();
      loc = stackLocs.back();
      stackLocs.pop_back();
      curr->list().push_back(last);
    } else {
      curr->list().push_back(parseString());
    }
  }
  if (stack.size() != 0) {
    throw ParseException("stack is not empty", curr->line, curr->col);
  }
  return curr;
}

void SExpressionParser::parseDebugLocation() {
  // Extracting debug location (if valid)
  char* debugLoc = input + 3; // skipping ";;@"
  while (debugLoc[0] && debugLoc[0] == ' ') {
    debugLoc++;
  }
  char* debugLocEnd = debugLoc;
  while (debugLocEnd[0] && debugLocEnd[0] != '\n') {
    debugLocEnd++;
  }
  char* pos = debugLoc;
  while (pos < debugLocEnd && pos[0] != ':') {
    pos++;
  }
  if (pos >= debugLocEnd) {
    return; // no line number
  }
  std::string name(debugLoc, pos);
  char* lineStart = ++pos;
  while (pos < debugLocEnd && pos[0] != ':') {
    pos++;
  }
  std::string lineStr(lineStart, pos);
  if (pos >= debugLocEnd) {
    return; // no column number
  }
  std::string colStr(++pos, debugLocEnd);
  void* buf =
    allocator.allocSpace(sizeof(SourceLocation), alignof(SourceLocation));
  loc = new (buf) SourceLocation(
    IString(name.c_str(), false), atoi(lineStr.c_str()), atoi(colStr.c_str()));
}

void SExpressionParser::skipWhitespace() {
  while (1) {
    while (isspace(input[0])) {
      if (input[0] == '\n') {
        line++;
        lineStart = input + 1;
      }
      input++;
    }
    if (input[0] == ';' && input[1] == ';') {
      if (input[2] == '@') {
        parseDebugLocation();
      }
      while (input[0] && input[0] != '\n') {
        input++;
      }
      line++;
      if (!input[0]) {
        return;
      }
      lineStart = ++input;
    } else if (input[0] == '(' && input[1] == ';') {
      // Skip nested block comments.
      input += 2;
      int depth = 1;
      while (1) {
        if (!input[0]) {
          return;
        }
        if (input[0] == '(' && input[1] == ';') {
          input += 2;
          depth++;
        } else if (input[0] == ';' && input[1] == ')') {
          input += 2;
          --depth;
          if (depth == 0) {
            break;
          }
        } else if (input[0] == '\n') {
          line++;
          lineStart = input;
          input++;
        } else {
          input++;
        }
      }
    } else {
      return;
    }
  }
}

Element* SExpressionParser::parseString() {
  bool dollared = false;
  if (input[0] == '$') {
    input++;
    dollared = true;
  }
  char* start = input;
  if (input[0] == '"') {
    // parse escaping \", but leave code escaped - we'll handle escaping in
    // memory segments specifically
    input++;
    std::string str;
    while (1) {
      if (input[0] == 0) {
        throw ParseException("unterminated string", line, start - lineStart);
      }
      if (input[0] == '"') {
        break;
      }
      if (input[0] == '\\') {
        str += input[0];
        if (input[1] == 0) {
          throw ParseException(
            "unterminated string escape", line, start - lineStart);
        }
        str += input[1];
        input += 2;
        continue;
      }
      str += input[0];
      input++;
    }
    input++;
    return allocator.alloc<Element>()
      ->setString(IString(str.c_str(), false), dollared, true)
      ->setMetadata(line, start - lineStart, loc);
  }
  while (input[0] && !isspace(input[0]) && input[0] != ')' && input[0] != '(' &&
         input[0] != ';') {
    input++;
  }
  if (start == input) {
    throw ParseException("expected string", line, input - lineStart);
  }
  char temp = input[0];
  input[0] = 0;
  auto ret = allocator.alloc<Element>()
               ->setString(IString(start, false), dollared, false)
               ->setMetadata(line, start - lineStart, loc);
  input[0] = temp;
  return ret;
}

SExpressionWasmBuilder::SExpressionWasmBuilder(Module& wasm,
                                               Element& module,
                                               IRProfile profile)
  : wasm(wasm), allocator(wasm.allocator), profile(profile) {
  if (module.size() == 0) {
    throw ParseException("empty toplevel, expected module");
  }
  if (module[0]->str() != MODULE) {
    throw ParseException("toplevel does not start with module");
  }
  if (module.size() == 1) {
    return;
  }
  Index i = 1;
  if (module[i]->dollared()) {
    wasm.name = module[i]->str();
    if (module.size() == 2) {
      return;
    }
    i++;
  }

  // spec tests have a `binary` keyword after the optional module name. Skip it
  Name BINARY("binary");
  if (module[i]->isStr() && module[i]->str() == BINARY &&
      !module[i]->quoted()) {
    i++;
  }

  if (i < module.size() && module[i]->isStr()) {
    // these s-expressions contain a binary module, actually
    std::vector<char> data;
    while (i < module.size()) {
      auto str = module[i++]->c_str();
      if (auto size = strlen(str)) {
        stringToBinary(str, size, data);
      }
    }
    // TODO: support applying features here
    WasmBinaryBuilder binaryBuilder(wasm, FeatureSet::MVP, data);
    binaryBuilder.read();
    return;
  }

  preParseHeapTypes(module);

  Index implementedFunctions = 0;
  functionCounter = 0;
  for (unsigned j = i; j < module.size(); j++) {
    auto& s = *module[j];
    preParseFunctionType(s);
    preParseImports(s);
    if (elementStartsWith(s, FUNC) && !isImport(s)) {
      implementedFunctions++;
    }
  }
  // we go through the functions again, now parsing them, and the counter begins
  // from where imports ended
  functionCounter -= implementedFunctions;
  for (unsigned j = i; j < module.size(); j++) {
    parseModuleElement(*module[j]);
  }
}

bool SExpressionWasmBuilder::isImport(Element& curr) {
  for (Index i = 0; i < curr.size(); i++) {
    auto& x = *curr[i];
    if (elementStartsWith(x, IMPORT)) {
      return true;
    }
  }
  return false;
}

void SExpressionWasmBuilder::preParseImports(Element& curr) {
  IString id = curr[0]->str();
  if (id == IMPORT) {
    parseImport(curr);
  }
  if (isImport(curr)) {
    if (id == FUNC) {
      parseFunction(curr, true /* preParseImport */);
    } else if (id == GLOBAL) {
      parseGlobal(curr, true /* preParseImport */);
    } else if (id == TABLE) {
      parseTable(curr, true /* preParseImport */);
    } else if (id == MEMORY) {
      parseMemory(curr, true /* preParseImport */);
    } else if (id == TAG) {
      parseTag(curr, true /* preParseImport */);
    } else {
      throw ParseException(
        "fancy import we don't support yet", curr.line, curr.col);
    }
  }
}

void SExpressionWasmBuilder::parseModuleElement(Element& curr) {
  if (isImport(curr)) {
    return; // already done
  }
  IString id = curr[0]->str();
  if (id == START) {
    return parseStart(curr);
  }
  if (id == FUNC) {
    return parseFunction(curr);
  }
  if (id == MEMORY) {
    return parseMemory(curr);
  }
  if (id == DATA) {
    return parseData(curr);
  }
  if (id == EXPORT) {
    return parseExport(curr);
  }
  if (id == IMPORT) {
    return; // already done
  }
  if (id == GLOBAL) {
    return parseGlobal(curr);
  }
  if (id == TABLE) {
    return parseTable(curr);
  }
  if (id == ELEM) {
    return parseElem(curr);
  }
  if (id == TYPE) {
    return; // already done
  }
  if (id == REC) {
    return; // already done
  }
  if (id == TAG) {
    return parseTag(curr);
  }
  std::cerr << "bad module element " << id.str << '\n';
  throw ParseException("unknown module element", curr.line, curr.col);
}

Name SExpressionWasmBuilder::getFunctionName(Element& s) {
  if (s.dollared()) {
    return s.str();
  } else {
    // index
    size_t offset = atoi(s.str().c_str());
    if (offset >= functionNames.size()) {
      throw ParseException(
        "unknown function in getFunctionName", s.line, s.col);
    }
    return functionNames[offset];
  }
}

Name SExpressionWasmBuilder::getTableName(Element& s) {
  if (s.dollared()) {
    return s.str();
  } else {
    // index
    size_t offset = atoi(s.str().c_str());
    if (offset >= tableNames.size()) {
      throw ParseException("unknown table in getTableName", s.line, s.col);
    }
    return tableNames[offset];
  }
}

Name SExpressionWasmBuilder::getGlobalName(Element& s) {
  if (s.dollared()) {
    return s.str();
  } else {
    // index
    size_t offset = atoi(s.str().c_str());
    if (offset >= globalNames.size()) {
      throw ParseException("unknown global in getGlobalName", s.line, s.col);
    }
    return globalNames[offset];
  }
}

Name SExpressionWasmBuilder::getTagName(Element& s) {
  if (s.dollared()) {
    return s.str();
  } else {
    // index
    size_t offset = atoi(s.str().c_str());
    if (offset >= tagNames.size()) {
      throw ParseException("unknown tag in getTagName", s.line, s.col);
    }
    return tagNames[offset];
  }
}

// Parse various forms of (param ...) or (local ...) element. This ignores all
// parameter or local names when specified.
std::vector<Type> SExpressionWasmBuilder::parseParamOrLocal(Element& s) {
  size_t fakeIndex = 0;
  std::vector<NameType> namedParams = parseParamOrLocal(s, fakeIndex);
  std::vector<Type> params;
  for (auto& p : namedParams) {
    params.push_back(p.type);
  }
  return params;
}

// Parses various forms of (param ...) or (local ...) element:
// (param $name type) (e.g. (param $a i32))
// (param type+)      (e.g. (param i32 f64))
// (local $name type) (e.g. (local $a i32))
// (local type+)      (e.g. (local i32 f64))
// If the name is unspecified, it will create one using localIndex.
std::vector<NameType>
SExpressionWasmBuilder::parseParamOrLocal(Element& s, size_t& localIndex) {
  assert(elementStartsWith(s, PARAM) || elementStartsWith(s, LOCAL));
  std::vector<NameType> namedParams;
  if (s.size() == 1) { // (param) or (local)
    return namedParams;
  }

  for (size_t i = 1; i < s.size(); i++) {
    IString name;
    if (s[i]->dollared()) {
      if (i != 1) {
        throw ParseException("invalid wasm type", s[i]->line, s[i]->col);
      }
      if (i + 1 >= s.size()) {
        throw ParseException("invalid param entry", s.line, s.col);
      }
      name = s[i]->str();
      i++;
    } else {
      name = Name::fromInt(localIndex);
    }
    localIndex++;
    Type type;
    type = elementToType(*s[i]);
    if (elementStartsWith(s, PARAM) && type.isTuple()) {
      throw ParseException(
        "params may not have tuple types", s[i]->line, s[i]->col);
    }
    namedParams.emplace_back(name, type);
  }
  return namedParams;
}

// Parses (result type) element. (e.g. (result i32))
std::vector<Type> SExpressionWasmBuilder::parseResults(Element& s) {
  assert(elementStartsWith(s, RESULT));
  std::vector<Type> types;
  for (size_t i = 1; i < s.size(); i++) {
    types.push_back(elementToType(*s[i]));
  }
  return types;
}

// Parses an element that references an entry in the type section. The element
// should be in the form of (type name) or (type index).
// (e.g. (type $a), (type 0))
HeapType SExpressionWasmBuilder::parseTypeRef(Element& s) {
  assert(elementStartsWith(s, TYPE));
  if (s.size() != 2) {
    throw ParseException("invalid type reference", s.line, s.col);
  }
  auto heapType = parseHeapType(*s[1]);
  if (!heapType.isSignature()) {
    throw ParseException("expected signature type", s.line, s.col);
  }
  return heapType;
}

// Parses typeuse, a reference to a type definition. It is in the form of either
// (type index) or (type name), possibly augmented by inlined (param) and
// (result) nodes. (type) node can be omitted as well. Outputs are returned by
// parameter references.
// typeuse ::= (type index|name)+ |
//             (type index|name)+ (param ..)* (result ..)* |
//             (param ..)* (result ..)*
size_t
SExpressionWasmBuilder::parseTypeUse(Element& s,
                                     size_t startPos,
                                     HeapType& functionType,
                                     std::vector<NameType>& namedParams) {
  std::vector<Type> params, results;
  size_t i = startPos;

  bool typeExists = false, paramsOrResultsExist = false;
  if (i < s.size() && elementStartsWith(*s[i], TYPE)) {
    typeExists = true;
    functionType = parseTypeRef(*s[i++]);
  }

  size_t paramPos = i;
  size_t localIndex = 0;

  while (i < s.size() && elementStartsWith(*s[i], PARAM)) {
    paramsOrResultsExist = true;
    auto newParams = parseParamOrLocal(*s[i++], localIndex);
    namedParams.insert(namedParams.end(), newParams.begin(), newParams.end());
    for (auto p : newParams) {
      params.push_back(p.type);
    }
  }

  while (i < s.size() && elementStartsWith(*s[i], RESULT)) {
    paramsOrResultsExist = true;
    auto newResults = parseResults(*s[i++]);
    results.insert(results.end(), newResults.begin(), newResults.end());
  }

  auto inlineSig = Signature(Type(params), Type(results));

  // If none of type/param/result exists, this is equivalent to a type that does
  // not have parameters and returns nothing.
  if (!typeExists && !paramsOrResultsExist) {
    paramsOrResultsExist = true;
  }

  if (!typeExists) {
    functionType = inlineSig;
  } else if (paramsOrResultsExist) {
    // verify that (type) and (params)/(result) match
    if (inlineSig != functionType.getSignature()) {
      throw ParseException("type and param/result don't match",
                           s[paramPos]->line,
                           s[paramPos]->col);
    }
  }

  // Add implicitly defined type to global list so it has an index
  if (std::find(types.begin(), types.end(), functionType) == types.end()) {
    types.push_back(functionType);
  }

  // If only (type) is specified, populate `namedParams`
  if (!paramsOrResultsExist) {
    size_t index = 0;
    assert(functionType.isSignature());
    Signature sig = functionType.getSignature();
    for (const auto& param : sig.params) {
      namedParams.emplace_back(Name::fromInt(index++), param);
    }
  }

  return i;
}

// Parses a typeuse. Use this when only FunctionType* is needed.
size_t SExpressionWasmBuilder::parseTypeUse(Element& s,
                                            size_t startPos,
                                            HeapType& functionType) {
  std::vector<NameType> params;
  return parseTypeUse(s, startPos, functionType, params);
}

void SExpressionWasmBuilder::preParseHeapTypes(Element& module) {
  // Iterate through each individual type definition, calling `f` with the
  // definition and its recursion group number.
  auto forEachType = [&](auto f) {
    size_t groupNumber = 0;
    for (auto* elemPtr : module) {
      auto& elem = *elemPtr;
      if (elementStartsWith(elem, TYPE)) {
        f(elem, groupNumber++);
      } else if (elementStartsWith(elem, REC)) {
        for (auto* innerPtr : elem) {
          auto& inner = *innerPtr;
          if (elementStartsWith(inner, TYPE)) {
            f(inner, groupNumber);
          }
        }
        ++groupNumber;
      }
    }
  };

  // Map type names to indices
  size_t numTypes = 0;
  forEachType([&](Element& elem, size_t) {
    if (elem[1]->dollared()) {
      std::string name = elem[1]->c_str();
      if (!typeIndices.insert({name, numTypes}).second) {
        throw ParseException("duplicate function type", elem.line, elem.col);
      }
    }
    ++numTypes;
  });

  TypeBuilder builder(numTypes);

  // Create recursion groups
  size_t currGroup = 0, groupStart = 0, groupLength = 0;
  auto finishGroup = [&]() {
    builder.createRecGroup(groupStart, groupLength);
    groupStart = groupStart + groupLength;
    groupLength = 0;
  };
  forEachType([&](Element&, size_t group) {
    if (group != currGroup) {
      finishGroup();
      currGroup = group;
    }
    ++groupLength;
  });
  finishGroup();

  auto parseRefType = [&](Element& elem) -> Type {
    // '(' 'ref' 'null'? ht ')'
    auto nullable =
      elem[1]->isStr() && *elem[1] == NULL_ ? Nullable : NonNullable;
    auto& referent = nullable ? *elem[2] : *elem[1];
    const char* name = referent.c_str();
    if (referent.dollared()) {
      return builder.getTempRefType(builder[typeIndices[name]], nullable);
    } else if (String::isNumber(name)) {
      size_t index = atoi(name);
      if (index >= numTypes) {
        throw ParseException("invalid type index", elem.line, elem.col);
      }
      return builder.getTempRefType(builder[index], nullable);
    } else {
      return Type(stringToHeapType(name), nullable);
    }
  };

  auto parseRttType = [&](Element& elem) -> Type {
    // '(' 'rtt' depth? typeidx ')'
    uint32_t depth;
    Element* idx;
    switch (elem.size()) {
      default:
        throw ParseException(
          "unexpected number of rtt parameters", elem.line, elem.col);
      case 2:
        depth = Rtt::NoDepth;
        idx = elem[1];
        break;
      case 3:
        if (!String::isNumber(elem[1]->c_str())) {
          throw ParseException(
            "invalid rtt depth", elem[1]->line, elem[1]->col);
        }
        depth = atoi(elem[1]->c_str());
        idx = elem[2];
        break;
    }
    if (idx->dollared()) {
      HeapType type = builder[typeIndices[idx->c_str()]];
      return builder.getTempRttType(Rtt(depth, type));
    } else if (String::isNumber(idx->c_str())) {
      size_t index = atoi(idx->c_str());
      if (index < numTypes) {
        return builder.getTempRttType(Rtt(depth, builder[index]));
      }
    }
    throw ParseException("invalid type index", idx->line, idx->col);
  };

  auto parseValType = [&](Element& elem) {
    if (elem.isStr()) {
      return stringToType(elem.c_str());
    } else if (*elem[0] == REF) {
      return parseRefType(elem);
    } else if (*elem[0] == RTT) {
      return parseRttType(elem);
    } else {
      throw ParseException("unknown valtype kind", elem[0]->line, elem[0]->col);
    }
  };

  auto parseParams = [&](Element& elem) {
    auto it = ++elem.begin();
    if (it != elem.end() && (*it)->dollared()) {
      ++it;
    }
    std::vector<Type> params;
    for (auto end = elem.end(); it != end; ++it) {
      params.push_back(parseValType(**it));
    }
    return params;
  };

  auto parseResults = [&](Element& elem) {
    std::vector<Type> results;
    for (auto it = ++elem.begin(); it != elem.end(); ++it) {
      results.push_back(parseValType(**it));
    }
    return results;
  };

  auto parseSignatureDef = [&](Element& elem, bool nominal) {
    // '(' 'func' vec(param) vec(result) ')'
    // param ::= '(' 'param' id? valtype ')'
    // result ::= '(' 'result' valtype ')'
    std::vector<Type> params, results;
    auto end = elem.end() - (nominal ? 1 : 0);
    for (auto it = ++elem.begin(); it != end; ++it) {
      Element& curr = **it;
      if (elementStartsWith(curr, PARAM)) {
        auto newParams = parseParams(curr);
        params.insert(params.end(), newParams.begin(), newParams.end());
      } else if (elementStartsWith(curr, RESULT)) {
        auto newResults = parseResults(curr);
        results.insert(results.end(), newResults.begin(), newResults.end());
      }
    }
    return Signature(builder.getTempTupleType(params),
                     builder.getTempTupleType(results));
  };

  // Parses a field, and notes the name if one is found.
  auto parseField = [&](Element* elem, Name& name) {
    Mutability mutable_ = Immutable;
    // elem is a list, containing either
    //   TYPE
    // or
    //   (field TYPE)
    // or
    //   (field $name TYPE)
    if (elementStartsWith(elem, FIELD)) {
      if (elem->size() == 3) {
        name = (*elem)[1]->str();
      }
      elem = (*elem)[elem->size() - 1];
    }
    // The element may also be (mut (..)).
    if (elementStartsWith(elem, MUT)) {
      mutable_ = Mutable;
      elem = (*elem)[1];
    }
    if (elem->isStr()) {
      // elem is a simple string name like "i32". It can be a normal wasm
      // type, or one of the special types only available in fields.
      if (*elem == I8) {
        return Field(Field::i8, mutable_);
      } else if (*elem == I16) {
        return Field(Field::i16, mutable_);
      }
    }
    // Otherwise it's an arbitrary type.
    return Field(parseValType(*elem), mutable_);
  };

  auto parseStructDef = [&](Element& elem, size_t typeIndex, bool nominal) {
    FieldList fields;
    Index end = elem.size() - (nominal ? 1 : 0);
    for (Index i = 1; i < end; i++) {
      Name name;
      fields.emplace_back(parseField(elem[i], name));
      if (name.is()) {
        // Only add the name to the map if it exists.
        fieldNames[typeIndex][i - 1] = name;
      }
    }
    return Struct(fields);
  };

  auto parseArrayDef = [&](Element& elem) {
    Name unused;
    return Array(parseField(elem[1], unused));
  };

  size_t index = 0;
  forEachType([&](Element& elem, size_t) {
    Element& def = elem[1]->dollared() ? *elem[2] : *elem[1];
    Element& kind = *def[0];
    bool hasSupertype =
      kind == FUNC_SUBTYPE || kind == STRUCT_SUBTYPE || kind == ARRAY_SUBTYPE;
    if (kind == FUNC || kind == FUNC_SUBTYPE) {
      builder[index] = parseSignatureDef(def, hasSupertype);
    } else if (kind == STRUCT || kind == STRUCT_SUBTYPE) {
      builder[index] = parseStructDef(def, index, hasSupertype);
    } else if (kind == ARRAY || kind == ARRAY_SUBTYPE) {
      builder[index] = parseArrayDef(def);
    } else {
      throw ParseException("unknown heaptype kind", kind.line, kind.col);
    }
    Element* super = nullptr;
<<<<<<< HEAD
    if (hasSupertype) {
      // TODO: Let the new nominal types coexist with equirecursive types
      // builder[index].setNominal();
=======
    if (nominal) {
>>>>>>> 5436efcc
      super = def[def.size() - 1];
      if (super->dollared()) {
        // OK
      } else if (kind == FUNC_SUBTYPE && super->str() == FUNC) {
        // OK; no supertype
        super = nullptr;
      } else if ((kind == STRUCT_SUBTYPE || kind == ARRAY_SUBTYPE) &&
                 super->str() == DATA) {
        // OK; no supertype
        super = nullptr;
      } else {
        throw ParseException("unknown supertype", super->line, super->col);
      }
    } else if (elementStartsWith(elem[elem.size() - 1], EXTENDS)) {
      // '(' 'extends' $supertype ')'
      Element& extends = *elem[elem.size() - 1];
      super = extends[1];
    }
    if (super) {
      auto it = typeIndices.find(super->c_str());
      if (it == typeIndices.end()) {
        throw ParseException("unknown supertype", super->line, super->col);
      }
      builder[index].subTypeOf(builder[it->second]);
    }
    ++index;
  });

  types = builder.build();

  for (auto& [name, index] : typeIndices) {
    auto type = types[index];
    // A type may appear in the type section more than once, but we canonicalize
    // types internally, so there will be a single name chosen for that type. Do
    // so determistically.
    if (wasm.typeNames.count(type) && wasm.typeNames[type].name.str < name) {
      continue;
    }
    auto& currTypeNames = wasm.typeNames[type];
    currTypeNames.name = name;
    if (type.isStruct()) {
      currTypeNames.fieldNames = fieldNames[index];
    }
  }
}

void SExpressionWasmBuilder::preParseFunctionType(Element& s) {
  IString id = s[0]->str();
  if (id != FUNC) {
    return;
  }
  size_t i = 1;
  Name name, exportName;
  i = parseFunctionNames(s, name, exportName);
  if (!name.is()) {
    // unnamed, use an index
    name = Name::fromInt(functionCounter);
  }
  functionNames.push_back(name);
  functionCounter++;
  parseTypeUse(s, i, functionTypes[name]);
}

size_t SExpressionWasmBuilder::parseFunctionNames(Element& s,
                                                  Name& name,
                                                  Name& exportName) {
  size_t i = 1;
  while (i < s.size() && i < 3 && s[i]->isStr()) {
    if (s[i]->quoted()) {
      // an export name
      exportName = s[i]->str();
      i++;
    } else if (s[i]->dollared()) {
      name = s[i]->str();
      i++;
    } else {
      break;
    }
  }
  if (i < s.size() && s[i]->isList()) {
    auto& inner = *s[i];
    if (elementStartsWith(inner, EXPORT)) {
      exportName = inner[1]->str();
      i++;
    }
  }
#if 0
  if (exportName.is() && !name.is()) {
    name = exportName; // useful for debugging
  }
#endif
  return i;
}

void SExpressionWasmBuilder::parseFunction(Element& s, bool preParseImport) {
  brokeToAutoBlock = false;

  Name name, exportName;
  size_t i = parseFunctionNames(s, name, exportName);
  bool hasExplicitName = name.is();
  if (!preParseImport) {
    if (!name.is()) {
      // unnamed, use an index
      name = Name::fromInt(functionCounter);
    }
    functionCounter++;
  } else {
    // just preparsing, functionCounter was incremented by preParseFunctionType
    if (!name.is()) {
      // unnamed, use an index
      name = functionNames[functionCounter - 1];
    }
  }
  if (exportName.is()) {
    auto ex = make_unique<Export>();
    ex->name = exportName;
    ex->value = name;
    ex->kind = ExternalKind::Function;
    if (wasm.getExportOrNull(ex->name)) {
      throw ParseException("duplicate export", s.line, s.col);
    }
    wasm.addExport(ex.release());
  }

  // parse import
  Name importModule, importBase;
  if (i < s.size() && elementStartsWith(*s[i], IMPORT)) {
    Element& curr = *s[i];
    importModule = curr[1]->str();
    importBase = curr[2]->str();
    i++;
  }

  // parse typeuse: type/param/result
  HeapType type;
  std::vector<NameType> params;
  i = parseTypeUse(s, i, type, params);

  // when (import) is inside a (func) element, this is not a function definition
  // but an import.
  if (importModule.is()) {
    if (!importBase.size()) {
      throw ParseException("module but no base for import", s.line, s.col);
    }
    if (!preParseImport) {
      throw ParseException("!preParseImport in func", s.line, s.col);
    }
    auto im = make_unique<Function>();
    im->setName(name, hasExplicitName);
    im->module = importModule;
    im->base = importBase;
    im->type = type;
    functionTypes[name] = type;
    if (wasm.getFunctionOrNull(im->name)) {
      throw ParseException("duplicate import", s.line, s.col);
    }
    wasm.addFunction(std::move(im));
    if (currFunction) {
      throw ParseException("import module inside function dec", s.line, s.col);
    }
    nameMapper.clear();
    return;
  }
  // at this point this not an import but a real function definition.
  if (preParseImport) {
    throw ParseException("preParseImport in func", s.line, s.col);
  }

  size_t localIndex = params.size(); // local index for params and locals

  // parse locals
  std::vector<NameType> vars;
  while (i < s.size() && elementStartsWith(*s[i], LOCAL)) {
    auto newVars = parseParamOrLocal(*s[i++], localIndex);
    vars.insert(vars.end(), newVars.begin(), newVars.end());
  }

  // make a new function
  currFunction = std::unique_ptr<Function>(
    Builder(wasm).makeFunction(name, std::move(params), type, std::move(vars)));
  currFunction->profile = profile;

  // parse body
  Block* autoBlock = nullptr; // may need to add a block for the very top level
  auto ensureAutoBlock = [&]() {
    if (!autoBlock) {
      autoBlock = allocator.alloc<Block>();
      autoBlock->list.push_back(currFunction->body);
      currFunction->body = autoBlock;
    }
  };
  while (i < s.size()) {
    Expression* ex = parseExpression(*s[i++]);
    if (!currFunction->body) {
      currFunction->body = ex;
    } else {
      ensureAutoBlock();
      autoBlock->list.push_back(ex);
    }
  }

  if (brokeToAutoBlock) {
    ensureAutoBlock();
    autoBlock->name = FAKE_RETURN;
  }
  if (autoBlock) {
    autoBlock->finalize(type.getSignature().results);
  }
  if (!currFunction->body) {
    currFunction->body = allocator.alloc<Nop>();
  }
  if (s.startLoc) {
    currFunction->prologLocation.insert(getDebugLocation(*s.startLoc));
  }
  if (s.endLoc) {
    currFunction->epilogLocation.insert(getDebugLocation(*s.endLoc));
  }
  if (wasm.getFunctionOrNull(currFunction->name)) {
    throw ParseException("duplicate function", s.line, s.col);
  }
  wasm.addFunction(currFunction.release());
  nameMapper.clear();
}

Type SExpressionWasmBuilder::stringToType(const char* str,
                                          bool allowError,
                                          bool prefix) {
  if (str[0] == 'i') {
    if (str[1] == '3' && str[2] == '2' && (prefix || str[3] == 0)) {
      return Type::i32;
    }
    if (str[1] == '6' && str[2] == '4' && (prefix || str[3] == 0)) {
      return Type::i64;
    }
  }
  if (str[0] == 'f') {
    if (str[1] == '3' && str[2] == '2' && (prefix || str[3] == 0)) {
      return Type::f32;
    }
    if (str[1] == '6' && str[2] == '4' && (prefix || str[3] == 0)) {
      return Type::f64;
    }
  }
  if (str[0] == 'v') {
    if (str[1] == '1' && str[2] == '2' && str[3] == '8' &&
        (prefix || str[4] == 0)) {
      return Type::v128;
    }
  }
  if (strncmp(str, "funcref", 7) == 0 && (prefix || str[7] == 0)) {
    return Type::funcref;
  }
  if (strncmp(str, "externref", 9) == 0 && (prefix || str[9] == 0)) {
    return Type::externref;
  }
  if (strncmp(str, "anyref", 6) == 0 && (prefix || str[6] == 0)) {
    return Type::anyref;
  }
  if (strncmp(str, "eqref", 5) == 0 && (prefix || str[5] == 0)) {
    return Type::eqref;
  }
  if (strncmp(str, "i31ref", 6) == 0 && (prefix || str[6] == 0)) {
    return Type::i31ref;
  }
  if (strncmp(str, "dataref", 7) == 0 && (prefix || str[7] == 0)) {
    return Type::dataref;
  }
  if (allowError) {
    return Type::none;
  }
  throw ParseException(std::string("invalid wasm type: ") + str);
}

HeapType SExpressionWasmBuilder::stringToHeapType(const char* str,
                                                  bool prefix) {
  if (str[0] == 'f') {
    if (str[1] == 'u' && str[2] == 'n' && str[3] == 'c' &&
        (prefix || str[4] == 0)) {
      return HeapType::func;
    }
  }
  if (str[0] == 'e') {
    if (str[1] == 'q' && (prefix || str[2] == 0)) {
      return HeapType::eq;
    }
    if (str[1] == 'x' && str[2] == 't' && str[3] == 'e' && str[4] == 'r' &&
        str[5] == 'n' && (prefix || str[6] == 0)) {
      return HeapType::ext;
    }
  }
  if (str[0] == 'a') {
    if (str[1] == 'n' && str[2] == 'y' && (prefix || str[3] == 0)) {
      return HeapType::any;
    }
  }
  if (str[0] == 'i') {
    if (str[1] == '3' && str[2] == '1' && (prefix || str[3] == 0)) {
      return HeapType::i31;
    }
  }
  if (str[0] == 'd') {
    if (str[1] == 'a' && str[2] == 't' && str[3] == 'a' &&
        (prefix || str[4] == 0)) {
      return HeapType::data;
    }
  }
  throw ParseException(std::string("invalid wasm heap type: ") + str);
}

Type SExpressionWasmBuilder::elementToType(Element& s) {
  if (s.isStr()) {
    return stringToType(s.str());
  }
  auto& list = s.list();
  auto size = list.size();
  if (elementStartsWith(s, REF)) {
    // It's a reference. It should be in the form
    //   (ref $name)
    // or
    //   (ref null $name)
    // and also $name can be the expanded structure of the type and not a name,
    // so something like (ref (func (result i32))), etc.
    if (size != 2 && size != 3) {
      throw ParseException(
        std::string("invalid reference type size"), s.line, s.col);
    }
    if (size == 3 && *list[1] != NULL_) {
      throw ParseException(
        std::string("invalid reference type qualifier"), s.line, s.col);
    }
    Nullability nullable = NonNullable;
    size_t i = 1;
    if (size == 3) {
      nullable = Nullable;
      i++;
    }
    return Type(parseHeapType(*s[i]), nullable);
  }
  if (elementStartsWith(s, RTT)) {
    // It's an RTT, something like (rtt N $typename) or just (rtt $typename)
    // if there is no depth.
    if (s[1]->dollared()) {
      auto heapType = parseHeapType(*s[1]);
      return Type(Rtt(heapType));
    } else {
      auto depth = atoi(s[1]->str().c_str());
      auto heapType = parseHeapType(*s[2]);
      return Type(Rtt(depth, heapType));
    }
  }
  // It's a tuple.
  std::vector<Type> types;
  for (size_t i = 0; i < s.size(); ++i) {
    types.push_back(elementToType(*list[i]));
  }
  return Type(types);
}

Type SExpressionWasmBuilder::stringToLaneType(const char* str) {
  if (strcmp(str, "i8x16") == 0) {
    return Type::i32;
  }
  if (strcmp(str, "i16x8") == 0) {
    return Type::i32;
  }
  if (strcmp(str, "i32x4") == 0) {
    return Type::i32;
  }
  if (strcmp(str, "i64x2") == 0) {
    return Type::i64;
  }
  if (strcmp(str, "f32x4") == 0) {
    return Type::f32;
  }
  if (strcmp(str, "f64x2") == 0) {
    return Type::f64;
  }
  return Type::none;
}

HeapType SExpressionWasmBuilder::getFunctionType(Name name, Element& s) {
  auto iter = functionTypes.find(name);
  if (iter == functionTypes.end()) {
    throw ParseException(
      "invalid call target: " + std::string(name.str), s.line, s.col);
  }
  return iter->second;
}

Function::DebugLocation
SExpressionWasmBuilder::getDebugLocation(const SourceLocation& loc) {
  IString file = loc.filename;
  auto& debugInfoFileNames = wasm.debugInfoFileNames;
  auto iter = debugInfoFileIndices.find(file);
  if (iter == debugInfoFileIndices.end()) {
    Index index = debugInfoFileNames.size();
    debugInfoFileNames.push_back(file.c_str());
    debugInfoFileIndices[file] = index;
  }
  uint32_t fileIndex = debugInfoFileIndices[file];
  return {fileIndex, loc.line, loc.column};
}

Expression* SExpressionWasmBuilder::parseExpression(Element& s) {
  Expression* result = makeExpression(s);
  if (s.startLoc && currFunction) {
    currFunction->debugLocations[result] = getDebugLocation(*s.startLoc);
  }
  return result;
}

Expression* SExpressionWasmBuilder::makeExpression(Element& s){
#define INSTRUCTION_PARSER
#include "gen-s-parser.inc"
}

Expression* SExpressionWasmBuilder::makeUnreachable() {
  return allocator.alloc<Unreachable>();
}

Expression* SExpressionWasmBuilder::makeNop() { return allocator.alloc<Nop>(); }

Expression* SExpressionWasmBuilder::makeBinary(Element& s, BinaryOp op) {
  auto ret = allocator.alloc<Binary>();
  ret->op = op;
  ret->left = parseExpression(s[1]);
  ret->right = parseExpression(s[2]);
  ret->finalize();
  return ret;
}

Expression* SExpressionWasmBuilder::makeUnary(Element& s, UnaryOp op) {
  auto ret = allocator.alloc<Unary>();
  ret->op = op;
  ret->value = parseExpression(s[1]);
  ret->finalize();
  return ret;
}

Expression* SExpressionWasmBuilder::makeSelect(Element& s) {
  auto ret = allocator.alloc<Select>();
  Index i = 1;
  Type type = parseOptionalResultType(s, i);
  ret->ifTrue = parseExpression(s[i++]);
  ret->ifFalse = parseExpression(s[i++]);
  ret->condition = parseExpression(s[i]);
  if (type.isConcrete()) {
    ret->finalize(type);
  } else {
    ret->finalize();
  }
  return ret;
}

Expression* SExpressionWasmBuilder::makeDrop(Element& s) {
  auto ret = allocator.alloc<Drop>();
  ret->value = parseExpression(s[1]);
  ret->finalize();
  return ret;
}

Expression* SExpressionWasmBuilder::makeMemorySize(Element& s) {
  auto ret = allocator.alloc<MemorySize>();
  if (wasm.memory.is64()) {
    ret->make64();
  }
  ret->finalize();
  return ret;
}

Expression* SExpressionWasmBuilder::makeMemoryGrow(Element& s) {
  auto ret = allocator.alloc<MemoryGrow>();
  if (wasm.memory.is64()) {
    ret->make64();
  }
  ret->delta = parseExpression(s[1]);
  ret->finalize();
  return ret;
}

Index SExpressionWasmBuilder::getLocalIndex(Element& s) {
  if (!currFunction) {
    throw ParseException("local access in non-function scope", s.line, s.col);
  }
  if (s.dollared()) {
    auto ret = s.str();
    if (currFunction->localIndices.count(ret) == 0) {
      throw ParseException("bad local name", s.line, s.col);
    }
    return currFunction->getLocalIndex(ret);
  }
  // this is a numeric index
  Index ret = atoi(s.c_str());
  if (ret >= currFunction->getNumLocals()) {
    throw ParseException("bad local index", s.line, s.col);
  }
  return ret;
}

Expression* SExpressionWasmBuilder::makeLocalGet(Element& s) {
  auto ret = allocator.alloc<LocalGet>();
  ret->index = getLocalIndex(*s[1]);
  ret->type = currFunction->getLocalType(ret->index);
  return ret;
}

Expression* SExpressionWasmBuilder::makeLocalTee(Element& s) {
  auto ret = allocator.alloc<LocalSet>();
  ret->index = getLocalIndex(*s[1]);
  ret->value = parseExpression(s[2]);
  ret->makeTee(currFunction->getLocalType(ret->index));
  ret->finalize();
  return ret;
}

Expression* SExpressionWasmBuilder::makeLocalSet(Element& s) {
  auto ret = allocator.alloc<LocalSet>();
  ret->index = getLocalIndex(*s[1]);
  ret->value = parseExpression(s[2]);
  ret->makeSet();
  ret->finalize();
  return ret;
}

Expression* SExpressionWasmBuilder::makeGlobalGet(Element& s) {
  auto ret = allocator.alloc<GlobalGet>();
  ret->name = getGlobalName(*s[1]);
  auto* global = wasm.getGlobalOrNull(ret->name);
  if (!global) {
    throw ParseException("bad global.get name", s.line, s.col);
  }
  ret->type = global->type;
  return ret;
}

Expression* SExpressionWasmBuilder::makeGlobalSet(Element& s) {
  auto ret = allocator.alloc<GlobalSet>();
  ret->name = getGlobalName(*s[1]);
  if (wasm.getGlobalOrNull(ret->name) &&
      !wasm.getGlobalOrNull(ret->name)->mutable_) {
    throw ParseException("global.set of immutable", s.line, s.col);
  }
  ret->value = parseExpression(s[2]);
  ret->finalize();
  return ret;
}

Expression* SExpressionWasmBuilder::makeBlock(Element& s) {
  if (!currFunction) {
    throw ParseException(
      "block is unallowed outside of functions", s.line, s.col);
  }
  // special-case Block, because Block nesting (in their first element) can be
  // incredibly deep
  auto curr = allocator.alloc<Block>();
  auto* sp = &s;
  std::vector<std::pair<Element*, Block*>> stack;
  while (1) {
    stack.emplace_back(sp, curr);
    auto& s = *sp;
    Index i = 1;
    Name sName;
    if (i < s.size() && s[i]->isStr()) {
      // could be a name or a type
      if (s[i]->dollared() ||
          stringToType(s[i]->str(), true /* allowError */) == Type::none) {
        sName = s[i++]->str();
      } else {
        sName = "block";
      }
    } else {
      sName = "block";
    }
    curr->name = nameMapper.pushLabelName(sName);
    // block signature
    curr->type = parseOptionalResultType(s, i);
    if (i >= s.size()) {
      break; // empty block
    }
    auto& first = *s[i];
    if (elementStartsWith(first, BLOCK)) {
      // recurse
      curr = allocator.alloc<Block>();
      if (first.startLoc) {
        currFunction->debugLocations[curr] = getDebugLocation(*first.startLoc);
      }
      sp = &first;
      continue;
    }
    break;
  }
  // we now have a stack of Blocks, with their labels, but no contents yet
  for (int t = int(stack.size()) - 1; t >= 0; t--) {
    auto* sp = stack[t].first;
    auto* curr = stack[t].second;
    auto& s = *sp;
    size_t i = 1;
    if (i < s.size()) {
      while (i < s.size() && s[i]->isStr()) {
        i++;
      }
      if (i < s.size() && elementStartsWith(*s[i], RESULT)) {
        i++;
      }
      if (t < int(stack.size()) - 1) {
        // first child is one of our recursions
        curr->list.push_back(stack[t + 1].second);
        i++;
      }
      for (; i < s.size(); i++) {
        curr->list.push_back(parseExpression(s[i]));
      }
    }
    nameMapper.popLabelName(curr->name);
    curr->finalize(curr->type);
  }
  return stack[0].second;
}

// Similar to block, but the label is handled by the enclosing if (since there
// might not be a then or else, ick)
Expression* SExpressionWasmBuilder::makeThenOrElse(Element& s) {
  auto ret = allocator.alloc<Block>();
  size_t i = 1;
  if (s[1]->isStr()) {
    i++;
  }
  for (; i < s.size(); i++) {
    ret->list.push_back(parseExpression(s[i]));
  }
  ret->finalize();
  return ret;
}

static Expression*
parseConst(cashew::IString s, Type type, MixedArena& allocator) {
  const char* str = s.str;
  auto ret = allocator.alloc<Const>();
  ret->type = type;
  if (type.isFloat()) {
    if (s == _INFINITY) {
      switch (type.getBasic()) {
        case Type::f32:
          ret->value = Literal(std::numeric_limits<float>::infinity());
          break;
        case Type::f64:
          ret->value = Literal(std::numeric_limits<double>::infinity());
          break;
        default:
          return nullptr;
      }
      // std::cerr << "make constant " << str << " ==> " << ret->value << '\n';
      return ret;
    }
    if (s == NEG_INFINITY) {
      switch (type.getBasic()) {
        case Type::f32:
          ret->value = Literal(-std::numeric_limits<float>::infinity());
          break;
        case Type::f64:
          ret->value = Literal(-std::numeric_limits<double>::infinity());
          break;
        default:
          return nullptr;
      }
      // std::cerr << "make constant " << str << " ==> " << ret->value << '\n';
      return ret;
    }
    if (s == _NAN) {
      switch (type.getBasic()) {
        case Type::f32:
          ret->value = Literal(float(std::nan("")));
          break;
        case Type::f64:
          ret->value = Literal(double(std::nan("")));
          break;
        default:
          return nullptr;
      }
      // std::cerr << "make constant " << str << " ==> " << ret->value << '\n';
      return ret;
    }
    bool negative = str[0] == '-';
    const char* positive = negative ? str + 1 : str;
    if (!negative) {
      if (positive[0] == '+') {
        positive++;
      }
    }
    if (positive[0] == 'n' && positive[1] == 'a' && positive[2] == 'n') {
      const char* modifier = positive[3] == ':' ? positive + 4 : nullptr;
      if (!(modifier ? positive[4] == '0' && positive[5] == 'x' : 1)) {
        throw ParseException("bad nan input");
      }
      switch (type.getBasic()) {
        case Type::f32: {
          uint32_t pattern;
          if (modifier) {
            std::istringstream istr(modifier);
            istr >> std::hex >> pattern;
            if (istr.fail()) {
              throw ParseException("invalid f32 format");
            }
            pattern |= 0x7f800000U;
          } else {
            pattern = 0x7fc00000U;
          }
          if (negative) {
            pattern |= 0x80000000U;
          }
          if (!std::isnan(bit_cast<float>(pattern))) {
            pattern |= 1U;
          }
          ret->value = Literal(pattern).castToF32();
          break;
        }
        case Type::f64: {
          uint64_t pattern;
          if (modifier) {
            std::istringstream istr(modifier);
            istr >> std::hex >> pattern;
            if (istr.fail()) {
              throw ParseException("invalid f64 format");
            }
            pattern |= 0x7ff0000000000000ULL;
          } else {
            pattern = 0x7ff8000000000000UL;
          }
          if (negative) {
            pattern |= 0x8000000000000000ULL;
          }
          if (!std::isnan(bit_cast<double>(pattern))) {
            pattern |= 1ULL;
          }
          ret->value = Literal(pattern).castToF64();
          break;
        }
        default:
          return nullptr;
      }
      // std::cerr << "make constant " << str << " ==> " << ret->value << '\n';
      return ret;
    }
    if (s == NEG_NAN) {
      switch (type.getBasic()) {
        case Type::f32:
          ret->value = Literal(float(-std::nan("")));
          break;
        case Type::f64:
          ret->value = Literal(double(-std::nan("")));
          break;
        default:
          return nullptr;
      }
      // std::cerr << "make constant " << str << " ==> " << ret->value << '\n';
      return ret;
    }
  }
  switch (type.getBasic()) {
    case Type::i32: {
      if ((str[0] == '0' && str[1] == 'x') ||
          (str[0] == '-' && str[1] == '0' && str[2] == 'x')) {
        bool negative = str[0] == '-';
        if (negative) {
          str++;
        }
        std::istringstream istr(str);
        uint32_t temp;
        istr >> std::hex >> temp;
        if (istr.fail()) {
          throw ParseException("invalid i32 format");
        }
        ret->value = Literal(negative ? -temp : temp);
      } else {
        std::istringstream istr(str[0] == '-' ? str + 1 : str);
        uint32_t temp;
        istr >> temp;
        if (istr.fail()) {
          throw ParseException("invalid i32 format");
        }
        ret->value = Literal(str[0] == '-' ? -temp : temp);
      }
      break;
    }
    case Type::i64: {
      if ((str[0] == '0' && str[1] == 'x') ||
          (str[0] == '-' && str[1] == '0' && str[2] == 'x')) {
        bool negative = str[0] == '-';
        if (negative) {
          str++;
        }
        std::istringstream istr(str);
        uint64_t temp;
        istr >> std::hex >> temp;
        if (istr.fail()) {
          throw ParseException("invalid i64 format");
        }
        ret->value = Literal(negative ? -temp : temp);
      } else {
        std::istringstream istr(str[0] == '-' ? str + 1 : str);
        uint64_t temp;
        istr >> temp;
        if (istr.fail()) {
          throw ParseException("invalid i64 format");
        }
        ret->value = Literal(str[0] == '-' ? -temp : temp);
      }
      break;
    }
    case Type::f32: {
      char* end;
      ret->value = Literal(strtof(str, &end));
      break;
    }
    case Type::f64: {
      char* end;
      ret->value = Literal(strtod(str, &end));
      break;
    }
    case Type::v128:
    case Type::funcref:
    case Type::externref:
    case Type::anyref:
    case Type::eqref:
    case Type::i31ref:
    case Type::dataref:
      WASM_UNREACHABLE("unexpected const type");
    case Type::none:
    case Type::unreachable: {
      return nullptr;
    }
  }
  if (ret->value.type != type) {
    throw ParseException("parsed type does not match expected type");
  }
  // std::cerr << "make constant " << str << " ==> " << ret->value << '\n';
  return ret;
}

template<int Lanes>
static Literal makeLanes(Element& s, MixedArena& allocator, Type lane_t) {
  std::array<Literal, Lanes> lanes;
  for (size_t i = 0; i < Lanes; ++i) {
    Expression* lane = parseConst(s[i + 2]->str(), lane_t, allocator);
    if (lane) {
      lanes[i] = lane->cast<Const>()->value;
    } else {
      throw ParseException(
        "Could not parse v128 lane", s[i + 2]->line, s[i + 2]->col);
    }
  }
  return Literal(lanes);
}

Expression* SExpressionWasmBuilder::makeConst(Element& s, Type type) {
  if (type != Type::v128) {
    auto ret = parseConst(s[1]->str(), type, allocator);
    if (!ret) {
      throw ParseException("bad const", s[1]->line, s[1]->col);
    }
    return ret;
  }

  auto ret = allocator.alloc<Const>();
  Type lane_t = stringToLaneType(s[1]->str().str);
  size_t lanes = s.size() - 2;
  switch (lanes) {
    case 2: {
      if (lane_t != Type::i64 && lane_t != Type::f64) {
        throw ParseException(
          "Unexpected v128 literal lane type", s[1]->line, s[1]->col);
      }
      ret->value = makeLanes<2>(s, allocator, lane_t);
      break;
    }
    case 4: {
      if (lane_t != Type::i32 && lane_t != Type::f32) {
        throw ParseException(
          "Unexpected v128 literal lane type", s[1]->line, s[1]->col);
      }
      ret->value = makeLanes<4>(s, allocator, lane_t);
      break;
    }
    case 8: {
      if (lane_t != Type::i32) {
        throw ParseException(
          "Unexpected v128 literal lane type", s[1]->line, s[1]->col);
      }
      ret->value = makeLanes<8>(s, allocator, lane_t);
      break;
    }
    case 16: {
      if (lane_t != Type::i32) {
        throw ParseException(
          "Unexpected v128 literal lane type", s[1]->line, s[1]->col);
      }
      ret->value = makeLanes<16>(s, allocator, lane_t);
      break;
    }
    default:
      throw ParseException(
        "Unexpected number of lanes in v128 literal", s[1]->line, s[1]->col);
  }
  ret->finalize();
  return ret;
}

static uint8_t parseMemBytes(const char*& s, uint8_t fallback) {
  uint8_t ret;
  if (s[0] == '8') {
    ret = 1;
    s++;
  } else if (s[0] == '1') {
    if (s[1] != '6') {
      throw ParseException(std::string("expected 16 for memop size: ") + s);
    }
    ret = 2;
    s += 2;
  } else if (s[0] == '3') {
    if (s[1] != '2') {
      throw ParseException(std::string("expected 32 for memop size: ") + s);
    };
    ret = 4;
    s += 2;
  } else {
    ret = fallback;
  }
  return ret;
}

static size_t parseMemAttributes(Element& s,
                                 Address& offset,
                                 Address& align,
                                 Address fallbackAlign) {
  size_t i = 1;
  offset = 0;
  align = fallbackAlign;
  // Parse "align=X" and "offset=X" arguments, bailing out on anything else.
  while (!s[i]->isList()) {
    const char* str = s[i]->c_str();
    if (strncmp(str, "align", 5) != 0 && strncmp(str, "offset", 6) != 0) {
      return i;
    }
    const char* eq = strchr(str, '=');
    if (!eq) {
      throw ParseException(
        "missing = in memory attribute", s[i]->line, s[i]->col);
    }
    eq++;
    if (*eq == 0) {
      throw ParseException(
        "missing value in memory attribute", s[i]->line, s[i]->col);
    }
    char* endptr;
    uint64_t value = strtoll(eq, &endptr, 10);
    if (*endptr != 0) {
      throw ParseException(
        "bad memory attribute immediate", s[i]->line, s[i]->col);
    }
    if (str[0] == 'a') {
      if (value > std::numeric_limits<uint32_t>::max()) {
        throw ParseException("bad align", s[i]->line, s[i]->col);
      }
      align = value;
    } else if (str[0] == 'o') {
      if (value > std::numeric_limits<uint32_t>::max()) {
        throw ParseException("bad offset", s[i]->line, s[i]->col);
      }
      offset = value;
    } else {
      throw ParseException("bad memory attribute", s[i]->line, s[i]->col);
    }
    i++;
  }
  return i;
}

static const char* findMemExtra(const Element& s, size_t skip, bool isAtomic) {
  auto* str = s.c_str();
  auto size = strlen(str);
  auto* ret = strchr(str, '.');
  if (!ret) {
    throw ParseException("missing '.' in memory access", s.line, s.col);
  }
  ret += skip;
  if (isAtomic) {
    ret += 7; // after "type.atomic.load"
  }
  if (ret > str + size) {
    throw ParseException("memory access ends abruptly", s.line, s.col);
  }
  return ret;
}

Expression*
SExpressionWasmBuilder::makeLoad(Element& s, Type type, bool isAtomic) {
  const char* extra = findMemExtra(*s[0], 5 /* after "type.load" */, isAtomic);
  auto* ret = allocator.alloc<Load>();
  ret->isAtomic = isAtomic;
  ret->type = type;
  ret->bytes = parseMemBytes(extra, type.getByteSize());
  ret->signed_ = extra[0] && extra[1] == 's';
  size_t i = parseMemAttributes(s, ret->offset, ret->align, ret->bytes);
  ret->ptr = parseExpression(s[i]);
  ret->finalize();
  return ret;
}

Expression*
SExpressionWasmBuilder::makeStore(Element& s, Type type, bool isAtomic) {
  const char* extra = findMemExtra(*s[0], 6 /* after "type.store" */, isAtomic);
  auto ret = allocator.alloc<Store>();
  ret->isAtomic = isAtomic;
  ret->valueType = type;
  ret->bytes = parseMemBytes(extra, type.getByteSize());
  size_t i = parseMemAttributes(s, ret->offset, ret->align, ret->bytes);
  ret->ptr = parseExpression(s[i]);
  ret->value = parseExpression(s[i + 1]);
  ret->finalize();
  return ret;
}

Expression* SExpressionWasmBuilder::makeAtomicRMWOrCmpxchg(Element& s,
                                                           Type type) {
  const char* extra = findMemExtra(
    *s[0], 11 /* after "type.atomic.rmw" */, /* isAtomic = */ false);
  auto bytes = parseMemBytes(extra, type.getByteSize());
  extra = strchr(extra, '.'); // after the optional '_u' and before the opcode
  if (!extra) {
    throw ParseException("malformed atomic rmw instruction", s.line, s.col);
  }
  extra++; // after the '.'
  if (!strncmp(extra, "cmpxchg", 7)) {
    return makeAtomicCmpxchg(s, type, bytes, extra);
  }
  return makeAtomicRMW(s, type, bytes, extra);
}

Expression* SExpressionWasmBuilder::makeAtomicRMW(Element& s,
                                                  Type type,
                                                  uint8_t bytes,
                                                  const char* extra) {
  auto ret = allocator.alloc<AtomicRMW>();
  ret->type = type;
  ret->bytes = bytes;
  if (!strncmp(extra, "add", 3)) {
    ret->op = RMWAdd;
  } else if (!strncmp(extra, "and", 3)) {
    ret->op = RMWAnd;
  } else if (!strncmp(extra, "or", 2)) {
    ret->op = RMWOr;
  } else if (!strncmp(extra, "sub", 3)) {
    ret->op = RMWSub;
  } else if (!strncmp(extra, "xor", 3)) {
    ret->op = RMWXor;
  } else if (!strncmp(extra, "xchg", 4)) {
    ret->op = RMWXchg;
  } else {
    throw ParseException("bad atomic rmw operator", s.line, s.col);
  }
  Address align;
  size_t i = parseMemAttributes(s, ret->offset, align, ret->bytes);
  if (align != ret->bytes) {
    throw ParseException("Align of Atomic RMW must match size", s.line, s.col);
  }
  ret->ptr = parseExpression(s[i]);
  ret->value = parseExpression(s[i + 1]);
  ret->finalize();
  return ret;
}

Expression* SExpressionWasmBuilder::makeAtomicCmpxchg(Element& s,
                                                      Type type,
                                                      uint8_t bytes,
                                                      const char* extra) {
  auto ret = allocator.alloc<AtomicCmpxchg>();
  ret->type = type;
  ret->bytes = bytes;
  Address align;
  size_t i = parseMemAttributes(s, ret->offset, align, ret->bytes);
  if (align != ret->bytes) {
    throw ParseException(
      "Align of Atomic Cmpxchg must match size", s.line, s.col);
  }
  ret->ptr = parseExpression(s[i]);
  ret->expected = parseExpression(s[i + 1]);
  ret->replacement = parseExpression(s[i + 2]);
  ret->finalize();
  return ret;
}

Expression* SExpressionWasmBuilder::makeAtomicWait(Element& s, Type type) {
  auto ret = allocator.alloc<AtomicWait>();
  ret->type = Type::i32;
  ret->expectedType = type;
  Address align;
  Address expectedAlign;
  if (type == Type::i32) {
    expectedAlign = 4;
  } else if (type == Type::i64) {
    expectedAlign = 8;
  } else {
    WASM_UNREACHABLE("Invalid prefix for memory.atomic.wait");
  }
  size_t i = parseMemAttributes(s, ret->offset, align, expectedAlign);
  if (align != expectedAlign) {
    throw ParseException(
      "Align of memory.atomic.wait must match size", s.line, s.col);
  }
  ret->ptr = parseExpression(s[i]);
  ret->expected = parseExpression(s[i + 1]);
  ret->timeout = parseExpression(s[i + 2]);
  ret->finalize();
  return ret;
}

Expression* SExpressionWasmBuilder::makeAtomicNotify(Element& s) {
  auto ret = allocator.alloc<AtomicNotify>();
  ret->type = Type::i32;
  Address align;
  size_t i = parseMemAttributes(s, ret->offset, align, 4);
  if (align != 4) {
    throw ParseException(
      "Align of memory.atomic.notify must be 4", s.line, s.col);
  }
  ret->ptr = parseExpression(s[i]);
  ret->notifyCount = parseExpression(s[i + 1]);
  ret->finalize();
  return ret;
}

Expression* SExpressionWasmBuilder::makeAtomicFence(Element& s) {
  return allocator.alloc<AtomicFence>();
}

static uint8_t parseLaneIndex(const Element* s, size_t lanes) {
  const char* str = s->c_str();
  char* end;
  auto n = static_cast<unsigned long long>(strtoll(str, &end, 10));
  if (end == str || *end != '\0') {
    throw ParseException("Expected lane index", s->line, s->col);
  }
  if (n > lanes) {
    throw ParseException(
      "lane index must be less than " + std::to_string(lanes), s->line, s->col);
  }
  return uint8_t(n);
}

Expression* SExpressionWasmBuilder::makeSIMDExtract(Element& s,
                                                    SIMDExtractOp op,
                                                    size_t lanes) {
  auto ret = allocator.alloc<SIMDExtract>();
  ret->op = op;
  ret->index = parseLaneIndex(s[1], lanes);
  ret->vec = parseExpression(s[2]);
  ret->finalize();
  return ret;
}

Expression* SExpressionWasmBuilder::makeSIMDReplace(Element& s,
                                                    SIMDReplaceOp op,
                                                    size_t lanes) {
  auto ret = allocator.alloc<SIMDReplace>();
  ret->op = op;
  ret->index = parseLaneIndex(s[1], lanes);
  ret->vec = parseExpression(s[2]);
  ret->value = parseExpression(s[3]);
  ret->finalize();
  return ret;
}

Expression* SExpressionWasmBuilder::makeSIMDShuffle(Element& s) {
  auto ret = allocator.alloc<SIMDShuffle>();
  for (size_t i = 0; i < 16; ++i) {
    ret->mask[i] = parseLaneIndex(s[i + 1], 32);
  }
  ret->left = parseExpression(s[17]);
  ret->right = parseExpression(s[18]);
  ret->finalize();
  return ret;
}

Expression* SExpressionWasmBuilder::makeSIMDTernary(Element& s,
                                                    SIMDTernaryOp op) {
  auto ret = allocator.alloc<SIMDTernary>();
  ret->op = op;
  ret->a = parseExpression(s[1]);
  ret->b = parseExpression(s[2]);
  ret->c = parseExpression(s[3]);
  ret->finalize();
  return ret;
}

Expression* SExpressionWasmBuilder::makeSIMDShift(Element& s, SIMDShiftOp op) {
  auto ret = allocator.alloc<SIMDShift>();
  ret->op = op;
  ret->vec = parseExpression(s[1]);
  ret->shift = parseExpression(s[2]);
  ret->finalize();
  return ret;
}

Expression* SExpressionWasmBuilder::makeSIMDLoad(Element& s, SIMDLoadOp op) {
  auto ret = allocator.alloc<SIMDLoad>();
  ret->op = op;
  Address defaultAlign;
  switch (op) {
    case Load8SplatVec128:
      defaultAlign = 1;
      break;
    case Load16SplatVec128:
      defaultAlign = 2;
      break;
    case Load32SplatVec128:
    case Load32ZeroVec128:
      defaultAlign = 4;
      break;
    case Load64SplatVec128:
    case Load8x8SVec128:
    case Load8x8UVec128:
    case Load16x4SVec128:
    case Load16x4UVec128:
    case Load32x2SVec128:
    case Load32x2UVec128:
    case Load64ZeroVec128:
      defaultAlign = 8;
      break;
  }
  size_t i = parseMemAttributes(s, ret->offset, ret->align, defaultAlign);
  ret->ptr = parseExpression(s[i]);
  ret->finalize();
  return ret;
}

Expression*
SExpressionWasmBuilder::makeSIMDLoadStoreLane(Element& s,
                                              SIMDLoadStoreLaneOp op) {
  auto* ret = allocator.alloc<SIMDLoadStoreLane>();
  ret->op = op;
  Address defaultAlign;
  size_t lanes;
  switch (op) {
    case Load8LaneVec128:
    case Store8LaneVec128:
      defaultAlign = 1;
      lanes = 16;
      break;
    case Load16LaneVec128:
    case Store16LaneVec128:
      defaultAlign = 2;
      lanes = 8;
      break;
    case Load32LaneVec128:
    case Store32LaneVec128:
      defaultAlign = 4;
      lanes = 4;
      break;
    case Load64LaneVec128:
    case Store64LaneVec128:
      defaultAlign = 8;
      lanes = 2;
      break;
    default:
      WASM_UNREACHABLE("Unexpected SIMDLoadStoreLane op");
  }
  size_t i = parseMemAttributes(s, ret->offset, ret->align, defaultAlign);
  ret->index = parseLaneIndex(s[i++], lanes);
  ret->ptr = parseExpression(s[i++]);
  ret->vec = parseExpression(s[i]);
  ret->finalize();
  return ret;
}

Expression* SExpressionWasmBuilder::makeMemoryInit(Element& s) {
  auto ret = allocator.alloc<MemoryInit>();
  ret->segment = atoi(s[1]->str().c_str());
  ret->dest = parseExpression(s[2]);
  ret->offset = parseExpression(s[3]);
  ret->size = parseExpression(s[4]);
  ret->finalize();
  return ret;
}

Expression* SExpressionWasmBuilder::makeDataDrop(Element& s) {
  auto ret = allocator.alloc<DataDrop>();
  ret->segment = atoi(s[1]->str().c_str());
  ret->finalize();
  return ret;
}

Expression* SExpressionWasmBuilder::makeMemoryCopy(Element& s) {
  auto ret = allocator.alloc<MemoryCopy>();
  ret->dest = parseExpression(s[1]);
  ret->source = parseExpression(s[2]);
  ret->size = parseExpression(s[3]);
  ret->finalize();
  return ret;
}

Expression* SExpressionWasmBuilder::makeMemoryFill(Element& s) {
  auto ret = allocator.alloc<MemoryFill>();
  ret->dest = parseExpression(s[1]);
  ret->value = parseExpression(s[2]);
  ret->size = parseExpression(s[3]);
  ret->finalize();
  return ret;
}

Expression* SExpressionWasmBuilder::makePop(Element& s) {
  auto ret = allocator.alloc<Pop>();
  std::vector<Type> types;
  for (size_t i = 1; i < s.size(); ++i) {
    types.push_back(elementToType(*s[i]));
  }
  ret->type = Type(types);
  ret->finalize();
  return ret;
}

Expression* SExpressionWasmBuilder::makeIf(Element& s) {
  auto ret = allocator.alloc<If>();
  Index i = 1;
  Name sName;
  if (s[i]->dollared()) {
    // the if is labeled
    sName = s[i++]->str();
  } else {
    sName = "if";
  }
  auto label = nameMapper.pushLabelName(sName);
  // if signature
  Type type = parseOptionalResultType(s, i);
  ret->condition = parseExpression(s[i++]);
  ret->ifTrue = parseExpression(*s[i++]);
  if (i < s.size()) {
    ret->ifFalse = parseExpression(*s[i++]);
  }
  ret->finalize(type);
  nameMapper.popLabelName(label);
  // create a break target if we must
  if (BranchUtils::BranchSeeker::has(ret, label)) {
    auto* block = allocator.alloc<Block>();
    block->name = label;
    block->list.push_back(ret);
    block->finalize(type);
    return block;
  }
  return ret;
}

Expression*
SExpressionWasmBuilder::makeMaybeBlock(Element& s, size_t i, Type type) {
  Index stopAt = -1;
  if (s.size() == i) {
    return allocator.alloc<Nop>();
  }
  if (s.size() == i + 1) {
    return parseExpression(s[i]);
  }
  auto ret = allocator.alloc<Block>();
  for (; i < s.size() && i < stopAt; i++) {
    ret->list.push_back(parseExpression(s[i]));
  }
  ret->finalize(type);
  // Note that we do not name these implicit/synthetic blocks. They
  // are the effects of syntactic sugar, and nothing can branch to
  // them anyhow.
  return ret;
}

Type SExpressionWasmBuilder::parseOptionalResultType(Element& s, Index& i) {
  if (s.size() == i) {
    return Type::none;
  }

  // TODO(sbc): Remove support for old result syntax (bare streing) once the
  // spec tests are updated.
  if (s[i]->isStr()) {
    return stringToType(s[i++]->str());
  }

  Element& results = *s[i];
  IString id = results[0]->str();
  if (id == RESULT) {
    i++;
    return Type(parseResults(results));
  }
  return Type::none;
}

Expression* SExpressionWasmBuilder::makeLoop(Element& s) {
  auto ret = allocator.alloc<Loop>();
  Index i = 1;
  Name sName;
  if (s.size() > i && s[i]->dollared()) {
    sName = s[i++]->str();
  } else {
    sName = "loop-in";
  }
  ret->name = nameMapper.pushLabelName(sName);
  ret->type = parseOptionalResultType(s, i);
  ret->body = makeMaybeBlock(s, i, ret->type);
  nameMapper.popLabelName(ret->name);
  ret->finalize(ret->type);
  return ret;
}

Expression* SExpressionWasmBuilder::makeCall(Element& s, bool isReturn) {
  auto target = getFunctionName(*s[1]);
  auto ret = allocator.alloc<Call>();
  ret->target = target;
  ret->type = getFunctionType(ret->target, s).getSignature().results;
  parseCallOperands(s, 2, s.size(), ret);
  ret->isReturn = isReturn;
  ret->finalize();
  return ret;
}

Expression* SExpressionWasmBuilder::makeCallIndirect(Element& s,
                                                     bool isReturn) {
  if (wasm.tables.empty()) {
    throw ParseException("no tables", s.line, s.col);
  }
  Index i = 1;
  auto ret = allocator.alloc<CallIndirect>();
  if (s[i]->isStr()) {
    ret->table = s[i++]->str();
  } else {
    ret->table = wasm.tables.front()->name;
  }
  HeapType callType;
  i = parseTypeUse(s, i, callType);
  ret->heapType = callType;
  parseCallOperands(s, i, s.size() - 1, ret);
  ret->target = parseExpression(s[s.size() - 1]);
  ret->isReturn = isReturn;
  ret->finalize();
  return ret;
}

Name SExpressionWasmBuilder::getLabel(Element& s, LabelType labelType) {
  if (s.dollared()) {
    return nameMapper.sourceToUnique(s.str());
  } else {
    // offset, break to nth outside label
    uint64_t offset;
    try {
      offset = std::stoll(s.c_str(), nullptr, 0);
    } catch (std::invalid_argument&) {
      throw ParseException("invalid break offset", s.line, s.col);
    } catch (std::out_of_range&) {
      throw ParseException("out of range break offset", s.line, s.col);
    }
    if (offset > nameMapper.labelStack.size()) {
      throw ParseException("invalid label", s.line, s.col);
    }
    if (offset == nameMapper.labelStack.size()) {
      if (labelType == LabelType::Break) {
        // a break to the function's scope. this means we need an automatic
        // block, with a name
        brokeToAutoBlock = true;
        return FAKE_RETURN;
      }
      // This is a delegate that delegates to the caller
      return DELEGATE_CALLER_TARGET;
    }
    return nameMapper.labelStack[nameMapper.labelStack.size() - 1 - offset];
  }
}

Expression* SExpressionWasmBuilder::makeBreak(Element& s) {
  auto ret = allocator.alloc<Break>();
  size_t i = 1;
  ret->name = getLabel(*s[i]);
  i++;
  if (i == s.size()) {
    return ret;
  }
  if (elementStartsWith(s, BR_IF)) {
    if (i + 1 < s.size()) {
      ret->value = parseExpression(s[i]);
      i++;
    }
    ret->condition = parseExpression(s[i]);
  } else {
    ret->value = parseExpression(s[i]);
  }
  ret->finalize();
  return ret;
}

Expression* SExpressionWasmBuilder::makeBreakTable(Element& s) {
  auto ret = allocator.alloc<Switch>();
  size_t i = 1;
  while (!s[i]->isList()) {
    ret->targets.push_back(getLabel(*s[i++]));
  }
  if (ret->targets.size() == 0) {
    throw ParseException("switch with no targets", s.line, s.col);
  }
  ret->default_ = ret->targets.back();
  ret->targets.pop_back();
  ret->condition = parseExpression(s[i++]);
  if (i < s.size()) {
    ret->value = ret->condition;
    ret->condition = parseExpression(s[i++]);
  }
  return ret;
}

Expression* SExpressionWasmBuilder::makeReturn(Element& s) {
  auto ret = allocator.alloc<Return>();
  if (s.size() >= 2) {
    ret->value = parseExpression(s[1]);
  }
  return ret;
}

Expression* SExpressionWasmBuilder::makeRefNull(Element& s) {
  if (s.size() != 2) {
    throw ParseException("invalid heap type reference", s.line, s.col);
  }
  auto ret = allocator.alloc<RefNull>();
  // The heap type may be just "func", that is, the whole thing is just
  // (ref.null func), or it may be the name of a defined type, such as
  // (ref.null $struct.FOO)
  if (s[1]->dollared()) {
    ret->finalize(parseHeapType(*s[1]));
  } else {
    ret->finalize(stringToHeapType(s[1]->str()));
  }
  return ret;
}

Expression* SExpressionWasmBuilder::makeRefIs(Element& s, RefIsOp op) {
  auto ret = allocator.alloc<RefIs>();
  ret->op = op;
  ret->value = parseExpression(s[1]);
  ret->finalize();
  return ret;
}

Expression* SExpressionWasmBuilder::makeRefFunc(Element& s) {
  auto func = getFunctionName(*s[1]);
  auto ret = allocator.alloc<RefFunc>();
  ret->func = func;
  // To support typed function refs, we give the reference not just a general
  // funcref, but a specific subtype with the actual signature.
  ret->finalize(Type(getFunctionType(func, s), NonNullable));
  return ret;
}

Expression* SExpressionWasmBuilder::makeRefEq(Element& s) {
  auto ret = allocator.alloc<RefEq>();
  ret->left = parseExpression(s[1]);
  ret->right = parseExpression(s[2]);
  ret->finalize();
  return ret;
}

Expression* SExpressionWasmBuilder::makeTableGet(Element& s) {
  auto tableName = s[1]->str();
  auto* index = parseExpression(s[2]);
  auto* table = wasm.getTableOrNull(tableName);
  if (!table) {
    throw ParseException("invalid table name in table.get", s.line, s.col);
  }
  return Builder(wasm).makeTableGet(tableName, index, table->type);
}

Expression* SExpressionWasmBuilder::makeTableSet(Element& s) {
  auto tableName = s[1]->str();
  auto* table = wasm.getTableOrNull(tableName);
  if (!table) {
    throw ParseException("invalid table name in table.set", s.line, s.col);
  }
  auto* index = parseExpression(s[2]);
  auto* value = parseExpression(s[3]);
  return Builder(wasm).makeTableSet(tableName, index, value);
}

Expression* SExpressionWasmBuilder::makeTableSize(Element& s) {
  auto tableName = s[1]->str();
  auto* table = wasm.getTableOrNull(tableName);
  if (!table) {
    throw ParseException("invalid table name in table.size", s.line, s.col);
  }
  return Builder(wasm).makeTableSize(tableName);
}

Expression* SExpressionWasmBuilder::makeTableGrow(Element& s) {
  auto tableName = s[1]->str();
  auto* table = wasm.getTableOrNull(tableName);
  if (!table) {
    throw ParseException("invalid table name in table.grow", s.line, s.col);
  }
  auto* value = parseExpression(s[2]);
  if (!value->type.isRef()) {
    throw ParseException("only reference types are valid for tables");
  }
  auto* delta = parseExpression(s[3]);
  return Builder(wasm).makeTableGrow(tableName, value, delta);
}

// try can be either in the form of try-catch or try-delegate.
// try-catch is written in the folded wast format as
// (try
//  (do
//    ...
//  )
//  (catch $e
//    ...
//  )
//  ...
//  (catch_all
//    ...
//  )
// )
// Any number of catch blocks can exist, including none. Zero or one catch_all
// block can exist, and if it does, it should be at the end. There should be at
// least one catch or catch_all body per try.
//
// try-delegate is written in the folded format as
// (try
//  (do
//    ...
//  )
//  (delegate $label)
// )
Expression* SExpressionWasmBuilder::makeTry(Element& s) {
  auto ret = allocator.alloc<Try>();
  Index i = 1;
  Name sName;
  if (s[i]->dollared()) {
    // the try is labeled
    sName = s[i++]->str();
  } else {
    sName = "try";
  }
  ret->name = nameMapper.pushLabelName(sName);
  Type type = parseOptionalResultType(s, i); // signature

  if (!elementStartsWith(*s[i], "do")) {
    throw ParseException(
      "try body should start with 'do'", s[i]->line, s[i]->col);
  }
  ret->body = makeMaybeBlock(*s[i++], 1, type);

  while (i < s.size() && elementStartsWith(*s[i], "catch")) {
    Element& inner = *s[i++];
    if (inner.size() < 2) {
      throw ParseException("invalid catch block", inner.line, inner.col);
    }
    Name tag = getTagName(*inner[1]);
    if (!wasm.getTagOrNull(tag)) {
      throw ParseException("bad tag name", inner[1]->line, inner[1]->col);
    }
    ret->catchTags.push_back(getTagName(*inner[1]));
    ret->catchBodies.push_back(makeMaybeBlock(inner, 2, type));
  }

  if (i < s.size() && elementStartsWith(*s[i], "catch_all")) {
    ret->catchBodies.push_back(makeMaybeBlock(*s[i++], 1, type));
  }

  // 'delegate' cannot target its own try. So we pop the name here.
  nameMapper.popLabelName(ret->name);

  if (i < s.size() && elementStartsWith(*s[i], "delegate")) {
    Element& inner = *s[i++];
    if (inner.size() != 2) {
      throw ParseException("invalid delegate", inner.line, inner.col);
    }
    ret->delegateTarget = getLabel(*inner[1], LabelType::Exception);
  }

  if (i != s.size()) {
    throw ParseException(
      "there should be at most one catch_all block at the end", s.line, s.col);
  }

  ret->finalize(type);

  // create a break target if we must
  if (BranchUtils::BranchSeeker::has(ret, ret->name)) {
    auto* block = allocator.alloc<Block>();
    // We create a different name for the wrapping block, because try's name can
    // be used by internal delegates
    block->name = nameMapper.pushLabelName(sName);
    // For simplicity, try's name can only be targeted by delegates and
    // rethrows. Make the branches target the new wrapping block instead.
    BranchUtils::replaceBranchTargets(ret, ret->name, block->name);
    block->list.push_back(ret);
    nameMapper.popLabelName(block->name);
    block->finalize(type);
    return block;
  }
  return ret;
}

Expression* SExpressionWasmBuilder::makeThrow(Element& s) {
  auto ret = allocator.alloc<Throw>();
  Index i = 1;

  ret->tag = getTagName(*s[i++]);
  if (!wasm.getTagOrNull(ret->tag)) {
    throw ParseException("bad tag name", s[1]->line, s[1]->col);
  }
  for (; i < s.size(); i++) {
    ret->operands.push_back(parseExpression(s[i]));
  }
  ret->finalize();
  return ret;
}

Expression* SExpressionWasmBuilder::makeRethrow(Element& s) {
  auto ret = allocator.alloc<Rethrow>();
  ret->target = getLabel(*s[1], LabelType::Exception);
  ret->finalize();
  return ret;
}

Expression* SExpressionWasmBuilder::makeTupleMake(Element& s) {
  auto ret = allocator.alloc<TupleMake>();
  parseCallOperands(s, 1, s.size(), ret);
  ret->finalize();
  return ret;
}

Expression* SExpressionWasmBuilder::makeTupleExtract(Element& s) {
  auto ret = allocator.alloc<TupleExtract>();
  ret->index = atoi(s[1]->str().c_str());
  ret->tuple = parseExpression(s[2]);
  if (ret->tuple->type != Type::unreachable &&
      ret->index >= ret->tuple->type.size()) {
    throw ParseException("Bad index on tuple.extract", s[1]->line, s[1]->col);
  }
  ret->finalize();
  return ret;
}

Expression* SExpressionWasmBuilder::makeCallRef(Element& s, bool isReturn) {
  std::vector<Expression*> operands;
  parseOperands(s, 1, s.size() - 1, operands);
  auto* target = parseExpression(s[s.size() - 1]);
  return ValidatingBuilder(wasm, s.line, s.col)
    .validateAndMakeCallRef(target, operands, isReturn);
}

Expression* SExpressionWasmBuilder::makeI31New(Element& s) {
  auto ret = allocator.alloc<I31New>();
  ret->value = parseExpression(s[1]);
  ret->finalize();
  return ret;
}

Expression* SExpressionWasmBuilder::makeI31Get(Element& s, bool signed_) {
  auto ret = allocator.alloc<I31Get>();
  ret->i31 = parseExpression(s[1]);
  ret->signed_ = signed_;
  ret->finalize();
  return ret;
}

Expression* SExpressionWasmBuilder::makeRefTest(Element& s) {
  auto* ref = parseExpression(*s[1]);
  auto* rtt = parseExpression(*s[2]);
  return Builder(wasm).makeRefTest(ref, rtt);
}

Expression* SExpressionWasmBuilder::makeRefTestStatic(Element& s) {
  auto heapType = parseHeapType(*s[1]);
  auto* ref = parseExpression(*s[2]);
  return Builder(wasm).makeRefTest(ref, heapType);
}

Expression* SExpressionWasmBuilder::makeRefCast(Element& s) {
  auto* ref = parseExpression(*s[1]);
  auto* rtt = parseExpression(*s[2]);
  return Builder(wasm).makeRefCast(ref, rtt);
}

Expression* SExpressionWasmBuilder::makeRefCastStatic(Element& s) {
  auto heapType = parseHeapType(*s[1]);
  auto* ref = parseExpression(*s[2]);
  return Builder(wasm).makeRefCast(ref, heapType);
}

Expression* SExpressionWasmBuilder::makeBrOn(Element& s, BrOnOp op) {
  auto name = getLabel(*s[1]);
  auto* ref = parseExpression(*s[2]);
  Expression* rtt = nullptr;
  if (op == BrOnCast || op == BrOnCastFail) {
    rtt = parseExpression(*s[3]);
  }
  return ValidatingBuilder(wasm, s.line, s.col)
    .validateAndMakeBrOn(op, name, ref, rtt);
}

Expression* SExpressionWasmBuilder::makeBrOnStatic(Element& s, BrOnOp op) {
  auto name = getLabel(*s[1]);
  auto heapType = parseHeapType(*s[2]);
  auto* ref = parseExpression(*s[3]);
  return Builder(wasm).makeBrOn(op, name, ref, heapType);
}

Expression* SExpressionWasmBuilder::makeRttCanon(Element& s) {
  return Builder(wasm).makeRttCanon(parseHeapType(*s[1]));
}

Expression* SExpressionWasmBuilder::makeRttSub(Element& s) {
  auto heapType = parseHeapType(*s[1]);
  auto parent = parseExpression(*s[2]);
  return Builder(wasm).makeRttSub(heapType, parent);
}

Expression* SExpressionWasmBuilder::makeRttFreshSub(Element& s) {
  auto heapType = parseHeapType(*s[1]);
  auto parent = parseExpression(*s[2]);
  return Builder(wasm).makeRttFreshSub(heapType, parent);
}

Expression* SExpressionWasmBuilder::makeStructNew(Element& s, bool default_) {
  auto heapType = parseHeapType(*s[1]);
  auto numOperands = s.size() - 3;
  if (default_ && numOperands > 0) {
    throw ParseException(
      "arguments provided for struct.new_with_default", s.line, s.col);
  }
  std::vector<Expression*> operands;
  operands.resize(numOperands);
  for (Index i = 0; i < numOperands; i++) {
    operands[i] = parseExpression(*s[i + 2]);
  }
  auto* rtt = parseExpression(*s[s.size() - 1]);
  validateHeapTypeUsingChild(rtt, heapType, s);
  return Builder(wasm).makeStructNew(rtt, operands);
}

Expression* SExpressionWasmBuilder::makeStructNewStatic(Element& s,
                                                        bool default_) {
  auto heapType = parseHeapType(*s[1]);
  auto numOperands = s.size() - 2;
  if (default_ && numOperands > 0) {
    throw ParseException("arguments provided for struct.new", s.line, s.col);
  }
  std::vector<Expression*> operands;
  operands.resize(numOperands);
  for (Index i = 0; i < numOperands; i++) {
    operands[i] = parseExpression(*s[i + 2]);
  }
  return Builder(wasm).makeStructNew(heapType, operands);
}

Index SExpressionWasmBuilder::getStructIndex(Element& type, Element& field) {
  if (field.dollared()) {
    auto name = field.str();
    auto index = typeIndices[type.str().str];
    auto struct_ = types[index].getStruct();
    auto& fields = struct_.fields;
    const auto& names = fieldNames[index];
    for (Index i = 0; i < fields.size(); i++) {
      auto it = names.find(i);
      if (it != names.end() && it->second == name) {
        return i;
      }
    }
    throw ParseException("bad struct field name", field.line, field.col);
  }
  // this is a numeric index
  return atoi(field.c_str());
}

Expression* SExpressionWasmBuilder::makeStructGet(Element& s, bool signed_) {
  auto heapType = parseHeapType(*s[1]);
  if (!heapType.isStruct()) {
    throw ParseException("bad struct heap type", s.line, s.col);
  }
  auto index = getStructIndex(*s[1], *s[2]);
  auto type = heapType.getStruct().fields[index].type;
  auto ref = parseExpression(*s[3]);
  validateHeapTypeUsingChild(ref, heapType, s);
  return Builder(wasm).makeStructGet(index, ref, type, signed_);
}

Expression* SExpressionWasmBuilder::makeStructSet(Element& s) {
  auto heapType = parseHeapType(*s[1]);
  if (!heapType.isStruct()) {
    throw ParseException("bad struct heap type", s.line, s.col);
  }
  auto index = getStructIndex(*s[1], *s[2]);
  auto ref = parseExpression(*s[3]);
  validateHeapTypeUsingChild(ref, heapType, s);
  auto value = parseExpression(*s[4]);
  return Builder(wasm).makeStructSet(index, ref, value);
}

Expression* SExpressionWasmBuilder::makeArrayNew(Element& s, bool default_) {
  auto heapType = parseHeapType(*s[1]);
  Expression* init = nullptr;
  size_t i = 2;
  if (!default_) {
    init = parseExpression(*s[i++]);
  }
  auto* size = parseExpression(*s[i++]);
  auto* rtt = parseExpression(*s[i++]);
  validateHeapTypeUsingChild(rtt, heapType, s);
  return Builder(wasm).makeArrayNew(rtt, size, init);
}

Expression* SExpressionWasmBuilder::makeArrayNewStatic(Element& s,
                                                       bool default_) {
  auto heapType = parseHeapType(*s[1]);
  Expression* init = nullptr;
  size_t i = 2;
  if (!default_) {
    init = parseExpression(*s[i++]);
  }
  auto* size = parseExpression(*s[i++]);
  return Builder(wasm).makeArrayNew(heapType, size, init);
}

Expression* SExpressionWasmBuilder::makeArrayInit(Element& s) {
  auto heapType = parseHeapType(*s[1]);
  size_t i = 2;
  std::vector<Expression*> values;
  while (i < s.size() - 1) {
    values.push_back(parseExpression(*s[i++]));
  }
  auto* rtt = parseExpression(*s[i++]);
  validateHeapTypeUsingChild(rtt, heapType, s);
  return Builder(wasm).makeArrayInit(rtt, values);
}

Expression* SExpressionWasmBuilder::makeArrayInitStatic(Element& s) {
  auto heapType = parseHeapType(*s[1]);
  size_t i = 2;
  std::vector<Expression*> values;
  while (i < s.size()) {
    values.push_back(parseExpression(*s[i++]));
  }
  return Builder(wasm).makeArrayInit(heapType, values);
}

Expression* SExpressionWasmBuilder::makeArrayGet(Element& s, bool signed_) {
  auto heapType = parseHeapType(*s[1]);
  auto ref = parseExpression(*s[2]);
  validateHeapTypeUsingChild(ref, heapType, s);
  auto index = parseExpression(*s[3]);
  return Builder(wasm).makeArrayGet(ref, index, signed_);
}

Expression* SExpressionWasmBuilder::makeArraySet(Element& s) {
  auto heapType = parseHeapType(*s[1]);
  auto ref = parseExpression(*s[2]);
  validateHeapTypeUsingChild(ref, heapType, s);
  auto index = parseExpression(*s[3]);
  auto value = parseExpression(*s[4]);
  return Builder(wasm).makeArraySet(ref, index, value);
}

Expression* SExpressionWasmBuilder::makeArrayLen(Element& s) {
  auto heapType = parseHeapType(*s[1]);
  auto ref = parseExpression(*s[2]);
  validateHeapTypeUsingChild(ref, heapType, s);
  return Builder(wasm).makeArrayLen(ref);
}

Expression* SExpressionWasmBuilder::makeArrayCopy(Element& s) {
  auto destHeapType = parseHeapType(*s[1]);
  auto srcHeapType = parseHeapType(*s[2]);
  auto destRef = parseExpression(*s[3]);
  validateHeapTypeUsingChild(destRef, destHeapType, s);
  auto destIndex = parseExpression(*s[4]);
  auto srcRef = parseExpression(*s[5]);
  validateHeapTypeUsingChild(srcRef, srcHeapType, s);
  auto srcIndex = parseExpression(*s[6]);
  auto length = parseExpression(*s[7]);
  return Builder(wasm).makeArrayCopy(
    destRef, destIndex, srcRef, srcIndex, length);
}

Expression* SExpressionWasmBuilder::makeRefAs(Element& s, RefAsOp op) {
  return Builder(wasm).makeRefAs(op, parseExpression(s[1]));
}

// converts an s-expression string representing binary data into an output
// sequence of raw bytes this appends to data, which may already contain
// content.
void SExpressionWasmBuilder::stringToBinary(const char* input,
                                            size_t size,
                                            std::vector<char>& data) {
  auto originalSize = data.size();
  data.resize(originalSize + size);
  char* write = data.data() + originalSize;
  while (1) {
    if (input[0] == 0) {
      break;
    }
    if (input[0] == '\\') {
      if (input[1] == '"') {
        *write++ = '"';
        input += 2;
        continue;
      } else if (input[1] == '\'') {
        *write++ = '\'';
        input += 2;
        continue;
      } else if (input[1] == '\\') {
        *write++ = '\\';
        input += 2;
        continue;
      } else if (input[1] == 'n') {
        *write++ = '\n';
        input += 2;
        continue;
      } else if (input[1] == 't') {
        *write++ = '\t';
        input += 2;
        continue;
      } else {
        *write++ = (char)(unhex(input[1]) * 16 + unhex(input[2]));
        input += 3;
        continue;
      }
    }
    *write++ = input[0];
    input++;
  }
  assert(write >= data.data());
  size_t actual = write - data.data();
  assert(actual <= data.size());
  data.resize(actual);
}

Index SExpressionWasmBuilder::parseMemoryIndex(Element& s, Index i) {
  if (i < s.size() && s[i]->isStr()) {
    if (s[i]->str() == "i64") {
      i++;
      wasm.memory.indexType = Type::i64;
    } else if (s[i]->str() == "i32") {
      i++;
      wasm.memory.indexType = Type::i32;
    }
  }
  return i;
}

Index SExpressionWasmBuilder::parseMemoryLimits(Element& s, Index i) {
  i = parseMemoryIndex(s, i);
  if (i == s.size()) {
    throw ParseException("missing memory limits", s.line, s.col);
  }
  auto initElem = s[i++];
  wasm.memory.initial = getAddress(initElem);
  if (!wasm.memory.is64()) {
    checkAddress(wasm.memory.initial, "excessive memory init", initElem);
  }
  if (i == s.size()) {
    wasm.memory.max = Memory::kUnlimitedSize;
  } else {
    auto maxElem = s[i++];
    wasm.memory.max = getAddress(maxElem);
    if (!wasm.memory.is64() && wasm.memory.max > Memory::kMaxSize32) {
      throw ParseException(
        "total memory must be <= 4GB", maxElem->line, maxElem->col);
    }
  }
  return i;
}

void SExpressionWasmBuilder::parseMemory(Element& s, bool preParseImport) {
  if (wasm.memory.exists) {
    throw ParseException("too many memories", s.line, s.col);
  }
  wasm.memory.exists = true;
  wasm.memory.shared = false;
  Index i = 1;
  if (s[i]->dollared()) {
    wasm.memory.setExplicitName(s[i++]->str());
  }
  i = parseMemoryIndex(s, i);
  Name importModule, importBase;
  if (s[i]->isList()) {
    auto& inner = *s[i];
    if (elementStartsWith(inner, EXPORT)) {
      auto ex = make_unique<Export>();
      ex->name = inner[1]->str();
      ex->value = wasm.memory.name;
      ex->kind = ExternalKind::Memory;
      if (wasm.getExportOrNull(ex->name)) {
        throw ParseException("duplicate export", inner.line, inner.col);
      }
      wasm.addExport(ex.release());
      i++;
    } else if (elementStartsWith(inner, IMPORT)) {
      wasm.memory.module = inner[1]->str();
      wasm.memory.base = inner[2]->str();
      i++;
    } else if (elementStartsWith(inner, SHARED)) {
      wasm.memory.shared = true;
      parseMemoryLimits(inner, 1);
      i++;
    } else {
      if (!(inner.size() > 0 ? inner[0]->str() != IMPORT : true)) {
        throw ParseException("bad import ending", inner.line, inner.col);
      }
      // (memory (data ..)) format
      auto j = parseMemoryIndex(inner, 1);
      auto offset = allocator.alloc<Const>();
      if (wasm.memory.is64()) {
        offset->set(Literal(int64_t(0)));
      } else {
        offset->set(Literal(int32_t(0)));
      }
      parseInnerData(inner, j, {}, offset, false);
      wasm.memory.initial = wasm.memory.segments[0].data.size();
      return;
    }
  }
  if (!wasm.memory.shared) {
    i = parseMemoryLimits(s, i);
  }

  // Parse memory initializers.
  while (i < s.size()) {
    Element& curr = *s[i];
    size_t j = 1;
    Address offsetValue;
    if (elementStartsWith(curr, DATA)) {
      offsetValue = 0;
    } else {
      auto offsetElem = curr[j++];
      offsetValue = getAddress(offsetElem);
      if (!wasm.memory.is64()) {
        checkAddress(offsetValue, "excessive memory offset", offsetElem);
      }
    }
    const char* input = curr[j]->c_str();
    auto* offset = allocator.alloc<Const>();
    if (wasm.memory.is64()) {
      offset->type = Type::i64;
      offset->value = Literal(offsetValue);
    } else {
      offset->type = Type::i32;
      offset->value = Literal(int32_t(offsetValue));
    }
    if (auto size = strlen(input)) {
      std::vector<char> data;
      stringToBinary(input, size, data);
      wasm.memory.segments.emplace_back(offset, data.data(), data.size());
    } else {
      wasm.memory.segments.emplace_back(offset, "", 0);
    }
    i++;
  }
}

void SExpressionWasmBuilder::parseData(Element& s) {
  if (!wasm.memory.exists) {
    throw ParseException("data but no memory", s.line, s.col);
  }
  bool isPassive = true;
  Expression* offset = nullptr;
  Index i = 1;
  Name name;

  if (s[i]->isStr() && s[i]->dollared()) {
    name = s[i++]->str();
  }

  if (s[i]->isList()) {
    // Optional (memory <memoryidx>)
    if (elementStartsWith(s[i], MEMORY)) {
      // TODO: we're just skipping memory since we have only one. Assign the
      //  memory name to the segment when we support multiple memories.
      i += 1;
    }

    // Offset expression (offset (<expr>)) | (<expr>)
    auto& inner = *s[i++];
    if (elementStartsWith(inner, OFFSET)) {
      offset = parseExpression(inner[1]);
    } else {
      offset = parseExpression(inner);
    }
    isPassive = false;
  }

  parseInnerData(s, i, name, offset, isPassive);
}

void SExpressionWasmBuilder::parseInnerData(
  Element& s, Index i, Name name, Expression* offset, bool isPassive) {
  std::vector<char> data;
  while (i < s.size()) {
    const char* input = s[i++]->c_str();
    if (auto size = strlen(input)) {
      stringToBinary(input, size, data);
    }
  }
  wasm.memory.segments.emplace_back(
    name, isPassive, offset, data.data(), data.size());
}

void SExpressionWasmBuilder::parseExport(Element& s) {
  std::unique_ptr<Export> ex = make_unique<Export>();
  ex->name = s[1]->str();
  if (s[2]->isList()) {
    auto& inner = *s[2];
    if (elementStartsWith(inner, FUNC)) {
      ex->kind = ExternalKind::Function;
      ex->value = getFunctionName(*inner[1]);
    } else if (elementStartsWith(inner, MEMORY)) {
      ex->kind = ExternalKind::Memory;
      ex->value = inner[1]->str();
    } else if (elementStartsWith(inner, TABLE)) {
      ex->kind = ExternalKind::Table;
      ex->value = getTableName(*inner[1]);
    } else if (elementStartsWith(inner, GLOBAL)) {
      ex->kind = ExternalKind::Global;
      ex->value = getGlobalName(*inner[1]);
    } else if (inner[0]->str() == TAG) {
      ex->kind = ExternalKind::Tag;
      ex->value = getTagName(*inner[1]);
    } else {
      throw ParseException("invalid export", inner.line, inner.col);
    }
  } else {
    // function
    ex->value = s[2]->str();
    ex->kind = ExternalKind::Function;
  }
  if (wasm.getExportOrNull(ex->name)) {
    throw ParseException("duplicate export", s.line, s.col);
  }
  wasm.addExport(ex.release());
}

void SExpressionWasmBuilder::parseImport(Element& s) {
  size_t i = 1;
  // (import "env" "STACKTOP" (global $stackTop i32))
  bool newStyle = s.size() == 4 && s[3]->isList();
  auto kind = ExternalKind::Invalid;
  if (newStyle) {
    if (elementStartsWith(*s[3], FUNC)) {
      kind = ExternalKind::Function;
    } else if (elementStartsWith(*s[3], MEMORY)) {
      kind = ExternalKind::Memory;
      if (wasm.memory.exists) {
        throw ParseException("more than one memory", s[3]->line, s[3]->col);
      }
      wasm.memory.exists = true;
    } else if (elementStartsWith(*s[3], TABLE)) {
      kind = ExternalKind::Table;
    } else if (elementStartsWith(*s[3], GLOBAL)) {
      kind = ExternalKind::Global;
    } else if ((*s[3])[0]->str() == TAG) {
      kind = ExternalKind::Tag;
    } else {
      newStyle = false; // either (param..) or (result..)
    }
  }
  Index newStyleInner = 1;
  Name name;
  if (s.size() > 3 && s[3]->isStr()) {
    name = s[i++]->str();
  } else if (newStyle && newStyleInner < s[3]->size() &&
             (*s[3])[newStyleInner]->dollared()) {
    name = (*s[3])[newStyleInner++]->str();
  }
  bool hasExplicitName = name.is();
  if (!hasExplicitName) {
    if (kind == ExternalKind::Function) {
      name = Name("fimport$" + std::to_string(functionCounter++));
      functionNames.push_back(name);
    } else if (kind == ExternalKind::Global) {
      name = Name("gimport$" + std::to_string(globalCounter++));
      globalNames.push_back(name);
    } else if (kind == ExternalKind::Memory) {
      name = Name("mimport$" + std::to_string(memoryCounter++));
    } else if (kind == ExternalKind::Table) {
      name = Name("timport$" + std::to_string(tableCounter++));
    } else if (kind == ExternalKind::Tag) {
      name = Name("eimport$" + std::to_string(tagCounter++));
      tagNames.push_back(name);
    } else {
      throw ParseException("invalid import", s[3]->line, s[3]->col);
    }
  }
  if (!newStyle) {
    kind = ExternalKind::Function;
  }
  auto module = s[i++]->str();
  if (!s[i]->isStr()) {
    throw ParseException("no name for import", s[i]->line, s[i]->col);
  }
  auto base = s[i]->str();
  if (!module.size() || !base.size()) {
    throw ParseException(
      "imports must have module and base", s[i]->line, s[i]->col);
  }
  i++;
  // parse internals
  Element& inner = newStyle ? *s[3] : s;
  Index j = newStyle ? newStyleInner : i;
  if (kind == ExternalKind::Function) {
    auto func = make_unique<Function>();

    j = parseTypeUse(inner, j, func->type);
    func->setName(name, hasExplicitName);
    func->module = module;
    func->base = base;
    functionTypes[name] = func->type;
    wasm.addFunction(func.release());
  } else if (kind == ExternalKind::Global) {
    Type type;
    bool mutable_ = false;
    if (inner[j]->isStr()) {
      type = stringToType(inner[j++]->str());
    } else {
      auto& inner2 = *inner[j++];
      if (inner2[0]->str() != MUT) {
        throw ParseException("expected mut", inner2.line, inner2.col);
      }
      type = stringToType(inner2[1]->str());
      mutable_ = true;
    }
    auto global = make_unique<Global>();
    global->setName(name, hasExplicitName);
    global->module = module;
    global->base = base;
    global->type = type;
    global->mutable_ = mutable_;
    wasm.addGlobal(global.release());
  } else if (kind == ExternalKind::Table) {
    auto table = make_unique<Table>();
    table->setName(name, hasExplicitName);
    table->module = module;
    table->base = base;
    tableNames.push_back(name);

    if (j < inner.size() - 1) {
      auto initElem = inner[j++];
      table->initial = getAddress(initElem);
      checkAddress(table->initial, "excessive table init size", initElem);
    }
    if (j < inner.size() - 1) {
      auto maxElem = inner[j++];
      table->max = getAddress(maxElem);
      checkAddress(table->max, "excessive table max size", maxElem);
    } else {
      table->max = Table::kUnlimitedSize;
    }

    wasm.addTable(std::move(table));

    j++; // funcref
    // ends with the table element type
  } else if (kind == ExternalKind::Memory) {
    wasm.memory.setName(name, hasExplicitName);
    wasm.memory.module = module;
    wasm.memory.base = base;
    if (inner[j]->isList()) {
      auto& limits = *inner[j];
      if (!elementStartsWith(limits, SHARED)) {
        throw ParseException(
          "bad memory limit declaration", inner[j]->line, inner[j]->col);
      }
      wasm.memory.shared = true;
      j = parseMemoryLimits(limits, 1);
    } else {
      j = parseMemoryLimits(inner, j);
    }
  } else if (kind == ExternalKind::Tag) {
    auto tag = make_unique<Tag>();
    HeapType tagType;
    j = parseTypeUse(inner, j, tagType);
    tag->sig = tagType.getSignature();
    tag->setName(name, hasExplicitName);
    tag->module = module;
    tag->base = base;
    wasm.addTag(tag.release());
  }
  // If there are more elements, they are invalid
  if (j < inner.size()) {
    throw ParseException("invalid element", inner[j]->line, inner[j]->col);
  }
}

void SExpressionWasmBuilder::parseGlobal(Element& s, bool preParseImport) {
  std::unique_ptr<Global> global = make_unique<Global>();
  size_t i = 1;
  if (s[i]->dollared() && !(s[i]->isStr() && isType(s[i]->str()))) {
    global->setExplicitName(s[i++]->str());
  } else {
    global->name = Name::fromInt(globalCounter);
  }
  globalCounter++;
  globalNames.push_back(global->name);
  bool mutable_ = false;
  Type type = Type::none;
  bool exported = false;
  Name importModule, importBase;
  while (i < s.size() && s[i]->isList()) {
    auto& inner = *s[i++];
    if (elementStartsWith(inner, EXPORT)) {
      auto ex = make_unique<Export>();
      ex->name = inner[1]->str();
      ex->value = global->name;
      ex->kind = ExternalKind::Global;
      if (wasm.getExportOrNull(ex->name)) {
        throw ParseException("duplicate export", s.line, s.col);
      }
      wasm.addExport(ex.release());
      exported = true;
    } else if (elementStartsWith(inner, IMPORT)) {
      importModule = inner[1]->str();
      importBase = inner[2]->str();
    } else if (elementStartsWith(inner, MUT)) {
      mutable_ = true;
      type = elementToType(*inner[1]);
      break;
    } else {
      type = elementToType(inner);
      break;
    }
  }
  if (exported && mutable_) {
    throw ParseException("cannot export a mutable global", s.line, s.col);
  }
  if (type == Type::none) {
    type = stringToType(s[i++]->str());
  }
  if (importModule.is()) {
    // this is an import, actually
    if (!importBase.size()) {
      throw ParseException("module but no base for import", s.line, s.col);
    }
    if (!preParseImport) {
      throw ParseException("!preParseImport in global", s.line, s.col);
    }
    auto im = make_unique<Global>();
    im->name = global->name;
    im->module = importModule;
    im->base = importBase;
    im->type = type;
    im->mutable_ = mutable_;
    if (wasm.getGlobalOrNull(im->name)) {
      throw ParseException("duplicate import", s.line, s.col);
    }
    wasm.addGlobal(im.release());
    return;
  }
  if (preParseImport) {
    throw ParseException("preParseImport in global", s.line, s.col);
  }
  global->type = type;
  if (i < s.size()) {
    global->init = parseExpression(s[i++]);
  } else {
    throw ParseException("global without init", s.line, s.col);
  }
  global->mutable_ = mutable_;
  if (i != s.size()) {
    throw ParseException("extra import elements", s.line, s.col);
  }
  if (wasm.getGlobalOrNull(global->name)) {
    throw ParseException("duplicate import", s.line, s.col);
  }
  wasm.addGlobal(global.release());
}

void SExpressionWasmBuilder::parseTable(Element& s, bool preParseImport) {
  std::unique_ptr<Table> table = make_unique<Table>();
  Index i = 1;
  if (s[i]->dollared()) {
    table->setExplicitName(s[i++]->str());
  } else {
    table->name = Name::fromInt(tableCounter++);
  }
  tableNames.push_back(table->name);

  Name importModule, importBase;
  if (s[i]->isList()) {
    auto& inner = *s[i];
    if (elementStartsWith(inner, EXPORT)) {
      auto ex = make_unique<Export>();
      ex->name = inner[1]->str();
      ex->value = table->name;
      ex->kind = ExternalKind::Table;
      if (wasm.getExportOrNull(ex->name)) {
        throw ParseException("duplicate export", inner.line, inner.col);
      }
      wasm.addExport(ex.release());
      i++;
    } else if (elementStartsWith(inner, IMPORT)) {
      if (!preParseImport) {
        throw ParseException("!preParseImport in table", inner.line, inner.col);
      }
      table->module = inner[1]->str();
      table->base = inner[2]->str();
      i++;
    } else if (!elementStartsWith(inner, REF)) {
      throw ParseException("invalid table", inner.line, inner.col);
    }
  }

  bool hasExplicitLimit = false;

  if (s[i]->isStr() && String::isNumber(s[i]->c_str())) {
    table->initial = atoi(s[i++]->c_str());
    hasExplicitLimit = true;
  }
  if (s[i]->isStr() && String::isNumber(s[i]->c_str())) {
    table->max = atoi(s[i++]->c_str());
  }

  table->type = elementToType(*s[i++]);
  if (!table->type.isRef()) {
    throw ParseException("Only reference types are valid for tables");
  }

  if (i < s.size() && s[i]->isList()) {
    if (hasExplicitLimit) {
      throw ParseException(
        "Table cannot have both explicit limits and an inline (elem ...)");
    }
    // (table type (elem ..))
    parseElem(*s[i], table.get());
    auto it = std::find_if(wasm.elementSegments.begin(),
                           wasm.elementSegments.end(),
                           [&](std::unique_ptr<ElementSegment>& segment) {
                             return segment->table == table->name;
                           });
    if (it != wasm.elementSegments.end()) {
      table->initial = table->max = it->get()->data.size();
    } else {
      table->initial = table->max = 0;
    }
  }

  wasm.addTable(std::move(table));
}

// parses an elem segment
// elem  ::= (elem (table tableidx)? (offset (expr)) reftype vec(item (expr)))
//         | (elem reftype vec(item (expr)))
//         | (elem declare reftype vec(item (expr)))
//
// abbreviation:
//   (offset (expr)) ≡ (expr)
//     (item (expr)) ≡ (expr)
//                 ϵ ≡ (table 0)
//
//        funcref vec(ref.func) ≡ func vec(funcidx)
//   (elem (expr) vec(funcidx)) ≡ (elem (table 0) (offset (expr)) func
//                                vec(funcidx))
//
void SExpressionWasmBuilder::parseElem(Element& s, Table* table) {
  Index i = 1;
  Name name = Name::fromInt(elemCounter++);
  bool hasExplicitName = false;
  bool isPassive = true;
  bool usesExpressions = false;

  if (table) {
    Expression* offset = allocator.alloc<Const>()->set(Literal(int32_t(0)));
    auto segment = std::make_unique<ElementSegment>(table->name, offset);
    segment->setName(name, hasExplicitName);
    parseElemFinish(s, segment, i, s[i]->isList());
    return;
  }

  if (s[i]->isStr() && s[i]->dollared()) {
    name = s[i++]->str();
    hasExplicitName = true;
  }
  if (s[i]->isStr() && s[i]->str() == DECLARE) {
    // We don't store declared segments in the IR
    return;
  }

  auto segment = std::make_unique<ElementSegment>();
  segment->setName(name, hasExplicitName);

  if (s[i]->isList() && !elementStartsWith(s[i], REF)) {
    // Optional (table <tableidx>)
    if (elementStartsWith(s[i], TABLE)) {
      auto& inner = *s[i++];
      segment->table = getTableName(*inner[1]);
    }

    // Offset expression (offset (<expr>)) | (<expr>)
    auto& inner = *s[i++];
    if (elementStartsWith(inner, OFFSET)) {
      if (inner.size() > 2) {
        throw ParseException(
          "Invalid offset for an element segment.", s.line, s.col);
      }
      segment->offset = parseExpression(inner[1]);
    } else {
      segment->offset = parseExpression(inner);
    }
    isPassive = false;
  }

  if (i < s.size()) {
    if (s[i]->isStr() && s[i]->dollared()) {
      usesExpressions = false;
    } else if (s[i]->isStr() && s[i]->str() == FUNC) {
      usesExpressions = false;
      i += 1;
    } else {
      segment->type = elementToType(*s[i]);
      usesExpressions = true;
      i += 1;

      if (!segment->type.isFunction()) {
        throw ParseException(
          "Invalid type for an element segment.", s.line, s.col);
      }
    }
  }

  if (!isPassive && segment->table.isNull()) {
    if (wasm.tables.empty()) {
      throw ParseException("active element without table", s.line, s.col);
    }
    table = wasm.tables.front().get();
    segment->table = table->name;
  }

  // We may be post-MVP also due to type reasons or otherwise, as detected by
  // the utility function for Binaryen IR.
  usesExpressions =
    usesExpressions || TableUtils::usesExpressions(segment.get(), &wasm);

  parseElemFinish(s, segment, i, usesExpressions);
}

ElementSegment* SExpressionWasmBuilder::parseElemFinish(
  Element& s,
  std::unique_ptr<ElementSegment>& segment,
  Index i,
  bool usesExpressions) {

  for (; i < s.size(); i++) {
    if (!s[i]->isList()) {
      // An MVP-style declaration: just a function name.
      auto func = getFunctionName(*s[i]);
      segment->data.push_back(
        Builder(wasm).makeRefFunc(func, functionTypes[func]));
      continue;
    }
    if (!usesExpressions) {
      throw ParseException("expected an MVP-style $funcname in elem.");
    }
    auto& inner = *s[i];
    if (elementStartsWith(inner, ITEM)) {
      if (inner[1]->isList()) {
        // (item (ref.func $f))
        segment->data.push_back(parseExpression(inner[1]));
      } else {
        // (item ref.func $f)
        inner.list().removeAt(0);
        segment->data.push_back(parseExpression(inner));
      }
    } else {
      segment->data.push_back(parseExpression(inner));
    }
  }
  return wasm.addElementSegment(std::move(segment));
}

HeapType SExpressionWasmBuilder::parseHeapType(Element& s) {
  if (s.isStr()) {
    // It's a string.
    if (s.dollared()) {
      auto it = typeIndices.find(s.str().str);
      if (it == typeIndices.end()) {
        throw ParseException("unknown dollared function type", s.line, s.col);
      }
      return types[it->second];
    } else {
      // It may be a numerical index, or it may be a built-in type name like
      // "i31".
      auto* str = s.str().c_str();
      if (String::isNumber(str)) {
        size_t offset = atoi(str);
        if (offset >= types.size()) {
          throw ParseException("unknown indexed function type", s.line, s.col);
        }
        return types[offset];
      }
      return stringToHeapType(str, /* prefix = */ false);
    }
  }
  throw ParseException("invalid heap type", s.line, s.col);
}

void SExpressionWasmBuilder::parseTag(Element& s, bool preParseImport) {
  auto tag = make_unique<Tag>();
  size_t i = 1;

  // Parse name
  if (s[i]->isStr() && s[i]->dollared()) {
    auto& inner = *s[i++];
    tag->setExplicitName(inner.str());
    if (wasm.getTagOrNull(tag->name)) {
      throw ParseException("duplicate tag", inner.line, inner.col);
    }
  } else {
    tag->name = Name::fromInt(tagCounter);
    assert(!wasm.getTagOrNull(tag->name));
  }
  tagCounter++;
  tagNames.push_back(tag->name);

  // Parse import, if any
  if (i < s.size() && elementStartsWith(*s[i], IMPORT)) {
    assert(preParseImport && "import element in non-preParseImport mode");
    auto& importElem = *s[i++];
    if (importElem.size() != 3) {
      throw ParseException("invalid import", importElem.line, importElem.col);
    }
    if (!importElem[1]->isStr() || importElem[1]->dollared()) {
      throw ParseException(
        "invalid import module name", importElem[1]->line, importElem[1]->col);
    }
    if (!importElem[2]->isStr() || importElem[2]->dollared()) {
      throw ParseException(
        "invalid import base name", importElem[2]->line, importElem[2]->col);
    }
    tag->module = importElem[1]->str();
    tag->base = importElem[2]->str();
  }

  // Parse export, if any
  if (i < s.size() && elementStartsWith(*s[i], EXPORT)) {
    auto& exportElem = *s[i++];
    if (tag->module.is()) {
      throw ParseException("import and export cannot be specified together",
                           exportElem.line,
                           exportElem.col);
    }
    if (exportElem.size() != 2) {
      throw ParseException("invalid export", exportElem.line, exportElem.col);
    }
    if (!exportElem[1]->isStr() || exportElem[1]->dollared()) {
      throw ParseException(
        "invalid export name", exportElem[1]->line, exportElem[1]->col);
    }
    auto ex = make_unique<Export>();
    ex->name = exportElem[1]->str();
    if (wasm.getExportOrNull(ex->name)) {
      throw ParseException(
        "duplicate export", exportElem[1]->line, exportElem[1]->col);
    }
    ex->value = tag->name;
    ex->kind = ExternalKind::Tag;
  }

  // Parse typeuse
  HeapType tagType;
  i = parseTypeUse(s, i, tagType);
  tag->sig = tagType.getSignature();

  // If there are more elements, they are invalid
  if (i < s.size()) {
    throw ParseException("invalid element", s[i]->line, s[i]->col);
  }

  wasm.addTag(tag.release());
}

void SExpressionWasmBuilder::validateHeapTypeUsingChild(Expression* child,
                                                        HeapType heapType,
                                                        Element& s) {
  if (child->type == Type::unreachable) {
    return;
  }
  if ((!child->type.isRef() && !child->type.isRtt()) ||
      !HeapType::isSubType(child->type.getHeapType(), heapType)) {
    throw ParseException("bad heap type: expected " + heapType.toString() +
                           " but found " + child->type.toString(),
                         s.line,
                         s.col);
  }
}

} // namespace wasm<|MERGE_RESOLUTION|>--- conflicted
+++ resolved
@@ -905,13 +905,7 @@
       throw ParseException("unknown heaptype kind", kind.line, kind.col);
     }
     Element* super = nullptr;
-<<<<<<< HEAD
     if (hasSupertype) {
-      // TODO: Let the new nominal types coexist with equirecursive types
-      // builder[index].setNominal();
-=======
-    if (nominal) {
->>>>>>> 5436efcc
       super = def[def.size() - 1];
       if (super->dollared()) {
         // OK
