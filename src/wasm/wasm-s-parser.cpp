--- conflicted
+++ resolved
@@ -2974,35 +2974,20 @@
   return Builder(wasm).makeArrayNew(heapType, size, init);
 }
 
-<<<<<<< HEAD
-Expression* SExpressionWasmBuilder::makeArrayNewSegData(Element& s) {
-=======
 Expression* SExpressionWasmBuilder::makeArrayNewData(Element& s) {
->>>>>>> b78ffa4e
   auto heapType = parseHeapType(*s[1]);
   Name seg = getDataSegmentName(*s[2]);
   Expression* offset = parseExpression(*s[3]);
   Expression* size = parseExpression(*s[4]);
-<<<<<<< HEAD
-  return Builder(wasm).makeArrayNewSegData(heapType, seg, offset, size);
-}
-
-Expression* SExpressionWasmBuilder::makeArrayNewSegElem(Element& s) {
-=======
   return Builder(wasm).makeArrayNewData(heapType, seg, offset, size);
 }
 
 Expression* SExpressionWasmBuilder::makeArrayNewElem(Element& s) {
->>>>>>> b78ffa4e
   auto heapType = parseHeapType(*s[1]);
   Name seg = getElemSegmentName(*s[2]);
   Expression* offset = parseExpression(*s[3]);
   Expression* size = parseExpression(*s[4]);
-<<<<<<< HEAD
-  return Builder(wasm).makeArrayNewSegElem(heapType, seg, offset, size);
-=======
   return Builder(wasm).makeArrayNewElem(heapType, seg, offset, size);
->>>>>>> b78ffa4e
 }
 
 Expression* SExpressionWasmBuilder::makeArrayNewFixed(Element& s) {
