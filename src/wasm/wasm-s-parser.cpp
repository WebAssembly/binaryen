--- conflicted
+++ resolved
@@ -732,91 +732,9 @@
   Name importModule, importBase;
   if (i < s.size() && elementStartsWith(*s[i], IMPORT)) {
     Element& curr = *s[i];
-<<<<<<< HEAD
-    IString id = curr[0]->str();
-    if (id == PARAM || id == LOCAL) {
-      size_t j = 1;
-      while (j < curr.size()) {
-        IString name;
-        Type type = none;
-        if (!curr[j]->dollared()) { // dollared input symbols cannot be types
-          type = stringToType(curr[j]->str(), true);
-        }
-        if (type != none) {
-          // a type, so an unnamed parameter
-          name = Name::fromInt(localIndex);
-        } else {
-          name = curr[j]->str();
-          type = stringToType(curr[j + 1]->str());
-          j++;
-        }
-        j++;
-        if (id == PARAM) {
-          params.emplace_back(name, type);
-        } else {
-          vars.emplace_back(name, type);
-        }
-        localIndex++;
-        currLocalTypes[name] = type;
-      }
-    } else if (id == RESULT) {
-      if (curr.size() > 2) {
-        throw ParseException("invalid result arity", curr.line, curr.col);
-      }
-      result = stringToType(curr[1]->str());
-    } else if (id == TYPE) {
-      Name name = getFunctionTypeName(*curr[1]);
-      type = name;
-      if (!wasm.getFunctionTypeOrNull(name)) {
-        throw ParseException("unknown function type");
-      }
-      FunctionType* type = wasm.getFunctionType(name);
-      result = type->result;
-      for (size_t j = 0; j < type->params.size(); j++) {
-        IString name = Name::fromInt(j);
-        Type currType = type->params[j];
-        typeParams.emplace_back(name, currType);
-        currLocalTypes[name] = currType;
-      }
-    } else if (id == IMPORT) {
-      importModule = curr[1]->str();
-      importBase = curr[2]->str();
-    } else {
-      // body
-      if (typeParams.size() > 0 && params.size() == 0) {
-        params = typeParams;
-      }
-      if (!currFunction) {
-        makeFunction();
-      }
-      Expression* ex = parseExpression(curr, 0);
-      if (!body) {
-        body = ex;
-      } else {
-        ensureAutoBlock();
-        autoBlock->list.push_back(ex);
-      }
-    }
-  }
-  // see https://github.com/WebAssembly/spec/pull/301
-  if (type.isNull()) {
-    // if no function type name provided, then we generated one
-    auto functionType = make_unique<FunctionType>(
-      sigToFunctionType(getSigFromStructs(result, params)));
-    for (auto& existing : wasm.functionTypes) {
-      if (existing->structuralComparison(*functionType)) {
-        type = existing->name;
-        break;
-      }
-    }
-    if (!type.is()) {
-      throw ParseException("no function type [internal error?]", s.line, s.col);
-    }
-=======
     importModule = curr[1]->str();
     importBase = curr[2]->str();
     i++;
->>>>>>> 89926388
   }
 
   // parse typeuse: type/param/result
@@ -889,7 +807,7 @@
     }
   };
   while (i < s.size()) {
-    Expression* ex = parseExpression(*s[i++]);
+    Expression* ex = parseExpression(*s[i++], 0);
     if (!currFunction->body) {
       currFunction->body = ex;
     } else {
@@ -1049,13 +967,8 @@
 Expression* SExpressionWasmBuilder::makeHost(Element& s, HostOp op) {
   auto ret = allocator.alloc<Host>();
   ret->op = op;
-<<<<<<< HEAD
   parseCallOperands(s, 1, s.size(), ret, 0);
-  if (ret->op == HostOp::GrowMemory) {
-=======
-  parseCallOperands(s, 1, s.size(), ret);
   if (ret->op == HostOp::MemoryGrow) {
->>>>>>> 89926388
     if (ret->operands.size() != 1) {
       throw ParseException("memory.grow needs one operand");
     }
@@ -1704,47 +1617,13 @@
   }
   auto ret = allocator.alloc<CallIndirect>();
   Index i = 1;
-<<<<<<< HEAD
-  Element& typeElement = *s[i];
-  if (typeElement[0]->str() == "type") {
-    // type name given
-    IString type = typeElement[1]->str();
-    auto* fullType = wasm.getFunctionTypeOrNull(type);
-    if (!fullType) {
-      throw ParseException("invalid call_indirect type", s.line, s.col);
-    }
-    ret->fullType = fullType->name;
-    i++;
-  } else {
-    // inline type
-    FunctionType type;
-    while (1) {
-      Element& curr = *s[i];
-      if (curr[0]->str() == PARAM) {
-        for (size_t j = 1; j < curr.size(); j++) {
-          type.params.push_back(stringToType(curr[j]->str()));
-        }
-      } else if (curr[0]->str() == RESULT) {
-        type.result = stringToType(curr[1]->str());
-      } else {
-        break;
-      }
-      i++;
-    }
-    ret->fullType = ensureFunctionType(getSig(&type), &wasm)->name;
-  }
-  ret->type = wasm.getFunctionType(ret->fullType)->result;
-  parseCallOperands(s, i, s.size() - 1, ret, 1);
-  ret->target = parseExpression(s[s.size() - 1], 0);
-=======
   FunctionType* functionType = nullptr;
   i = parseTypeUse(s, i, functionType);
   assert(functionType && "functionType should've been set by parseTypeUse");
   ret->fullType = functionType->name;
   ret->type = functionType->result;
-  parseCallOperands(s, i, s.size() - 1, ret);
-  ret->target = parseExpression(s[s.size() - 1]);
->>>>>>> 89926388
+  parseCallOperands(s, i, s.size() - 1, ret, 1);
+  ret->target = parseExpression(s[s.size() - 1], 0);
   ret->finalize();
   return ret;
 }
