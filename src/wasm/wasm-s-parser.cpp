/*
 * Copyright 2015 WebAssembly Community Group participants
 *
 * Licensed under the Apache License, Version 2.0 (the "License");
 * you may not use this file except in compliance with the License.
 * You may obtain a copy of the License at
 *
 *     http://www.apache.org/licenses/LICENSE-2.0
 *
 * Unless required by applicable law or agreed to in writing, software
 * distributed under the License is distributed on an "AS IS" BASIS,
 * WITHOUT WARRANTIES OR CONDITIONS OF ANY KIND, either express or implied.
 * See the License for the specific language governing permissions and
 * limitations under the License.
 */

#include "wasm-s-parser.h"

#include <cctype>
#include <cmath>
#include <limits>

#include "asm_v_wasm.h"
#include "asmjs/shared-constants.h"
#include "ir/branch-utils.h"
#include "ir/function-type-utils.h"
#include "shared-constants.h"
#include "wasm-binary.h"
#include "wasm-builder.h"

#define abort_on(str)                                                          \
  { throw ParseException(std::string("abort_on ") + str); }
#define element_assert(condition)                                              \
  assert((condition) ? true : (std::cerr << "on: " << *this << '\n' && 0));

using cashew::IString;

namespace {
int unhex(char c) {
  if (c >= '0' && c <= '9') {
    return c - '0';
  }
  if (c >= 'a' && c <= 'f') {
    return c - 'a' + 10;
  }
  if (c >= 'A' && c <= 'F') {
    return c - 'A' + 10;
  }
  throw wasm::ParseException("invalid hexadecimal");
}
} // namespace

namespace wasm {

static Address getCheckedAddress(const Element* s, const char* errorText) {
  uint64_t num = atoll(s->c_str());
  if (num > std::numeric_limits<Address::address_t>::max()) {
    throw ParseException(errorText, s->line, s->col);
  }
  return num;
}

Element::List& Element::list() {
  if (!isList()) {
    throw ParseException("expected list", line, col);
  }
  return list_;
}

Element* Element::operator[](unsigned i) {
  if (!isList()) {
    throw ParseException("expected list", line, col);
  }
  if (i >= list().size()) {
    throw ParseException("expected more elements in list", line, col);
  }
  return list()[i];
}

IString Element::str() const {
  if (!isStr()) {
    throw ParseException("expected string", line, col);
  }
  return str_;
}

const char* Element::c_str() const {
  if (!isStr()) {
    throw ParseException("expected string", line, col);
  }
  return str_.str;
}

Element* Element::setString(IString str__, bool dollared__, bool quoted__) {
  isList_ = false;
  str_ = str__;
  dollared_ = dollared__;
  quoted_ = quoted__;
  return this;
}

Element*
Element::setMetadata(size_t line_, size_t col_, SourceLocation* startLoc_) {
  line = line_;
  col = col_;
  startLoc = startLoc_;
  return this;
}

std::ostream& operator<<(std::ostream& o, Element& e) {
  if (e.isList_) {
    o << '(';
    for (auto item : e.list_) {
      o << ' ' << *item;
    }
    o << " )";
  } else {
    o << e.str_.str;
  }
  return o;
}

void Element::dump() {
  std::cout << "dumping " << this << " : " << *this << ".\n";
}

SExpressionParser::SExpressionParser(char* input) : input(input) {
  root = nullptr;
  line = 1;
  lineStart = input;
  while (!root) { // keep parsing until we pass an initial comment
    root = parse();
  }
}

Element* SExpressionParser::parse() {
  std::vector<Element*> stack;
  std::vector<SourceLocation*> stackLocs;
  Element* curr = allocator.alloc<Element>();
  while (1) {
    skipWhitespace();
    if (input[0] == 0) {
      break;
    }
    if (input[0] == '(') {
      input++;
      stack.push_back(curr);
      curr = allocator.alloc<Element>()->setMetadata(
        line, input - lineStart - 1, loc);
      stackLocs.push_back(loc);
      assert(stack.size() == stackLocs.size());
    } else if (input[0] == ')') {
      input++;
      curr->endLoc = loc;
      auto last = curr;
      if (stack.empty()) {
        throw ParseException("s-expr stack empty");
      }
      curr = stack.back();
      assert(stack.size() == stackLocs.size());
      stack.pop_back();
      loc = stackLocs.back();
      stackLocs.pop_back();
      curr->list().push_back(last);
    } else {
      curr->list().push_back(parseString());
    }
  }
  if (stack.size() != 0) {
    throw ParseException("stack is not empty", curr->line, curr->col);
  }
  return curr;
}

void SExpressionParser::parseDebugLocation() {
  // Extracting debug location (if valid)
  char* debugLoc = input + 3; // skipping ";;@"
  while (debugLoc[0] && debugLoc[0] == ' ') {
    debugLoc++;
  }
  char* debugLocEnd = debugLoc;
  while (debugLocEnd[0] && debugLocEnd[0] != '\n') {
    debugLocEnd++;
  }
  char* pos = debugLoc;
  while (pos < debugLocEnd && pos[0] != ':') {
    pos++;
  }
  if (pos >= debugLocEnd) {
    return; // no line number
  }
  std::string name(debugLoc, pos);
  char* lineStart = ++pos;
  while (pos < debugLocEnd && pos[0] != ':') {
    pos++;
  }
  std::string lineStr(lineStart, pos);
  if (pos >= debugLocEnd) {
    return; // no column number
  }
  std::string colStr(++pos, debugLocEnd);
  void* buf =
    allocator.allocSpace(sizeof(SourceLocation), alignof(SourceLocation));
  loc = new (buf) SourceLocation(
    IString(name.c_str(), false), atoi(lineStr.c_str()), atoi(colStr.c_str()));
}

void SExpressionParser::skipWhitespace() {
  while (1) {
    while (isspace(input[0])) {
      if (input[0] == '\n') {
        line++;
        lineStart = input + 1;
      }
      input++;
    }
    if (input[0] == ';' && input[1] == ';') {
      if (input[2] == '@') {
        parseDebugLocation();
      }
      while (input[0] && input[0] != '\n') {
        input++;
      }
      line++;
      if (!input[0]) {
        return;
      }
      lineStart = ++input;
    } else if (input[0] == '(' && input[1] == ';') {
      // Skip nested block comments.
      input += 2;
      int depth = 1;
      while (1) {
        if (!input[0]) {
          return;
        }
        if (input[0] == '(' && input[1] == ';') {
          input += 2;
          depth++;
        } else if (input[0] == ';' && input[1] == ')') {
          input += 2;
          --depth;
          if (depth == 0) {
            break;
          }
        } else if (input[0] == '\n') {
          line++;
          lineStart = input;
          input++;
        } else {
          input++;
        }
      }
    } else {
      return;
    }
  }
}

Element* SExpressionParser::parseString() {
  bool dollared = false;
  if (input[0] == '$') {
    input++;
    dollared = true;
  }
  char* start = input;
  if (input[0] == '"') {
    // parse escaping \", but leave code escaped - we'll handle escaping in
    // memory segments specifically
    input++;
    std::string str;
    while (1) {
      if (input[0] == 0) {
        throw ParseException("unterminated string", line, start - lineStart);
      }
      if (input[0] == '"') {
        break;
      }
      if (input[0] == '\\') {
        str += input[0];
        if (input[1] == 0) {
          throw ParseException(
            "unterminated string escape", line, start - lineStart);
        }
        str += input[1];
        input += 2;
        continue;
      }
      str += input[0];
      input++;
    }
    input++;
    return allocator.alloc<Element>()
      ->setString(IString(str.c_str(), false), dollared, true)
      ->setMetadata(line, start - lineStart, loc);
  }
  while (input[0] && !isspace(input[0]) && input[0] != ')' && input[0] != '(' &&
         input[0] != ';') {
    input++;
  }
  if (start == input) {
    throw ParseException("expected string", line, input - lineStart);
  }
  char temp = input[0];
  input[0] = 0;
  auto ret = allocator.alloc<Element>()
               ->setString(IString(start, false), dollared, false)
               ->setMetadata(line, start - lineStart, loc);
  input[0] = temp;
  return ret;
}

SExpressionWasmBuilder::SExpressionWasmBuilder(Module& wasm,
                                               Element& module,
                                               Name* moduleName)
  : wasm(wasm), allocator(wasm.allocator) {
  if (module.size() == 0) {
    throw ParseException("empty toplevel, expected module");
  }
  if (module[0]->str() != MODULE) {
    throw ParseException("toplevel does not start with module");
  }
  if (module.size() == 1) {
    return;
  }
  Index i = 1;
  if (module[i]->dollared()) {
    if (moduleName) {
      *moduleName = module[i]->str();
    }
    i++;
  }
  if (i < module.size() && module[i]->isStr()) {
    // these s-expressions contain a binary module, actually
    std::vector<char> data;
    while (i < module.size()) {
      auto str = module[i++]->c_str();
      if (auto size = strlen(str)) {
        stringToBinary(str, size, data);
      }
    }
    WasmBinaryBuilder binaryBuilder(wasm, data, false);
    binaryBuilder.read();
    return;
  }
  Index implementedFunctions = 0;
  functionCounter = 0;
  for (unsigned j = i; j < module.size(); j++) {
    auto& s = *module[j];
    preParseFunctionType(s);
    preParseImports(s);
    if (s[0]->str() == FUNC && !isImport(s)) {
      implementedFunctions++;
    }
  }
  // we go through the functions again, now parsing them, and the counter begins
  // from where imports ended
  functionCounter -= implementedFunctions;
  for (unsigned j = i; j < module.size(); j++) {
    parseModuleElement(*module[j]);
  }
}

bool SExpressionWasmBuilder::isImport(Element& curr) {
  for (Index i = 0; i < curr.size(); i++) {
    auto& x = *curr[i];
    if (x.isList() && x.size() > 0 && x[0]->isStr() && x[0]->str() == IMPORT) {
      return true;
    }
  }
  return false;
}

void SExpressionWasmBuilder::preParseImports(Element& curr) {
  IString id = curr[0]->str();
  if (id == IMPORT) {
    parseImport(curr);
  }
  if (isImport(curr)) {
    if (id == FUNC) {
      parseFunction(curr, true /* preParseImport */);
    } else if (id == GLOBAL) {
      parseGlobal(curr, true /* preParseImport */);
    } else if (id == TABLE) {
      parseTable(curr, true /* preParseImport */);
    } else if (id == MEMORY) {
      parseMemory(curr, true /* preParseImport */);
    } else {
      throw ParseException(
        "fancy import we don't support yet", curr.line, curr.col);
    }
  }
}

void SExpressionWasmBuilder::parseModuleElement(Element& curr) {
  if (isImport(curr)) {
    return; // already done
  }
  IString id = curr[0]->str();
  if (id == START) {
    return parseStart(curr);
  }
  if (id == FUNC) {
    return parseFunction(curr);
  }
  if (id == MEMORY) {
    return parseMemory(curr);
  }
  if (id == DATA) {
    return parseData(curr);
  }
  if (id == EXPORT) {
    return parseExport(curr);
  }
  if (id == IMPORT) {
    return; // already done
  }
  if (id == GLOBAL) {
    return parseGlobal(curr);
  }
  if (id == TABLE) {
    return parseTable(curr);
  }
  if (id == ELEM) {
    return parseElem(curr);
  }
  if (id == TYPE) {
    return; // already done
  }
  std::cerr << "bad module element " << id.str << '\n';
  throw ParseException("unknown module element", curr.line, curr.col);
}

Name SExpressionWasmBuilder::getFunctionName(Element& s) {
  if (s.dollared()) {
    return s.str();
  } else {
    // index
    size_t offset = atoi(s.str().c_str());
    if (offset >= functionNames.size()) {
      throw ParseException("unknown function in getFunctionName");
    }
    return functionNames[offset];
  }
}

Name SExpressionWasmBuilder::getFunctionTypeName(Element& s) {
  if (s.dollared()) {
    return s.str();
  } else {
    // index
    size_t offset = atoi(s.str().c_str());
    if (offset >= functionTypeNames.size()) {
      throw ParseException("unknown function type in getFunctionTypeName");
    }
    return functionTypeNames[offset];
  }
}

Name SExpressionWasmBuilder::getGlobalName(Element& s) {
  if (s.dollared()) {
    return s.str();
  } else {
    // index
    size_t offset = atoi(s.str().c_str());
    if (offset >= globalNames.size()) {
      throw ParseException("unknown global in getGlobalName");
    }
    return globalNames[offset];
  }
}

void SExpressionWasmBuilder::preParseFunctionType(Element& s) {
  IString id = s[0]->str();
  if (id == TYPE) {
    return parseType(s);
  }
  if (id != FUNC) {
    return;
  }
  size_t i = 1;
  Name name, exportName;
  i = parseFunctionNames(s, name, exportName);
  if (!name.is()) {
    // unnamed, use an index
    name = Name::fromInt(functionCounter);
  }
  functionNames.push_back(name);
  functionCounter++;
  FunctionType* type = nullptr;
  functionTypes[name] = none;
  std::vector<Type> params;
  for (; i < s.size(); i++) {
    Element& curr = *s[i];
    IString id = curr[0]->str();
    if (id == RESULT) {
      if (curr.size() > 2) {
        throw ParseException("invalid result arity", curr.line, curr.col);
      }
      functionTypes[name] = stringToType(curr[1]->str());
    } else if (id == TYPE) {
      Name typeName = getFunctionTypeName(*curr[1]);
      if (!wasm.getFunctionTypeOrNull(typeName)) {
        throw ParseException("unknown function type", curr.line, curr.col);
      }
      type = wasm.getFunctionType(typeName);
      functionTypes[name] = type->result;
    } else if (id == PARAM && curr.size() > 1) {
      Index j = 1;
      if (curr[j]->dollared()) {
        // dollared input symbols cannot be types
        params.push_back(stringToType(curr[j + 1]->str(), true));
      } else {
        while (j < curr.size()) {
          params.push_back(stringToType(curr[j++]->str(), true));
        }
      }
    }
  }
  if (!type) {
    // if no function type provided, generate one, but reuse a previous one with
    // the right structure if there is one.
    // see https://github.com/WebAssembly/spec/pull/301
    bool need = true;
    std::unique_ptr<FunctionType> functionType = make_unique<FunctionType>();
    functionType->result = functionTypes[name];
    functionType->params = std::move(params);
    for (auto& existing : wasm.functionTypes) {
      if (existing->structuralComparison(*functionType)) {
        need = false;
        break;
      }
    }
    if (need) {
      functionType->name = Name::fromInt(wasm.functionTypes.size());
      functionTypeNames.push_back(functionType->name);
      if (wasm.getFunctionTypeOrNull(functionType->name)) {
        throw ParseException("duplicate function type", s.line, s.col);
      }
      wasm.addFunctionType(std::move(functionType));
    }
  }
}

size_t SExpressionWasmBuilder::parseFunctionNames(Element& s,
                                                  Name& name,
                                                  Name& exportName) {
  size_t i = 1;
  while (i < s.size() && i < 3 && s[i]->isStr()) {
    if (s[i]->quoted()) {
      // an export name
      exportName = s[i]->str();
      i++;
    } else if (s[i]->dollared()) {
      name = s[i]->str();
      i++;
    } else {
      break;
    }
  }
  if (i < s.size() && s[i]->isList()) {
    auto& inner = *s[i];
    if (inner.size() > 0 && inner[0]->str() == EXPORT) {
      exportName = inner[1]->str();
      i++;
    }
  }
#if 0
  if (exportName.is() && !name.is()) {
    name = exportName; // useful for debugging
  }
#endif
  return i;
}

void SExpressionWasmBuilder::parseFunction(Element& s, bool preParseImport) {
  size_t i = 1;
  Name name, exportName;
  i = parseFunctionNames(s, name, exportName);
  if (!preParseImport) {
    if (!name.is()) {
      // unnamed, use an index
      name = Name::fromInt(functionCounter);
    }
    functionCounter++;
  } else {
    // just preparsing, functionCounter was incremented by preParseFunctionType
    if (!name.is()) {
      // unnamed, use an index
      name = functionNames[functionCounter - 1];
    }
  }
  if (exportName.is()) {
    auto ex = make_unique<Export>();
    ex->name = exportName;
    ex->value = name;
    ex->kind = ExternalKind::Function;
    if (wasm.getExportOrNull(ex->name)) {
      throw ParseException("duplicate export", s.line, s.col);
    }
    wasm.addExport(ex.release());
  }
  Expression* body = nullptr;
  localIndex = 0;
  otherIndex = 0;
  brokeToAutoBlock = false;
  // we may have both params and a type. store the type info here
  std::vector<NameType> typeParams;
  std::vector<NameType> params;
  std::vector<NameType> vars;
  Type result = none;
  Name type;
  // we may need to add a block for the very top level
  Block* autoBlock = nullptr;
  Name importModule, importBase;
  auto makeFunction = [&]() {
    currFunction = std::unique_ptr<Function>(Builder(wasm).makeFunction(
      name, std::move(params), result, std::move(vars)));
  };
  auto ensureAutoBlock = [&]() {
    if (!autoBlock) {
      autoBlock = allocator.alloc<Block>();
      autoBlock->list.push_back(body);
      body = autoBlock;
    }
  };
  for (; i < s.size(); i++) {
    Element& curr = *s[i];
    IString id = curr[0]->str();
    if (id == PARAM || id == LOCAL) {
      size_t j = 1;
      while (j < curr.size()) {
        IString name;
        Type type = none;
        if (!curr[j]->dollared()) { // dollared input symbols cannot be types
          type = stringToType(curr[j]->str(), true);
        }
        if (type != none) {
          // a type, so an unnamed parameter
          name = Name::fromInt(localIndex);
        } else {
          name = curr[j]->str();
          type = stringToType(curr[j + 1]->str());
          j++;
        }
        j++;
        if (id == PARAM) {
          params.emplace_back(name, type);
        } else {
          vars.emplace_back(name, type);
        }
        localIndex++;
        currLocalTypes[name] = type;
      }
    } else if (id == RESULT) {
      if (curr.size() > 2) {
        throw ParseException("invalid result arity", curr.line, curr.col);
      }
      result = stringToType(curr[1]->str());
    } else if (id == TYPE) {
      Name name = getFunctionTypeName(*curr[1]);
      type = name;
      if (!wasm.getFunctionTypeOrNull(name)) {
        throw ParseException("unknown function type");
      }
      FunctionType* type = wasm.getFunctionType(name);
      result = type->result;
      for (size_t j = 0; j < type->params.size(); j++) {
        IString name = Name::fromInt(j);
        Type currType = type->params[j];
        typeParams.emplace_back(name, currType);
        currLocalTypes[name] = currType;
      }
    } else if (id == IMPORT) {
      importModule = curr[1]->str();
      importBase = curr[2]->str();
    } else {
      // body
      if (typeParams.size() > 0 && params.size() == 0) {
        params = typeParams;
      }
      if (!currFunction) {
        makeFunction();
      }
      Expression* ex = parseExpression(curr);
      if (!body) {
        body = ex;
      } else {
        ensureAutoBlock();
        autoBlock->list.push_back(ex);
      }
    }
  }
  // see https://github.com/WebAssembly/spec/pull/301
  if (type.isNull()) {
    // if no function type name provided, then we generated one
    auto functionType = make_unique<FunctionType>(
      sigToFunctionType(getSigFromStructs(result, params)));
    for (auto& existing : wasm.functionTypes) {
      if (existing->structuralComparison(*functionType)) {
        type = existing->name;
        break;
      }
    }
    if (!type.is()) {
      throw ParseException("no function type [internal error?]", s.line, s.col);
    }
  }
  if (importModule.is()) {
    // this is an import, actually
    if (!importBase.size()) {
      throw ParseException("module but no base for import");
    }
    if (!preParseImport) {
      throw ParseException("!preParseImport in func");
    }
    auto im = make_unique<Function>();
    im->name = name;
    im->module = importModule;
    im->base = importBase;
    im->type = type;
    FunctionTypeUtils::fillFunction(im.get(), wasm.getFunctionType(type));
    functionTypes[name] = im->result;
    if (wasm.getFunctionOrNull(im->name)) {
      throw ParseException("duplicate import", s.line, s.col);
    }
    wasm.addFunction(im.release());
    if (currFunction) {
      throw ParseException("import module inside function dec");
    }
    currLocalTypes.clear();
    nameMapper.clear();
    return;
  }
  if (preParseImport) {
    throw ParseException("preParseImport in func");
  }
  if (brokeToAutoBlock) {
    ensureAutoBlock();
    autoBlock->name = FAKE_RETURN;
  }
  if (autoBlock) {
    autoBlock->finalize(result);
  }
  if (!currFunction) {
    makeFunction();
    body = allocator.alloc<Nop>();
  }
  if (currFunction->result != result) {
    throw ParseException("bad func declaration", s.line, s.col);
  }
  currFunction->body = body;
  currFunction->type = type;
  if (s.startLoc) {
    currFunction->prologLocation.insert(getDebugLocation(*s.startLoc));
  }
  if (s.endLoc) {
    currFunction->epilogLocation.insert(getDebugLocation(*s.endLoc));
  }
  if (wasm.getFunctionOrNull(currFunction->name)) {
    throw ParseException("duplicate function", s.line, s.col);
  }
  wasm.addFunction(currFunction.release());
  currLocalTypes.clear();
  nameMapper.clear();
}

Type SExpressionWasmBuilder::stringToType(const char* str,
                                          bool allowError,
                                          bool prefix) {
  if (str[0] == 'i') {
    if (str[1] == '3' && str[2] == '2' && (prefix || str[3] == 0)) {
      return i32;
    }
    if (str[1] == '6' && str[2] == '4' && (prefix || str[3] == 0)) {
      return i64;
    }
  }
  if (str[0] == 'f') {
    if (str[1] == '3' && str[2] == '2' && (prefix || str[3] == 0)) {
      return f32;
    }
    if (str[1] == '6' && str[2] == '4' && (prefix || str[3] == 0)) {
      return f64;
    }
  }
  if (str[0] == 'v') {
    if (str[1] == '1' && str[2] == '2' && str[3] == '8' &&
        (prefix || str[4] == 0)) {
      return v128;
    }
  }
  if (allowError) {
    return none;
  }
  throw ParseException("invalid wasm type");
}

Type SExpressionWasmBuilder::stringToLaneType(const char* str) {
  if (strcmp(str, "i8x16") == 0) {
    return i32;
  }
  if (strcmp(str, "i16x8") == 0) {
    return i32;
  }
  if (strcmp(str, "i32x4") == 0) {
    return i32;
  }
  if (strcmp(str, "i64x2") == 0) {
    return i64;
  }
  if (strcmp(str, "f32x4") == 0) {
    return f32;
  }
  if (strcmp(str, "f64x2") == 0) {
    return f64;
  }
  return none;
}

Function::DebugLocation
SExpressionWasmBuilder::getDebugLocation(const SourceLocation& loc) {
  IString file = loc.filename;
  auto& debugInfoFileNames = wasm.debugInfoFileNames;
  auto iter = debugInfoFileIndices.find(file);
  if (iter == debugInfoFileIndices.end()) {
    Index index = debugInfoFileNames.size();
    debugInfoFileNames.push_back(file.c_str());
    debugInfoFileIndices[file] = index;
  }
  uint32_t fileIndex = debugInfoFileIndices[file];
  return {fileIndex, loc.line, loc.column};
}

Expression* SExpressionWasmBuilder::parseExpression(Element& s) {
  Expression* result = makeExpression(s);
  if (s.startLoc && currFunction) {
    currFunction->debugLocations[result] = getDebugLocation(*s.startLoc);
  }
  return result;
}

Expression* SExpressionWasmBuilder::makeExpression(Element& s){
#define INSTRUCTION_PARSER
#include "gen-s-parser.inc"
}

Expression* SExpressionWasmBuilder::makeUnreachable() {
  return allocator.alloc<Unreachable>();
}

Expression* SExpressionWasmBuilder::makeNop() { return allocator.alloc<Nop>(); }

Expression* SExpressionWasmBuilder::makeBinary(Element& s, BinaryOp op) {
  auto ret = allocator.alloc<Binary>();
  ret->op = op;
  ret->left = parseExpression(s[1]);
  ret->right = parseExpression(s[2]);
  ret->finalize();
  return ret;
}

Expression* SExpressionWasmBuilder::makeUnary(Element& s, UnaryOp op) {
  auto ret = allocator.alloc<Unary>();
  ret->op = op;
  ret->value = parseExpression(s[1]);
  ret->finalize();
  return ret;
}

Expression* SExpressionWasmBuilder::makeSelect(Element& s) {
  auto ret = allocator.alloc<Select>();
  ret->ifTrue = parseExpression(s[1]);
  ret->ifFalse = parseExpression(s[2]);
  ret->condition = parseExpression(s[3]);
  ret->finalize();
  return ret;
}

Expression* SExpressionWasmBuilder::makeDrop(Element& s) {
  auto ret = allocator.alloc<Drop>();
  ret->value = parseExpression(s[1]);
  ret->finalize();
  return ret;
}

Expression* SExpressionWasmBuilder::makeHost(Element& s, HostOp op) {
  auto ret = allocator.alloc<Host>();
  ret->op = op;
  parseCallOperands(s, 1, s.size(), ret);
  if (ret->op == HostOp::GrowMemory) {
    if (ret->operands.size() != 1) {
      throw ParseException("grow_memory needs one operand");
    }
  } else {
    if (ret->operands.size() != 0) {
      throw ParseException("host needs zero operands");
    }
  }
  ret->finalize();
  return ret;
}

Index SExpressionWasmBuilder::getLocalIndex(Element& s) {
  if (!currFunction) {
    throw ParseException("local access in non-function scope", s.line, s.col);
  }
  if (s.dollared()) {
    auto ret = s.str();
    if (currFunction->localIndices.count(ret) == 0) {
      throw ParseException("bad local name", s.line, s.col);
    }
    return currFunction->getLocalIndex(ret);
  }
  // this is a numeric index
  Index ret = atoi(s.c_str());
  if (ret >= currFunction->getNumLocals()) {
    throw ParseException("bad local index", s.line, s.col);
  }
  return ret;
}

Expression* SExpressionWasmBuilder::makeGetLocal(Element& s) {
  auto ret = allocator.alloc<GetLocal>();
  ret->index = getLocalIndex(*s[1]);
  ret->type = currFunction->getLocalType(ret->index);
  return ret;
}

Expression* SExpressionWasmBuilder::makeTeeLocal(Element& s) {
  auto ret = allocator.alloc<SetLocal>();
  ret->index = getLocalIndex(*s[1]);
  ret->value = parseExpression(s[2]);
  ret->setTee(true);
  ret->finalize();
  return ret;
}

Expression* SExpressionWasmBuilder::makeSetLocal(Element& s) {
  auto ret = allocator.alloc<SetLocal>();
  ret->index = getLocalIndex(*s[1]);
  ret->value = parseExpression(s[2]);
  ret->setTee(false);
  ret->finalize();
  return ret;
}

Expression* SExpressionWasmBuilder::makeGetGlobal(Element& s) {
  auto ret = allocator.alloc<GetGlobal>();
  ret->name = getGlobalName(*s[1]);
  auto* global = wasm.getGlobalOrNull(ret->name);
  if (!global) {
    throw ParseException("bad global.get name", s.line, s.col);
  }
  ret->type = global->type;
  return ret;
}

Expression* SExpressionWasmBuilder::makeSetGlobal(Element& s) {
  auto ret = allocator.alloc<SetGlobal>();
  ret->name = getGlobalName(*s[1]);
  if (wasm.getGlobalOrNull(ret->name) &&
      !wasm.getGlobalOrNull(ret->name)->mutable_) {
    throw ParseException("global.set of immutable", s.line, s.col);
  }
  ret->value = parseExpression(s[2]);
  ret->finalize();
  return ret;
}

Expression* SExpressionWasmBuilder::makeBlock(Element& s) {
  if (!currFunction) {
    throw ParseException("block is unallowed outside of functions");
  }
  // special-case Block, because Block nesting (in their first element) can be
  // incredibly deep
  auto curr = allocator.alloc<Block>();
  auto* sp = &s;
  std::vector<std::pair<Element*, Block*>> stack;
  while (1) {
    stack.emplace_back(sp, curr);
    auto& s = *sp;
    Index i = 1;
    Name sName;
    if (i < s.size() && s[i]->isStr()) {
      // could be a name or a type
      if (s[i]->dollared() ||
          stringToType(s[i]->str(), true /* allowError */) == none) {
        sName = s[i++]->str();
      } else {
        sName = "block";
      }
    } else {
      sName = "block";
    }
    curr->name = nameMapper.pushLabelName(sName);
    // block signature
    curr->type = parseOptionalResultType(s, i);
    if (i >= s.size()) {
      break; // empty block
    }
    auto& first = *s[i];
    if (first[0]->str() == BLOCK) {
      // recurse
      curr = allocator.alloc<Block>();
      if (first.startLoc) {
        currFunction->debugLocations[curr] = getDebugLocation(*first.startLoc);
      }
      sp = &first;
      continue;
    }
    break;
  }
  // we now have a stack of Blocks, with their labels, but no contents yet
  for (int t = int(stack.size()) - 1; t >= 0; t--) {
    auto* sp = stack[t].first;
    auto* curr = stack[t].second;
    auto& s = *sp;
    size_t i = 1;
    if (i < s.size()) {
      while (i < s.size() && s[i]->isStr()) {
        i++;
      }
      if (i < s.size() && (*s[i])[0]->str() == RESULT) {
        i++;
      }
      if (t < int(stack.size()) - 1) {
        // first child is one of our recursions
        curr->list.push_back(stack[t + 1].second);
        i++;
      }
      for (; i < s.size(); i++) {
        curr->list.push_back(parseExpression(s[i]));
      }
    }
    nameMapper.popLabelName(curr->name);
    curr->finalize(curr->type);
  }
  return stack[0].second;
}

// Similar to block, but the label is handled by the enclosing if (since there
// might not be a then or else, ick)
Expression* SExpressionWasmBuilder::makeThenOrElse(Element& s) {
  auto ret = allocator.alloc<Block>();
  size_t i = 1;
  if (s[1]->isStr()) {
    i++;
  }
  for (; i < s.size(); i++) {
    ret->list.push_back(parseExpression(s[i]));
  }
  ret->finalize();
  return ret;
}

template<int Lanes>
static Literal makeLanes(Element& s, MixedArena& allocator, Type lane_t) {
  std::array<Literal, Lanes> lanes;
  for (size_t i = 0; i < Lanes; ++i) {
    Expression* lane = parseConst(s[i + 2]->str(), lane_t, allocator);
    if (lane) {
      lanes[i] = lane->cast<Const>()->value;
    } else {
      throw ParseException("Could not parse v128 lane");
    }
  }
  return Literal(lanes);
}

Expression* SExpressionWasmBuilder::makeConst(Element& s, Type type) {
  if (type != v128) {
    auto ret = parseConst(s[1]->str(), type, allocator);
    if (!ret) {
      throw ParseException("bad const");
    }
    return ret;
  }

  auto ret = allocator.alloc<Const>();
  Type lane_t = stringToLaneType(s[1]->str().str);
  size_t lanes = s.size() - 2;
  switch (lanes) {
    case 2: {
      if (lane_t != i64 && lane_t != f64) {
        throw ParseException("Unexpected v128 literal lane type");
      }
      ret->value = makeLanes<2>(s, allocator, lane_t);
      break;
    }
    case 4: {
      if (lane_t != i32 && lane_t != f32) {
        throw ParseException("Unexpected v128 literal lane type");
      }
      ret->value = makeLanes<4>(s, allocator, lane_t);
      break;
    }
    case 8: {
      if (lane_t != i32) {
        throw ParseException("Unexpected v128 literal lane type");
      }
      ret->value = makeLanes<8>(s, allocator, lane_t);
      break;
    }
    case 16: {
      if (lane_t != i32) {
        throw ParseException("Unexpected v128 literal lane type");
      }
      ret->value = makeLanes<16>(s, allocator, lane_t);
      break;
    }
    default:
      throw ParseException("Unexpected number of lanes in v128 literal");
  }
  ret->finalize();
  return ret;
}

static uint8_t parseMemBytes(const char*& s, uint8_t fallback) {
  uint8_t ret;
  if (s[0] == '8') {
    ret = 1;
    s++;
  } else if (s[0] == '1') {
    if (s[1] != '6') {
      throw ParseException("expected 16 for memop size");
    }
    ret = 2;
    s += 2;
  } else if (s[0] == '3') {
    if (s[1] != '2') {
      throw ParseException("expected 32 for memop size");
    };
    ret = 4;
    s += 2;
  } else {
    ret = fallback;
  }
  return ret;
}

static size_t parseMemAttributes(Element& s,
                                 Address* offset,
                                 Address* align,
                                 Address fallback) {
  size_t i = 1;
  *offset = 0;
  *align = fallback;
  while (!s[i]->isList()) {
    const char* str = s[i]->c_str();
    const char* eq = strchr(str, '=');
    if (!eq) {
      throw ParseException("missing = in memory attribute");
    }
    eq++;
    if (*eq == 0) {
      throw ParseException("missing value in memory attribute", s.line, s.col);
    }
    char* endptr;
    uint64_t value = strtoll(eq, &endptr, 10);
    if (*endptr != 0) {
      throw ParseException("bad memory attribute immediate", s.line, s.col);
    }
    if (str[0] == 'a') {
      if (value > std::numeric_limits<uint32_t>::max()) {
        throw ParseException("bad align", s.line, s.col);
      }
      *align = value;
    } else if (str[0] == 'o') {
      if (value > std::numeric_limits<uint32_t>::max()) {
        throw ParseException("bad offset", s.line, s.col);
      }
      *offset = value;
    } else {
      throw ParseException("bad memory attribute");
    }
    i++;
  }
  return i;
}

static const char* findMemExtra(const Element& s, size_t skip, bool isAtomic) {
  auto* str = s.c_str();
  auto size = strlen(str);
  auto* ret = strchr(str, '.');
  if (!ret) {
    throw ParseException("missing '.' in memory access", s.line, s.col);
  }
  ret += skip;
  if (isAtomic) {
    ret += 7; // after "type.atomic.load"
  }
  if (ret > str + size) {
    throw ParseException("memory access ends abruptly", s.line, s.col);
  }
  return ret;
}

Expression*
SExpressionWasmBuilder::makeLoad(Element& s, Type type, bool isAtomic) {
  const char* extra = findMemExtra(*s[0], 5 /* after "type.load" */, isAtomic);
  auto* ret = allocator.alloc<Load>();
  ret->isAtomic = isAtomic;
  ret->type = type;
  ret->bytes = parseMemBytes(extra, getTypeSize(type));
  ret->signed_ = extra[0] && extra[1] == 's';
  size_t i = parseMemAttributes(s, &ret->offset, &ret->align, ret->bytes);
  ret->ptr = parseExpression(s[i]);
  ret->finalize();
  return ret;
}

Expression*
SExpressionWasmBuilder::makeStore(Element& s, Type type, bool isAtomic) {
  const char* extra = findMemExtra(*s[0], 6 /* after "type.store" */, isAtomic);
  auto ret = allocator.alloc<Store>();
  ret->isAtomic = isAtomic;
  ret->valueType = type;
  ret->bytes = parseMemBytes(extra, getTypeSize(type));
  size_t i = parseMemAttributes(s, &ret->offset, &ret->align, ret->bytes);
  ret->ptr = parseExpression(s[i]);
  ret->value = parseExpression(s[i + 1]);
  ret->finalize();
  return ret;
}

Expression* SExpressionWasmBuilder::makeAtomicRMWOrCmpxchg(Element& s,
                                                           Type type) {
  const char* extra = findMemExtra(
    *s[0], 11 /* after "type.atomic.rmw" */, /* isAtomic = */ false);
  auto bytes = parseMemBytes(extra, getTypeSize(type));
  extra = strchr(extra, '.'); // after the optional '_u' and before the opcode
  if (!extra) {
    throw ParseException("malformed atomic rmw instruction");
  }
  extra++; // after the '.'
  if (!strncmp(extra, "cmpxchg", 7)) {
    return makeAtomicCmpxchg(s, type, bytes, extra);
  }
  return makeAtomicRMW(s, type, bytes, extra);
}

Expression* SExpressionWasmBuilder::makeAtomicRMW(Element& s,
                                                  Type type,
                                                  uint8_t bytes,
                                                  const char* extra) {
  auto ret = allocator.alloc<AtomicRMW>();
  ret->type = type;
  ret->bytes = bytes;
  if (!strncmp(extra, "add", 3)) {
    ret->op = Add;
  } else if (!strncmp(extra, "and", 3)) {
    ret->op = And;
  } else if (!strncmp(extra, "or", 2)) {
    ret->op = Or;
  } else if (!strncmp(extra, "sub", 3)) {
    ret->op = Sub;
  } else if (!strncmp(extra, "xor", 3)) {
    ret->op = Xor;
  } else if (!strncmp(extra, "xchg", 4)) {
    ret->op = Xchg;
  } else {
    throw ParseException("bad atomic rmw operator");
  }
  Address align;
  size_t i = parseMemAttributes(s, &ret->offset, &align, ret->bytes);
  if (align != ret->bytes) {
    throw ParseException("Align of Atomic RMW must match size");
  }
  ret->ptr = parseExpression(s[i]);
  ret->value = parseExpression(s[i + 1]);
  ret->finalize();
  return ret;
}

Expression* SExpressionWasmBuilder::makeAtomicCmpxchg(Element& s,
                                                      Type type,
                                                      uint8_t bytes,
                                                      const char* extra) {
  auto ret = allocator.alloc<AtomicCmpxchg>();
  ret->type = type;
  ret->bytes = bytes;
  Address align;
  size_t i = parseMemAttributes(s, &ret->offset, &align, ret->bytes);
  if (align != ret->bytes) {
    throw ParseException("Align of Atomic Cmpxchg must match size");
  }
  ret->ptr = parseExpression(s[i]);
  ret->expected = parseExpression(s[i + 1]);
  ret->replacement = parseExpression(s[i + 2]);
  ret->finalize();
  return ret;
}

Expression* SExpressionWasmBuilder::makeAtomicWait(Element& s, Type type) {
  auto ret = allocator.alloc<AtomicWait>();
  ret->type = i32;
  ret->expectedType = type;
  ret->ptr = parseExpression(s[1]);
  ret->expected = parseExpression(s[2]);
  ret->timeout = parseExpression(s[3]);
  ret->finalize();
  return ret;
}

Expression* SExpressionWasmBuilder::makeAtomicNotify(Element& s) {
  auto ret = allocator.alloc<AtomicNotify>();
  ret->type = i32;
  ret->ptr = parseExpression(s[1]);
  ret->notifyCount = parseExpression(s[2]);
  ret->finalize();
  return ret;
}

static uint8_t parseLaneIndex(const Element* s, size_t lanes) {
  const char* str = s->c_str();
  char* end;
  auto n = static_cast<unsigned long long>(strtoll(str, &end, 10));
  if (end == str || *end != '\0') {
    throw ParseException("Expected lane index");
  }
  if (n > lanes) {
    throw ParseException("lane index must be less than " +
                         std::to_string(lanes));
  }
  return uint8_t(n);
}

Expression* SExpressionWasmBuilder::makeSIMDExtract(Element& s,
                                                    SIMDExtractOp op,
                                                    size_t lanes) {
  auto ret = allocator.alloc<SIMDExtract>();
  ret->op = op;
  ret->index = parseLaneIndex(s[1], lanes);
  ret->vec = parseExpression(s[2]);
  ret->finalize();
  return ret;
}

Expression* SExpressionWasmBuilder::makeSIMDReplace(Element& s,
                                                    SIMDReplaceOp op,
                                                    size_t lanes) {
  auto ret = allocator.alloc<SIMDReplace>();
  ret->op = op;
  ret->index = parseLaneIndex(s[1], lanes);
  ret->vec = parseExpression(s[2]);
  ret->value = parseExpression(s[3]);
  ret->finalize();
  return ret;
}

Expression* SExpressionWasmBuilder::makeSIMDShuffle(Element& s) {
  auto ret = allocator.alloc<SIMDShuffle>();
  for (size_t i = 0; i < 16; ++i) {
    ret->mask[i] = parseLaneIndex(s[i + 1], 32);
  }
  ret->left = parseExpression(s[17]);
  ret->right = parseExpression(s[18]);
  ret->finalize();
  return ret;
}

Expression* SExpressionWasmBuilder::makeSIMDBitselect(Element& s) {
  auto ret = allocator.alloc<SIMDBitselect>();
  ret->left = parseExpression(s[1]);
  ret->right = parseExpression(s[2]);
  ret->cond = parseExpression(s[3]);
  ret->finalize();
  return ret;
}

Expression* SExpressionWasmBuilder::makeSIMDShift(Element& s, SIMDShiftOp op) {
  auto ret = allocator.alloc<SIMDShift>();
  ret->op = op;
  ret->vec = parseExpression(s[1]);
  ret->shift = parseExpression(s[2]);
  ret->finalize();
  return ret;
}

Expression* SExpressionWasmBuilder::makeMemoryInit(Element& s) {
  auto ret = allocator.alloc<MemoryInit>();
  ret->segment = atoi(s[1]->str().c_str());
  ret->dest = parseExpression(s[2]);
  ret->offset = parseExpression(s[3]);
  ret->size = parseExpression(s[4]);
  ret->finalize();
  return ret;
}

Expression* SExpressionWasmBuilder::makeDataDrop(Element& s) {
  auto ret = allocator.alloc<DataDrop>();
  ret->segment = atoi(s[1]->str().c_str());
  ret->finalize();
  return ret;
}

Expression* SExpressionWasmBuilder::makeMemoryCopy(Element& s) {
  auto ret = allocator.alloc<MemoryCopy>();
  ret->dest = parseExpression(s[1]);
  ret->source = parseExpression(s[2]);
  ret->size = parseExpression(s[3]);
  ret->finalize();
  return ret;
}

Expression* SExpressionWasmBuilder::makeMemoryFill(Element& s) {
  auto ret = allocator.alloc<MemoryFill>();
  ret->dest = parseExpression(s[1]);
  ret->value = parseExpression(s[2]);
  ret->size = parseExpression(s[3]);
  ret->finalize();
  return ret;
}

Expression* SExpressionWasmBuilder::makeIf(Element& s) {
  auto ret = allocator.alloc<If>();
  Index i = 1;
  Name sName;
  if (s[i]->dollared()) {
    // the if is labeled
    sName = s[i++]->str();
  } else {
    sName = "if";
  }
  auto label = nameMapper.pushLabelName(sName);
  // if signature
  Type type = parseOptionalResultType(s, i);
  ret->condition = parseExpression(s[i++]);
  ret->ifTrue = parseExpression(*s[i++]);
  if (i < s.size()) {
    ret->ifFalse = parseExpression(*s[i++]);
  }
  ret->finalize(type);
  nameMapper.popLabelName(label);
  // create a break target if we must
  if (BranchUtils::BranchSeeker::hasNamed(ret, label)) {
    auto* block = allocator.alloc<Block>();
    block->name = label;
    block->list.push_back(ret);
    block->finalize(ret->type);
    return block;
  }
  return ret;
}

Expression*
SExpressionWasmBuilder::makeMaybeBlock(Element& s, size_t i, Type type) {
  Index stopAt = -1;
  if (s.size() == i) {
    return allocator.alloc<Nop>();
  }
  if (s.size() == i + 1) {
    return parseExpression(s[i]);
  }
  auto ret = allocator.alloc<Block>();
  for (; i < s.size() && i < stopAt; i++) {
    ret->list.push_back(parseExpression(s[i]));
  }
  ret->finalize(type);
  // Note that we do not name these implicit/synthetic blocks. They
  // are the effects of syntactic sugar, and nothing can branch to
  // them anyhow.
  return ret;
}

Type SExpressionWasmBuilder::parseOptionalResultType(Element& s, Index& i) {
  if (s.size() == i) {
    return none;
  }

  // TODO(sbc): Remove support for old result syntax (bare streing) once the
  // spec tests are updated.
  if (s[i]->isStr()) {
    return stringToType(s[i++]->str());
  }

  Element& params = *s[i];
  IString id = params[0]->str();
  if (id != RESULT) {
    return none;
  }

  i++;
  return stringToType(params[1]->str());
}

Expression* SExpressionWasmBuilder::makeLoop(Element& s) {
  auto ret = allocator.alloc<Loop>();
  Index i = 1;
  Name sName;
  if (s.size() > i && s[i]->dollared()) {
    sName = s[i++]->str();
  } else {
    sName = "loop-in";
  }
  ret->name = nameMapper.pushLabelName(sName);
  ret->type = parseOptionalResultType(s, i);
  ret->body = makeMaybeBlock(s, i, ret->type);
  nameMapper.popLabelName(ret->name);
  ret->finalize(ret->type);
  return ret;
}

Expression* SExpressionWasmBuilder::makeCall(Element& s) {
  auto target = getFunctionName(*s[1]);
  auto ret = allocator.alloc<Call>();
  ret->target = target;
  ret->type = functionTypes[ret->target];
  parseCallOperands(s, 2, s.size(), ret);
  ret->finalize();
  return ret;
}

Expression* SExpressionWasmBuilder::makeCallIndirect(Element& s) {
  if (!wasm.table.exists) {
    throw ParseException("no table");
  }
  auto ret = allocator.alloc<CallIndirect>();
  Index i = 1;
  Element& typeElement = *s[i];
  if (typeElement[0]->str() == "type") {
    // type name given
    IString type = typeElement[1]->str();
    auto* fullType = wasm.getFunctionTypeOrNull(type);
    if (!fullType) {
      throw ParseException("invalid call_indirect type", s.line, s.col);
    }
    ret->fullType = fullType->name;
    i++;
  } else {
    // inline type
    FunctionType type;
    while (1) {
      Element& curr = *s[i];
      if (curr[0]->str() == PARAM) {
        for (size_t j = 1; j < curr.size(); j++) {
          type.params.push_back(stringToType(curr[j]->str()));
        }
      } else if (curr[0]->str() == RESULT) {
        type.result = stringToType(curr[1]->str());
      } else {
        break;
      }
      i++;
    }
    ret->fullType = ensureFunctionType(getSig(&type), &wasm)->name;
  }
  ret->type = wasm.getFunctionType(ret->fullType)->result;
  parseCallOperands(s, i, s.size() - 1, ret);
  ret->target = parseExpression(s[s.size() - 1]);
  ret->finalize();
  return ret;
}

Name SExpressionWasmBuilder::getLabel(Element& s) {
  if (s.dollared()) {
    return nameMapper.sourceToUnique(s.str());
  } else {
    // offset, break to nth outside label
    uint64_t offset;
    try {
      offset = std::stoll(s.c_str(), nullptr, 0);
    } catch (std::invalid_argument&) {
      throw ParseException("invalid break offset");
    } catch (std::out_of_range&) {
      throw ParseException("out of range break offset");
    }
    if (offset > nameMapper.labelStack.size()) {
      throw ParseException("invalid label", s.line, s.col);
    }
    if (offset == nameMapper.labelStack.size()) {
      // a break to the function's scope. this means we need an automatic block,
      // with a name
      brokeToAutoBlock = true;
      return FAKE_RETURN;
    }
    return nameMapper.labelStack[nameMapper.labelStack.size() - 1 - offset];
  }
}

Expression* SExpressionWasmBuilder::makeBreak(Element& s) {
  auto ret = allocator.alloc<Break>();
  size_t i = 1;
  ret->name = getLabel(*s[i]);
  i++;
  if (i == s.size()) {
    return ret;
  }
  if (s[0]->str() == BR_IF) {
    if (i + 1 < s.size()) {
      ret->value = parseExpression(s[i]);
      i++;
    }
    ret->condition = parseExpression(s[i]);
  } else {
    ret->value = parseExpression(s[i]);
  }
  ret->finalize();
  return ret;
}

Expression* SExpressionWasmBuilder::makeBreakTable(Element& s) {
  auto ret = allocator.alloc<Switch>();
  size_t i = 1;
  while (!s[i]->isList()) {
    ret->targets.push_back(getLabel(*s[i++]));
  }
  if (ret->targets.size() == 0) {
    throw ParseException("switch with no targets");
  }
  ret->default_ = ret->targets.back();
  ret->targets.pop_back();
  ret->condition = parseExpression(s[i++]);
  if (i < s.size()) {
    ret->value = ret->condition;
    ret->condition = parseExpression(s[i++]);
  }
  return ret;
}

Expression* SExpressionWasmBuilder::makeReturn(Element& s) {
  auto ret = allocator.alloc<Return>();
  if (s.size() >= 2) {
    ret->value = parseExpression(s[1]);
  }
  return ret;
}

// converts an s-expression string representing binary data into an output
// sequence of raw bytes this appends to data, which may already contain
// content.
void SExpressionWasmBuilder::stringToBinary(const char* input,
                                            size_t size,
                                            std::vector<char>& data) {
  auto originalSize = data.size();
  data.resize(originalSize + size);
  char* write = data.data() + originalSize;
  while (1) {
    if (input[0] == 0) {
      break;
    }
    if (input[0] == '\\') {
      if (input[1] == '"') {
        *write++ = '"';
        input += 2;
        continue;
      } else if (input[1] == '\'') {
        *write++ = '\'';
        input += 2;
        continue;
      } else if (input[1] == '\\') {
        *write++ = '\\';
        input += 2;
        continue;
      } else if (input[1] == 'n') {
        *write++ = '\n';
        input += 2;
        continue;
      } else if (input[1] == 't') {
        *write++ = '\t';
        input += 2;
        continue;
      } else {
        *write++ = (char)(unhex(input[1]) * 16 + unhex(input[2]));
        input += 3;
        continue;
      }
    }
    *write++ = input[0];
    input++;
  }
  assert(write >= data.data());
  size_t actual = write - data.data();
  assert(actual <= data.size());
  data.resize(actual);
}

Index SExpressionWasmBuilder::parseMemoryLimits(Element& s, Index i) {
  wasm.memory.initial = getCheckedAddress(s[i++], "excessive memory init");
  if (i == s.size()) {
    wasm.memory.max = Memory::kUnlimitedSize;
    return i;
  }
  uint64_t max = atoll(s[i++]->c_str());
  if (max > Memory::kMaxSize) {
    throw ParseException("total memory must be <= 4GB");
  }
  wasm.memory.max = max;
  return i;
}

void SExpressionWasmBuilder::parseMemory(Element& s, bool preParseImport) {
  if (wasm.memory.exists) {
    throw ParseException("too many memories");
  }
  wasm.memory.exists = true;
  wasm.memory.shared = false;
  Index i = 1;
  if (s[i]->dollared()) {
    wasm.memory.name = s[i++]->str();
  }
  Name importModule, importBase;
  if (s[i]->isList()) {
    auto& inner = *s[i];
    if (inner[0]->str() == EXPORT) {
      auto ex = make_unique<Export>();
      ex->name = inner[1]->str();
      ex->value = wasm.memory.name;
      ex->kind = ExternalKind::Memory;
      if (wasm.getExportOrNull(ex->name)) {
        throw ParseException("duplicate export", s.line, s.col);
      }
      wasm.addExport(ex.release());
      i++;
    } else if (inner[0]->str() == IMPORT) {
      wasm.memory.module = inner[1]->str();
      wasm.memory.base = inner[2]->str();
      i++;
    } else if (inner[0]->str() == "shared") {
      wasm.memory.shared = true;
      parseMemoryLimits(inner, 1);
      i++;
    } else {
      if (!(inner.size() > 0 ? inner[0]->str() != IMPORT : true)) {
        throw ParseException("bad import ending");
      }
      // (memory (data ..)) format
      auto offset = allocator.alloc<Const>()->set(Literal(int32_t(0)));
      parseInnerData(*s[i], 1, offset, false);
      wasm.memory.initial = wasm.memory.segments[0].data.size();
      return;
    }
  }
  if (!wasm.memory.shared) {
    i = parseMemoryLimits(s, i);
  }

  // Parse memory initializers.
  while (i < s.size()) {
    Element& curr = *s[i];
    size_t j = 1;
    Address offsetValue;
    if (curr[0]->str() == DATA) {
      offsetValue = 0;
    } else {
      offsetValue = getCheckedAddress(curr[j++], "excessive memory offset");
    }
    const char* input = curr[j]->c_str();
    auto* offset = allocator.alloc<Const>();
    offset->type = i32;
    offset->value = Literal(int32_t(offsetValue));
    if (auto size = strlen(input)) {
      std::vector<char> data;
      stringToBinary(input, size, data);
      wasm.memory.segments.emplace_back(offset, data.data(), data.size());
    } else {
      wasm.memory.segments.emplace_back(offset, "", 0);
    }
    i++;
  }
}

void SExpressionWasmBuilder::parseData(Element& s) {
  if (!wasm.memory.exists) {
    throw ParseException("data but no memory");
  }
  bool isPassive = false;
  Expression* offset = nullptr;
  Index i = 1;
  if (s[i]->isStr()) {
    // data is passive or named
    if (s[i]->str() == PASSIVE) {
      isPassive = true;
    }
    i++;
  }
  if (!isPassive) {
    offset = parseExpression(s[i]);
  }
  if (s.size() != 3 && s.size() != 4) {
    throw ParseException("Unexpected data items");
  }
  parseInnerData(s, s.size() - 1, offset, isPassive);
}

void SExpressionWasmBuilder::parseInnerData(Element& s,
                                            Index i,
                                            Expression* offset,
                                            bool isPassive) {
  std::vector<char> data;
  while (i < s.size()) {
    const char* input = s[i++]->c_str();
    if (auto size = strlen(input)) {
      stringToBinary(input, size, data);
    }
  }
  wasm.memory.segments.emplace_back(
    isPassive, offset, data.data(), data.size());
}

void SExpressionWasmBuilder::parseExport(Element& s) {
  std::unique_ptr<Export> ex = make_unique<Export>();
  ex->name = s[1]->str();
  if (s[2]->isList()) {
    auto& inner = *s[2];
    ex->value = inner[1]->str();
    if (inner[0]->str() == FUNC) {
      ex->kind = ExternalKind::Function;
    } else if (inner[0]->str() == MEMORY) {
      ex->kind = ExternalKind::Memory;
    } else if (inner[0]->str() == TABLE) {
      ex->kind = ExternalKind::Table;
    } else if (inner[0]->str() == GLOBAL) {
      ex->kind = ExternalKind::Global;
<<<<<<< HEAD
=======
      if (wasm.getGlobalOrNull(ex->value) &&
          wasm.getGlobal(ex->value)->mutable_) {
        throw ParseException("cannot export a mutable global", s.line, s.col);
      }
>>>>>>> 3b4d9013
    } else {
      throw ParseException("invalid export");
    }
  } else if (!s[2]->dollared() && !std::isdigit(s[2]->str()[0])) {
    ex->value = s[3]->str();
    if (s[2]->str() == MEMORY) {
      if (!wasm.memory.exists) {
        throw ParseException("memory exported but no memory");
      }
      ex->kind = ExternalKind::Memory;
    } else if (s[2]->str() == TABLE) {
      ex->kind = ExternalKind::Table;
    } else if (s[2]->str() == GLOBAL) {
      ex->kind = ExternalKind::Global;
    } else {
      throw ParseException("invalid ext export");
    }
  } else {
    // function
    ex->value = s[2]->str();
    ex->kind = ExternalKind::Function;
  }
  if (wasm.getExportOrNull(ex->name)) {
    throw ParseException("duplicate export", s.line, s.col);
  }
  wasm.addExport(ex.release());
}

void SExpressionWasmBuilder::parseImport(Element& s) {
  size_t i = 1;
  // (import "env" "STACKTOP" (global $stackTop i32))
  bool newStyle = s.size() == 4 && s[3]->isList();
  auto kind = ExternalKind::Invalid;
  if (newStyle) {
    if ((*s[3])[0]->str() == FUNC) {
      kind = ExternalKind::Function;
    } else if ((*s[3])[0]->str() == MEMORY) {
      kind = ExternalKind::Memory;
      if (wasm.memory.exists) {
        throw ParseException("more than one memory");
      }
      wasm.memory.exists = true;
    } else if ((*s[3])[0]->str() == TABLE) {
      kind = ExternalKind::Table;
      if (wasm.table.exists) {
        throw ParseException("more than one table");
      }
      wasm.table.exists = true;
    } else if ((*s[3])[0]->str() == GLOBAL) {
      kind = ExternalKind::Global;
    } else {
      newStyle = false; // either (param..) or (result..)
    }
  }
  Index newStyleInner = 1;
  Name name;
  if (s.size() > 3 && s[3]->isStr()) {
    name = s[i++]->str();
  } else if (newStyle && newStyleInner < s[3]->size() &&
             (*s[3])[newStyleInner]->dollared()) {
    name = (*s[3])[newStyleInner++]->str();
  }
  if (!name.is()) {
    if (kind == ExternalKind::Function) {
      name = Name("import$function$" + std::to_string(functionCounter++));
      functionNames.push_back(name);
    } else if (kind == ExternalKind::Global) {
      name = Name("import$global" + std::to_string(globalCounter++));
      globalNames.push_back(name);
    } else if (kind == ExternalKind::Memory) {
      name = Name("import$memory$" + std::to_string(0));
    } else if (kind == ExternalKind::Table) {
      name = Name("import$table$" + std::to_string(0));
    } else {
      throw ParseException("invalid import");
    }
  }
  if (!s[i]->quoted()) {
    if (s[i]->str() == MEMORY) {
      kind = ExternalKind::Memory;
    } else if (s[i]->str() == TABLE) {
      kind = ExternalKind::Table;
    } else if (s[i]->str() == GLOBAL) {
      kind = ExternalKind::Global;
    } else {
      throw ParseException("invalid ext import");
    }
    i++;
  } else if (!newStyle) {
    kind = ExternalKind::Function;
  }
  auto module = s[i++]->str();
  if (!s[i]->isStr()) {
    throw ParseException("no name for import");
  }
  auto base = s[i++]->str();
  if (!module.size() || !base.size()) {
    throw ParseException("imports must have module and base");
  }
  // parse internals
  Element& inner = newStyle ? *s[3] : s;
  Index j = newStyle ? newStyleInner : i;
  if (kind == ExternalKind::Function) {
    std::unique_ptr<FunctionType> type = make_unique<FunctionType>();
    if (inner.size() > j) {
      Element& params = *inner[j];
      IString id = params[0]->str();
      if (id == PARAM) {
        for (size_t k = 1; k < params.size(); k++) {
          type->params.push_back(stringToType(params[k]->str()));
        }
      } else if (id == RESULT) {
        type->result = stringToType(params[1]->str());
      } else if (id == TYPE) {
        IString name = params[1]->str();
        if (!wasm.getFunctionTypeOrNull(name)) {
          throw ParseException("bad function type for import");
        }
        *type = *wasm.getFunctionType(name);
      } else {
        throw ParseException("bad import element");
      }
      if (inner.size() > j + 1) {
        Element& result = *inner[j + 1];
        if (result[0]->str() != RESULT) {
          throw ParseException("expected result");
        }
        type->result = stringToType(result[1]->str());
      }
    }
    auto func = make_unique<Function>();
    func->name = name;
    func->module = module;
    func->base = base;
    auto* functionType = ensureFunctionType(getSig(type.get()), &wasm);
    func->type = functionType->name;
    FunctionTypeUtils::fillFunction(func.get(), functionType);
    functionTypes[name] = func->result;
    wasm.addFunction(func.release());
  } else if (kind == ExternalKind::Global) {
    Type type;
    bool mutable_ = false;
    if (inner[j]->isStr()) {
      type = stringToType(inner[j]->str());
    } else {
      auto& inner2 = *inner[j];
      if (inner2[0]->str() != MUT) {
        throw ParseException("expected mut");
      }
      type = stringToType(inner2[1]->str());
      mutable_ = true;
    }
    auto global = make_unique<Global>();
    global->name = name;
    global->module = module;
    global->base = base;
    global->type = type;
    global->mutable_ = mutable_;
    wasm.addGlobal(global.release());
  } else if (kind == ExternalKind::Table) {
    wasm.table.module = module;
    wasm.table.base = base;
    if (j < inner.size() - 1) {
      wasm.table.initial =
        getCheckedAddress(inner[j++], "excessive table init size");
    }
    if (j < inner.size() - 1) {
      wasm.table.max =
        getCheckedAddress(inner[j++], "excessive table max size");
    } else {
      wasm.table.max = Table::kUnlimitedSize;
    }
    // ends with the table element type
  } else if (kind == ExternalKind::Memory) {
    wasm.memory.module = module;
    wasm.memory.base = base;
    if (inner[j]->isList()) {
      auto& limits = *inner[j];
      if (!(limits[0]->isStr() && limits[0]->str() == "shared")) {
        throw ParseException("bad memory limit declaration");
      }
      wasm.memory.shared = true;
      parseMemoryLimits(limits, 1);
    } else {
      parseMemoryLimits(inner, j);
    }
  }
}

void SExpressionWasmBuilder::parseGlobal(Element& s, bool preParseImport) {
  std::unique_ptr<Global> global = make_unique<Global>();
  size_t i = 1;
  if (s[i]->dollared() && !(s[i]->isStr() && isType(s[i]->str()))) {
    global->name = s[i++]->str();
  } else {
    global->name = Name::fromInt(globalCounter);
  }
  globalCounter++;
  globalNames.push_back(global->name);
  bool mutable_ = false;
  Type type = none;
  bool exported = false;
  Name importModule, importBase;
  while (i < s.size() && s[i]->isList()) {
    auto& inner = *s[i];
    if (inner[0]->str() == EXPORT) {
      auto ex = make_unique<Export>();
      ex->name = inner[1]->str();
      ex->value = global->name;
      ex->kind = ExternalKind::Global;
      if (wasm.getExportOrNull(ex->name)) {
        throw ParseException("duplicate export", s.line, s.col);
      }
      wasm.addExport(ex.release());
      exported = true;
      i++;
    } else if (inner[0]->str() == IMPORT) {
      importModule = inner[1]->str();
      importBase = inner[2]->str();
      i++;
    } else if (inner[0]->str() == MUT) {
      mutable_ = true;
      type = stringToType(inner[1]->str());
      i++;
    } else {
      break;
    }
  }
  if (exported && mutable_) {
    throw ParseException("cannot export a mutable global", s.line, s.col);
  }
  if (type == none) {
    type = stringToType(s[i++]->str());
  }
  if (importModule.is()) {
    // this is an import, actually
    if (!importBase.size()) {
      throw ParseException("module but no base for import");
    }
    if (!preParseImport) {
      throw ParseException("!preParseImport in global");
    }
    auto im = make_unique<Global>();
    im->name = global->name;
    im->module = importModule;
    im->base = importBase;
    im->type = type;
    im->mutable_ = mutable_;
    if (wasm.getGlobalOrNull(im->name)) {
      throw ParseException("duplicate import", s.line, s.col);
    }
    wasm.addGlobal(im.release());
    return;
  }
  if (preParseImport) {
    throw ParseException("preParseImport in global");
  }
  global->type = type;
  if (i < s.size()) {
    global->init = parseExpression(s[i++]);
  } else {
    throw ParseException("global without init", s.line, s.col);
  }
  global->mutable_ = mutable_;
  if (i != s.size()) {
    throw ParseException("extra import elements");
  }
  if (wasm.getGlobalOrNull(global->name)) {
    throw ParseException("duplicate import", s.line, s.col);
  }
  wasm.addGlobal(global.release());
}

void SExpressionWasmBuilder::parseTable(Element& s, bool preParseImport) {
  if (wasm.table.exists) {
    throw ParseException("more than one table");
  }
  wasm.table.exists = true;
  Index i = 1;
  if (i == s.size()) {
    return; // empty table in old notation
  }
  if (s[i]->dollared()) {
    wasm.table.name = s[i++]->str();
  }
  if (i == s.size()) {
    return;
  }
  Name importModule, importBase;
  if (s[i]->isList()) {
    auto& inner = *s[i];
    if (inner[0]->str() == EXPORT) {
      auto ex = make_unique<Export>();
      ex->name = inner[1]->str();
      ex->value = wasm.table.name;
      ex->kind = ExternalKind::Table;
      if (wasm.getExportOrNull(ex->name)) {
        throw ParseException("duplicate export", s.line, s.col);
      }
      wasm.addExport(ex.release());
      i++;
    } else if (inner[0]->str() == IMPORT) {
      if (!preParseImport) {
        throw ParseException("!preParseImport in table");
      }
      wasm.table.module = inner[1]->str();
      wasm.table.base = inner[2]->str();
      i++;
    } else {
      throw ParseException("invalid table");
    }
  }
  if (i == s.size()) {
    return;
  }
  if (!s[i]->dollared()) {
    if (s[i]->str() == FUNCREF) {
      // (table type (elem ..))
      parseInnerElem(*s[i + 1]);
      if (wasm.table.segments.size() > 0) {
        wasm.table.initial = wasm.table.max =
          wasm.table.segments[0].data.size();
      } else {
        wasm.table.initial = wasm.table.max = 0;
      }
      return;
    }
    // first element isn't dollared, and isn't funcref. this could be old syntax
    // for (table 0 1) which means function 0 and 1, or it could be (table
    // initial max? type), look for type
    if (s[s.size() - 1]->str() == FUNCREF) {
      // (table initial max? type)
      if (i < s.size() - 1) {
        wasm.table.initial = atoi(s[i++]->c_str());
      }
      if (i < s.size() - 1) {
        wasm.table.max = atoi(s[i++]->c_str());
      }
      return;
    }
  }
  // old notation (table func1 func2 ..)
  parseInnerElem(s, i);
  if (wasm.table.segments.size() > 0) {
    wasm.table.initial = wasm.table.max = wasm.table.segments[0].data.size();
  } else {
    wasm.table.initial = wasm.table.max = 0;
  }
}

void SExpressionWasmBuilder::parseElem(Element& s) {
  Index i = 1;
  if (!s[i]->isList()) {
    // the table is named
    i++;
  }
  auto* offset = parseExpression(s[i++]);
  parseInnerElem(s, i, offset);
}

void SExpressionWasmBuilder::parseInnerElem(Element& s,
                                            Index i,
                                            Expression* offset) {
  if (!wasm.table.exists) {
    throw ParseException("elem without table", s.line, s.col);
  }
  if (!offset) {
    offset = allocator.alloc<Const>()->set(Literal(int32_t(0)));
  }
  Table::Segment segment(offset);
  for (; i < s.size(); i++) {
    segment.data.push_back(getFunctionName(*s[i]));
  }
  wasm.table.segments.push_back(segment);
}

void SExpressionWasmBuilder::parseType(Element& s) {
  std::unique_ptr<FunctionType> type = make_unique<FunctionType>();
  size_t i = 1;
  if (s[i]->isStr()) {
    type->name = s[i]->str();
    i++;
  }
  Element& func = *s[i];
  for (size_t k = 1; k < func.size(); k++) {
    Element& curr = *func[k];
    if (curr[0]->str() == PARAM) {
      for (size_t j = 1; j < curr.size(); j++) {
        type->params.push_back(stringToType(curr[j]->str()));
      }
    } else if (curr[0]->str() == RESULT) {
      if (curr.size() > 2) {
        throw ParseException("invalid result arity", curr.line, curr.col);
      }
      type->result = stringToType(curr[1]->str());
    }
  }
  if (!type->name.is()) {
    type->name = Name::fromInt(wasm.functionTypes.size());
  }
  functionTypeNames.push_back(type->name);
  if (wasm.getFunctionTypeOrNull(type->name)) {
    throw ParseException("duplicate function type", s.line, s.col);
  }
  wasm.addFunctionType(std::move(type));
}

} // namespace wasm<|MERGE_RESOLUTION|>--- conflicted
+++ resolved
@@ -1813,13 +1813,6 @@
       ex->kind = ExternalKind::Table;
     } else if (inner[0]->str() == GLOBAL) {
       ex->kind = ExternalKind::Global;
-<<<<<<< HEAD
-=======
-      if (wasm.getGlobalOrNull(ex->value) &&
-          wasm.getGlobal(ex->value)->mutable_) {
-        throw ParseException("cannot export a mutable global", s.line, s.col);
-      }
->>>>>>> 3b4d9013
     } else {
       throw ParseException("invalid export");
     }
