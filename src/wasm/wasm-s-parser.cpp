--- conflicted
+++ resolved
@@ -596,18 +596,11 @@
       params.push_back(p.type);
     }
   }
-<<<<<<< HEAD
-  result = Type::none;
-  if (i < s.size() && elementStartsWith(*s[i], RESULT)) {
-    paramOrResultExists = true;
-    result = parseResult(*s[i++]);
-=======
 
   while (i < s.size() && elementStartsWith(*s[i], RESULT)) {
     paramsOrResultsExist = true;
     // TODO: make parseResults return a vector
     results.push_back(parseResults(*s[i++]));
->>>>>>> 85de1c12
   }
 
   auto inlineSig = Signature(Type(params), Type(results));
@@ -748,13 +741,7 @@
   // parse typeuse: type/param/result
   Signature sig;
   std::vector<NameType> params;
-<<<<<<< HEAD
-  Type result = Type::none;
-  i = parseTypeUse(s, i, functionType, params, result);
-  assert(functionType && "functionType should've been set by parseTypeUse");
-=======
   i = parseTypeUse(s, i, sig, params);
->>>>>>> 85de1c12
 
   // when (import) is inside a (func) element, this is not a function definition
   // but an import.
@@ -1178,53 +1165,33 @@
   size_t lanes = s.size() - 2;
   switch (lanes) {
     case 2: {
-<<<<<<< HEAD
-      if (lane_t != Type::i64 && lane_t != Type::f64) {
-        throw ParseException("Unexpected v128 literal lane type");
-=======
       if (lane_t != i64 && lane_t != f64) {
         throw ParseException(
           "Unexpected v128 literal lane type", s[1]->line, s[1]->col);
->>>>>>> 85de1c12
       }
       ret->value = makeLanes<2>(s, allocator, lane_t);
       break;
     }
     case 4: {
-<<<<<<< HEAD
-      if (lane_t != Type::i32 && lane_t != Type::f32) {
-        throw ParseException("Unexpected v128 literal lane type");
-=======
       if (lane_t != i32 && lane_t != f32) {
         throw ParseException(
           "Unexpected v128 literal lane type", s[1]->line, s[1]->col);
->>>>>>> 85de1c12
       }
       ret->value = makeLanes<4>(s, allocator, lane_t);
       break;
     }
     case 8: {
-<<<<<<< HEAD
-      if (lane_t != Type::i32) {
-        throw ParseException("Unexpected v128 literal lane type");
-=======
       if (lane_t != i32) {
         throw ParseException(
           "Unexpected v128 literal lane type", s[1]->line, s[1]->col);
->>>>>>> 85de1c12
       }
       ret->value = makeLanes<8>(s, allocator, lane_t);
       break;
     }
     case 16: {
-<<<<<<< HEAD
-      if (lane_t != Type::i32) {
-        throw ParseException("Unexpected v128 literal lane type");
-=======
       if (lane_t != i32) {
         throw ParseException(
           "Unexpected v128 literal lane type", s[1]->line, s[1]->col);
->>>>>>> 85de1c12
       }
       ret->value = makeLanes<16>(s, allocator, lane_t);
       break;
@@ -1444,10 +1411,6 @@
 Expression* SExpressionWasmBuilder::makeAtomicNotify(Element& s) {
   auto ret = allocator.alloc<AtomicNotify>();
   ret->type = Type::i32;
-<<<<<<< HEAD
-  ret->ptr = parseExpression(s[1]);
-  ret->notifyCount = parseExpression(s[2]);
-=======
   Address align;
   size_t i = parseMemAttributes(s, ret->offset, align, 4);
   if (align != 4) {
@@ -1455,7 +1418,6 @@
   }
   ret->ptr = parseExpression(s[i]);
   ret->notifyCount = parseExpression(s[i + 1]);
->>>>>>> 85de1c12
   ret->finalize();
   return ret;
 }
