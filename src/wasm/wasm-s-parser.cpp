/*
 * Copyright 2015 WebAssembly Community Group participants
 *
 * Licensed under the Apache License, Version 2.0 (the "License");
 * you may not use this file except in compliance with the License.
 * You may obtain a copy of the License at
 *
 *     http://www.apache.org/licenses/LICENSE-2.0
 *
 * Unless required by applicable law or agreed to in writing, software
 * distributed under the License is distributed on an "AS IS" BASIS,
 * WITHOUT WARRANTIES OR CONDITIONS OF ANY KIND, either express or implied.
 * See the License for the specific language governing permissions and
 * limitations under the License.
 */

#include "wasm-s-parser.h"

#include <cctype>
#include <cmath>
#include <limits>

#include "ir/branch-utils.h"
#include "shared-constants.h"
#include "support/string.h"
#include "wasm-binary.h"
#include "wasm-builder.h"

#define abort_on(str)                                                          \
  { throw ParseException(std::string("abort_on ") + str); }
#define element_assert(condition)                                              \
  assert((condition) ? true : (std::cerr << "on: " << *this << '\n' && 0));

using cashew::IString;

namespace {
int unhex(char c) {
  if (c >= '0' && c <= '9') {
    return c - '0';
  }
  if (c >= 'a' && c <= 'f') {
    return c - 'a' + 10;
  }
  if (c >= 'A' && c <= 'F') {
    return c - 'A' + 10;
  }
  throw wasm::ParseException("invalid hexadecimal");
}
} // namespace

namespace wasm {

static Name STRUCT("struct"), FIELD("field"), ARRAY("array"),
  EXTENDS("extends"), I8("i8"), I16("i16"), RTT("rtt"), DECLARE("declare"),
  ITEM("item"), OFFSET("offset");

static Address getAddress(const Element* s) { return atoll(s->c_str()); }

static void
checkAddress(Address a, const char* errorText, const Element* errorElem) {
  if (a > std::numeric_limits<Address::address32_t>::max()) {
    throw ParseException(errorText, errorElem->line, errorElem->col);
  }
}

static bool elementStartsWith(Element& s, IString str) {
  return s.isList() && s.size() > 0 && s[0]->isStr() && s[0]->str() == str;
}

static bool elementStartsWith(Element* s, IString str) {
  return elementStartsWith(*s, str);
}

Element::List& Element::list() {
  if (!isList()) {
    throw ParseException("expected list", line, col);
  }
  return list_;
}

Element* Element::operator[](unsigned i) {
  if (!isList()) {
    throw ParseException("expected list", line, col);
  }
  if (i >= list().size()) {
    throw ParseException("expected more elements in list", line, col);
  }
  return list()[i];
}

IString Element::str() const {
  if (!isStr()) {
    throw ParseException("expected string", line, col);
  }
  return str_;
}

const char* Element::c_str() const {
  if (!isStr()) {
    throw ParseException("expected string", line, col);
  }
  return str_.str;
}

Element* Element::setString(IString str__, bool dollared__, bool quoted__) {
  isList_ = false;
  str_ = str__;
  dollared_ = dollared__;
  quoted_ = quoted__;
  return this;
}

Element*
Element::setMetadata(size_t line_, size_t col_, SourceLocation* startLoc_) {
  line = line_;
  col = col_;
  startLoc = startLoc_;
  return this;
}

std::ostream& operator<<(std::ostream& o, Element& e) {
  if (e.isList_) {
    o << '(';
    for (auto item : e.list_) {
      o << ' ' << *item;
    }
    o << " )";
  } else {
    if (e.dollared()) {
      o << '$';
    }
    o << e.str_.str;
  }
  return o;
}

void Element::dump() {
  std::cout << "dumping " << this << " : " << *this << ".\n";
}

SExpressionParser::SExpressionParser(char* input) : input(input) {
  root = nullptr;
  line = 1;
  lineStart = input;
  while (!root) { // keep parsing until we pass an initial comment
    root = parse();
  }
}

Element* SExpressionParser::parse() {
  std::vector<Element*> stack;
  std::vector<SourceLocation*> stackLocs;
  Element* curr = allocator.alloc<Element>();
  while (1) {
    skipWhitespace();
    if (input[0] == 0) {
      break;
    }
    if (input[0] == '(') {
      input++;
      stack.push_back(curr);
      curr = allocator.alloc<Element>()->setMetadata(
        line, input - lineStart - 1, loc);
      stackLocs.push_back(loc);
      assert(stack.size() == stackLocs.size());
    } else if (input[0] == ')') {
      input++;
      curr->endLoc = loc;
      auto last = curr;
      if (stack.empty()) {
        throw ParseException("s-expr stack empty");
      }
      curr = stack.back();
      assert(stack.size() == stackLocs.size());
      stack.pop_back();
      loc = stackLocs.back();
      stackLocs.pop_back();
      curr->list().push_back(last);
    } else {
      curr->list().push_back(parseString());
    }
  }
  if (stack.size() != 0) {
    throw ParseException("stack is not empty", curr->line, curr->col);
  }
  return curr;
}

void SExpressionParser::parseDebugLocation() {
  // Extracting debug location (if valid)
  char* debugLoc = input + 3; // skipping ";;@"
  while (debugLoc[0] && debugLoc[0] == ' ') {
    debugLoc++;
  }
  char* debugLocEnd = debugLoc;
  while (debugLocEnd[0] && debugLocEnd[0] != '\n') {
    debugLocEnd++;
  }
  char* pos = debugLoc;
  while (pos < debugLocEnd && pos[0] != ':') {
    pos++;
  }
  if (pos >= debugLocEnd) {
    return; // no line number
  }
  std::string name(debugLoc, pos);
  char* lineStart = ++pos;
  while (pos < debugLocEnd && pos[0] != ':') {
    pos++;
  }
  std::string lineStr(lineStart, pos);
  if (pos >= debugLocEnd) {
    return; // no column number
  }
  std::string colStr(++pos, debugLocEnd);
  void* buf =
    allocator.allocSpace(sizeof(SourceLocation), alignof(SourceLocation));
  loc = new (buf) SourceLocation(
    IString(name.c_str(), false), atoi(lineStr.c_str()), atoi(colStr.c_str()));
}

void SExpressionParser::skipWhitespace() {
  while (1) {
    while (isspace(input[0])) {
      if (input[0] == '\n') {
        line++;
        lineStart = input + 1;
      }
      input++;
    }
    if (input[0] == ';' && input[1] == ';') {
      if (input[2] == '@') {
        parseDebugLocation();
      }
      while (input[0] && input[0] != '\n') {
        input++;
      }
      line++;
      if (!input[0]) {
        return;
      }
      lineStart = ++input;
    } else if (input[0] == '(' && input[1] == ';') {
      // Skip nested block comments.
      input += 2;
      int depth = 1;
      while (1) {
        if (!input[0]) {
          return;
        }
        if (input[0] == '(' && input[1] == ';') {
          input += 2;
          depth++;
        } else if (input[0] == ';' && input[1] == ')') {
          input += 2;
          --depth;
          if (depth == 0) {
            break;
          }
        } else if (input[0] == '\n') {
          line++;
          lineStart = input;
          input++;
        } else {
          input++;
        }
      }
    } else {
      return;
    }
  }
}

Element* SExpressionParser::parseString() {
  bool dollared = false;
  if (input[0] == '$') {
    input++;
    dollared = true;
  }
  char* start = input;
  if (input[0] == '"') {
    // parse escaping \", but leave code escaped - we'll handle escaping in
    // memory segments specifically
    input++;
    std::string str;
    while (1) {
      if (input[0] == 0) {
        throw ParseException("unterminated string", line, start - lineStart);
      }
      if (input[0] == '"') {
        break;
      }
      if (input[0] == '\\') {
        str += input[0];
        if (input[1] == 0) {
          throw ParseException(
            "unterminated string escape", line, start - lineStart);
        }
        str += input[1];
        input += 2;
        continue;
      }
      str += input[0];
      input++;
    }
    input++;
    return allocator.alloc<Element>()
      ->setString(IString(str.c_str(), false), dollared, true)
      ->setMetadata(line, start - lineStart, loc);
  }
  while (input[0] && !isspace(input[0]) && input[0] != ')' && input[0] != '(' &&
         input[0] != ';') {
    input++;
  }
  if (start == input) {
    throw ParseException("expected string", line, input - lineStart);
  }
  char temp = input[0];
  input[0] = 0;
  auto ret = allocator.alloc<Element>()
               ->setString(IString(start, false), dollared, false)
               ->setMetadata(line, start - lineStart, loc);
  input[0] = temp;
  return ret;
}

SExpressionWasmBuilder::SExpressionWasmBuilder(Module& wasm,
                                               Element& module,
                                               IRProfile profile)
  : wasm(wasm), allocator(wasm.allocator), profile(profile) {
  if (module.size() == 0) {
    throw ParseException("empty toplevel, expected module");
  }
  if (module[0]->str() != MODULE) {
    throw ParseException("toplevel does not start with module");
  }
  if (module.size() == 1) {
    return;
  }
  Index i = 1;
  if (module[i]->dollared()) {
    wasm.name = module[i]->str();
    if (module.size() == 2) {
      return;
    }
    i++;
  }

  // spec tests have a `binary` keyword after the optional module name. Skip it
  Name BINARY("binary");
  if (module[i]->isStr() && module[i]->str() == BINARY &&
      !module[i]->quoted()) {
    i++;
  }

  if (i < module.size() && module[i]->isStr()) {
    // these s-expressions contain a binary module, actually
    std::vector<char> data;
    while (i < module.size()) {
      auto str = module[i++]->c_str();
      if (auto size = strlen(str)) {
        stringToBinary(str, size, data);
      }
    }
    WasmBinaryBuilder binaryBuilder(wasm, data);
    binaryBuilder.read();
    return;
  }

  preParseHeapTypes(module);

  Index implementedFunctions = 0;
  functionCounter = 0;
  for (unsigned j = i; j < module.size(); j++) {
    auto& s = *module[j];
    preParseFunctionType(s);
    preParseImports(s);
    if (elementStartsWith(s, FUNC) && !isImport(s)) {
      implementedFunctions++;
    }
  }
  // we go through the functions again, now parsing them, and the counter begins
  // from where imports ended
  functionCounter -= implementedFunctions;
  for (unsigned j = i; j < module.size(); j++) {
    parseModuleElement(*module[j]);
  }
}

bool SExpressionWasmBuilder::isImport(Element& curr) {
  for (Index i = 0; i < curr.size(); i++) {
    auto& x = *curr[i];
    if (elementStartsWith(x, IMPORT)) {
      return true;
    }
  }
  return false;
}

void SExpressionWasmBuilder::preParseImports(Element& curr) {
  IString id = curr[0]->str();
  if (id == IMPORT) {
    parseImport(curr);
  }
  if (isImport(curr)) {
    if (id == FUNC) {
      parseFunction(curr, true /* preParseImport */);
    } else if (id == GLOBAL) {
      parseGlobal(curr, true /* preParseImport */);
    } else if (id == TABLE) {
      parseTable(curr, true /* preParseImport */);
    } else if (id == MEMORY) {
      parseMemory(curr, true /* preParseImport */);
    } else if (id == TAG) {
      parseTag(curr, true /* preParseImport */);
    } else {
      throw ParseException(
        "fancy import we don't support yet", curr.line, curr.col);
    }
  }
}

void SExpressionWasmBuilder::parseModuleElement(Element& curr) {
  if (isImport(curr)) {
    return; // already done
  }
  IString id = curr[0]->str();
  if (id == START) {
    return parseStart(curr);
  }
  if (id == FUNC) {
    return parseFunction(curr);
  }
  if (id == MEMORY) {
    return parseMemory(curr);
  }
  if (id == DATA) {
    return parseData(curr);
  }
  if (id == EXPORT) {
    return parseExport(curr);
  }
  if (id == IMPORT) {
    return; // already done
  }
  if (id == GLOBAL) {
    return parseGlobal(curr);
  }
  if (id == TABLE) {
    return parseTable(curr);
  }
  if (id == ELEM) {
    return parseElem(curr);
  }
  if (id == TYPE) {
    return; // already done
  }
  if (id == TAG) {
    return parseTag(curr);
  }
  std::cerr << "bad module element " << id.str << '\n';
  throw ParseException("unknown module element", curr.line, curr.col);
}

Name SExpressionWasmBuilder::getFunctionName(Element& s) {
  if (s.dollared()) {
    return s.str();
  } else {
    // index
    size_t offset = atoi(s.str().c_str());
    if (offset >= functionNames.size()) {
      throw ParseException(
        "unknown function in getFunctionName", s.line, s.col);
    }
    return functionNames[offset];
  }
}

Name SExpressionWasmBuilder::getTableName(Element& s) {
  if (s.dollared()) {
    return s.str();
  } else {
    // index
    size_t offset = atoi(s.str().c_str());
    if (offset >= tableNames.size()) {
      throw ParseException("unknown table in getTableName", s.line, s.col);
    }
    return tableNames[offset];
  }
}

Name SExpressionWasmBuilder::getGlobalName(Element& s) {
  if (s.dollared()) {
    return s.str();
  } else {
    // index
    size_t offset = atoi(s.str().c_str());
    if (offset >= globalNames.size()) {
      throw ParseException("unknown global in getGlobalName", s.line, s.col);
    }
    return globalNames[offset];
  }
}

Name SExpressionWasmBuilder::getTagName(Element& s) {
  if (s.dollared()) {
    return s.str();
  } else {
    // index
    size_t offset = atoi(s.str().c_str());
    if (offset >= tagNames.size()) {
      throw ParseException("unknown tag in getTagName", s.line, s.col);
    }
    return tagNames[offset];
  }
}

// Parse various forms of (param ...) or (local ...) element. This ignores all
// parameter or local names when specified.
std::vector<Type> SExpressionWasmBuilder::parseParamOrLocal(Element& s) {
  size_t fakeIndex = 0;
  std::vector<NameType> namedParams = parseParamOrLocal(s, fakeIndex);
  std::vector<Type> params;
  for (auto& p : namedParams) {
    params.push_back(p.type);
  }
  return params;
}

// Parses various forms of (param ...) or (local ...) element:
// (param $name type) (e.g. (param $a i32))
// (param type+)      (e.g. (param i32 f64))
// (local $name type) (e.g. (local $a i32))
// (local type+)      (e.g. (local i32 f64))
// If the name is unspecified, it will create one using localIndex.
std::vector<NameType>
SExpressionWasmBuilder::parseParamOrLocal(Element& s, size_t& localIndex) {
  assert(elementStartsWith(s, PARAM) || elementStartsWith(s, LOCAL));
  std::vector<NameType> namedParams;
  if (s.size() == 1) { // (param) or (local)
    return namedParams;
  }

  for (size_t i = 1; i < s.size(); i++) {
    IString name;
    if (s[i]->dollared()) {
      if (i != 1) {
        throw ParseException("invalid wasm type", s[i]->line, s[i]->col);
      }
      if (i + 1 >= s.size()) {
        throw ParseException("invalid param entry", s.line, s.col);
      }
      name = s[i]->str();
      i++;
    } else {
      name = Name::fromInt(localIndex);
    }
    localIndex++;
    Type type;
    type = elementToType(*s[i]);
    if (elementStartsWith(s, PARAM) && type.isTuple()) {
      throw ParseException(
        "params may not have tuple types", s[i]->line, s[i]->col);
    }
    namedParams.emplace_back(name, type);
  }
  return namedParams;
}

// Parses (result type) element. (e.g. (result i32))
std::vector<Type> SExpressionWasmBuilder::parseResults(Element& s) {
  assert(elementStartsWith(s, RESULT));
  std::vector<Type> types;
  for (size_t i = 1; i < s.size(); i++) {
    types.push_back(elementToType(*s[i]));
  }
  return types;
}

// Parses an element that references an entry in the type section. The element
// should be in the form of (type name) or (type index).
// (e.g. (type $a), (type 0))
HeapType SExpressionWasmBuilder::parseTypeRef(Element& s) {
  assert(elementStartsWith(s, TYPE));
  if (s.size() != 2) {
    throw ParseException("invalid type reference", s.line, s.col);
  }
  auto heapType = parseHeapType(*s[1]);
  if (!heapType.isSignature()) {
    throw ParseException("expected signature type", s.line, s.col);
  }
  return heapType;
}

// Prases typeuse, a reference to a type definition. It is in the form of either
// (type index) or (type name), possibly augmented by inlined (param) and
// (result) nodes. (type) node can be omitted as well. Outputs are returned by
// parameter references.
// typeuse ::= (type index|name)+ |
//             (type index|name)+ (param ..)* (result ..)* |
//             (param ..)* (result ..)*
size_t
SExpressionWasmBuilder::parseTypeUse(Element& s,
                                     size_t startPos,
                                     HeapType& functionType,
                                     std::vector<NameType>& namedParams) {
  std::vector<Type> params, results;
  size_t i = startPos;

  bool typeExists = false, paramsOrResultsExist = false;
  if (i < s.size() && elementStartsWith(*s[i], TYPE)) {
    typeExists = true;
    functionType = parseTypeRef(*s[i++]);
  }

  size_t paramPos = i;
  size_t localIndex = 0;

  while (i < s.size() && elementStartsWith(*s[i], PARAM)) {
    paramsOrResultsExist = true;
    auto newParams = parseParamOrLocal(*s[i++], localIndex);
    namedParams.insert(namedParams.end(), newParams.begin(), newParams.end());
    for (auto p : newParams) {
      params.push_back(p.type);
    }
  }

  while (i < s.size() && elementStartsWith(*s[i], RESULT)) {
    paramsOrResultsExist = true;
    auto newResults = parseResults(*s[i++]);
    results.insert(results.end(), newResults.begin(), newResults.end());
  }

  auto inlineSig = Signature(Type(params), Type(results));

  // If none of type/param/result exists, this is equivalent to a type that does
  // not have parameters and returns nothing.
  if (!typeExists && !paramsOrResultsExist) {
    paramsOrResultsExist = true;
  }

  if (!typeExists) {
    functionType = inlineSig;
  } else if (paramsOrResultsExist) {
    // verify that (type) and (params)/(result) match
    if (inlineSig != functionType.getSignature()) {
      throw ParseException("type and param/result don't match",
                           s[paramPos]->line,
                           s[paramPos]->col);
    }
  }

  // Add implicitly defined type to global list so it has an index
  if (std::find(types.begin(), types.end(), functionType) == types.end()) {
    types.push_back(functionType);
  }

  // If only (type) is specified, populate `namedParams`
  if (!paramsOrResultsExist) {
    size_t index = 0;
    for (const auto& param : functionType.getSignature().params) {
      namedParams.emplace_back(Name::fromInt(index++), param);
    }
  }

  return i;
}

// Parses a typeuse. Use this when only FunctionType* is needed.
size_t SExpressionWasmBuilder::parseTypeUse(Element& s,
                                            size_t startPos,
                                            HeapType& functionType) {
  std::vector<NameType> params;
  return parseTypeUse(s, startPos, functionType, params);
}

void SExpressionWasmBuilder::preParseHeapTypes(Element& module) {
  auto forEachType = [&](auto f) {
    for (auto* elemPtr : module) {
      auto& elem = *elemPtr;
      if (elementStartsWith(elem, TYPE)) {
        f(elem);
      }
    }
  };

  size_t numTypes = 0;
  forEachType([&](Element& elem) {
    // Map type names to indices
    if (elem[1]->dollared()) {
      std::string name = elem[1]->c_str();
      if (!typeIndices.insert({name, numTypes}).second) {
        throw ParseException("duplicate function type", elem.line, elem.col);
      }
    }
    ++numTypes;
  });

  TypeBuilder builder(numTypes);

  auto parseRefType = [&](Element& elem) -> Type {
    // '(' 'ref' 'null'? ht ')'
    auto nullable =
      elem[1]->isStr() && *elem[1] == NULL_ ? Nullable : NonNullable;
    auto& referent = nullable ? *elem[2] : *elem[1];
    const char* name = referent.c_str();
    if (referent.dollared()) {
      return builder.getTempRefType(builder[typeIndices[name]], nullable);
    } else if (String::isNumber(name)) {
      size_t index = atoi(name);
      if (index >= numTypes) {
        throw ParseException("invalid type index", elem.line, elem.col);
      }
      return builder.getTempRefType(builder[index], nullable);
    } else {
      return Type(stringToHeapType(name), nullable);
    }
  };

  auto parseRttType = [&](Element& elem) -> Type {
    // '(' 'rtt' depth? typeidx ')'
    uint32_t depth;
    Element* idx;
    switch (elem.size()) {
      default:
        throw ParseException(
          "unexpected number of rtt parameters", elem.line, elem.col);
      case 2:
        depth = Rtt::NoDepth;
        idx = elem[1];
        break;
      case 3:
        if (!String::isNumber(elem[1]->c_str())) {
          throw ParseException(
            "invalid rtt depth", elem[1]->line, elem[1]->col);
        }
        depth = atoi(elem[1]->c_str());
        idx = elem[2];
        break;
    }
    if (idx->dollared()) {
      HeapType type = builder[typeIndices[idx->c_str()]];
      return builder.getTempRttType(Rtt(depth, type));
    } else if (String::isNumber(idx->c_str())) {
      size_t index = atoi(idx->c_str());
      if (index < numTypes) {
        return builder.getTempRttType(Rtt(depth, builder[index]));
      }
    }
    throw ParseException("invalid type index", idx->line, idx->col);
  };

  auto parseValType = [&](Element& elem) {
    if (elem.isStr()) {
      return stringToType(elem.c_str());
    } else if (*elem[0] == REF) {
      return parseRefType(elem);
    } else if (*elem[0] == RTT) {
      return parseRttType(elem);
    } else {
      throw ParseException("unknown valtype kind", elem[0]->line, elem[0]->col);
    }
  };

  auto parseParams = [&](Element& elem) {
    auto it = ++elem.begin();
    if (it != elem.end() && (*it)->dollared()) {
      ++it;
    }
    std::vector<Type> params;
    for (auto end = elem.end(); it != end; ++it) {
      params.push_back(parseValType(**it));
    }
    return params;
  };

  auto parseResults = [&](Element& elem) {
    std::vector<Type> results;
    for (auto it = ++elem.begin(); it != elem.end(); ++it) {
      results.push_back(parseValType(**it));
    }
    return results;
  };

  auto parseSignatureDef = [&](Element& elem) {
    // '(' 'func' vec(param) vec(result) ')'
    // param ::= '(' 'param' id? valtype ')'
    // result ::= '(' 'result' valtype ')'
    std::vector<Type> params, results;
    for (auto it = ++elem.begin(), end = elem.end(); it != end; ++it) {
      Element& curr = **it;
      if (elementStartsWith(curr, PARAM)) {
        auto newParams = parseParams(curr);
        params.insert(params.end(), newParams.begin(), newParams.end());
      } else if (elementStartsWith(curr, RESULT)) {
        auto newResults = parseResults(curr);
        results.insert(results.end(), newResults.begin(), newResults.end());
      }
    }
    return Signature(builder.getTempTupleType(params),
                     builder.getTempTupleType(results));
  };

  // Parses a field, and notes the name if one is found.
  auto parseField = [&](Element* elem, Name& name) {
    Mutability mutable_ = Immutable;
    // elem is a list, containing either
    //   TYPE
    // or
    //   (field TYPE)
    // or
    //   (field $name TYPE)
    if (elementStartsWith(elem, FIELD)) {
      if (elem->size() == 3) {
        name = (*elem)[1]->str();
      }
      elem = (*elem)[elem->size() - 1];
    }
    // The element may also be (mut (..)).
    if (elementStartsWith(elem, MUT)) {
      mutable_ = Mutable;
      elem = (*elem)[1];
    }
    if (elem->isStr()) {
      // elem is a simple string name like "i32". It can be a normal wasm
      // type, or one of the special types only available in fields.
      if (*elem == I8) {
        return Field(Field::i8, mutable_);
      } else if (*elem == I16) {
        return Field(Field::i16, mutable_);
      }
    }
    // Otherwise it's an arbitrary type.
    return Field(parseValType(*elem), mutable_);
  };

  auto parseStructDef = [&](Element& elem, size_t typeIndex) {
    FieldList fields;
    for (Index i = 1; i < elem.size(); i++) {
      Name name;
      fields.emplace_back(parseField(elem[i], name));
      if (name.is()) {
        // Only add the name to the map if it exists.
        fieldNames[typeIndex][i - 1] = name;
      }
    }
    return Struct(fields);
  };

  auto parseArrayDef = [&](Element& elem) {
    Name unused;
    return Array(parseField(elem[1], unused));
  };

  size_t index = 0;
  forEachType([&](Element& elem) {
    Element& def = elem[1]->dollared() ? *elem[2] : *elem[1];
    Element& kind = *def[0];
    if (kind == FUNC) {
      builder[index] = parseSignatureDef(def);
    } else if (kind == STRUCT) {
      builder[index] = parseStructDef(def, index);
    } else if (kind == ARRAY) {
      builder[index] = parseArrayDef(def);
    } else {
      throw ParseException("unknown heaptype kind", kind.line, kind.col);
    }
    if (elementStartsWith(elem[elem.size() - 1], EXTENDS)) {
      // '(' 'extends' $supertype ')'
      Element& extends = *elem[elem.size() - 1];
      auto it = typeIndices.find(extends[1]->c_str());
      if (it == typeIndices.end()) {
        throw ParseException(
          "unknown dollared function type", elem.line, elem.col);
      }
      builder[index].subTypeOf(builder[it->second]);
    }
    ++index;
  });

  types = builder.build();

  for (auto& pair : typeIndices) {
    auto name = pair.first;
    auto index = pair.second;
    auto type = types[index];
    // A type may appear in the type section more than once, but we canonicalize
    // types internally, so there will be a single name chosen for that type. Do
    // so determistically.
    if (wasm.typeNames.count(type) && wasm.typeNames[type].name.str < name) {
      continue;
    }
    auto& currTypeNames = wasm.typeNames[type];
    currTypeNames.name = name;
    if (type.isStruct()) {
      currTypeNames.fieldNames = fieldNames[index];
    }
  }
}

void SExpressionWasmBuilder::preParseFunctionType(Element& s) {
  IString id = s[0]->str();
  if (id != FUNC) {
    return;
  }
  size_t i = 1;
  Name name, exportName;
  i = parseFunctionNames(s, name, exportName);
  if (!name.is()) {
    // unnamed, use an index
    name = Name::fromInt(functionCounter);
  }
  functionNames.push_back(name);
  functionCounter++;
  HeapType type;
  parseTypeUse(s, i, type);
  functionTypes[name] = type;
}

size_t SExpressionWasmBuilder::parseFunctionNames(Element& s,
                                                  Name& name,
                                                  Name& exportName) {
  size_t i = 1;
  while (i < s.size() && i < 3 && s[i]->isStr()) {
    if (s[i]->quoted()) {
      // an export name
      exportName = s[i]->str();
      i++;
    } else if (s[i]->dollared()) {
      name = s[i]->str();
      i++;
    } else {
      break;
    }
  }
  if (i < s.size() && s[i]->isList()) {
    auto& inner = *s[i];
    if (elementStartsWith(inner, EXPORT)) {
      exportName = inner[1]->str();
      i++;
    }
  }
#if 0
  if (exportName.is() && !name.is()) {
    name = exportName; // useful for debugging
  }
#endif
  return i;
}

void SExpressionWasmBuilder::parseFunction(Element& s, bool preParseImport) {
  brokeToAutoBlock = false;

  Name name, exportName;
  size_t i = parseFunctionNames(s, name, exportName);
  bool hasExplicitName = name.is();
  if (!preParseImport) {
    if (!name.is()) {
      // unnamed, use an index
      name = Name::fromInt(functionCounter);
    }
    functionCounter++;
  } else {
    // just preparsing, functionCounter was incremented by preParseFunctionType
    if (!name.is()) {
      // unnamed, use an index
      name = functionNames[functionCounter - 1];
    }
  }
  if (exportName.is()) {
    auto ex = make_unique<Export>();
    ex->name = exportName;
    ex->value = name;
    ex->kind = ExternalKind::Function;
    if (wasm.getExportOrNull(ex->name)) {
      throw ParseException("duplicate export", s.line, s.col);
    }
    wasm.addExport(ex.release());
  }

  // parse import
  Name importModule, importBase;
  if (i < s.size() && elementStartsWith(*s[i], IMPORT)) {
    Element& curr = *s[i];
    importModule = curr[1]->str();
    importBase = curr[2]->str();
    i++;
  }

  // parse typeuse: type/param/result
  HeapType type;
  std::vector<NameType> params;
  i = parseTypeUse(s, i, type, params);

  // when (import) is inside a (func) element, this is not a function definition
  // but an import.
  if (importModule.is()) {
    if (!importBase.size()) {
      throw ParseException("module but no base for import", s.line, s.col);
    }
    if (!preParseImport) {
      throw ParseException("!preParseImport in func", s.line, s.col);
    }
    auto im = make_unique<Function>();
    im->setName(name, hasExplicitName);
    im->module = importModule;
    im->base = importBase;
    im->sig = type.getSignature();
    functionTypes[name] = type;
    if (wasm.getFunctionOrNull(im->name)) {
      throw ParseException("duplicate import", s.line, s.col);
    }
    wasm.addFunction(im.release());
    if (currFunction) {
      throw ParseException("import module inside function dec", s.line, s.col);
    }
    nameMapper.clear();
    return;
  }
  // at this point this not an import but a real function definition.
  if (preParseImport) {
    throw ParseException("preParseImport in func", s.line, s.col);
  }

  size_t localIndex = params.size(); // local index for params and locals

  // parse locals
  std::vector<NameType> vars;
  while (i < s.size() && elementStartsWith(*s[i], LOCAL)) {
    auto newVars = parseParamOrLocal(*s[i++], localIndex);
    vars.insert(vars.end(), newVars.begin(), newVars.end());
  }

  // make a new function
  currFunction = std::unique_ptr<Function>(Builder(wasm).makeFunction(
    name, std::move(params), type.getSignature().results, std::move(vars)));
  currFunction->profile = profile;

  // parse body
  Block* autoBlock = nullptr; // may need to add a block for the very top level
  auto ensureAutoBlock = [&]() {
    if (!autoBlock) {
      autoBlock = allocator.alloc<Block>();
      autoBlock->list.push_back(currFunction->body);
      currFunction->body = autoBlock;
    }
  };
  while (i < s.size()) {
    Expression* ex = parseExpression(*s[i++]);
    if (!currFunction->body) {
      currFunction->body = ex;
    } else {
      ensureAutoBlock();
      autoBlock->list.push_back(ex);
    }
  }

  if (brokeToAutoBlock) {
    ensureAutoBlock();
    autoBlock->name = FAKE_RETURN;
  }
  if (autoBlock) {
    autoBlock->finalize(type.getSignature().results);
  }
  if (!currFunction->body) {
    currFunction->body = allocator.alloc<Nop>();
  }
  if (s.startLoc) {
    currFunction->prologLocation.insert(getDebugLocation(*s.startLoc));
  }
  if (s.endLoc) {
    currFunction->epilogLocation.insert(getDebugLocation(*s.endLoc));
  }
  if (wasm.getFunctionOrNull(currFunction->name)) {
    throw ParseException("duplicate function", s.line, s.col);
  }
  wasm.addFunction(currFunction.release());
  nameMapper.clear();
}

Type SExpressionWasmBuilder::stringToType(const char* str,
                                          bool allowError,
                                          bool prefix) {
  if (str[0] == 'i') {
    if (str[1] == '3' && str[2] == '2' && (prefix || str[3] == 0)) {
      return Type::i32;
    }
    if (str[1] == '6' && str[2] == '4' && (prefix || str[3] == 0)) {
      return Type::i64;
    }
  }
  if (str[0] == 'f') {
    if (str[1] == '3' && str[2] == '2' && (prefix || str[3] == 0)) {
      return Type::f32;
    }
    if (str[1] == '6' && str[2] == '4' && (prefix || str[3] == 0)) {
      return Type::f64;
    }
  }
  if (str[0] == 'v') {
    if (str[1] == '1' && str[2] == '2' && str[3] == '8' &&
        (prefix || str[4] == 0)) {
      return Type::v128;
    }
  }
  if (strncmp(str, "funcref", 7) == 0 && (prefix || str[7] == 0)) {
    return Type::funcref;
  }
  if (strncmp(str, "externref", 9) == 0 && (prefix || str[9] == 0)) {
    return Type::externref;
  }
  if (strncmp(str, "anyref", 6) == 0 && (prefix || str[6] == 0)) {
    return Type::anyref;
  }
  if (strncmp(str, "eqref", 5) == 0 && (prefix || str[5] == 0)) {
    return Type::eqref;
  }
  if (strncmp(str, "i31ref", 6) == 0 && (prefix || str[6] == 0)) {
    return Type::i31ref;
  }
  if (strncmp(str, "dataref", 7) == 0 && (prefix || str[7] == 0)) {
    return Type::dataref;
  }
  if (allowError) {
    return Type::none;
  }
  throw ParseException(std::string("invalid wasm type: ") + str);
}

HeapType SExpressionWasmBuilder::stringToHeapType(const char* str,
                                                  bool prefix) {
  if (str[0] == 'f') {
    if (str[1] == 'u' && str[2] == 'n' && str[3] == 'c' &&
        (prefix || str[4] == 0)) {
      return HeapType::func;
    }
  }
  if (str[0] == 'e') {
    if (str[1] == 'q' && (prefix || str[2] == 0)) {
      return HeapType::eq;
    }
    if (str[1] == 'x' && str[2] == 't' && str[3] == 'e' && str[4] == 'r' &&
        str[5] == 'n' && (prefix || str[6] == 0)) {
      return HeapType::ext;
    }
  }
  if (str[0] == 'a') {
    if (str[1] == 'n' && str[2] == 'y' && (prefix || str[3] == 0)) {
      return HeapType::any;
    }
  }
  if (str[0] == 'i') {
    if (str[1] == '3' && str[2] == '1' && (prefix || str[3] == 0)) {
      return HeapType::i31;
    }
  }
  if (str[0] == 'd') {
    if (str[1] == 'a' && str[2] == 't' && str[3] == 'a' &&
        (prefix || str[4] == 0)) {
      return HeapType::data;
    }
  }
  throw ParseException(std::string("invalid wasm heap type: ") + str);
}

Type SExpressionWasmBuilder::elementToType(Element& s) {
  if (s.isStr()) {
    return stringToType(s.str());
  }
  auto& list = s.list();
  auto size = list.size();
  if (elementStartsWith(s, REF)) {
    // It's a reference. It should be in the form
    //   (ref $name)
    // or
    //   (ref null $name)
    // and also $name can be the expanded structure of the type and not a name,
    // so something like (ref (func (result i32))), etc.
    if (size != 2 && size != 3) {
      throw ParseException(
        std::string("invalid reference type size"), s.line, s.col);
    }
    if (size == 3 && *list[1] != NULL_) {
      throw ParseException(
        std::string("invalid reference type qualifier"), s.line, s.col);
    }
    Nullability nullable = NonNullable;
    size_t i = 1;
    if (size == 3) {
      nullable = Nullable;
      i++;
    }
    return Type(parseHeapType(*s[i]), nullable);
  }
  if (elementStartsWith(s, RTT)) {
    // It's an RTT, something like (rtt N $typename) or just (rtt $typename)
    // if there is no depth.
    if (s[1]->dollared()) {
      auto heapType = parseHeapType(*s[1]);
      return Type(Rtt(heapType));
    } else {
      auto depth = atoi(s[1]->str().c_str());
      auto heapType = parseHeapType(*s[2]);
      return Type(Rtt(depth, heapType));
    }
  }
  // It's a tuple.
  std::vector<Type> types;
  for (size_t i = 0; i < s.size(); ++i) {
    types.push_back(elementToType(*list[i]));
  }
  return Type(types);
}

Type SExpressionWasmBuilder::stringToLaneType(const char* str) {
  if (strcmp(str, "i8x16") == 0) {
    return Type::i32;
  }
  if (strcmp(str, "i16x8") == 0) {
    return Type::i32;
  }
  if (strcmp(str, "i32x4") == 0) {
    return Type::i32;
  }
  if (strcmp(str, "i64x2") == 0) {
    return Type::i64;
  }
  if (strcmp(str, "f32x4") == 0) {
    return Type::f32;
  }
  if (strcmp(str, "f64x2") == 0) {
    return Type::f64;
  }
  return Type::none;
}

Function::DebugLocation
SExpressionWasmBuilder::getDebugLocation(const SourceLocation& loc) {
  IString file = loc.filename;
  auto& debugInfoFileNames = wasm.debugInfoFileNames;
  auto iter = debugInfoFileIndices.find(file);
  if (iter == debugInfoFileIndices.end()) {
    Index index = debugInfoFileNames.size();
    debugInfoFileNames.push_back(file.c_str());
    debugInfoFileIndices[file] = index;
  }
  uint32_t fileIndex = debugInfoFileIndices[file];
  return {fileIndex, loc.line, loc.column};
}

Expression* SExpressionWasmBuilder::parseExpression(Element& s) {
  Expression* result = makeExpression(s);
  if (s.startLoc && currFunction) {
    currFunction->debugLocations[result] = getDebugLocation(*s.startLoc);
  }
  return result;
}

Expression* SExpressionWasmBuilder::makeExpression(Element& s){
#define INSTRUCTION_PARSER
#include "gen-s-parser.inc"
}

Expression* SExpressionWasmBuilder::makeUnreachable() {
  return allocator.alloc<Unreachable>();
}

Expression* SExpressionWasmBuilder::makeNop() { return allocator.alloc<Nop>(); }

Expression* SExpressionWasmBuilder::makeBinary(Element& s, BinaryOp op) {
  auto ret = allocator.alloc<Binary>();
  ret->op = op;
  ret->left = parseExpression(s[1]);
  ret->right = parseExpression(s[2]);
  ret->finalize();
  return ret;
}

Expression* SExpressionWasmBuilder::makeUnary(Element& s, UnaryOp op) {
  auto ret = allocator.alloc<Unary>();
  ret->op = op;
  ret->value = parseExpression(s[1]);
  ret->finalize();
  return ret;
}

Expression* SExpressionWasmBuilder::makeSelect(Element& s) {
  auto ret = allocator.alloc<Select>();
  Index i = 1;
  Type type = parseOptionalResultType(s, i);
  ret->ifTrue = parseExpression(s[i++]);
  ret->ifFalse = parseExpression(s[i++]);
  ret->condition = parseExpression(s[i]);
  if (type.isConcrete()) {
    ret->finalize(type);
  } else {
    ret->finalize();
  }
  return ret;
}

Expression* SExpressionWasmBuilder::makeDrop(Element& s) {
  auto ret = allocator.alloc<Drop>();
  ret->value = parseExpression(s[1]);
  ret->finalize();
  return ret;
}

Expression* SExpressionWasmBuilder::makeMemorySize(Element& s) {
  auto ret = allocator.alloc<MemorySize>();
  if (wasm.memory.is64()) {
    ret->make64();
  }
  ret->finalize();
  return ret;
}

Expression* SExpressionWasmBuilder::makeMemoryGrow(Element& s) {
  auto ret = allocator.alloc<MemoryGrow>();
  if (wasm.memory.is64()) {
    ret->make64();
  }
  ret->delta = parseExpression(s[1]);
  ret->finalize();
  return ret;
}

Index SExpressionWasmBuilder::getLocalIndex(Element& s) {
  if (!currFunction) {
    throw ParseException("local access in non-function scope", s.line, s.col);
  }
  if (s.dollared()) {
    auto ret = s.str();
    if (currFunction->localIndices.count(ret) == 0) {
      throw ParseException("bad local name", s.line, s.col);
    }
    return currFunction->getLocalIndex(ret);
  }
  // this is a numeric index
  Index ret = atoi(s.c_str());
  if (ret >= currFunction->getNumLocals()) {
    throw ParseException("bad local index", s.line, s.col);
  }
  return ret;
}

Expression* SExpressionWasmBuilder::makeLocalGet(Element& s) {
  auto ret = allocator.alloc<LocalGet>();
  ret->index = getLocalIndex(*s[1]);
  ret->type = currFunction->getLocalType(ret->index);
  return ret;
}

Expression* SExpressionWasmBuilder::makeLocalTee(Element& s) {
  auto ret = allocator.alloc<LocalSet>();
  ret->index = getLocalIndex(*s[1]);
  ret->value = parseExpression(s[2]);
  ret->makeTee(currFunction->getLocalType(ret->index));
  ret->finalize();
  return ret;
}

Expression* SExpressionWasmBuilder::makeLocalSet(Element& s) {
  auto ret = allocator.alloc<LocalSet>();
  ret->index = getLocalIndex(*s[1]);
  ret->value = parseExpression(s[2]);
  ret->makeSet();
  ret->finalize();
  return ret;
}

Expression* SExpressionWasmBuilder::makeGlobalGet(Element& s) {
  auto ret = allocator.alloc<GlobalGet>();
  ret->name = getGlobalName(*s[1]);
  auto* global = wasm.getGlobalOrNull(ret->name);
  if (!global) {
    throw ParseException("bad global.get name", s.line, s.col);
  }
  ret->type = global->type;
  return ret;
}

Expression* SExpressionWasmBuilder::makeGlobalSet(Element& s) {
  auto ret = allocator.alloc<GlobalSet>();
  ret->name = getGlobalName(*s[1]);
  if (wasm.getGlobalOrNull(ret->name) &&
      !wasm.getGlobalOrNull(ret->name)->mutable_) {
    throw ParseException("global.set of immutable", s.line, s.col);
  }
  ret->value = parseExpression(s[2]);
  ret->finalize();
  return ret;
}

Expression* SExpressionWasmBuilder::makeBlock(Element& s) {
  if (!currFunction) {
    throw ParseException(
      "block is unallowed outside of functions", s.line, s.col);
  }
  // special-case Block, because Block nesting (in their first element) can be
  // incredibly deep
  auto curr = allocator.alloc<Block>();
  auto* sp = &s;
  std::vector<std::pair<Element*, Block*>> stack;
  while (1) {
    stack.emplace_back(sp, curr);
    auto& s = *sp;
    Index i = 1;
    Name sName;
    if (i < s.size() && s[i]->isStr()) {
      // could be a name or a type
      if (s[i]->dollared() ||
          stringToType(s[i]->str(), true /* allowError */) == Type::none) {
        sName = s[i++]->str();
      } else {
        sName = "block";
      }
    } else {
      sName = "block";
    }
    curr->name = nameMapper.pushLabelName(sName);
    // block signature
    curr->type = parseOptionalResultType(s, i);
    if (i >= s.size()) {
      break; // empty block
    }
    auto& first = *s[i];
    if (elementStartsWith(first, BLOCK)) {
      // recurse
      curr = allocator.alloc<Block>();
      if (first.startLoc) {
        currFunction->debugLocations[curr] = getDebugLocation(*first.startLoc);
      }
      sp = &first;
      continue;
    }
    break;
  }
  // we now have a stack of Blocks, with their labels, but no contents yet
  for (int t = int(stack.size()) - 1; t >= 0; t--) {
    auto* sp = stack[t].first;
    auto* curr = stack[t].second;
    auto& s = *sp;
    size_t i = 1;
    if (i < s.size()) {
      while (i < s.size() && s[i]->isStr()) {
        i++;
      }
      if (i < s.size() && elementStartsWith(*s[i], RESULT)) {
        i++;
      }
      if (t < int(stack.size()) - 1) {
        // first child is one of our recursions
        curr->list.push_back(stack[t + 1].second);
        i++;
      }
      for (; i < s.size(); i++) {
        curr->list.push_back(parseExpression(s[i]));
      }
    }
    nameMapper.popLabelName(curr->name);
    curr->finalize(curr->type);
  }
  return stack[0].second;
}

// Similar to block, but the label is handled by the enclosing if (since there
// might not be a then or else, ick)
Expression* SExpressionWasmBuilder::makeThenOrElse(Element& s) {
  auto ret = allocator.alloc<Block>();
  size_t i = 1;
  if (s[1]->isStr()) {
    i++;
  }
  for (; i < s.size(); i++) {
    ret->list.push_back(parseExpression(s[i]));
  }
  ret->finalize();
  return ret;
}

static Expression*
parseConst(cashew::IString s, Type type, MixedArena& allocator) {
  const char* str = s.str;
  auto ret = allocator.alloc<Const>();
  ret->type = type;
  if (type.isFloat()) {
    if (s == _INFINITY) {
      switch (type.getBasic()) {
        case Type::f32:
          ret->value = Literal(std::numeric_limits<float>::infinity());
          break;
        case Type::f64:
          ret->value = Literal(std::numeric_limits<double>::infinity());
          break;
        default:
          return nullptr;
      }
      // std::cerr << "make constant " << str << " ==> " << ret->value << '\n';
      return ret;
    }
    if (s == NEG_INFINITY) {
      switch (type.getBasic()) {
        case Type::f32:
          ret->value = Literal(-std::numeric_limits<float>::infinity());
          break;
        case Type::f64:
          ret->value = Literal(-std::numeric_limits<double>::infinity());
          break;
        default:
          return nullptr;
      }
      // std::cerr << "make constant " << str << " ==> " << ret->value << '\n';
      return ret;
    }
    if (s == _NAN) {
      switch (type.getBasic()) {
        case Type::f32:
          ret->value = Literal(float(std::nan("")));
          break;
        case Type::f64:
          ret->value = Literal(double(std::nan("")));
          break;
        default:
          return nullptr;
      }
      // std::cerr << "make constant " << str << " ==> " << ret->value << '\n';
      return ret;
    }
    bool negative = str[0] == '-';
    const char* positive = negative ? str + 1 : str;
    if (!negative) {
      if (positive[0] == '+') {
        positive++;
      }
    }
    if (positive[0] == 'n' && positive[1] == 'a' && positive[2] == 'n') {
      const char* modifier = positive[3] == ':' ? positive + 4 : nullptr;
      if (!(modifier ? positive[4] == '0' && positive[5] == 'x' : 1)) {
        throw ParseException("bad nan input");
      }
      switch (type.getBasic()) {
        case Type::f32: {
          uint32_t pattern;
          if (modifier) {
            std::istringstream istr(modifier);
            istr >> std::hex >> pattern;
            if (istr.fail()) {
              throw ParseException("invalid f32 format");
            }
            pattern |= 0x7f800000U;
          } else {
            pattern = 0x7fc00000U;
          }
          if (negative) {
            pattern |= 0x80000000U;
          }
          if (!std::isnan(bit_cast<float>(pattern))) {
            pattern |= 1U;
          }
          ret->value = Literal(pattern).castToF32();
          break;
        }
        case Type::f64: {
          uint64_t pattern;
          if (modifier) {
            std::istringstream istr(modifier);
            istr >> std::hex >> pattern;
            if (istr.fail()) {
              throw ParseException("invalid f64 format");
            }
            pattern |= 0x7ff0000000000000ULL;
          } else {
            pattern = 0x7ff8000000000000UL;
          }
          if (negative) {
            pattern |= 0x8000000000000000ULL;
          }
          if (!std::isnan(bit_cast<double>(pattern))) {
            pattern |= 1ULL;
          }
          ret->value = Literal(pattern).castToF64();
          break;
        }
        default:
          return nullptr;
      }
      // std::cerr << "make constant " << str << " ==> " << ret->value << '\n';
      return ret;
    }
    if (s == NEG_NAN) {
      switch (type.getBasic()) {
        case Type::f32:
          ret->value = Literal(float(-std::nan("")));
          break;
        case Type::f64:
          ret->value = Literal(double(-std::nan("")));
          break;
        default:
          return nullptr;
      }
      // std::cerr << "make constant " << str << " ==> " << ret->value << '\n';
      return ret;
    }
  }
  switch (type.getBasic()) {
    case Type::i32: {
      if ((str[0] == '0' && str[1] == 'x') ||
          (str[0] == '-' && str[1] == '0' && str[2] == 'x')) {
        bool negative = str[0] == '-';
        if (negative) {
          str++;
        }
        std::istringstream istr(str);
        uint32_t temp;
        istr >> std::hex >> temp;
        if (istr.fail()) {
          throw ParseException("invalid i32 format");
        }
        ret->value = Literal(negative ? -temp : temp);
      } else {
        std::istringstream istr(str[0] == '-' ? str + 1 : str);
        uint32_t temp;
        istr >> temp;
        if (istr.fail()) {
          throw ParseException("invalid i32 format");
        }
        ret->value = Literal(str[0] == '-' ? -temp : temp);
      }
      break;
    }
    case Type::i64: {
      if ((str[0] == '0' && str[1] == 'x') ||
          (str[0] == '-' && str[1] == '0' && str[2] == 'x')) {
        bool negative = str[0] == '-';
        if (negative) {
          str++;
        }
        std::istringstream istr(str);
        uint64_t temp;
        istr >> std::hex >> temp;
        if (istr.fail()) {
          throw ParseException("invalid i64 format");
        }
        ret->value = Literal(negative ? -temp : temp);
      } else {
        std::istringstream istr(str[0] == '-' ? str + 1 : str);
        uint64_t temp;
        istr >> temp;
        if (istr.fail()) {
          throw ParseException("invalid i64 format");
        }
        ret->value = Literal(str[0] == '-' ? -temp : temp);
      }
      break;
    }
    case Type::f32: {
      char* end;
      ret->value = Literal(strtof(str, &end));
      break;
    }
    case Type::f64: {
      char* end;
      ret->value = Literal(strtod(str, &end));
      break;
    }
    case Type::v128:
    case Type::funcref:
    case Type::externref:
    case Type::anyref:
    case Type::eqref:
    case Type::i31ref:
    case Type::dataref:
      WASM_UNREACHABLE("unexpected const type");
    case Type::none:
    case Type::unreachable: {
      return nullptr;
    }
  }
  if (ret->value.type != type) {
    throw ParseException("parsed type does not match expected type");
  }
  // std::cerr << "make constant " << str << " ==> " << ret->value << '\n';
  return ret;
}

template<int Lanes>
static Literal makeLanes(Element& s, MixedArena& allocator, Type lane_t) {
  std::array<Literal, Lanes> lanes;
  for (size_t i = 0; i < Lanes; ++i) {
    Expression* lane = parseConst(s[i + 2]->str(), lane_t, allocator);
    if (lane) {
      lanes[i] = lane->cast<Const>()->value;
    } else {
      throw ParseException(
        "Could not parse v128 lane", s[i + 2]->line, s[i + 2]->col);
    }
  }
  return Literal(lanes);
}

Expression* SExpressionWasmBuilder::makeConst(Element& s, Type type) {
  if (type != Type::v128) {
    auto ret = parseConst(s[1]->str(), type, allocator);
    if (!ret) {
      throw ParseException("bad const", s[1]->line, s[1]->col);
    }
    return ret;
  }

  auto ret = allocator.alloc<Const>();
  Type lane_t = stringToLaneType(s[1]->str().str);
  size_t lanes = s.size() - 2;
  switch (lanes) {
    case 2: {
      if (lane_t != Type::i64 && lane_t != Type::f64) {
        throw ParseException(
          "Unexpected v128 literal lane type", s[1]->line, s[1]->col);
      }
      ret->value = makeLanes<2>(s, allocator, lane_t);
      break;
    }
    case 4: {
      if (lane_t != Type::i32 && lane_t != Type::f32) {
        throw ParseException(
          "Unexpected v128 literal lane type", s[1]->line, s[1]->col);
      }
      ret->value = makeLanes<4>(s, allocator, lane_t);
      break;
    }
    case 8: {
      if (lane_t != Type::i32) {
        throw ParseException(
          "Unexpected v128 literal lane type", s[1]->line, s[1]->col);
      }
      ret->value = makeLanes<8>(s, allocator, lane_t);
      break;
    }
    case 16: {
      if (lane_t != Type::i32) {
        throw ParseException(
          "Unexpected v128 literal lane type", s[1]->line, s[1]->col);
      }
      ret->value = makeLanes<16>(s, allocator, lane_t);
      break;
    }
    default:
      throw ParseException(
        "Unexpected number of lanes in v128 literal", s[1]->line, s[1]->col);
  }
  ret->finalize();
  return ret;
}

static uint8_t parseMemBytes(const char*& s, uint8_t fallback) {
  uint8_t ret;
  if (s[0] == '8') {
    ret = 1;
    s++;
  } else if (s[0] == '1') {
    if (s[1] != '6') {
      throw ParseException(std::string("expected 16 for memop size: ") + s);
    }
    ret = 2;
    s += 2;
  } else if (s[0] == '3') {
    if (s[1] != '2') {
      throw ParseException(std::string("expected 32 for memop size: ") + s);
    };
    ret = 4;
    s += 2;
  } else {
    ret = fallback;
  }
  return ret;
}

static size_t parseMemAttributes(Element& s,
                                 Address& offset,
                                 Address& align,
                                 Address fallbackAlign) {
  size_t i = 1;
  offset = 0;
  align = fallbackAlign;
  // Parse "align=X" and "offset=X" arguments, bailing out on anything else.
  while (!s[i]->isList()) {
    const char* str = s[i]->c_str();
    if (strncmp(str, "align", 5) != 0 && strncmp(str, "offset", 6) != 0) {
      return i;
    }
    const char* eq = strchr(str, '=');
    if (!eq) {
      throw ParseException(
        "missing = in memory attribute", s[i]->line, s[i]->col);
    }
    eq++;
    if (*eq == 0) {
      throw ParseException(
        "missing value in memory attribute", s[i]->line, s[i]->col);
    }
    char* endptr;
    uint64_t value = strtoll(eq, &endptr, 10);
    if (*endptr != 0) {
      throw ParseException(
        "bad memory attribute immediate", s[i]->line, s[i]->col);
    }
    if (str[0] == 'a') {
      if (value > std::numeric_limits<uint32_t>::max()) {
        throw ParseException("bad align", s[i]->line, s[i]->col);
      }
      align = value;
    } else if (str[0] == 'o') {
      if (value > std::numeric_limits<uint32_t>::max()) {
        throw ParseException("bad offset", s[i]->line, s[i]->col);
      }
      offset = value;
    } else {
      throw ParseException("bad memory attribute", s[i]->line, s[i]->col);
    }
    i++;
  }
  return i;
}

static const char* findMemExtra(const Element& s, size_t skip, bool isAtomic) {
  auto* str = s.c_str();
  auto size = strlen(str);
  auto* ret = strchr(str, '.');
  if (!ret) {
    throw ParseException("missing '.' in memory access", s.line, s.col);
  }
  ret += skip;
  if (isAtomic) {
    ret += 7; // after "type.atomic.load"
  }
  if (ret > str + size) {
    throw ParseException("memory access ends abruptly", s.line, s.col);
  }
  return ret;
}

Expression*
SExpressionWasmBuilder::makeLoad(Element& s, Type type, bool isAtomic) {
  const char* extra = findMemExtra(*s[0], 5 /* after "type.load" */, isAtomic);
  auto* ret = allocator.alloc<Load>();
  ret->isAtomic = isAtomic;
  ret->type = type;
  ret->bytes = parseMemBytes(extra, type.getByteSize());
  ret->signed_ = extra[0] && extra[1] == 's';
  size_t i = parseMemAttributes(s, ret->offset, ret->align, ret->bytes);
  ret->ptr = parseExpression(s[i]);
  ret->finalize();
  return ret;
}

Expression*
SExpressionWasmBuilder::makeStore(Element& s, Type type, bool isAtomic) {
  const char* extra = findMemExtra(*s[0], 6 /* after "type.store" */, isAtomic);
  auto ret = allocator.alloc<Store>();
  ret->isAtomic = isAtomic;
  ret->valueType = type;
  ret->bytes = parseMemBytes(extra, type.getByteSize());
  size_t i = parseMemAttributes(s, ret->offset, ret->align, ret->bytes);
  ret->ptr = parseExpression(s[i]);
  ret->value = parseExpression(s[i + 1]);
  ret->finalize();
  return ret;
}

Expression* SExpressionWasmBuilder::makeAtomicRMWOrCmpxchg(Element& s,
                                                           Type type) {
  const char* extra = findMemExtra(
    *s[0], 11 /* after "type.atomic.rmw" */, /* isAtomic = */ false);
  auto bytes = parseMemBytes(extra, type.getByteSize());
  extra = strchr(extra, '.'); // after the optional '_u' and before the opcode
  if (!extra) {
    throw ParseException("malformed atomic rmw instruction", s.line, s.col);
  }
  extra++; // after the '.'
  if (!strncmp(extra, "cmpxchg", 7)) {
    return makeAtomicCmpxchg(s, type, bytes, extra);
  }
  return makeAtomicRMW(s, type, bytes, extra);
}

Expression* SExpressionWasmBuilder::makeAtomicRMW(Element& s,
                                                  Type type,
                                                  uint8_t bytes,
                                                  const char* extra) {
  auto ret = allocator.alloc<AtomicRMW>();
  ret->type = type;
  ret->bytes = bytes;
  if (!strncmp(extra, "add", 3)) {
    ret->op = RMWAdd;
  } else if (!strncmp(extra, "and", 3)) {
    ret->op = RMWAnd;
  } else if (!strncmp(extra, "or", 2)) {
    ret->op = RMWOr;
  } else if (!strncmp(extra, "sub", 3)) {
    ret->op = RMWSub;
  } else if (!strncmp(extra, "xor", 3)) {
    ret->op = RMWXor;
  } else if (!strncmp(extra, "xchg", 4)) {
    ret->op = RMWXchg;
  } else {
    throw ParseException("bad atomic rmw operator", s.line, s.col);
  }
  Address align;
  size_t i = parseMemAttributes(s, ret->offset, align, ret->bytes);
  if (align != ret->bytes) {
    throw ParseException("Align of Atomic RMW must match size", s.line, s.col);
  }
  ret->ptr = parseExpression(s[i]);
  ret->value = parseExpression(s[i + 1]);
  ret->finalize();
  return ret;
}

Expression* SExpressionWasmBuilder::makeAtomicCmpxchg(Element& s,
                                                      Type type,
                                                      uint8_t bytes,
                                                      const char* extra) {
  auto ret = allocator.alloc<AtomicCmpxchg>();
  ret->type = type;
  ret->bytes = bytes;
  Address align;
  size_t i = parseMemAttributes(s, ret->offset, align, ret->bytes);
  if (align != ret->bytes) {
    throw ParseException(
      "Align of Atomic Cmpxchg must match size", s.line, s.col);
  }
  ret->ptr = parseExpression(s[i]);
  ret->expected = parseExpression(s[i + 1]);
  ret->replacement = parseExpression(s[i + 2]);
  ret->finalize();
  return ret;
}

Expression* SExpressionWasmBuilder::makeAtomicWait(Element& s, Type type) {
  auto ret = allocator.alloc<AtomicWait>();
  ret->type = Type::i32;
  ret->expectedType = type;
  Address align;
  Address expectedAlign;
  if (type == Type::i32) {
    expectedAlign = 4;
  } else if (type == Type::i64) {
    expectedAlign = 8;
  } else {
    WASM_UNREACHABLE("Invalid prefix for memory.atomic.wait");
  }
  size_t i = parseMemAttributes(s, ret->offset, align, expectedAlign);
  if (align != expectedAlign) {
    throw ParseException(
      "Align of memory.atomic.wait must match size", s.line, s.col);
  }
  ret->ptr = parseExpression(s[i]);
  ret->expected = parseExpression(s[i + 1]);
  ret->timeout = parseExpression(s[i + 2]);
  ret->finalize();
  return ret;
}

Expression* SExpressionWasmBuilder::makeAtomicNotify(Element& s) {
  auto ret = allocator.alloc<AtomicNotify>();
  ret->type = Type::i32;
  Address align;
  size_t i = parseMemAttributes(s, ret->offset, align, 4);
  if (align != 4) {
    throw ParseException(
      "Align of memory.atomic.notify must be 4", s.line, s.col);
  }
  ret->ptr = parseExpression(s[i]);
  ret->notifyCount = parseExpression(s[i + 1]);
  ret->finalize();
  return ret;
}

Expression* SExpressionWasmBuilder::makeAtomicFence(Element& s) {
  return allocator.alloc<AtomicFence>();
}

static uint8_t parseLaneIndex(const Element* s, size_t lanes) {
  const char* str = s->c_str();
  char* end;
  auto n = static_cast<unsigned long long>(strtoll(str, &end, 10));
  if (end == str || *end != '\0') {
    throw ParseException("Expected lane index", s->line, s->col);
  }
  if (n > lanes) {
    throw ParseException(
      "lane index must be less than " + std::to_string(lanes), s->line, s->col);
  }
  return uint8_t(n);
}

Expression* SExpressionWasmBuilder::makeSIMDExtract(Element& s,
                                                    SIMDExtractOp op,
                                                    size_t lanes) {
  auto ret = allocator.alloc<SIMDExtract>();
  ret->op = op;
  ret->index = parseLaneIndex(s[1], lanes);
  ret->vec = parseExpression(s[2]);
  ret->finalize();
  return ret;
}

Expression* SExpressionWasmBuilder::makeSIMDReplace(Element& s,
                                                    SIMDReplaceOp op,
                                                    size_t lanes) {
  auto ret = allocator.alloc<SIMDReplace>();
  ret->op = op;
  ret->index = parseLaneIndex(s[1], lanes);
  ret->vec = parseExpression(s[2]);
  ret->value = parseExpression(s[3]);
  ret->finalize();
  return ret;
}

Expression* SExpressionWasmBuilder::makeSIMDShuffle(Element& s) {
  auto ret = allocator.alloc<SIMDShuffle>();
  for (size_t i = 0; i < 16; ++i) {
    ret->mask[i] = parseLaneIndex(s[i + 1], 32);
  }
  ret->left = parseExpression(s[17]);
  ret->right = parseExpression(s[18]);
  ret->finalize();
  return ret;
}

Expression* SExpressionWasmBuilder::makeSIMDTernary(Element& s,
                                                    SIMDTernaryOp op) {
  auto ret = allocator.alloc<SIMDTernary>();
  ret->op = op;
  ret->a = parseExpression(s[1]);
  ret->b = parseExpression(s[2]);
  ret->c = parseExpression(s[3]);
  ret->finalize();
  return ret;
}

Expression* SExpressionWasmBuilder::makeSIMDShift(Element& s, SIMDShiftOp op) {
  auto ret = allocator.alloc<SIMDShift>();
  ret->op = op;
  ret->vec = parseExpression(s[1]);
  ret->shift = parseExpression(s[2]);
  ret->finalize();
  return ret;
}

Expression* SExpressionWasmBuilder::makeSIMDLoad(Element& s, SIMDLoadOp op) {
  auto ret = allocator.alloc<SIMDLoad>();
  ret->op = op;
  Address defaultAlign;
  switch (op) {
    case Load8SplatVec128:
      defaultAlign = 1;
      break;
    case Load16SplatVec128:
      defaultAlign = 2;
      break;
    case Load32SplatVec128:
    case Load32ZeroVec128:
      defaultAlign = 4;
      break;
    case Load64SplatVec128:
    case Load8x8SVec128:
    case Load8x8UVec128:
    case Load16x4SVec128:
    case Load16x4UVec128:
    case Load32x2SVec128:
    case Load32x2UVec128:
    case Load64ZeroVec128:
      defaultAlign = 8;
      break;
  }
  size_t i = parseMemAttributes(s, ret->offset, ret->align, defaultAlign);
  ret->ptr = parseExpression(s[i]);
  ret->finalize();
  return ret;
}

Expression*
SExpressionWasmBuilder::makeSIMDLoadStoreLane(Element& s,
                                              SIMDLoadStoreLaneOp op) {
  auto* ret = allocator.alloc<SIMDLoadStoreLane>();
  ret->op = op;
  Address defaultAlign;
  size_t lanes;
  switch (op) {
    case Load8LaneVec128:
    case Store8LaneVec128:
      defaultAlign = 1;
      lanes = 16;
      break;
    case Load16LaneVec128:
    case Store16LaneVec128:
      defaultAlign = 2;
      lanes = 8;
      break;
    case Load32LaneVec128:
    case Store32LaneVec128:
      defaultAlign = 4;
      lanes = 4;
      break;
    case Load64LaneVec128:
    case Store64LaneVec128:
      defaultAlign = 8;
      lanes = 2;
      break;
    default:
      WASM_UNREACHABLE("Unexpected SIMDLoadStoreLane op");
  }
  size_t i = parseMemAttributes(s, ret->offset, ret->align, defaultAlign);
  ret->index = parseLaneIndex(s[i++], lanes);
  ret->ptr = parseExpression(s[i++]);
  ret->vec = parseExpression(s[i]);
  ret->finalize();
  return ret;
}

Expression* SExpressionWasmBuilder::makeMemoryInit(Element& s) {
  auto ret = allocator.alloc<MemoryInit>();
  ret->segment = atoi(s[1]->str().c_str());
  ret->dest = parseExpression(s[2]);
  ret->offset = parseExpression(s[3]);
  ret->size = parseExpression(s[4]);
  ret->finalize();
  return ret;
}

Expression* SExpressionWasmBuilder::makeDataDrop(Element& s) {
  auto ret = allocator.alloc<DataDrop>();
  ret->segment = atoi(s[1]->str().c_str());
  ret->finalize();
  return ret;
}

Expression* SExpressionWasmBuilder::makeMemoryCopy(Element& s) {
  auto ret = allocator.alloc<MemoryCopy>();
  ret->dest = parseExpression(s[1]);
  ret->source = parseExpression(s[2]);
  ret->size = parseExpression(s[3]);
  ret->finalize();
  return ret;
}

Expression* SExpressionWasmBuilder::makeMemoryFill(Element& s) {
  auto ret = allocator.alloc<MemoryFill>();
  ret->dest = parseExpression(s[1]);
  ret->value = parseExpression(s[2]);
  ret->size = parseExpression(s[3]);
  ret->finalize();
  return ret;
}

Expression* SExpressionWasmBuilder::makePop(Element& s) {
  auto ret = allocator.alloc<Pop>();
  std::vector<Type> types;
  for (size_t i = 1; i < s.size(); ++i) {
    types.push_back(stringToType(s[i]->str()));
  }
  ret->type = Type(types);
  ret->finalize();
  return ret;
}

Expression* SExpressionWasmBuilder::makeIf(Element& s) {
  auto ret = allocator.alloc<If>();
  Index i = 1;
  Name sName;
  if (s[i]->dollared()) {
    // the if is labeled
    sName = s[i++]->str();
  } else {
    sName = "if";
  }
  auto label = nameMapper.pushLabelName(sName);
  // if signature
  Type type = parseOptionalResultType(s, i);
  ret->condition = parseExpression(s[i++]);
  ret->ifTrue = parseExpression(*s[i++]);
  if (i < s.size()) {
    ret->ifFalse = parseExpression(*s[i++]);
  }
  ret->finalize(type);
  nameMapper.popLabelName(label);
  // create a break target if we must
  if (BranchUtils::BranchSeeker::has(ret, label)) {
    auto* block = allocator.alloc<Block>();
    block->name = label;
    block->list.push_back(ret);
    block->finalize(type);
    return block;
  }
  return ret;
}

Expression*
SExpressionWasmBuilder::makeMaybeBlock(Element& s, size_t i, Type type) {
  Index stopAt = -1;
  if (s.size() == i) {
    return allocator.alloc<Nop>();
  }
  if (s.size() == i + 1) {
    return parseExpression(s[i]);
  }
  auto ret = allocator.alloc<Block>();
  for (; i < s.size() && i < stopAt; i++) {
    ret->list.push_back(parseExpression(s[i]));
  }
  ret->finalize(type);
  // Note that we do not name these implicit/synthetic blocks. They
  // are the effects of syntactic sugar, and nothing can branch to
  // them anyhow.
  return ret;
}

Type SExpressionWasmBuilder::parseOptionalResultType(Element& s, Index& i) {
  if (s.size() == i) {
    return Type::none;
  }

  // TODO(sbc): Remove support for old result syntax (bare streing) once the
  // spec tests are updated.
  if (s[i]->isStr()) {
    return stringToType(s[i++]->str());
  }

  Element& results = *s[i];
  IString id = results[0]->str();
  if (id == RESULT) {
    i++;
    return Type(parseResults(results));
  }
  return Type::none;
}

Expression* SExpressionWasmBuilder::makeLoop(Element& s) {
  auto ret = allocator.alloc<Loop>();
  Index i = 1;
  Name sName;
  if (s.size() > i && s[i]->dollared()) {
    sName = s[i++]->str();
  } else {
    sName = "loop-in";
  }
  ret->name = nameMapper.pushLabelName(sName);
  ret->type = parseOptionalResultType(s, i);
  ret->body = makeMaybeBlock(s, i, ret->type);
  nameMapper.popLabelName(ret->name);
  ret->finalize(ret->type);
  return ret;
}

Expression* SExpressionWasmBuilder::makeCall(Element& s, bool isReturn) {
  auto target = getFunctionName(*s[1]);
  auto ret = allocator.alloc<Call>();
  ret->target = target;
  ret->type = functionTypes[ret->target].getSignature().results;
  parseCallOperands(s, 2, s.size(), ret);
  ret->isReturn = isReturn;
  ret->finalize();
  return ret;
}

Expression* SExpressionWasmBuilder::makeCallIndirect(Element& s,
                                                     bool isReturn) {
  if (wasm.tables.empty()) {
    throw ParseException("no tables", s.line, s.col);
  }
  Index i = 1;
  auto ret = allocator.alloc<CallIndirect>();
  if (s[i]->isStr()) {
    ret->table = s[i++]->str();
  } else {
    ret->table = wasm.tables.front()->name;
  }
  HeapType callType;
  i = parseTypeUse(s, i, callType);
  ret->sig = callType.getSignature();
  parseCallOperands(s, i, s.size() - 1, ret);
  ret->target = parseExpression(s[s.size() - 1]);
  ret->isReturn = isReturn;
  ret->finalize();
  return ret;
}

Name SExpressionWasmBuilder::getLabel(Element& s, LabelType labelType) {
  if (s.dollared()) {
    return nameMapper.sourceToUnique(s.str());
  } else {
    // offset, break to nth outside label
    uint64_t offset;
    try {
      offset = std::stoll(s.c_str(), nullptr, 0);
    } catch (std::invalid_argument&) {
      throw ParseException("invalid break offset", s.line, s.col);
    } catch (std::out_of_range&) {
      throw ParseException("out of range break offset", s.line, s.col);
    }
    if (offset > nameMapper.labelStack.size()) {
      throw ParseException("invalid label", s.line, s.col);
    }
    if (offset == nameMapper.labelStack.size()) {
      if (labelType == LabelType::Break) {
        // a break to the function's scope. this means we need an automatic
        // block, with a name
        brokeToAutoBlock = true;
        return FAKE_RETURN;
      }
      // This is a delegate that delegates to the caller
      return DELEGATE_CALLER_TARGET;
    }
    return nameMapper.labelStack[nameMapper.labelStack.size() - 1 - offset];
  }
}

Expression* SExpressionWasmBuilder::makeBreak(Element& s) {
  auto ret = allocator.alloc<Break>();
  size_t i = 1;
  ret->name = getLabel(*s[i]);
  i++;
  if (i == s.size()) {
    return ret;
  }
  if (elementStartsWith(s, BR_IF)) {
    if (i + 1 < s.size()) {
      ret->value = parseExpression(s[i]);
      i++;
    }
    ret->condition = parseExpression(s[i]);
  } else {
    ret->value = parseExpression(s[i]);
  }
  ret->finalize();
  return ret;
}

Expression* SExpressionWasmBuilder::makeBreakTable(Element& s) {
  auto ret = allocator.alloc<Switch>();
  size_t i = 1;
  while (!s[i]->isList()) {
    ret->targets.push_back(getLabel(*s[i++]));
  }
  if (ret->targets.size() == 0) {
    throw ParseException("switch with no targets", s.line, s.col);
  }
  ret->default_ = ret->targets.back();
  ret->targets.pop_back();
  ret->condition = parseExpression(s[i++]);
  if (i < s.size()) {
    ret->value = ret->condition;
    ret->condition = parseExpression(s[i++]);
  }
  return ret;
}

Expression* SExpressionWasmBuilder::makeReturn(Element& s) {
  auto ret = allocator.alloc<Return>();
  if (s.size() >= 2) {
    ret->value = parseExpression(s[1]);
  }
  return ret;
}

Expression* SExpressionWasmBuilder::makeRefNull(Element& s) {
  if (s.size() != 2) {
    throw ParseException("invalid heap type reference", s.line, s.col);
  }
  auto ret = allocator.alloc<RefNull>();
  // The heap type may be just "func", that is, the whole thing is just
  // (ref.null func), or it may be the name of a defined type, such as
  // (ref.null $struct.FOO)
  if (s[1]->dollared()) {
    ret->finalize(parseHeapType(*s[1]));
  } else {
    ret->finalize(stringToHeapType(s[1]->str()));
  }
  return ret;
}

Expression* SExpressionWasmBuilder::makeRefIs(Element& s, RefIsOp op) {
  auto ret = allocator.alloc<RefIs>();
  ret->op = op;
  ret->value = parseExpression(s[1]);
  ret->finalize();
  return ret;
}

Expression* SExpressionWasmBuilder::makeRefFunc(Element& s) {
  auto func = getFunctionName(*s[1]);
  auto ret = allocator.alloc<RefFunc>();
  ret->func = func;
  // To support typed function refs, we give the reference not just a general
  // funcref, but a specific subtype with the actual signature.
  ret->finalize(Type(functionTypes[func], NonNullable));
  return ret;
}

Expression* SExpressionWasmBuilder::makeRefEq(Element& s) {
  auto ret = allocator.alloc<RefEq>();
  ret->left = parseExpression(s[1]);
  ret->right = parseExpression(s[2]);
  ret->finalize();
  return ret;
}

// try can be either in the form of try-catch or try-delegate.
// try-catch is written in the folded wast format as
// (try
//  (do
//    ...
//  )
//  (catch $e
//    ...
//  )
//  ...
//  (catch_all
//    ...
//  )
// )
// Any number of catch blocks can exist, including none. Zero or one catch_all
// block can exist, and if it does, it should be at the end. There should be at
// least one catch or catch_all body per try.
//
// try-delegate is written in the folded format as
// (try
//  (do
//    ...
//  )
//  (delegate $label)
// )
Expression* SExpressionWasmBuilder::makeTry(Element& s) {
  auto ret = allocator.alloc<Try>();
  Index i = 1;
  Name sName;
  if (s[i]->dollared()) {
    // the try is labeled
    sName = s[i++]->str();
  } else {
    sName = "try";
  }
  ret->name = nameMapper.pushLabelName(sName);
  Type type = parseOptionalResultType(s, i); // signature

  if (!elementStartsWith(*s[i], "do")) {
    throw ParseException(
      "try body should start with 'do'", s[i]->line, s[i]->col);
  }
  ret->body = makeMaybeBlock(*s[i++], 1, type);

  while (i < s.size() && elementStartsWith(*s[i], "catch")) {
    Element& inner = *s[i++];
    if (inner.size() < 2) {
      throw ParseException("invalid catch block", inner.line, inner.col);
    }
    Name tag = getTagName(*inner[1]);
    if (!wasm.getTagOrNull(tag)) {
      throw ParseException("bad tag name", inner[1]->line, inner[1]->col);
    }
    ret->catchTags.push_back(getTagName(*inner[1]));
    ret->catchBodies.push_back(makeMaybeBlock(inner, 2, type));
  }

  if (i < s.size() && elementStartsWith(*s[i], "catch_all")) {
    ret->catchBodies.push_back(makeMaybeBlock(*s[i++], 1, type));
  }

  // 'delegate' cannot target its own try. So we pop the name here.
  nameMapper.popLabelName(ret->name);

  if (i < s.size() && elementStartsWith(*s[i], "delegate")) {
    Element& inner = *s[i++];
    if (inner.size() != 2) {
      throw ParseException("invalid delegate", inner.line, inner.col);
    }
    ret->delegateTarget = getLabel(*inner[1], LabelType::Exception);
  }

  if (i != s.size()) {
    throw ParseException(
      "there should be at most one catch_all block at the end", s.line, s.col);
  }

  ret->finalize(type);

  // create a break target if we must
  if (BranchUtils::BranchSeeker::has(ret, ret->name)) {
    auto* block = allocator.alloc<Block>();
    // We create a different name for the wrapping block, because try's name can
    // be used by internal delegates
    block->name = nameMapper.pushLabelName(sName);
    // For simplicity, try's name can only be targeted by delegates and
    // rethrows. Make the branches target the new wrapping block instead.
    BranchUtils::replaceBranchTargets(ret, ret->name, block->name);
    block->list.push_back(ret);
    nameMapper.popLabelName(block->name);
    block->finalize(type);
    return block;
  }
  return ret;
}

Expression* SExpressionWasmBuilder::makeThrow(Element& s) {
  auto ret = allocator.alloc<Throw>();
  Index i = 1;

  ret->tag = getTagName(*s[i++]);
  if (!wasm.getTagOrNull(ret->tag)) {
    throw ParseException("bad tag name", s[1]->line, s[1]->col);
  }
  for (; i < s.size(); i++) {
    ret->operands.push_back(parseExpression(s[i]));
  }
  ret->finalize();
  return ret;
}

Expression* SExpressionWasmBuilder::makeRethrow(Element& s) {
  auto ret = allocator.alloc<Rethrow>();
  ret->target = getLabel(*s[1], LabelType::Exception);
  ret->finalize();
  return ret;
}

Expression* SExpressionWasmBuilder::makeTupleMake(Element& s) {
  auto ret = allocator.alloc<TupleMake>();
  parseCallOperands(s, 1, s.size(), ret);
  ret->finalize();
  return ret;
}

Expression* SExpressionWasmBuilder::makeTupleExtract(Element& s) {
  auto ret = allocator.alloc<TupleExtract>();
  ret->index = atoi(s[1]->str().c_str());
  ret->tuple = parseExpression(s[2]);
  if (ret->tuple->type != Type::unreachable &&
      ret->index >= ret->tuple->type.size()) {
    throw ParseException("Bad index on tuple.extract", s[1]->line, s[1]->col);
  }
  ret->finalize();
  return ret;
}

Expression* SExpressionWasmBuilder::makeCallRef(Element& s, bool isReturn) {
  std::vector<Expression*> operands;
  parseOperands(s, 1, s.size() - 1, operands);
  auto* target = parseExpression(s[s.size() - 1]);
  return ValidatingBuilder(wasm, s.line, s.col)
    .validateAndMakeCallRef(target, operands, isReturn);
}

Expression* SExpressionWasmBuilder::makeI31New(Element& s) {
  auto ret = allocator.alloc<I31New>();
  ret->value = parseExpression(s[1]);
  ret->finalize();
  return ret;
}

Expression* SExpressionWasmBuilder::makeI31Get(Element& s, bool signed_) {
  auto ret = allocator.alloc<I31Get>();
  ret->i31 = parseExpression(s[1]);
  ret->signed_ = signed_;
  ret->finalize();
  return ret;
}

Expression* SExpressionWasmBuilder::makeRefTest(Element& s) {
  auto* ref = parseExpression(*s[1]);
  auto* rtt = parseExpression(*s[2]);
  return Builder(wasm).makeRefTest(ref, rtt);
}

Expression* SExpressionWasmBuilder::makeRefCast(Element& s) {
  auto* ref = parseExpression(*s[1]);
  auto* rtt = parseExpression(*s[2]);
  return Builder(wasm).makeRefCast(ref, rtt);
}

Expression* SExpressionWasmBuilder::makeBrOn(Element& s, BrOnOp op) {
  auto name = getLabel(*s[1]);
  auto* ref = parseExpression(*s[2]);
  Expression* rtt = nullptr;
  if (op == BrOnCast || op == BrOnCastFail) {
    rtt = parseExpression(*s[3]);
  }
  return ValidatingBuilder(wasm, s.line, s.col)
    .validateAndMakeBrOn(op, name, ref, rtt);
}

Expression* SExpressionWasmBuilder::makeRttCanon(Element& s) {
  return Builder(wasm).makeRttCanon(parseHeapType(*s[1]));
}

Expression* SExpressionWasmBuilder::makeRttSub(Element& s) {
  auto heapType = parseHeapType(*s[1]);
  auto parent = parseExpression(*s[2]);
  return Builder(wasm).makeRttSub(heapType, parent);
}

Expression* SExpressionWasmBuilder::makeRttFreshSub(Element& s) {
  auto heapType = parseHeapType(*s[1]);
  auto parent = parseExpression(*s[2]);
  return Builder(wasm).makeRttFreshSub(heapType, parent);
}

Expression* SExpressionWasmBuilder::makeStructNew(Element& s, bool default_) {
  auto heapType = parseHeapType(*s[1]);
  auto numOperands = s.size() - 3;
  if (default_ && numOperands > 0) {
    throw ParseException(
      "arguments provided for struct.new_with_default", s.line, s.col);
  }
  std::vector<Expression*> operands;
  operands.resize(numOperands);
  for (Index i = 0; i < numOperands; i++) {
    operands[i] = parseExpression(*s[i + 2]);
  }
  auto* rtt = parseExpression(*s[s.size() - 1]);
  validateHeapTypeUsingChild(rtt, heapType, s);
  return Builder(wasm).makeStructNew(rtt, operands);
}

Index SExpressionWasmBuilder::getStructIndex(Element& type, Element& field) {
  if (field.dollared()) {
    auto name = field.str();
    auto index = typeIndices[type.str().str];
    auto struct_ = types[index].getStruct();
    auto& fields = struct_.fields;
    const auto& names = fieldNames[index];
    for (Index i = 0; i < fields.size(); i++) {
      auto it = names.find(i);
      if (it != names.end() && it->second == name) {
        return i;
      }
    }
    throw ParseException("bad struct field name", field.line, field.col);
  }
  // this is a numeric index
  return atoi(field.c_str());
}

Expression* SExpressionWasmBuilder::makeStructGet(Element& s, bool signed_) {
  auto heapType = parseHeapType(*s[1]);
  if (!heapType.isStruct()) {
    throw ParseException("bad struct heap type", s.line, s.col);
  }
  auto index = getStructIndex(*s[1], *s[2]);
  auto type = heapType.getStruct().fields[index].type;
  auto ref = parseExpression(*s[3]);
  validateHeapTypeUsingChild(ref, heapType, s);
  return Builder(wasm).makeStructGet(index, ref, type, signed_);
}

Expression* SExpressionWasmBuilder::makeStructSet(Element& s) {
  auto heapType = parseHeapType(*s[1]);
  if (!heapType.isStruct()) {
    throw ParseException("bad struct heap type", s.line, s.col);
  }
  auto index = getStructIndex(*s[1], *s[2]);
  auto ref = parseExpression(*s[3]);
  validateHeapTypeUsingChild(ref, heapType, s);
  auto value = parseExpression(*s[4]);
  return Builder(wasm).makeStructSet(index, ref, value);
}

Expression* SExpressionWasmBuilder::makeArrayNew(Element& s, bool default_) {
  auto heapType = parseHeapType(*s[1]);
  Expression* init = nullptr;
  size_t i = 2;
  if (!default_) {
    init = parseExpression(*s[i++]);
  }
  auto* size = parseExpression(*s[i++]);
  auto* rtt = parseExpression(*s[i++]);
  validateHeapTypeUsingChild(rtt, heapType, s);
  return Builder(wasm).makeArrayNew(rtt, size, init);
}

Expression* SExpressionWasmBuilder::makeArrayGet(Element& s, bool signed_) {
  auto heapType = parseHeapType(*s[1]);
  auto ref = parseExpression(*s[2]);
  validateHeapTypeUsingChild(ref, heapType, s);
  auto index = parseExpression(*s[3]);
  return Builder(wasm).makeArrayGet(ref, index, signed_);
}

Expression* SExpressionWasmBuilder::makeArraySet(Element& s) {
  auto heapType = parseHeapType(*s[1]);
  auto ref = parseExpression(*s[2]);
  validateHeapTypeUsingChild(ref, heapType, s);
  auto index = parseExpression(*s[3]);
  auto value = parseExpression(*s[4]);
  return Builder(wasm).makeArraySet(ref, index, value);
}

Expression* SExpressionWasmBuilder::makeArrayLen(Element& s) {
  auto heapType = parseHeapType(*s[1]);
  auto ref = parseExpression(*s[2]);
  validateHeapTypeUsingChild(ref, heapType, s);
  return Builder(wasm).makeArrayLen(ref);
}

Expression* SExpressionWasmBuilder::makeArrayCopy(Element& s) {
  auto destHeapType = parseHeapType(*s[1]);
  auto srcHeapType = parseHeapType(*s[2]);
  auto destRef = parseExpression(*s[3]);
  validateHeapTypeUsingChild(destRef, destHeapType, s);
  auto destIndex = parseExpression(*s[4]);
  auto srcRef = parseExpression(*s[5]);
  validateHeapTypeUsingChild(srcRef, srcHeapType, s);
  auto srcIndex = parseExpression(*s[6]);
  auto length = parseExpression(*s[7]);
  return Builder(wasm).makeArrayCopy(
    destRef, destIndex, srcRef, srcIndex, length);
}

Expression* SExpressionWasmBuilder::makeRefAs(Element& s, RefAsOp op) {
  return Builder(wasm).makeRefAs(op, parseExpression(s[1]));
}

// converts an s-expression string representing binary data into an output
// sequence of raw bytes this appends to data, which may already contain
// content.
void SExpressionWasmBuilder::stringToBinary(const char* input,
                                            size_t size,
                                            std::vector<char>& data) {
  auto originalSize = data.size();
  data.resize(originalSize + size);
  char* write = data.data() + originalSize;
  while (1) {
    if (input[0] == 0) {
      break;
    }
    if (input[0] == '\\') {
      if (input[1] == '"') {
        *write++ = '"';
        input += 2;
        continue;
      } else if (input[1] == '\'') {
        *write++ = '\'';
        input += 2;
        continue;
      } else if (input[1] == '\\') {
        *write++ = '\\';
        input += 2;
        continue;
      } else if (input[1] == 'n') {
        *write++ = '\n';
        input += 2;
        continue;
      } else if (input[1] == 't') {
        *write++ = '\t';
        input += 2;
        continue;
      } else {
        *write++ = (char)(unhex(input[1]) * 16 + unhex(input[2]));
        input += 3;
        continue;
      }
    }
    *write++ = input[0];
    input++;
  }
  assert(write >= data.data());
  size_t actual = write - data.data();
  assert(actual <= data.size());
  data.resize(actual);
}

Index SExpressionWasmBuilder::parseMemoryIndex(Element& s, Index i) {
  if (i < s.size() && s[i]->isStr()) {
    if (s[i]->str() == "i64") {
      i++;
      wasm.memory.indexType = Type::i64;
    } else if (s[i]->str() == "i32") {
      i++;
      wasm.memory.indexType = Type::i32;
    }
  }
  return i;
}

Index SExpressionWasmBuilder::parseMemoryLimits(Element& s, Index i) {
  i = parseMemoryIndex(s, i);
  if (i == s.size()) {
    throw ParseException("missing memory limits", s.line, s.col);
  }
  auto initElem = s[i++];
  wasm.memory.initial = getAddress(initElem);
  if (!wasm.memory.is64()) {
    checkAddress(wasm.memory.initial, "excessive memory init", initElem);
  }
  if (i == s.size()) {
    wasm.memory.max = Memory::kUnlimitedSize;
  } else {
    auto maxElem = s[i++];
    wasm.memory.max = getAddress(maxElem);
    if (!wasm.memory.is64() && wasm.memory.max > Memory::kMaxSize32) {
      throw ParseException(
        "total memory must be <= 4GB", maxElem->line, maxElem->col);
    }
  }
  return i;
}

void SExpressionWasmBuilder::parseMemory(Element& s, bool preParseImport) {
  if (wasm.memory.exists) {
    throw ParseException("too many memories", s.line, s.col);
  }
  wasm.memory.exists = true;
  wasm.memory.shared = false;
  Index i = 1;
  if (s[i]->dollared()) {
    wasm.memory.setExplicitName(s[i++]->str());
  }
  i = parseMemoryIndex(s, i);
  Name importModule, importBase;
  if (s[i]->isList()) {
    auto& inner = *s[i];
    if (elementStartsWith(inner, EXPORT)) {
      auto ex = make_unique<Export>();
      ex->name = inner[1]->str();
      ex->value = wasm.memory.name;
      ex->kind = ExternalKind::Memory;
      if (wasm.getExportOrNull(ex->name)) {
        throw ParseException("duplicate export", inner.line, inner.col);
      }
      wasm.addExport(ex.release());
      i++;
    } else if (elementStartsWith(inner, IMPORT)) {
      wasm.memory.module = inner[1]->str();
      wasm.memory.base = inner[2]->str();
      i++;
    } else if (elementStartsWith(inner, SHARED)) {
      wasm.memory.shared = true;
      parseMemoryLimits(inner, 1);
      i++;
    } else {
      if (!(inner.size() > 0 ? inner[0]->str() != IMPORT : true)) {
        throw ParseException("bad import ending", inner.line, inner.col);
      }
      // (memory (data ..)) format
      auto j = parseMemoryIndex(inner, 1);
      auto offset = allocator.alloc<Const>();
      if (wasm.memory.is64()) {
        offset->set(Literal(int64_t(0)));
      } else {
        offset->set(Literal(int32_t(0)));
      }
      parseInnerData(inner, j, {}, offset, false);
      wasm.memory.initial = wasm.memory.segments[0].data.size();
      return;
    }
  }
  if (!wasm.memory.shared) {
    i = parseMemoryLimits(s, i);
  }

  // Parse memory initializers.
  while (i < s.size()) {
    Element& curr = *s[i];
    size_t j = 1;
    Address offsetValue;
    if (elementStartsWith(curr, DATA)) {
      offsetValue = 0;
    } else {
      auto offsetElem = curr[j++];
      offsetValue = getAddress(offsetElem);
      if (!wasm.memory.is64()) {
        checkAddress(offsetValue, "excessive memory offset", offsetElem);
      }
    }
    const char* input = curr[j]->c_str();
    auto* offset = allocator.alloc<Const>();
    if (wasm.memory.is64()) {
      offset->type = Type::i64;
      offset->value = Literal(offsetValue);
    } else {
      offset->type = Type::i32;
      offset->value = Literal(int32_t(offsetValue));
    }
    if (auto size = strlen(input)) {
      std::vector<char> data;
      stringToBinary(input, size, data);
      wasm.memory.segments.emplace_back(offset, data.data(), data.size());
    } else {
      wasm.memory.segments.emplace_back(offset, "", 0);
    }
    i++;
  }
}

void SExpressionWasmBuilder::parseData(Element& s) {
  if (!wasm.memory.exists) {
    throw ParseException("data but no memory", s.line, s.col);
  }
  bool isPassive = true;
  Expression* offset = nullptr;
  Index i = 1;
  Name name;

  if (s[i]->isStr() && s[i]->dollared()) {
    name = s[i++]->str();
  }

  if (s[i]->isList()) {
    // Optional (memory <memoryidx>)
    if (elementStartsWith(s[i], MEMORY)) {
      // TODO: we're just skipping memory since we have only one. Assign the
      //  memory name to the segment when we support multiple memories.
      i += 1;
    }

    // Offset expression (offset (<expr>)) | (<expr>)
    auto& inner = *s[i++];
    if (elementStartsWith(inner, OFFSET)) {
      offset = parseExpression(inner[1]);
    } else {
      offset = parseExpression(inner);
    }
    isPassive = false;
  }

  parseInnerData(s, i, name, offset, isPassive);
}

void SExpressionWasmBuilder::parseInnerData(
  Element& s, Index i, Name name, Expression* offset, bool isPassive) {
  std::vector<char> data;
  while (i < s.size()) {
    const char* input = s[i++]->c_str();
    if (auto size = strlen(input)) {
      stringToBinary(input, size, data);
    }
  }
  wasm.memory.segments.emplace_back(
    name, isPassive, offset, data.data(), data.size());
}

void SExpressionWasmBuilder::parseExport(Element& s) {
  std::unique_ptr<Export> ex = make_unique<Export>();
  ex->name = s[1]->str();
  if (s[2]->isList()) {
    auto& inner = *s[2];
    if (elementStartsWith(inner, FUNC)) {
      ex->kind = ExternalKind::Function;
      ex->value = getFunctionName(*inner[1]);
    } else if (elementStartsWith(inner, MEMORY)) {
      ex->kind = ExternalKind::Memory;
      ex->value = inner[1]->str();
    } else if (elementStartsWith(inner, TABLE)) {
      ex->kind = ExternalKind::Table;
      ex->value = getTableName(*inner[1]);
    } else if (elementStartsWith(inner, GLOBAL)) {
      ex->kind = ExternalKind::Global;
      ex->value = getGlobalName(*inner[1]);
    } else if (inner[0]->str() == TAG) {
      ex->kind = ExternalKind::Tag;
      ex->value = getTagName(*inner[1]);
    } else {
      throw ParseException("invalid export", inner.line, inner.col);
    }
  } else {
    // function
    ex->value = s[2]->str();
    ex->kind = ExternalKind::Function;
  }
  if (wasm.getExportOrNull(ex->name)) {
    throw ParseException("duplicate export", s.line, s.col);
  }
  wasm.addExport(ex.release());
}

void SExpressionWasmBuilder::parseImport(Element& s) {
  size_t i = 1;
  // (import "env" "STACKTOP" (global $stackTop i32))
  bool newStyle = s.size() == 4 && s[3]->isList();
  auto kind = ExternalKind::Invalid;
  if (newStyle) {
    if (elementStartsWith(*s[3], FUNC)) {
      kind = ExternalKind::Function;
    } else if (elementStartsWith(*s[3], MEMORY)) {
      kind = ExternalKind::Memory;
      if (wasm.memory.exists) {
        throw ParseException("more than one memory", s[3]->line, s[3]->col);
      }
      wasm.memory.exists = true;
    } else if (elementStartsWith(*s[3], TABLE)) {
      kind = ExternalKind::Table;
    } else if (elementStartsWith(*s[3], GLOBAL)) {
      kind = ExternalKind::Global;
    } else if ((*s[3])[0]->str() == TAG) {
      kind = ExternalKind::Tag;
    } else {
      newStyle = false; // either (param..) or (result..)
    }
  }
  Index newStyleInner = 1;
  Name name;
  if (s.size() > 3 && s[3]->isStr()) {
    name = s[i++]->str();
  } else if (newStyle && newStyleInner < s[3]->size() &&
             (*s[3])[newStyleInner]->dollared()) {
    name = (*s[3])[newStyleInner++]->str();
  }
  bool hasExplicitName = name.is();
  if (!hasExplicitName) {
    if (kind == ExternalKind::Function) {
      name = Name("fimport$" + std::to_string(functionCounter++));
      functionNames.push_back(name);
    } else if (kind == ExternalKind::Global) {
      name = Name("gimport$" + std::to_string(globalCounter++));
      globalNames.push_back(name);
    } else if (kind == ExternalKind::Memory) {
      name = Name("mimport$" + std::to_string(memoryCounter++));
    } else if (kind == ExternalKind::Table) {
      name = Name("timport$" + std::to_string(tableCounter++));
    } else if (kind == ExternalKind::Tag) {
      name = Name("eimport$" + std::to_string(tagCounter++));
      tagNames.push_back(name);
    } else {
      throw ParseException("invalid import", s[3]->line, s[3]->col);
    }
  }
  if (!newStyle) {
    kind = ExternalKind::Function;
  }
  auto module = s[i++]->str();
  if (!s[i]->isStr()) {
    throw ParseException("no name for import", s[i]->line, s[i]->col);
  }
  auto base = s[i]->str();
  if (!module.size() || !base.size()) {
    throw ParseException(
      "imports must have module and base", s[i]->line, s[i]->col);
  }
  i++;
  // parse internals
  Element& inner = newStyle ? *s[3] : s;
  Index j = newStyle ? newStyleInner : i;
  if (kind == ExternalKind::Function) {
    auto func = make_unique<Function>();

    HeapType funcType;
    j = parseTypeUse(inner, j, funcType);
    func->sig = funcType.getSignature();
    func->setName(name, hasExplicitName);
    func->module = module;
    func->base = base;
    functionTypes[name] = funcType;
    wasm.addFunction(func.release());
  } else if (kind == ExternalKind::Global) {
    Type type;
    bool mutable_ = false;
    if (inner[j]->isStr()) {
      type = stringToType(inner[j++]->str());
    } else {
      auto& inner2 = *inner[j++];
      if (inner2[0]->str() != MUT) {
        throw ParseException("expected mut", inner2.line, inner2.col);
      }
      type = stringToType(inner2[1]->str());
      mutable_ = true;
    }
    auto global = make_unique<Global>();
    global->setName(name, hasExplicitName);
    global->module = module;
    global->base = base;
    global->type = type;
    global->mutable_ = mutable_;
    wasm.addGlobal(global.release());
  } else if (kind == ExternalKind::Table) {
    auto table = make_unique<Table>();
    table->setName(name, hasExplicitName);
    table->module = module;
    table->base = base;
    tableNames.push_back(name);

    if (j < inner.size() - 1) {
      auto initElem = inner[j++];
      table->initial = getAddress(initElem);
      checkAddress(table->initial, "excessive table init size", initElem);
    }
    if (j < inner.size() - 1) {
      auto maxElem = inner[j++];
      table->max = getAddress(maxElem);
      checkAddress(table->max, "excessive table max size", maxElem);
    } else {
      table->max = Table::kUnlimitedSize;
    }

    wasm.addTable(std::move(table));

    j++; // funcref
    // ends with the table element type
  } else if (kind == ExternalKind::Memory) {
    wasm.memory.setName(name, hasExplicitName);
    wasm.memory.module = module;
    wasm.memory.base = base;
    if (inner[j]->isList()) {
      auto& limits = *inner[j];
      if (!elementStartsWith(limits, SHARED)) {
        throw ParseException(
          "bad memory limit declaration", inner[j]->line, inner[j]->col);
      }
      wasm.memory.shared = true;
      j = parseMemoryLimits(limits, 1);
    } else {
      j = parseMemoryLimits(inner, j);
    }
<<<<<<< HEAD
  } else if (kind == ExternalKind::Event) {
    auto event = make_unique<Event>();
    if (j >= inner.size()) {
      throw ParseException("event does not have an attribute", s.line, s.col);
    }
    auto& attrElem = *inner[j++];
    if (!elementStartsWith(attrElem, ATTR) || attrElem.size() != 2) {
      throw ParseException("invalid attribute", attrElem.line, attrElem.col);
    }
    event->attribute = atoi(attrElem[1]->c_str());
    HeapType eventType;
    j = parseTypeUse(inner, j, eventType);
    event->sig = eventType.getSignature();
    event->setName(name, hasExplicitName);
    event->module = module;
    event->base = base;
    wasm.addEvent(event.release());
=======
  } else if (kind == ExternalKind::Tag) {
    auto tag = make_unique<Tag>();
    j = parseTypeUse(inner, j, tag->sig);
    tag->setName(name, hasExplicitName);
    tag->module = module;
    tag->base = base;
    wasm.addTag(tag.release());
>>>>>>> 9fc27629
  }
  // If there are more elements, they are invalid
  if (j < inner.size()) {
    throw ParseException("invalid element", inner[j]->line, inner[j]->col);
  }
}

void SExpressionWasmBuilder::parseGlobal(Element& s, bool preParseImport) {
  std::unique_ptr<Global> global = make_unique<Global>();
  size_t i = 1;
  if (s[i]->dollared() && !(s[i]->isStr() && isType(s[i]->str()))) {
    global->setExplicitName(s[i++]->str());
  } else {
    global->name = Name::fromInt(globalCounter);
  }
  globalCounter++;
  globalNames.push_back(global->name);
  bool mutable_ = false;
  Type type = Type::none;
  bool exported = false;
  Name importModule, importBase;
  while (i < s.size() && s[i]->isList()) {
    auto& inner = *s[i++];
    if (elementStartsWith(inner, EXPORT)) {
      auto ex = make_unique<Export>();
      ex->name = inner[1]->str();
      ex->value = global->name;
      ex->kind = ExternalKind::Global;
      if (wasm.getExportOrNull(ex->name)) {
        throw ParseException("duplicate export", s.line, s.col);
      }
      wasm.addExport(ex.release());
      exported = true;
    } else if (elementStartsWith(inner, IMPORT)) {
      importModule = inner[1]->str();
      importBase = inner[2]->str();
    } else if (elementStartsWith(inner, MUT)) {
      mutable_ = true;
      type = elementToType(*inner[1]);
      break;
    } else {
      type = elementToType(inner);
      break;
    }
  }
  if (exported && mutable_) {
    throw ParseException("cannot export a mutable global", s.line, s.col);
  }
  if (type == Type::none) {
    type = stringToType(s[i++]->str());
  }
  if (importModule.is()) {
    // this is an import, actually
    if (!importBase.size()) {
      throw ParseException("module but no base for import", s.line, s.col);
    }
    if (!preParseImport) {
      throw ParseException("!preParseImport in global", s.line, s.col);
    }
    auto im = make_unique<Global>();
    im->name = global->name;
    im->module = importModule;
    im->base = importBase;
    im->type = type;
    im->mutable_ = mutable_;
    if (wasm.getGlobalOrNull(im->name)) {
      throw ParseException("duplicate import", s.line, s.col);
    }
    wasm.addGlobal(im.release());
    return;
  }
  if (preParseImport) {
    throw ParseException("preParseImport in global", s.line, s.col);
  }
  global->type = type;
  if (i < s.size()) {
    global->init = parseExpression(s[i++]);
  } else {
    throw ParseException("global without init", s.line, s.col);
  }
  global->mutable_ = mutable_;
  if (i != s.size()) {
    throw ParseException("extra import elements", s.line, s.col);
  }
  if (wasm.getGlobalOrNull(global->name)) {
    throw ParseException("duplicate import", s.line, s.col);
  }
  wasm.addGlobal(global.release());
}

void SExpressionWasmBuilder::parseTable(Element& s, bool preParseImport) {
  std::unique_ptr<Table> table = make_unique<Table>();
  Index i = 1;
  if (s[i]->dollared()) {
    table->setExplicitName(s[i++]->str());
  } else {
    table->name = Name::fromInt(tableCounter++);
  }
  tableNames.push_back(table->name);

  Name importModule, importBase;
  if (s[i]->isList()) {
    auto& inner = *s[i];
    if (elementStartsWith(inner, EXPORT)) {
      auto ex = make_unique<Export>();
      ex->name = inner[1]->str();
      ex->value = table->name;
      ex->kind = ExternalKind::Table;
      if (wasm.getExportOrNull(ex->name)) {
        throw ParseException("duplicate export", inner.line, inner.col);
      }
      wasm.addExport(ex.release());
      i++;
    } else if (elementStartsWith(inner, IMPORT)) {
      if (!preParseImport) {
        throw ParseException("!preParseImport in table", inner.line, inner.col);
      }
      table->module = inner[1]->str();
      table->base = inner[2]->str();
      i++;
    } else if (!elementStartsWith(inner, REF)) {
      throw ParseException("invalid table", inner.line, inner.col);
    }
  }

  bool hasExplicitLimit = false;

  if (s[i]->isStr() && String::isNumber(s[i]->c_str())) {
    table->initial = atoi(s[i++]->c_str());
    hasExplicitLimit = true;
  }
  if (s[i]->isStr() && String::isNumber(s[i]->c_str())) {
    table->max = atoi(s[i++]->c_str());
  }

  table->type = elementToType(*s[i++]);
  if (!table->type.isRef()) {
    throw ParseException("Only reference types are valid for tables");
  }

  if (i < s.size() && s[i]->isList()) {
    if (hasExplicitLimit) {
      throw ParseException(
        "Table cannot have both explicit limits and an inline (elem ...)");
    }
    // (table type (elem ..))
    parseElem(*s[i], table.get());
    auto it = std::find_if(wasm.elementSegments.begin(),
                           wasm.elementSegments.end(),
                           [&](std::unique_ptr<ElementSegment>& segment) {
                             return segment->table == table->name;
                           });
    if (it != wasm.elementSegments.end()) {
      table->initial = table->max = it->get()->data.size();
    } else {
      table->initial = table->max = 0;
    }
  }

  wasm.addTable(std::move(table));
}

// parses an elem segment
// elem  ::= (elem (table tableidx)? (offset (expr)) reftype vec(item (expr)))
//         | (elem reftype vec(item (expr)))
//         | (elem declare reftype vec(item (expr)))
//
// abbreviation:
//   (offset (expr)) ≡ (expr)
//     (item (expr)) ≡ (expr)
//                 ϵ ≡ (table 0)
//
//        funcref vec(ref.func) ≡ func vec(funcidx)
//   (elem (expr) vec(funcidx)) ≡ (elem (table 0) (offset (expr)) func
//                                vec(funcidx))
//
void SExpressionWasmBuilder::parseElem(Element& s, Table* table) {
  Index i = 1;
  Name name = Name::fromInt(elemCounter++);
  bool hasExplicitName = false;
  bool isPassive = true;
  bool usesExpressions = false;

  if (table) {
    Expression* offset = allocator.alloc<Const>()->set(Literal(int32_t(0)));
    auto segment = std::make_unique<ElementSegment>(table->name, offset);
    segment->setName(name, hasExplicitName);
    parseElemFinish(s, segment, i, s[i]->isList());
    return;
  }

  if (s[i]->isStr() && s[i]->dollared()) {
    name = s[i++]->str();
    hasExplicitName = true;
  }
  if (s[i]->isStr() && s[i]->str() == DECLARE) {
    // We don't store declared segments in the IR
    return;
  }

  auto segment = std::make_unique<ElementSegment>();
  segment->setName(name, hasExplicitName);

  if (s[i]->isList() && !elementStartsWith(s[i], REF)) {
    // Optional (table <tableidx>)
    if (elementStartsWith(s[i], TABLE)) {
      auto& inner = *s[i++];
      segment->table = getTableName(*inner[1]);
    }

    // Offset expression (offset (<expr>)) | (<expr>)
    auto& inner = *s[i++];
    if (elementStartsWith(inner, OFFSET)) {
      if (inner.size() > 2) {
        throw ParseException(
          "Invalid offset for an element segment.", s.line, s.col);
      }
      segment->offset = parseExpression(inner[1]);
    } else {
      segment->offset = parseExpression(inner);
    }
    isPassive = false;
  }

  if (i < s.size()) {
    if (s[i]->isStr() && s[i]->dollared()) {
      usesExpressions = false;
    } else if (s[i]->isStr() && s[i]->str() == FUNC) {
      usesExpressions = false;
      i += 1;
    } else {
      segment->type = elementToType(*s[i]);
      usesExpressions = true;
      i += 1;

      if (!segment->type.isFunction()) {
        throw ParseException(
          "Invalid type for an element segment.", s.line, s.col);
      }
    }
  }

  if (!isPassive && segment->table.isNull()) {
    if (wasm.tables.empty()) {
      throw ParseException("active element without table", s.line, s.col);
    }
    table = wasm.tables.front().get();
    segment->table = table->name;
  }

  parseElemFinish(s, segment, i, usesExpressions);
}

ElementSegment* SExpressionWasmBuilder::parseElemFinish(
  Element& s,
  std::unique_ptr<ElementSegment>& segment,
  Index i,
  bool usesExpressions) {

  if (usesExpressions) {
    for (; i < s.size(); i++) {
      if (!s[i]->isList()) {
        throw ParseException("expected a ref.* expression.");
      }
      auto& inner = *s[i];
      if (elementStartsWith(inner, ITEM)) {
        if (inner[1]->isList()) {
          // (item (ref.func $f))
          segment->data.push_back(parseExpression(inner[1]));
        } else {
          // (item ref.func $f)
          inner.list().removeAt(0);
          segment->data.push_back(parseExpression(inner));
        }
      } else {
        segment->data.push_back(parseExpression(inner));
      }
    }
  } else {
    for (; i < s.size(); i++) {
      auto func = getFunctionName(*s[i]);
      segment->data.push_back(
        Builder(wasm).makeRefFunc(func, functionTypes[func].getSignature()));
    }
  }
  return wasm.addElementSegment(std::move(segment));
}

HeapType SExpressionWasmBuilder::parseHeapType(Element& s) {
  if (s.isStr()) {
    // It's a string.
    if (s.dollared()) {
      auto it = typeIndices.find(s.str().str);
      if (it == typeIndices.end()) {
        throw ParseException("unknown dollared function type", s.line, s.col);
      }
      return types[it->second];
    } else {
      // It may be a numerical index, or it may be a built-in type name like
      // "i31".
      auto* str = s.str().c_str();
      if (String::isNumber(str)) {
        size_t offset = atoi(str);
        if (offset >= types.size()) {
          throw ParseException("unknown indexed function type", s.line, s.col);
        }
        return types[offset];
      }
      return stringToHeapType(str, /* prefix = */ false);
    }
  }
  throw ParseException("invalid heap type", s.line, s.col);
}

void SExpressionWasmBuilder::parseTag(Element& s, bool preParseImport) {
  auto tag = make_unique<Tag>();
  size_t i = 1;

  // Parse name
  if (s[i]->isStr() && s[i]->dollared()) {
    auto& inner = *s[i++];
    tag->setExplicitName(inner.str());
    if (wasm.getTagOrNull(tag->name)) {
      throw ParseException("duplicate tag", inner.line, inner.col);
    }
  } else {
    tag->name = Name::fromInt(tagCounter);
    assert(!wasm.getTagOrNull(tag->name));
  }
  tagCounter++;
  tagNames.push_back(tag->name);

  // Parse import, if any
  if (i < s.size() && elementStartsWith(*s[i], IMPORT)) {
    assert(preParseImport && "import element in non-preParseImport mode");
    auto& importElem = *s[i++];
    if (importElem.size() != 3) {
      throw ParseException("invalid import", importElem.line, importElem.col);
    }
    if (!importElem[1]->isStr() || importElem[1]->dollared()) {
      throw ParseException(
        "invalid import module name", importElem[1]->line, importElem[1]->col);
    }
    if (!importElem[2]->isStr() || importElem[2]->dollared()) {
      throw ParseException(
        "invalid import base name", importElem[2]->line, importElem[2]->col);
    }
    tag->module = importElem[1]->str();
    tag->base = importElem[2]->str();
  }

  // Parse export, if any
  if (i < s.size() && elementStartsWith(*s[i], EXPORT)) {
    auto& exportElem = *s[i++];
    if (tag->module.is()) {
      throw ParseException("import and export cannot be specified together",
                           exportElem.line,
                           exportElem.col);
    }
    if (exportElem.size() != 2) {
      throw ParseException("invalid export", exportElem.line, exportElem.col);
    }
    if (!exportElem[1]->isStr() || exportElem[1]->dollared()) {
      throw ParseException(
        "invalid export name", exportElem[1]->line, exportElem[1]->col);
    }
    auto ex = make_unique<Export>();
    ex->name = exportElem[1]->str();
    if (wasm.getExportOrNull(ex->name)) {
      throw ParseException(
        "duplicate export", exportElem[1]->line, exportElem[1]->col);
    }
    ex->value = tag->name;
    ex->kind = ExternalKind::Tag;
  }

  // Parse typeuse
<<<<<<< HEAD
  HeapType eventType;
  i = parseTypeUse(s, i, eventType);
  event->sig = eventType.getSignature();
=======
  i = parseTypeUse(s, i, tag->sig);
>>>>>>> 9fc27629

  // If there are more elements, they are invalid
  if (i < s.size()) {
    throw ParseException("invalid element", s[i]->line, s[i]->col);
  }

  wasm.addTag(tag.release());
}

void SExpressionWasmBuilder::validateHeapTypeUsingChild(Expression* child,
                                                        HeapType heapType,
                                                        Element& s) {
  if (child->type == Type::unreachable) {
    return;
  }
  if ((!child->type.isRef() && !child->type.isRtt()) ||
      !HeapType::isSubType(child->type.getHeapType(), heapType)) {
    throw ParseException("bad heap type: expected " + heapType.toString() +
                           " but found " + child->type.toString(),
                         s.line,
                         s.col);
  }
}

} // namespace wasm<|MERGE_RESOLUTION|>--- conflicted
+++ resolved
@@ -3110,33 +3110,15 @@
     } else {
       j = parseMemoryLimits(inner, j);
     }
-<<<<<<< HEAD
-  } else if (kind == ExternalKind::Event) {
-    auto event = make_unique<Event>();
-    if (j >= inner.size()) {
-      throw ParseException("event does not have an attribute", s.line, s.col);
-    }
-    auto& attrElem = *inner[j++];
-    if (!elementStartsWith(attrElem, ATTR) || attrElem.size() != 2) {
-      throw ParseException("invalid attribute", attrElem.line, attrElem.col);
-    }
-    event->attribute = atoi(attrElem[1]->c_str());
-    HeapType eventType;
-    j = parseTypeUse(inner, j, eventType);
-    event->sig = eventType.getSignature();
-    event->setName(name, hasExplicitName);
-    event->module = module;
-    event->base = base;
-    wasm.addEvent(event.release());
-=======
   } else if (kind == ExternalKind::Tag) {
     auto tag = make_unique<Tag>();
-    j = parseTypeUse(inner, j, tag->sig);
+    HeapType tagType;
+    j = parseTypeUse(inner, j, tagType);
+    tag->sig = tagType.getSignature();
     tag->setName(name, hasExplicitName);
     tag->module = module;
     tag->base = base;
     wasm.addTag(tag.release());
->>>>>>> 9fc27629
   }
   // If there are more elements, they are invalid
   if (j < inner.size()) {
@@ -3514,13 +3496,9 @@
   }
 
   // Parse typeuse
-<<<<<<< HEAD
-  HeapType eventType;
-  i = parseTypeUse(s, i, eventType);
-  event->sig = eventType.getSignature();
-=======
-  i = parseTypeUse(s, i, tag->sig);
->>>>>>> 9fc27629
+  HeapType tagType;
+  i = parseTypeUse(s, i, tagType);
+  tag->sig = tagType.getSignature();
 
   // If there are more elements, they are invalid
   if (i < s.size()) {
