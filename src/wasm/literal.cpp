--- conflicted
+++ resolved
@@ -89,11 +89,7 @@
           i32 = other.i32;
           return;
         case HeapType::func:
-<<<<<<< HEAD
-=======
         case HeapType::data:
-        case HeapType::exn:
->>>>>>> 69ff866f
           WASM_UNREACHABLE("invalid type");
       }
     }
