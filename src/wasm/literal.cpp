/*
 * Copyright 2016 WebAssembly Community Group participants
 *
 * Licensed under the Apache License, Version 2.0 (the "License");
 * you may not use this file except in compliance with the License.
 * You may obtain a copy of the License at
 *
 *     http://www.apache.org/licenses/LICENSE-2.0
 *
 * Unless required by applicable law or agreed to in writing, software
 * distributed under the License is distributed on an "AS IS" BASIS,
 * WITHOUT WARRANTIES OR CONDITIONS OF ANY KIND, either express or implied.
 * See the License for the specific language governing permissions and
 * limitations under the License.
 */

#include "literal.h"

#include <cassert>
#include <cmath>

#include "emscripten-optimizer/simple_ast.h"
#include "ir/bits.h"
#include "pretty_printing.h"
#include "support/bits.h"
#include "support/utilities.h"

namespace wasm {

template<int N> using LaneArray = std::array<Literal, N>;

Literal::Literal(Type type) : v128(), type(type) {
  assert(type != Type::unreachable && (!type.isRef() || type.isNullable()));
}

Literal::Literal(const uint8_t init[16]) : type(Type::v128) {
  memcpy(&v128, init, 16);
}

Literal::Literal(const Literal& other) : type(other.type) {
<<<<<<< HEAD
  if (type.isException()) {
    // Avoid calling the destructor on an uninitialized value
    if (other.exn != nullptr) {
      new (&exn) auto(std::make_unique<ExceptionPackage>(*other.exn));
    } else {
      new (&exn) std::unique_ptr<ExceptionPackage>();
    }
  } else if (type.isFunction()) {
    func = other.func;
  } else {
    TODO_SINGLE_COMPOUND(type);
    switch (type.getBasic()) {
      case Type::i32:
      case Type::f32:
        i32 = other.i32;
        break;
      case Type::i64:
      case Type::f64:
        i64 = other.i64;
        break;
      case Type::v128:
        memcpy(&v128, other.v128, 16);
        break;
      case Type::none:
        break;
      case Type::externref:
      case Type::anyref:
      case Type::eqref:
        break; // null
      case Type::funcref:
      case Type::i31ref:
      case Type::exnref:
      case Type::unreachable:
        WASM_UNREACHABLE("unexpected type");
    }
  }
}

Literal& Literal::operator=(const Literal& other) {
  if (&other != this) {
    this->~Literal();
    new (this) auto(other);
=======
  TODO_SINGLE_COMPOUND(type);
  switch (type.getBasic()) {
    case Type::i32:
    case Type::f32:
      i32 = other.i32;
      break;
    case Type::i64:
    case Type::f64:
      i64 = other.i64;
      break;
    case Type::v128:
      memcpy(&v128, other.v128, 16);
      break;
    case Type::funcref:
      func = other.func;
      break;
    case Type::exnref:
      // Avoid calling the destructor on an uninitialized value
      new (&exn) auto(std::make_unique<ExceptionPackage>(*other.exn));
      break;
    case Type::none:
    case Type::nullref:
      break;
    case Type::externref:
    case Type::unreachable:
      WASM_UNREACHABLE("unexpected type");
>>>>>>> 85234cb5
  }
}

Literal& Literal::operator=(const Literal& other) {
  if (this != &other) {
    this->~Literal();
    new (this) auto(other);
  }
  return *this;
}

template<typename LaneT, int Lanes>
static void extractBytes(uint8_t (&dest)[16], const LaneArray<Lanes>& lanes) {
  std::array<uint8_t, 16> bytes;
  const size_t lane_width = 16 / Lanes;
  for (size_t lane_index = 0; lane_index < Lanes; ++lane_index) {
    uint8_t bits[16];
    lanes[lane_index].getBits(bits);
    LaneT lane;
    memcpy(&lane, bits, sizeof(lane));
    for (size_t offset = 0; offset < lane_width; ++offset) {
      bytes.at(lane_index * lane_width + offset) =
        uint8_t(lane >> (8 * offset));
    }
  }
  memcpy(&dest, bytes.data(), sizeof(bytes));
}

Literal::Literal(const LaneArray<16>& lanes) : type(Type::v128) {
  extractBytes<uint8_t, 16>(v128, lanes);
}

Literal::Literal(const LaneArray<8>& lanes) : type(Type::v128) {
  extractBytes<uint16_t, 8>(v128, lanes);
}

Literal::Literal(const LaneArray<4>& lanes) : type(Type::v128) {
  extractBytes<uint32_t, 4>(v128, lanes);
}

Literal::Literal(const LaneArray<2>& lanes) : type(Type::v128) {
  extractBytes<uint64_t, 2>(v128, lanes);
}

Literals Literal::makeZero(Type type) {
  assert(type.isConcrete());
  Literals zeroes;
  for (const auto& t : type) {
    zeroes.push_back(makeSingleZero(t));
  }
  return zeroes;
}

Literal Literal::makeSingleZero(Type type) {
  assert(type.isSingle());
  if (type.isRef()) {
    return makeNull(type);
  } else {
    return makeFromInt32(0, type);
  }
}

std::array<uint8_t, 16> Literal::getv128() const {
  assert(type == Type::v128);
  std::array<uint8_t, 16> ret;
  memcpy(ret.data(), v128, sizeof(ret));
  return ret;
}

ExceptionPackage Literal::getExceptionPackage() const {
<<<<<<< HEAD
  assert(type.isException() && exn != nullptr);
  return *exn;
=======
  assert(type == Type::exnref);
  return *exn.get();
>>>>>>> 85234cb5
}

Literal Literal::castToF32() {
  assert(type == Type::i32);
  Literal ret(Type::f32);
  ret.i32 = i32;
  return ret;
}

Literal Literal::castToF64() {
  assert(type == Type::i64);
  Literal ret(Type::f64);
  ret.i64 = i64;
  return ret;
}

Literal Literal::castToI32() {
  assert(type == Type::f32);
  Literal ret(Type::i32);
  ret.i32 = i32;
  return ret;
}

Literal Literal::castToI64() {
  assert(type == Type::f64);
  Literal ret(Type::i64);
  ret.i64 = i64;
  return ret;
}

int64_t Literal::getInteger() const {
  switch (type.getBasic()) {
    case Type::i32:
      return i32;
    case Type::i64:
      return i64;
    default:
      abort();
  }
}

double Literal::getFloat() const {
  switch (type.getBasic()) {
    case Type::f32:
      return getf32();
    case Type::f64:
      return getf64();
    default:
      abort();
  }
}

void Literal::getBits(uint8_t (&buf)[16]) const {
  memset(buf, 0, 16);
  TODO_SINGLE_COMPOUND(type);
  switch (type.getBasic()) {
    case Type::i32:
    case Type::f32:
      memcpy(buf, &i32, sizeof(i32));
      break;
    case Type::i64:
    case Type::f64:
      memcpy(buf, &i64, sizeof(i64));
      break;
    case Type::v128:
      memcpy(buf, &v128, sizeof(v128));
      break;
    case Type::funcref:
      break;
    case Type::externref:
    case Type::anyref:
    case Type::eqref:
    case Type::exnref:
      if (isNull()) {
        break;
      }
      // falls through
    case Type::i31ref:
    case Type::none:
    case Type::unreachable:
      WASM_UNREACHABLE("invalid type");
  }
}

bool Literal::operator==(const Literal& other) const {
  if (type != other.type) {
    return false;
  }
  if (type == Type::none) {
    return true;
  }
  if (isNull() || other.isNull()) {
    return isNull() == other.isNull();
  }
  if (type.isFunction()) {
    return func == other.func;
  }
  if (type.isException()) {
    assert(exn != nullptr && other.exn != nullptr);
    return *exn == *other.exn;
  }
  uint8_t bits[16], other_bits[16];
  getBits(bits);
  other.getBits(other_bits);
  return memcmp(bits, other_bits, 16) == 0;
}

bool Literal::operator!=(const Literal& other) const {
  return !(*this == other);
}

bool Literal::isNaN() {
  if (type == Type::f32 && std::isnan(getf32())) {
    return true;
  }
  if (type == Type::f64 && std::isnan(getf64())) {
    return true;
  }
  // TODO: SIMD?
  return false;
}

uint32_t Literal::NaNPayload(float f) {
  assert(std::isnan(f) && "expected a NaN");
  // SEEEEEEE EFFFFFFF FFFFFFFF FFFFFFFF
  // NaN has all-one exponent and non-zero fraction.
  return ~0xff800000u & bit_cast<uint32_t>(f);
}

uint64_t Literal::NaNPayload(double f) {
  assert(std::isnan(f) && "expected a NaN");
  // SEEEEEEE EEEEFFFF FFFFFFFF FFFFFFFF FFFFFFFF FFFFFFFF FFFFFFFF FFFFFFFF
  // NaN has all-one exponent and non-zero fraction.
  return ~0xfff0000000000000ull & bit_cast<uint64_t>(f);
}

float Literal::setQuietNaN(float f) {
  assert(std::isnan(f) && "expected a NaN");
  // An SNaN is a NaN with the most significant fraction bit clear.
  return bit_cast<float>(0x00400000u | bit_cast<uint32_t>(f));
}

double Literal::setQuietNaN(double f) {
  assert(std::isnan(f) && "expected a NaN");
  // An SNaN is a NaN with the most significant fraction bit clear.
  return bit_cast<double>(0x0008000000000000ull | bit_cast<uint64_t>(f));
}

void Literal::printFloat(std::ostream& o, float f) {
  if (std::isnan(f)) {
    const char* sign = std::signbit(f) ? "-" : "";
    o << sign << "nan";
    if (uint32_t payload = NaNPayload(f)) {
      o << ":0x" << std::hex << payload << std::dec;
    }
    return;
  }
  printDouble(o, f);
}

void Literal::printDouble(std::ostream& o, double d) {
  if (d == 0 && std::signbit(d)) {
    o << "-0";
    return;
  }
  if (std::isnan(d)) {
    const char* sign = std::signbit(d) ? "-" : "";
    o << sign << "nan";
    if (uint64_t payload = NaNPayload(d)) {
      o << ":0x" << std::hex << payload << std::dec;
    }
    return;
  }
  if (!std::isfinite(d)) {
    o << (std::signbit(d) ? "-inf" : "inf");
    return;
  }
  const char* text = cashew::JSPrinter::numToString(d);
  // spec interpreter hates floats starting with '.'
  if (text[0] == '.') {
    o << '0';
  } else if (text[0] == '-' && text[1] == '.') {
    o << "-0";
    text++;
  }
  o << text;
}

void Literal::printVec128(std::ostream& o, const std::array<uint8_t, 16>& v) {
  o << std::hex;
  for (auto i = 0; i < 16; i += 4) {
    if (i) {
      o << " ";
    }
    o << "0x" << std::setfill('0') << std::setw(8)
      << uint32_t(v[i] | (v[i + 1] << 8) | (v[i + 2] << 16) | (v[i + 3] << 24));
  }
  o << std::dec;
}

std::ostream& operator<<(std::ostream& o, Literal literal) {
  prepareMinorColor(o);
  TODO_SINGLE_COMPOUND(literal.type);
  switch (literal.type.getBasic()) {
    case Type::none:
      o << "?";
      break;
    case Type::i32:
      o << literal.geti32();
      break;
    case Type::i64:
      o << literal.geti64();
      break;
    case Type::f32:
      literal.printFloat(o, literal.getf32());
      break;
    case Type::f64:
      literal.printDouble(o, literal.getf64());
      break;
    case Type::v128:
      o << "i32x4 ";
      literal.printVec128(o, literal.getv128());
      break;
    case Type::funcref:
      if (literal.isNull()) {
        o << "funcref(null)";
      } else {
        o << "funcref(" << literal.getFunc() << ")";
      }
      break;
    case Type::anyref:
      assert(literal.isNull());
      o << "anyref(null)";
      break;
    case Type::eqref:
      assert(literal.isNull());
      o << "eqref(null)";
      break;
    case Type::exnref:
      if (literal.isNull()) {
        o << "exnref(null)";
      } else {
        o << "exnref(" << literal.getExceptionPackage() << ")";
      }
      break;
    case Type::externref:
      assert(literal.isNull());
      o << "externref(null)";
      break;
    case Type::i31ref:
    case Type::unreachable:
      WASM_UNREACHABLE("invalid type");
  }
  restoreNormalColor(o);
  return o;
}

std::ostream& operator<<(std::ostream& o, wasm::Literals literals) {
  if (literals.size() == 1) {
    return o << literals[0];
  } else {
    o << '(';
    if (literals.size() > 0) {
      o << literals[0];
    }
    for (size_t i = 1; i < literals.size(); ++i) {
      o << ", " << literals[i];
    }
    return o << ')';
  }
}

std::ostream& operator<<(std::ostream& o, const ExceptionPackage& exn) {
  return o << exn.event << " " << exn.values;
}

Literal Literal::countLeadingZeroes() const {
  if (type == Type::i32) {
    return Literal((int32_t)CountLeadingZeroes(i32));
  }
  if (type == Type::i64) {
    return Literal((int64_t)CountLeadingZeroes(i64));
  }
  WASM_UNREACHABLE("invalid type");
}

Literal Literal::countTrailingZeroes() const {
  if (type == Type::i32) {
    return Literal((int32_t)CountTrailingZeroes(i32));
  }
  if (type == Type::i64) {
    return Literal((int64_t)CountTrailingZeroes(i64));
  }
  WASM_UNREACHABLE("invalid type");
}

Literal Literal::popCount() const {
  if (type == Type::i32) {
    return Literal((int32_t)PopCount(i32));
  }
  if (type == Type::i64) {
    return Literal((int64_t)PopCount(i64));
  }
  WASM_UNREACHABLE("invalid type");
}

Literal Literal::extendToSI64() const {
  assert(type == Type::i32);
  return Literal((int64_t)i32);
}

Literal Literal::extendToUI64() const {
  assert(type == Type::i32);
  return Literal((uint64_t)(uint32_t)i32);
}

Literal Literal::extendToF64() const {
  assert(type == Type::f32);
  return Literal(double(getf32()));
}

Literal Literal::extendS8() const {
  if (type == Type::i32) {
    return Literal(int32_t(int8_t(geti32() & 0xFF)));
  }
  if (type == Type::i64) {
    return Literal(int64_t(int8_t(geti64() & 0xFF)));
  }
  WASM_UNREACHABLE("invalid type");
}

Literal Literal::extendS16() const {
  if (type == Type::i32) {
    return Literal(int32_t(int16_t(geti32() & 0xFFFF)));
  }
  if (type == Type::i64) {
    return Literal(int64_t(int16_t(geti64() & 0xFFFF)));
  }
  WASM_UNREACHABLE("invalid type");
}

Literal Literal::extendS32() const {
  if (type == Type::i64) {
    return Literal(int64_t(int32_t(geti64() & 0xFFFFFFFF)));
  }
  WASM_UNREACHABLE("invalid type");
}

Literal Literal::wrapToI32() const {
  assert(type == Type::i64);
  return Literal((int32_t)i64);
}

Literal Literal::convertSIToF32() const {
  if (type == Type::i32) {
    return Literal(float(i32));
  }
  if (type == Type::i64) {
    return Literal(float(i64));
  }
  WASM_UNREACHABLE("invalid type");
}

Literal Literal::convertUIToF32() const {
  if (type == Type::i32) {
    return Literal(float(uint32_t(i32)));
  }
  if (type == Type::i64) {
    return Literal(float(uint64_t(i64)));
  }
  WASM_UNREACHABLE("invalid type");
}

Literal Literal::convertSIToF64() const {
  if (type == Type::i32) {
    return Literal(double(i32));
  }
  if (type == Type::i64) {
    return Literal(double(i64));
  }
  WASM_UNREACHABLE("invalid type");
}

Literal Literal::convertUIToF64() const {
  if (type == Type::i32) {
    return Literal(double(uint32_t(i32)));
  }
  if (type == Type::i64) {
    return Literal(double(uint64_t(i64)));
  }
  WASM_UNREACHABLE("invalid type");
}

template<typename F> struct AsInt { using type = void; };
template<> struct AsInt<float> { using type = int32_t; };
template<> struct AsInt<double> { using type = int64_t; };

template<typename F, typename I, bool (*RangeCheck)(typename AsInt<F>::type)>
static Literal saturating_trunc(typename AsInt<F>::type val) {
  if (std::isnan(bit_cast<F>(val))) {
    return Literal(I(0));
  }
  if (!RangeCheck(val)) {
    if (std::signbit(bit_cast<F>(val))) {
      return Literal(std::numeric_limits<I>::min());
    } else {
      return Literal(std::numeric_limits<I>::max());
    }
  }
  return Literal(I(std::trunc(bit_cast<F>(val))));
}

Literal Literal::truncSatToSI32() const {
  if (type == Type::f32) {
    return saturating_trunc<float, int32_t, isInRangeI32TruncS>(
      Literal(*this).castToI32().geti32());
  }
  if (type == Type::f64) {
    return saturating_trunc<double, int32_t, isInRangeI32TruncS>(
      Literal(*this).castToI64().geti64());
  }
  WASM_UNREACHABLE("invalid type");
}

Literal Literal::truncSatToSI64() const {
  if (type == Type::f32) {
    return saturating_trunc<float, int64_t, isInRangeI64TruncS>(
      Literal(*this).castToI32().geti32());
  }
  if (type == Type::f64) {
    return saturating_trunc<double, int64_t, isInRangeI64TruncS>(
      Literal(*this).castToI64().geti64());
  }
  WASM_UNREACHABLE("invalid type");
}

Literal Literal::truncSatToUI32() const {
  if (type == Type::f32) {
    return saturating_trunc<float, uint32_t, isInRangeI32TruncU>(
      Literal(*this).castToI32().geti32());
  }
  if (type == Type::f64) {
    return saturating_trunc<double, uint32_t, isInRangeI32TruncU>(
      Literal(*this).castToI64().geti64());
  }
  WASM_UNREACHABLE("invalid type");
}

Literal Literal::truncSatToUI64() const {
  if (type == Type::f32) {
    return saturating_trunc<float, uint64_t, isInRangeI64TruncU>(
      Literal(*this).castToI32().geti32());
  }
  if (type == Type::f64) {
    return saturating_trunc<double, uint64_t, isInRangeI64TruncU>(
      Literal(*this).castToI64().geti64());
  }
  WASM_UNREACHABLE("invalid type");
}

Literal Literal::eqz() const {
  switch (type.getBasic()) {
    case Type::i32:
      return eq(Literal(int32_t(0)));
    case Type::i64:
      return eq(Literal(int64_t(0)));
    case Type::f32:
      return eq(Literal(float(0)));
    case Type::f64:
      return eq(Literal(double(0)));
    case Type::v128:
    case Type::funcref:
    case Type::externref:
    case Type::anyref:
    case Type::eqref:
    case Type::i31ref:
    case Type::exnref:
    case Type::none:
    case Type::unreachable:
      WASM_UNREACHABLE("unexpected type");
  }
  WASM_UNREACHABLE("invalid type");
}

Literal Literal::neg() const {
  switch (type.getBasic()) {
    case Type::i32:
      return Literal(-uint32_t(i32));
    case Type::i64:
      return Literal(-uint64_t(i64));
    case Type::f32:
      return Literal(i32 ^ 0x80000000).castToF32();
    case Type::f64:
      return Literal(int64_t(i64 ^ 0x8000000000000000ULL)).castToF64();
    case Type::v128:
    case Type::funcref:
    case Type::externref:
    case Type::anyref:
    case Type::eqref:
    case Type::i31ref:
    case Type::exnref:
    case Type::none:
    case Type::unreachable:
      WASM_UNREACHABLE("unexpected type");
  }
  WASM_UNREACHABLE("invalid type");
}

Literal Literal::abs() const {
  switch (type.getBasic()) {
    case Type::i32:
      return Literal(std::abs(i32));
    case Type::i64:
      return Literal(std::abs(i64));
    case Type::f32:
      return Literal(i32 & 0x7fffffff).castToF32();
    case Type::f64:
      return Literal(int64_t(i64 & 0x7fffffffffffffffULL)).castToF64();
    case Type::v128:
    case Type::funcref:
    case Type::externref:
    case Type::anyref:
    case Type::eqref:
    case Type::i31ref:
    case Type::exnref:
    case Type::none:
    case Type::unreachable:
      WASM_UNREACHABLE("unexpected type");
  }
  WASM_UNREACHABLE("unexpected type");
}

Literal Literal::ceil() const {
  switch (type.getBasic()) {
    case Type::f32:
      return Literal(std::ceil(getf32()));
    case Type::f64:
      return Literal(std::ceil(getf64()));
    default:
      WASM_UNREACHABLE("unexpected type");
  }
}

Literal Literal::floor() const {
  switch (type.getBasic()) {
    case Type::f32:
      return Literal(std::floor(getf32()));
    case Type::f64:
      return Literal(std::floor(getf64()));
    default:
      WASM_UNREACHABLE("unexpected type");
  }
}

Literal Literal::trunc() const {
  switch (type.getBasic()) {
    case Type::f32:
      return Literal(std::trunc(getf32()));
    case Type::f64:
      return Literal(std::trunc(getf64()));
    default:
      WASM_UNREACHABLE("unexpected type");
  }
}

Literal Literal::nearbyint() const {
  switch (type.getBasic()) {
    case Type::f32:
      return Literal(std::nearbyint(getf32()));
    case Type::f64:
      return Literal(std::nearbyint(getf64()));
    default:
      WASM_UNREACHABLE("unexpected type");
  }
}

Literal Literal::sqrt() const {
  switch (type.getBasic()) {
    case Type::f32:
      return Literal(std::sqrt(getf32()));
    case Type::f64:
      return Literal(std::sqrt(getf64()));
    default:
      WASM_UNREACHABLE("unexpected type");
  }
}

Literal Literal::demote() const {
  auto f64 = getf64();
  if (std::isnan(f64)) {
    return Literal(float(f64));
  }
  if (std::isinf(f64)) {
    return Literal(float(f64));
  }
  // when close to the limit, but still truncatable to a valid value, do that
  // see
  // https://github.com/WebAssembly/sexpr-wasm-prototype/blob/2d375e8d502327e814d62a08f22da9d9b6b675dc/src/wasm-interpreter.c#L247
  uint64_t bits = reinterpreti64();
  if (bits > 0x47efffffe0000000ULL && bits < 0x47effffff0000000ULL) {
    return Literal(std::numeric_limits<float>::max());
  }
  if (bits > 0xc7efffffe0000000ULL && bits < 0xc7effffff0000000ULL) {
    return Literal(-std::numeric_limits<float>::max());
  }
  // when we must convert to infinity, do that
  if (f64 < -std::numeric_limits<float>::max()) {
    return Literal(-std::numeric_limits<float>::infinity());
  }
  if (f64 > std::numeric_limits<float>::max()) {
    return Literal(std::numeric_limits<float>::infinity());
  }
  return Literal(float(getf64()));
}

Literal Literal::add(const Literal& other) const {
  switch (type.getBasic()) {
    case Type::i32:
      return Literal(uint32_t(i32) + uint32_t(other.i32));
    case Type::i64:
      return Literal(uint64_t(i64) + uint64_t(other.i64));
    case Type::f32:
      return Literal(getf32() + other.getf32());
    case Type::f64:
      return Literal(getf64() + other.getf64());
    case Type::v128:
    case Type::funcref:
    case Type::externref:
    case Type::anyref:
    case Type::eqref:
    case Type::i31ref:
    case Type::exnref:
    case Type::none:
    case Type::unreachable:
      WASM_UNREACHABLE("unexpected type");
  }
  WASM_UNREACHABLE("unexpected type");
}

Literal Literal::sub(const Literal& other) const {
  switch (type.getBasic()) {
    case Type::i32:
      return Literal(uint32_t(i32) - uint32_t(other.i32));
    case Type::i64:
      return Literal(uint64_t(i64) - uint64_t(other.i64));
    case Type::f32:
      return Literal(getf32() - other.getf32());
    case Type::f64:
      return Literal(getf64() - other.getf64());
    case Type::v128:
    case Type::funcref:
    case Type::externref:
    case Type::anyref:
    case Type::eqref:
    case Type::i31ref:
    case Type::exnref:
    case Type::none:
    case Type::unreachable:
      WASM_UNREACHABLE("unexpected type");
  }
  WASM_UNREACHABLE("unexpected type");
}

template<typename T> static T add_sat_s(T a, T b) {
  static_assert(std::is_signed<T>::value,
                "Trying to instantiate add_sat_s with unsigned type");
  using UT = typename std::make_unsigned<T>::type;
  UT ua = static_cast<UT>(a);
  UT ub = static_cast<UT>(b);
  UT ures = ua + ub;
  // overflow if sign of result is different from sign of a and b
  if (static_cast<T>((ures ^ ua) & (ures ^ ub)) < 0) {
    return (a < 0) ? std::numeric_limits<T>::min()
                   : std::numeric_limits<T>::max();
  }
  return static_cast<T>(ures);
}

template<typename T> static T sub_sat_s(T a, T b) {
  static_assert(std::is_signed<T>::value,
                "Trying to instantiate sub_sat_s with unsigned type");
  using UT = typename std::make_unsigned<T>::type;
  UT ua = static_cast<UT>(a);
  UT ub = static_cast<UT>(b);
  UT ures = ua - ub;
  // overflow if a and b have different signs and result and a differ in sign
  if (static_cast<T>((ua ^ ub) & (ures ^ ua)) < 0) {
    return (a < 0) ? std::numeric_limits<T>::min()
                   : std::numeric_limits<T>::max();
  }
  return static_cast<T>(ures);
}

template<typename T> static T add_sat_u(T a, T b) {
  static_assert(std::is_unsigned<T>::value,
                "Trying to instantiate add_sat_u with signed type");
  T res = a + b;
  // overflow if result is less than arguments
  return (res < a) ? std::numeric_limits<T>::max() : res;
}

template<typename T> static T sub_sat_u(T a, T b) {
  static_assert(std::is_unsigned<T>::value,
                "Trying to instantiate sub_sat_u with signed type");
  T res = a - b;
  // overflow if result is greater than a
  return (res > a) ? 0 : res;
}

Literal Literal::addSatSI8(const Literal& other) const {
  return Literal(add_sat_s<int8_t>(geti32(), other.geti32()));
}
Literal Literal::addSatUI8(const Literal& other) const {
  return Literal(add_sat_u<uint8_t>(geti32(), other.geti32()));
}
Literal Literal::addSatSI16(const Literal& other) const {
  return Literal(add_sat_s<int16_t>(geti32(), other.geti32()));
}
Literal Literal::addSatUI16(const Literal& other) const {
  return Literal(add_sat_u<uint16_t>(geti32(), other.geti32()));
}
Literal Literal::subSatSI8(const Literal& other) const {
  return Literal(sub_sat_s<int8_t>(geti32(), other.geti32()));
}
Literal Literal::subSatUI8(const Literal& other) const {
  return Literal(sub_sat_u<uint8_t>(geti32(), other.geti32()));
}
Literal Literal::subSatSI16(const Literal& other) const {
  return Literal(sub_sat_s<int16_t>(geti32(), other.geti32()));
}
Literal Literal::subSatUI16(const Literal& other) const {
  return Literal(sub_sat_u<uint16_t>(geti32(), other.geti32()));
}

Literal Literal::mul(const Literal& other) const {
  switch (type.getBasic()) {
    case Type::i32:
      return Literal(uint32_t(i32) * uint32_t(other.i32));
    case Type::i64:
      return Literal(uint64_t(i64) * uint64_t(other.i64));
    case Type::f32:
      return Literal(getf32() * other.getf32());
    case Type::f64:
      return Literal(getf64() * other.getf64());
    case Type::v128:
    case Type::funcref:
    case Type::externref:
    case Type::anyref:
    case Type::eqref:
    case Type::i31ref:
    case Type::exnref:
    case Type::none:
    case Type::unreachable:
      WASM_UNREACHABLE("unexpected type");
  }
  WASM_UNREACHABLE("unexpected type");
}

Literal Literal::div(const Literal& other) const {
  switch (type.getBasic()) {
    case Type::f32: {
      float lhs = getf32(), rhs = other.getf32();
      float sign = std::signbit(lhs) == std::signbit(rhs) ? 0.f : -0.f;
      switch (std::fpclassify(rhs)) {
        case FP_ZERO:
          switch (std::fpclassify(lhs)) {
            case FP_NAN:
              return Literal(setQuietNaN(lhs));
            case FP_ZERO:
              return Literal(
                std::copysign(std::numeric_limits<float>::quiet_NaN(), sign));
            case FP_NORMAL:    // fallthrough
            case FP_SUBNORMAL: // fallthrough
            case FP_INFINITE:
              return Literal(
                std::copysign(std::numeric_limits<float>::infinity(), sign));
            default:
              WASM_UNREACHABLE("invalid fp classification");
          }
        case FP_NAN:      // fallthrough
        case FP_INFINITE: // fallthrough
        case FP_NORMAL:   // fallthrough
        case FP_SUBNORMAL:
          // Special-case division by 1. nan / 1 can change nan bits per the
          // wasm spec, but it is ok to just return that original nan, and we
          // do that here so that we are consistent with the optimization of
          // removing the / 1 and leaving just the nan. That is, if we just
          // do a normal divide and the CPU decides to change the bits, we'd
          // give a different result on optimized code, which would look like
          // it was a bad optimization. So out of all the valid results to
          // return here, return the simplest one that is consistent with
          // optimization.
          if (rhs == 1) {
            return Literal(lhs);
          }
          return Literal(lhs / rhs);
        default:
          WASM_UNREACHABLE("invalid fp classification");
      }
    }
    case Type::f64: {
      double lhs = getf64(), rhs = other.getf64();
      double sign = std::signbit(lhs) == std::signbit(rhs) ? 0. : -0.;
      switch (std::fpclassify(rhs)) {
        case FP_ZERO:
          switch (std::fpclassify(lhs)) {
            case FP_NAN:
              return Literal(setQuietNaN(lhs));
            case FP_ZERO:
              return Literal(
                std::copysign(std::numeric_limits<double>::quiet_NaN(), sign));
            case FP_NORMAL:    // fallthrough
            case FP_SUBNORMAL: // fallthrough
            case FP_INFINITE:
              return Literal(
                std::copysign(std::numeric_limits<double>::infinity(), sign));
            default:
              WASM_UNREACHABLE("invalid fp classification");
          }
        case FP_NAN:      // fallthrough
        case FP_INFINITE: // fallthrough
        case FP_NORMAL:   // fallthrough
        case FP_SUBNORMAL:
          // See above comment on f32.
          if (rhs == 1) {
            return Literal(lhs);
          }
          return Literal(lhs / rhs);
        default:
          WASM_UNREACHABLE("invalid fp classification");
      }
    }
    default:
      WASM_UNREACHABLE("unexpected type");
  }
}

Literal Literal::divS(const Literal& other) const {
  switch (type.getBasic()) {
    case Type::i32:
      return Literal(i32 / other.i32);
    case Type::i64:
      return Literal(i64 / other.i64);
    default:
      WASM_UNREACHABLE("unexpected type");
  }
}

Literal Literal::divU(const Literal& other) const {
  switch (type.getBasic()) {
    case Type::i32:
      return Literal(uint32_t(i32) / uint32_t(other.i32));
    case Type::i64:
      return Literal(uint64_t(i64) / uint64_t(other.i64));
    default:
      WASM_UNREACHABLE("unexpected type");
  }
}

Literal Literal::remS(const Literal& other) const {
  switch (type.getBasic()) {
    case Type::i32:
      return Literal(i32 % other.i32);
    case Type::i64:
      return Literal(i64 % other.i64);
    default:
      WASM_UNREACHABLE("unexpected type");
  }
}

Literal Literal::remU(const Literal& other) const {
  switch (type.getBasic()) {
    case Type::i32:
      return Literal(uint32_t(i32) % uint32_t(other.i32));
    case Type::i64:
      return Literal(uint64_t(i64) % uint64_t(other.i64));
    default:
      WASM_UNREACHABLE("unexpected type");
  }
}

Literal Literal::minInt(const Literal& other) const {
  return geti32() < other.geti32() ? *this : other;
}
Literal Literal::maxInt(const Literal& other) const {
  return geti32() > other.geti32() ? *this : other;
}
Literal Literal::minUInt(const Literal& other) const {
  return uint32_t(geti32()) < uint32_t(other.geti32()) ? *this : other;
}
Literal Literal::maxUInt(const Literal& other) const {
  return uint32_t(geti32()) > uint32_t(other.geti32()) ? *this : other;
}

Literal Literal::avgrUInt(const Literal& other) const {
  return Literal((geti32() + other.geti32() + 1) / 2);
}

Literal Literal::and_(const Literal& other) const {
  switch (type.getBasic()) {
    case Type::i32:
      return Literal(i32 & other.i32);
    case Type::i64:
      return Literal(i64 & other.i64);
    default:
      WASM_UNREACHABLE("unexpected type");
  }
}

Literal Literal::or_(const Literal& other) const {
  switch (type.getBasic()) {
    case Type::i32:
      return Literal(i32 | other.i32);
    case Type::i64:
      return Literal(i64 | other.i64);
    default:
      WASM_UNREACHABLE("unexpected type");
  }
}

Literal Literal::xor_(const Literal& other) const {
  switch (type.getBasic()) {
    case Type::i32:
      return Literal(i32 ^ other.i32);
    case Type::i64:
      return Literal(i64 ^ other.i64);
    default:
      WASM_UNREACHABLE("unexpected type");
  }
}

Literal Literal::shl(const Literal& other) const {
  switch (type.getBasic()) {
    case Type::i32:
      return Literal(uint32_t(i32)
                     << Bits::getEffectiveShifts(other.i32, Type::i32));
    case Type::i64:
      return Literal(uint64_t(i64)
                     << Bits::getEffectiveShifts(other.i64, Type::i64));
    default:
      WASM_UNREACHABLE("unexpected type");
  }
}

Literal Literal::shrS(const Literal& other) const {
  switch (type.getBasic()) {
    case Type::i32:
      return Literal(i32 >> Bits::getEffectiveShifts(other.i32, Type::i32));
    case Type::i64:
      return Literal(i64 >> Bits::getEffectiveShifts(other.i64, Type::i64));
    default:
      WASM_UNREACHABLE("unexpected type");
  }
}

Literal Literal::shrU(const Literal& other) const {
  switch (type.getBasic()) {
    case Type::i32:
      return Literal(uint32_t(i32) >>
                     Bits::getEffectiveShifts(other.i32, Type::i32));
    case Type::i64:
      return Literal(uint64_t(i64) >>
                     Bits::getEffectiveShifts(other.i64, Type::i64));
    default:
      WASM_UNREACHABLE("unexpected type");
  }
}

Literal Literal::rotL(const Literal& other) const {
  switch (type.getBasic()) {
    case Type::i32:
      return Literal(RotateLeft(uint32_t(i32), uint32_t(other.i32)));
    case Type::i64:
      return Literal(RotateLeft(uint64_t(i64), uint64_t(other.i64)));
    default:
      WASM_UNREACHABLE("unexpected type");
  }
}

Literal Literal::rotR(const Literal& other) const {
  switch (type.getBasic()) {
    case Type::i32:
      return Literal(RotateRight(uint32_t(i32), uint32_t(other.i32)));
    case Type::i64:
      return Literal(RotateRight(uint64_t(i64), uint64_t(other.i64)));
    default:
      WASM_UNREACHABLE("unexpected type");
  }
}

Literal Literal::eq(const Literal& other) const {
  switch (type.getBasic()) {
    case Type::i32:
      return Literal(i32 == other.i32);
    case Type::i64:
      return Literal(i64 == other.i64);
    case Type::f32:
      return Literal(getf32() == other.getf32());
    case Type::f64:
      return Literal(getf64() == other.getf64());
    case Type::v128:
    case Type::funcref:
    case Type::externref:
    case Type::anyref:
    case Type::eqref:
    case Type::i31ref:
    case Type::exnref:
    case Type::none:
    case Type::unreachable:
      WASM_UNREACHABLE("unexpected type");
  }
  WASM_UNREACHABLE("unexpected type");
}

Literal Literal::ne(const Literal& other) const {
  switch (type.getBasic()) {
    case Type::i32:
      return Literal(i32 != other.i32);
    case Type::i64:
      return Literal(i64 != other.i64);
    case Type::f32:
      return Literal(getf32() != other.getf32());
    case Type::f64:
      return Literal(getf64() != other.getf64());
    case Type::v128:
    case Type::funcref:
    case Type::externref:
    case Type::anyref:
    case Type::eqref:
    case Type::i31ref:
    case Type::exnref:
    case Type::none:
    case Type::unreachable:
      WASM_UNREACHABLE("unexpected type");
  }
  WASM_UNREACHABLE("unexpected type");
}

Literal Literal::ltS(const Literal& other) const {
  switch (type.getBasic()) {
    case Type::i32:
      return Literal(i32 < other.i32);
    case Type::i64:
      return Literal(i64 < other.i64);
    default:
      WASM_UNREACHABLE("unexpected type");
  }
}

Literal Literal::ltU(const Literal& other) const {
  switch (type.getBasic()) {
    case Type::i32:
      return Literal(uint32_t(i32) < uint32_t(other.i32));
    case Type::i64:
      return Literal(uint64_t(i64) < uint64_t(other.i64));
    default:
      WASM_UNREACHABLE("unexpected type");
  }
}

Literal Literal::lt(const Literal& other) const {
  switch (type.getBasic()) {
    case Type::f32:
      return Literal(getf32() < other.getf32());
    case Type::f64:
      return Literal(getf64() < other.getf64());
    default:
      WASM_UNREACHABLE("unexpected type");
  }
}

Literal Literal::leS(const Literal& other) const {
  switch (type.getBasic()) {
    case Type::i32:
      return Literal(i32 <= other.i32);
    case Type::i64:
      return Literal(i64 <= other.i64);
    default:
      WASM_UNREACHABLE("unexpected type");
  }
}

Literal Literal::leU(const Literal& other) const {
  switch (type.getBasic()) {
    case Type::i32:
      return Literal(uint32_t(i32) <= uint32_t(other.i32));
    case Type::i64:
      return Literal(uint64_t(i64) <= uint64_t(other.i64));
    default:
      WASM_UNREACHABLE("unexpected type");
  }
}

Literal Literal::le(const Literal& other) const {
  switch (type.getBasic()) {
    case Type::f32:
      return Literal(getf32() <= other.getf32());
    case Type::f64:
      return Literal(getf64() <= other.getf64());
    default:
      WASM_UNREACHABLE("unexpected type");
  }
}

Literal Literal::gtS(const Literal& other) const {
  switch (type.getBasic()) {
    case Type::i32:
      return Literal(i32 > other.i32);
    case Type::i64:
      return Literal(i64 > other.i64);
    default:
      WASM_UNREACHABLE("unexpected type");
  }
}

Literal Literal::gtU(const Literal& other) const {
  switch (type.getBasic()) {
    case Type::i32:
      return Literal(uint32_t(i32) > uint32_t(other.i32));
    case Type::i64:
      return Literal(uint64_t(i64) > uint64_t(other.i64));
    default:
      WASM_UNREACHABLE("unexpected type");
  }
}

Literal Literal::gt(const Literal& other) const {
  switch (type.getBasic()) {
    case Type::f32:
      return Literal(getf32() > other.getf32());
    case Type::f64:
      return Literal(getf64() > other.getf64());
    default:
      WASM_UNREACHABLE("unexpected type");
  }
}

Literal Literal::geS(const Literal& other) const {
  switch (type.getBasic()) {
    case Type::i32:
      return Literal(i32 >= other.i32);
    case Type::i64:
      return Literal(i64 >= other.i64);
    default:
      WASM_UNREACHABLE("unexpected type");
  }
}

Literal Literal::geU(const Literal& other) const {
  switch (type.getBasic()) {
    case Type::i32:
      return Literal(uint32_t(i32) >= uint32_t(other.i32));
    case Type::i64:
      return Literal(uint64_t(i64) >= uint64_t(other.i64));
    default:
      WASM_UNREACHABLE("unexpected type");
  }
}

Literal Literal::ge(const Literal& other) const {
  switch (type.getBasic()) {
    case Type::f32:
      return Literal(getf32() >= other.getf32());
    case Type::f64:
      return Literal(getf64() >= other.getf64());
    default:
      WASM_UNREACHABLE("unexpected type");
  }
}

Literal Literal::min(const Literal& other) const {
  switch (type.getBasic()) {
    case Type::f32: {
      auto l = getf32(), r = other.getf32();
      if (l == r && l == 0) {
        return Literal(std::signbit(l) ? l : r);
      }
      auto result = std::min(l, r);
      bool lnan = std::isnan(l), rnan = std::isnan(r);
      if (!std::isnan(result) && !lnan && !rnan) {
        return Literal(result);
      }
      if (!lnan && !rnan) {
        return Literal((int32_t)0x7fc00000).castToF32();
      }
      return Literal(lnan ? l : r)
        .castToI32()
        .or_(Literal(0xc00000))
        .castToF32();
    }
    case Type::f64: {
      auto l = getf64(), r = other.getf64();
      if (l == r && l == 0) {
        return Literal(std::signbit(l) ? l : r);
      }
      auto result = std::min(l, r);
      bool lnan = std::isnan(l), rnan = std::isnan(r);
      if (!std::isnan(result) && !lnan && !rnan) {
        return Literal(result);
      }
      if (!lnan && !rnan) {
        return Literal((int64_t)0x7ff8000000000000LL).castToF64();
      }
      return Literal(lnan ? l : r)
        .castToI64()
        .or_(Literal(int64_t(0x8000000000000LL)))
        .castToF64();
    }
    default:
      WASM_UNREACHABLE("unexpected type");
  }
}

Literal Literal::max(const Literal& other) const {
  switch (type.getBasic()) {
    case Type::f32: {
      auto l = getf32(), r = other.getf32();
      if (l == r && l == 0) {
        return Literal(std::signbit(l) ? r : l);
      }
      auto result = std::max(l, r);
      bool lnan = std::isnan(l), rnan = std::isnan(r);
      if (!std::isnan(result) && !lnan && !rnan) {
        return Literal(result);
      }
      if (!lnan && !rnan) {
        return Literal((int32_t)0x7fc00000).castToF32();
      }
      return Literal(lnan ? l : r)
        .castToI32()
        .or_(Literal(0xc00000))
        .castToF32();
    }
    case Type::f64: {
      auto l = getf64(), r = other.getf64();
      if (l == r && l == 0) {
        return Literal(std::signbit(l) ? r : l);
      }
      auto result = std::max(l, r);
      bool lnan = std::isnan(l), rnan = std::isnan(r);
      if (!std::isnan(result) && !lnan && !rnan) {
        return Literal(result);
      }
      if (!lnan && !rnan) {
        return Literal((int64_t)0x7ff8000000000000LL).castToF64();
      }
      return Literal(lnan ? l : r)
        .castToI64()
        .or_(Literal(int64_t(0x8000000000000LL)))
        .castToF64();
    }
    default:
      WASM_UNREACHABLE("unexpected type");
  }
}

Literal Literal::pmin(const Literal& other) const {
  switch (type.getBasic()) {
    case Type::f32:
    case Type::f64:
      return other.lt(*this).geti32() ? other : *this;
    default:
      WASM_UNREACHABLE("unexpected type");
  }
}

Literal Literal::pmax(const Literal& other) const {
  switch (type.getBasic()) {
    case Type::f32:
    case Type::f64:
      return this->lt(other).geti32() ? other : *this;
    default:
      WASM_UNREACHABLE("unexpected type");
  }
}

Literal Literal::copysign(const Literal& other) const {
  // operate on bits directly, to avoid signalling bit being set on a float
  switch (type.getBasic()) {
    case Type::f32:
      return Literal((i32 & 0x7fffffff) | (other.i32 & 0x80000000)).castToF32();
      break;
    case Type::f64:
      return Literal((i64 & 0x7fffffffffffffffUL) |
                     (other.i64 & 0x8000000000000000UL))
        .castToF64();
      break;
    default:
      WASM_UNREACHABLE("unexpected type");
  }
}

template<typename LaneT, int Lanes>
static LaneArray<Lanes> getLanes(const Literal& val) {
  assert(val.type == Type::v128);
  const size_t lane_width = 16 / Lanes;
  std::array<uint8_t, 16> bytes = val.getv128();
  LaneArray<Lanes> lanes;
  for (size_t lane_index = 0; lane_index < Lanes; ++lane_index) {
    LaneT lane(0);
    for (size_t offset = 0; offset < lane_width; ++offset) {
      lane |= LaneT(bytes.at(lane_index * lane_width + offset))
              << LaneT(8 * offset);
    }
    lanes.at(lane_index) = Literal(lane);
  }
  return lanes;
}

LaneArray<16> Literal::getLanesSI8x16() const {
  return getLanes<int8_t, 16>(*this);
}
LaneArray<16> Literal::getLanesUI8x16() const {
  return getLanes<uint8_t, 16>(*this);
}
LaneArray<8> Literal::getLanesSI16x8() const {
  return getLanes<int16_t, 8>(*this);
}
LaneArray<8> Literal::getLanesUI16x8() const {
  return getLanes<uint16_t, 8>(*this);
}
LaneArray<4> Literal::getLanesI32x4() const {
  return getLanes<int32_t, 4>(*this);
}
LaneArray<2> Literal::getLanesI64x2() const {
  return getLanes<int64_t, 2>(*this);
}
LaneArray<4> Literal::getLanesF32x4() const {
  auto lanes = getLanesI32x4();
  for (size_t i = 0; i < lanes.size(); ++i) {
    lanes[i] = lanes[i].castToF32();
  }
  return lanes;
}
LaneArray<2> Literal::getLanesF64x2() const {
  auto lanes = getLanesI64x2();
  for (size_t i = 0; i < lanes.size(); ++i) {
    lanes[i] = lanes[i].castToF64();
  }
  return lanes;
}

Literal Literal::shuffleV8x16(const Literal& other,
                              const std::array<uint8_t, 16>& mask) const {
  assert(type == Type::v128);
  uint8_t bytes[16];
  for (size_t i = 0; i < mask.size(); ++i) {
    bytes[i] = (mask[i] < 16) ? v128[mask[i]] : other.v128[mask[i] - 16];
  }
  return Literal(bytes);
}

template<Type::BasicID Ty, int Lanes> static Literal splat(const Literal& val) {
  assert(val.type == Ty);
  LaneArray<Lanes> lanes;
  lanes.fill(val);
  return Literal(lanes);
}

Literal Literal::splatI8x16() const { return splat<Type::i32, 16>(*this); }
Literal Literal::splatI16x8() const { return splat<Type::i32, 8>(*this); }
Literal Literal::splatI32x4() const { return splat<Type::i32, 4>(*this); }
Literal Literal::splatI64x2() const { return splat<Type::i64, 2>(*this); }
Literal Literal::splatF32x4() const { return splat<Type::f32, 4>(*this); }
Literal Literal::splatF64x2() const { return splat<Type::f64, 2>(*this); }

Literal Literal::extractLaneSI8x16(uint8_t index) const {
  return getLanesSI8x16().at(index);
}
Literal Literal::extractLaneUI8x16(uint8_t index) const {
  return getLanesUI8x16().at(index);
}
Literal Literal::extractLaneSI16x8(uint8_t index) const {
  return getLanesSI16x8().at(index);
}
Literal Literal::extractLaneUI16x8(uint8_t index) const {
  return getLanesUI16x8().at(index);
}
Literal Literal::extractLaneI32x4(uint8_t index) const {
  return getLanesI32x4().at(index);
}
Literal Literal::extractLaneI64x2(uint8_t index) const {
  return getLanesI64x2().at(index);
}
Literal Literal::extractLaneF32x4(uint8_t index) const {
  return getLanesF32x4().at(index);
}
Literal Literal::extractLaneF64x2(uint8_t index) const {
  return getLanesF64x2().at(index);
}

template<int Lanes, LaneArray<Lanes> (Literal::*IntoLanes)() const>
static Literal
replace(const Literal& val, const Literal& other, uint8_t index) {
  LaneArray<Lanes> lanes = (val.*IntoLanes)();
  lanes.at(index) = other;
  auto ret = Literal(lanes);
  return ret;
}

Literal Literal::replaceLaneI8x16(const Literal& other, uint8_t index) const {
  return replace<16, &Literal::getLanesUI8x16>(*this, other, index);
}
Literal Literal::replaceLaneI16x8(const Literal& other, uint8_t index) const {
  return replace<8, &Literal::getLanesUI16x8>(*this, other, index);
}
Literal Literal::replaceLaneI32x4(const Literal& other, uint8_t index) const {
  return replace<4, &Literal::getLanesI32x4>(*this, other, index);
}
Literal Literal::replaceLaneI64x2(const Literal& other, uint8_t index) const {
  return replace<2, &Literal::getLanesI64x2>(*this, other, index);
}
Literal Literal::replaceLaneF32x4(const Literal& other, uint8_t index) const {
  return replace<4, &Literal::getLanesF32x4>(*this, other, index);
}
Literal Literal::replaceLaneF64x2(const Literal& other, uint8_t index) const {
  return replace<2, &Literal::getLanesF64x2>(*this, other, index);
}

template<int Lanes,
         LaneArray<Lanes> (Literal::*IntoLanes)() const,
         Literal (Literal::*UnaryOp)(void) const>
static Literal unary(const Literal& val) {
  LaneArray<Lanes> lanes = (val.*IntoLanes)();
  for (size_t i = 0; i < Lanes; ++i) {
    lanes[i] = (lanes[i].*UnaryOp)();
  }
  return Literal(lanes);
}

Literal Literal::notV128() const {
  std::array<uint8_t, 16> ones;
  ones.fill(0xff);
  return xorV128(Literal(ones.data()));
}
Literal Literal::absI8x16() const {
  return unary<16, &Literal::getLanesSI8x16, &Literal::abs>(*this);
}
Literal Literal::absI16x8() const {
  return unary<8, &Literal::getLanesSI16x8, &Literal::abs>(*this);
}
Literal Literal::absI32x4() const {
  return unary<4, &Literal::getLanesI32x4, &Literal::abs>(*this);
}
Literal Literal::negI8x16() const {
  return unary<16, &Literal::getLanesUI8x16, &Literal::neg>(*this);
}
Literal Literal::negI16x8() const {
  return unary<8, &Literal::getLanesUI16x8, &Literal::neg>(*this);
}
Literal Literal::negI32x4() const {
  return unary<4, &Literal::getLanesI32x4, &Literal::neg>(*this);
}
Literal Literal::negI64x2() const {
  return unary<2, &Literal::getLanesI64x2, &Literal::neg>(*this);
}
Literal Literal::absF32x4() const {
  return unary<4, &Literal::getLanesF32x4, &Literal::abs>(*this);
}
Literal Literal::negF32x4() const {
  return unary<4, &Literal::getLanesF32x4, &Literal::neg>(*this);
}
Literal Literal::sqrtF32x4() const {
  return unary<4, &Literal::getLanesF32x4, &Literal::sqrt>(*this);
}
Literal Literal::ceilF32x4() const {
  return unary<4, &Literal::getLanesF32x4, &Literal::ceil>(*this);
}
Literal Literal::floorF32x4() const {
  return unary<4, &Literal::getLanesF32x4, &Literal::floor>(*this);
}
Literal Literal::truncF32x4() const {
  return unary<4, &Literal::getLanesF32x4, &Literal::trunc>(*this);
}
Literal Literal::nearestF32x4() const {
  return unary<4, &Literal::getLanesF32x4, &Literal::nearbyint>(*this);
}
Literal Literal::absF64x2() const {
  return unary<2, &Literal::getLanesF64x2, &Literal::abs>(*this);
}
Literal Literal::negF64x2() const {
  return unary<2, &Literal::getLanesF64x2, &Literal::neg>(*this);
}
Literal Literal::sqrtF64x2() const {
  return unary<2, &Literal::getLanesF64x2, &Literal::sqrt>(*this);
}
Literal Literal::ceilF64x2() const {
  return unary<2, &Literal::getLanesF64x2, &Literal::ceil>(*this);
}
Literal Literal::floorF64x2() const {
  return unary<2, &Literal::getLanesF64x2, &Literal::floor>(*this);
}
Literal Literal::truncF64x2() const {
  return unary<2, &Literal::getLanesF64x2, &Literal::trunc>(*this);
}
Literal Literal::nearestF64x2() const {
  return unary<2, &Literal::getLanesF64x2, &Literal::nearbyint>(*this);
}
Literal Literal::truncSatToSI32x4() const {
  return unary<4, &Literal::getLanesF32x4, &Literal::truncSatToSI32>(*this);
}
Literal Literal::truncSatToUI32x4() const {
  return unary<4, &Literal::getLanesF32x4, &Literal::truncSatToUI32>(*this);
}
Literal Literal::truncSatToSI64x2() const {
  return unary<2, &Literal::getLanesF64x2, &Literal::truncSatToSI64>(*this);
}
Literal Literal::truncSatToUI64x2() const {
  return unary<2, &Literal::getLanesF64x2, &Literal::truncSatToUI64>(*this);
}
Literal Literal::convertSToF32x4() const {
  return unary<4, &Literal::getLanesI32x4, &Literal::convertSIToF32>(*this);
}
Literal Literal::convertUToF32x4() const {
  return unary<4, &Literal::getLanesI32x4, &Literal::convertUIToF32>(*this);
}
Literal Literal::convertSToF64x2() const {
  return unary<2, &Literal::getLanesI64x2, &Literal::convertSIToF64>(*this);
}
Literal Literal::convertUToF64x2() const {
  return unary<2, &Literal::getLanesI64x2, &Literal::convertUIToF64>(*this);
}

template<int Lanes, LaneArray<Lanes> (Literal::*IntoLanes)() const>
static Literal any_true(const Literal& val) {
  LaneArray<Lanes> lanes = (val.*IntoLanes)();
  for (size_t i = 0; i < Lanes; ++i) {
    if (lanes[i] != Literal::makeSingleZero(lanes[i].type)) {
      return Literal(int32_t(1));
    }
  }
  return Literal(int32_t(0));
}

template<int Lanes, LaneArray<Lanes> (Literal::*IntoLanes)() const>
static Literal all_true(const Literal& val) {
  LaneArray<Lanes> lanes = (val.*IntoLanes)();
  for (size_t i = 0; i < Lanes; ++i) {
    if (lanes[i] == Literal::makeSingleZero(lanes[i].type)) {
      return Literal(int32_t(0));
    }
  }
  return Literal(int32_t(1));
}

template<int Lanes, LaneArray<Lanes> (Literal::*IntoLanes)() const>
static Literal bitmask(const Literal& val) {
  uint32_t result = 0;
  LaneArray<Lanes> lanes = (val.*IntoLanes)();
  for (size_t i = 0; i < Lanes; ++i) {
    if (lanes[i].geti32() & (1 << 31)) {
      result = result | (1 << i);
    }
  }
  return Literal(result);
}

Literal Literal::anyTrueI8x16() const {
  return any_true<16, &Literal::getLanesUI8x16>(*this);
}
Literal Literal::allTrueI8x16() const {
  return all_true<16, &Literal::getLanesUI8x16>(*this);
}
Literal Literal::bitmaskI8x16() const {
  return bitmask<16, &Literal::getLanesSI8x16>(*this);
}
Literal Literal::anyTrueI16x8() const {
  return any_true<8, &Literal::getLanesUI16x8>(*this);
}
Literal Literal::allTrueI16x8() const {
  return all_true<8, &Literal::getLanesUI16x8>(*this);
}
Literal Literal::bitmaskI16x8() const {
  return bitmask<8, &Literal::getLanesSI16x8>(*this);
}
Literal Literal::anyTrueI32x4() const {
  return any_true<4, &Literal::getLanesI32x4>(*this);
}
Literal Literal::allTrueI32x4() const {
  return all_true<4, &Literal::getLanesI32x4>(*this);
}
Literal Literal::bitmaskI32x4() const {
  return bitmask<4, &Literal::getLanesI32x4>(*this);
}
Literal Literal::anyTrueI64x2() const {
  return any_true<2, &Literal::getLanesI64x2>(*this);
}
Literal Literal::allTrueI64x2() const {
  return all_true<2, &Literal::getLanesI64x2>(*this);
}

template<int Lanes,
         LaneArray<Lanes> (Literal::*IntoLanes)() const,
         Literal (Literal::*ShiftOp)(const Literal&) const>
static Literal shift(const Literal& vec, const Literal& shift) {
  assert(shift.type == Type::i32);
  size_t lane_bits = 128 / Lanes;
  LaneArray<Lanes> lanes = (vec.*IntoLanes)();
  for (size_t i = 0; i < Lanes; ++i) {
    lanes[i] =
      (lanes[i].*ShiftOp)(Literal(int32_t(shift.geti32() % lane_bits)));
  }
  return Literal(lanes);
}

Literal Literal::shlI8x16(const Literal& other) const {
  return shift<16, &Literal::getLanesUI8x16, &Literal::shl>(*this, other);
}
Literal Literal::shrSI8x16(const Literal& other) const {
  return shift<16, &Literal::getLanesSI8x16, &Literal::shrS>(*this, other);
}
Literal Literal::shrUI8x16(const Literal& other) const {
  return shift<16, &Literal::getLanesUI8x16, &Literal::shrU>(*this, other);
}
Literal Literal::shlI16x8(const Literal& other) const {
  return shift<8, &Literal::getLanesUI16x8, &Literal::shl>(*this, other);
}
Literal Literal::shrSI16x8(const Literal& other) const {
  return shift<8, &Literal::getLanesSI16x8, &Literal::shrS>(*this, other);
}
Literal Literal::shrUI16x8(const Literal& other) const {
  return shift<8, &Literal::getLanesUI16x8, &Literal::shrU>(*this, other);
}
Literal Literal::shlI32x4(const Literal& other) const {
  return shift<4, &Literal::getLanesI32x4, &Literal::shl>(*this, other);
}
Literal Literal::shrSI32x4(const Literal& other) const {
  return shift<4, &Literal::getLanesI32x4, &Literal::shrS>(*this, other);
}
Literal Literal::shrUI32x4(const Literal& other) const {
  return shift<4, &Literal::getLanesI32x4, &Literal::shrU>(*this, other);
}
Literal Literal::shlI64x2(const Literal& other) const {
  return shift<2, &Literal::getLanesI64x2, &Literal::shl>(*this, other);
}
Literal Literal::shrSI64x2(const Literal& other) const {
  return shift<2, &Literal::getLanesI64x2, &Literal::shrS>(*this, other);
}
Literal Literal::shrUI64x2(const Literal& other) const {
  return shift<2, &Literal::getLanesI64x2, &Literal::shrU>(*this, other);
}

template<int Lanes,
         LaneArray<Lanes> (Literal::*IntoLanes)() const,
         Literal (Literal::*CompareOp)(const Literal&) const,
         typename LaneT = int32_t>
static Literal compare(const Literal& val, const Literal& other) {
  LaneArray<Lanes> lanes = (val.*IntoLanes)();
  LaneArray<Lanes> other_lanes = (other.*IntoLanes)();
  for (size_t i = 0; i < Lanes; ++i) {
    lanes[i] = (lanes[i].*CompareOp)(other_lanes[i]) == Literal(int32_t(1))
                 ? Literal(LaneT(-1))
                 : Literal(LaneT(0));
  }
  return Literal(lanes);
}

Literal Literal::eqI8x16(const Literal& other) const {
  return compare<16, &Literal::getLanesUI8x16, &Literal::eq>(*this, other);
}
Literal Literal::neI8x16(const Literal& other) const {
  return compare<16, &Literal::getLanesUI8x16, &Literal::ne>(*this, other);
}
Literal Literal::ltSI8x16(const Literal& other) const {
  return compare<16, &Literal::getLanesSI8x16, &Literal::ltS>(*this, other);
}
Literal Literal::ltUI8x16(const Literal& other) const {
  return compare<16, &Literal::getLanesUI8x16, &Literal::ltU>(*this, other);
}
Literal Literal::gtSI8x16(const Literal& other) const {
  return compare<16, &Literal::getLanesSI8x16, &Literal::gtS>(*this, other);
}
Literal Literal::gtUI8x16(const Literal& other) const {
  return compare<16, &Literal::getLanesUI8x16, &Literal::gtU>(*this, other);
}
Literal Literal::leSI8x16(const Literal& other) const {
  return compare<16, &Literal::getLanesSI8x16, &Literal::leS>(*this, other);
}
Literal Literal::leUI8x16(const Literal& other) const {
  return compare<16, &Literal::getLanesUI8x16, &Literal::leU>(*this, other);
}
Literal Literal::geSI8x16(const Literal& other) const {
  return compare<16, &Literal::getLanesSI8x16, &Literal::geS>(*this, other);
}
Literal Literal::geUI8x16(const Literal& other) const {
  return compare<16, &Literal::getLanesUI8x16, &Literal::geU>(*this, other);
}
Literal Literal::eqI16x8(const Literal& other) const {
  return compare<8, &Literal::getLanesUI16x8, &Literal::eq>(*this, other);
}
Literal Literal::neI16x8(const Literal& other) const {
  return compare<8, &Literal::getLanesUI16x8, &Literal::ne>(*this, other);
}
Literal Literal::ltSI16x8(const Literal& other) const {
  return compare<8, &Literal::getLanesSI16x8, &Literal::ltS>(*this, other);
}
Literal Literal::ltUI16x8(const Literal& other) const {
  return compare<8, &Literal::getLanesUI16x8, &Literal::ltU>(*this, other);
}
Literal Literal::gtSI16x8(const Literal& other) const {
  return compare<8, &Literal::getLanesSI16x8, &Literal::gtS>(*this, other);
}
Literal Literal::gtUI16x8(const Literal& other) const {
  return compare<8, &Literal::getLanesUI16x8, &Literal::gtU>(*this, other);
}
Literal Literal::leSI16x8(const Literal& other) const {
  return compare<8, &Literal::getLanesSI16x8, &Literal::leS>(*this, other);
}
Literal Literal::leUI16x8(const Literal& other) const {
  return compare<8, &Literal::getLanesUI16x8, &Literal::leU>(*this, other);
}
Literal Literal::geSI16x8(const Literal& other) const {
  return compare<8, &Literal::getLanesSI16x8, &Literal::geS>(*this, other);
}
Literal Literal::geUI16x8(const Literal& other) const {
  return compare<8, &Literal::getLanesUI16x8, &Literal::geU>(*this, other);
}
Literal Literal::eqI32x4(const Literal& other) const {
  return compare<4, &Literal::getLanesI32x4, &Literal::eq>(*this, other);
}
Literal Literal::neI32x4(const Literal& other) const {
  return compare<4, &Literal::getLanesI32x4, &Literal::ne>(*this, other);
}
Literal Literal::ltSI32x4(const Literal& other) const {
  return compare<4, &Literal::getLanesI32x4, &Literal::ltS>(*this, other);
}
Literal Literal::ltUI32x4(const Literal& other) const {
  return compare<4, &Literal::getLanesI32x4, &Literal::ltU>(*this, other);
}
Literal Literal::gtSI32x4(const Literal& other) const {
  return compare<4, &Literal::getLanesI32x4, &Literal::gtS>(*this, other);
}
Literal Literal::gtUI32x4(const Literal& other) const {
  return compare<4, &Literal::getLanesI32x4, &Literal::gtU>(*this, other);
}
Literal Literal::leSI32x4(const Literal& other) const {
  return compare<4, &Literal::getLanesI32x4, &Literal::leS>(*this, other);
}
Literal Literal::leUI32x4(const Literal& other) const {
  return compare<4, &Literal::getLanesI32x4, &Literal::leU>(*this, other);
}
Literal Literal::geSI32x4(const Literal& other) const {
  return compare<4, &Literal::getLanesI32x4, &Literal::geS>(*this, other);
}
Literal Literal::geUI32x4(const Literal& other) const {
  return compare<4, &Literal::getLanesI32x4, &Literal::geU>(*this, other);
}
Literal Literal::eqF32x4(const Literal& other) const {
  return compare<4, &Literal::getLanesF32x4, &Literal::eq>(*this, other);
}
Literal Literal::neF32x4(const Literal& other) const {
  return compare<4, &Literal::getLanesF32x4, &Literal::ne>(*this, other);
}
Literal Literal::ltF32x4(const Literal& other) const {
  return compare<4, &Literal::getLanesF32x4, &Literal::lt>(*this, other);
}
Literal Literal::gtF32x4(const Literal& other) const {
  return compare<4, &Literal::getLanesF32x4, &Literal::gt>(*this, other);
}
Literal Literal::leF32x4(const Literal& other) const {
  return compare<4, &Literal::getLanesF32x4, &Literal::le>(*this, other);
}
Literal Literal::geF32x4(const Literal& other) const {
  return compare<4, &Literal::getLanesF32x4, &Literal::ge>(*this, other);
}
Literal Literal::eqF64x2(const Literal& other) const {
  return compare<2, &Literal::getLanesF64x2, &Literal::eq, int64_t>(*this,
                                                                    other);
}
Literal Literal::neF64x2(const Literal& other) const {
  return compare<2, &Literal::getLanesF64x2, &Literal::ne, int64_t>(*this,
                                                                    other);
}
Literal Literal::ltF64x2(const Literal& other) const {
  return compare<2, &Literal::getLanesF64x2, &Literal::lt, int64_t>(*this,
                                                                    other);
}
Literal Literal::gtF64x2(const Literal& other) const {
  return compare<2, &Literal::getLanesF64x2, &Literal::gt, int64_t>(*this,
                                                                    other);
}
Literal Literal::leF64x2(const Literal& other) const {
  return compare<2, &Literal::getLanesF64x2, &Literal::le, int64_t>(*this,
                                                                    other);
}
Literal Literal::geF64x2(const Literal& other) const {
  return compare<2, &Literal::getLanesF64x2, &Literal::ge, int64_t>(*this,
                                                                    other);
}

template<int Lanes,
         LaneArray<Lanes> (Literal::*IntoLanes)() const,
         Literal (Literal::*BinaryOp)(const Literal&) const>
static Literal binary(const Literal& val, const Literal& other) {
  LaneArray<Lanes> lanes = (val.*IntoLanes)();
  LaneArray<Lanes> other_lanes = (other.*IntoLanes)();
  for (size_t i = 0; i < Lanes; ++i) {
    lanes[i] = (lanes[i].*BinaryOp)(other_lanes[i]);
  }
  return Literal(lanes);
}

Literal Literal::andV128(const Literal& other) const {
  return binary<4, &Literal::getLanesI32x4, &Literal::and_>(*this, other);
}
Literal Literal::orV128(const Literal& other) const {
  return binary<4, &Literal::getLanesI32x4, &Literal::or_>(*this, other);
}
Literal Literal::xorV128(const Literal& other) const {
  return binary<4, &Literal::getLanesI32x4, &Literal::xor_>(*this, other);
}
Literal Literal::addI8x16(const Literal& other) const {
  return binary<16, &Literal::getLanesUI8x16, &Literal::add>(*this, other);
}
Literal Literal::addSaturateSI8x16(const Literal& other) const {
  return binary<16, &Literal::getLanesUI8x16, &Literal::addSatSI8>(*this,
                                                                   other);
}
Literal Literal::addSaturateUI8x16(const Literal& other) const {
  return binary<16, &Literal::getLanesSI8x16, &Literal::addSatUI8>(*this,
                                                                   other);
}
Literal Literal::subI8x16(const Literal& other) const {
  return binary<16, &Literal::getLanesUI8x16, &Literal::sub>(*this, other);
}
Literal Literal::subSaturateSI8x16(const Literal& other) const {
  return binary<16, &Literal::getLanesUI8x16, &Literal::subSatSI8>(*this,
                                                                   other);
}
Literal Literal::subSaturateUI8x16(const Literal& other) const {
  return binary<16, &Literal::getLanesSI8x16, &Literal::subSatUI8>(*this,
                                                                   other);
}
Literal Literal::mulI8x16(const Literal& other) const {
  return binary<16, &Literal::getLanesUI8x16, &Literal::mul>(*this, other);
}
Literal Literal::minSI8x16(const Literal& other) const {
  return binary<16, &Literal::getLanesSI8x16, &Literal::minInt>(*this, other);
}
Literal Literal::minUI8x16(const Literal& other) const {
  return binary<16, &Literal::getLanesUI8x16, &Literal::minInt>(*this, other);
}
Literal Literal::maxSI8x16(const Literal& other) const {
  return binary<16, &Literal::getLanesSI8x16, &Literal::maxInt>(*this, other);
}
Literal Literal::maxUI8x16(const Literal& other) const {
  return binary<16, &Literal::getLanesUI8x16, &Literal::maxInt>(*this, other);
}
Literal Literal::avgrUI8x16(const Literal& other) const {
  return binary<16, &Literal::getLanesUI8x16, &Literal::avgrUInt>(*this, other);
}
Literal Literal::addI16x8(const Literal& other) const {
  return binary<8, &Literal::getLanesUI16x8, &Literal::add>(*this, other);
}
Literal Literal::addSaturateSI16x8(const Literal& other) const {
  return binary<8, &Literal::getLanesUI16x8, &Literal::addSatSI16>(*this,
                                                                   other);
}
Literal Literal::addSaturateUI16x8(const Literal& other) const {
  return binary<8, &Literal::getLanesSI16x8, &Literal::addSatUI16>(*this,
                                                                   other);
}
Literal Literal::subI16x8(const Literal& other) const {
  return binary<8, &Literal::getLanesUI16x8, &Literal::sub>(*this, other);
}
Literal Literal::subSaturateSI16x8(const Literal& other) const {
  return binary<8, &Literal::getLanesUI16x8, &Literal::subSatSI16>(*this,
                                                                   other);
}
Literal Literal::subSaturateUI16x8(const Literal& other) const {
  return binary<8, &Literal::getLanesSI16x8, &Literal::subSatUI16>(*this,
                                                                   other);
}
Literal Literal::mulI16x8(const Literal& other) const {
  return binary<8, &Literal::getLanesUI16x8, &Literal::mul>(*this, other);
}
Literal Literal::minSI16x8(const Literal& other) const {
  return binary<8, &Literal::getLanesSI16x8, &Literal::minInt>(*this, other);
}
Literal Literal::minUI16x8(const Literal& other) const {
  return binary<8, &Literal::getLanesUI16x8, &Literal::minInt>(*this, other);
}
Literal Literal::maxSI16x8(const Literal& other) const {
  return binary<8, &Literal::getLanesSI16x8, &Literal::maxInt>(*this, other);
}
Literal Literal::maxUI16x8(const Literal& other) const {
  return binary<8, &Literal::getLanesUI16x8, &Literal::maxInt>(*this, other);
}
Literal Literal::avgrUI16x8(const Literal& other) const {
  return binary<8, &Literal::getLanesUI16x8, &Literal::avgrUInt>(*this, other);
}
Literal Literal::addI32x4(const Literal& other) const {
  return binary<4, &Literal::getLanesI32x4, &Literal::add>(*this, other);
}
Literal Literal::subI32x4(const Literal& other) const {
  return binary<4, &Literal::getLanesI32x4, &Literal::sub>(*this, other);
}
Literal Literal::mulI32x4(const Literal& other) const {
  return binary<4, &Literal::getLanesI32x4, &Literal::mul>(*this, other);
}
Literal Literal::minSI32x4(const Literal& other) const {
  return binary<4, &Literal::getLanesI32x4, &Literal::minInt>(*this, other);
}
Literal Literal::minUI32x4(const Literal& other) const {
  return binary<4, &Literal::getLanesI32x4, &Literal::minUInt>(*this, other);
}
Literal Literal::maxSI32x4(const Literal& other) const {
  return binary<4, &Literal::getLanesI32x4, &Literal::maxInt>(*this, other);
}
Literal Literal::maxUI32x4(const Literal& other) const {
  return binary<4, &Literal::getLanesI32x4, &Literal::maxUInt>(*this, other);
}
Literal Literal::addI64x2(const Literal& other) const {
  return binary<2, &Literal::getLanesI64x2, &Literal::add>(*this, other);
}
Literal Literal::subI64x2(const Literal& other) const {
  return binary<2, &Literal::getLanesI64x2, &Literal::sub>(*this, other);
}
Literal Literal::mulI64x2(const Literal& other) const {
  return binary<2, &Literal::getLanesI64x2, &Literal::mul>(*this, other);
}
Literal Literal::addF32x4(const Literal& other) const {
  return binary<4, &Literal::getLanesF32x4, &Literal::add>(*this, other);
}
Literal Literal::subF32x4(const Literal& other) const {
  return binary<4, &Literal::getLanesF32x4, &Literal::sub>(*this, other);
}
Literal Literal::mulF32x4(const Literal& other) const {
  return binary<4, &Literal::getLanesF32x4, &Literal::mul>(*this, other);
}
Literal Literal::divF32x4(const Literal& other) const {
  return binary<4, &Literal::getLanesF32x4, &Literal::div>(*this, other);
}
Literal Literal::minF32x4(const Literal& other) const {
  return binary<4, &Literal::getLanesF32x4, &Literal::min>(*this, other);
}
Literal Literal::maxF32x4(const Literal& other) const {
  return binary<4, &Literal::getLanesF32x4, &Literal::max>(*this, other);
}
Literal Literal::pminF32x4(const Literal& other) const {
  return binary<4, &Literal::getLanesF32x4, &Literal::pmin>(*this, other);
}
Literal Literal::pmaxF32x4(const Literal& other) const {
  return binary<4, &Literal::getLanesF32x4, &Literal::pmax>(*this, other);
}
Literal Literal::addF64x2(const Literal& other) const {
  return binary<2, &Literal::getLanesF64x2, &Literal::add>(*this, other);
}
Literal Literal::subF64x2(const Literal& other) const {
  return binary<2, &Literal::getLanesF64x2, &Literal::sub>(*this, other);
}
Literal Literal::mulF64x2(const Literal& other) const {
  return binary<2, &Literal::getLanesF64x2, &Literal::mul>(*this, other);
}
Literal Literal::divF64x2(const Literal& other) const {
  return binary<2, &Literal::getLanesF64x2, &Literal::div>(*this, other);
}
Literal Literal::minF64x2(const Literal& other) const {
  return binary<2, &Literal::getLanesF64x2, &Literal::min>(*this, other);
}
Literal Literal::maxF64x2(const Literal& other) const {
  return binary<2, &Literal::getLanesF64x2, &Literal::max>(*this, other);
}
Literal Literal::pminF64x2(const Literal& other) const {
  return binary<2, &Literal::getLanesF64x2, &Literal::pmin>(*this, other);
}
Literal Literal::pmaxF64x2(const Literal& other) const {
  return binary<2, &Literal::getLanesF64x2, &Literal::pmax>(*this, other);
}

Literal Literal::dotSI16x8toI32x4(const Literal& other) const {
  LaneArray<8> lhs = getLanesSI16x8();
  LaneArray<8> rhs = other.getLanesSI16x8();
  LaneArray<4> result;
  for (size_t i = 0; i < 4; ++i) {
    result[i] = Literal(lhs[i * 2].geti32() * rhs[i * 2].geti32() +
                        lhs[i * 2 + 1].geti32() * rhs[i * 2 + 1].geti32());
  }
  return Literal(result);
}

Literal Literal::bitselectV128(const Literal& left,
                               const Literal& right) const {
  return andV128(left).orV128(notV128().andV128(right));
}

template<typename T> struct TwiceWidth {};
template<> struct TwiceWidth<int8_t> { using type = int16_t; };
template<> struct TwiceWidth<int16_t> { using type = int32_t; };

template<typename T>
Literal saturating_narrow(
  typename TwiceWidth<typename std::make_signed<T>::type>::type val) {
  using WideT = typename TwiceWidth<typename std::make_signed<T>::type>::type;
  if (val > WideT(std::numeric_limits<T>::max())) {
    val = std::numeric_limits<T>::max();
  } else if (val < WideT(std::numeric_limits<T>::min())) {
    val = std::numeric_limits<T>::min();
  }
  return Literal(int32_t(val));
}

template<size_t Lanes,
         typename T,
         LaneArray<Lanes / 2> (Literal::*IntoLanes)() const>
Literal narrow(const Literal& low, const Literal& high) {
  LaneArray<Lanes / 2> lowLanes = (low.*IntoLanes)();
  LaneArray<Lanes / 2> highLanes = (high.*IntoLanes)();
  LaneArray<Lanes> result;
  for (size_t i = 0; i < Lanes / 2; ++i) {
    result[i] = saturating_narrow<T>(lowLanes[i].geti32());
    result[Lanes / 2 + i] = saturating_narrow<T>(highLanes[i].geti32());
  }
  return Literal(result);
}

Literal Literal::narrowSToVecI8x16(const Literal& other) const {
  return narrow<16, int8_t, &Literal::getLanesSI16x8>(*this, other);
}
Literal Literal::narrowUToVecI8x16(const Literal& other) const {
  return narrow<16, uint8_t, &Literal::getLanesSI16x8>(*this, other);
}
Literal Literal::narrowSToVecI16x8(const Literal& other) const {
  return narrow<8, int16_t, &Literal::getLanesI32x4>(*this, other);
}
Literal Literal::narrowUToVecI16x8(const Literal& other) const {
  return narrow<8, uint16_t, &Literal::getLanesI32x4>(*this, other);
}

enum class LaneOrder { Low, High };

template<size_t Lanes,
         LaneArray<Lanes * 2> (Literal::*IntoLanes)() const,
         LaneOrder Side>
Literal widen(const Literal& vec) {
  LaneArray<Lanes* 2> lanes = (vec.*IntoLanes)();
  LaneArray<Lanes> result;
  for (size_t i = 0; i < Lanes; ++i) {
    result[i] = lanes[(Side == LaneOrder::Low) ? i : i + Lanes];
  }
  return Literal(result);
}

Literal Literal::widenLowSToVecI16x8() const {
  return widen<8, &Literal::getLanesSI8x16, LaneOrder::Low>(*this);
}
Literal Literal::widenHighSToVecI16x8() const {
  return widen<8, &Literal::getLanesSI8x16, LaneOrder::High>(*this);
}
Literal Literal::widenLowUToVecI16x8() const {
  return widen<8, &Literal::getLanesUI8x16, LaneOrder::Low>(*this);
}
Literal Literal::widenHighUToVecI16x8() const {
  return widen<8, &Literal::getLanesUI8x16, LaneOrder::High>(*this);
}
Literal Literal::widenLowSToVecI32x4() const {
  return widen<4, &Literal::getLanesSI16x8, LaneOrder::Low>(*this);
}
Literal Literal::widenHighSToVecI32x4() const {
  return widen<4, &Literal::getLanesSI16x8, LaneOrder::High>(*this);
}
Literal Literal::widenLowUToVecI32x4() const {
  return widen<4, &Literal::getLanesUI16x8, LaneOrder::Low>(*this);
}
Literal Literal::widenHighUToVecI32x4() const {
  return widen<4, &Literal::getLanesUI16x8, LaneOrder::High>(*this);
}

Literal Literal::swizzleVec8x16(const Literal& other) const {
  auto lanes = getLanesUI8x16();
  auto indices = other.getLanesUI8x16();
  LaneArray<16> result;
  for (size_t i = 0; i < 16; ++i) {
    size_t index = indices[i].geti32();
    result[i] = index >= 16 ? Literal(int32_t(0)) : lanes[index];
  }
  return Literal(result);
}

} // namespace wasm<|MERGE_RESOLUTION|>--- conflicted
+++ resolved
@@ -29,8 +29,13 @@
 
 template<int N> using LaneArray = std::array<Literal, N>;
 
-Literal::Literal(Type type) : v128(), type(type) {
+Literal::Literal(Type type) : type(type) {
   assert(type != Type::unreachable && (!type.isRef() || type.isNullable()));
+  if (type.isException()) {
+    new (&exn) std::unique_ptr<ExceptionPackage>();
+  } else {
+    memset(&v128, 0, 16);
+  }
 }
 
 Literal::Literal(const uint8_t init[16]) : type(Type::v128) {
@@ -38,10 +43,9 @@
 }
 
 Literal::Literal(const Literal& other) : type(other.type) {
-<<<<<<< HEAD
   if (type.isException()) {
     // Avoid calling the destructor on an uninitialized value
-    if (other.exn != nullptr) {
+    if (other.exn) {
       new (&exn) auto(std::make_unique<ExceptionPackage>(*other.exn));
     } else {
       new (&exn) std::unique_ptr<ExceptionPackage>();
@@ -78,41 +82,6 @@
 }
 
 Literal& Literal::operator=(const Literal& other) {
-  if (&other != this) {
-    this->~Literal();
-    new (this) auto(other);
-=======
-  TODO_SINGLE_COMPOUND(type);
-  switch (type.getBasic()) {
-    case Type::i32:
-    case Type::f32:
-      i32 = other.i32;
-      break;
-    case Type::i64:
-    case Type::f64:
-      i64 = other.i64;
-      break;
-    case Type::v128:
-      memcpy(&v128, other.v128, 16);
-      break;
-    case Type::funcref:
-      func = other.func;
-      break;
-    case Type::exnref:
-      // Avoid calling the destructor on an uninitialized value
-      new (&exn) auto(std::make_unique<ExceptionPackage>(*other.exn));
-      break;
-    case Type::none:
-    case Type::nullref:
-      break;
-    case Type::externref:
-    case Type::unreachable:
-      WASM_UNREACHABLE("unexpected type");
->>>>>>> 85234cb5
-  }
-}
-
-Literal& Literal::operator=(const Literal& other) {
   if (this != &other) {
     this->~Literal();
     new (this) auto(other);
@@ -179,13 +148,8 @@
 }
 
 ExceptionPackage Literal::getExceptionPackage() const {
-<<<<<<< HEAD
-  assert(type.isException() && exn != nullptr);
+  assert(type.isException() && exn);
   return *exn;
-=======
-  assert(type == Type::exnref);
-  return *exn.get();
->>>>>>> 85234cb5
 }
 
 Literal Literal::castToF32() {
@@ -284,7 +248,7 @@
     return func == other.func;
   }
   if (type.isException()) {
-    assert(exn != nullptr && other.exn != nullptr);
+    assert(exn && other.exn);
     return *exn == *other.exn;
   }
   uint8_t bits[16], other_bits[16];
