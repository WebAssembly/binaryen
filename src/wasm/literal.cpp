--- conflicted
+++ resolved
@@ -37,13 +37,8 @@
 
 Literal& Literal::operator=(const Literal& other) {
   type = other.type;
-<<<<<<< HEAD
-  assert(!type.isTuple());
-  switch (type.getSingle()) {
-=======
   TODO_SINGLE_COMPOUND(type);
   switch (type.getBasic()) {
->>>>>>> 0fdbb1d3
     case Type::i32:
     case Type::f32:
       i32 = other.i32;
