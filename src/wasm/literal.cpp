--- conflicted
+++ resolved
@@ -73,11 +73,7 @@
 
 Literal::Literal(std::shared_ptr<GCData> gcData, HeapType type)
   : gcData(gcData), type(type, gcData ? NonNullable : Nullable) {
-<<<<<<< HEAD
-  // TODO: Use exact types for GC data
-=======
   // TODO: Use exact types for gcData.
->>>>>>> ed04c5c0
   // The type must be a proper type for GC data: either a struct, array, or
   // string; or an externalized version of the same; or a null; or an
   // internalized string (which appears as an anyref).
