--- conflicted
+++ resolved
@@ -313,12 +313,7 @@
   type = list.back()->type;
   if (!name.is()) {
     // Nothing branches here, so this is easy.
-<<<<<<< HEAD
-    handleUnreachable(
-      this, /* breakabilityKnown = */ true, /* hasBreak = */ false);
-=======
     handleUnreachable(this, NoBreak);
->>>>>>> 1aeed48f
     return;
   }
 
@@ -336,12 +331,7 @@
     }
   } else {
     // There are no branches, so this block may be unreachable.
-<<<<<<< HEAD
-    handleUnreachable(
-      this, /* breakabilityKnown = */ true, /* hasBreak = */ false);
-=======
     handleUnreachable(this, NoBreak);
->>>>>>> 1aeed48f
   }
 }
 
