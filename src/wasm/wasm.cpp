/*
 * Copyright 2016 WebAssembly Community Group participants
 *
 * Licensed under the Apache License, Version 2.0 (the "License");
 * you may not use this file except in compliance with the License.
 * You may obtain a copy of the License at
 *
 *     http://www.apache.org/licenses/LICENSE-2.0
 *
 * Unless required by applicable law or agreed to in writing, software
 * distributed under the License is distributed on an "AS IS" BASIS,
 * WITHOUT WARRANTIES OR CONDITIONS OF ANY KIND, either express or implied.
 * See the License for the specific language governing permissions and
 * limitations under the License.
 */

#include "wasm.h"
#include "ir/branch-utils.h"
#include "wasm-traversal.h"

namespace wasm {

// shared constants

Name WASM("wasm");
Name RETURN_FLOW("*return:)*");

namespace BinaryConsts {
namespace UserSections {
const char* Name = "name";
const char* SourceMapUrl = "sourceMappingURL";
const char* Dylink = "dylink";
const char* Linking = "linking";
const char* Producers = "producers";
const char* TargetFeatures = "target_features";
const char* AtomicsFeature = "atomics";
const char* BulkMemoryFeature = "bulk-memory";
const char* ExceptionHandlingFeature = "exception-handling";
const char* MutableGlobalsFeature = "mutable-globals";
const char* TruncSatFeature = "nontrapping-fptoint";
const char* SignExtFeature = "sign-ext";
const char* SIMD128Feature = "simd128";
const char* TailCallFeature = "tail-call";
const char* ReferenceTypesFeature = "reference-types";
} // namespace UserSections
} // namespace BinaryConsts

Name GROW_WASM_MEMORY("__growWasmMemory");
Name WASM_CALL_CTORS("__wasm_call_ctors");
Name MEMORY_BASE("__memory_base");
Name TABLE_BASE("__table_base");
Name STACK_POINTER("__stack_pointer");
Name GET_TEMP_RET0("getTempRet0");
Name SET_TEMP_RET0("setTempRet0");
Name NEW_SIZE("newSize");
Name MODULE("module");
Name START("start");
Name FUNC("func");
Name PARAM("param");
Name RESULT("result");
Name MEMORY("memory");
Name DATA("data");
Name PASSIVE("passive");
Name EXPORT("export");
Name IMPORT("import");
Name TABLE("table");
Name ELEM("elem");
Name LOCAL("local");
Name TYPE("type");
Name CALL("call");
Name CALL_INDIRECT("call_indirect");
Name BLOCK("block");
Name BR_IF("br_if");
Name THEN("then");
Name ELSE("else");
Name _NAN("NaN");
Name _INFINITY("Infinity");
Name NEG_INFINITY("-infinity");
Name NEG_NAN("-nan");
Name CASE("case");
Name BR("br");
Name FUNCREF("funcref");
Name FAKE_RETURN("fake_return_waka123");
Name MUT("mut");
Name SPECTEST("spectest");
Name PRINT("print");
Name EXIT("exit");
Name SHARED("shared");
Name EVENT("event");
Name ATTR("attr");

// Expressions

const char* getExpressionName(Expression* curr) {
  switch (curr->_id) {
    case Expression::Id::InvalidId:
      WASM_UNREACHABLE("invalid expr id");
    case Expression::Id::BlockId:
      return "block";
    case Expression::Id::IfId:
      return "if";
    case Expression::Id::LoopId:
      return "loop";
    case Expression::Id::BreakId:
      return "break";
    case Expression::Id::SwitchId:
      return "switch";
    case Expression::Id::CallId:
      return "call";
    case Expression::Id::CallIndirectId:
      return "call_indirect";
    case Expression::Id::LocalGetId:
      return "local.get";
    case Expression::Id::LocalSetId:
      return "local.set";
    case Expression::Id::GlobalGetId:
      return "global.get";
    case Expression::Id::GlobalSetId:
      return "global.set";
    case Expression::Id::LoadId:
      return "load";
    case Expression::Id::StoreId:
      return "store";
    case Expression::Id::ConstId:
      return "const";
    case Expression::Id::UnaryId:
      return "unary";
    case Expression::Id::BinaryId:
      return "binary";
    case Expression::Id::SelectId:
      return "select";
    case Expression::Id::DropId:
      return "drop";
    case Expression::Id::ReturnId:
      return "return";
    case Expression::Id::HostId:
      return "host";
    case Expression::Id::NopId:
      return "nop";
    case Expression::Id::UnreachableId:
      return "unreachable";
    case Expression::Id::AtomicCmpxchgId:
      return "atomic_cmpxchg";
    case Expression::Id::AtomicRMWId:
      return "atomic_rmw";
    case Expression::Id::AtomicWaitId:
      return "atomic_wait";
    case Expression::Id::AtomicNotifyId:
      return "atomic_notify";
    case Expression::Id::AtomicFenceId:
      return "atomic_fence";
    case Expression::Id::SIMDExtractId:
      return "simd_extract";
    case Expression::Id::SIMDReplaceId:
      return "simd_replace";
    case Expression::Id::SIMDShuffleId:
      return "simd_shuffle";
    case Expression::Id::SIMDTernaryId:
      return "simd_ternary";
    case Expression::Id::SIMDShiftId:
      return "simd_shift";
    case Expression::Id::SIMDLoadId:
      return "simd_load";
    case Expression::Id::MemoryInitId:
      return "memory_init";
    case Expression::Id::DataDropId:
      return "data_drop";
    case Expression::Id::MemoryCopyId:
      return "memory_copy";
    case Expression::Id::MemoryFillId:
      return "memory_fill";
    case Expression::Id::PushId:
      return "push";
    case Expression::Id::PopId:
      return "pop";
    case Expression::TryId:
      return "try";
    case Expression::ThrowId:
      return "throw";
    case Expression::RethrowId:
      return "rethrow";
    case Expression::BrOnExnId:
      return "br_on_exn";
    case Expression::Id::NumExpressionIds:
      WASM_UNREACHABLE("invalid expr id");
  }
  WASM_UNREACHABLE("invalid expr id");
}

// core AST type checking

struct TypeSeeker : public PostWalker<TypeSeeker> {
  Expression* target; // look for this one
  Name targetName;
  std::vector<Type> types;

  TypeSeeker(Expression* target, Name targetName)
    : target(target), targetName(targetName) {
    Expression* temp = target;
    walk(temp);
  }

  void visitBreak(Break* curr) {
    if (curr->name == targetName) {
      types.push_back(curr->value ? curr->value->type : none);
    }
  }

  void visitSwitch(Switch* curr) {
    for (auto name : curr->targets) {
      if (name == targetName) {
        types.push_back(curr->value ? curr->value->type : none);
      }
    }
    if (curr->default_ == targetName) {
      types.push_back(curr->value ? curr->value->type : none);
    }
  }

  void visitBrOnExn(BrOnExn* curr) {
    if (curr->name == targetName) {
      types.push_back(curr->sent);
    }
  }

  void visitBlock(Block* curr) {
    if (curr == target) {
      if (curr->list.size() > 0) {
        types.push_back(curr->list.back()->type);
      } else {
        types.push_back(none);
      }
    } else if (curr->name == targetName) {
      // ignore all breaks til now, they were captured by someone with the same
      // name
      types.clear();
    }
  }

  void visitLoop(Loop* curr) {
    if (curr == target) {
      types.push_back(curr->body->type);
    } else if (curr->name == targetName) {
      // ignore all breaks til now, they were captured by someone with the same
      // name
      types.clear();
    }
  }
};

static Type mergeTypes(std::vector<Type>& types) {
  Type type = unreachable;
  for (auto other : types) {
    // once none, stop. it then indicates a poison value, that must not be
    // consumed and ignore unreachable
    if (type != none) {
      if (other == none) {
        type = none;
      } else if (other != unreachable) {
        if (type == unreachable) {
          type = other;
        } else if (type != other) {
          // poison value, we saw multiple types; this should not be consumed
          type = none;
        }
      }
    }
  }
  return type;
}

// a block is unreachable if one of its elements is unreachable,
// and there are no branches to it
static void handleUnreachable(Block* block,
                              bool breakabilityKnown = false,
                              bool hasBreak = false) {
  if (block->type == unreachable) {
    return; // nothing to do
  }
  if (block->list.size() == 0) {
    return; // nothing to do
  }
  // if we are concrete, stop - even an unreachable child
  // won't change that (since we have a break with a value,
  // or the final child flows out a value)
  if (block->type.isConcrete()) {
    return;
  }
  // look for an unreachable child
  for (auto* child : block->list) {
    if (child->type == unreachable) {
      // there is an unreachable child, so we are unreachable, unless we have a
      // break
      if (!breakabilityKnown) {
        hasBreak = BranchUtils::BranchSeeker::has(block, block->name);
      }
      if (!hasBreak) {
        block->type = unreachable;
      }
      return;
    }
  }
}

void Block::finalize() {
  if (!name.is()) {
    if (list.size() > 0) {
      // nothing branches here, so this is easy
      // normally the type is the type of the final child
      type = list.back()->type;
      // and even if we have an unreachable child somewhere,
      // we still mark ourselves as having that type,
      // (block (result i32)
      //  (return)
      //  (i32.const 10)
      // )
      if (type.isConcrete()) {
        return;
      }
      // if we are unreachable, we are done
      if (type == unreachable) {
        return;
      }
      // we may still be unreachable if we have an unreachable
      // child
      for (auto* child : list) {
        if (child->type == unreachable) {
          type = unreachable;
          return;
        }
      }
    } else {
      type = none;
    }
    return;
  }

  TypeSeeker seeker(this, this->name);
  type = mergeTypes(seeker.types);
  handleUnreachable(this);
}

void Block::finalize(Type type_) {
  type = type_;
  if (type == none && list.size() > 0) {
    handleUnreachable(this);
  }
}

void Block::finalize(Type type_, bool hasBreak) {
  type = type_;
  if (type == none && list.size() > 0) {
    handleUnreachable(this, true, hasBreak);
  }
}

void If::finalize(Type type_) {
  type = type_;
  if (type == none && (condition->type == unreachable ||
                       (ifFalse && ifTrue->type == unreachable &&
                        ifFalse->type == unreachable))) {
    type = unreachable;
  }
}

void If::finalize() {
  if (ifFalse) {
    if (ifTrue->type == ifFalse->type) {
      type = ifTrue->type;
    } else if (ifTrue->type.isConcrete() && ifFalse->type == unreachable) {
      type = ifTrue->type;
    } else if (ifFalse->type.isConcrete() && ifTrue->type == unreachable) {
      type = ifFalse->type;
    } else {
      type = none;
    }
  } else {
    type = none; // if without else
  }
  // if the arms return a value, leave it even if the condition
  // is unreachable, we still mark ourselves as having that type, e.g.
  // (if (result i32)
  //  (unreachable)
  //  (i32.const 10)
  //  (i32.const 20
  // )
  // otherwise, if the condition is unreachable, so is the if
  if (type == none && condition->type == unreachable) {
    type = unreachable;
  }
}

void Loop::finalize(Type type_) {
  type = type_;
  if (type == none && body->type == unreachable) {
    type = unreachable;
  }
}

void Loop::finalize() { type = body->type; }

void Break::finalize() {
  if (condition) {
    if (condition->type == unreachable) {
      type = unreachable;
    } else if (value) {
      type = value->type;
    } else {
      type = none;
    }
  } else {
    type = unreachable;
  }
}

void Switch::finalize() { type = unreachable; }

template<typename T> void handleUnreachableOperands(T* curr) {
  for (auto* child : curr->operands) {
    if (child->type == unreachable) {
      curr->type = unreachable;
      break;
    }
  }
}

void Call::finalize() {
  handleUnreachableOperands(this);
  if (isReturn) {
    type = unreachable;
  }
}

void CallIndirect::finalize() {
  type = sig.results;
  handleUnreachableOperands(this);
  if (isReturn) {
    type = unreachable;
  }
  if (target->type == unreachable) {
    type = unreachable;
  }
}

<<<<<<< HEAD
bool FunctionType::structuralComparison(FunctionType& b) {
  return structuralComparison(b.params, b.result);
}

bool FunctionType::structuralComparison(const std::vector<Type>& otherParams,
                                        Type otherResult) {
  if (result != otherResult) {
    return false;
  }
  if (params.size() != otherParams.size()) {
    return false;
  }
  for (size_t i = 0; i < params.size(); i++) {
    if (params[i] != otherParams[i]) {
      return false;
    }
  }
  return true;
}

bool FunctionType::operator==(FunctionType& b) {
  if (name != b.name) {
    return false;
  }
  return structuralComparison(b);
}
bool FunctionType::operator!=(FunctionType& b) { return !(*this == b); }

bool LocalSet::isTee() const { return type != none; }
=======
bool LocalSet::isTee() { return type != none; }
>>>>>>> 759c485a

// Changes to local.tee. The type of the local should be given.
void LocalSet::makeTee(Type type_) {
  type = type_;
  finalize(); // type may need to be unreachable
}

// Changes to local.set.
void LocalSet::makeSet() {
  type = none;
  finalize(); // type may need to be unreachable
}

void LocalSet::finalize() {
  if (value->type == unreachable) {
    type = unreachable;
  }
}

void GlobalSet::finalize() {
  if (value->type == unreachable) {
    type = unreachable;
  }
}

void Load::finalize() {
  if (ptr->type == unreachable) {
    type = unreachable;
  }
}

void Store::finalize() {
  assert(valueType != none); // must be set
  if (ptr->type == unreachable || value->type == unreachable) {
    type = unreachable;
  } else {
    type = none;
  }
}

void AtomicRMW::finalize() {
  if (ptr->type == unreachable || value->type == unreachable) {
    type = unreachable;
  }
}

void AtomicCmpxchg::finalize() {
  if (ptr->type == unreachable || expected->type == unreachable ||
      replacement->type == unreachable) {
    type = unreachable;
  }
}

void AtomicWait::finalize() {
  type = i32;
  if (ptr->type == unreachable || expected->type == unreachable ||
      timeout->type == unreachable) {
    type = unreachable;
  }
}

void AtomicNotify::finalize() {
  type = i32;
  if (ptr->type == unreachable || notifyCount->type == unreachable) {
    type = unreachable;
  }
}

void SIMDExtract::finalize() {
  assert(vec);
  switch (op) {
    case ExtractLaneSVecI8x16:
    case ExtractLaneUVecI8x16:
    case ExtractLaneSVecI16x8:
    case ExtractLaneUVecI16x8:
    case ExtractLaneVecI32x4:
      type = i32;
      break;
    case ExtractLaneVecI64x2:
      type = i64;
      break;
    case ExtractLaneVecF32x4:
      type = f32;
      break;
    case ExtractLaneVecF64x2:
      type = f64;
      break;
    default:
      WASM_UNREACHABLE("unexpected op");
  }
  if (vec->type == unreachable) {
    type = unreachable;
  }
}

void SIMDReplace::finalize() {
  assert(vec && value);
  type = v128;
  if (vec->type == unreachable || value->type == unreachable) {
    type = unreachable;
  }
}

void SIMDShuffle::finalize() {
  assert(left && right);
  type = v128;
  if (left->type == unreachable || right->type == unreachable) {
    type = unreachable;
  }
}

void SIMDTernary::finalize() {
  assert(a && b && c);
  type = v128;
  if (a->type == unreachable || b->type == unreachable ||
      c->type == unreachable) {
    type = unreachable;
  }
}

void MemoryInit::finalize() {
  assert(dest && offset && size);
  type = none;
  if (dest->type == unreachable || offset->type == unreachable ||
      size->type == unreachable) {
    type = unreachable;
  }
}

void DataDrop::finalize() { type = none; }

void MemoryCopy::finalize() {
  assert(dest && source && size);
  type = none;
  if (dest->type == unreachable || source->type == unreachable ||
      size->type == unreachable) {
    type = unreachable;
  }
}

void MemoryFill::finalize() {
  assert(dest && value && size);
  type = none;
  if (dest->type == unreachable || value->type == unreachable ||
      size->type == unreachable) {
    type = unreachable;
  }
}

void SIMDShift::finalize() {
  assert(vec && shift);
  type = v128;
  if (vec->type == unreachable || shift->type == unreachable) {
    type = unreachable;
  }
}

void SIMDLoad::finalize() {
  assert(ptr);
  type = v128;
  if (ptr->type == unreachable) {
    type = unreachable;
  }
}

Index SIMDLoad::getMemBytes() {
  switch (op) {
    case LoadSplatVec8x16:
      return 1;
    case LoadSplatVec16x8:
      return 2;
    case LoadSplatVec32x4:
      return 4;
    case LoadSplatVec64x2:
    case LoadExtSVec8x8ToVecI16x8:
    case LoadExtUVec8x8ToVecI16x8:
    case LoadExtSVec16x4ToVecI32x4:
    case LoadExtUVec16x4ToVecI32x4:
    case LoadExtSVec32x2ToVecI64x2:
    case LoadExtUVec32x2ToVecI64x2:
      return 8;
  }
  WASM_UNREACHABLE("unexpected op");
}

Const* Const::set(Literal value_) {
  value = value_;
  type = value.type;
  return this;
}

void Const::finalize() { type = value.type; }

bool Unary::isRelational() { return op == EqZInt32 || op == EqZInt64; }

void Unary::finalize() {
  if (value->type == unreachable) {
    type = unreachable;
    return;
  }
  switch (op) {
    case ClzInt32:
    case CtzInt32:
    case PopcntInt32:
    case NegFloat32:
    case AbsFloat32:
    case CeilFloat32:
    case FloorFloat32:
    case TruncFloat32:
    case NearestFloat32:
    case SqrtFloat32:
    case ClzInt64:
    case CtzInt64:
    case PopcntInt64:
    case NegFloat64:
    case AbsFloat64:
    case CeilFloat64:
    case FloorFloat64:
    case TruncFloat64:
    case NearestFloat64:
    case SqrtFloat64:
      type = value->type;
      break;
    case EqZInt32:
    case EqZInt64:
      type = i32;
      break;
    case ExtendS8Int32:
    case ExtendS16Int32:
      type = i32;
      break;
    case ExtendSInt32:
    case ExtendUInt32:
    case ExtendS8Int64:
    case ExtendS16Int64:
    case ExtendS32Int64:
      type = i64;
      break;
    case WrapInt64:
      type = i32;
      break;
    case PromoteFloat32:
      type = f64;
      break;
    case DemoteFloat64:
      type = f32;
      break;
    case TruncSFloat32ToInt32:
    case TruncUFloat32ToInt32:
    case TruncSFloat64ToInt32:
    case TruncUFloat64ToInt32:
    case TruncSatSFloat32ToInt32:
    case TruncSatUFloat32ToInt32:
    case TruncSatSFloat64ToInt32:
    case TruncSatUFloat64ToInt32:
    case ReinterpretFloat32:
      type = i32;
      break;
    case TruncSFloat32ToInt64:
    case TruncUFloat32ToInt64:
    case TruncSFloat64ToInt64:
    case TruncUFloat64ToInt64:
    case TruncSatSFloat32ToInt64:
    case TruncSatUFloat32ToInt64:
    case TruncSatSFloat64ToInt64:
    case TruncSatUFloat64ToInt64:
    case ReinterpretFloat64:
      type = i64;
      break;
    case ReinterpretInt32:
    case ConvertSInt32ToFloat32:
    case ConvertUInt32ToFloat32:
    case ConvertSInt64ToFloat32:
    case ConvertUInt64ToFloat32:
      type = f32;
      break;
    case ReinterpretInt64:
    case ConvertSInt32ToFloat64:
    case ConvertUInt32ToFloat64:
    case ConvertSInt64ToFloat64:
    case ConvertUInt64ToFloat64:
      type = f64;
      break;
    case SplatVecI8x16:
    case SplatVecI16x8:
    case SplatVecI32x4:
    case SplatVecI64x2:
    case SplatVecF32x4:
    case SplatVecF64x2:
    case NotVec128:
    case NegVecI8x16:
    case NegVecI16x8:
    case NegVecI32x4:
    case NegVecI64x2:
    case AbsVecF32x4:
    case NegVecF32x4:
    case SqrtVecF32x4:
    case AbsVecF64x2:
    case NegVecF64x2:
    case SqrtVecF64x2:
    case TruncSatSVecF32x4ToVecI32x4:
    case TruncSatUVecF32x4ToVecI32x4:
    case TruncSatSVecF64x2ToVecI64x2:
    case TruncSatUVecF64x2ToVecI64x2:
    case ConvertSVecI32x4ToVecF32x4:
    case ConvertUVecI32x4ToVecF32x4:
    case ConvertSVecI64x2ToVecF64x2:
    case ConvertUVecI64x2ToVecF64x2:
    case WidenLowSVecI8x16ToVecI16x8:
    case WidenHighSVecI8x16ToVecI16x8:
    case WidenLowUVecI8x16ToVecI16x8:
    case WidenHighUVecI8x16ToVecI16x8:
    case WidenLowSVecI16x8ToVecI32x4:
    case WidenHighSVecI16x8ToVecI32x4:
    case WidenLowUVecI16x8ToVecI32x4:
    case WidenHighUVecI16x8ToVecI32x4:
      type = v128;
      break;
    case AnyTrueVecI8x16:
    case AllTrueVecI8x16:
    case AnyTrueVecI16x8:
    case AllTrueVecI16x8:
    case AnyTrueVecI32x4:
    case AllTrueVecI32x4:
    case AnyTrueVecI64x2:
    case AllTrueVecI64x2:
      type = i32;
      break;

    case InvalidUnary:
      WASM_UNREACHABLE("invalid unary op");
  }
}

bool Binary::isRelational() {
  switch (op) {
    case EqFloat64:
    case NeFloat64:
    case LtFloat64:
    case LeFloat64:
    case GtFloat64:
    case GeFloat64:
    case EqInt32:
    case NeInt32:
    case LtSInt32:
    case LtUInt32:
    case LeSInt32:
    case LeUInt32:
    case GtSInt32:
    case GtUInt32:
    case GeSInt32:
    case GeUInt32:
    case EqInt64:
    case NeInt64:
    case LtSInt64:
    case LtUInt64:
    case LeSInt64:
    case LeUInt64:
    case GtSInt64:
    case GtUInt64:
    case GeSInt64:
    case GeUInt64:
    case EqFloat32:
    case NeFloat32:
    case LtFloat32:
    case LeFloat32:
    case GtFloat32:
    case GeFloat32:
      return true;
    default:
      return false;
  }
}

void Binary::finalize() {
  assert(left && right);
  if (left->type == unreachable || right->type == unreachable) {
    type = unreachable;
  } else if (isRelational()) {
    type = i32;
  } else {
    type = left->type;
  }
}

void Select::finalize() {
  assert(ifTrue && ifFalse);
  if (ifTrue->type == unreachable || ifFalse->type == unreachable ||
      condition->type == unreachable) {
    type = unreachable;
  } else {
    type = ifTrue->type;
  }
}

void Drop::finalize() {
  if (value->type == unreachable) {
    type = unreachable;
  } else {
    type = none;
  }
}

void Host::finalize() {
  switch (op) {
    case MemorySize: {
      type = i32;
      break;
    }
    case MemoryGrow: {
      // if the single operand is not reachable, so are we
      if (operands[0]->type == unreachable) {
        type = unreachable;
      } else {
        type = i32;
      }
      break;
    }
  }
}

void Try::finalize() {
  if (body->type == catchBody->type) {
    type = body->type;
  } else if (body->type.isConcrete() && catchBody->type == unreachable) {
    type = body->type;
  } else if (catchBody->type.isConcrete() && body->type == unreachable) {
    type = catchBody->type;
  } else {
    type = none;
  }
}

void Try::finalize(Type type_) {
  type = type_;
  if (type == none && body->type == unreachable &&
      catchBody->type == unreachable) {
    type = unreachable;
  }
}

void Throw::finalize() { type = unreachable; }

void Rethrow::finalize() { type = unreachable; }

void BrOnExn::finalize() {
  if (exnref->type == unreachable) {
    type = unreachable;
  } else {
    type = Type::exnref;
  }
}

void Push::finalize() {
  if (value->type == unreachable) {
    type = unreachable;
  } else {
    type = none;
  }
}

size_t Function::getNumParams() { return sig.params.size(); }

size_t Function::getNumVars() { return vars.size(); }

size_t Function::getNumLocals() { return sig.params.size() + vars.size(); }

bool Function::isParam(Index index) {
  size_t size = sig.params.size();
  assert(index < size + vars.size());
  return index < size;
}

bool Function::isVar(Index index) {
  auto base = getVarIndexBase();
  assert(index < base + vars.size());
  return index >= base;
}

bool Function::hasLocalName(Index index) const {
  return localNames.find(index) != localNames.end();
}

Name Function::getLocalName(Index index) { return localNames.at(index); }

Name Function::getLocalNameOrDefault(Index index) {
  auto nameIt = localNames.find(index);
  if (nameIt != localNames.end()) {
    return nameIt->second;
  }
  // this is an unnamed local
  return Name();
}

Name Function::getLocalNameOrGeneric(Index index) {
  auto nameIt = localNames.find(index);
  if (nameIt != localNames.end()) {
    return nameIt->second;
  }
  return Name::fromInt(index);
}

Index Function::getLocalIndex(Name name) {
  auto iter = localIndices.find(name);
  if (iter == localIndices.end()) {
    Fatal() << "Function::getLocalIndex: " << name << " does not exist";
  }
  return iter->second;
}

Index Function::getVarIndexBase() { return sig.params.size(); }

Type Function::getLocalType(Index index) {
  const std::vector<Type>& params = sig.params.expand();
  if (index < params.size()) {
    return params[index];
  } else if (isVar(index)) {
    return vars[index - params.size()];
  } else {
    WASM_UNREACHABLE("invalid local index");
  }
}

void Function::clearNames() { localNames.clear(); }

void Function::clearDebugInfo() {
  localIndices.clear();
  debugLocations.clear();
  prologLocation.clear();
  epilogLocation.clear();
}

Export* Module::getExport(Name name) {
  auto iter = exportsMap.find(name);
  if (iter == exportsMap.end()) {
    Fatal() << "Module::getExport: " << name << " does not exist";
  }
  return iter->second;
}

Function* Module::getFunction(Name name) {
  auto iter = functionsMap.find(name);
  if (iter == functionsMap.end()) {
    Fatal() << "Module::getFunction: " << name << " does not exist";
  }
  return iter->second;
}

Global* Module::getGlobal(Name name) {
  auto iter = globalsMap.find(name);
  if (iter == globalsMap.end()) {
    assert(false);
    Fatal() << "Module::getGlobal: " << name << " does not exist";
  }
  return iter->second;
}

Event* Module::getEvent(Name name) {
  auto iter = eventsMap.find(name);
  if (iter == eventsMap.end()) {
    Fatal() << "Module::getEvent: " << name << " does not exist";
  }
  return iter->second;
}

Export* Module::getExportOrNull(Name name) {
  auto iter = exportsMap.find(name);
  if (iter == exportsMap.end()) {
    return nullptr;
  }
  return iter->second;
}

Function* Module::getFunctionOrNull(Name name) {
  auto iter = functionsMap.find(name);
  if (iter == functionsMap.end()) {
    return nullptr;
  }
  return iter->second;
}

Global* Module::getGlobalOrNull(Name name) {
  auto iter = globalsMap.find(name);
  if (iter == globalsMap.end()) {
    return nullptr;
  }
  return iter->second;
}

Event* Module::getEventOrNull(Name name) {
  auto iter = eventsMap.find(name);
  if (iter == eventsMap.end()) {
    return nullptr;
  }
  return iter->second;
}

Export* Module::addExport(Export* curr) {
  if (!curr->name.is()) {
    Fatal() << "Module::addExport: empty name";
  }
  if (getExportOrNull(curr->name)) {
    Fatal() << "Module::addExport: " << curr->name << " already exists";
  }
  exports.push_back(std::unique_ptr<Export>(curr));
  exportsMap[curr->name] = curr;
  return curr;
}

// TODO(@warchant): refactor all usages to use variant with unique_ptr
Function* Module::addFunction(Function* curr) {
  if (!curr->name.is()) {
    Fatal() << "Module::addFunction: empty name";
  }
  if (getFunctionOrNull(curr->name)) {
    Fatal() << "Module::addFunction: " << curr->name << " already exists";
  }
  functions.push_back(std::unique_ptr<Function>(curr));
  functionsMap[curr->name] = curr;
  return curr;
}

Function* Module::addFunction(std::unique_ptr<Function> curr) {
  if (!curr->name.is()) {
    Fatal() << "Module::addFunction: empty name";
  }
  if (getFunctionOrNull(curr->name)) {
    Fatal() << "Module::addFunction: " << curr->name << " already exists";
  }
  auto* ret = functionsMap[curr->name] = curr.get();
  functions.push_back(std::move(curr));
  return ret;
}

Global* Module::addGlobal(Global* curr) {
  if (!curr->name.is()) {
    Fatal() << "Module::addGlobal: empty name";
  }
  if (getGlobalOrNull(curr->name)) {
    Fatal() << "Module::addGlobal: " << curr->name << " already exists";
  }

  globals.emplace_back(curr);

  globalsMap[curr->name] = curr;
  return curr;
}

Event* Module::addEvent(Event* curr) {
  if (!curr->name.is()) {
    Fatal() << "Module::addEvent: empty name";
  }
  if (getEventOrNull(curr->name)) {
    Fatal() << "Module::addEvent: " << curr->name << " already exists";
  }

  events.emplace_back(curr);

  eventsMap[curr->name] = curr;
  return curr;
}

void Module::addStart(const Name& s) { start = s; }

template<typename Vector, typename Map>
void removeModuleElement(Vector& v, Map& m, Name name) {
  m.erase(name);
  for (size_t i = 0; i < v.size(); i++) {
    if (v[i]->name == name) {
      v.erase(v.begin() + i);
      break;
    }
  }
}

void Module::removeExport(Name name) {
  removeModuleElement(exports, exportsMap, name);
}
void Module::removeFunction(Name name) {
  removeModuleElement(functions, functionsMap, name);
}
void Module::removeGlobal(Name name) {
  removeModuleElement(globals, globalsMap, name);
}
void Module::removeEvent(Name name) {
  removeModuleElement(events, eventsMap, name);
}

template<typename Vector, typename Map, typename Elem>
void removeModuleElements(Vector& v,
                          Map& m,
                          std::function<bool(Elem* elem)> pred) {
  for (auto it = m.begin(); it != m.end();) {
    if (pred(it->second)) {
      it = m.erase(it);
    } else {
      it++;
    }
  }
  v.erase(
    std::remove_if(v.begin(), v.end(), [&](auto& e) { return pred(e.get()); }),
    v.end());
}

void Module::removeExports(std::function<bool(Export*)> pred) {
  removeModuleElements(exports, exportsMap, pred);
}
void Module::removeFunctions(std::function<bool(Function*)> pred) {
  removeModuleElements(functions, functionsMap, pred);
}
void Module::removeGlobals(std::function<bool(Global*)> pred) {
  removeModuleElements(globals, globalsMap, pred);
}
void Module::removeEvents(std::function<bool(Event*)> pred) {
  removeModuleElements(events, eventsMap, pred);
}

void Module::updateMaps() {
  functionsMap.clear();
  for (auto& curr : functions) {
    functionsMap[curr->name] = curr.get();
  }
  exportsMap.clear();
  for (auto& curr : exports) {
    exportsMap[curr->name] = curr.get();
  }
  globalsMap.clear();
  for (auto& curr : globals) {
    globalsMap[curr->name] = curr.get();
  }
  eventsMap.clear();
  for (auto& curr : events) {
    eventsMap[curr->name] = curr.get();
  }
}

void Module::clearDebugInfo() { debugInfoFileNames.clear(); }

} // namespace wasm<|MERGE_RESOLUTION|>--- conflicted
+++ resolved
@@ -442,39 +442,7 @@
   }
 }
 
-<<<<<<< HEAD
-bool FunctionType::structuralComparison(FunctionType& b) {
-  return structuralComparison(b.params, b.result);
-}
-
-bool FunctionType::structuralComparison(const std::vector<Type>& otherParams,
-                                        Type otherResult) {
-  if (result != otherResult) {
-    return false;
-  }
-  if (params.size() != otherParams.size()) {
-    return false;
-  }
-  for (size_t i = 0; i < params.size(); i++) {
-    if (params[i] != otherParams[i]) {
-      return false;
-    }
-  }
-  return true;
-}
-
-bool FunctionType::operator==(FunctionType& b) {
-  if (name != b.name) {
-    return false;
-  }
-  return structuralComparison(b);
-}
-bool FunctionType::operator!=(FunctionType& b) { return !(*this == b); }
-
 bool LocalSet::isTee() const { return type != none; }
-=======
-bool LocalSet::isTee() { return type != none; }
->>>>>>> 759c485a
 
 // Changes to local.tee. The type of the local should be given.
 void LocalSet::makeTee(Type type_) {
