--- conflicted
+++ resolved
@@ -1315,14 +1315,9 @@
     return;
   }
   auto valHeapType = value->type.getHeapType();
-  auto exactness = value->type.getExactness();
   switch (op) {
     case RefAsNonNull:
-<<<<<<< HEAD
-      type = Type(valHeapType, NonNullable, exactness);
-=======
       type = Type(valHeapType, NonNullable, value->type.getExactness());
->>>>>>> f9b7876a
       break;
     case AnyConvertExtern:
       type = Type(HeapTypes::any.getBasic(valHeapType.getShared()),
