--- conflicted
+++ resolved
@@ -1397,61 +1397,11 @@
 void Suspend::finalize(Module* wasm) {
   if (!handleUnreachableOperands(this) && wasm) {
     auto tag = wasm->getTag(this->tag);
-    type = tag->sig.results;
+    type = tag->results();
   }
 }
 
 void Resume::finalize() {
-  if (cont->type == Type::unreachable) {
-    type = Type::unreachable;
-    return;
-  }
-  if (handleUnreachableOperands(this)) {
-    return;
-  }
-
-  assert(this->cont->type.isContinuation());
-  const Signature& contSig =
-<<<<<<< HEAD
-    this->cont->type.getHeapType().getContinuation().type.getSignature();
-  type = contSig.results;
-=======
-    curr->contType.getContinuation().type.getSignature();
-
-  // Let $tag be a tag with type [tgp*] -> [tgr*]. Let $ct be a continuation
-  // type (cont $ft), where $ft is [ctp*] -> [ctr*]. Then an instruction (resume
-  // $ct ... (tag $tag $block) ... ) causes $block to receive values of the
-  // following types when suspending to $tag: tgp* (ref $ct') where ct' = (cont
-  // $ft') and ft' = [tgr*] -> [ctr*].
-  //
-  auto& ctrs = contSig.results;
-  curr->sentTypes.clear();
-  curr->sentTypes.resize(curr->handlerTags.size());
-  for (Index i = 0; i < curr->handlerTags.size(); i++) {
-    auto tag = wasm->getTag(curr->handlerTags[i]);
-
-    auto tgps = tag->params();
-    auto tgrs = tag->results();
-
-    HeapType ftPrime{Signature(tgrs, ctrs)};
-    HeapType ctPrime{Continuation(ftPrime)};
-    Type ctPrimeRef(ctPrime, Nullability::NonNullable);
-
-    if (tgps.size() > 0) {
-      TypeList sentValueTypes;
-      sentValueTypes.reserve(tgps.size() + 1);
-
-      sentValueTypes.insert(sentValueTypes.begin(), tgps.begin(), tgps.end());
-      sentValueTypes.push_back(ctPrimeRef);
-      curr->sentTypes[i] = Type(sentValueTypes);
-    } else {
-      curr->sentTypes[i] = ctPrimeRef;
-    }
-  }
->>>>>>> d555a063
-}
-
-void ResumeThrow::finalize() {
   if (cont->type == Type::unreachable) {
     type = Type::unreachable;
     return;
@@ -1466,7 +1416,21 @@
   type = contSig.results;
 }
 
-<<<<<<< HEAD
+void ResumeThrow::finalize() {
+  if (cont->type == Type::unreachable) {
+    type = Type::unreachable;
+    return;
+  }
+  if (handleUnreachableOperands(this)) {
+    return;
+  }
+
+  assert(this->cont->type.isContinuation());
+  const Signature& contSig =
+    this->cont->type.getHeapType().getContinuation().type.getSignature();
+  type = contSig.results;
+}
+
 void StackSwitch::finalize() {
   if (cont->type == Type::unreachable) {
     type = Type::unreachable;
@@ -1474,12 +1438,6 @@
   }
   if (handleUnreachableOperands(this)) {
     return;
-=======
-void Suspend::finalize(Module* wasm) {
-  if (!handleUnreachableOperands(this) && wasm) {
-    auto tag = wasm->getTag(this->tag);
-    type = tag->results();
->>>>>>> d555a063
   }
 
   assert(this->cont->type.isContinuation());
