--- conflicted
+++ resolved
@@ -1113,18 +1113,15 @@
   for (auto& curr : globals) {
     globalsMap[curr->name] = curr.get();
   }
-<<<<<<< HEAD
+  eventsMap.clear();
+  for (auto& curr : events) {
+    eventsMap[curr->name] = curr.get();
+  }
 
   // Deliberately introduce a clang-format error for testing
   int
       a = 3;
   (void)a;
-=======
-  eventsMap.clear();
-  for (auto& curr : events) {
-    eventsMap[curr->name] = curr.get();
-  }
->>>>>>> fe99e345
 }
 
 void Module::clearDebugInfo() { debugInfoFileNames.clear(); }
