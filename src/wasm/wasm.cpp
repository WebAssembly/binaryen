/*
 * Copyright 2016 WebAssembly Community Group participants
 *
 * Licensed under the Apache License, Version 2.0 (the "License");
 * you may not use this file except in compliance with the License.
 * You may obtain a copy of the License at
 *
 *     http://www.apache.org/licenses/LICENSE-2.0
 *
 * Unless required by applicable law or agreed to in writing, software
 * distributed under the License is distributed on an "AS IS" BASIS,
 * WITHOUT WARRANTIES OR CONDITIONS OF ANY KIND, either express or implied.
 * See the License for the specific language governing permissions and
 * limitations under the License.
 */

#include "wasm.h"
#include "ir/branch-utils.h"
#include "wasm-traversal.h"

namespace wasm {

// shared constants

Name WASM("wasm");
Name RETURN_FLOW("*return:)*");

namespace BinaryConsts {
namespace UserSections {
const char* Name = "name";
const char* SourceMapUrl = "sourceMappingURL";
const char* Dylink = "dylink";
const char* Linking = "linking";
const char* Producers = "producers";
const char* TargetFeatures = "target_features";
const char* AtomicsFeature = "atomics";
const char* BulkMemoryFeature = "bulk-memory";
const char* ExceptionHandlingFeature = "exception-handling";
const char* MutableGlobalsFeature = "mutable-globals";
const char* TruncSatFeature = "nontrapping-fptoint";
const char* SignExtFeature = "sign-ext";
const char* SIMD128Feature = "simd128";
const char* TailCallFeature = "tail-call";
const char* ReferenceTypesFeature = "reference-types";
} // namespace UserSections
} // namespace BinaryConsts

Name GROW_WASM_MEMORY("__growWasmMemory");
Name WASM_CALL_CTORS("__wasm_call_ctors");
Name MEMORY_BASE("__memory_base");
Name TABLE_BASE("__table_base");
Name STACK_POINTER("__stack_pointer");
Name GET_TEMP_RET0("getTempRet0");
Name SET_TEMP_RET0("setTempRet0");
Name NEW_SIZE("newSize");
Name MODULE("module");
Name START("start");
Name FUNC("func");
Name PARAM("param");
Name RESULT("result");
Name MEMORY("memory");
Name DATA("data");
Name PASSIVE("passive");
Name EXPORT("export");
Name IMPORT("import");
Name TABLE("table");
Name ELEM("elem");
Name LOCAL("local");
Name TYPE("type");
Name CALL("call");
Name CALL_INDIRECT("call_indirect");
Name BLOCK("block");
Name BR_IF("br_if");
Name THEN("then");
Name ELSE("else");
Name _NAN("NaN");
Name _INFINITY("Infinity");
Name NEG_INFINITY("-infinity");
Name NEG_NAN("-nan");
Name CASE("case");
Name BR("br");
Name FUNCREF("funcref");
Name FAKE_RETURN("fake_return_waka123");
Name MUT("mut");
Name SPECTEST("spectest");
Name PRINT("print");
Name EXIT("exit");
Name SHARED("shared");
Name EVENT("event");
Name ATTR("attr");

// Expressions

const char* getExpressionName(Expression* curr) {
  switch (curr->_id) {
    case Expression::Id::InvalidId:
      WASM_UNREACHABLE("invalid expr id");
    case Expression::Id::BlockId:
      return "block";
    case Expression::Id::IfId:
      return "if";
    case Expression::Id::LoopId:
      return "loop";
    case Expression::Id::BreakId:
      return "break";
    case Expression::Id::SwitchId:
      return "switch";
    case Expression::Id::CallId:
      return "call";
    case Expression::Id::CallIndirectId:
      return "call_indirect";
    case Expression::Id::LocalGetId:
      return "local.get";
    case Expression::Id::LocalSetId:
      return "local.set";
    case Expression::Id::GlobalGetId:
      return "global.get";
    case Expression::Id::GlobalSetId:
      return "global.set";
    case Expression::Id::LoadId:
      return "load";
    case Expression::Id::StoreId:
      return "store";
    case Expression::Id::ConstId:
      return "const";
    case Expression::Id::UnaryId:
      return "unary";
    case Expression::Id::BinaryId:
      return "binary";
    case Expression::Id::SelectId:
      return "select";
    case Expression::Id::DropId:
      return "drop";
    case Expression::Id::ReturnId:
      return "return";
    case Expression::Id::HostId:
      return "host";
    case Expression::Id::NopId:
      return "nop";
    case Expression::Id::UnreachableId:
      return "unreachable";
    case Expression::Id::AtomicCmpxchgId:
      return "atomic_cmpxchg";
    case Expression::Id::AtomicRMWId:
      return "atomic_rmw";
    case Expression::Id::AtomicWaitId:
      return "atomic_wait";
    case Expression::Id::AtomicNotifyId:
      return "atomic_notify";
    case Expression::Id::AtomicFenceId:
      return "atomic_fence";
    case Expression::Id::SIMDExtractId:
      return "simd_extract";
    case Expression::Id::SIMDReplaceId:
      return "simd_replace";
    case Expression::Id::SIMDShuffleId:
      return "simd_shuffle";
    case Expression::Id::SIMDTernaryId:
      return "simd_ternary";
    case Expression::Id::SIMDShiftId:
      return "simd_shift";
    case Expression::Id::SIMDLoadId:
      return "simd_load";
    case Expression::Id::MemoryInitId:
      return "memory_init";
    case Expression::Id::DataDropId:
      return "data_drop";
    case Expression::Id::MemoryCopyId:
      return "memory_copy";
    case Expression::Id::MemoryFillId:
      return "memory_fill";
    case Expression::Id::PushId:
      return "push";
    case Expression::Id::PopId:
      return "pop";
    case Expression::Id::RefNullId:
      return "ref.null";
    case Expression::Id::RefIsNullId:
      return "ref.is_null";
    case Expression::Id::RefFuncId:
      return "ref.func";
    case Expression::Id::TryId:
      return "try";
    case Expression::Id::ThrowId:
      return "throw";
    case Expression::Id::RethrowId:
      return "rethrow";
    case Expression::Id::BrOnExnId:
      return "br_on_exn";
    case Expression::Id::NumExpressionIds:
      WASM_UNREACHABLE("invalid expr id");
  }
  WASM_UNREACHABLE("invalid expr id");
}

Literal getLiteralFromConstExpression(Expression* curr) {
  if (auto* c = curr->dynCast<Const>()) {
    return c->value;
  } else if (curr->is<RefNull>()) {
    return Literal::makeNullref();
  } else if (auto* r = curr->dynCast<RefFunc>()) {
    return Literal::makeFuncref(r->func);
  } else {
    WASM_UNREACHABLE("Not a constant expression");
  }
}

// core AST type checking

struct TypeSeeker : public PostWalker<TypeSeeker> {
  Expression* target; // look for this one
  Name targetName;
  std::vector<Type> types;

  TypeSeeker(Expression* target, Name targetName)
    : target(target), targetName(targetName) {
    Expression* temp = target;
    walk(temp);
  }

  void visitBreak(Break* curr) {
    if (curr->name == targetName) {
      types.push_back(curr->value ? curr->value->type : none);
    }
  }

  void visitSwitch(Switch* curr) {
    for (auto name : curr->targets) {
      if (name == targetName) {
        types.push_back(curr->value ? curr->value->type : none);
      }
    }
    if (curr->default_ == targetName) {
      types.push_back(curr->value ? curr->value->type : none);
    }
  }

  void visitBrOnExn(BrOnExn* curr) {
    if (curr->name == targetName) {
      types.push_back(curr->sent);
    }
  }

  void visitBlock(Block* curr) {
    if (curr == target) {
      if (curr->list.size() > 0) {
        types.push_back(curr->list.back()->type);
      } else {
        types.push_back(none);
      }
    } else if (curr->name == targetName) {
      // ignore all breaks til now, they were captured by someone with the same
      // name
      types.clear();
    }
  }

  void visitLoop(Loop* curr) {
    if (curr == target) {
      types.push_back(curr->body->type);
    } else if (curr->name == targetName) {
      // ignore all breaks til now, they were captured by someone with the same
      // name
      types.clear();
    }
  }
};

// a block is unreachable if one of its elements is unreachable,
// and there are no branches to it
static void handleUnreachable(Block* block,
                              bool breakabilityKnown = false,
                              bool hasBreak = false) {
  if (block->type == unreachable) {
    return; // nothing to do
  }
  if (block->list.size() == 0) {
    return; // nothing to do
  }
  // if we are concrete, stop - even an unreachable child
  // won't change that (since we have a break with a value,
  // or the final child flows out a value)
  if (block->type.isConcrete()) {
    return;
  }
  // look for an unreachable child
  for (auto* child : block->list) {
    if (child->type == unreachable) {
      // there is an unreachable child, so we are unreachable, unless we have a
      // break
      if (!breakabilityKnown) {
        hasBreak = BranchUtils::BranchSeeker::has(block, block->name);
      }
      if (!hasBreak) {
        block->type = unreachable;
      }
      return;
    }
  }
}

void Block::finalize() {
  if (!name.is()) {
    if (list.size() > 0) {
      // nothing branches here, so this is easy
      // normally the type is the type of the final child
      type = list.back()->type;
      // and even if we have an unreachable child somewhere,
      // we still mark ourselves as having that type,
      // (block (result i32)
      //  (return)
      //  (i32.const 10)
      // )
      if (type.isConcrete()) {
        return;
      }
      // if we are unreachable, we are done
      if (type == unreachable) {
        return;
      }
      // we may still be unreachable if we have an unreachable
      // child
      for (auto* child : list) {
        if (child->type == unreachable) {
          type = unreachable;
          return;
        }
      }
    } else {
      type = none;
    }
    return;
  }

  TypeSeeker seeker(this, this->name);
  type = mergeTypes(seeker.types);
  handleUnreachable(this);
}

void Block::finalize(Type type_) {
  type = type_;
  if (type == none && list.size() > 0) {
    handleUnreachable(this);
  }
}

void Block::finalize(Type type_, bool hasBreak) {
  type = type_;
  if (type == none && list.size() > 0) {
    handleUnreachable(this, true, hasBreak);
  }
}

void If::finalize(Type type_) {
  type = type_;
  if (type == none && (condition->type == unreachable ||
                       (ifFalse && ifTrue->type == unreachable &&
                        ifFalse->type == unreachable))) {
    type = unreachable;
  }
}

void If::finalize() {
  type = ifFalse ? getLeastUpperBound(ifTrue->type, ifFalse->type) : none;
  // if the arms return a value, leave it even if the condition
  // is unreachable, we still mark ourselves as having that type, e.g.
  // (if (result i32)
  //  (unreachable)
  //  (i32.const 10)
  //  (i32.const 20
  // )
  // otherwise, if the condition is unreachable, so is the if
  if (type == none && condition->type == unreachable) {
    type = unreachable;
  }
}

void Loop::finalize(Type type_) {
  type = type_;
  if (type == none && body->type == unreachable) {
    type = unreachable;
  }
}

void Loop::finalize() { type = body->type; }

void Break::finalize() {
  if (condition) {
    if (condition->type == unreachable) {
      type = unreachable;
    } else if (value) {
      type = value->type;
    } else {
      type = none;
    }
  } else {
    type = unreachable;
  }
}

void Switch::finalize() { type = unreachable; }

template<typename T> void handleUnreachableOperands(T* curr) {
  for (auto* child : curr->operands) {
    if (child->type == unreachable) {
      curr->type = unreachable;
      break;
    }
  }
}

void Call::finalize() {
  handleUnreachableOperands(this);
  if (isReturn) {
    type = unreachable;
  }
}

void CallIndirect::finalize() {
  type = sig.results;
  handleUnreachableOperands(this);
  if (isReturn) {
    type = unreachable;
  }
  if (target->type == unreachable) {
    type = unreachable;
  }
}

bool LocalSet::isTee() const { return type != none; }

// Changes to local.tee. The type of the local should be given.
void LocalSet::makeTee(Type type_) {
  type = type_;
  finalize(); // type may need to be unreachable
}

// Changes to local.set.
void LocalSet::makeSet() {
  type = none;
  finalize(); // type may need to be unreachable
}

void LocalSet::finalize() {
  if (value->type == unreachable) {
    type = unreachable;
  }
}

void GlobalSet::finalize() {
  if (value->type == unreachable) {
    type = unreachable;
  }
}

void Load::finalize() {
  if (ptr->type == unreachable) {
    type = unreachable;
  }
}

void Store::finalize() {
  assert(valueType != none); // must be set
  if (ptr->type == unreachable || value->type == unreachable) {
    type = unreachable;
  } else {
    type = none;
  }
}

void AtomicRMW::finalize() {
  if (ptr->type == unreachable || value->type == unreachable) {
    type = unreachable;
  }
}

void AtomicCmpxchg::finalize() {
  if (ptr->type == unreachable || expected->type == unreachable ||
      replacement->type == unreachable) {
    type = unreachable;
  }
}

void AtomicWait::finalize() {
  type = i32;
  if (ptr->type == unreachable || expected->type == unreachable ||
      timeout->type == unreachable) {
    type = unreachable;
  }
}

void AtomicNotify::finalize() {
  type = i32;
  if (ptr->type == unreachable || notifyCount->type == unreachable) {
    type = unreachable;
  }
}

void SIMDExtract::finalize() {
  assert(vec);
  switch (op) {
    case ExtractLaneSVecI8x16:
    case ExtractLaneUVecI8x16:
    case ExtractLaneSVecI16x8:
    case ExtractLaneUVecI16x8:
    case ExtractLaneVecI32x4:
      type = i32;
      break;
    case ExtractLaneVecI64x2:
      type = i64;
      break;
    case ExtractLaneVecF32x4:
      type = f32;
      break;
    case ExtractLaneVecF64x2:
      type = f64;
      break;
    default:
      WASM_UNREACHABLE("unexpected op");
  }
  if (vec->type == unreachable) {
    type = unreachable;
  }
}

void SIMDReplace::finalize() {
  assert(vec && value);
  type = v128;
  if (vec->type == unreachable || value->type == unreachable) {
    type = unreachable;
  }
}

void SIMDShuffle::finalize() {
  assert(left && right);
  type = v128;
  if (left->type == unreachable || right->type == unreachable) {
    type = unreachable;
  }
}

void SIMDTernary::finalize() {
  assert(a && b && c);
  type = v128;
  if (a->type == unreachable || b->type == unreachable ||
      c->type == unreachable) {
    type = unreachable;
  }
}

void MemoryInit::finalize() {
  assert(dest && offset && size);
  type = none;
  if (dest->type == unreachable || offset->type == unreachable ||
      size->type == unreachable) {
    type = unreachable;
  }
}

void DataDrop::finalize() { type = none; }

void MemoryCopy::finalize() {
  assert(dest && source && size);
  type = none;
  if (dest->type == unreachable || source->type == unreachable ||
      size->type == unreachable) {
    type = unreachable;
  }
}

void MemoryFill::finalize() {
  assert(dest && value && size);
  type = none;
  if (dest->type == unreachable || value->type == unreachable ||
      size->type == unreachable) {
    type = unreachable;
  }
}

void SIMDShift::finalize() {
  assert(vec && shift);
  type = v128;
  if (vec->type == unreachable || shift->type == unreachable) {
    type = unreachable;
  }
}

void SIMDLoad::finalize() {
  assert(ptr);
  type = v128;
  if (ptr->type == unreachable) {
    type = unreachable;
  }
}

Index SIMDLoad::getMemBytes() {
  switch (op) {
    case LoadSplatVec8x16:
      return 1;
    case LoadSplatVec16x8:
      return 2;
    case LoadSplatVec32x4:
      return 4;
    case LoadSplatVec64x2:
    case LoadExtSVec8x8ToVecI16x8:
    case LoadExtUVec8x8ToVecI16x8:
    case LoadExtSVec16x4ToVecI32x4:
    case LoadExtUVec16x4ToVecI32x4:
    case LoadExtSVec32x2ToVecI64x2:
    case LoadExtUVec32x2ToVecI64x2:
      return 8;
  }
  WASM_UNREACHABLE("unexpected op");
}

Const* Const::set(Literal value_) {
  value = value_;
  type = value.type;
  return this;
}

void Const::finalize() { type = value.type; }

bool Unary::isRelational() { return op == EqZInt32 || op == EqZInt64; }

void Unary::finalize() {
  if (value->type == unreachable) {
    type = unreachable;
    return;
  }
  switch (op) {
    case ClzInt32:
    case CtzInt32:
    case PopcntInt32:
    case NegFloat32:
    case AbsFloat32:
    case CeilFloat32:
    case FloorFloat32:
    case TruncFloat32:
    case NearestFloat32:
    case SqrtFloat32:
    case ClzInt64:
    case CtzInt64:
    case PopcntInt64:
    case NegFloat64:
    case AbsFloat64:
    case CeilFloat64:
    case FloorFloat64:
    case TruncFloat64:
    case NearestFloat64:
    case SqrtFloat64:
      type = value->type;
      break;
    case EqZInt32:
    case EqZInt64:
      type = i32;
      break;
    case ExtendS8Int32:
    case ExtendS16Int32:
      type = i32;
      break;
    case ExtendSInt32:
    case ExtendUInt32:
    case ExtendS8Int64:
    case ExtendS16Int64:
    case ExtendS32Int64:
      type = i64;
      break;
    case WrapInt64:
      type = i32;
      break;
    case PromoteFloat32:
      type = f64;
      break;
    case DemoteFloat64:
      type = f32;
      break;
    case TruncSFloat32ToInt32:
    case TruncUFloat32ToInt32:
    case TruncSFloat64ToInt32:
    case TruncUFloat64ToInt32:
    case TruncSatSFloat32ToInt32:
    case TruncSatUFloat32ToInt32:
    case TruncSatSFloat64ToInt32:
    case TruncSatUFloat64ToInt32:
    case ReinterpretFloat32:
      type = i32;
      break;
    case TruncSFloat32ToInt64:
    case TruncUFloat32ToInt64:
    case TruncSFloat64ToInt64:
    case TruncUFloat64ToInt64:
    case TruncSatSFloat32ToInt64:
    case TruncSatUFloat32ToInt64:
    case TruncSatSFloat64ToInt64:
    case TruncSatUFloat64ToInt64:
    case ReinterpretFloat64:
      type = i64;
      break;
    case ReinterpretInt32:
    case ConvertSInt32ToFloat32:
    case ConvertUInt32ToFloat32:
    case ConvertSInt64ToFloat32:
    case ConvertUInt64ToFloat32:
      type = f32;
      break;
    case ReinterpretInt64:
    case ConvertSInt32ToFloat64:
    case ConvertUInt32ToFloat64:
    case ConvertSInt64ToFloat64:
    case ConvertUInt64ToFloat64:
      type = f64;
      break;
    case SplatVecI8x16:
    case SplatVecI16x8:
    case SplatVecI32x4:
    case SplatVecI64x2:
    case SplatVecF32x4:
    case SplatVecF64x2:
    case NotVec128:
    case NegVecI8x16:
    case NegVecI16x8:
    case NegVecI32x4:
    case NegVecI64x2:
    case AbsVecF32x4:
    case NegVecF32x4:
    case SqrtVecF32x4:
    case AbsVecF64x2:
    case NegVecF64x2:
    case SqrtVecF64x2:
    case TruncSatSVecF32x4ToVecI32x4:
    case TruncSatUVecF32x4ToVecI32x4:
    case TruncSatSVecF64x2ToVecI64x2:
    case TruncSatUVecF64x2ToVecI64x2:
    case ConvertSVecI32x4ToVecF32x4:
    case ConvertUVecI32x4ToVecF32x4:
    case ConvertSVecI64x2ToVecF64x2:
    case ConvertUVecI64x2ToVecF64x2:
    case WidenLowSVecI8x16ToVecI16x8:
    case WidenHighSVecI8x16ToVecI16x8:
    case WidenLowUVecI8x16ToVecI16x8:
    case WidenHighUVecI8x16ToVecI16x8:
    case WidenLowSVecI16x8ToVecI32x4:
    case WidenHighSVecI16x8ToVecI32x4:
    case WidenLowUVecI16x8ToVecI32x4:
    case WidenHighUVecI16x8ToVecI32x4:
      type = v128;
      break;
    case AnyTrueVecI8x16:
    case AllTrueVecI8x16:
    case AnyTrueVecI16x8:
    case AllTrueVecI16x8:
    case AnyTrueVecI32x4:
    case AllTrueVecI32x4:
    case AnyTrueVecI64x2:
    case AllTrueVecI64x2:
      type = i32;
      break;

    case InvalidUnary:
      WASM_UNREACHABLE("invalid unary op");
  }
}

bool Binary::isRelational() {
  switch (op) {
    case EqFloat64:
    case NeFloat64:
    case LtFloat64:
    case LeFloat64:
    case GtFloat64:
    case GeFloat64:
    case EqInt32:
    case NeInt32:
    case LtSInt32:
    case LtUInt32:
    case LeSInt32:
    case LeUInt32:
    case GtSInt32:
    case GtUInt32:
    case GeSInt32:
    case GeUInt32:
    case EqInt64:
    case NeInt64:
    case LtSInt64:
    case LtUInt64:
    case LeSInt64:
    case LeUInt64:
    case GtSInt64:
    case GtUInt64:
    case GeSInt64:
    case GeUInt64:
    case EqFloat32:
    case NeFloat32:
    case LtFloat32:
    case LeFloat32:
    case GtFloat32:
    case GeFloat32:
      return true;
    default:
      return false;
  }
}

void Binary::finalize() {
  assert(left && right);
  if (left->type == unreachable || right->type == unreachable) {
    type = unreachable;
  } else if (isRelational()) {
    type = i32;
  } else {
    type = left->type;
  }
}

void Select::finalize(Type type_) { type = type_; }

void Select::finalize() {
  assert(ifTrue && ifFalse);
  if (ifTrue->type == unreachable || ifFalse->type == unreachable ||
      condition->type == unreachable) {
    type = unreachable;
  } else {
    type = getLeastUpperBound(ifTrue->type, ifFalse->type);
  }
}

void Drop::finalize() {
  if (value->type == unreachable) {
    type = unreachable;
  } else {
    type = none;
  }
}

void Host::finalize() {
  switch (op) {
    case MemorySize: {
      type = i32;
      break;
    }
    case MemoryGrow: {
      // if the single operand is not reachable, so are we
      if (operands[0]->type == unreachable) {
        type = unreachable;
      } else {
        type = i32;
      }
      break;
    }
  }
}

void RefNull::finalize() { type = nullref; }

void RefIsNull::finalize() {
  if (anyref->type == unreachable) {
    type = unreachable;
    return;
  }
  type = i32;
}

void RefFunc::finalize() { type = funcref; }

void Try::finalize() { type = getLeastUpperBound(body->type, catchBody->type); }

void Try::finalize(Type type_) {
  type = type_;
  if (type == none && body->type == unreachable &&
      catchBody->type == unreachable) {
    type = unreachable;
  }
}

void Throw::finalize() { type = unreachable; }

void Rethrow::finalize() { type = unreachable; }

void BrOnExn::finalize() {
  if (exnref->type == unreachable) {
    type = unreachable;
  } else {
    type = Type::exnref;
  }
}

void Push::finalize() {
  if (value->type == unreachable) {
    type = unreachable;
  } else {
    type = none;
  }
}

size_t Function::getNumParams() { return sig.params.size(); }

size_t Function::getNumVars() { return vars.size(); }

size_t Function::getNumLocals() { return sig.params.size() + vars.size(); }

bool Function::isParam(Index index) {
  size_t size = sig.params.size();
  assert(index < size + vars.size());
  return index < size;
}

bool Function::isVar(Index index) {
  auto base = getVarIndexBase();
  assert(index < base + vars.size());
  return index >= base;
}

bool Function::hasLocalName(Index index) const {
  return localNames.find(index) != localNames.end();
}

Name Function::getLocalName(Index index) { return localNames.at(index); }

Name Function::getLocalNameOrDefault(Index index) {
  auto nameIt = localNames.find(index);
  if (nameIt != localNames.end()) {
    return nameIt->second;
  }
  // this is an unnamed local
  return Name();
}

Name Function::getLocalNameOrGeneric(Index index) {
  auto nameIt = localNames.find(index);
  if (nameIt != localNames.end()) {
    return nameIt->second;
  }
  return Name::fromInt(index);
}

Index Function::getLocalIndex(Name name) {
  auto iter = localIndices.find(name);
  if (iter == localIndices.end()) {
    Fatal() << "Function::getLocalIndex: " << name << " does not exist";
  }
  return iter->second;
}

Index Function::getVarIndexBase() { return sig.params.size(); }

Type Function::getLocalType(Index index) {
  const std::vector<Type>& params = sig.params.expand();
  if (index < params.size()) {
    return params[index];
  } else if (isVar(index)) {
    return vars[index - params.size()];
  } else {
    WASM_UNREACHABLE("invalid local index");
  }
}

void Function::clearNames() { localNames.clear(); }

void Function::clearDebugInfo() {
  localIndices.clear();
  debugLocations.clear();
  prologLocation.clear();
  epilogLocation.clear();
}

template<typename Map>
typename Map::mapped_type&
<<<<<<< HEAD
getModuleElement(Map& m, Name name, std::string funcName) {
=======
getModuleElement(Map& m, Name name, const std::string& funcName) {
>>>>>>> f42d8f62
  auto iter = m.find(name);
  if (iter == m.end()) {
    Fatal() << "Module::" << funcName << ": " << name << " does not exist";
  }
  return iter->second;
}

Export* Module::getExport(Name name) {
  return getModuleElement(exportsMap, name, "getExport");
}

Function* Module::getFunction(Name name) {
  return getModuleElement(functionsMap, name, "getFunction");
}

Global* Module::getGlobal(Name name) {
  return getModuleElement(globalsMap, name, "getGlobal");
}

Event* Module::getEvent(Name name) {
  return getModuleElement(eventsMap, name, "getEvent");
}

template<typename Map>
typename Map::mapped_type getModuleElementOrNull(Map& m, Name name) {
  auto iter = m.find(name);
  if (iter == m.end()) {
    return nullptr;
  }
  return iter->second;
}

Export* Module::getExportOrNull(Name name) {
  return getModuleElementOrNull(exportsMap, name);
}

Function* Module::getFunctionOrNull(Name name) {
  return getModuleElementOrNull(functionsMap, name);
}

Global* Module::getGlobalOrNull(Name name) {
  return getModuleElementOrNull(globalsMap, name);
}

Event* Module::getEventOrNull(Name name) {
  return getModuleElementOrNull(eventsMap, name);
}

// TODO(@warchant): refactor all usages to use variant with unique_ptr
template<typename Vector, typename Map, typename Elem>
Elem* addModuleElement(Vector& v, Map& m, Elem* curr, std::string funcName) {
  if (!curr->name.is()) {
    Fatal() << "Module::" << funcName << ": empty name";
  }
  if (getModuleElementOrNull(m, curr->name)) {
    Fatal() << "Module::" << funcName << ": " << curr->name
            << " already exists";
  }
  v.push_back(std::unique_ptr<Elem>(curr));
  m[curr->name] = curr;
  return curr;
}

template<typename Vector, typename Map, typename Elem>
Elem* addModuleElement(Vector& v,
                       Map& m,
                       std::unique_ptr<Elem> curr,
                       std::string funcName) {
  if (!curr->name.is()) {
    Fatal() << "Module::" << funcName << ": empty name";
  }
  if (getModuleElementOrNull(m, curr->name)) {
    Fatal() << "Module::" << funcName << ": " << curr->name
            << " already exists";
  }
  auto* ret = m[curr->name] = curr.get();
  v.push_back(std::move(curr));
  return ret;
}

Export* Module::addExport(Export* curr) {
  return addModuleElement(exports, exportsMap, curr, "addExport");
}

Function* Module::addFunction(Function* curr) {
  return addModuleElement(functions, functionsMap, curr, "addFunction");
}

Global* Module::addGlobal(Global* curr) {
  return addModuleElement(globals, globalsMap, curr, "addGlobal");
}

Event* Module::addEvent(Event* curr) {
  return addModuleElement(events, eventsMap, curr, "addEvent");
}

Export* Module::addExport(std::unique_ptr<Export> curr) {
  return addModuleElement(exports, exportsMap, std::move(curr), "addExport");
}

Function* Module::addFunction(std::unique_ptr<Function> curr) {
  return addModuleElement(
    functions, functionsMap, std::move(curr), "addFunction");
}

Global* Module::addGlobal(std::unique_ptr<Global> curr) {
  return addModuleElement(globals, globalsMap, std::move(curr), "addGlobal");
}

Event* Module::addEvent(std::unique_ptr<Event> curr) {
  return addModuleElement(events, eventsMap, std::move(curr), "addEvent");
}

void Module::addStart(const Name& s) { start = s; }

template<typename Vector, typename Map>
void removeModuleElement(Vector& v, Map& m, Name name) {
  m.erase(name);
  for (size_t i = 0; i < v.size(); i++) {
    if (v[i]->name == name) {
      v.erase(v.begin() + i);
      break;
    }
  }
}

void Module::removeExport(Name name) {
  removeModuleElement(exports, exportsMap, name);
}
void Module::removeFunction(Name name) {
  removeModuleElement(functions, functionsMap, name);
}
void Module::removeGlobal(Name name) {
  removeModuleElement(globals, globalsMap, name);
}
void Module::removeEvent(Name name) {
  removeModuleElement(events, eventsMap, name);
}

template<typename Vector, typename Map, typename Elem>
void removeModuleElements(Vector& v,
                          Map& m,
                          std::function<bool(Elem* elem)> pred) {
  for (auto it = m.begin(); it != m.end();) {
    if (pred(it->second)) {
      it = m.erase(it);
    } else {
      it++;
    }
  }
  v.erase(
    std::remove_if(v.begin(), v.end(), [&](auto& e) { return pred(e.get()); }),
    v.end());
}

void Module::removeExports(std::function<bool(Export*)> pred) {
  removeModuleElements(exports, exportsMap, pred);
}
void Module::removeFunctions(std::function<bool(Function*)> pred) {
  removeModuleElements(functions, functionsMap, pred);
}
void Module::removeGlobals(std::function<bool(Global*)> pred) {
  removeModuleElements(globals, globalsMap, pred);
}
void Module::removeEvents(std::function<bool(Event*)> pred) {
  removeModuleElements(events, eventsMap, pred);
}

void Module::updateMaps() {
  functionsMap.clear();
  for (auto& curr : functions) {
    functionsMap[curr->name] = curr.get();
  }
  exportsMap.clear();
  for (auto& curr : exports) {
    exportsMap[curr->name] = curr.get();
  }
  globalsMap.clear();
  for (auto& curr : globals) {
    globalsMap[curr->name] = curr.get();
  }
  eventsMap.clear();
  for (auto& curr : events) {
    eventsMap[curr->name] = curr.get();
  }
}

void Module::clearDebugInfo() { debugInfoFileNames.clear(); }

} // namespace wasm<|MERGE_RESOLUTION|>--- conflicted
+++ resolved
@@ -966,11 +966,7 @@
 
 template<typename Map>
 typename Map::mapped_type&
-<<<<<<< HEAD
-getModuleElement(Map& m, Name name, std::string funcName) {
-=======
 getModuleElement(Map& m, Name name, const std::string& funcName) {
->>>>>>> f42d8f62
   auto iter = m.find(name);
   if (iter == m.end()) {
     Fatal() << "Module::" << funcName << ": " << name << " does not exist";
