/*
 * Copyright 2016 WebAssembly Community Group participants
 *
 * Licensed under the Apache License, Version 2.0 (the "License");
 * you may not use this file except in compliance with the License.
 * You may obtain a copy of the License at
 *
 *     http://www.apache.org/licenses/LICENSE-2.0
 *
 * Unless required by applicable law or agreed to in writing, software
 * distributed under the License is distributed on an "AS IS" BASIS,
 * WITHOUT WARRANTIES OR CONDITIONS OF ANY KIND, either express or implied.
 * See the License for the specific language governing permissions and
 * limitations under the License.
 */

#include "wasm.h"
#include "ir/branch-utils.h"
#include "wasm-printing.h"
#include "wasm-traversal.h"

namespace wasm {

// shared constants

Name WASM("wasm");
Name RETURN_FLOW("*return:)*");
Name NONCONSTANT_FLOW("*nonconstant:)*");

namespace BinaryConsts {
namespace UserSections {
const char* Name = "name";
const char* SourceMapUrl = "sourceMappingURL";
const char* Dylink = "dylink";
const char* Linking = "linking";
const char* Producers = "producers";
const char* TargetFeatures = "target_features";
const char* AtomicsFeature = "atomics";
const char* BulkMemoryFeature = "bulk-memory";
const char* ExceptionHandlingFeature = "exception-handling";
const char* MutableGlobalsFeature = "mutable-globals";
const char* TruncSatFeature = "nontrapping-fptoint";
const char* SignExtFeature = "sign-ext";
const char* SIMD128Feature = "simd128";
const char* TailCallFeature = "tail-call";
const char* ReferenceTypesFeature = "reference-types";
const char* MultivalueFeature = "multivalue";
const char* GCFeature = "gc";
const char* Memory64Feature = "memory64";
const char* TypedFunctionReferencesFeature = "typed-function-references";
} // namespace UserSections
} // namespace BinaryConsts

Name WASM_CALL_CTORS("__wasm_call_ctors");
Name MEMORY_BASE("__memory_base");
Name TABLE_BASE("__table_base");
Name STACK_POINTER("__stack_pointer");
Name GET_TEMP_RET0("getTempRet0");
Name SET_TEMP_RET0("setTempRet0");
Name NEW_SIZE("newSize");
Name MODULE("module");
Name START("start");
Name GLOBAL("global");
Name FUNC("func");
Name PARAM("param");
Name RESULT("result");
Name MEMORY("memory");
Name DATA("data");
Name PASSIVE("passive");
Name EXPORT("export");
Name IMPORT("import");
Name TABLE("table");
Name ELEM("elem");
Name LOCAL("local");
Name TYPE("type");
Name REF("ref");
Name NULL_("null");
Name CALL("call");
Name CALL_INDIRECT("call_indirect");
Name BLOCK("block");
Name BR_IF("br_if");
Name THEN("then");
Name ELSE("else");
Name _NAN("NaN");
Name _INFINITY("Infinity");
Name NEG_INFINITY("-infinity");
Name NEG_NAN("-nan");
Name CASE("case");
Name BR("br");
Name FUNCREF("funcref");
Name FAKE_RETURN("fake_return_waka123");
Name MUT("mut");
Name SPECTEST("spectest");
Name PRINT("print");
Name EXIT("exit");
Name SHARED("shared");
Name EVENT("event");
Name ATTR("attr");

// Expressions

void Expression::dump() {
  WasmPrinter::printExpression(this,
                               std::cerr,
                               /*minify=*/false,
                               /*full=*/true);
}

const char* getExpressionName(Expression* curr) {
  switch (curr->_id) {
    case Expression::Id::InvalidId:
      WASM_UNREACHABLE("invalid expr id");
    case Expression::Id::BlockId:
      return "block";
    case Expression::Id::IfId:
      return "if";
    case Expression::Id::LoopId:
      return "loop";
    case Expression::Id::BreakId:
      return "break";
    case Expression::Id::SwitchId:
      return "switch";
    case Expression::Id::CallId:
      return "call";
    case Expression::Id::CallIndirectId:
      return "call_indirect";
    case Expression::Id::LocalGetId:
      return "local.get";
    case Expression::Id::LocalSetId:
      return "local.set";
    case Expression::Id::GlobalGetId:
      return "global.get";
    case Expression::Id::GlobalSetId:
      return "global.set";
    case Expression::Id::LoadId:
      return "load";
    case Expression::Id::StoreId:
      return "store";
    case Expression::Id::ConstId:
      return "const";
    case Expression::Id::UnaryId:
      return "unary";
    case Expression::Id::BinaryId:
      return "binary";
    case Expression::Id::SelectId:
      return "select";
    case Expression::Id::DropId:
      return "drop";
    case Expression::Id::ReturnId:
      return "return";
    case Expression::Id::MemorySizeId:
      return "memory.size";
    case Expression::Id::MemoryGrowId:
      return "memory.grow";
    case Expression::Id::NopId:
      return "nop";
    case Expression::Id::UnreachableId:
      return "unreachable";
    case Expression::Id::AtomicCmpxchgId:
      return "atomic.cmpxchg";
    case Expression::Id::AtomicRMWId:
      return "atomic.rmw";
    case Expression::Id::AtomicWaitId:
      return "atomic.wait";
    case Expression::Id::AtomicNotifyId:
      return "atomic.notify";
    case Expression::Id::AtomicFenceId:
      return "atomic.fence";
    case Expression::Id::SIMDExtractId:
      return "simd_extract";
    case Expression::Id::SIMDReplaceId:
      return "simd_replace";
    case Expression::Id::SIMDShuffleId:
      return "simd_shuffle";
    case Expression::Id::SIMDTernaryId:
      return "simd_ternary";
    case Expression::Id::SIMDShiftId:
      return "simd_shift";
    case Expression::Id::SIMDLoadId:
      return "simd_load";
    case Expression::Id::SIMDLoadStoreLaneId:
      return "simd_load_store_lane";
    case Expression::Id::MemoryInitId:
      return "memory.init";
    case Expression::Id::DataDropId:
      return "data.drop";
    case Expression::Id::MemoryCopyId:
      return "memory.copy";
    case Expression::Id::MemoryFillId:
      return "memory.fill";
    case Expression::Id::PopId:
      return "pop";
    case Expression::Id::RefNullId:
      return "ref.null";
    case Expression::Id::RefIsNullId:
      return "ref.is_null";
    case Expression::Id::RefFuncId:
      return "ref.func";
    case Expression::Id::RefEqId:
      return "ref.eq";
    case Expression::Id::TryId:
      return "try";
    case Expression::Id::ThrowId:
      return "throw";
    case Expression::Id::RethrowId:
      return "rethrow";
    case Expression::Id::BrOnExnId:
      return "br_on_exn";
    case Expression::Id::TupleMakeId:
      return "tuple.make";
    case Expression::Id::TupleExtractId:
      return "tuple.extract";
    case Expression::Id::I31NewId:
      return "i31.new";
    case Expression::Id::I31GetId:
      return "i31.get";
    case Expression::Id::CallRefId:
      return "call_ref";
    case Expression::Id::RefTestId:
      return "ref.test";
    case Expression::Id::RefCastId:
      return "ref.cast";
    case Expression::Id::BrOnCastId:
      return "br_on_cast";
    case Expression::Id::RttCanonId:
      return "rtt.canon";
    case Expression::Id::RttSubId:
      return "rtt.sub";
    case Expression::Id::StructNewId:
      return "struct.new";
    case Expression::Id::StructGetId:
      return "struct.get";
    case Expression::Id::StructSetId:
      return "struct.set";
    case Expression::Id::ArrayNewId:
      return "array.new";
    case Expression::Id::ArrayGetId:
      return "array.get";
    case Expression::Id::ArraySetId:
      return "array.set";
    case Expression::Id::ArrayLenId:
      return "array.len";
    case Expression::Id::NumExpressionIds:
      WASM_UNREACHABLE("invalid expr id");
  }
  WASM_UNREACHABLE("invalid expr id");
}

Literal getLiteralFromConstExpression(Expression* curr) {
  // TODO: Do we need this function given that Properties::getLiteral
  // (currently) does the same?
  assert(Properties::isConstantExpression(curr));
  return Properties::getLiteral(curr);
}

Literals getLiteralsFromConstExpression(Expression* curr) {
  // TODO: Do we need this function given that Properties::getLiterals
  // (currently) does the same?
  if (auto* t = curr->dynCast<TupleMake>()) {
    Literals values;
    for (auto* operand : t->operands) {
      values.push_back(getLiteralFromConstExpression(operand));
    }
    return values;
  } else {
    return {getLiteralFromConstExpression(curr)};
  }
}

// core AST type checking

struct TypeSeeker : public PostWalker<TypeSeeker> {
  Expression* target; // look for this one
  Name targetName;
  std::vector<Type> types;

  TypeSeeker(Expression* target, Name targetName)
    : target(target), targetName(targetName) {
    Expression* temp = target;
    walk(temp);
  }

  void visitBreak(Break* curr) {
    if (curr->name == targetName) {
      types.push_back(curr->value ? curr->value->type : Type::none);
    }
  }

  void visitSwitch(Switch* curr) {
    for (auto name : curr->targets) {
      if (name == targetName) {
        types.push_back(curr->value ? curr->value->type : Type::none);
      }
    }
    if (curr->default_ == targetName) {
      types.push_back(curr->value ? curr->value->type : Type::none);
    }
  }

  void visitBrOnExn(BrOnExn* curr) {
    if (curr->name == targetName) {
      types.push_back(curr->sent);
    }
  }

  void visitBlock(Block* curr) {
    if (curr == target) {
      if (curr->list.size() > 0) {
        types.push_back(curr->list.back()->type);
      } else {
        types.push_back(Type::none);
      }
    } else if (curr->name == targetName) {
      // ignore all breaks til now, they were captured by someone with the same
      // name
      types.clear();
    }
  }

  void visitLoop(Loop* curr) {
    if (curr == target) {
      types.push_back(curr->body->type);
    } else if (curr->name == targetName) {
      // ignore all breaks til now, they were captured by someone with the same
      // name
      types.clear();
    }
  }
};

// a block is unreachable if one of its elements is unreachable,
// and there are no branches to it
static void handleUnreachable(Block* block,
                              bool breakabilityKnown = false,
                              bool hasBreak = false) {
  if (block->type == Type::unreachable) {
    return; // nothing to do
  }
  if (block->list.size() == 0) {
    return; // nothing to do
  }
  // if we are concrete, stop - even an unreachable child
  // won't change that (since we have a break with a value,
  // or the final child flows out a value)
  if (block->type.isConcrete()) {
    return;
  }
  // look for an unreachable child
  for (auto* child : block->list) {
    if (child->type == Type::unreachable) {
      // there is an unreachable child, so we are unreachable, unless we have a
      // break
      if (!breakabilityKnown) {
        hasBreak = BranchUtils::BranchSeeker::has(block, block->name);
      }
      if (!hasBreak) {
        block->type = Type::unreachable;
      }
      return;
    }
  }
}

void Block::finalize() {
  if (!name.is()) {
    if (list.size() > 0) {
      // nothing branches here, so this is easy
      // normally the type is the type of the final child
      type = list.back()->type;
      // and even if we have an unreachable child somewhere,
      // we still mark ourselves as having that type,
      // (block (result i32)
      //  (return)
      //  (i32.const 10)
      // )
      if (type.isConcrete()) {
        return;
      }
      // if we are unreachable, we are done
      if (type == Type::unreachable) {
        return;
      }
      // we may still be unreachable if we have an unreachable
      // child
      for (auto* child : list) {
        if (child->type == Type::unreachable) {
          type = Type::unreachable;
          return;
        }
      }
    } else {
      type = Type::none;
    }
    return;
  }

  TypeSeeker seeker(this, this->name);
  type = Type::mergeTypes(seeker.types);
  handleUnreachable(this);
}

void Block::finalize(Type type_) {
  type = type_;
  if (type == Type::none && list.size() > 0) {
    handleUnreachable(this);
  }
}

void Block::finalize(Type type_, bool hasBreak) {
  type = type_;
  if (type == Type::none && list.size() > 0) {
    handleUnreachable(this, true, hasBreak);
  }
}

void If::finalize(Type type_) {
  type = type_;
  if (type == Type::none && (condition->type == Type::unreachable ||
                             (ifFalse && ifTrue->type == Type::unreachable &&
                              ifFalse->type == Type::unreachable))) {
    type = Type::unreachable;
  }
}

void If::finalize() {
  type = ifFalse ? Type::getLeastUpperBound(ifTrue->type, ifFalse->type)
                 : Type::none;
  // if the arms return a value, leave it even if the condition
  // is unreachable, we still mark ourselves as having that type, e.g.
  // (if (result i32)
  //  (unreachable)
  //  (i32.const 10)
  //  (i32.const 20
  // )
  // otherwise, if the condition is unreachable, so is the if
  if (type == Type::none && condition->type == Type::unreachable) {
    type = Type::unreachable;
  }
}

void Loop::finalize(Type type_) {
  type = type_;
  if (type == Type::none && body->type == Type::unreachable) {
    type = Type::unreachable;
  }
}

void Loop::finalize() { type = body->type; }

void Break::finalize() {
  if (condition) {
    if (condition->type == Type::unreachable) {
      type = Type::unreachable;
    } else if (value) {
      type = value->type;
    } else {
      type = Type::none;
    }
  } else {
    type = Type::unreachable;
  }
}

void Switch::finalize() { type = Type::unreachable; }

// Sets the type to unreachable if there is an unreachable operand. Returns true
// if so.
template<typename T> bool handleUnreachableOperands(T* curr) {
  for (auto* child : curr->operands) {
    if (child->type == Type::unreachable) {
      curr->type = Type::unreachable;
      return true;
    }
  }
  return false;
}

void Call::finalize() {
  handleUnreachableOperands(this);
  if (isReturn) {
    type = Type::unreachable;
  }
}

void CallIndirect::finalize() {
  type = sig.results;
  handleUnreachableOperands(this);
  if (isReturn) {
    type = Type::unreachable;
  }
  if (target->type == Type::unreachable) {
    type = Type::unreachable;
  }
}

bool LocalSet::isTee() const { return type != Type::none; }

// Changes to local.tee. The type of the local should be given.
void LocalSet::makeTee(Type type_) {
  type = type_;
  finalize(); // type may need to be unreachable
}

// Changes to local.set.
void LocalSet::makeSet() {
  type = Type::none;
  finalize(); // type may need to be unreachable
}

void LocalSet::finalize() {
  if (value->type == Type::unreachable) {
    type = Type::unreachable;
  }
}

void GlobalSet::finalize() {
  if (value->type == Type::unreachable) {
    type = Type::unreachable;
  }
}

void Load::finalize() {
  if (ptr->type == Type::unreachable) {
    type = Type::unreachable;
  }
}

void Store::finalize() {
  assert(valueType != Type::none); // must be set
  if (ptr->type == Type::unreachable || value->type == Type::unreachable) {
    type = Type::unreachable;
  } else {
    type = Type::none;
  }
}

void AtomicRMW::finalize() {
  if (ptr->type == Type::unreachable || value->type == Type::unreachable) {
    type = Type::unreachable;
  }
}

void AtomicCmpxchg::finalize() {
  if (ptr->type == Type::unreachable || expected->type == Type::unreachable ||
      replacement->type == Type::unreachable) {
    type = Type::unreachable;
  }
}

void AtomicWait::finalize() {
  type = Type::i32;
  if (ptr->type == Type::unreachable || expected->type == Type::unreachable ||
      timeout->type == Type::unreachable) {
    type = Type::unreachable;
  }
}

void AtomicNotify::finalize() {
  type = Type::i32;
  if (ptr->type == Type::unreachable ||
      notifyCount->type == Type::unreachable) {
    type = Type::unreachable;
  }
}

void AtomicFence::finalize() { type = Type::none; }

void SIMDExtract::finalize() {
  assert(vec);
  switch (op) {
    case ExtractLaneSVecI8x16:
    case ExtractLaneUVecI8x16:
    case ExtractLaneSVecI16x8:
    case ExtractLaneUVecI16x8:
    case ExtractLaneVecI32x4:
      type = Type::i32;
      break;
    case ExtractLaneVecI64x2:
      type = Type::i64;
      break;
    case ExtractLaneVecF32x4:
      type = Type::f32;
      break;
    case ExtractLaneVecF64x2:
      type = Type::f64;
      break;
    default:
      WASM_UNREACHABLE("unexpected op");
  }
  if (vec->type == Type::unreachable) {
    type = Type::unreachable;
  }
}

void SIMDReplace::finalize() {
  assert(vec && value);
  type = Type::v128;
  if (vec->type == Type::unreachable || value->type == Type::unreachable) {
    type = Type::unreachable;
  }
}

void SIMDShuffle::finalize() {
  assert(left && right);
  type = Type::v128;
  if (left->type == Type::unreachable || right->type == Type::unreachable) {
    type = Type::unreachable;
  }
}

void SIMDTernary::finalize() {
  assert(a && b && c);
  type = Type::v128;
  if (a->type == Type::unreachable || b->type == Type::unreachable ||
      c->type == Type::unreachable) {
    type = Type::unreachable;
  }
}

void MemoryInit::finalize() {
  assert(dest && offset && size);
  type = Type::none;
  if (dest->type == Type::unreachable || offset->type == Type::unreachable ||
      size->type == Type::unreachable) {
    type = Type::unreachable;
  }
}

void DataDrop::finalize() { type = Type::none; }

void MemoryCopy::finalize() {
  assert(dest && source && size);
  type = Type::none;
  if (dest->type == Type::unreachable || source->type == Type::unreachable ||
      size->type == Type::unreachable) {
    type = Type::unreachable;
  }
}

void MemoryFill::finalize() {
  assert(dest && value && size);
  type = Type::none;
  if (dest->type == Type::unreachable || value->type == Type::unreachable ||
      size->type == Type::unreachable) {
    type = Type::unreachable;
  }
}

void SIMDShift::finalize() {
  assert(vec && shift);
  type = Type::v128;
  if (vec->type == Type::unreachable || shift->type == Type::unreachable) {
    type = Type::unreachable;
  }
}

void SIMDLoad::finalize() {
  assert(ptr);
  type = Type::v128;
  if (ptr->type == Type::unreachable) {
    type = Type::unreachable;
  }
}

Index SIMDLoad::getMemBytes() {
  switch (op) {
    case LoadSplatVec8x16:
      return 1;
    case LoadSplatVec16x8:
      return 2;
    case LoadSplatVec32x4:
    case Load32Zero:
      return 4;
    case LoadSplatVec64x2:
    case LoadExtSVec8x8ToVecI16x8:
    case LoadExtUVec8x8ToVecI16x8:
    case LoadExtSVec16x4ToVecI32x4:
    case LoadExtUVec16x4ToVecI32x4:
    case LoadExtSVec32x2ToVecI64x2:
    case LoadExtUVec32x2ToVecI64x2:
    case Load64Zero:
      return 8;
  }
  WASM_UNREACHABLE("unexpected op");
}

void SIMDLoadStoreLane::finalize() {
  assert(ptr && vec);
  type = isLoad() ? Type::v128 : Type::none;
  if (ptr->type == Type::unreachable || vec->type == Type::unreachable) {
    type = Type::unreachable;
  }
}

Index SIMDLoadStoreLane::getMemBytes() {
  switch (op) {
    case LoadLaneVec8x16:
    case StoreLaneVec8x16:
      return 1;
    case LoadLaneVec16x8:
    case StoreLaneVec16x8:
      return 2;
    case LoadLaneVec32x4:
    case StoreLaneVec32x4:
      return 4;
    case LoadLaneVec64x2:
    case StoreLaneVec64x2:
      return 8;
  }
  WASM_UNREACHABLE("unexpected op");
}

bool SIMDLoadStoreLane::isStore() {
  switch (op) {
    case StoreLaneVec8x16:
    case StoreLaneVec16x8:
    case StoreLaneVec32x4:
    case StoreLaneVec64x2:
      return true;
    case LoadLaneVec16x8:
    case LoadLaneVec32x4:
    case LoadLaneVec64x2:
    case LoadLaneVec8x16:
      return false;
  }
  WASM_UNREACHABLE("unexpected op");
}

Const* Const::set(Literal value_) {
  value = value_;
  type = value.type;
  return this;
}

void Const::finalize() { type = value.type; }

bool Unary::isRelational() { return op == EqZInt32 || op == EqZInt64; }

void Unary::finalize() {
  if (value->type == Type::unreachable) {
    type = Type::unreachable;
    return;
  }
  switch (op) {
    case ClzInt32:
    case CtzInt32:
    case PopcntInt32:
    case NegFloat32:
    case AbsFloat32:
    case CeilFloat32:
    case FloorFloat32:
    case TruncFloat32:
    case NearestFloat32:
    case SqrtFloat32:
    case ClzInt64:
    case CtzInt64:
    case PopcntInt64:
    case NegFloat64:
    case AbsFloat64:
    case CeilFloat64:
    case FloorFloat64:
    case TruncFloat64:
    case NearestFloat64:
    case SqrtFloat64:
      type = value->type;
      break;
    case EqZInt32:
    case EqZInt64:
      type = Type::i32;
      break;
    case ExtendS8Int32:
    case ExtendS16Int32:
      type = Type::i32;
      break;
    case ExtendSInt32:
    case ExtendUInt32:
    case ExtendS8Int64:
    case ExtendS16Int64:
    case ExtendS32Int64:
      type = Type::i64;
      break;
    case WrapInt64:
      type = Type::i32;
      break;
    case PromoteFloat32:
      type = Type::f64;
      break;
    case DemoteFloat64:
      type = Type::f32;
      break;
    case TruncSFloat32ToInt32:
    case TruncUFloat32ToInt32:
    case TruncSFloat64ToInt32:
    case TruncUFloat64ToInt32:
    case TruncSatSFloat32ToInt32:
    case TruncSatUFloat32ToInt32:
    case TruncSatSFloat64ToInt32:
    case TruncSatUFloat64ToInt32:
    case ReinterpretFloat32:
      type = Type::i32;
      break;
    case TruncSFloat32ToInt64:
    case TruncUFloat32ToInt64:
    case TruncSFloat64ToInt64:
    case TruncUFloat64ToInt64:
    case TruncSatSFloat32ToInt64:
    case TruncSatUFloat32ToInt64:
    case TruncSatSFloat64ToInt64:
    case TruncSatUFloat64ToInt64:
    case ReinterpretFloat64:
      type = Type::i64;
      break;
    case ReinterpretInt32:
    case ConvertSInt32ToFloat32:
    case ConvertUInt32ToFloat32:
    case ConvertSInt64ToFloat32:
    case ConvertUInt64ToFloat32:
      type = Type::f32;
      break;
    case ReinterpretInt64:
    case ConvertSInt32ToFloat64:
    case ConvertUInt32ToFloat64:
    case ConvertSInt64ToFloat64:
    case ConvertUInt64ToFloat64:
      type = Type::f64;
      break;
    case SplatVecI8x16:
    case SplatVecI16x8:
    case SplatVecI32x4:
    case SplatVecI64x2:
    case SplatVecF32x4:
    case SplatVecF64x2:
    case NotVec128:
    case AbsVecI8x16:
    case AbsVecI16x8:
    case AbsVecI32x4:
    case PopcntVecI8x16:
    case NegVecI8x16:
    case NegVecI16x8:
    case NegVecI32x4:
    case NegVecI64x2:
    case AbsVecF32x4:
    case NegVecF32x4:
    case SqrtVecF32x4:
    case CeilVecF32x4:
    case FloorVecF32x4:
    case TruncVecF32x4:
    case NearestVecF32x4:
    case AbsVecF64x2:
    case NegVecF64x2:
    case SqrtVecF64x2:
    case CeilVecF64x2:
    case FloorVecF64x2:
    case TruncVecF64x2:
    case NearestVecF64x2:
    case TruncSatSVecF32x4ToVecI32x4:
    case TruncSatUVecF32x4ToVecI32x4:
    case TruncSatSVecF64x2ToVecI64x2:
    case TruncSatUVecF64x2ToVecI64x2:
    case ConvertSVecI32x4ToVecF32x4:
    case ConvertUVecI32x4ToVecF32x4:
    case ConvertSVecI64x2ToVecF64x2:
    case ConvertUVecI64x2ToVecF64x2:
    case WidenLowSVecI8x16ToVecI16x8:
    case WidenHighSVecI8x16ToVecI16x8:
    case WidenLowUVecI8x16ToVecI16x8:
    case WidenHighUVecI8x16ToVecI16x8:
    case WidenLowSVecI16x8ToVecI32x4:
    case WidenHighSVecI16x8ToVecI32x4:
    case WidenLowUVecI16x8ToVecI32x4:
    case WidenHighUVecI16x8ToVecI32x4:
      type = Type::v128;
      break;
    case AnyTrueVecI8x16:
    case AnyTrueVecI16x8:
    case AnyTrueVecI32x4:
    case AnyTrueVecI64x2:
    case AllTrueVecI8x16:
    case AllTrueVecI16x8:
    case AllTrueVecI32x4:
    case AllTrueVecI64x2:
    case BitmaskVecI8x16:
    case BitmaskVecI16x8:
    case BitmaskVecI32x4:
      type = Type::i32;
      break;

    case InvalidUnary:
      WASM_UNREACHABLE("invalid unary op");
  }
}

bool Binary::isRelational() {
  switch (op) {
    case EqInt32:
    case NeInt32:
    case LtSInt32:
    case LtUInt32:
    case LeSInt32:
    case LeUInt32:
    case GtSInt32:
    case GtUInt32:
    case GeSInt32:
    case GeUInt32:
    case EqInt64:
    case NeInt64:
    case LtSInt64:
    case LtUInt64:
    case LeSInt64:
    case LeUInt64:
    case GtSInt64:
    case GtUInt64:
    case GeSInt64:
    case GeUInt64:
    case EqFloat32:
    case NeFloat32:
    case LtFloat32:
    case LeFloat32:
    case GtFloat32:
    case GeFloat32:
    case EqFloat64:
    case NeFloat64:
    case LtFloat64:
    case LeFloat64:
    case GtFloat64:
    case GeFloat64:
      return true;
    default:
      return false;
  }
}

void Binary::finalize() {
  assert(left && right);
  if (left->type == Type::unreachable || right->type == Type::unreachable) {
    type = Type::unreachable;
  } else if (isRelational()) {
    type = Type::i32;
  } else {
    type = left->type;
  }
}

void Select::finalize(Type type_) { type = type_; }

void Select::finalize() {
  assert(ifTrue && ifFalse);
  if (ifTrue->type == Type::unreachable || ifFalse->type == Type::unreachable ||
      condition->type == Type::unreachable) {
    type = Type::unreachable;
  } else {
    type = Type::getLeastUpperBound(ifTrue->type, ifFalse->type);
  }
}

void Drop::finalize() {
  if (value->type == Type::unreachable) {
    type = Type::unreachable;
  } else {
    type = Type::none;
  }
}

void MemorySize::make64() { type = ptrType = Type::i64; }
void MemorySize::finalize() { type = ptrType; }

void MemoryGrow::make64() { type = ptrType = Type::i64; }
void MemoryGrow::finalize() {
  if (delta->type == Type::unreachable) {
    type = Type::unreachable;
  } else {
    type = ptrType;
  }
}

void RefNull::finalize(HeapType heapType) { type = Type(heapType, true); }

void RefNull::finalize(Type type_) {
  type = type_;
}

void RefNull::finalize() {
}

void RefIsNull::finalize() {
  if (value->type == Type::unreachable) {
    type = Type::unreachable;
    return;
  }
  type = Type::i32;
}

void RefFunc::finalize() {
  // No-op. We assume that the full proper typed function type has been applied
  // previously.
}

void RefFunc::finalize(Type type_) { type = type_; }

void RefEq::finalize() {
  if (left->type == Type::unreachable || right->type == Type::unreachable) {
    type = Type::unreachable;
  } else {
    type = Type::i32;
  }
}

void Try::finalize() {
  type = Type::getLeastUpperBound(body->type, catchBody->type);
}

void Try::finalize(Type type_) {
  type = type_;
  if (type == Type::none && body->type == Type::unreachable &&
      catchBody->type == Type::unreachable) {
    type = Type::unreachable;
  }
}

void Throw::finalize() { type = Type::unreachable; }

void Rethrow::finalize() { type = Type::unreachable; }

void BrOnExn::finalize() {
  if (exnref->type == Type::unreachable) {
    type = Type::unreachable;
  } else {
    type = Type::exnref;
  }
}

void TupleMake::finalize() {
  std::vector<Type> types;
  for (auto* op : operands) {
    if (op->type == Type::unreachable) {
      type = Type::unreachable;
      return;
    }
    types.push_back(op->type);
  }
  type = Type(types);
}

void TupleExtract::finalize() {
  if (tuple->type == Type::unreachable) {
    type = Type::unreachable;
  } else {
    type = tuple->type[index];
  }
}

void I31New::finalize() {
  if (value->type == Type::unreachable) {
    type = Type::unreachable;
  } else {
    type = Type::i31ref;
  }
}

void I31Get::finalize() {
  if (i31->type == Type::unreachable) {
    type = Type::unreachable;
  } else {
    type = Type::i32;
  }
}

void CallRef::finalize() {
  handleUnreachableOperands(this);
  if (isReturn) {
    type = Type::unreachable;
  }
  if (target->type == Type::unreachable) {
    type = Type::unreachable;
  }
}

void CallRef::finalize(Type type_) {
  type = type_;
  finalize();
}

<<<<<<< HEAD
void RefTest::finalize() { type = Type::i32; }

void RefCast::finalize() {
  if (rtt->type == Type::unreachable) {
    type = Type::unreachable;
  } else {
=======
void RefTest::finalize() {
  if (ref->type == Type::unreachable || rtt->type == Type::unreachable) {
    type = Type::unreachable;
  } else {
    type = Type::i32;
  }
}

void RefCast::finalize() {
  if (ref->type == Type::unreachable || rtt->type == Type::unreachable) {
    type = Type::unreachable;
  } else {
  // TODO: make non-nullable when we support that
>>>>>>> a3b6c89c
    type = Type(rtt->type.getHeapType(), /* nullable = */ true);
  }
}

// TODO (gc): br_on_cast

void RttCanon::finalize() {
  // Nothing to do - the type must have been set already during construction.
}

void RttSub::finalize() {
  if (parent->type == Type::unreachable) {
    type = Type::unreachable;
  }
  // Else nothing to do - the type must have been set already during
  // construction.
}

void StructNew::finalize() {
  if (rtt->type == Type::unreachable) {
    type = Type::unreachable;
    return;
  }
  if (handleUnreachableOperands(this)) {
    return;
  }
  // TODO: make non-nullable when we support that
  type = Type(rtt->type.getHeapType(), /* nullable = */ true);
}

void StructGet::finalize() {
  if (ref->type == Type::unreachable) {
    type = Type::unreachable;
  } else {
    type = ref->type.getHeapType().getStruct().fields[index].type;
  }
}

void StructSet::finalize() {
  if (ref->type == Type::unreachable) {
    type = Type::unreachable;
  } else {
    type = Type::none;
  }
}

void ArrayNew::finalize() {
  if (rtt->type == Type::unreachable || size->type == Type::unreachable ||
      (init && init->type == Type::unreachable)) {
    type = Type::unreachable;
    return;
  }
  // TODO: make non-nullable when we support that
  type = Type(rtt->type.getHeapType(), /* nullable = */ true);
}

void ArrayGet::finalize() {
  if (ref->type == Type::unreachable || index->type == Type::unreachable) {
    type = Type::unreachable;
  } else {
    type = ref->type.getHeapType().getArray().element.type;
  }
}

void ArraySet::finalize() {
  if (ref->type == Type::unreachable || index->type == Type::unreachable ||
      value->type == Type::unreachable) {
    type = Type::unreachable;
  } else {
    type = Type::none;
  }
}

void ArrayLen::finalize() {
  if (ref->type == Type::unreachable) {
    type = Type::unreachable;
  } else {
    type = Type::i32;
  }
}

size_t Function::getNumParams() { return sig.params.size(); }

size_t Function::getNumVars() { return vars.size(); }

size_t Function::getNumLocals() { return sig.params.size() + vars.size(); }

bool Function::isParam(Index index) {
  size_t size = sig.params.size();
  assert(index < size + vars.size());
  return index < size;
}

bool Function::isVar(Index index) {
  auto base = getVarIndexBase();
  assert(index < base + vars.size());
  return index >= base;
}

bool Function::hasLocalName(Index index) const {
  return localNames.find(index) != localNames.end();
}

Name Function::getLocalName(Index index) { return localNames.at(index); }

void Function::setLocalName(Index index, Name name) {
  assert(index < getNumLocals());
  localNames[index] = name;
}

Name Function::getLocalNameOrDefault(Index index) {
  auto nameIt = localNames.find(index);
  if (nameIt != localNames.end()) {
    return nameIt->second;
  }
  // this is an unnamed local
  return Name();
}

Name Function::getLocalNameOrGeneric(Index index) {
  auto nameIt = localNames.find(index);
  if (nameIt != localNames.end()) {
    return nameIt->second;
  }
  return Name::fromInt(index);
}

Index Function::getLocalIndex(Name name) {
  auto iter = localIndices.find(name);
  if (iter == localIndices.end()) {
    Fatal() << "Function::getLocalIndex: " << name << " does not exist";
  }
  return iter->second;
}

Index Function::getVarIndexBase() { return sig.params.size(); }

Type Function::getLocalType(Index index) {
  auto numParams = sig.params.size();
  if (index < numParams) {
    return sig.params[index];
  } else if (isVar(index)) {
    return vars[index - numParams];
  } else {
    WASM_UNREACHABLE("invalid local index");
  }
}

void Function::clearNames() { localNames.clear(); }

void Function::clearDebugInfo() {
  localIndices.clear();
  debugLocations.clear();
  prologLocation.clear();
  epilogLocation.clear();
}

template<typename Map>
typename Map::mapped_type&
getModuleElement(Map& m, Name name, const std::string& funcName) {
  auto iter = m.find(name);
  if (iter == m.end()) {
    Fatal() << "Module::" << funcName << ": " << name << " does not exist";
  }
  return iter->second;
}

Export* Module::getExport(Name name) {
  return getModuleElement(exportsMap, name, "getExport");
}

Function* Module::getFunction(Name name) {
  return getModuleElement(functionsMap, name, "getFunction");
}

Global* Module::getGlobal(Name name) {
  return getModuleElement(globalsMap, name, "getGlobal");
}

Event* Module::getEvent(Name name) {
  return getModuleElement(eventsMap, name, "getEvent");
}

template<typename Map>
typename Map::mapped_type getModuleElementOrNull(Map& m, Name name) {
  auto iter = m.find(name);
  if (iter == m.end()) {
    return nullptr;
  }
  return iter->second;
}

Export* Module::getExportOrNull(Name name) {
  return getModuleElementOrNull(exportsMap, name);
}

Function* Module::getFunctionOrNull(Name name) {
  return getModuleElementOrNull(functionsMap, name);
}

Global* Module::getGlobalOrNull(Name name) {
  return getModuleElementOrNull(globalsMap, name);
}

Event* Module::getEventOrNull(Name name) {
  return getModuleElementOrNull(eventsMap, name);
}

// TODO(@warchant): refactor all usages to use variant with unique_ptr
template<typename Vector, typename Map, typename Elem>
Elem* addModuleElement(Vector& v, Map& m, Elem* curr, std::string funcName) {
  if (!curr->name.is()) {
    Fatal() << "Module::" << funcName << ": empty name";
  }
  if (getModuleElementOrNull(m, curr->name)) {
    Fatal() << "Module::" << funcName << ": " << curr->name
            << " already exists";
  }
  v.push_back(std::unique_ptr<Elem>(curr));
  m[curr->name] = curr;
  return curr;
}

template<typename Vector, typename Map, typename Elem>
Elem* addModuleElement(Vector& v,
                       Map& m,
                       std::unique_ptr<Elem> curr,
                       std::string funcName) {
  if (!curr->name.is()) {
    Fatal() << "Module::" << funcName << ": empty name";
  }
  if (getModuleElementOrNull(m, curr->name)) {
    Fatal() << "Module::" << funcName << ": " << curr->name
            << " already exists";
  }
  auto* ret = m[curr->name] = curr.get();
  v.push_back(std::move(curr));
  return ret;
}

Export* Module::addExport(Export* curr) {
  return addModuleElement(exports, exportsMap, curr, "addExport");
}

Function* Module::addFunction(Function* curr) {
  return addModuleElement(functions, functionsMap, curr, "addFunction");
}

Global* Module::addGlobal(Global* curr) {
  return addModuleElement(globals, globalsMap, curr, "addGlobal");
}

Event* Module::addEvent(Event* curr) {
  return addModuleElement(events, eventsMap, curr, "addEvent");
}

Export* Module::addExport(std::unique_ptr<Export>&& curr) {
  return addModuleElement(exports, exportsMap, std::move(curr), "addExport");
}

Function* Module::addFunction(std::unique_ptr<Function>&& curr) {
  return addModuleElement(
    functions, functionsMap, std::move(curr), "addFunction");
}

Global* Module::addGlobal(std::unique_ptr<Global>&& curr) {
  return addModuleElement(globals, globalsMap, std::move(curr), "addGlobal");
}

Event* Module::addEvent(std::unique_ptr<Event>&& curr) {
  return addModuleElement(events, eventsMap, std::move(curr), "addEvent");
}

void Module::addStart(const Name& s) { start = s; }

template<typename Vector, typename Map>
void removeModuleElement(Vector& v, Map& m, Name name) {
  m.erase(name);
  for (size_t i = 0; i < v.size(); i++) {
    if (v[i]->name == name) {
      v.erase(v.begin() + i);
      break;
    }
  }
}

void Module::removeExport(Name name) {
  removeModuleElement(exports, exportsMap, name);
}
void Module::removeFunction(Name name) {
  removeModuleElement(functions, functionsMap, name);
}
void Module::removeGlobal(Name name) {
  removeModuleElement(globals, globalsMap, name);
}
void Module::removeEvent(Name name) {
  removeModuleElement(events, eventsMap, name);
}

template<typename Vector, typename Map, typename Elem>
void removeModuleElements(Vector& v,
                          Map& m,
                          std::function<bool(Elem* elem)> pred) {
  for (auto it = m.begin(); it != m.end();) {
    if (pred(it->second)) {
      it = m.erase(it);
    } else {
      it++;
    }
  }
  v.erase(
    std::remove_if(v.begin(), v.end(), [&](auto& e) { return pred(e.get()); }),
    v.end());
}

void Module::removeExports(std::function<bool(Export*)> pred) {
  removeModuleElements(exports, exportsMap, pred);
}
void Module::removeFunctions(std::function<bool(Function*)> pred) {
  removeModuleElements(functions, functionsMap, pred);
}
void Module::removeGlobals(std::function<bool(Global*)> pred) {
  removeModuleElements(globals, globalsMap, pred);
}
void Module::removeEvents(std::function<bool(Event*)> pred) {
  removeModuleElements(events, eventsMap, pred);
}

void Module::updateMaps() {
  functionsMap.clear();
  for (auto& curr : functions) {
    functionsMap[curr->name] = curr.get();
  }
  exportsMap.clear();
  for (auto& curr : exports) {
    exportsMap[curr->name] = curr.get();
  }
  globalsMap.clear();
  for (auto& curr : globals) {
    globalsMap[curr->name] = curr.get();
  }
  eventsMap.clear();
  for (auto& curr : events) {
    eventsMap[curr->name] = curr.get();
  }
}

void Module::clearDebugInfo() { debugInfoFileNames.clear(); }

} // namespace wasm<|MERGE_RESOLUTION|>--- conflicted
+++ resolved
@@ -1080,14 +1080,6 @@
   finalize();
 }
 
-<<<<<<< HEAD
-void RefTest::finalize() { type = Type::i32; }
-
-void RefCast::finalize() {
-  if (rtt->type == Type::unreachable) {
-    type = Type::unreachable;
-  } else {
-=======
 void RefTest::finalize() {
   if (ref->type == Type::unreachable || rtt->type == Type::unreachable) {
     type = Type::unreachable;
@@ -1101,7 +1093,6 @@
     type = Type::unreachable;
   } else {
   // TODO: make non-nullable when we support that
->>>>>>> a3b6c89c
     type = Type(rtt->type.getHeapType(), /* nullable = */ true);
   }
 }
