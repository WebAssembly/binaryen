/*
 * Copyright 2016 WebAssembly Community Group participants
 *
 * Licensed under the Apache License, Version 2.0 (the "License");
 * you may not use this file except in compliance with the License.
 * You may obtain a copy of the License at
 *
 *     http://www.apache.org/licenses/LICENSE-2.0
 *
 * Unless required by applicable law or agreed to in writing, software
 * distributed under the License is distributed on an "AS IS" BASIS,
 * WITHOUT WARRANTIES OR CONDITIONS OF ANY KIND, either express or implied.
 * See the License for the specific language governing permissions and
 * limitations under the License.
 */

#include "wasm-emscripten.h"

#include <sstream>

#include "asm_v_wasm.h"
#include "asmjs/shared-constants.h"
#include "shared-constants.h"
#include "wasm-builder.h"
#include "wasm-traversal.h"
#include "wasm.h"

namespace wasm {

cashew::IString EMSCRIPTEN_ASM_CONST("emscripten_asm_const");
cashew::IString EM_JS_PREFIX("__em_js__");

static constexpr const char* dummyFunction = "__wasm_nullptr";

void addExportedFunction(Module& wasm, Function* function) {
  wasm.addFunction(function);
  auto export_ = new Export;
  export_->name = export_->value = function->name;
  export_->kind = ExternalKind::Function;
  wasm.addExport(export_);
}

Global* EmscriptenGlueGenerator::getStackPointerGlobal() {
  // Assumption: first global is __stack_pointer
  return wasm.globals[0].get();
}

Expression* EmscriptenGlueGenerator::generateLoadStackPointer() {
  if (!useStackPointerGlobal) {
    return builder.makeLoad(
      /* bytes  =*/ 4,
      /* signed =*/ false,
      /* offset =*/ stackPointerOffset,
      /* align  =*/ 4,
      /* ptr    =*/ builder.makeConst(Literal(0)),
      /* type   =*/ i32
    );
  }
  Global* stackPointer = getStackPointerGlobal();
  return builder.makeGetGlobal(stackPointer->name, i32);
}

Expression* EmscriptenGlueGenerator::generateStoreStackPointer(Expression* value) {
  if (!useStackPointerGlobal) {
    return builder.makeStore(
      /* bytes  =*/ 4,
      /* offset =*/ stackPointerOffset,
      /* align  =*/ 4,
      /* ptr    =*/ builder.makeConst(Literal(0)),
      /* value  =*/ value,
      /* type   =*/ i32
    );
  }
  Global* stackPointer = getStackPointerGlobal();
  return builder.makeSetGlobal(stackPointer->name, value);
}

void EmscriptenGlueGenerator::generateStackSaveFunction() {
  Name name("stackSave");
  std::vector<NameType> params { };
  Function* function = builder.makeFunction(
    name, std::move(params), i32, {}
  );

  function->body = generateLoadStackPointer();

  addExportedFunction(wasm, function);
}

void EmscriptenGlueGenerator::generateStackAllocFunction() {
  Name name("stackAlloc");
  std::vector<NameType> params { { "0", i32 } };
  Function* function = builder.makeFunction(
    name, std::move(params), i32, { { "1", i32 } }
  );
  Expression* loadStack = generateLoadStackPointer();
  GetLocal* getSizeArg = builder.makeGetLocal(0, i32);
  Binary* sub = builder.makeBinary(SubInt32, loadStack, getSizeArg);
  const static uint32_t bitAlignment = 16;
  const static uint32_t bitMask = bitAlignment - 1;
  Const* subConst = builder.makeConst(Literal(~bitMask));
  Binary* maskedSub = builder.makeBinary(AndInt32, sub, subConst);
  SetLocal* teeStackLocal = builder.makeTeeLocal(1, maskedSub);
  Expression* storeStack = generateStoreStackPointer(teeStackLocal);

  Block* block = builder.makeBlock();
  block->list.push_back(storeStack);
  GetLocal* getStackLocal2 = builder.makeGetLocal(1, i32);
  block->list.push_back(getStackLocal2);
  block->type = i32;
  function->body = block;

  addExportedFunction(wasm, function);
}

void EmscriptenGlueGenerator::generateStackRestoreFunction() {
  Name name("stackRestore");
  std::vector<NameType> params { { "0", i32 } };
  Function* function = builder.makeFunction(
    name, std::move(params), none, {}
  );
  GetLocal* getArg = builder.makeGetLocal(0, i32);
  Expression* store = generateStoreStackPointer(getArg);

  function->body = store;

  addExportedFunction(wasm, function);
}

void EmscriptenGlueGenerator::generateRuntimeFunctions() {
  generateStackSaveFunction();
  generateStackAllocFunction();
  generateStackRestoreFunction();
}

Function* EmscriptenGlueGenerator::generateMemoryGrowthFunction() {
  Name name(GROW_WASM_MEMORY);
  std::vector<NameType> params { { NEW_SIZE, i32 } };
  Function* growFunction = builder.makeFunction(
    name, std::move(params), i32, {}
  );
  growFunction->body = builder.makeHost(
    GrowMemory,
    Name(),
    { builder.makeGetLocal(0, i32) }
  );

  addExportedFunction(wasm, growFunction);

  return growFunction;
}

static bool hasI64ResultOrParam(FunctionType* ft) {
  if (ft->result == i64) return true;
  for (auto ty : ft->params) {
    if (ty == i64) return true;
  }
  return false;
}

inline void exportFunction(Module& wasm, Name name, bool must_export) {
  if (!wasm.getFunctionOrNull(name)) {
    assert(!must_export);
    return;
  }
  if (wasm.getExportOrNull(name)) return; // Already exported
  auto exp = new Export;
  exp->name = exp->value = name;
  exp->kind = ExternalKind::Function;
  wasm.addExport(exp);
}

void EmscriptenGlueGenerator::generateDynCallThunks() {
  std::unordered_set<std::string> sigs;
  Builder builder(wasm);
  std::vector<Name> tableSegmentData;
  if (wasm.table.segments.size() > 0) {
    tableSegmentData = wasm.table.segments[0].data;
  }
  for (const auto& indirectFunc : tableSegmentData) {
    if (indirectFunc == dummyFunction) {
      continue;
    }
    std::string sig;
    if (auto import = wasm.getImportOrNull(indirectFunc)) {
      sig = getSig(wasm.getFunctionType(import->functionType));
    } else {
      sig = getSig(wasm.getFunction(indirectFunc));
    }
    auto* funcType = ensureFunctionType(sig, &wasm);
    if (hasI64ResultOrParam(funcType)) continue; // Can't export i64s on the web.
    if (!sigs.insert(sig).second) continue; // Sig is already in the set
    std::vector<NameType> params;
    params.emplace_back("fptr", i32); // function pointer param
    int p = 0;
    for (const auto& ty : funcType->params) params.emplace_back(std::to_string(p++), ty);
    Function* f = builder.makeFunction(std::string("dynCall_") + sig, std::move(params), funcType->result, {});
    Expression* fptr = builder.makeGetLocal(0, i32);
    std::vector<Expression*> args;
    for (unsigned i = 0; i < funcType->params.size(); ++i) {
      args.push_back(builder.makeGetLocal(i + 1, funcType->params[i]));
    }
    Expression* call = builder.makeCallIndirect(funcType, fptr, args);
    f->body = call;

    wasm.addFunction(f);
    exportFunction(wasm, f->name, true);
  }
}

struct JSCallWalker : public PostWalker<JSCallWalker> {
  Module &wasm;
  JSCallWalker(Module &_wasm) : wasm(_wasm) {
    if (wasm.table.segments.size() == 0) {
      auto emptySegment =
          wasm.allocator.alloc<Const>()->set(Literal(uint32_t(0)));
      wasm.table.segments.emplace_back(emptySegment);
    }
    const auto& tableSegmentData = wasm.table.segments[0].data;

    jsCallStartIndex =
        wasm.table.segments[0].offset->cast<Const>()->value.getInteger();
    // Check if jsCalls have already been created
    for (Index i = 0; i < tableSegmentData.size(); ++i) {
      if (tableSegmentData[i].startsWith("jsCall_")) {
        jsCallStartIndex += i;
        return;
      }
    }
    jsCallStartIndex += tableSegmentData.size();
  }

  // Gather all function signatures used in call_indirect, because any of them
  // can be used to call function pointers created by emscripten's addFunction.
  void visitCallIndirect(CallIndirect *curr) {
    // dynCall thunks are generated in binaryen and call_indirect instructions
    // within them cannot be used to call function pointers returned by
    // emscripten's addFunction.
    if (!getFunction()->name.startsWith("dynCall_")) {
      indirectlyCallableSigs.insert(
          getSig(wasm.getFunctionType(curr->fullType)));
    }
  }

  bool createJSCallThunks;
  Index jsCallStartIndex;
  // Function type signatures used in call_indirect instructions
  std::set<std::string> indirectlyCallableSigs;
};

JSCallWalker getJSCallWalker(Module& wasm) {
  JSCallWalker walker(wasm);
  walker.walkModule(&wasm);
  return walker;
}

void EmscriptenGlueGenerator::generateJSCallThunks(
    unsigned numReservedFunctionPointers) {
  if (numReservedFunctionPointers == 0)
    return;

  JSCallWalker walker = getJSCallWalker(wasm);
  auto& tableSegmentData = wasm.table.segments[0].data;
  for (std::string sig : walker.indirectlyCallableSigs) {
    // Add imports for jsCall_sig (e.g. jsCall_vi).
    // Imported jsCall_sig functions have their first parameter as an index to
    // the function table, so we should prepend an 'i' to parameters' signature
    // (e.g. If the signature of the callee is 'vi', the imported jsCall_vi
    // function would have signature 'vii'.)
    std::string importSig = std::string(1, sig[0]) + 'i' + sig.substr(1);
    FunctionType *importType = ensureFunctionType(importSig, &wasm);
    auto import = new Import;
    import->name = import->base = "jsCall_" + sig;
    import->module = ENV;
    import->functionType = importType->name;
    import->kind = ExternalKind::Function;
    wasm.addImport(import);
    FunctionType *funcType = ensureFunctionType(sig, &wasm);

    // Create jsCall_sig_index thunks (e.g. jsCall_vi_0, jsCall_vi_1, ...)
    // e.g. If # of reserved function pointers (given by a command line
    // argument) is 3 and there are two possible signature 'vi' and 'ii', the
    // genereated thunks will be jsCall_vi_0, jsCall_vi_1, jsCall_vi_2,
    // jsCall_ii_0, jsCall_ii_1, and jsCall_ii_2.
    for (unsigned fp = 0; fp < numReservedFunctionPointers; ++fp) {
      std::vector<NameType> params;
      int p = 0;
      for (const auto& ty : funcType->params) {
        params.emplace_back(std::to_string(p++), ty);
      }
      Function* f = builder.makeFunction(
          std::string("jsCall_") + sig + "_" + std::to_string(fp),
          std::move(params), funcType->result, {});
      std::vector<Expression*> args;
      args.push_back(builder.makeConst(Literal(fp)));
      for (unsigned i = 0; i < funcType->params.size(); ++i) {
        args.push_back(builder.makeGetLocal(i, funcType->params[i]));
      }
      Expression* call =
          builder.makeCallImport(import->name, args, funcType->result);
      f->body = call;
      wasm.addFunction(f);
      tableSegmentData.push_back(f->name);
    }
  }
  wasm.table.initial = wasm.table.max =
      wasm.table.segments[0].offset->cast<Const>()->value.getInteger() +
      tableSegmentData.size();
}

std::vector<Address> getSegmentOffsets(Module& wasm) {
  std::vector<Address> segmentOffsets;
  for (unsigned i = 0; i < wasm.memory.segments.size(); ++i) {
    Const* addrConst = wasm.memory.segments[i].offset->cast<Const>();
    auto address = addrConst->value.geti32();
    segmentOffsets.push_back(address);
  }
  return segmentOffsets;
}

std::string escape(const char *input) {
  std::string code = input;
  // replace newlines quotes with escaped newlines
  size_t curr = 0;
  while ((curr = code.find("\\n", curr)) != std::string::npos) {
    code = code.replace(curr, 2, "\\\\n");
    curr += 3; // skip this one
  }
  // replace double quotes with escaped single quotes
  curr = 0;
  while ((curr = code.find('"', curr)) != std::string::npos) {
    if (curr == 0 || code[curr-1] != '\\') {
      code = code.replace(curr, 1, "\\" "\"");
      curr += 2; // skip this one
    } else { // already escaped, escape the slash as well
      code = code.replace(curr, 1, "\\" "\\" "\"");
      curr += 3; // skip this one
    }
  }
  return code;
}

const char* stringAtAddr(Module& wasm,
                         std::vector<Address> const& segmentOffsets,
                         Address address) {
  for (unsigned i = 0; i < wasm.memory.segments.size(); ++i) {
    Memory::Segment& segment = wasm.memory.segments[i];
    Address offset = segmentOffsets[i];
    if (address >= offset && address < offset + segment.data.size()) {
      return &segment.data[address - offset];
    }
  }
  return nullptr;
}

std::string codeForConstAddr(Module& wasm,
                             std::vector<Address> const& segmentOffsets,
                             Const* addrConst) {
  auto address = addrConst->value.geti32();
  const char* str = stringAtAddr(wasm, segmentOffsets, address);
  if (!str) {
    // If we can't find the segment corresponding with the address, then we
    // omitted the segment and the address points to an empty string.
    return escape("");
  }
  return escape(str);
}

struct AsmConstWalker : public PostWalker<AsmConstWalker> {
  Module& wasm;
  std::vector<Address> segmentOffsets; // segment index => address offset

  std::map<std::string, std::set<std::string>> sigsForCode;
  std::map<std::string, Address> ids;
  std::set<std::string> allSigs;

  AsmConstWalker(Module& _wasm)
    : wasm(_wasm),
      segmentOffsets(getSegmentOffsets(wasm)) { }

  void visitCallImport(CallImport* curr);

private:
  Literal idLiteralForCode(std::string code);
  std::string asmConstSig(std::string baseSig);
  Name nameForImportWithSig(std::string sig);
  void addImport(Name importName, std::string baseSig);
};

void AsmConstWalker::visitCallImport(CallImport* curr) {
  Import* import = wasm.getImport(curr->target);
  if (import->base.hasSubstring(EMSCRIPTEN_ASM_CONST)) {
    auto arg = curr->operands[0]->cast<Const>();
    auto code = codeForConstAddr(wasm, segmentOffsets, arg);
    arg->value = idLiteralForCode(code);
    auto baseSig = getSig(curr);
    auto sig = asmConstSig(baseSig);
    sigsForCode[code].insert(sig);
    auto importName = nameForImportWithSig(sig);
    curr->target = importName;

    if (allSigs.count(sig) == 0) {
      allSigs.insert(sig);
      addImport(importName, baseSig);
    }
  }
}

Literal AsmConstWalker::idLiteralForCode(std::string code) {
  int32_t id;
  if (ids.count(code) == 0) {
    id = ids.size();
    ids[code] = id;
  } else {
    id = ids[code];
  }
  return Literal(id);
}

std::string AsmConstWalker::asmConstSig(std::string baseSig) {
  std::string sig = "";
  for (size_t i = 0; i < baseSig.size(); ++i) {
    // Omit the signature of the "code" parameter, taken as a string, as the first argument
    if (i != 1) {
      sig += baseSig[i];
    }
  }
  return sig;
}

Name AsmConstWalker::nameForImportWithSig(std::string sig) {
  std::string fixedTarget = EMSCRIPTEN_ASM_CONST.str + std::string("_") + sig;
  return Name(fixedTarget.c_str());
}

void AsmConstWalker::addImport(Name importName, std::string baseSig) {
  auto import = new Import;
  import->name = import->base = importName;
  import->module = ENV;
  import->functionType = ensureFunctionType(baseSig, &wasm)->name;
  import->kind = ExternalKind::Function;
  wasm.addImport(import);
}

AsmConstWalker fixEmAsmConstsAndReturnWalker(Module& wasm) {
  // Collect imports to remove
  // This would find our generated functions if we ran it later
  std::vector<Name> toRemove;
  for (auto& import : wasm.imports) {
    if (import->base.hasSubstring(EMSCRIPTEN_ASM_CONST)) {
      toRemove.push_back(import->name);
    }
  }

  // Walk the module, generate _sig versions of EM_ASM functions
  AsmConstWalker walker(wasm);
  walker.walkModule(&wasm);

  // Remove the base functions that we didn't generate
  for (auto importName : toRemove) {
    wasm.removeImport(importName);
  }
  return walker;
}

struct EmJsWalker : public PostWalker<EmJsWalker> {
  Module& wasm;
  std::vector<Address> segmentOffsets; // segment index => address offset

  std::map<std::string, std::string> codeByName;

  EmJsWalker(Module& _wasm)
    : wasm(_wasm),
      segmentOffsets(getSegmentOffsets(wasm)) { }

  void visitFunction(Function* curr) {
    if (!curr->name.startsWith(EM_JS_PREFIX.str)) {
      return;
    }
    auto funcName = std::string(curr->name.stripPrefix(EM_JS_PREFIX.str));
    auto addrConst = curr->body->dynCast<Const>();
    if (addrConst == nullptr) {
      auto block = curr->body->dynCast<Block>();
      Expression* first = nullptr;
      if (block && block->list.size() > 0) {
        first = block->list[0];
      }
      if (first) {
        addrConst = first->dynCast<Const>();
      }
    }
    if (addrConst == nullptr) {
      Fatal() << "Unexpected generated __em_js__ function body: " << curr;
    }
    auto code = codeForConstAddr(wasm, segmentOffsets, addrConst);
    codeByName[funcName] = code;
  }
};

EmJsWalker fixEmJsFuncsAndReturnWalker(Module& wasm) {
  EmJsWalker walker(wasm);
  walker.walkModule(&wasm);

  std::vector<Name> toRemove;
  for (auto& func : wasm.functions) {
    if (func->name.startsWith(EM_JS_PREFIX.str)) {
      toRemove.push_back(func->name);
    }
  }
  for (auto funcName : toRemove) {
    wasm.removeFunction(funcName);
    wasm.removeExport(funcName);
  }
  return walker;
}

void EmscriptenGlueGenerator::fixEmAsmConsts() {
  fixEmAsmConstsAndReturnWalker(wasm);
  fixEmJsFuncsAndReturnWalker(wasm);
}


// Fixes function name hacks caused by LLVM exception & setjmp/longjmp
// handling pass for wasm.
// This does two things:
// 1. Change emscripten_longjmp_jmpbuf to emscripten_longjmp.
//    In setjmp/longjmp handling pass in wasm backend, what we want to do is
//    to change all function calls to longjmp to calls to emscripten_longjmp.
//    Because we replace all calls to longjmp to emscripten_longjmp, the
//    signature of that function should be the same as longjmp:
//    emscripten_longjmp(jmp_buf, int)
//    But after calling a function that might longjmp, while we test whether
//    a longjmp occurred, we have to load an int address value and call
//    emscripten_longjmp again with that address as the first argument. (Refer
//    to lib/Target/WebAssembly/WebAssemblyEmscriptenEHSjLj.cpp in LLVM for
//    details.)
//    In this case we need the signature of emscripten_longjmp to be (int,
//    int). So we need two different kinds of emscripten_longjmp signatures in
//    LLVM IR. Both signatures will be lowered to (int, int) eventually, but
//    in LLVM IR, types are not lowered yet.
//    So we declare two functions in LLVM:
//    emscripten_longjmp_jmpbuf(jmp_buf, int)
//    emscripten_longjmp(int, int)
//    And we change the name of emscripten_longjmp_jmpbuf to
//    emscripten_longjmp here.
// 2. Converts invoke wrapper names.
//    Refer to the comments in fixEmExceptionInvoke below.
struct FixInvokeFunctionNamesWalker : public PostWalker<FixInvokeFunctionNamesWalker> {
  Module& wasm;
  std::map<Name, Name> importRenames;
  std::vector<Name> toRemove;
  std::set<Name> newImports;

  FixInvokeFunctionNamesWalker(Module& _wasm) : wasm(_wasm) {}

  // Converts invoke wrapper names generated by LLVM backend to real invoke
  // wrapper names that are expected by JavaScript glue code.
  // This is required to support wasm exception handling (asm.js style).
  //
  // LLVM backend lowers
  //   invoke @func(arg1, arg2) to label %invoke.cont unwind label %lpad
  // into
  // ... (some code)
  //   call @invoke_SIG(func, arg1, arg2)
  // ... (some code)
  // SIG is a mangled string generated based on the LLVM IR-level function
  // signature. In LLVM IR, types are not lowered yet, so this mangling scheme
  // simply takes LLVM's string representtion of parameter types and concatenate
  // them with '_'. For example, the name of an invoke wrapper for function
  // void foo(struct mystruct*, int) will be
  // "__invoke_void_%struct.mystruct*_int".
  // This function converts the names of invoke wrappers based on their lowered
  // argument types and a return type. In the example above, the resulting new
  // wrapper name becomes "invoke_vii".
  static Name fixEmExceptionInvoke(const Name& name, const std::string& sig) {
    std::string nameStr = name.c_str();
    if (nameStr.front() == '"' && nameStr.back() == '"') {
      nameStr = nameStr.substr(1, nameStr.size() - 2);
    }
    if (nameStr.find("__invoke_") != 0) {
      return name;
    }
    std::string sigWoOrigFunc = sig.front() + sig.substr(2, sig.size() - 2);
    return Name("invoke_" + sigWoOrigFunc);
  }

  static Name fixEmEHSjLjNames(const Name &name, const std::string& sig) {
    if (name == "emscripten_longjmp_jmpbuf")
      return "emscripten_longjmp";
    return fixEmExceptionInvoke(name, sig);
  }

  void visitImport(Import* curr) {
    if (curr->kind != ExternalKind::Function)
      return;

    FunctionType* func = wasm.getFunctionType(curr->functionType);
<<<<<<< HEAD
    Name newname = fixEmEHSjLjNames(curr->name, getSig(func));
    if (newname == curr->name)
      return;

=======
    Name newname = fixEmEHSjLjNames(curr->base, getSig(func));
    if (newname == curr->base)
      return;

    if (curr->base != curr->name) {
      Fatal() << "Import name and function name do not match: '" << curr->base << "' '" << curr->name << "'";
    }

>>>>>>> fb578443
    assert(importRenames.count(curr->name) == 0);
    importRenames[curr->name] = newname;
    // Either rename of remove the existing import
    if (wasm.getImportOrNull(newname) || !newImports.insert(newname).second) {
      toRemove.push_back(curr->name);
    } else {
      curr->base = newname;
      curr->name = newname;
    }
  }

  void visitTable(Table* curr) {
    for (auto& segment : curr->segments) {
      for (size_t i = 0; i < segment.data.size(); i++) {
        auto it = importRenames.find(segment.data[i]);
        if (it != importRenames.end()) {
          segment.data[i] = it->second;
        }
      }
    }
  }

  void visitCallImport(CallImport* curr) {
    auto it = importRenames.find(curr->target);
    if (it != importRenames.end()) {
      curr->target = it->second;
    }
  }

  void visitModule(Module* curr) {
    for (auto importName : toRemove) {
      wasm.removeImport(importName);
    }
    wasm.updateMaps();
  }
};

void EmscriptenGlueGenerator::fixInvokeFunctionNames() {
  FixInvokeFunctionNamesWalker walker(wasm);
  walker.walkModule(&wasm);
}

template<class C>
void printSet(std::ostream& o, C& c) {
  o << "[";
  bool first = true;
  for (auto& item : c) {
    if (first) first = false;
    else o << ",";
    o << '"' << item << '"';
  }
  o << "]";
}

std::string EmscriptenGlueGenerator::generateEmscriptenMetadata(
    Address staticBump, std::vector<Name> const& initializerFunctions,
    unsigned numReservedFunctionPointers) {
  bool commaFirst;
  auto maybeComma = [&commaFirst]() {
    if (commaFirst) {
      commaFirst = false;
      return "";
    } else {
      return ",";
    }
  };

  std::stringstream meta;
  meta << "{ ";

  AsmConstWalker emAsmWalker = fixEmAsmConstsAndReturnWalker(wasm);

  // print
  commaFirst = true;
  meta << "\"asmConsts\": {";
  for (auto& pair : emAsmWalker.sigsForCode) {
    auto& code = pair.first;
    auto& sigs = pair.second;
    meta << maybeComma();
    meta << '"' << emAsmWalker.ids[code] << "\": [\"" << code << "\", ";
    printSet(meta, sigs);
    meta << "]";
  }
  meta << "},";

  EmJsWalker emJsWalker = fixEmJsFuncsAndReturnWalker(wasm);
  if (emJsWalker.codeByName.size() > 0) {
    meta << "\"emJsFuncs\": {";
    commaFirst = true;
    for (auto& pair : emJsWalker.codeByName) {
      auto& name = pair.first;
      auto& code = pair.second;
      meta << maybeComma();
      meta << '"' << name << "\": \"" << code << '"';
    }
    meta << "},";
  }

  meta << "\"staticBump\": " << staticBump << ", ";

  meta << "\"initializers\": [";
  commaFirst = true;
  for (const auto& func : initializerFunctions) {
    meta << maybeComma();
    meta << "\"" << func.c_str() << "\"";
  }
  meta << "]";

  if (numReservedFunctionPointers) {
    JSCallWalker jsCallWalker = getJSCallWalker(wasm);
    meta << ", ";
    meta << "\"jsCallStartIndex\": " << jsCallWalker.jsCallStartIndex << ", ";
    meta << "\"jsCallFuncType\": [";
    commaFirst = true;
    for (std::string sig : jsCallWalker.indirectlyCallableSigs) {
      meta << maybeComma();
      meta << "\"" << sig << "\"";
    }
    meta << "]";
  }

  // We use the `base` rather than the `name` of the imports here and below
  // becasue this is the externally visible name that the embedder (JS) will
  // see.
  meta << ", \"declares\": [";
  commaFirst = true;
  for (const auto& import : wasm.imports) {
    if (import->kind == ExternalKind::Function &&
        (emJsWalker.codeByName.count(import->base.str) == 0) &&
        !import->base.startsWith(EMSCRIPTEN_ASM_CONST.str) &&
        !import->base.startsWith("invoke_") &&
        !import->base.startsWith("jsCall_")) {
      meta << maybeComma() << '"' << import->base.str << '"';
    }
  }
  meta << "]";

  meta << ", \"externs\": [";
  commaFirst = true;
  for (const auto& import : wasm.imports) {
    if (import->kind == ExternalKind::Global) {
      meta << maybeComma() << "\"_" << import->base.str << '"';
    }
  }
  meta << "]";

  meta << ", \"implementedFunctions\": [";
  commaFirst = true;
  for (const auto& ex : wasm.exports) {
    if (ex->kind == ExternalKind::Function) {
      meta << maybeComma() << "\"_" << ex->name.str << '"';
    }
  }
  meta << "]";

  meta << ", \"exports\": [";
  commaFirst = true;
  for (const auto& ex : wasm.exports) {
    meta << maybeComma() << '"' << ex->name.str << '"';
  }
  meta << "]";

  meta << ", \"invokeFuncs\": [";
  commaFirst = true;
  for (const auto& import : wasm.imports) {
    if (import->base.startsWith("invoke_")) {
      meta << maybeComma() << '"' << import->base.str << '"';
    }
  }
  meta << "]";

  meta << " }\n";

  return meta.str();
}

<<<<<<< HEAD
std::string emscriptenGlue(
    Module& wasm,
    bool allowMemoryGrowth,
    Address stackPointer,
    Address staticBump,
    std::vector<Name> const& initializerFunctions,
    unsigned numReservedFunctionPointers) {
  EmscriptenGlueGenerator generator(wasm, stackPointer);
  generator.fixInvokeFunctionNames();
  generator.generateRuntimeFunctions();

  if (allowMemoryGrowth) {
    generator.generateMemoryGrowthFunction();
  }

  generator.generateDynCallThunks();

  if (numReservedFunctionPointers) {
    generator.generateJSCallThunks(numReservedFunctionPointers);
  }

  return generator.generateEmscriptenMetadata(staticBump, initializerFunctions,
                                              numReservedFunctionPointers);
}

=======
>>>>>>> fb578443
} // namespace wasm<|MERGE_RESOLUTION|>--- conflicted
+++ resolved
@@ -595,12 +595,6 @@
       return;
 
     FunctionType* func = wasm.getFunctionType(curr->functionType);
-<<<<<<< HEAD
-    Name newname = fixEmEHSjLjNames(curr->name, getSig(func));
-    if (newname == curr->name)
-      return;
-
-=======
     Name newname = fixEmEHSjLjNames(curr->base, getSig(func));
     if (newname == curr->base)
       return;
@@ -609,7 +603,6 @@
       Fatal() << "Import name and function name do not match: '" << curr->base << "' '" << curr->name << "'";
     }
 
->>>>>>> fb578443
     assert(importRenames.count(curr->name) == 0);
     importRenames[curr->name] = newname;
     // Either rename of remove the existing import
@@ -786,32 +779,4 @@
   return meta.str();
 }
 
-<<<<<<< HEAD
-std::string emscriptenGlue(
-    Module& wasm,
-    bool allowMemoryGrowth,
-    Address stackPointer,
-    Address staticBump,
-    std::vector<Name> const& initializerFunctions,
-    unsigned numReservedFunctionPointers) {
-  EmscriptenGlueGenerator generator(wasm, stackPointer);
-  generator.fixInvokeFunctionNames();
-  generator.generateRuntimeFunctions();
-
-  if (allowMemoryGrowth) {
-    generator.generateMemoryGrowthFunction();
-  }
-
-  generator.generateDynCallThunks();
-
-  if (numReservedFunctionPointers) {
-    generator.generateJSCallThunks(numReservedFunctionPointers);
-  }
-
-  return generator.generateEmscriptenMetadata(staticBump, initializerFunctions,
-                                              numReservedFunctionPointers);
-}
-
-=======
->>>>>>> fb578443
 } // namespace wasm