--- conflicted
+++ resolved
@@ -1493,11 +1493,8 @@
 
 void WasmBinaryWriter::writeSourceMapLocation(Expression* curr,
                                               Function* func) {
-<<<<<<< HEAD
-=======
   assert(sourceMap);
 
->>>>>>> f0304498
   auto& debugLocations = func->debugLocations;
   auto iter = debugLocations.find(curr);
   if (iter != debugLocations.end() && iter->second) {
@@ -1514,12 +1511,8 @@
   // binary locations tracked, then track it in the output as well. We also
   // track locations of instructions that have code annotations, as their binary
   // location goes in the custom section.
-<<<<<<< HEAD
   if (func && (!func->expressionLocations.empty() ||
                func->codeAnnotations.count(curr))) {
-=======
-  if (func && !func->expressionLocations.empty()) {
->>>>>>> f0304498
     binaryLocations.expressions[curr] =
       BinaryLocations::Span{BinaryLocation(o.size()), 0};
     binaryLocationTrackedExpressionsForFunc.push_back(curr);
@@ -1890,24 +1883,12 @@
 }
 
 void WasmBinaryReader::preScan() {
-<<<<<<< HEAD
   assert(pos == 0);
   getInt32(); // magic
   getInt32(); // version
-=======
-  // TODO: Once we support code annotations here, we will need to always scan,
-  //       but for now, DWARF is the only reason.
-  if (!DWARF) {
-    return;
-  }
-
-  assert(pos == 0);
-  getInt32(); // magic
-  getInt32(); // version
 
   bool foundDWARF = false;
 
->>>>>>> f0304498
   while (more()) {
     uint8_t sectionCode = getInt8();
     uint32_t payloadLen = getU32LEB();
@@ -1917,27 +1898,25 @@
     auto oldPos = pos;
     if (sectionCode == BinaryConsts::Section::Custom) {
       auto sectionName = getInlineString();
-<<<<<<< HEAD
-      // DWARF sections contain code offsets, as do code annotations; either of
-      // those force us to need code locations.
+
+      // Code annotations require code locations.
       // TODO: For Branch Hinting, we could note which functions require
       //       code locations, as an optimization.
-      if (Debug::isDWARFSection(sectionName) ||
-          sectionName == Annotations::BranchHint) {
+      if (sectionName == Annotations::BranchHint) {
         needCodeLocations = true;
-=======
+        // Do not break, so we keep looking for DWARF.
+        continue;
+      }
+
       // DWARF sections contain code offsets.
       if (DWARF && Debug::isDWARFSection(sectionName)) {
         needCodeLocations = true;
         foundDWARF = true;
->>>>>>> f0304498
         break;
       }
     }
     pos = oldPos + payloadLen;
   }
-<<<<<<< HEAD
-=======
 
   if (DWARF && !foundDWARF) {
     // The user asked for DWARF, but no DWARF sections exist in practice, so
@@ -1945,7 +1924,6 @@
     DWARF = false;
   }
 
->>>>>>> f0304498
   // Reset.
   pos = 0;
 }
