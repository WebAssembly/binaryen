--- conflicted
+++ resolved
@@ -1034,33 +1034,6 @@
     return;
   }
   int ret = 0;
-<<<<<<< HEAD
-  switch (type.kind) {
-    case HeapType::InvalidKind:
-      WASM_UNREACHABLE("invalid heap type");
-    case HeapType::FuncKind:
-      ret = BinaryConsts::EncodedHeapType::func;
-      break;
-    case HeapType::ExternKind:
-      ret = BinaryConsts::EncodedHeapType::extern_;
-      break;
-    case HeapType::ExnKind:
-      ret = BinaryConsts::EncodedHeapType::exn;
-      break;
-    case HeapType::AnyKind:
-      ret = BinaryConsts::EncodedHeapType::any;
-      break;
-    case HeapType::EqKind:
-      ret = BinaryConsts::EncodedHeapType::eq;
-      break;
-    case HeapType::I31Kind:
-      ret = BinaryConsts::EncodedHeapType::i31;
-      break;
-    case HeapType::SignatureKind:
-    case HeapType::StructKind:
-    case HeapType::ArrayKind:
-      WASM_UNREACHABLE("TODO: compound GC types");
-=======
   if (type.isBasic()) {
     switch (type.getBasic()) {
       case HeapType::func:
@@ -1084,7 +1057,6 @@
     }
   } else {
     WASM_UNREACHABLE("TODO: compound GC types");
->>>>>>> 2a0059de
   }
   o << S64LEB(ret); // TODO: Actually s33
 }
