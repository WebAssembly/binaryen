--- conflicted
+++ resolved
@@ -225,16 +225,9 @@
   for (Index i = 0; i < types.size(); ++i) {
     auto type = types[i];
     BYN_TRACE("write " << type << std::endl);
-<<<<<<< HEAD
-    auto super = type.getSuperType();
-    if (type.isSignature()) {
-      o << S32LEB(super ? BinaryConsts::EncodedType::FuncExtending
-                        : BinaryConsts::EncodedType::Func);
-=======
     if (type.isSignature()) {
       o << S32LEB(nominal ? BinaryConsts::EncodedType::FuncExtending
                           : BinaryConsts::EncodedType::Func);
->>>>>>> 10efbdfb
       auto sig = type.getSignature();
       for (auto& sigType : {sig.params, sig.results}) {
         o << U32LEB(sigType.size());
@@ -243,42 +236,26 @@
         }
       }
     } else if (type.isStruct()) {
-<<<<<<< HEAD
-      o << S32LEB(super ? BinaryConsts::EncodedType::StructExtending
-                        : BinaryConsts::EncodedType::Struct);
-=======
       o << S32LEB(nominal ? BinaryConsts::EncodedType::StructExtending
                           : BinaryConsts::EncodedType::Struct);
->>>>>>> 10efbdfb
       auto fields = type.getStruct().fields;
       o << U32LEB(fields.size());
       for (const auto& field : fields) {
         writeField(field);
       }
     } else if (type.isArray()) {
-<<<<<<< HEAD
-      o << S32LEB(super ? BinaryConsts::EncodedType::ArrayExtending
-                        : BinaryConsts::EncodedType::Array);
-=======
       o << S32LEB(nominal ? BinaryConsts::EncodedType::ArrayExtending
                           : BinaryConsts::EncodedType::Array);
->>>>>>> 10efbdfb
       writeField(type.getArray().element);
     } else {
       WASM_UNREACHABLE("TODO GC type writing");
     }
-<<<<<<< HEAD
-    if (super) {
-      o << U32LEB(getTypeIndex(*super));
-=======
     if (nominal) {
-      HeapType super;
-      bool hasSuper = type.getSuperType(super);
-      if (!hasSuper) {
+      auto super = type.getSuperType();
+      if (!super) {
         super = type.isFunction() ? HeapType::func : HeapType::data;
       }
       writeHeapType(super);
->>>>>>> 10efbdfb
     }
   }
   finishSection(start);
