--- conflicted
+++ resolved
@@ -2961,7 +2961,6 @@
   } else {
     uint32_t fileIndex = readBase64VLQ(*sourceMap);
     uint32_t lineNumber =
-<<<<<<< HEAD
         readBase64VLQ(*sourceMap) + 1; // adjust zero-based line number
     uint32_t columnNumber = readBase64VLQ(*sourceMap);
     std::optional<BinaryLocation> nameIndex = std::nullopt;
@@ -2970,11 +2969,6 @@
         nameIndex = readBase64VLQ(*sourceMap);
     }
     nextDebugLocation = {fileIndex, lineNumber, columnNumber, nameIndex};
-=======
-      readBase64VLQ(*sourceMap) + 1; // adjust zero-based line number
-    uint32_t columnNumber = readBase64VLQ(*sourceMap);
-    nextDebugLocation = {fileIndex, lineNumber, columnNumber};
->>>>>>> 23a1a1aa
     nextDebugLocationHasDebugInfo = true;
   }
 }
