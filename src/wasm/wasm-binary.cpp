/*
 * Copyright 2016 WebAssembly Community Group participants
 *
 * Licensed under the Apache License, Version 2.0 (the "License");
 * you may not use this file except in compliance with the License.
 * You may obtain a copy of the License at
 *
 *     http://www.apache.org/licenses/LICENSE-2.0
 *
 * Unless required by applicable law or agreed to in writing, software
 * distributed under the License is distributed on an "AS IS" BASIS,
 * WITHOUT WARRANTIES OR CONDITIONS OF ANY KIND, either express or implied.
 * See the License for the specific language governing permissions and
 * limitations under the License.
 */

#include <algorithm>
#include <fstream>
#include <iomanip>

#include "ir/eh-utils.h"
#include "ir/module-utils.h"
#include "ir/names.h"
#include "ir/table-utils.h"
#include "ir/type-updating.h"
#include "pass.h"
#include "support/bits.h"
#include "support/debug.h"
#include "support/stdckdint.h"
#include "support/string.h"
#include "wasm-annotations.h"
#include "wasm-binary.h"
#include "wasm-debug.h"
#include "wasm-limits.h"
#include "wasm-stack.h"

#define DEBUG_TYPE "binary"

namespace wasm {

void WasmBinaryWriter::prepare() {
  // Collect function types and their frequencies. Collect information in each
  // function in parallel, then merge.
  indexedTypes = ModuleUtils::getOptimizedIndexedHeapTypes(*wasm);
  for (Index i = 0, size = indexedTypes.types.size(); i < size; ++i) {
    if (indexedTypes.types[i].isSignature()) {
      signatureIndexes.insert({indexedTypes.types[i].getSignature(), i});
    }
  }
  importInfo = std::make_unique<ImportInfo>(*wasm);
}

void WasmBinaryWriter::write() {
  writeHeader();

  writeDylinkSection();

  initializeDebugInfo();
  if (sourceMap) {
    writeSourceMapProlog();
  }

  writeTypes();
  writeImports();
  writeFunctionSignatures();
  writeTableDeclarations();
  writeMemories();
  writeTags();
  if (wasm->features.hasStrings()) {
    writeStrings();
  }
  writeGlobals();
  writeExports();
  writeStart();
  writeElementSegments();
  writeDataCount();
  writeFunctions();
  writeDataSegments();
  if (debugInfo || emitModuleName) {
    writeNames();
  }
  if (sourceMap && !sourceMapUrl.empty()) {
    writeSourceMapUrl();
  }
  if (symbolMap.size() > 0) {
    writeSymbolMap();
  }

  if (sourceMap) {
    writeSourceMapEpilog();
  }

#ifdef BUILD_LLVM_DWARF
  // Update DWARF user sections after writing the data they refer to
  // (function bodies), and before writing the user sections themselves.
  if (Debug::hasDWARFSections(*wasm)) {
    Debug::writeDWARFSections(*wasm, binaryLocations);
  }
#endif

  writeLateCustomSections();
  writeFeaturesSection();
}

void WasmBinaryWriter::writeHeader() {
  o << int32_t(BinaryConsts::Magic); // magic number \0asm
  o << int32_t(BinaryConsts::Version);
}

int32_t WasmBinaryWriter::writeU32LEBPlaceholder() {
  return o.writeU32LEBPlaceholder();
}

void WasmBinaryWriter::writeResizableLimits(
  Address initial, Address maximum, bool hasMaximum, bool shared, bool is64) {
  uint32_t flags = (hasMaximum ? (uint32_t)BinaryConsts::HasMaximum : 0U) |
                   (shared ? (uint32_t)BinaryConsts::IsShared : 0U) |
                   (is64 ? (uint32_t)BinaryConsts::Is64 : 0U);
  o << U32LEB(flags);
  if (is64) {
    o << U64LEB(initial);
    if (hasMaximum) {
      o << U64LEB(maximum);
    }
  } else {
    o << U32LEB(initial);
    if (hasMaximum) {
      o << U32LEB(maximum);
    }
  }
}

template<typename T> int32_t WasmBinaryWriter::startSection(T code) {
  o << uint8_t(code);
  if (sourceMap) {
    sourceMapLocationsSizeAtSectionStart = sourceMapLocations.size();
  }
  binaryLocationsSizeAtSectionStart = binaryLocations.expressions.size();
  return writeU32LEBPlaceholder(); // section size to be filled in later
}

void WasmBinaryWriter::finishSection(int32_t start) {
<<<<<<< HEAD
  auto adjustmentForLEBShrinking = o.emitRetroactiveLEB(start);
=======
  auto adjustmentForLEBShrinking = o.emitRetroactiveSectionSizeLEB(start);
>>>>>>> d84d3763
  if (adjustmentForLEBShrinking && sourceMap) {
    for (auto i = sourceMapLocationsSizeAtSectionStart;
         i < sourceMapLocations.size();
         ++i) {
      sourceMapLocations[i].first -= adjustmentForLEBShrinking;
    }
  }

  if (binaryLocationsSizeAtSectionStart != binaryLocations.expressions.size()) {
    // We added the binary locations, adjust them: they must be relative
    // to the code section.
    assert(binaryLocationsSizeAtSectionStart == 0);
    // The section type byte is right before the LEB for the size; we want
    // offsets that are relative to the body, which is after that section type
    // byte and the the size LEB.
    //
    // We can compute the size of the size field LEB by considering the original
    // size of the maximal LEB, and the adjustment due to shrinking.
    auto sizeFieldSize = MaxLEB32Bytes - adjustmentForLEBShrinking;
    auto body = start + sizeFieldSize;
    // Offsets are relative to the body of the code section: after the
    // section type byte and the size.
    // Everything was moved by the adjustment, track that. After this,
    // we are at the right absolute address.
    // We are relative to the section start.
    auto totalAdjustment = adjustmentForLEBShrinking + body;
    for (auto& [_, locations] : binaryLocations.expressions) {
      locations.start -= totalAdjustment;
      locations.end -= totalAdjustment;
    }
    for (auto& [_, locations] : binaryLocations.functions) {
      locations.start -= totalAdjustment;
      locations.declarations -= totalAdjustment;
      locations.end -= totalAdjustment;
    }
    for (auto& [_, locations] : binaryLocations.delimiters) {
      for (auto& item : locations) {
        item -= totalAdjustment;
      }
    }
  }
}

int32_t WasmBinaryWriter::startSubsection(
  BinaryConsts::CustomSections::Subsection code) {
  return startSection(code);
}

void WasmBinaryWriter::finishSubsection(int32_t start) { finishSection(start); }

void WasmBinaryWriter::writeStart() {
  if (!wasm->start.is()) {
    return;
  }
  auto start = startSection(BinaryConsts::Section::Start);
  o << U32LEB(getFunctionIndex(wasm->start.str));
  finishSection(start);
}

void WasmBinaryWriter::writeMemories() {
  if (importInfo->getNumDefinedMemories() == 0) {
    return;
  }
  auto start = startSection(BinaryConsts::Section::Memory);
  auto num = importInfo->getNumDefinedMemories();
  o << U32LEB(num);
  ModuleUtils::iterDefinedMemories(*wasm, [&](Memory* memory) {
    writeResizableLimits(memory->initial,
                         memory->max,
                         memory->hasMax(),
                         memory->shared,
                         memory->is64());
  });
  finishSection(start);
}

void WasmBinaryWriter::writeTypes() {
  if (indexedTypes.types.size() == 0) {
    return;
  }
  // Count the number of recursion groups, which is the number of elements in
  // the type section.
  size_t numGroups = 0;
  {
    std::optional<RecGroup> lastGroup;
    for (auto type : indexedTypes.types) {
      auto currGroup = type.getRecGroup();
      numGroups += lastGroup != currGroup;
      lastGroup = currGroup;
    }
  }

  // As a temporary measure, detect which types have subtypes and always use
  // `sub` or `sub final` for these types. The standard says that types without
  // `sub` or `sub final` are final, but we currently treat them as non-final.
  // To avoid unsafe ambiguity, only use the short form for types that it would
  // be safe to treat as final, i.e. types without subtypes.
  std::vector<bool> hasSubtypes(indexedTypes.types.size());
  for (auto type : indexedTypes.types) {
    if (auto super = type.getDeclaredSuperType()) {
      hasSubtypes[indexedTypes.indices[*super]] = true;
    }
  }

  auto start = startSection(BinaryConsts::Section::Type);
  o << U32LEB(numGroups);
  std::optional<RecGroup> lastGroup = std::nullopt;
  for (Index i = 0; i < indexedTypes.types.size(); ++i) {
    auto type = indexedTypes.types[i];
    // Check whether we need to start a new recursion group. Recursion groups of
    // size 1 are implicit, so only emit a group header for larger groups.
    auto currGroup = type.getRecGroup();
    if (lastGroup != currGroup && currGroup.size() > 1) {
      o << uint8_t(BinaryConsts::EncodedType::Rec) << U32LEB(currGroup.size());
    }
    lastGroup = currGroup;
    // Emit the type definition.
    auto super = type.getDeclaredSuperType();
    if (super || type.isOpen()) {
      if (type.isOpen()) {
        o << uint8_t(BinaryConsts::EncodedType::Sub);
      } else {
        o << uint8_t(BinaryConsts::EncodedType::SubFinal);
      }
      if (super) {
        o << U32LEB(1);
        writeHeapType(*super, Inexact);
      } else {
        o << U32LEB(0);
      }
    }
    if (type.isShared()) {
      o << uint8_t(BinaryConsts::EncodedType::Shared);
    }
    if (auto desc = type.getDescribedType()) {
      o << uint8_t(BinaryConsts::EncodedType::Describes);
      writeHeapType(*desc, Inexact);
    }
    if (auto desc = type.getDescriptorType()) {
      o << uint8_t(BinaryConsts::EncodedType::Descriptor);
      writeHeapType(*desc, Inexact);
    }
    switch (type.getKind()) {
      case HeapTypeKind::Func: {
        o << uint8_t(BinaryConsts::EncodedType::Func);
        auto sig = type.getSignature();
        for (auto& sigType : {sig.params, sig.results}) {
          o << U32LEB(sigType.size());
          for (const auto& type : sigType) {
            writeType(type);
          }
        }
        break;
      }
      case HeapTypeKind::Struct: {
        o << uint8_t(BinaryConsts::EncodedType::Struct);
        auto fields = type.getStruct().fields;
        o << U32LEB(fields.size());
        for (const auto& field : fields) {
          writeField(field);
        }
        break;
      }
      case HeapTypeKind::Array:
        o << uint8_t(BinaryConsts::EncodedType::Array);
        writeField(type.getArray().element);
        break;
      case HeapTypeKind::Cont:
        o << uint8_t(BinaryConsts::EncodedType::Cont);
        writeHeapType(type.getContinuation().type, Inexact);
        break;
      case HeapTypeKind::Basic:
        WASM_UNREACHABLE("unexpected kind");
    }
  }
  finishSection(start);
}

void WasmBinaryWriter::writeImports() {
  auto num = importInfo->getNumImports();
  if (num == 0) {
    return;
  }
  auto start = startSection(BinaryConsts::Section::Import);
  o << U32LEB(num);
  auto writeImportHeader = [&](Importable* import) {
    writeInlineString(import->module.str);
    writeInlineString(import->base.str);
  };
  ModuleUtils::iterImportedFunctions(*wasm, [&](Function* func) {
    writeImportHeader(func);
    o << U32LEB(int32_t(ExternalKind::Function));
    o << U32LEB(getTypeIndex(func->type));
  });
  ModuleUtils::iterImportedGlobals(*wasm, [&](Global* global) {
    writeImportHeader(global);
    o << U32LEB(int32_t(ExternalKind::Global));
    writeType(global->type);
    o << U32LEB(global->mutable_);
  });
  ModuleUtils::iterImportedTags(*wasm, [&](Tag* tag) {
    writeImportHeader(tag);
    o << U32LEB(int32_t(ExternalKind::Tag));
    o << uint8_t(0); // Reserved 'attribute' field. Always 0.
    o << U32LEB(getTypeIndex(tag->type));
  });
  ModuleUtils::iterImportedMemories(*wasm, [&](Memory* memory) {
    writeImportHeader(memory);
    o << U32LEB(int32_t(ExternalKind::Memory));
    writeResizableLimits(memory->initial,
                         memory->max,
                         memory->hasMax(),
                         memory->shared,
                         memory->is64());
  });
  ModuleUtils::iterImportedTables(*wasm, [&](Table* table) {
    writeImportHeader(table);
    o << U32LEB(int32_t(ExternalKind::Table));
    writeType(table->type);
    writeResizableLimits(table->initial,
                         table->max,
                         table->hasMax(),
                         /*shared=*/false,
                         table->is64());
  });
  finishSection(start);
}

void WasmBinaryWriter::writeFunctionSignatures() {
  if (importInfo->getNumDefinedFunctions() == 0) {
    return;
  }
  auto start = startSection(BinaryConsts::Section::Function);
  o << U32LEB(importInfo->getNumDefinedFunctions());
  ModuleUtils::iterDefinedFunctions(
    *wasm, [&](Function* func) { o << U32LEB(getTypeIndex(func->type)); });
  finishSection(start);
}

void WasmBinaryWriter::writeExpression(Expression* curr) {
  BinaryenIRToBinaryWriter(*this, o).visit(curr);
}

void WasmBinaryWriter::writeFunctions() {
  if (importInfo->getNumDefinedFunctions() == 0) {
    return;
  }

  std::optional<ModuleStackIR> moduleStackIR;
  if (options.generateStackIR) {
    moduleStackIR.emplace(*wasm, options);
  }

  auto sectionStart = startSection(BinaryConsts::Section::Code);
  o << U32LEB(importInfo->getNumDefinedFunctions());
  bool DWARF = Debug::hasDWARFSections(*getModule());
  ModuleUtils::iterDefinedFunctions(*wasm, [&](Function* func) {
    assert(binaryLocationTrackedExpressionsForFunc.empty());
    // Do not smear any debug location from the previous function.
    writeNoDebugLocation();
    size_t sourceMapLocationsSizeAtFunctionStart = sourceMapLocations.size();
    size_t sizePos = writeU32LEBPlaceholder();
    size_t start = o.size();
    // Emit Stack IR if present.
    StackIR* stackIR = nullptr;
    if (moduleStackIR) {
      stackIR = moduleStackIR->getStackIROrNull(func);
    }
    if (stackIR) {
      StackIRToBinaryWriter writer(*this, o, func, *stackIR, sourceMap, DWARF);
      writer.write();
      if (debugInfo) {
        funcMappedLocals[func->name] = std::move(writer.getMappedLocals());
      }
    } else {
      BinaryenIRToBinaryWriter writer(*this, o, func, sourceMap, DWARF);
      writer.write();
      if (debugInfo) {
        funcMappedLocals[func->name] = std::move(writer.getMappedLocals());
      }
    }
    size_t size = o.size() - start;
    assert(size <= std::numeric_limits<uint32_t>::max());
    auto sizeFieldSize = o.writeAt(sizePos, U32LEB(size));
    // We can move things back if the actual LEB for the size doesn't use the
    // maximum 5 bytes. In that case we need to adjust offsets after we move
    // things backwards.
    auto adjustmentForLEBShrinking = MaxLEB32Bytes - sizeFieldSize;
    if (adjustmentForLEBShrinking) {
      // we can save some room, nice
      assert(sizeFieldSize < MaxLEB32Bytes);
      std::move(&o[start], &o[start] + size, &o[sizePos] + sizeFieldSize);
      o.resize(o.size() - adjustmentForLEBShrinking);
      if (sourceMap) {
        for (auto i = sourceMapLocationsSizeAtFunctionStart;
             i < sourceMapLocations.size();
             ++i) {
          sourceMapLocations[i].first -= adjustmentForLEBShrinking;
        }
      }
      for (auto* curr : binaryLocationTrackedExpressionsForFunc) {
        // We added the binary locations, adjust them: they must be relative
        // to the code section.
        auto& span = binaryLocations.expressions[curr];
        span.start -= adjustmentForLEBShrinking;
        span.end -= adjustmentForLEBShrinking;
        auto iter = binaryLocations.delimiters.find(curr);
        if (iter != binaryLocations.delimiters.end()) {
          for (auto& item : iter->second) {
            item -= adjustmentForLEBShrinking;
          }
        }
      }
    }
    if (!binaryLocationTrackedExpressionsForFunc.empty()) {
      binaryLocations.functions[func] = BinaryLocations::FunctionLocations{
        BinaryLocation(sizePos),
        BinaryLocation(start - adjustmentForLEBShrinking),
        BinaryLocation(o.size())};
    }
    tableOfContents.functionBodies.emplace_back(
      func->name, sizePos + sizeFieldSize, size);
    binaryLocationTrackedExpressionsForFunc.clear();

    if (func->getParams().size() > WebLimitations::MaxFunctionParams) {
      std::cerr << "Some VMs may not accept this binary because it has a large "
                << "number of parameters in function " << func->name << ".\n";
    }
    if (func->getNumLocals() > WebLimitations::MaxFunctionLocals) {
      std::cerr << "Some VMs may not accept this binary because it has a large "
                << "number of locals in function " << func->name << ".\n";
    }
  });
  finishSection(sectionStart);

  // Code annotations must come before the code section (see comment on
  // writeCodeAnnotations).
  if (auto annotations = writeCodeAnnotations()) {
    // We need to move the code section and put the annotations before it.
    auto& annotationsBuffer = *annotations;
    auto oldSize = o.size();
    o.resize(oldSize + annotationsBuffer.size());

    // |sectionStart| is the start of the contents of the section. Subtract 1 to
    // include the section code as well, so we move all of it.
    std::move_backward(&o[sectionStart - 1], &o[oldSize], o.end());
    std::copy(
      annotationsBuffer.begin(), annotationsBuffer.end(), &o[sectionStart - 1]);
  }
}

void WasmBinaryWriter::writeStrings() {
  assert(wasm->features.hasStrings());

  // Scan the entire wasm to find the relevant strings.
  // To find all the string literals we must scan all the code.
  using StringSet = std::unordered_set<Name>;

  struct StringWalker : public PostWalker<StringWalker> {
    StringSet& strings;

    StringWalker(StringSet& strings) : strings(strings) {}

    void visitStringConst(StringConst* curr) { strings.insert(curr->string); }
  };

  ModuleUtils::ParallelFunctionAnalysis<StringSet> analysis(
    *wasm, [&](Function* func, StringSet& strings) {
      if (!func->imported()) {
        StringWalker(strings).walk(func->body);
      }
    });

  // Also walk the global module code (for simplicity, also add it to the
  // function map, using a "function" key of nullptr).
  auto& globalStrings = analysis.map[nullptr];
  StringWalker(globalStrings).walkModuleCode(wasm);

  // Generate the indexes from the combined set of necessary strings,
  // which we sort for determinism.
  StringSet allStrings;
  for (auto& [func, strings] : analysis.map) {
    for (auto& string : strings) {
      allStrings.insert(string);
    }
  }
  std::vector<Name> sorted;
  for (auto& string : allStrings) {
    sorted.push_back(string);
  }
  std::sort(sorted.begin(), sorted.end());
  for (Index i = 0; i < sorted.size(); i++) {
    stringIndexes[sorted[i]] = i;
  }

  auto num = sorted.size();
  if (num == 0) {
    return;
  }

  auto start = startSection(BinaryConsts::Section::Strings);

  // Placeholder for future use in the spec.
  o << U32LEB(0);

  // The number of strings and then their contents.
  o << U32LEB(num);
  for (auto& string : sorted) {
    // Re-encode from WTF-16 to WTF-8.
    std::stringstream wtf8;
    [[maybe_unused]] bool valid = String::convertWTF16ToWTF8(wtf8, string.str);
    assert(valid);
    // TODO: Use wtf8.view() once we have C++20.
    writeInlineString(wtf8.str());
  }

  finishSection(start);
}

void WasmBinaryWriter::writeGlobals() {
  if (importInfo->getNumDefinedGlobals() == 0) {
    return;
  }
  auto start = startSection(BinaryConsts::Section::Global);
  // Count and emit the total number of globals after tuple globals have been
  // expanded into their constituent parts.
  Index num = 0;
  ModuleUtils::iterDefinedGlobals(
    *wasm, [&num](Global* global) { num += global->type.size(); });
  o << U32LEB(num);
  ModuleUtils::iterDefinedGlobals(*wasm, [&](Global* global) {
    size_t i = 0;
    for (const auto& t : global->type) {
      writeType(t);
      o << U32LEB(global->mutable_);
      if (global->type.size() == 1) {
        writeExpression(global->init);
      } else if (auto* make = global->init->dynCast<TupleMake>()) {
        // Emit the proper lane for this global.
        writeExpression(make->operands[i]);
      } else {
        // For now tuple globals must contain tuple.make. We could perhaps
        // support more operations, like global.get, but the code would need to
        // look something like this:
        //
        //   auto parentIndex = getGlobalIndex(get->name);
        //   o << int8_t(BinaryConsts::GlobalGet) << U32LEB(parentIndex + i);
        //
        // That is, we must emit the instruction here, and not defer to
        // writeExpression, as writeExpression writes an entire expression at a
        // time (and not just one of the lanes). As emitting an instruction here
        // is less clean, and there is no important use case for global.get of
        // one tuple global to another, we disallow this.
        WASM_UNREACHABLE("unsupported tuple global operation");
      }
      o << int8_t(BinaryConsts::End);
      ++i;
    }
  });
  finishSection(start);
}

void WasmBinaryWriter::writeExports() {
  if (wasm->exports.size() == 0) {
    return;
  }
  auto start = startSection(BinaryConsts::Section::Export);
  o << U32LEB(wasm->exports.size());
  for (auto& curr : wasm->exports) {
    writeInlineString(curr->name.str);
    o << U32LEB(int32_t(curr->kind));
    switch (curr->kind) {
      case ExternalKind::Function:
        o << U32LEB(getFunctionIndex(*curr->getInternalName()));
        break;
      case ExternalKind::Table:
        o << U32LEB(getTableIndex(*curr->getInternalName()));
        break;
      case ExternalKind::Memory:
        o << U32LEB(getMemoryIndex(*curr->getInternalName()));
        break;
      case ExternalKind::Global:
        o << U32LEB(getGlobalIndex(*curr->getInternalName()));
        break;
      case ExternalKind::Tag:
        o << U32LEB(getTagIndex(*curr->getInternalName()));
        break;
      default:
        WASM_UNREACHABLE("unexpected extern kind");
    }
  }
  finishSection(start);
}

void WasmBinaryWriter::writeDataCount() {
  if (!wasm->features.hasBulkMemory() || !wasm->dataSegments.size()) {
    return;
  }
  auto start = startSection(BinaryConsts::Section::DataCount);
  o << U32LEB(wasm->dataSegments.size());
  finishSection(start);
}

void WasmBinaryWriter::writeDataSegments() {
  if (wasm->dataSegments.size() == 0) {
    return;
  }
  if (wasm->dataSegments.size() > WebLimitations::MaxDataSegments) {
    std::cerr << "Some VMs may not accept this binary because it has a large "
              << "number of data segments. Run the limit-segments pass to "
              << "merge segments.\n";
  }
  auto start = startSection(BinaryConsts::Section::Data);
  o << U32LEB(wasm->dataSegments.size());
  for (auto& segment : wasm->dataSegments) {
    uint32_t flags = 0;
    Index memoryIndex = 0;
    if (segment->isPassive) {
      flags |= BinaryConsts::IsPassive;
    } else {
      memoryIndex = getMemoryIndex(segment->memory);
      if (memoryIndex) {
        flags |= BinaryConsts::HasIndex;
      }
    }
    o << U32LEB(flags);
    if (!segment->isPassive) {
      if (memoryIndex) {
        o << U32LEB(memoryIndex);
      }
      writeExpression(segment->offset);
      o << int8_t(BinaryConsts::End);
    }
    writeInlineBuffer(segment->data.data(), segment->data.size());
  }
  finishSection(start);
}

uint32_t WasmBinaryWriter::getFunctionIndex(Name name) const {
  auto it = indexes.functionIndexes.find(name);
  assert(it != indexes.functionIndexes.end());
  return it->second;
}

uint32_t WasmBinaryWriter::getTableIndex(Name name) const {
  auto it = indexes.tableIndexes.find(name);
  assert(it != indexes.tableIndexes.end());
  return it->second;
}

uint32_t WasmBinaryWriter::getMemoryIndex(Name name) const {
  auto it = indexes.memoryIndexes.find(name);
  assert(it != indexes.memoryIndexes.end());
  return it->second;
}

uint32_t WasmBinaryWriter::getGlobalIndex(Name name) const {
  auto it = indexes.globalIndexes.find(name);
  assert(it != indexes.globalIndexes.end());
  return it->second;
}

uint32_t WasmBinaryWriter::getTagIndex(Name name) const {
  auto it = indexes.tagIndexes.find(name);
  assert(it != indexes.tagIndexes.end());
  return it->second;
}

uint32_t WasmBinaryWriter::getDataSegmentIndex(Name name) const {
  auto it = indexes.dataIndexes.find(name);
  assert(it != indexes.dataIndexes.end());
  return it->second;
}

uint32_t WasmBinaryWriter::getElementSegmentIndex(Name name) const {
  auto it = indexes.elemIndexes.find(name);
  assert(it != indexes.elemIndexes.end());
  return it->second;
}

uint32_t WasmBinaryWriter::getTypeIndex(HeapType type) const {
  auto it = indexedTypes.indices.find(type);
#ifndef NDEBUG
  if (it == indexedTypes.indices.end()) {
    std::cout << "Missing type: " << type << '\n';
    assert(0);
  }
#endif
  return it->second;
}

uint32_t WasmBinaryWriter::getSignatureIndex(Signature sig) const {
  auto it = signatureIndexes.find(sig);
#ifndef NDEBUG
  if (it == signatureIndexes.end()) {
    std::cout << "Missing signature: " << sig << '\n';
    assert(0);
  }
#endif
  return it->second;
}

uint32_t WasmBinaryWriter::getStringIndex(Name string) const {
  auto it = stringIndexes.find(string);
  assert(it != stringIndexes.end());
  return it->second;
}

void WasmBinaryWriter::writeTableDeclarations() {
  if (importInfo->getNumDefinedTables() == 0) {
    // std::cerr << std::endl << "(WasmBinaryWriter::writeTableDeclarations) No
    // defined tables found. skipping" << std::endl;
    return;
  }
  auto start = startSection(BinaryConsts::Section::Table);
  auto num = importInfo->getNumDefinedTables();
  o << U32LEB(num);
  ModuleUtils::iterDefinedTables(*wasm, [&](Table* table) {
    writeType(table->type);
    writeResizableLimits(table->initial,
                         table->max,
                         table->hasMax(),
                         /*shared=*/false,
                         table->is64());
  });
  finishSection(start);
}

void WasmBinaryWriter::writeElementSegments() {
  size_t elemCount = wasm->elementSegments.size();
  auto needingElemDecl = TableUtils::getFunctionsNeedingElemDeclare(*wasm);
  if (!needingElemDecl.empty()) {
    elemCount++;
  }
  if (elemCount == 0) {
    return;
  }

  auto start = startSection(BinaryConsts::Section::Element);
  o << U32LEB(elemCount);

  Type funcref = Type(HeapType::func, Nullable);
  for (auto& segment : wasm->elementSegments) {
    Index tableIdx = 0;

    bool isPassive = segment->table.isNull();
    // If the segment is MVP, we can use the shorter form.
    bool usesExpressions = TableUtils::usesExpressions(segment.get(), wasm);

    // The table index can and should be elided for active segments of table 0
    // when table 0 has type funcref. This was the only type of segment
    // supported by the MVP, which also did not support table indices in the
    // segment encoding.
    bool hasTableIndex = false;
    if (!isPassive) {
      tableIdx = getTableIndex(segment->table);
      hasTableIndex =
        tableIdx > 0 || wasm->getTable(segment->table)->type != funcref;
    }

    uint32_t flags = 0;
    if (usesExpressions) {
      flags |= BinaryConsts::UsesExpressions;
    }
    if (isPassive) {
      flags |= BinaryConsts::IsPassive;
    } else if (hasTableIndex) {
      flags |= BinaryConsts::HasIndex;
    }

    o << U32LEB(flags);
    if (!isPassive) {
      if (hasTableIndex) {
        o << U32LEB(tableIdx);
      }
      writeExpression(segment->offset);
      o << int8_t(BinaryConsts::End);
    }

    if (isPassive || hasTableIndex) {
      if (usesExpressions) {
        // elemType
        writeType(segment->type);
      } else {
        // MVP elemKind of funcref
        o << U32LEB(0);
      }
    }
    o << U32LEB(segment->data.size());
    if (usesExpressions) {
      for (auto* item : segment->data) {
        writeExpression(item);
        o << int8_t(BinaryConsts::End);
      }
    } else {
      for (auto& item : segment->data) {
        // We've ensured that all items are ref.func.
        auto& name = item->cast<RefFunc>()->func;
        o << U32LEB(getFunctionIndex(name));
      }
    }
  }

  if (!needingElemDecl.empty()) {
    o << U32LEB(BinaryConsts::IsPassive | BinaryConsts::IsDeclarative);
    o << U32LEB(0); // type (indicating funcref)
    o << U32LEB(needingElemDecl.size());
    for (auto name : needingElemDecl) {
      o << U32LEB(indexes.functionIndexes[name]);
    }
  }

  finishSection(start);
}

void WasmBinaryWriter::writeTags() {
  if (importInfo->getNumDefinedTags() == 0) {
    return;
  }
  auto start = startSection(BinaryConsts::Section::Tag);
  auto num = importInfo->getNumDefinedTags();
  o << U32LEB(num);
  ModuleUtils::iterDefinedTags(*wasm, [&](Tag* tag) {
    o << uint8_t(0); // Reserved 'attribute' field. Always 0.
    o << U32LEB(getTypeIndex(tag->type));
  });

  finishSection(start);
}

void WasmBinaryWriter::writeNames() {
  auto start = startSection(BinaryConsts::Section::Custom);
  writeInlineString(BinaryConsts::CustomSections::Name);

  // module name
  if (emitModuleName && wasm->name.is()) {
    auto substart =
      startSubsection(BinaryConsts::CustomSections::Subsection::NameModule);
    writeEscapedName(wasm->name.str);
    finishSubsection(substart);
  }

  if (!debugInfo) {
    // We were only writing the module name.
    finishSection(start);
    return;
  }

  // function names
  {
    std::vector<std::pair<Index, Function*>> functionsWithNames;
    Index checked = 0;
    auto check = [&](Function* curr) {
      if (curr->hasExplicitName) {
        functionsWithNames.push_back({checked, curr});
      }
      checked++;
    };
    ModuleUtils::iterImportedFunctions(*wasm, check);
    ModuleUtils::iterDefinedFunctions(*wasm, check);
    assert(checked == indexes.functionIndexes.size());
    if (functionsWithNames.size() > 0) {
      auto substart =
        startSubsection(BinaryConsts::CustomSections::Subsection::NameFunction);
      o << U32LEB(functionsWithNames.size());
      for (auto& [index, global] : functionsWithNames) {
        o << U32LEB(index);
        writeEscapedName(global->name.str);
      }
      finishSubsection(substart);
    }
  }

  // local names
  {
    // Find all functions with at least one local name and only emit the
    // subsection if there is at least one.
    std::vector<std::pair<Index, Function*>> functionsWithLocalNames;
    Index checked = 0;
    auto check = [&](Function* curr) {
      auto numLocals = curr->getNumLocals();
      for (Index i = 0; i < numLocals; ++i) {
        if (curr->hasLocalName(i)) {
          functionsWithLocalNames.push_back({checked, curr});
          break;
        }
      }
      checked++;
    };
    ModuleUtils::iterImportedFunctions(*wasm, check);
    ModuleUtils::iterDefinedFunctions(*wasm, check);
    assert(checked == indexes.functionIndexes.size());
    if (functionsWithLocalNames.size() > 0) {
      // Otherwise emit those functions but only include locals with a name.
      auto substart =
        startSubsection(BinaryConsts::CustomSections::Subsection::NameLocal);
      o << U32LEB(functionsWithLocalNames.size());
      Index emitted = 0;
      for (auto& [index, func] : functionsWithLocalNames) {
        // Pairs of (local index in IR, name).
        std::vector<std::pair<Index, Name>> localsWithNames;
        auto numLocals = func->getNumLocals();
        for (Index indexInFunc = 0; indexInFunc < numLocals; ++indexInFunc) {
          if (func->hasLocalName(indexInFunc)) {
            Index indexInBinary;
            auto iter = funcMappedLocals.find(func->name);
            if (iter != funcMappedLocals.end()) {
              // TODO: handle multivalue
              indexInBinary = iter->second[{indexInFunc, 0}];
            } else {
              // No data on funcMappedLocals. That is only possible if we are an
              // imported function, where there are no locals to map, and in
              // that case the index is unchanged anyhow: parameters always have
              // the same index, they are not mapped in any way.
              assert(func->imported());
              indexInBinary = indexInFunc;
            }
            localsWithNames.push_back(
              {indexInBinary, func->getLocalName(indexInFunc)});
          }
        }
        assert(localsWithNames.size());
        std::sort(localsWithNames.begin(), localsWithNames.end());
        o << U32LEB(index);
        o << U32LEB(localsWithNames.size());
        for (auto& [indexInBinary, name] : localsWithNames) {
          o << U32LEB(indexInBinary);
          writeEscapedName(name.str);
        }
        emitted++;
      }
      assert(emitted == functionsWithLocalNames.size());
      finishSubsection(substart);
    }
  }

  // type names
  {
    std::vector<HeapType> namedTypes;
    for (auto type : indexedTypes.types) {
      if (wasm->typeNames.count(type) && wasm->typeNames[type].name.is()) {
        namedTypes.push_back(type);
      }
    }
    if (!namedTypes.empty()) {
      auto substart =
        startSubsection(BinaryConsts::CustomSections::Subsection::NameType);
      o << U32LEB(namedTypes.size());
      for (auto type : namedTypes) {
        o << U32LEB(indexedTypes.indices[type]);
        writeEscapedName(wasm->typeNames[type].name.str);
      }
      finishSubsection(substart);
    }
  }

  // table names
  {
    std::vector<std::pair<Index, Table*>> tablesWithNames;
    Index checked = 0;
    auto check = [&](Table* curr) {
      if (curr->hasExplicitName) {
        tablesWithNames.push_back({checked, curr});
      }
      checked++;
    };
    ModuleUtils::iterImportedTables(*wasm, check);
    ModuleUtils::iterDefinedTables(*wasm, check);
    assert(checked == indexes.tableIndexes.size());

    if (tablesWithNames.size() > 0) {
      auto substart =
        startSubsection(BinaryConsts::CustomSections::Subsection::NameTable);
      o << U32LEB(tablesWithNames.size());

      for (auto& [index, table] : tablesWithNames) {
        o << U32LEB(index);
        writeEscapedName(table->name.str);
      }

      finishSubsection(substart);
    }
  }

  // memory names
  {
    std::vector<std::pair<Index, Memory*>> memoriesWithNames;
    Index checked = 0;
    auto check = [&](Memory* curr) {
      if (curr->hasExplicitName) {
        memoriesWithNames.push_back({checked, curr});
      }
      checked++;
    };
    ModuleUtils::iterImportedMemories(*wasm, check);
    ModuleUtils::iterDefinedMemories(*wasm, check);
    assert(checked == indexes.memoryIndexes.size());
    if (memoriesWithNames.size() > 0) {
      auto substart =
        startSubsection(BinaryConsts::CustomSections::Subsection::NameMemory);
      o << U32LEB(memoriesWithNames.size());
      for (auto& [index, memory] : memoriesWithNames) {
        o << U32LEB(index);
        writeEscapedName(memory->name.str);
      }
      finishSubsection(substart);
    }
  }

  // global names
  {
    std::vector<std::pair<Index, Global*>> globalsWithNames;
    Index checked = 0;
    auto check = [&](Global* curr) {
      if (curr->hasExplicitName) {
        globalsWithNames.push_back({checked, curr});
      }
      checked++;
    };
    ModuleUtils::iterImportedGlobals(*wasm, check);
    ModuleUtils::iterDefinedGlobals(*wasm, check);
    assert(checked == indexes.globalIndexes.size());
    if (globalsWithNames.size() > 0) {
      auto substart =
        startSubsection(BinaryConsts::CustomSections::Subsection::NameGlobal);
      o << U32LEB(globalsWithNames.size());
      for (auto& [index, global] : globalsWithNames) {
        o << U32LEB(index);
        writeEscapedName(global->name.str);
      }
      finishSubsection(substart);
    }
  }

  // elem segment names
  {
    std::vector<std::pair<Index, ElementSegment*>> elemsWithNames;
    Index checked = 0;
    for (auto& curr : wasm->elementSegments) {
      if (curr->hasExplicitName) {
        elemsWithNames.push_back({checked, curr.get()});
      }
      checked++;
    }
    assert(checked == indexes.elemIndexes.size());

    if (elemsWithNames.size() > 0) {
      auto substart =
        startSubsection(BinaryConsts::CustomSections::Subsection::NameElem);
      o << U32LEB(elemsWithNames.size());

      for (auto& [index, elem] : elemsWithNames) {
        o << U32LEB(index);
        writeEscapedName(elem->name.str);
      }

      finishSubsection(substart);
    }
  }

  // data segment names
  {
    Index count = 0;
    for (auto& seg : wasm->dataSegments) {
      if (seg->hasExplicitName) {
        count++;
      }
    }

    if (count) {
      auto substart =
        startSubsection(BinaryConsts::CustomSections::Subsection::NameData);
      o << U32LEB(count);
      for (Index i = 0; i < wasm->dataSegments.size(); i++) {
        auto& seg = wasm->dataSegments[i];
        if (seg->hasExplicitName) {
          o << U32LEB(i);
          writeEscapedName(seg->name.str);
        }
      }
      finishSubsection(substart);
    }
  }

  // TODO: label, type, and element names
  // see: https://github.com/WebAssembly/extended-name-section

  // GC field names
  if (wasm->features.hasGC()) {
    std::vector<HeapType> relevantTypes;
    for (auto& type : indexedTypes.types) {
      if (type.isStruct() && wasm->typeNames.count(type) &&
          !wasm->typeNames[type].fieldNames.empty()) {
        relevantTypes.push_back(type);
      }
    }
    if (!relevantTypes.empty()) {
      auto substart =
        startSubsection(BinaryConsts::CustomSections::Subsection::NameField);
      o << U32LEB(relevantTypes.size());
      for (Index i = 0; i < relevantTypes.size(); i++) {
        auto type = relevantTypes[i];
        o << U32LEB(indexedTypes.indices[type]);
        std::unordered_map<Index, Name>& fieldNames =
          wasm->typeNames.at(type).fieldNames;
        o << U32LEB(fieldNames.size());
        for (auto& [index, name] : fieldNames) {
          o << U32LEB(index);
          writeEscapedName(name.str);
        }
      }
      finishSubsection(substart);
    }
  }

  // tag names
  if (!wasm->tags.empty()) {
    Index count = 0;
    for (auto& tag : wasm->tags) {
      if (tag->hasExplicitName) {
        count++;
      }
    }

    if (count) {
      auto substart =
        startSubsection(BinaryConsts::CustomSections::Subsection::NameTag);
      o << U32LEB(count);
      for (Index i = 0; i < wasm->tags.size(); i++) {
        auto& tag = wasm->tags[i];
        if (tag->hasExplicitName) {
          o << U32LEB(i);
          writeEscapedName(tag->name.str);
        }
      }
      finishSubsection(substart);
    }
  }

  finishSection(start);
}

void WasmBinaryWriter::writeSourceMapUrl() {
  auto start = startSection(BinaryConsts::Section::Custom);
  writeInlineString(BinaryConsts::CustomSections::SourceMapUrl);
  writeInlineString(sourceMapUrl.c_str());
  finishSection(start);
}

void WasmBinaryWriter::writeSymbolMap() {
  std::ofstream file(symbolMap);
  auto write = [&](Function* func) {
    file << getFunctionIndex(func->name) << ":" << func->name.str << std::endl;
  };
  ModuleUtils::iterImportedFunctions(*wasm, write);
  ModuleUtils::iterDefinedFunctions(*wasm, write);
  file.close();
}

void WasmBinaryWriter::initializeDebugInfo() {
  lastDebugLocation = {0, /* lineNumber = */ 1, 0, std::nullopt};
}

void WasmBinaryWriter::writeSourceMapProlog() {
  *sourceMap << "{\"version\":3,";

  for (const auto& section : wasm->customSections) {
    if (section.name == BinaryConsts::CustomSections::BuildId) {
      U32LEB ret;
      size_t pos = 0;
      ret.read([&]() { return section.data[pos++]; });

      if (section.data.size() != pos + ret.value) {
        std::cerr
          << "warning: build id section with an incorrect size detected!\n";
        break;
      }

      *sourceMap << "\"debugId\":\"";
      for (size_t i = pos; i < section.data.size(); i++) {
        *sourceMap << std::setfill('0') << std::setw(2) << std::hex
                   << static_cast<int>(static_cast<uint8_t>(section.data[i]));
      }
      *sourceMap << "\",";
      break;
    }
  }

  auto writeOptionalString = [&](const char* name, const std::string& str) {
    if (!str.empty()) {
      *sourceMap << "\"" << name << "\":\"" << str << "\",";
    }
  };

  writeOptionalString("file", wasm->debugInfoFile);
  writeOptionalString("sourceRoot", wasm->debugInfoSourceRoot);

  auto writeStringVector = [&](const char* name,
                               const std::vector<std::string>& vec) {
    *sourceMap << "\"" << name << "\":[";
    for (size_t i = 0; i < vec.size(); i++) {
      if (i > 0) {
        *sourceMap << ",";
      }
      *sourceMap << "\"" << vec[i] << "\"";
    }
    *sourceMap << "],";
  };

  writeStringVector("sources", wasm->debugInfoFileNames);

  if (!wasm->debugInfoSourcesContent.empty()) {
    writeStringVector("sourcesContent", wasm->debugInfoSourcesContent);
  }

  // TODO: This field is optional; maybe we should omit if it's empty.
  // TODO: Binaryen actually does not correctly preserve symbol names when it
  // rewrites the mappings. We should maybe just drop them, or else handle
  // them correctly.
  writeStringVector("names", wasm->debugInfoSymbolNames);

  *sourceMap << "\"mappings\":\"";
}

static void writeBase64VLQ(std::ostream& out, int32_t n) {
  uint32_t value = n >= 0 ? n << 1 : ((-n) << 1) | 1;
  while (1) {
    uint32_t digit = value & 0x1F;
    value >>= 5;
    if (!value) {
      // last VLQ digit -- base64 codes 'A'..'Z', 'a'..'f'
      out << char(digit < 26 ? 'A' + digit : 'a' + digit - 26);
      break;
    }
    // more VLG digit will follow -- add continuation bit (0x20),
    // base64 codes 'g'..'z', '0'..'9', '+', '/'
    out << char(digit < 20
                  ? 'g' + digit
                  : digit < 30 ? '0' + digit - 20 : digit == 30 ? '+' : '/');
  }
}

void WasmBinaryWriter::writeSourceMapEpilog() {
  // write source map entries
  size_t lastOffset = 0;
  BinaryLocation lastFileIndex = 0;
  BinaryLocation lastLineNumber = 1;
  BinaryLocation lastColumnNumber = 0;
  BinaryLocation lastSymbolNameIndex = 0;
  for (const auto& [offset, loc] : sourceMapLocations) {
    if (lastOffset > 0) {
      *sourceMap << ",";
    }
    writeBase64VLQ(*sourceMap, int32_t(offset - lastOffset));
    lastOffset = offset;
    if (loc) {
      writeBase64VLQ(*sourceMap, int32_t(loc->fileIndex - lastFileIndex));
      lastFileIndex = loc->fileIndex;

      writeBase64VLQ(*sourceMap, int32_t(loc->lineNumber - lastLineNumber));
      lastLineNumber = loc->lineNumber;

      writeBase64VLQ(*sourceMap, int32_t(loc->columnNumber - lastColumnNumber));
      lastColumnNumber = loc->columnNumber;

      if (loc->symbolNameIndex) {
        writeBase64VLQ(*sourceMap,
                       int32_t(*loc->symbolNameIndex - lastSymbolNameIndex));
        lastSymbolNameIndex = *loc->symbolNameIndex;
      }
    }
  }
  *sourceMap << "\"}";
}

void WasmBinaryWriter::writeLateCustomSections() {
  for (auto& section : wasm->customSections) {
    if (section.name != BinaryConsts::CustomSections::Dylink) {
      writeCustomSection(section);
    }
  }
}

void WasmBinaryWriter::writeCustomSection(const CustomSection& section) {
  auto start = startSection(BinaryConsts::Custom);
  writeInlineString(section.name.c_str());
  for (size_t i = 0; i < section.data.size(); i++) {
    o << uint8_t(section.data[i]);
  }
  finishSection(start);
}

void WasmBinaryWriter::writeFeaturesSection() {
  if (!wasm->hasFeaturesSection || wasm->features.isMVP()) {
    return;
  }

  // TODO(tlively): unify feature names with rest of toolchain and use
  // FeatureSet::toString()
  auto toString = [](FeatureSet::Feature f) {
    switch (f) {
      case FeatureSet::Atomics:
        return BinaryConsts::CustomSections::AtomicsFeature;
      case FeatureSet::MutableGlobals:
        return BinaryConsts::CustomSections::MutableGlobalsFeature;
      case FeatureSet::TruncSat:
        return BinaryConsts::CustomSections::TruncSatFeature;
      case FeatureSet::SIMD:
        return BinaryConsts::CustomSections::SIMD128Feature;
      case FeatureSet::BulkMemory:
        return BinaryConsts::CustomSections::BulkMemoryFeature;
      case FeatureSet::SignExt:
        return BinaryConsts::CustomSections::SignExtFeature;
      case FeatureSet::ExceptionHandling:
        return BinaryConsts::CustomSections::ExceptionHandlingFeature;
      case FeatureSet::TailCall:
        return BinaryConsts::CustomSections::TailCallFeature;
      case FeatureSet::ReferenceTypes:
        return BinaryConsts::CustomSections::ReferenceTypesFeature;
      case FeatureSet::Multivalue:
        return BinaryConsts::CustomSections::MultivalueFeature;
      case FeatureSet::GC:
        return BinaryConsts::CustomSections::GCFeature;
      case FeatureSet::Memory64:
        return BinaryConsts::CustomSections::Memory64Feature;
      case FeatureSet::RelaxedSIMD:
        return BinaryConsts::CustomSections::RelaxedSIMDFeature;
      case FeatureSet::ExtendedConst:
        return BinaryConsts::CustomSections::ExtendedConstFeature;
      case FeatureSet::Strings:
        return BinaryConsts::CustomSections::StringsFeature;
      case FeatureSet::MultiMemory:
        return BinaryConsts::CustomSections::MultiMemoryFeature;
      case FeatureSet::StackSwitching:
        return BinaryConsts::CustomSections::StackSwitchingFeature;
      case FeatureSet::SharedEverything:
        return BinaryConsts::CustomSections::SharedEverythingFeature;
      case FeatureSet::FP16:
        return BinaryConsts::CustomSections::FP16Feature;
      case FeatureSet::BulkMemoryOpt:
        return BinaryConsts::CustomSections::BulkMemoryOptFeature;
      case FeatureSet::CallIndirectOverlong:
        return BinaryConsts::CustomSections::CallIndirectOverlongFeature;
      case FeatureSet::CustomDescriptors:
        return BinaryConsts::CustomSections::CustomDescriptorsFeature;
      case FeatureSet::None:
      case FeatureSet::Default:
      case FeatureSet::All:
        break;
    }
    WASM_UNREACHABLE("unexpected feature flag");
  };

  std::vector<const char*> features;
  wasm->features.iterFeatures(
    [&](FeatureSet::Feature f) { features.push_back(toString(f)); });

  auto start = startSection(BinaryConsts::Custom);
  writeInlineString(BinaryConsts::CustomSections::TargetFeatures);
  o << U32LEB(features.size());
  for (auto& f : features) {
    o << uint8_t(BinaryConsts::FeatureUsed);
    writeInlineString(f);
  }
  finishSection(start);
}

void WasmBinaryWriter::writeLegacyDylinkSection() {
  if (!wasm->dylinkSection) {
    return;
  }

  auto start = startSection(BinaryConsts::Custom);
  writeInlineString(BinaryConsts::CustomSections::Dylink);
  o << U32LEB(wasm->dylinkSection->memorySize);
  o << U32LEB(wasm->dylinkSection->memoryAlignment);
  o << U32LEB(wasm->dylinkSection->tableSize);
  o << U32LEB(wasm->dylinkSection->tableAlignment);
  o << U32LEB(wasm->dylinkSection->neededDynlibs.size());
  for (auto& neededDynlib : wasm->dylinkSection->neededDynlibs) {
    writeInlineString(neededDynlib.str);
  }
  finishSection(start);
}

void WasmBinaryWriter::writeDylinkSection() {
  if (!wasm->dylinkSection) {
    return;
  }

  if (wasm->dylinkSection->isLegacy) {
    writeLegacyDylinkSection();
    return;
  }

  auto start = startSection(BinaryConsts::Custom);
  writeInlineString(BinaryConsts::CustomSections::Dylink0);

  auto substart =
    startSubsection(BinaryConsts::CustomSections::Subsection::DylinkMemInfo);
  o << U32LEB(wasm->dylinkSection->memorySize);
  o << U32LEB(wasm->dylinkSection->memoryAlignment);
  o << U32LEB(wasm->dylinkSection->tableSize);
  o << U32LEB(wasm->dylinkSection->tableAlignment);
  finishSubsection(substart);

  if (wasm->dylinkSection->neededDynlibs.size()) {
    substart =
      startSubsection(BinaryConsts::CustomSections::Subsection::DylinkNeeded);
    o << U32LEB(wasm->dylinkSection->neededDynlibs.size());
    for (auto& neededDynlib : wasm->dylinkSection->neededDynlibs) {
      writeInlineString(neededDynlib.str);
    }
    finishSubsection(substart);
  }

  writeData(wasm->dylinkSection->tail.data(), wasm->dylinkSection->tail.size());
  finishSection(start);
}

void WasmBinaryWriter::writeDebugLocation(const Function::DebugLocation& loc) {
  if (loc == lastDebugLocation) {
    return;
  }
  auto offset = o.size();
  sourceMapLocations.emplace_back(offset, &loc);
  lastDebugLocation = loc;
}

void WasmBinaryWriter::writeNoDebugLocation() {
  // Emit an indication that there is no debug location there (so that
  // we do not get "smeared" with debug info from anything before or
  // after us).
  //
  // We don't need to write repeated "no debug info" indications, as a
  // single one is enough to make it clear that the debug information
  // before us is valid no longer. We also don't need to write one if
  // there is nothing before us.
  if (!sourceMapLocations.empty() &&
      sourceMapLocations.back().second != nullptr) {
    sourceMapLocations.emplace_back(o.size(), nullptr);

    // Initialize the state of debug info to indicate there is no current
    // debug info relevant. This sets |lastDebugLocation| to a dummy value,
    // so that later places with debug info can see that they differ from
    // it (without this, if we had some debug info, then a nullptr for none,
    // and then the same debug info, we could get confused).
    initializeDebugInfo();
  }
}

void WasmBinaryWriter::writeSourceMapLocation(Expression* curr,
                                              Function* func) {
  assert(sourceMap);

  auto& debugLocations = func->debugLocations;
  auto iter = debugLocations.find(curr);
  if (iter != debugLocations.end() && iter->second) {
    // There is debug information here, write it out.
    writeDebugLocation(*(iter->second));
  } else {
    // This expression has no debug location.
    writeNoDebugLocation();
  }
}

void WasmBinaryWriter::trackExpressionStart(Expression* curr, Function* func) {
  // If this is an instruction in a function, and if the original wasm had
  // binary locations tracked, then track it in the output as well. We also
  // track locations of instructions that have code annotations, as their binary
  // location goes in the custom section.
  if (func && (!func->expressionLocations.empty() ||
               func->codeAnnotations.count(curr))) {
    binaryLocations.expressions[curr] =
      BinaryLocations::Span{BinaryLocation(o.size()), 0};
    binaryLocationTrackedExpressionsForFunc.push_back(curr);
  }
}

void WasmBinaryWriter::trackExpressionEnd(Expression* curr, Function* func) {
  // TODO: If we need to track the end of annotated code locations, we need to
  //       enable that here.
  if (func && !func->expressionLocations.empty()) {
    auto& span = binaryLocations.expressions.at(curr);
    span.end = o.size();
  }
}

void WasmBinaryWriter::trackExpressionDelimiter(Expression* curr,
                                                Function* func,
                                                size_t id) {
  // TODO: If we need to track the delimiters of annotated code locations, we
  //       need to enable that here.
  if (func && !func->expressionLocations.empty()) {
    binaryLocations.delimiters[curr][id] = o.size();
  }
}

std::optional<BufferWithRandomAccess> WasmBinaryWriter::writeCodeAnnotations() {
  // Assemble the info for Branch Hinting: for each function, a vector of the
  // hints.
  struct ExprHint {
    Expression* expr;
    // The offset we will write in the custom section.
    BinaryLocation offset;
    Function::CodeAnnotation* hint;
  };

  struct FuncHints {
    Name func;
    std::vector<ExprHint> exprHints;
  };

  std::vector<FuncHints> funcHintsVec;

  for (auto& func : wasm->functions) {
    // Collect the Branch Hints for this function.
    FuncHints funcHints;

    // We compute the location of the function declaration area (where the
    // locals are declared) the first time we need it.
    BinaryLocation funcDeclarations = 0;

    for (auto& [expr, annotation] : func->codeAnnotations) {
      if (annotation.branchLikely) {
        auto exprIter = binaryLocations.expressions.find(expr);
        if (exprIter == binaryLocations.expressions.end()) {
          // No expression exists for this annotation - perhaps optimizations
          // removed it.
          continue;
        }
        auto exprOffset = exprIter->second.start;

        if (!funcDeclarations) {
          auto funcIter = binaryLocations.functions.find(func.get());
          assert(funcIter != binaryLocations.functions.end());
          funcDeclarations = funcIter->second.declarations;
        }

        // Compute the offset: it should be relative to the start of the
        // function locals (i.e. the function declarations).
        auto offset = exprOffset - funcDeclarations;

        funcHints.exprHints.push_back(ExprHint{expr, offset, &annotation});
      }
    }

    if (!funcHints.exprHints.empty()) {
      // We found something. Finalize the data.
      funcHints.func = func->name;

      // Hints must be sorted by increasing binary offset.
      std::sort(funcHints.exprHints.begin(),
                funcHints.exprHints.end(),
                [](const ExprHint& a, const ExprHint& b) {
                  return a.offset < b.offset;
                });

      funcHintsVec.emplace_back(std::move(funcHints));
    }
  }

  if (funcHintsVec.empty()) {
    return {};
  }

  if (sourceMap) {
    // TODO: This mode may not matter (when debugging, code annotations are an
    //       optimization that can be skipped), but atm source maps cause
    //       annotations to break.
    Fatal() << "Annotations are not supported with source maps";
  }

  BufferWithRandomAccess buffer;

  // We found data: emit the section.
  buffer << uint8_t(BinaryConsts::Custom);
  auto lebPos = buffer.writeU32LEBPlaceholder();
  buffer.writeInlineString(Annotations::BranchHint.str);

  buffer << U32LEB(funcHintsVec.size());
  for (auto& funcHints : funcHintsVec) {
    buffer << U32LEB(getFunctionIndex(funcHints.func));

    buffer << U32LEB(funcHints.exprHints.size());
    for (auto& exprHint : funcHints.exprHints) {
      buffer << U32LEB(exprHint.offset);

      // Hint size, always 1 for now.
      buffer << U32LEB(1);

      // We must only emit hints that are present.
      assert(exprHint.hint->branchLikely);

      // Hint contents: likely or not.
      buffer << U32LEB(int(*exprHint.hint->branchLikely));
    }
  }

  // Write the final size. We can ignore the return value, which is the number
  // of bytes we shrank (if the LEB was smaller than the maximum size), as no
  // value in this section cares.
  (void)buffer.emitRetroactiveLEB(lebPos);

  return buffer;
}

void WasmBinaryWriter::writeData(const char* data, size_t size) {
  for (size_t i = 0; i < size; i++) {
    o << int8_t(data[i]);
  }
}

void WasmBinaryWriter::writeInlineString(std::string_view name) {
  o.writeInlineString(name);
}

static bool isHexDigit(char ch) {
  return (ch >= '0' && ch <= '9') || (ch >= 'a' && ch <= 'f') ||
         (ch >= 'A' && ch <= 'F');
}

static int decodeHexNibble(char ch) {
  return ch <= '9' ? ch & 15 : (ch & 15) + 9;
}

void WasmBinaryWriter::writeEscapedName(std::string_view name) {
  if (name.find('\\') == std::string_view::npos) {
    writeInlineString(name);
    return;
  }
  // decode escaped by escapeName (see below) function names
  std::string unescaped;
  for (size_t i = 0; i < name.size();) {
    char ch = name[i++];
    // support only `\xx` escapes; ignore invalid or unsupported escapes
    if (ch != '\\' || i + 1 >= name.size() || !isHexDigit(name[i]) ||
        !isHexDigit(name[i + 1])) {
      unescaped.push_back(ch);
      continue;
    }
    unescaped.push_back(
      char((decodeHexNibble(name[i]) << 4) | decodeHexNibble(name[i + 1])));
    i += 2;
  }
  writeInlineString({unescaped.data(), unescaped.size()});
}

void WasmBinaryWriter::writeInlineBuffer(const char* data, size_t size) {
  o << U32LEB(size);
  writeData(data, size);
}

void WasmBinaryWriter::writeType(Type type) {
  if (type.isRef()) {
    // The only reference types allowed without GC are funcref, externref, and
    // exnref. We internally use more refined versions of those types, but we
    // cannot emit those without GC.
    if (!wasm->features.hasGC()) {
      auto ht = type.getHeapType();
      if (ht.isMaybeShared(HeapType::string)) {
        // Do not overgeneralize stringref to anyref. We have tests that when a
        // stringref is expected, we actually get a stringref. If we see a
        // string, the stringref feature must be enabled.
        type = Type(HeapTypes::string.getBasic(ht.getShared()), Nullable);
      } else {
        // Only the top type (func, extern, exn) is available, and only the
        // nullable version.
        type = Type(type.getHeapType().getTop(), Nullable);
      }
    }
    auto heapType = type.getHeapType();
    if (type.isNullable() && heapType.isBasic() && !heapType.isShared()) {
      switch (heapType.getBasic(Unshared)) {
        case HeapType::ext:
          o << S32LEB(BinaryConsts::EncodedType::externref);
          return;
        case HeapType::any:
          o << S32LEB(BinaryConsts::EncodedType::anyref);
          return;
        case HeapType::func:
          o << S32LEB(BinaryConsts::EncodedType::funcref);
          return;
        case HeapType::cont:
          o << S32LEB(BinaryConsts::EncodedType::contref);
          return;
        case HeapType::eq:
          o << S32LEB(BinaryConsts::EncodedType::eqref);
          return;
        case HeapType::i31:
          o << S32LEB(BinaryConsts::EncodedType::i31ref);
          return;
        case HeapType::struct_:
          o << S32LEB(BinaryConsts::EncodedType::structref);
          return;
        case HeapType::array:
          o << S32LEB(BinaryConsts::EncodedType::arrayref);
          return;
        case HeapType::exn:
          o << S32LEB(BinaryConsts::EncodedType::exnref);
          return;
        case HeapType::string:
          o << S32LEB(BinaryConsts::EncodedType::stringref);
          return;
        case HeapType::none:
          o << S32LEB(BinaryConsts::EncodedType::nullref);
          return;
        case HeapType::noext:
          o << S32LEB(BinaryConsts::EncodedType::nullexternref);
          return;
        case HeapType::nofunc:
          o << S32LEB(BinaryConsts::EncodedType::nullfuncref);
          return;
        case HeapType::noexn:
          o << S32LEB(BinaryConsts::EncodedType::nullexnref);
          return;
        case HeapType::nocont:
          o << S32LEB(BinaryConsts::EncodedType::nullcontref);
          return;
      }
    }
    if (type.isNullable()) {
      o << S32LEB(BinaryConsts::EncodedType::nullable);
    } else {
      o << S32LEB(BinaryConsts::EncodedType::nonnullable);
    }
    writeHeapType(type.getHeapType(), type.getExactness());
    return;
  }
  int ret = 0;
  TODO_SINGLE_COMPOUND(type);
  switch (type.getBasic()) {
    // None only used for block signatures. TODO: Separate out?
    case Type::none:
      ret = BinaryConsts::EncodedType::Empty;
      break;
    case Type::i32:
      ret = BinaryConsts::EncodedType::i32;
      break;
    case Type::i64:
      ret = BinaryConsts::EncodedType::i64;
      break;
    case Type::f32:
      ret = BinaryConsts::EncodedType::f32;
      break;
    case Type::f64:
      ret = BinaryConsts::EncodedType::f64;
      break;
    case Type::v128:
      ret = BinaryConsts::EncodedType::v128;
      break;
    default:
      WASM_UNREACHABLE("unexpected type");
  }
  o << S32LEB(ret);
}

void WasmBinaryWriter::writeHeapType(HeapType type, Exactness exactness) {
  // ref.null always has a bottom heap type in Binaryen IR, but those types are
  // only actually valid with GC. Otherwise, emit the corresponding valid top
  // types instead.
  if (!wasm->features.hasCustomDescriptors()) {
    exactness = Inexact;
  }
  if (!wasm->features.hasGC()) {
    type = type.getTop();
  }
  assert(!type.isBasic() || exactness == Inexact);
  if (exactness == Exact) {
    o << uint8_t(BinaryConsts::EncodedType::Exact);
  }
  if (!type.isBasic()) {
    o << S64LEB(getTypeIndex(type)); // TODO: Actually s33
    return;
  }

  int ret = 0;
  if (type.isShared()) {
    o << uint8_t(BinaryConsts::EncodedType::Shared);
  }
  switch (type.getBasic(Unshared)) {
    case HeapType::ext:
      ret = BinaryConsts::EncodedHeapType::ext;
      break;
    case HeapType::func:
      ret = BinaryConsts::EncodedHeapType::func;
      break;
    case HeapType::cont:
      ret = BinaryConsts::EncodedHeapType::cont;
      break;
    case HeapType::any:
      ret = BinaryConsts::EncodedHeapType::any;
      break;
    case HeapType::eq:
      ret = BinaryConsts::EncodedHeapType::eq;
      break;
    case HeapType::i31:
      ret = BinaryConsts::EncodedHeapType::i31;
      break;
    case HeapType::struct_:
      ret = BinaryConsts::EncodedHeapType::struct_;
      break;
    case HeapType::array:
      ret = BinaryConsts::EncodedHeapType::array;
      break;
    case HeapType::exn:
      ret = BinaryConsts::EncodedHeapType::exn;
      break;
    case HeapType::string:
      ret = BinaryConsts::EncodedHeapType::string;
      break;
    case HeapType::none:
      ret = BinaryConsts::EncodedHeapType::none;
      break;
    case HeapType::noext:
      ret = BinaryConsts::EncodedHeapType::noext;
      break;
    case HeapType::nofunc:
      ret = BinaryConsts::EncodedHeapType::nofunc;
      break;
    case HeapType::noexn:
      ret = BinaryConsts::EncodedHeapType::noexn;
      break;
    case HeapType::nocont:
      ret = BinaryConsts::EncodedHeapType::nocont;
      break;
  }
  o << S64LEB(ret); // TODO: Actually s33
}

void WasmBinaryWriter::writeIndexedHeapType(HeapType type) {
  o << U32LEB(getTypeIndex(type));
}

void WasmBinaryWriter::writeField(const Field& field) {
  if (field.type == Type::i32 && field.packedType != Field::not_packed) {
    if (field.packedType == Field::i8) {
      o << S32LEB(BinaryConsts::EncodedType::i8);
    } else if (field.packedType == Field::i16) {
      o << S32LEB(BinaryConsts::EncodedType::i16);
    } else {
      WASM_UNREACHABLE("invalid packed type");
    }
  } else {
    writeType(field.type);
  }
  o << U32LEB(field.mutable_);
}

void WasmBinaryWriter::writeMemoryOrder(MemoryOrder order, bool isRMW) {
  uint8_t code = 0;
  switch (order) {
    case MemoryOrder::Unordered:
      // Non-atomic get or set does not need a memory order.
      return;
    case MemoryOrder::SeqCst:
      code = BinaryConsts::OrderSeqCst;
      break;
    case MemoryOrder::AcqRel:
      code = BinaryConsts::OrderAcqRel;
      break;
  }
  if (isRMW) {
    o << uint8_t((code << 4) | code);
  } else {
    o << code;
  }
}

// reader

WasmBinaryReader::WasmBinaryReader(Module& wasm,
                                   FeatureSet features,
                                   const std::vector<char>& input,
                                   std::vector<char>& sourceMap)
  : wasm(wasm), allocator(wasm.allocator), input(input), builder(wasm),
    sourceMapReader(sourceMap) {
  wasm.features = features;
}

void WasmBinaryReader::preScan() {
  assert(pos == 0);
  getInt32(); // magic
  getInt32(); // version

  bool foundDWARF = false;

  while (more()) {
    uint8_t sectionCode = getInt8();
    uint32_t payloadLen = getU32LEB();
    if (uint64_t(pos) + uint64_t(payloadLen) > input.size()) {
      throwError("Section extends beyond end of input");
    }
    auto oldPos = pos;
    if (sectionCode == BinaryConsts::Section::Custom) {
      auto sectionName = getInlineString();

      // Code annotations require code locations.
      // TODO: For Branch Hinting, we could note which functions require
      //       code locations, as an optimization.
      if (sectionName == Annotations::BranchHint) {
        needCodeLocations = true;
        // Do not break, so we keep looking for DWARF.
      }

      // DWARF sections contain code offsets.
      if (DWARF && Debug::isDWARFSection(sectionName)) {
        needCodeLocations = true;
        foundDWARF = true;
        break;
      }

      // TODO: We could stop early if we see the Code section and DWARF is
      //       disabled, as BranchHint must appear first, but this seems to
      //       make practically no difference in practice.
    }
    pos = oldPos + payloadLen;
  }

  if (DWARF && !foundDWARF) {
    // The user asked for DWARF, but no DWARF sections exist in practice, so
    // disable the support.
    DWARF = false;
  }

  // Reset.
  pos = 0;
}

void WasmBinaryReader::read() {
  preScan();

  // Skip ahead and read the name section so we know what names to use when we
  // construct module elements.
  // TODO: Combine this pre-scan with the one in preScan().
  if (debugInfo) {
    findAndReadNames();
  }

  readHeader();
  sourceMapReader.parse(wasm);

  // Read sections until the end
  while (more()) {
    uint8_t sectionCode = getInt8();
    uint32_t payloadLen = getU32LEB();
    if (uint64_t(pos) + uint64_t(payloadLen) > input.size()) {
      throwError("Section extends beyond end of input");
    }

    auto oldPos = pos;

    // Note the section in the list of seen sections, as almost no sections can
    // appear more than once, and verify those that shouldn't do not.
    if (sectionCode != BinaryConsts::Section::Custom &&
        !seenSections.insert(sectionCode).second) {
      throwError("section seen more than once: " + std::to_string(sectionCode));
    }

    switch (sectionCode) {
      case BinaryConsts::Section::Start:
        readStart();
        break;
      case BinaryConsts::Section::Memory:
        readMemories();
        break;
      case BinaryConsts::Section::Type:
        readTypes();
        break;
      case BinaryConsts::Section::Import:
        readImports();
        break;
      case BinaryConsts::Section::Function:
        readFunctionSignatures();
        break;
      case BinaryConsts::Section::Code:
        if (needCodeLocations) {
          codeSectionLocation = pos;
        }
        readFunctions();
        break;
      case BinaryConsts::Section::Export:
        readExports();
        break;
      case BinaryConsts::Section::Element:
        readElementSegments();
        break;
      case BinaryConsts::Section::Strings:
        readStrings();
        break;
      case BinaryConsts::Section::Global:
        readGlobals();
        break;
      case BinaryConsts::Section::Data:
        readDataSegments();
        break;
      case BinaryConsts::Section::DataCount:
        readDataSegmentCount();
        break;
      case BinaryConsts::Section::Table:
        readTableDeclarations();
        break;
      case BinaryConsts::Section::Tag:
        readTags();
        break;
      case BinaryConsts::Section::Custom: {
        readCustomSection(payloadLen);
        if (pos > oldPos + payloadLen) {
          throwError("bad user section size, started at " +
                     std::to_string(oldPos) + " plus payload " +
                     std::to_string(payloadLen) +
                     " not being equal to new position " + std::to_string(pos));
        }
        pos = oldPos + payloadLen;
        break;
      }
      default:
        throwError(std::string("unrecognized section ID: ") +
                   std::to_string(sectionCode));
    }

    // make sure we advanced exactly past this section
    if (pos != oldPos + payloadLen) {
      throwError("bad section size, started at " + std::to_string(oldPos) +
                 " plus payload " + std::to_string(payloadLen) +
                 " not being equal to new position " + std::to_string(pos));
    }
  }

  // Go back and parse things we deferred.
  if (branchHintsPos) {
    pos = branchHintsPos;
    readBranchHints(branchHintsLen);
  }

  validateBinary();
}

void WasmBinaryReader::readCustomSection(size_t payloadLen) {
  auto oldPos = pos;
  Name sectionName = getInlineString();
  size_t read = pos - oldPos;
  if (read > payloadLen) {
    throwError("bad user section size");
  }
  payloadLen -= read;
  if (sectionName.equals(BinaryConsts::CustomSections::Name)) {
    // We already read the name section before anything else.
    pos += payloadLen;
  } else if (sectionName.equals(BinaryConsts::CustomSections::TargetFeatures)) {
    readFeatures(payloadLen);
  } else if (sectionName.equals(BinaryConsts::CustomSections::Dylink)) {
    readDylink(payloadLen);
  } else if (sectionName.equals(BinaryConsts::CustomSections::Dylink0)) {
    readDylink0(payloadLen);
  } else if (sectionName.equals(Annotations::BranchHint.str)) {
    // Only note the position and length, we read this later.
    branchHintsPos = pos;
    branchHintsLen = payloadLen;
  } else {
    // an unfamiliar custom section
    if (sectionName.equals(BinaryConsts::CustomSections::Linking)) {
      std::cerr
        << "warning: linking section is present, so this is not a standard "
           "wasm file - binaryen cannot handle this properly!\n";
    }
    wasm.customSections.resize(wasm.customSections.size() + 1);
    auto& section = wasm.customSections.back();
    section.name = sectionName.str;
    auto data = getByteView(payloadLen);
    section.data = {data.begin(), data.end()};
  }
}

std::string_view WasmBinaryReader::getByteView(size_t size) {
  if (size > input.size() || pos > input.size() - size) {
    throwError("unexpected end of input");
  }
  pos += size;
  return {input.data() + (pos - size), size};
}

uint8_t WasmBinaryReader::getInt8() {
  if (!more()) {
    throwError("unexpected end of input");
  }
  return input[pos++];
}

uint16_t WasmBinaryReader::getInt16() {
  auto ret = uint16_t(getInt8());
  ret |= uint16_t(getInt8()) << 8;
  return ret;
}

uint32_t WasmBinaryReader::getInt32() {
  auto ret = uint32_t(getInt16());
  ret |= uint32_t(getInt16()) << 16;
  return ret;
}

uint64_t WasmBinaryReader::getInt64() {
  auto ret = uint64_t(getInt32());
  ret |= uint64_t(getInt32()) << 32;
  return ret;
}

uint8_t WasmBinaryReader::getLaneIndex(size_t lanes) {
  auto ret = getInt8();
  if (ret >= lanes) {
    throwError("Illegal lane index");
  }
  return ret;
}

Literal WasmBinaryReader::getFloat32Literal() {
  auto ret = Literal(getInt32());
  ret = ret.castToF32();
  return ret;
}

Literal WasmBinaryReader::getFloat64Literal() {
  auto ret = Literal(getInt64());
  ret = ret.castToF64();
  return ret;
}

Literal WasmBinaryReader::getVec128Literal() {
  std::array<uint8_t, 16> bytes;
  for (auto i = 0; i < 16; ++i) {
    bytes[i] = getInt8();
  }
  auto ret = Literal(bytes.data());
  return ret;
}

uint32_t WasmBinaryReader::getU32LEB() {
  U32LEB ret;
  ret.read([&]() { return getInt8(); });
  return ret.value;
}

uint64_t WasmBinaryReader::getU64LEB() {
  U64LEB ret;
  ret.read([&]() { return getInt8(); });
  return ret.value;
}

int32_t WasmBinaryReader::getS32LEB() {
  S32LEB ret;
  ret.read([&]() { return (int8_t)getInt8(); });
  return ret.value;
}

int64_t WasmBinaryReader::getS64LEB() {
  S64LEB ret;
  ret.read([&]() { return (int8_t)getInt8(); });
  return ret.value;
}

bool WasmBinaryReader::getBasicType(int32_t code, Type& out) {
  switch (code) {
    case BinaryConsts::EncodedType::i32:
      out = Type::i32;
      return true;
    case BinaryConsts::EncodedType::i64:
      out = Type::i64;
      return true;
    case BinaryConsts::EncodedType::f32:
      out = Type::f32;
      return true;
    case BinaryConsts::EncodedType::f64:
      out = Type::f64;
      return true;
    case BinaryConsts::EncodedType::v128:
      out = Type::v128;
      return true;
    case BinaryConsts::EncodedType::funcref:
      out = Type(HeapType::func, Nullable);
      return true;
    case BinaryConsts::EncodedType::contref:
      out = Type(HeapType::cont, Nullable);
      return true;
    case BinaryConsts::EncodedType::externref:
      out = Type(HeapType::ext, Nullable);
      return true;
    case BinaryConsts::EncodedType::anyref:
      out = Type(HeapType::any, Nullable);
      return true;
    case BinaryConsts::EncodedType::eqref:
      out = Type(HeapType::eq, Nullable);
      return true;
    case BinaryConsts::EncodedType::i31ref:
      out = Type(HeapType::i31, Nullable);
      return true;
    case BinaryConsts::EncodedType::structref:
      out = Type(HeapType::struct_, Nullable);
      return true;
    case BinaryConsts::EncodedType::arrayref:
      out = Type(HeapType::array, Nullable);
      return true;
    case BinaryConsts::EncodedType::exnref:
      out = Type(HeapType::exn, Nullable);
      return true;
    case BinaryConsts::EncodedType::stringref:
      out = Type(HeapType::string, Nullable);
      return true;
    case BinaryConsts::EncodedType::nullref:
      out = Type(HeapType::none, Nullable);
      return true;
    case BinaryConsts::EncodedType::nullexternref:
      out = Type(HeapType::noext, Nullable);
      return true;
    case BinaryConsts::EncodedType::nullfuncref:
      out = Type(HeapType::nofunc, Nullable);
      return true;
    case BinaryConsts::EncodedType::nullexnref:
      out = Type(HeapType::noexn, Nullable);
      return true;
    case BinaryConsts::EncodedType::nullcontref:
      out = Type(HeapType::nocont, Nullable);
      return true;
    default:
      return false;
  }
}

bool WasmBinaryReader::getBasicHeapType(int64_t code, HeapType& out) {
  switch (code) {
    case BinaryConsts::EncodedHeapType::func:
      out = HeapType::func;
      return true;
    case BinaryConsts::EncodedHeapType::cont:
      out = HeapType::cont;
      return true;
    case BinaryConsts::EncodedHeapType::ext:
      out = HeapType::ext;
      return true;
    case BinaryConsts::EncodedHeapType::any:
      out = HeapType::any;
      return true;
    case BinaryConsts::EncodedHeapType::eq:
      out = HeapType::eq;
      return true;
    case BinaryConsts::EncodedHeapType::i31:
      out = HeapType::i31;
      return true;
    case BinaryConsts::EncodedHeapType::struct_:
      out = HeapType::struct_;
      return true;
    case BinaryConsts::EncodedHeapType::array:
      out = HeapType::array;
      return true;
    case BinaryConsts::EncodedHeapType::exn:
      out = HeapType::exn;
      return true;
    case BinaryConsts::EncodedHeapType::string:
      out = HeapType::string;
      return true;
    case BinaryConsts::EncodedHeapType::none:
      out = HeapType::none;
      return true;
    case BinaryConsts::EncodedHeapType::noext:
      out = HeapType::noext;
      return true;
    case BinaryConsts::EncodedHeapType::nofunc:
      out = HeapType::nofunc;
      return true;
    case BinaryConsts::EncodedHeapType::noexn:
      out = HeapType::noexn;
      return true;
    case BinaryConsts::EncodedHeapType::nocont:
      out = HeapType::nocont;
      return true;
    default:
      return false;
  }
}

Signature WasmBinaryReader::getBlockType() {
  // Single value types are negative; signature indices are non-negative.
  auto code = getS32LEB();
  if (code >= 0) {
    return getSignatureByTypeIndex(code);
  }
  if (code == BinaryConsts::EncodedType::Empty) {
    return Signature();
  }
  return Signature(Type::none, getType(code));
}

Type WasmBinaryReader::getType(int code) {
  Type type;
  if (getBasicType(code, type)) {
    return type;
  }
  auto [heapType, exactness] = getHeapType();
  switch (code) {
    case BinaryConsts::EncodedType::nullable:
      return Type(heapType, Nullable, exactness);
    case BinaryConsts::EncodedType::nonnullable:
      return Type(heapType, NonNullable, exactness);
    default:
      throwError("invalid wasm type: " + std::to_string(code));
  }
  WASM_UNREACHABLE("unexpected type");
}

Type WasmBinaryReader::getType() { return getType(getS32LEB()); }

std::pair<HeapType, Exactness> WasmBinaryReader::getHeapType() {
  auto type = getS64LEB(); // TODO: Actually s33
  auto exactness = Inexact;
  if (type == BinaryConsts::EncodedType::ExactLEB) {
    exactness = Exact;
    type = getS64LEB(); // TODO: Actually s33
  }
  // Single heap types are negative; heap type indices are non-negative
  if (type >= 0) {
    if (size_t(type) >= types.size()) {
      throwError("invalid type index: " + std::to_string(type));
    }
    return {types[type], exactness};
  }
  if (exactness == Exact) {
    throwError("invalid type index: " + std::to_string(type));
  }
  auto share = Unshared;
  if (type == BinaryConsts::EncodedType::SharedLEB) {
    share = Shared;
    type = getS64LEB(); // TODO: Actually s33
  }
  HeapType ht;
  if (getBasicHeapType(type, ht)) {
    return {ht.getBasic(share), Inexact};
  }
  throwError("invalid wasm heap type: " + std::to_string(type));
}

HeapType WasmBinaryReader::getIndexedHeapType() {
  auto index = getU32LEB();
  if (index >= types.size()) {
    throwError("invalid heap type index: " + std::to_string(index));
  }
  return types[index];
}

Type WasmBinaryReader::getConcreteType() {
  auto type = getType();
  if (!type.isConcrete()) {
    throwError("non-concrete type when one expected");
  }
  return type;
}

Name WasmBinaryReader::getInlineString(bool requireValid) {
  auto len = getU32LEB();
  auto data = getByteView(len);
  if (requireValid && !String::isUTF8(data)) {
    throwError("invalid UTF-8 string");
  }
  return Name(data);
}

void WasmBinaryReader::verifyInt8(int8_t x) {
  int8_t y = getInt8();
  if (x != y) {
    throwError("surprising value");
  }
}

void WasmBinaryReader::verifyInt16(int16_t x) {
  int16_t y = getInt16();
  if (x != y) {
    throwError("surprising value");
  }
}

void WasmBinaryReader::verifyInt32(int32_t x) {
  int32_t y = getInt32();
  if (x != y) {
    throwError("surprising value");
  }
}

void WasmBinaryReader::verifyInt64(int64_t x) {
  int64_t y = getInt64();
  if (x != y) {
    throwError("surprising value");
  }
}

void WasmBinaryReader::readHeader() {
  verifyInt32(BinaryConsts::Magic);
  auto version = getInt32();
  if (version != BinaryConsts::Version) {
    if (version == 0x1000d) {
      throwError("this looks like a wasm component, which Binaryen does not "
                 "support yet (see "
                 "https://github.com/WebAssembly/binaryen/issues/6728)");
    }
    throwError("invalid version");
  }
}

void WasmBinaryReader::readStart() {
  startIndex = getU32LEB();
  wasm.start = getFunctionName(startIndex);
}

static Name makeName(std::string prefix, size_t counter) {
  return Name(prefix + std::to_string(counter));
}

// Look up a name from the names section or use a validated version of the
// provided name. Return the name and whether it is explicit in the input.
static std::pair<Name, bool>
getOrMakeName(const std::unordered_map<Index, Name>& nameMap,
              Index i,
              Name name,
              std::unordered_set<Name>& usedNames) {
  if (auto it = nameMap.find(i); it != nameMap.end()) {
    return {it->second, true};
  } else {
    auto valid = Names::getValidNameGivenExisting(name, usedNames);
    usedNames.insert(valid);
    return {valid, false};
  }
}

void WasmBinaryReader::readMemories() {
  auto num = getU32LEB();
  auto numImports = wasm.memories.size();
  std::unordered_set<Name> usedNames;
  for (auto& [index, name] : memoryNames) {
    if (index >= num + numImports) {
      std::cerr << "warning: memory index out of bounds in name section: "
                << name << " at index " << index << '\n';
    }
    usedNames.insert(name);
  }
  for (size_t i = 0; i < num; i++) {
    auto [name, isExplicit] =
      getOrMakeName(memoryNames, numImports + i, makeName("", i), usedNames);
    auto memory = Builder::makeMemory(name);
    memory->hasExplicitName = isExplicit;
    getResizableLimits(memory->initial,
                       memory->max,
                       memory->shared,
                       memory->addressType,
                       Memory::kUnlimitedSize);
    wasm.addMemory(std::move(memory));
  }
}

void WasmBinaryReader::readTypes() {
  TypeBuilder builder(getU32LEB());

  auto readHeapType = [&]() -> std::pair<HeapType, Exactness> {
    int64_t htCode = getS64LEB(); // TODO: Actually s33
    auto exactness = Inexact;
    if (htCode == BinaryConsts::EncodedType::ExactLEB) {
      exactness = Exact;
      htCode = getS64LEB(); // TODO: Actually s33
    }
    if (htCode >= 0) {
      if (size_t(htCode) >= builder.size()) {
        throwError("invalid type index: " + std::to_string(htCode));
      }
      return {builder.getTempHeapType(size_t(htCode)), exactness};
    }
    if (exactness == Exact) {
      throwError("invalid type index: " + std::to_string(htCode));
    }
    auto share = Unshared;
    if (htCode == BinaryConsts::EncodedType::SharedLEB) {
      share = Shared;
      htCode = getS64LEB(); // TODO: Actually s33
    }
    HeapType ht;
    if (getBasicHeapType(htCode, ht)) {
      return {ht.getBasic(share), Inexact};
    }
    throwError("invalid wasm heap type: " + std::to_string(htCode));
  };
  auto makeType = [&](int32_t typeCode) {
    Type type;
    if (getBasicType(typeCode, type)) {
      return type;
    }

    switch (typeCode) {
      case BinaryConsts::EncodedType::nullable:
      case BinaryConsts::EncodedType::nonnullable: {
        auto nullability = typeCode == BinaryConsts::EncodedType::nullable
                             ? Nullable
                             : NonNullable;

        auto [ht, exactness] = readHeapType();
        if (ht.isBasic()) {
          return Type(ht, nullability, exactness);
        }

        return builder.getTempRefType(ht, nullability, exactness);
      }
      default:
        throwError("unexpected type index: " + std::to_string(typeCode));
    }
    WASM_UNREACHABLE("unexpected type");
  };
  auto readType = [&]() { return makeType(getS32LEB()); };

  auto readSignatureDef = [&]() {
    std::vector<Type> params;
    std::vector<Type> results;
    size_t numParams = getU32LEB();
    for (size_t j = 0; j < numParams; j++) {
      params.push_back(readType());
    }
    auto numResults = getU32LEB();
    for (size_t j = 0; j < numResults; j++) {
      results.push_back(readType());
    }
    return Signature(builder.getTempTupleType(params),
                     builder.getTempTupleType(results));
  };

  auto readContinuationDef = [&]() {
    auto [ht, exactness] = readHeapType();
    if (exactness != Inexact) {
      throw ParseException("invalid exact type in cont definition");
    }
    if (!ht.isSignature()) {
      throw ParseException("cont types must be built from function types");
    }
    return Continuation(ht);
  };

  auto readMutability = [&]() {
    switch (getU32LEB()) {
      case 0:
        return Immutable;
      case 1:
        return Mutable;
      default:
        throw ParseException("Expected 0 or 1 for mutability");
    }
  };

  auto readFieldDef = [&]() {
    // The value may be a general wasm type, or one of the types only possible
    // in a field.
    auto typeCode = getS32LEB();
    if (typeCode == BinaryConsts::EncodedType::i8) {
      auto mutable_ = readMutability();
      return Field(Field::i8, mutable_);
    }
    if (typeCode == BinaryConsts::EncodedType::i16) {
      auto mutable_ = readMutability();
      return Field(Field::i16, mutable_);
    }
    // It's a regular wasm value.
    auto type = makeType(typeCode);
    auto mutable_ = readMutability();
    return Field(type, mutable_);
  };

  auto readStructDef = [&]() {
    FieldList fields;
    size_t numFields = getU32LEB();
    for (size_t j = 0; j < numFields; j++) {
      fields.push_back(readFieldDef());
    }
    return Struct(std::move(fields));
  };

  for (size_t i = 0; i < builder.size(); i++) {
    auto form = getInt8();
    if (form == BinaryConsts::EncodedType::Rec) {
      uint32_t groupSize = getU32LEB();
      if (groupSize == 0u) {
        // TODO: Support groups of size zero by shrinking the builder.
        throwError("Recursion groups of size zero not supported");
      }
      // The group counts as one element in the type section, so we have to
      // allocate space for the extra types.
      builder.grow(groupSize - 1);
      builder.createRecGroup(i, groupSize);
      form = getInt8();
    }
    if (form == BinaryConsts::EncodedType::Sub ||
        form == BinaryConsts::EncodedType::SubFinal) {
      if (form == BinaryConsts::EncodedType::Sub) {
        builder[i].setOpen();
      }
      uint32_t supers = getU32LEB();
      if (supers > 0) {
        if (supers != 1) {
          throwError("Invalid type definition with " + std::to_string(supers) +
                     " supertypes");
        }
        auto superIdx = getU32LEB();
        if (superIdx >= builder.size()) {
          throwError("invalid supertype index: " + std::to_string(superIdx));
        }
        builder[i].subTypeOf(builder[superIdx]);
      }
      form = getInt8();
    }
    if (form == BinaryConsts::EncodedType::Shared) {
      builder[i].setShared();
      form = getInt8();
    }
    if (form == BinaryConsts::EncodedType::Describes) {
      auto descIdx = getU32LEB();
      if (descIdx >= builder.size()) {
        throwError("invalid described type index: " + std::to_string(descIdx));
      }
      builder[i].describes(builder[descIdx]);
      form = getInt8();
    }
    if (form == BinaryConsts::EncodedType::Descriptor) {
      auto descIdx = getU32LEB();
      if (descIdx >= builder.size()) {
        throwError("invalid descriptor type index: " + std::to_string(descIdx));
      }
      builder[i].descriptor(builder[descIdx]);
      form = getInt8();
    }
    if (form == BinaryConsts::EncodedType::Func) {
      builder[i] = readSignatureDef();
    } else if (form == BinaryConsts::EncodedType::Cont) {
      builder[i] = readContinuationDef();
    } else if (form == BinaryConsts::EncodedType::Struct) {
      builder[i] = readStructDef();
    } else if (form == BinaryConsts::EncodedType::Array) {
      builder[i] = Array(readFieldDef());
    } else {
      throwError("Bad type form " + std::to_string(form));
    }
  }

  auto result = builder.build();
  if (auto* err = result.getError()) {
    Fatal() << "Invalid type: " << err->reason << " at index " << err->index;
  }
  types = std::move(*result);

  // Record the type indices.
  for (Index i = 0; i < types.size(); ++i) {
    wasm.typeIndices.insert({types[i], i});
  }

  // Assign names from the names section.
  for (auto& [index, name] : typeNames) {
    if (index >= types.size()) {
      std::cerr << "warning: type index out of bounds in name section: " << name
                << " at index " << index << '\n';
      continue;
    }
    wasm.typeNames[types[index]].name = name;
  }
  for (auto& [index, fields] : fieldNames) {
    if (index >= types.size()) {
      std::cerr
        << "warning: type index out of bounds in name section: fields at index "
        << index << '\n';
      continue;
    }
    if (!types[index].isStruct()) {
      std::cerr << "warning: field names applied to non-struct type at index "
                << index << '\n';
      continue;
    }
    auto& names = wasm.typeNames[types[index]].fieldNames;
    for (auto& [field, name] : fields) {
      if (field >= types[index].getStruct().fields.size()) {
        std::cerr << "warning: field index out of bounds in name section: "
                  << name << " at index " << field << " in type " << index
                  << '\n';
        continue;
      }
      names[field] = name;
    }
  }
}

Name WasmBinaryReader::getFunctionName(Index index) {
  if (index >= wasm.functions.size()) {
    throwError("invalid function index");
  }
  return wasm.functions[index]->name;
}

Name WasmBinaryReader::getTableName(Index index) {
  if (index >= wasm.tables.size()) {
    throwError("invalid table index");
  }
  return wasm.tables[index]->name;
}

Name WasmBinaryReader::getMemoryName(Index index) {
  if (index >= wasm.memories.size()) {
    throwError("invalid memory index");
  }
  return wasm.memories[index]->name;
}

Name WasmBinaryReader::getGlobalName(Index index) {
  if (index >= wasm.globals.size()) {
    throwError("invalid global index");
  }
  return wasm.globals[index]->name;
}

Table* WasmBinaryReader::getTable(Index index) {
  if (index < wasm.tables.size()) {
    return wasm.tables[index].get();
  }
  throwError("Table index out of range.");
}

Name WasmBinaryReader::getTagName(Index index) {
  if (index >= wasm.tags.size()) {
    throwError("invalid tag index");
  }
  return wasm.tags[index]->name;
}

Name WasmBinaryReader::getDataName(Index index) {
  if (index >= wasm.dataSegments.size()) {
    throwError("invalid data segment index");
  }
  return wasm.dataSegments[index]->name;
}

Name WasmBinaryReader::getElemName(Index index) {
  if (index >= wasm.elementSegments.size()) {
    throwError("invalid element segment index");
  }
  return wasm.elementSegments[index]->name;
}

Memory* WasmBinaryReader::getMemory(Index index) {
  if (index < wasm.memories.size()) {
    return wasm.memories[index].get();
  }
  throwError("Memory index out of range.");
}

void WasmBinaryReader::getResizableLimits(Address& initial,
                                          Address& max,
                                          bool& shared,
                                          Type& addressType,
                                          Address defaultIfNoMax) {
  auto flags = getU32LEB();
  bool hasMax = (flags & BinaryConsts::HasMaximum) != 0;
  bool isShared = (flags & BinaryConsts::IsShared) != 0;
  bool is64 = (flags & BinaryConsts::Is64) != 0;
  initial = is64 ? getU64LEB() : getU32LEB();
  if (isShared && !hasMax) {
    throwError("shared memory must have max size");
  }
  shared = isShared;
  addressType = is64 ? Type::i64 : Type::i32;
  if (hasMax) {
    max = is64 ? getU64LEB() : getU32LEB();
  } else {
    max = defaultIfNoMax;
  }
}

void WasmBinaryReader::readImports() {
  size_t num = getU32LEB();
  Builder builder(wasm);
  std::unordered_set<Name> usedFunctionNames, usedTableNames, usedMemoryNames,
    usedGlobalNames, usedTagNames;
  for (size_t i = 0; i < num; i++) {
    auto module = getInlineString();
    auto base = getInlineString();
    auto kind = (ExternalKind)getU32LEB();
    // We set a unique prefix for the name based on the kind. This ensures no
    // collisions between them, which can't occur here (due to the index i) but
    // could occur later due to the names section.
    switch (kind) {
      case ExternalKind::Function: {
        auto [name, isExplicit] =
          getOrMakeName(functionNames,
                        wasm.functions.size(),
                        makeName("fimport$", wasm.functions.size()),
                        usedFunctionNames);
        auto index = getU32LEB();
        functionTypes.push_back(getTypeByIndex(index));
        auto type = getTypeByIndex(index);
        if (!type.isSignature()) {
          throwError(std::string("Imported function ") + module.toString() +
                     '.' + base.toString() +
                     "'s type must be a signature. Given: " + type.toString());
        }
        auto curr = builder.makeFunction(name, type, {});
        curr->hasExplicitName = isExplicit;
        curr->module = module;
        curr->base = base;
        setLocalNames(*curr, wasm.functions.size());
        wasm.addFunction(std::move(curr));
        break;
      }
      case ExternalKind::Table: {
        auto [name, isExplicit] =
          getOrMakeName(tableNames,
                        wasm.tables.size(),
                        makeName("timport$", wasm.tables.size()),
                        usedTableNames);
        auto table = builder.makeTable(name);
        table->hasExplicitName = isExplicit;
        table->module = module;
        table->base = base;
        table->type = getType();

        bool is_shared;
        getResizableLimits(table->initial,
                           table->max,
                           is_shared,
                           table->addressType,
                           Table::kUnlimitedSize);
        if (is_shared) {
          throwError("Tables may not be shared");
        }
        wasm.addTable(std::move(table));
        break;
      }
      case ExternalKind::Memory: {
        auto [name, isExplicit] =
          getOrMakeName(memoryNames,
                        wasm.memories.size(),
                        makeName("mimport$", wasm.memories.size()),
                        usedMemoryNames);
        auto memory = builder.makeMemory(name);
        memory->hasExplicitName = isExplicit;
        memory->module = module;
        memory->base = base;
        getResizableLimits(memory->initial,
                           memory->max,
                           memory->shared,
                           memory->addressType,
                           Memory::kUnlimitedSize);
        wasm.addMemory(std::move(memory));
        break;
      }
      case ExternalKind::Global: {
        auto [name, isExplicit] =
          getOrMakeName(globalNames,
                        wasm.globals.size(),
                        makeName("gimport$", wasm.globals.size()),
                        usedGlobalNames);
        auto type = getConcreteType();
        auto mutable_ = getU32LEB();
        if (mutable_ & ~1) {
          throwError("Global mutability must be 0 or 1");
        }
        auto curr =
          builder.makeGlobal(name,
                             type,
                             nullptr,
                             mutable_ ? Builder::Mutable : Builder::Immutable);
        curr->hasExplicitName = isExplicit;
        curr->module = module;
        curr->base = base;
        wasm.addGlobal(std::move(curr));
        break;
      }
      case ExternalKind::Tag: {
        auto [name, isExplicit] =
          getOrMakeName(tagNames,
                        wasm.tags.size(),
                        makeName("eimport$", wasm.tags.size()),
                        usedTagNames);
        getInt8(); // Reserved 'attribute' field
        auto index = getU32LEB();
        auto curr = builder.makeTag(name, getSignatureByTypeIndex(index));
        curr->hasExplicitName = isExplicit;
        curr->module = module;
        curr->base = base;
        wasm.addTag(std::move(curr));
        break;
      }
      default: {
        throwError("bad import kind");
      }
    }
  }
  numFuncImports = wasm.functions.size();
}

void WasmBinaryReader::setLocalNames(Function& func, Index i) {
  if (auto it = localNames.find(i); it != localNames.end()) {
    for (auto& [local, name] : it->second) {
      if (local >= func.getNumLocals()) {
        std::cerr << "warning: local index out of bounds in name section: "
                  << name << " at index " << local << " in function " << i
                  << '\n';
        continue;
      }
      func.setLocalName(local, name);
    }
  }
}

void WasmBinaryReader::readFunctionSignatures() {
  size_t num = getU32LEB();
  auto numImports = wasm.functions.size();
  std::unordered_set<Name> usedNames;
  for (auto& [index, name] : functionNames) {
    if (index >= num + numImports) {
      std::cerr << "warning: function index out of bounds in name section: "
                << name << " at index " << index << '\n';
    }
    usedNames.insert(name);
  }
  // Also check that the function indices in the local names subsection are
  // in-bounds, even though we don't use them here.
  for (auto& [index, locals] : localNames) {
    if (index >= num + numImports) {
      std::cerr << "warning: function index out of bounds in name section: "
                   "locals at index "
                << index << '\n';
    }
  }
  for (size_t i = 0; i < num; i++) {
    auto [name, isExplicit] =
      getOrMakeName(functionNames, numImports + i, makeName("", i), usedNames);
    auto index = getU32LEB();
    HeapType type = getTypeByIndex(index);
    functionTypes.push_back(type);
    // Check that the type is a signature.
    getSignatureByTypeIndex(index);
    auto func = Builder(wasm).makeFunction(name, type, {}, nullptr);
    func->hasExplicitName = isExplicit;
    wasm.addFunction(std::move(func));
  }
}

HeapType WasmBinaryReader::getTypeByIndex(Index index) {
  if (index >= types.size()) {
    throwError("invalid type index " + std::to_string(index) + " / " +
               std::to_string(types.size()));
  }
  return types[index];
}

HeapType WasmBinaryReader::getTypeByFunctionIndex(Index index) {
  if (index >= functionTypes.size()) {
    throwError("invalid function index");
  }
  return functionTypes[index];
}

Signature WasmBinaryReader::getSignatureByTypeIndex(Index index) {
  auto heapType = getTypeByIndex(index);
  if (!heapType.isSignature()) {
    throwError("invalid signature type " + heapType.toString());
  }
  return heapType.getSignature();
}

Signature WasmBinaryReader::getSignatureByFunctionIndex(Index index) {
  auto heapType = getTypeByFunctionIndex(index);
  if (!heapType.isSignature()) {
    throwError("invalid signature type " + heapType.toString());
  }
  return heapType.getSignature();
}

void WasmBinaryReader::readFunctions() {
  numFuncBodies = getU32LEB();
  if (numFuncBodies + numFuncImports != wasm.functions.size()) {
    throwError("invalid function section size, must equal types");
  }
  if (needCodeLocations) {
    builder.setBinaryLocation(&pos, codeSectionLocation);
  }
  for (size_t i = 0; i < numFuncBodies; i++) {
    auto sizePos = pos;
    size_t size = getU32LEB();
    if (size == 0) {
      throwError("empty function size");
    }
    Index endOfFunction = pos + size;

    auto& func = wasm.functions[numFuncImports + i];
    currFunction = func.get();

    if (needCodeLocations) {
      func->funcLocation = BinaryLocations::FunctionLocations{
        BinaryLocation(sizePos - codeSectionLocation),
        BinaryLocation(pos - codeSectionLocation),
        BinaryLocation(pos - codeSectionLocation + size)};
    }

    func->prologLocation = sourceMapReader.readDebugLocationAt(pos);

    readVars();
    setLocalNames(*func, numFuncImports + i);
    {
      // Process the function body. Even if we are skipping function bodies we
      // need to not skip the start function. That contains important code for
      // wasm-emscripten-finalize in the form of pthread-related segment
      // initializations. As this is just one function, it doesn't add
      // significant time, so the optimization of skipping bodies is still very
      // useful.
      auto currFunctionIndex = wasm.functions.size();
      bool isStart = startIndex == currFunctionIndex;
      if (skipFunctionBodies && !isStart) {
        // When skipping the function body we need to put something valid in
        // their place so we validate. An unreachable is always acceptable
        // there.
        func->body = Builder(wasm).makeUnreachable();
        // Skip reading the contents.
        pos = endOfFunction;
      } else {
        auto start = builder.visitFunctionStart(func.get());
        if (auto* err = start.getErr()) {
          throwError(err->msg);
        }
        while (pos < endOfFunction) {
          auto inst = readInst();
          if (auto* err = inst.getErr()) {
            throwError(err->msg);
          }
        }
        if (pos != endOfFunction) {
          throwError("function overflowed its bounds");
        }
        if (!builder.empty()) {
          throwError("expected function end");
        }
      }
    }

    sourceMapReader.finishFunction();
    TypeUpdating::handleNonDefaultableLocals(func.get(), wasm);
    currFunction = nullptr;
  }
}

void WasmBinaryReader::readVars() {
  uint32_t totalVars = 0;
  size_t numLocalTypes = getU32LEB();
  // Use a SmallVector as in the common (MVP) case there are only 4 possible
  // types.
  SmallVector<std::pair<uint32_t, Type>, 4> decodedVars;
  decodedVars.reserve(numLocalTypes);
  for (size_t t = 0; t < numLocalTypes; t++) {
    auto num = getU32LEB();
    if (std::ckd_add(&totalVars, totalVars, num)) {
      throwError("unaddressable number of locals");
    }
    auto type = getConcreteType();
    decodedVars.emplace_back(num, type);
  }
  currFunction->vars.reserve(totalVars);
  for (auto [num, type] : decodedVars) {
    while (num > 0) {
      currFunction->vars.push_back(type);
      num--;
    }
  }
}

Result<> WasmBinaryReader::readInst() {
  if (auto loc = sourceMapReader.readDebugLocationAt(pos)) {
    builder.setDebugLocation(loc);
  }
  uint8_t code = getInt8();
  switch (code) {
    case BinaryConsts::Block:
      return builder.makeBlock(Name(), getBlockType());
    case BinaryConsts::If:
      return builder.makeIf(Name(), getBlockType());
    case BinaryConsts::Loop:
      return builder.makeLoop(Name(), getBlockType());
    case BinaryConsts::Br:
      return builder.makeBreak(getU32LEB(), false);
    case BinaryConsts::BrIf:
      return builder.makeBreak(getU32LEB(), true);
    case BinaryConsts::BrTable: {
      auto numTargets = getU32LEB();
      std::vector<Index> labels(numTargets);
      for (Index i = 0; i < numTargets; ++i) {
        labels[i] = getU32LEB();
      }
      return builder.makeSwitch(labels, getU32LEB());
    }
    case BinaryConsts::CallFunction:
    case BinaryConsts::RetCallFunction:
      return builder.makeCall(getFunctionName(getU32LEB()),
                              code == BinaryConsts::RetCallFunction);
    case BinaryConsts::CallIndirect:
    case BinaryConsts::RetCallIndirect: {
      auto type = getIndexedHeapType();
      auto table = getTableName(getU32LEB());
      return builder.makeCallIndirect(
        table, type, code == BinaryConsts::RetCallIndirect);
    }
    case BinaryConsts::LocalGet:
      return builder.makeLocalGet(getU32LEB());
    case BinaryConsts::LocalSet:
      return builder.makeLocalSet(getU32LEB());
    case BinaryConsts::LocalTee:
      return builder.makeLocalTee(getU32LEB());
    case BinaryConsts::GlobalGet:
      return builder.makeGlobalGet(getGlobalName(getU32LEB()));
    case BinaryConsts::GlobalSet:
      return builder.makeGlobalSet(getGlobalName(getU32LEB()));
    case BinaryConsts::Select:
      return builder.makeSelect(std::nullopt);
    case BinaryConsts::SelectWithType: {
      auto numTypes = getU32LEB();
      std::vector<Type> types;
      for (Index i = 0; i < numTypes; ++i) {
        auto t = getType();
        if (!t.isConcrete()) {
          return Err{"bad select type"};
        }
        types.push_back(t);
      }
      return builder.makeSelect(Type(types));
    }
    case BinaryConsts::Return:
      return builder.makeReturn();
    case BinaryConsts::Nop:
      return builder.makeNop();
    case BinaryConsts::Unreachable:
      return builder.makeUnreachable();
    case BinaryConsts::Drop:
      return builder.makeDrop();
    case BinaryConsts::End:
      return builder.visitEnd();
    case BinaryConsts::Else:
      return builder.visitElse();
    case BinaryConsts::Catch_Legacy:
      return builder.visitCatch(getTagName(getU32LEB()));
    case BinaryConsts::CatchAll_Legacy:
      return builder.visitCatchAll();
    case BinaryConsts::Delegate:
      return builder.visitDelegate(getU32LEB());
    case BinaryConsts::RefNull: {
      auto [heapType, exactness] = getHeapType();
      // Exactness is allowed but doesn't matter, since we always use the bottom
      // heap type.
      return builder.makeRefNull(heapType);
    }
    case BinaryConsts::RefIsNull:
      return builder.makeRefIsNull();
    case BinaryConsts::RefFunc:
      return builder.makeRefFunc(getFunctionName(getU32LEB()));
    case BinaryConsts::RefEq:
      return builder.makeRefEq();
    case BinaryConsts::RefAsNonNull:
      return builder.makeRefAs(RefAsNonNull);
    case BinaryConsts::BrOnNull:
      return builder.makeBrOn(getU32LEB(), BrOnNull);
    case BinaryConsts::BrOnNonNull:
      return builder.makeBrOn(getU32LEB(), BrOnNonNull);
    case BinaryConsts::TableGet:
      return builder.makeTableGet(getTableName(getU32LEB()));
    case BinaryConsts::TableSet:
      return builder.makeTableSet(getTableName(getU32LEB()));
    case BinaryConsts::Try:
      return builder.makeTry(Name(), getBlockType());
    case BinaryConsts::TryTable: {
      auto type = getBlockType();
      std::vector<Name> tags;
      std::vector<Index> labels;
      std::vector<bool> isRefs;
      auto numHandlers = getU32LEB();
      for (Index i = 0; i < numHandlers; ++i) {
        uint8_t code = getInt8();
        if (code == BinaryConsts::Catch || code == BinaryConsts::CatchRef) {
          tags.push_back(getTagName(getU32LEB()));
        } else {
          tags.push_back(Name());
        }
        labels.push_back(getU32LEB());
        isRefs.push_back(code == BinaryConsts::CatchRef ||
                         code == BinaryConsts::CatchAllRef);
      }
      return builder.makeTryTable(Name(), type, tags, labels, isRefs);
    }
    case BinaryConsts::Throw:
      return builder.makeThrow(getTagName(getU32LEB()));
    case BinaryConsts::Rethrow:
      return builder.makeRethrow(getU32LEB());
    case BinaryConsts::ThrowRef:
      return builder.makeThrowRef();
    case BinaryConsts::MemorySize:
      return builder.makeMemorySize(getMemoryName(getU32LEB()));
    case BinaryConsts::MemoryGrow:
      return builder.makeMemoryGrow(getMemoryName(getU32LEB()));
    case BinaryConsts::CallRef:
    case BinaryConsts::RetCallRef:
      return builder.makeCallRef(getIndexedHeapType(),
                                 code == BinaryConsts::RetCallRef);
    case BinaryConsts::ContNew:
      return builder.makeContNew(getIndexedHeapType());
    case BinaryConsts::ContBind: {
      auto before = getIndexedHeapType();
      auto after = getIndexedHeapType();
      return builder.makeContBind(before, after);
    }
    case BinaryConsts::Suspend:
      return builder.makeSuspend(getTagName(getU32LEB()));
    case BinaryConsts::Resume: {
      auto type = getIndexedHeapType();
      auto numHandlers = getU32LEB();
      std::vector<Name> tags;
      std::vector<std::optional<Index>> labels;
      tags.reserve(numHandlers);
      labels.reserve(numHandlers);
      for (Index i = 0; i < numHandlers; ++i) {
        uint8_t code = getInt8();
        if (code == BinaryConsts::OnLabel) {
          tags.push_back(getTagName(getU32LEB()));
          labels.push_back(std::optional<Index>{getU32LEB()});
        } else if (code == BinaryConsts::OnSwitch) {
          tags.push_back(getTagName(getU32LEB()));
          labels.push_back(std::nullopt);
        } else {
          return Err{"ON opcode expected"};
        }
      }
      return builder.makeResume(type, tags, labels);
    }
    case BinaryConsts::ResumeThrow: {
      auto type = getIndexedHeapType();
      auto tag = getTagName(getU32LEB());
      auto numHandlers = getU32LEB();
      std::vector<Name> tags;
      std::vector<std::optional<Index>> labels;
      tags.reserve(numHandlers);
      labels.reserve(numHandlers);
      for (Index i = 0; i < numHandlers; ++i) {
        uint8_t code = getInt8();
        if (code == BinaryConsts::OnLabel) {
          tags.push_back(getTagName(getU32LEB()));
          labels.push_back(std::optional<Index>{getU32LEB()});
        } else if (code == BinaryConsts::OnSwitch) {
          tags.push_back(getTagName(getU32LEB()));
          labels.push_back(std::nullopt);
        } else {
          return Err{"ON opcode expected"};
        }
      }
      return builder.makeResumeThrow(type, tag, tags, labels);
    }
    case BinaryConsts::Switch: {
      auto type = getIndexedHeapType();
      auto tag = getTagName(getU32LEB());
      return builder.makeStackSwitch(type, tag);
    }

#define BINARY_INT(code)                                                       \
  case BinaryConsts::I32##code:                                                \
    return builder.makeBinary(code##Int32);                                    \
  case BinaryConsts::I64##code:                                                \
    return builder.makeBinary(code##Int64);
#define BINARY_FLOAT(code)                                                     \
  case BinaryConsts::F32##code:                                                \
    return builder.makeBinary(code##Float32);                                  \
  case BinaryConsts::F64##code:                                                \
    return builder.makeBinary(code##Float64);
#define BINARY_NUM(code)                                                       \
  BINARY_INT(code)                                                             \
  BINARY_FLOAT(code)

      BINARY_NUM(Add);
      BINARY_NUM(Sub);
      BINARY_NUM(Mul);
      BINARY_INT(DivS);
      BINARY_INT(DivU);
      BINARY_INT(RemS);
      BINARY_INT(RemU);
      BINARY_INT(And);
      BINARY_INT(Or);
      BINARY_INT(Xor);
      BINARY_INT(Shl);
      BINARY_INT(ShrU);
      BINARY_INT(ShrS);
      BINARY_INT(RotL);
      BINARY_INT(RotR);
      BINARY_FLOAT(Div);
      BINARY_FLOAT(CopySign);
      BINARY_FLOAT(Min);
      BINARY_FLOAT(Max);
      BINARY_NUM(Eq);
      BINARY_NUM(Ne);
      BINARY_INT(LtS);
      BINARY_INT(LtU);
      BINARY_INT(LeS);
      BINARY_INT(LeU);
      BINARY_INT(GtS);
      BINARY_INT(GtU);
      BINARY_INT(GeS);
      BINARY_INT(GeU);
      BINARY_FLOAT(Lt);
      BINARY_FLOAT(Le);
      BINARY_FLOAT(Gt);
      BINARY_FLOAT(Ge);

#define UNARY_INT(code)                                                        \
  case BinaryConsts::I32##code:                                                \
    return builder.makeUnary(code##Int32);                                     \
  case BinaryConsts::I64##code:                                                \
    return builder.makeUnary(code##Int64);
#define UNARY_FLOAT(code)                                                      \
  case BinaryConsts::F32##code:                                                \
    return builder.makeUnary(code##Float32);                                   \
  case BinaryConsts::F64##code:                                                \
    return builder.makeUnary(code##Float64);

      UNARY_INT(Clz);
      UNARY_INT(Ctz);
      UNARY_INT(Popcnt);
      UNARY_INT(EqZ);
      UNARY_FLOAT(Neg);
      UNARY_FLOAT(Abs);
      UNARY_FLOAT(Ceil);
      UNARY_FLOAT(Floor);
      UNARY_FLOAT(Nearest);
      UNARY_FLOAT(Sqrt);

    case BinaryConsts::F32UConvertI32:
      return builder.makeUnary(ConvertUInt32ToFloat32);
    case BinaryConsts::F64UConvertI32:
      return builder.makeUnary(ConvertUInt32ToFloat64);
    case BinaryConsts::F32SConvertI32:
      return builder.makeUnary(ConvertSInt32ToFloat32);
    case BinaryConsts::F64SConvertI32:
      return builder.makeUnary(ConvertSInt32ToFloat64);
    case BinaryConsts::F32UConvertI64:
      return builder.makeUnary(ConvertUInt64ToFloat32);
    case BinaryConsts::F64UConvertI64:
      return builder.makeUnary(ConvertUInt64ToFloat64);
    case BinaryConsts::F32SConvertI64:
      return builder.makeUnary(ConvertSInt64ToFloat32);
    case BinaryConsts::F64SConvertI64:
      return builder.makeUnary(ConvertSInt64ToFloat64);
    case BinaryConsts::I64SExtendI32:
      return builder.makeUnary(ExtendSInt32);
    case BinaryConsts::I64UExtendI32:
      return builder.makeUnary(ExtendUInt32);
    case BinaryConsts::I32WrapI64:
      return builder.makeUnary(WrapInt64);
    case BinaryConsts::I32UTruncF32:
      return builder.makeUnary(TruncUFloat32ToInt32);
    case BinaryConsts::I32UTruncF64:
      return builder.makeUnary(TruncUFloat64ToInt32);
    case BinaryConsts::I32STruncF32:
      return builder.makeUnary(TruncSFloat32ToInt32);
    case BinaryConsts::I32STruncF64:
      return builder.makeUnary(TruncSFloat64ToInt32);
    case BinaryConsts::I64UTruncF32:
      return builder.makeUnary(TruncUFloat32ToInt64);
    case BinaryConsts::I64UTruncF64:
      return builder.makeUnary(TruncUFloat64ToInt64);
    case BinaryConsts::I64STruncF32:
      return builder.makeUnary(TruncSFloat32ToInt64);
    case BinaryConsts::I64STruncF64:
      return builder.makeUnary(TruncSFloat64ToInt64);
    case BinaryConsts::F32Trunc:
      return builder.makeUnary(TruncFloat32);
    case BinaryConsts::F64Trunc:
      return builder.makeUnary(TruncFloat64);
    case BinaryConsts::F32DemoteI64:
      return builder.makeUnary(DemoteFloat64);
    case BinaryConsts::F64PromoteF32:
      return builder.makeUnary(PromoteFloat32);
    case BinaryConsts::I32ReinterpretF32:
      return builder.makeUnary(ReinterpretFloat32);
    case BinaryConsts::I64ReinterpretF64:
      return builder.makeUnary(ReinterpretFloat64);
    case BinaryConsts::F32ReinterpretI32:
      return builder.makeUnary(ReinterpretInt32);
    case BinaryConsts::F64ReinterpretI64:
      return builder.makeUnary(ReinterpretInt64);
    case BinaryConsts::I32ExtendS8:
      return builder.makeUnary(ExtendS8Int32);
    case BinaryConsts::I32ExtendS16:
      return builder.makeUnary(ExtendS16Int32);
    case BinaryConsts::I64ExtendS8:
      return builder.makeUnary(ExtendS8Int64);
    case BinaryConsts::I64ExtendS16:
      return builder.makeUnary(ExtendS16Int64);
    case BinaryConsts::I64ExtendS32:
      return builder.makeUnary(ExtendS32Int64);
    case BinaryConsts::I32Const:
      return builder.makeConst(Literal(getS32LEB()));
    case BinaryConsts::I64Const:
      return builder.makeConst(Literal(getS64LEB()));
    case BinaryConsts::F32Const:
      return builder.makeConst(getFloat32Literal());
    case BinaryConsts::F64Const:
      return builder.makeConst(getFloat64Literal());
    case BinaryConsts::I32LoadMem8S: {
      auto [mem, align, offset] = getMemarg();
      return builder.makeLoad(1, true, offset, align, Type::i32, mem);
    }
    case BinaryConsts::I32LoadMem8U: {
      auto [mem, align, offset] = getMemarg();
      return builder.makeLoad(1, false, offset, align, Type::i32, mem);
    }
    case BinaryConsts::I32LoadMem16S: {
      auto [mem, align, offset] = getMemarg();
      return builder.makeLoad(2, true, offset, align, Type::i32, mem);
    }
    case BinaryConsts::I32LoadMem16U: {
      auto [mem, align, offset] = getMemarg();
      return builder.makeLoad(2, false, offset, align, Type::i32, mem);
    }
    case BinaryConsts::I32LoadMem: {
      auto [mem, align, offset] = getMemarg();
      return builder.makeLoad(4, false, offset, align, Type::i32, mem);
    }
    case BinaryConsts::I64LoadMem8S: {
      auto [mem, align, offset] = getMemarg();
      return builder.makeLoad(1, true, offset, align, Type::i64, mem);
    }
    case BinaryConsts::I64LoadMem8U: {
      auto [mem, align, offset] = getMemarg();
      return builder.makeLoad(1, false, offset, align, Type::i64, mem);
    }
    case BinaryConsts::I64LoadMem16S: {
      auto [mem, align, offset] = getMemarg();
      return builder.makeLoad(2, true, offset, align, Type::i64, mem);
    }
    case BinaryConsts::I64LoadMem16U: {
      auto [mem, align, offset] = getMemarg();
      return builder.makeLoad(2, false, offset, align, Type::i64, mem);
    }
    case BinaryConsts::I64LoadMem32S: {
      auto [mem, align, offset] = getMemarg();
      return builder.makeLoad(4, true, offset, align, Type::i64, mem);
    }
    case BinaryConsts::I64LoadMem32U: {
      auto [mem, align, offset] = getMemarg();
      return builder.makeLoad(4, false, offset, align, Type::i64, mem);
    }
    case BinaryConsts::I64LoadMem: {
      auto [mem, align, offset] = getMemarg();
      return builder.makeLoad(8, false, offset, align, Type::i64, mem);
    }
    case BinaryConsts::F32LoadMem: {
      auto [mem, align, offset] = getMemarg();
      return builder.makeLoad(4, false, offset, align, Type::f32, mem);
    }
    case BinaryConsts::F64LoadMem: {
      auto [mem, align, offset] = getMemarg();
      return builder.makeLoad(8, false, offset, align, Type::f64, mem);
    }
    case BinaryConsts::I32StoreMem8: {
      auto [mem, align, offset] = getMemarg();
      return builder.makeStore(1, offset, align, Type::i32, mem);
    }
    case BinaryConsts::I32StoreMem16: {
      auto [mem, align, offset] = getMemarg();
      return builder.makeStore(2, offset, align, Type::i32, mem);
    }
    case BinaryConsts::I32StoreMem: {
      auto [mem, align, offset] = getMemarg();
      return builder.makeStore(4, offset, align, Type::i32, mem);
    }
    case BinaryConsts::I64StoreMem8: {
      auto [mem, align, offset] = getMemarg();
      return builder.makeStore(1, offset, align, Type::i64, mem);
    }
    case BinaryConsts::I64StoreMem16: {
      auto [mem, align, offset] = getMemarg();
      return builder.makeStore(2, offset, align, Type::i64, mem);
    }
    case BinaryConsts::I64StoreMem32: {
      auto [mem, align, offset] = getMemarg();
      return builder.makeStore(4, offset, align, Type::i64, mem);
    }
    case BinaryConsts::I64StoreMem: {
      auto [mem, align, offset] = getMemarg();
      return builder.makeStore(8, offset, align, Type::i64, mem);
    }
    case BinaryConsts::F32StoreMem: {
      auto [mem, align, offset] = getMemarg();
      return builder.makeStore(4, offset, align, Type::f32, mem);
    }
    case BinaryConsts::F64StoreMem: {
      auto [mem, align, offset] = getMemarg();
      return builder.makeStore(8, offset, align, Type::f64, mem);
    }
    case BinaryConsts::AtomicPrefix: {
      auto op = getU32LEB();
      switch (op) {
        case BinaryConsts::I32AtomicLoad8U: {
          // TODO: pass align through for validation.
          auto [mem, align, offset] = getMemarg();
          return builder.makeAtomicLoad(1, offset, Type::i32, mem);
        }
        case BinaryConsts::I32AtomicLoad16U: {
          auto [mem, align, offset] = getMemarg();
          return builder.makeAtomicLoad(2, offset, Type::i32, mem);
        }
        case BinaryConsts::I32AtomicLoad: {
          auto [mem, align, offset] = getMemarg();
          return builder.makeAtomicLoad(4, offset, Type::i32, mem);
        }
        case BinaryConsts::I64AtomicLoad8U: {
          auto [mem, align, offset] = getMemarg();
          return builder.makeAtomicLoad(1, offset, Type::i64, mem);
        }
        case BinaryConsts::I64AtomicLoad16U: {
          auto [mem, align, offset] = getMemarg();
          return builder.makeAtomicLoad(2, offset, Type::i64, mem);
        }
        case BinaryConsts::I64AtomicLoad32U: {
          auto [mem, align, offset] = getMemarg();
          return builder.makeAtomicLoad(4, offset, Type::i64, mem);
        }
        case BinaryConsts::I64AtomicLoad: {
          auto [mem, align, offset] = getMemarg();
          return builder.makeAtomicLoad(8, offset, Type::i64, mem);
        }
        case BinaryConsts::I32AtomicStore8: {
          auto [mem, align, offset] = getMemarg();
          return builder.makeAtomicStore(1, offset, Type::i32, mem);
        }
        case BinaryConsts::I32AtomicStore16: {
          auto [mem, align, offset] = getMemarg();
          return builder.makeAtomicStore(2, offset, Type::i32, mem);
        }
        case BinaryConsts::I32AtomicStore: {
          auto [mem, align, offset] = getMemarg();
          return builder.makeAtomicStore(4, offset, Type::i32, mem);
        }
        case BinaryConsts::I64AtomicStore8: {
          auto [mem, align, offset] = getMemarg();
          return builder.makeAtomicStore(1, offset, Type::i64, mem);
        }
        case BinaryConsts::I64AtomicStore16: {
          auto [mem, align, offset] = getMemarg();
          return builder.makeAtomicStore(2, offset, Type::i64, mem);
        }
        case BinaryConsts::I64AtomicStore32: {
          auto [mem, align, offset] = getMemarg();
          return builder.makeAtomicStore(4, offset, Type::i64, mem);
        }
        case BinaryConsts::I64AtomicStore: {
          auto [mem, align, offset] = getMemarg();
          return builder.makeAtomicStore(8, offset, Type::i64, mem);
        }

#define RMW(op)                                                                \
  case BinaryConsts::I32AtomicRMW##op: {                                       \
    auto [mem, align, offset] = getMemarg();                                   \
    return builder.makeAtomicRMW(RMW##op, 4, offset, Type::i32, mem);          \
  }                                                                            \
  case BinaryConsts::I32AtomicRMW##op##8U: {                                   \
    auto [mem, align, offset] = getMemarg();                                   \
    return builder.makeAtomicRMW(RMW##op, 1, offset, Type::i32, mem);          \
  }                                                                            \
  case BinaryConsts::I32AtomicRMW##op##16U: {                                  \
    auto [mem, align, offset] = getMemarg();                                   \
    return builder.makeAtomicRMW(RMW##op, 2, offset, Type::i32, mem);          \
  }                                                                            \
  case BinaryConsts::I64AtomicRMW##op: {                                       \
    auto [mem, align, offset] = getMemarg();                                   \
    return builder.makeAtomicRMW(RMW##op, 8, offset, Type::i64, mem);          \
  }                                                                            \
  case BinaryConsts::I64AtomicRMW##op##8U: {                                   \
    auto [mem, align, offset] = getMemarg();                                   \
    return builder.makeAtomicRMW(RMW##op, 1, offset, Type::i64, mem);          \
  }                                                                            \
  case BinaryConsts::I64AtomicRMW##op##16U: {                                  \
    auto [mem, align, offset] = getMemarg();                                   \
    return builder.makeAtomicRMW(RMW##op, 2, offset, Type::i64, mem);          \
  }                                                                            \
  case BinaryConsts::I64AtomicRMW##op##32U: {                                  \
    auto [mem, align, offset] = getMemarg();                                   \
    return builder.makeAtomicRMW(RMW##op, 4, offset, Type::i64, mem);          \
  }

          RMW(Add);
          RMW(Sub);
          RMW(And);
          RMW(Or);
          RMW(Xor);
          RMW(Xchg);

        case BinaryConsts::I32AtomicCmpxchg: {
          auto [mem, align, offset] = getMemarg();
          return builder.makeAtomicCmpxchg(4, offset, Type::i32, mem);
        }
        case BinaryConsts::I32AtomicCmpxchg8U: {
          auto [mem, align, offset] = getMemarg();
          return builder.makeAtomicCmpxchg(1, offset, Type::i32, mem);
        }
        case BinaryConsts::I32AtomicCmpxchg16U: {
          auto [mem, align, offset] = getMemarg();
          return builder.makeAtomicCmpxchg(2, offset, Type::i32, mem);
        }
        case BinaryConsts::I64AtomicCmpxchg: {
          auto [mem, align, offset] = getMemarg();
          return builder.makeAtomicCmpxchg(8, offset, Type::i64, mem);
        }
        case BinaryConsts::I64AtomicCmpxchg8U: {
          auto [mem, align, offset] = getMemarg();
          return builder.makeAtomicCmpxchg(1, offset, Type::i64, mem);
        }
        case BinaryConsts::I64AtomicCmpxchg16U: {
          auto [mem, align, offset] = getMemarg();
          return builder.makeAtomicCmpxchg(2, offset, Type::i64, mem);
        }
        case BinaryConsts::I64AtomicCmpxchg32U: {
          auto [mem, align, offset] = getMemarg();
          return builder.makeAtomicCmpxchg(4, offset, Type::i64, mem);
        }
        case BinaryConsts::I32AtomicWait: {
          auto [mem, align, offset] = getMemarg();
          return builder.makeAtomicWait(Type::i32, offset, mem);
        }
        case BinaryConsts::I64AtomicWait: {
          auto [mem, align, offset] = getMemarg();
          return builder.makeAtomicWait(Type::i64, offset, mem);
        }
        case BinaryConsts::AtomicNotify: {
          auto [mem, align, offset] = getMemarg();
          return builder.makeAtomicNotify(offset, mem);
        }
        case BinaryConsts::AtomicFence:
          if (getInt8() != 0) {
            return Err{"expected 0x00 byte immediate on atomic.fence"};
          }
          return builder.makeAtomicFence();
        case BinaryConsts::StructAtomicGet:
        case BinaryConsts::StructAtomicGetS:
        case BinaryConsts::StructAtomicGetU: {
          auto order = getMemoryOrder();
          auto type = getIndexedHeapType();
          auto field = getU32LEB();
          bool signed_ = op == BinaryConsts::StructAtomicGetS;
          return builder.makeStructGet(type, field, signed_, order);
        }
        case BinaryConsts::StructAtomicSet: {
          auto order = getMemoryOrder();
          auto type = getIndexedHeapType();
          auto field = getU32LEB();
          return builder.makeStructSet(type, field, order);
        }

#define STRUCT_RMW(op)                                                         \
  case BinaryConsts::StructAtomicRMW##op: {                                    \
    auto order = getMemoryOrder(true);                                         \
    auto type = getIndexedHeapType();                                          \
    auto field = getU32LEB();                                                  \
    return builder.makeStructRMW(RMW##op, type, field, order);                 \
  }

          STRUCT_RMW(Add)
          STRUCT_RMW(Sub)
          STRUCT_RMW(And)
          STRUCT_RMW(Or)
          STRUCT_RMW(Xor)
          STRUCT_RMW(Xchg)

        case BinaryConsts::StructAtomicRMWCmpxchg: {
          auto order = getMemoryOrder(true);
          auto type = getIndexedHeapType();
          auto field = getU32LEB();
          return builder.makeStructCmpxchg(type, field, order);
        }
      }
      return Err{"unknown atomic operation " + std::to_string(op)};
    }
    case BinaryConsts::MiscPrefix: {
      auto op = getU32LEB();
      switch (op) {
        case BinaryConsts::I32STruncSatF32:
          return builder.makeUnary(TruncSatSFloat32ToInt32);
        case BinaryConsts::I32UTruncSatF32:
          return builder.makeUnary(TruncSatUFloat32ToInt32);
        case BinaryConsts::I32STruncSatF64:
          return builder.makeUnary(TruncSatSFloat64ToInt32);
        case BinaryConsts::I32UTruncSatF64:
          return builder.makeUnary(TruncSatUFloat64ToInt32);
        case BinaryConsts::I64STruncSatF32:
          return builder.makeUnary(TruncSatSFloat32ToInt64);
        case BinaryConsts::I64UTruncSatF32:
          return builder.makeUnary(TruncSatUFloat32ToInt64);
        case BinaryConsts::I64STruncSatF64:
          return builder.makeUnary(TruncSatSFloat64ToInt64);
        case BinaryConsts::I64UTruncSatF64:
          return builder.makeUnary(TruncSatUFloat64ToInt64);
        case BinaryConsts::MemoryInit: {
          auto data = getDataName(getU32LEB());
          auto mem = getMemoryName(getU32LEB());
          return builder.makeMemoryInit(data, mem);
        }
        case BinaryConsts::DataDrop:
          return builder.makeDataDrop(getDataName(getU32LEB()));
        case BinaryConsts::MemoryCopy: {
          auto dest = getMemoryName(getU32LEB());
          auto src = getMemoryName(getU32LEB());
          return builder.makeMemoryCopy(dest, src);
        }
        case BinaryConsts::MemoryFill:
          return builder.makeMemoryFill(getMemoryName(getU32LEB()));
        case BinaryConsts::TableSize:
          return builder.makeTableSize(getTableName(getU32LEB()));
        case BinaryConsts::TableGrow:
          return builder.makeTableGrow(getTableName(getU32LEB()));
        case BinaryConsts::TableFill:
          return builder.makeTableFill(getTableName(getU32LEB()));
        case BinaryConsts::TableCopy: {
          auto dest = getTableName(getU32LEB());
          auto src = getTableName(getU32LEB());
          return builder.makeTableCopy(dest, src);
        }
        case BinaryConsts::TableInit: {
          auto elem = getElemName(getU32LEB());
          auto table = getTableName(getU32LEB());
          return builder.makeTableInit(elem, table);
        }
        case BinaryConsts::F32_F16LoadMem: {
          auto [mem, align, offset] = getMemarg();
          return builder.makeLoad(2, false, offset, align, Type::f32, mem);
        }
        case BinaryConsts::F32_F16StoreMem: {
          auto [mem, align, offset] = getMemarg();
          return builder.makeStore(2, offset, align, Type::f32, mem);
        }
      }
      return Err{"unknown misc operation: " + std::to_string(op)};
    }
    case BinaryConsts::SIMDPrefix: {
      auto op = getU32LEB();
      switch (op) {
        case BinaryConsts::I8x16Eq:
          return builder.makeBinary(EqVecI8x16);
        case BinaryConsts::I8x16Ne:
          return builder.makeBinary(NeVecI8x16);
        case BinaryConsts::I8x16LtS:
          return builder.makeBinary(LtSVecI8x16);
        case BinaryConsts::I8x16LtU:
          return builder.makeBinary(LtUVecI8x16);
        case BinaryConsts::I8x16GtS:
          return builder.makeBinary(GtSVecI8x16);
        case BinaryConsts::I8x16GtU:
          return builder.makeBinary(GtUVecI8x16);
        case BinaryConsts::I8x16LeS:
          return builder.makeBinary(LeSVecI8x16);
        case BinaryConsts::I8x16LeU:
          return builder.makeBinary(LeUVecI8x16);
        case BinaryConsts::I8x16GeS:
          return builder.makeBinary(GeSVecI8x16);
        case BinaryConsts::I8x16GeU:
          return builder.makeBinary(GeUVecI8x16);
        case BinaryConsts::I16x8Eq:
          return builder.makeBinary(EqVecI16x8);
        case BinaryConsts::I16x8Ne:
          return builder.makeBinary(NeVecI16x8);
        case BinaryConsts::I16x8LtS:
          return builder.makeBinary(LtSVecI16x8);
        case BinaryConsts::I16x8LtU:
          return builder.makeBinary(LtUVecI16x8);
        case BinaryConsts::I16x8GtS:
          return builder.makeBinary(GtSVecI16x8);
        case BinaryConsts::I16x8GtU:
          return builder.makeBinary(GtUVecI16x8);
        case BinaryConsts::I16x8LeS:
          return builder.makeBinary(LeSVecI16x8);
        case BinaryConsts::I16x8LeU:
          return builder.makeBinary(LeUVecI16x8);
        case BinaryConsts::I16x8GeS:
          return builder.makeBinary(GeSVecI16x8);
        case BinaryConsts::I16x8GeU:
          return builder.makeBinary(GeUVecI16x8);
        case BinaryConsts::I32x4Eq:
          return builder.makeBinary(EqVecI32x4);
        case BinaryConsts::I32x4Ne:
          return builder.makeBinary(NeVecI32x4);
        case BinaryConsts::I32x4LtS:
          return builder.makeBinary(LtSVecI32x4);
        case BinaryConsts::I32x4LtU:
          return builder.makeBinary(LtUVecI32x4);
        case BinaryConsts::I32x4GtS:
          return builder.makeBinary(GtSVecI32x4);
        case BinaryConsts::I32x4GtU:
          return builder.makeBinary(GtUVecI32x4);
        case BinaryConsts::I32x4LeS:
          return builder.makeBinary(LeSVecI32x4);
        case BinaryConsts::I32x4LeU:
          return builder.makeBinary(LeUVecI32x4);
        case BinaryConsts::I32x4GeS:
          return builder.makeBinary(GeSVecI32x4);
        case BinaryConsts::I32x4GeU:
          return builder.makeBinary(GeUVecI32x4);
        case BinaryConsts::I64x2Eq:
          return builder.makeBinary(EqVecI64x2);
        case BinaryConsts::I64x2Ne:
          return builder.makeBinary(NeVecI64x2);
        case BinaryConsts::I64x2LtS:
          return builder.makeBinary(LtSVecI64x2);
        case BinaryConsts::I64x2GtS:
          return builder.makeBinary(GtSVecI64x2);
        case BinaryConsts::I64x2LeS:
          return builder.makeBinary(LeSVecI64x2);
        case BinaryConsts::I64x2GeS:
          return builder.makeBinary(GeSVecI64x2);
        case BinaryConsts::F16x8Eq:
          return builder.makeBinary(EqVecF16x8);
        case BinaryConsts::F16x8Ne:
          return builder.makeBinary(NeVecF16x8);
        case BinaryConsts::F16x8Lt:
          return builder.makeBinary(LtVecF16x8);
        case BinaryConsts::F16x8Gt:
          return builder.makeBinary(GtVecF16x8);
        case BinaryConsts::F16x8Le:
          return builder.makeBinary(LeVecF16x8);
        case BinaryConsts::F16x8Ge:
          return builder.makeBinary(GeVecF16x8);
        case BinaryConsts::F32x4Eq:
          return builder.makeBinary(EqVecF32x4);
        case BinaryConsts::F32x4Ne:
          return builder.makeBinary(NeVecF32x4);
        case BinaryConsts::F32x4Lt:
          return builder.makeBinary(LtVecF32x4);
        case BinaryConsts::F32x4Gt:
          return builder.makeBinary(GtVecF32x4);
        case BinaryConsts::F32x4Le:
          return builder.makeBinary(LeVecF32x4);
        case BinaryConsts::F32x4Ge:
          return builder.makeBinary(GeVecF32x4);
        case BinaryConsts::F64x2Eq:
          return builder.makeBinary(EqVecF64x2);
        case BinaryConsts::F64x2Ne:
          return builder.makeBinary(NeVecF64x2);
        case BinaryConsts::F64x2Lt:
          return builder.makeBinary(LtVecF64x2);
        case BinaryConsts::F64x2Gt:
          return builder.makeBinary(GtVecF64x2);
        case BinaryConsts::F64x2Le:
          return builder.makeBinary(LeVecF64x2);
        case BinaryConsts::F64x2Ge:
          return builder.makeBinary(GeVecF64x2);
        case BinaryConsts::V128And:
          return builder.makeBinary(AndVec128);
        case BinaryConsts::V128Or:
          return builder.makeBinary(OrVec128);
        case BinaryConsts::V128Xor:
          return builder.makeBinary(XorVec128);
        case BinaryConsts::V128Andnot:
          return builder.makeBinary(AndNotVec128);
        case BinaryConsts::I8x16Add:
          return builder.makeBinary(AddVecI8x16);
        case BinaryConsts::I8x16AddSatS:
          return builder.makeBinary(AddSatSVecI8x16);
        case BinaryConsts::I8x16AddSatU:
          return builder.makeBinary(AddSatUVecI8x16);
        case BinaryConsts::I8x16Sub:
          return builder.makeBinary(SubVecI8x16);
        case BinaryConsts::I8x16SubSatS:
          return builder.makeBinary(SubSatSVecI8x16);
        case BinaryConsts::I8x16SubSatU:
          return builder.makeBinary(SubSatUVecI8x16);
        case BinaryConsts::I8x16MinS:
          return builder.makeBinary(MinSVecI8x16);
        case BinaryConsts::I8x16MinU:
          return builder.makeBinary(MinUVecI8x16);
        case BinaryConsts::I8x16MaxS:
          return builder.makeBinary(MaxSVecI8x16);
        case BinaryConsts::I8x16MaxU:
          return builder.makeBinary(MaxUVecI8x16);
        case BinaryConsts::I8x16AvgrU:
          return builder.makeBinary(AvgrUVecI8x16);
        case BinaryConsts::I16x8Add:
          return builder.makeBinary(AddVecI16x8);
        case BinaryConsts::I16x8AddSatS:
          return builder.makeBinary(AddSatSVecI16x8);
        case BinaryConsts::I16x8AddSatU:
          return builder.makeBinary(AddSatUVecI16x8);
        case BinaryConsts::I16x8Sub:
          return builder.makeBinary(SubVecI16x8);
        case BinaryConsts::I16x8SubSatS:
          return builder.makeBinary(SubSatSVecI16x8);
        case BinaryConsts::I16x8SubSatU:
          return builder.makeBinary(SubSatUVecI16x8);
        case BinaryConsts::I16x8Mul:
          return builder.makeBinary(MulVecI16x8);
        case BinaryConsts::I16x8MinS:
          return builder.makeBinary(MinSVecI16x8);
        case BinaryConsts::I16x8MinU:
          return builder.makeBinary(MinUVecI16x8);
        case BinaryConsts::I16x8MaxS:
          return builder.makeBinary(MaxSVecI16x8);
        case BinaryConsts::I16x8MaxU:
          return builder.makeBinary(MaxUVecI16x8);
        case BinaryConsts::I16x8AvgrU:
          return builder.makeBinary(AvgrUVecI16x8);
        case BinaryConsts::I16x8Q15MulrSatS:
          return builder.makeBinary(Q15MulrSatSVecI16x8);
        case BinaryConsts::I16x8ExtmulLowI8x16S:
          return builder.makeBinary(ExtMulLowSVecI16x8);
        case BinaryConsts::I16x8ExtmulHighI8x16S:
          return builder.makeBinary(ExtMulHighSVecI16x8);
        case BinaryConsts::I16x8ExtmulLowI8x16U:
          return builder.makeBinary(ExtMulLowUVecI16x8);
        case BinaryConsts::I16x8ExtmulHighI8x16U:
          return builder.makeBinary(ExtMulHighUVecI16x8);
        case BinaryConsts::I32x4Add:
          return builder.makeBinary(AddVecI32x4);
        case BinaryConsts::I32x4Sub:
          return builder.makeBinary(SubVecI32x4);
        case BinaryConsts::I32x4Mul:
          return builder.makeBinary(MulVecI32x4);
        case BinaryConsts::I32x4MinS:
          return builder.makeBinary(MinSVecI32x4);
        case BinaryConsts::I32x4MinU:
          return builder.makeBinary(MinUVecI32x4);
        case BinaryConsts::I32x4MaxS:
          return builder.makeBinary(MaxSVecI32x4);
        case BinaryConsts::I32x4MaxU:
          return builder.makeBinary(MaxUVecI32x4);
        case BinaryConsts::I32x4DotI16x8S:
          return builder.makeBinary(DotSVecI16x8ToVecI32x4);
        case BinaryConsts::I32x4ExtmulLowI16x8S:
          return builder.makeBinary(ExtMulLowSVecI32x4);
        case BinaryConsts::I32x4ExtmulHighI16x8S:
          return builder.makeBinary(ExtMulHighSVecI32x4);
        case BinaryConsts::I32x4ExtmulLowI16x8U:
          return builder.makeBinary(ExtMulLowUVecI32x4);
        case BinaryConsts::I32x4ExtmulHighI16x8U:
          return builder.makeBinary(ExtMulHighUVecI32x4);
        case BinaryConsts::I64x2Add:
          return builder.makeBinary(AddVecI64x2);
        case BinaryConsts::I64x2Sub:
          return builder.makeBinary(SubVecI64x2);
        case BinaryConsts::I64x2Mul:
          return builder.makeBinary(MulVecI64x2);
        case BinaryConsts::I64x2ExtmulLowI32x4S:
          return builder.makeBinary(ExtMulLowSVecI64x2);
        case BinaryConsts::I64x2ExtmulHighI32x4S:
          return builder.makeBinary(ExtMulHighSVecI64x2);
        case BinaryConsts::I64x2ExtmulLowI32x4U:
          return builder.makeBinary(ExtMulLowUVecI64x2);
        case BinaryConsts::I64x2ExtmulHighI32x4U:
          return builder.makeBinary(ExtMulHighUVecI64x2);
        case BinaryConsts::F16x8Add:
          return builder.makeBinary(AddVecF16x8);
        case BinaryConsts::F16x8Sub:
          return builder.makeBinary(SubVecF16x8);
        case BinaryConsts::F16x8Mul:
          return builder.makeBinary(MulVecF16x8);
        case BinaryConsts::F16x8Div:
          return builder.makeBinary(DivVecF16x8);
        case BinaryConsts::F16x8Min:
          return builder.makeBinary(MinVecF16x8);
        case BinaryConsts::F16x8Max:
          return builder.makeBinary(MaxVecF16x8);
        case BinaryConsts::F16x8Pmin:
          return builder.makeBinary(PMinVecF16x8);
        case BinaryConsts::F16x8Pmax:
          return builder.makeBinary(PMaxVecF16x8);
        case BinaryConsts::F32x4Add:
          return builder.makeBinary(AddVecF32x4);
        case BinaryConsts::F32x4Sub:
          return builder.makeBinary(SubVecF32x4);
        case BinaryConsts::F32x4Mul:
          return builder.makeBinary(MulVecF32x4);
        case BinaryConsts::F32x4Div:
          return builder.makeBinary(DivVecF32x4);
        case BinaryConsts::F32x4Min:
          return builder.makeBinary(MinVecF32x4);
        case BinaryConsts::F32x4Max:
          return builder.makeBinary(MaxVecF32x4);
        case BinaryConsts::F32x4Pmin:
          return builder.makeBinary(PMinVecF32x4);
        case BinaryConsts::F32x4Pmax:
          return builder.makeBinary(PMaxVecF32x4);
        case BinaryConsts::F64x2Add:
          return builder.makeBinary(AddVecF64x2);
        case BinaryConsts::F64x2Sub:
          return builder.makeBinary(SubVecF64x2);
        case BinaryConsts::F64x2Mul:
          return builder.makeBinary(MulVecF64x2);
        case BinaryConsts::F64x2Div:
          return builder.makeBinary(DivVecF64x2);
        case BinaryConsts::F64x2Min:
          return builder.makeBinary(MinVecF64x2);
        case BinaryConsts::F64x2Max:
          return builder.makeBinary(MaxVecF64x2);
        case BinaryConsts::F64x2Pmin:
          return builder.makeBinary(PMinVecF64x2);
        case BinaryConsts::F64x2Pmax:
          return builder.makeBinary(PMaxVecF64x2);
        case BinaryConsts::I8x16NarrowI16x8S:
          return builder.makeBinary(NarrowSVecI16x8ToVecI8x16);
        case BinaryConsts::I8x16NarrowI16x8U:
          return builder.makeBinary(NarrowUVecI16x8ToVecI8x16);
        case BinaryConsts::I16x8NarrowI32x4S:
          return builder.makeBinary(NarrowSVecI32x4ToVecI16x8);
        case BinaryConsts::I16x8NarrowI32x4U:
          return builder.makeBinary(NarrowUVecI32x4ToVecI16x8);
        case BinaryConsts::I8x16Swizzle:
          return builder.makeBinary(SwizzleVecI8x16);
        case BinaryConsts::I8x16RelaxedSwizzle:
          return builder.makeBinary(RelaxedSwizzleVecI8x16);
        case BinaryConsts::F32x4RelaxedMin:
          return builder.makeBinary(RelaxedMinVecF32x4);
        case BinaryConsts::F32x4RelaxedMax:
          return builder.makeBinary(RelaxedMaxVecF32x4);
        case BinaryConsts::F64x2RelaxedMin:
          return builder.makeBinary(RelaxedMinVecF64x2);
        case BinaryConsts::F64x2RelaxedMax:
          return builder.makeBinary(RelaxedMaxVecF64x2);
        case BinaryConsts::I16x8RelaxedQ15MulrS:
          return builder.makeBinary(RelaxedQ15MulrSVecI16x8);
        case BinaryConsts::I16x8DotI8x16I7x16S:
          return builder.makeBinary(DotI8x16I7x16SToVecI16x8);
        case BinaryConsts::I8x16Splat:
          return builder.makeUnary(SplatVecI8x16);
        case BinaryConsts::I16x8Splat:
          return builder.makeUnary(SplatVecI16x8);
        case BinaryConsts::I32x4Splat:
          return builder.makeUnary(SplatVecI32x4);
        case BinaryConsts::I64x2Splat:
          return builder.makeUnary(SplatVecI64x2);
        case BinaryConsts::F16x8Splat:
          return builder.makeUnary(SplatVecF16x8);
        case BinaryConsts::F32x4Splat:
          return builder.makeUnary(SplatVecF32x4);
        case BinaryConsts::F64x2Splat:
          return builder.makeUnary(SplatVecF64x2);
        case BinaryConsts::V128Not:
          return builder.makeUnary(NotVec128);
        case BinaryConsts::V128AnyTrue:
          return builder.makeUnary(AnyTrueVec128);
        case BinaryConsts::I8x16Popcnt:
          return builder.makeUnary(PopcntVecI8x16);
        case BinaryConsts::I8x16Abs:
          return builder.makeUnary(AbsVecI8x16);
        case BinaryConsts::I8x16Neg:
          return builder.makeUnary(NegVecI8x16);
        case BinaryConsts::I8x16AllTrue:
          return builder.makeUnary(AllTrueVecI8x16);
        case BinaryConsts::I8x16Bitmask:
          return builder.makeUnary(BitmaskVecI8x16);
        case BinaryConsts::I16x8Abs:
          return builder.makeUnary(AbsVecI16x8);
        case BinaryConsts::I16x8Neg:
          return builder.makeUnary(NegVecI16x8);
        case BinaryConsts::I16x8AllTrue:
          return builder.makeUnary(AllTrueVecI16x8);
        case BinaryConsts::I16x8Bitmask:
          return builder.makeUnary(BitmaskVecI16x8);
        case BinaryConsts::I32x4Abs:
          return builder.makeUnary(AbsVecI32x4);
        case BinaryConsts::I32x4Neg:
          return builder.makeUnary(NegVecI32x4);
        case BinaryConsts::I32x4AllTrue:
          return builder.makeUnary(AllTrueVecI32x4);
        case BinaryConsts::I32x4Bitmask:
          return builder.makeUnary(BitmaskVecI32x4);
        case BinaryConsts::I64x2Abs:
          return builder.makeUnary(AbsVecI64x2);
        case BinaryConsts::I64x2Neg:
          return builder.makeUnary(NegVecI64x2);
        case BinaryConsts::I64x2AllTrue:
          return builder.makeUnary(AllTrueVecI64x2);
        case BinaryConsts::I64x2Bitmask:
          return builder.makeUnary(BitmaskVecI64x2);
        case BinaryConsts::F16x8Abs:
          return builder.makeUnary(AbsVecF16x8);
        case BinaryConsts::F16x8Neg:
          return builder.makeUnary(NegVecF16x8);
        case BinaryConsts::F16x8Sqrt:
          return builder.makeUnary(SqrtVecF16x8);
        case BinaryConsts::F16x8Ceil:
          return builder.makeUnary(CeilVecF16x8);
        case BinaryConsts::F16x8Floor:
          return builder.makeUnary(FloorVecF16x8);
        case BinaryConsts::F16x8Trunc:
          return builder.makeUnary(TruncVecF16x8);
        case BinaryConsts::F16x8Nearest:
          return builder.makeUnary(NearestVecF16x8);
        case BinaryConsts::F32x4Abs:
          return builder.makeUnary(AbsVecF32x4);
        case BinaryConsts::F32x4Neg:
          return builder.makeUnary(NegVecF32x4);
        case BinaryConsts::F32x4Sqrt:
          return builder.makeUnary(SqrtVecF32x4);
        case BinaryConsts::F32x4Ceil:
          return builder.makeUnary(CeilVecF32x4);
        case BinaryConsts::F32x4Floor:
          return builder.makeUnary(FloorVecF32x4);
        case BinaryConsts::F32x4Trunc:
          return builder.makeUnary(TruncVecF32x4);
        case BinaryConsts::F32x4Nearest:
          return builder.makeUnary(NearestVecF32x4);
        case BinaryConsts::F64x2Abs:
          return builder.makeUnary(AbsVecF64x2);
        case BinaryConsts::F64x2Neg:
          return builder.makeUnary(NegVecF64x2);
        case BinaryConsts::F64x2Sqrt:
          return builder.makeUnary(SqrtVecF64x2);
        case BinaryConsts::F64x2Ceil:
          return builder.makeUnary(CeilVecF64x2);
        case BinaryConsts::F64x2Floor:
          return builder.makeUnary(FloorVecF64x2);
        case BinaryConsts::F64x2Trunc:
          return builder.makeUnary(TruncVecF64x2);
        case BinaryConsts::F64x2Nearest:
          return builder.makeUnary(NearestVecF64x2);
        case BinaryConsts::I16x8ExtaddPairwiseI8x16S:
          return builder.makeUnary(ExtAddPairwiseSVecI8x16ToI16x8);
        case BinaryConsts::I16x8ExtaddPairwiseI8x16U:
          return builder.makeUnary(ExtAddPairwiseUVecI8x16ToI16x8);
        case BinaryConsts::I32x4ExtaddPairwiseI16x8S:
          return builder.makeUnary(ExtAddPairwiseSVecI16x8ToI32x4);
        case BinaryConsts::I32x4ExtaddPairwiseI16x8U:
          return builder.makeUnary(ExtAddPairwiseUVecI16x8ToI32x4);
        case BinaryConsts::I32x4TruncSatF32x4S:
          return builder.makeUnary(TruncSatSVecF32x4ToVecI32x4);
        case BinaryConsts::I32x4TruncSatF32x4U:
          return builder.makeUnary(TruncSatUVecF32x4ToVecI32x4);
        case BinaryConsts::F32x4ConvertI32x4S:
          return builder.makeUnary(ConvertSVecI32x4ToVecF32x4);
        case BinaryConsts::F32x4ConvertI32x4U:
          return builder.makeUnary(ConvertUVecI32x4ToVecF32x4);
        case BinaryConsts::I16x8ExtendLowI8x16S:
          return builder.makeUnary(ExtendLowSVecI8x16ToVecI16x8);
        case BinaryConsts::I16x8ExtendHighI8x16S:
          return builder.makeUnary(ExtendHighSVecI8x16ToVecI16x8);
        case BinaryConsts::I16x8ExtendLowI8x16U:
          return builder.makeUnary(ExtendLowUVecI8x16ToVecI16x8);
        case BinaryConsts::I16x8ExtendHighI8x16U:
          return builder.makeUnary(ExtendHighUVecI8x16ToVecI16x8);
        case BinaryConsts::I32x4ExtendLowI16x8S:
          return builder.makeUnary(ExtendLowSVecI16x8ToVecI32x4);
        case BinaryConsts::I32x4ExtendHighI16x8S:
          return builder.makeUnary(ExtendHighSVecI16x8ToVecI32x4);
        case BinaryConsts::I32x4ExtendLowI16x8U:
          return builder.makeUnary(ExtendLowUVecI16x8ToVecI32x4);
        case BinaryConsts::I32x4ExtendHighI16x8U:
          return builder.makeUnary(ExtendHighUVecI16x8ToVecI32x4);
        case BinaryConsts::I64x2ExtendLowI32x4S:
          return builder.makeUnary(ExtendLowSVecI32x4ToVecI64x2);
        case BinaryConsts::I64x2ExtendHighI32x4S:
          return builder.makeUnary(ExtendHighSVecI32x4ToVecI64x2);
        case BinaryConsts::I64x2ExtendLowI32x4U:
          return builder.makeUnary(ExtendLowUVecI32x4ToVecI64x2);
        case BinaryConsts::I64x2ExtendHighI32x4U:
          return builder.makeUnary(ExtendHighUVecI32x4ToVecI64x2);
        case BinaryConsts::F64x2ConvertLowI32x4S:
          return builder.makeUnary(ConvertLowSVecI32x4ToVecF64x2);
        case BinaryConsts::F64x2ConvertLowI32x4U:
          return builder.makeUnary(ConvertLowUVecI32x4ToVecF64x2);
        case BinaryConsts::I32x4TruncSatF64x2SZero:
          return builder.makeUnary(TruncSatZeroSVecF64x2ToVecI32x4);
        case BinaryConsts::I32x4TruncSatF64x2UZero:
          return builder.makeUnary(TruncSatZeroUVecF64x2ToVecI32x4);
        case BinaryConsts::F32x4DemoteF64x2Zero:
          return builder.makeUnary(DemoteZeroVecF64x2ToVecF32x4);
        case BinaryConsts::F64x2PromoteLowF32x4:
          return builder.makeUnary(PromoteLowVecF32x4ToVecF64x2);
        case BinaryConsts::I32x4RelaxedTruncF32x4S:
          return builder.makeUnary(RelaxedTruncSVecF32x4ToVecI32x4);
        case BinaryConsts::I32x4RelaxedTruncF32x4U:
          return builder.makeUnary(RelaxedTruncUVecF32x4ToVecI32x4);
        case BinaryConsts::I32x4RelaxedTruncF64x2SZero:
          return builder.makeUnary(RelaxedTruncZeroSVecF64x2ToVecI32x4);
        case BinaryConsts::I32x4RelaxedTruncF64x2UZero:
          return builder.makeUnary(RelaxedTruncZeroUVecF64x2ToVecI32x4);
        case BinaryConsts::I16x8TruncSatF16x8S:
          return builder.makeUnary(TruncSatSVecF16x8ToVecI16x8);
        case BinaryConsts::I16x8TruncSatF16x8U:
          return builder.makeUnary(TruncSatUVecF16x8ToVecI16x8);
        case BinaryConsts::F16x8ConvertI16x8S:
          return builder.makeUnary(ConvertSVecI16x8ToVecF16x8);
        case BinaryConsts::F16x8ConvertI16x8U:
          return builder.makeUnary(ConvertUVecI16x8ToVecF16x8);
        case BinaryConsts::I8x16ExtractLaneS:
          return builder.makeSIMDExtract(ExtractLaneSVecI8x16,
                                         getLaneIndex(16));
        case BinaryConsts::I8x16ExtractLaneU:
          return builder.makeSIMDExtract(ExtractLaneUVecI8x16,
                                         getLaneIndex(16));
        case BinaryConsts::I16x8ExtractLaneS:
          return builder.makeSIMDExtract(ExtractLaneSVecI16x8, getLaneIndex(8));
        case BinaryConsts::I16x8ExtractLaneU:
          return builder.makeSIMDExtract(ExtractLaneUVecI16x8, getLaneIndex(8));
        case BinaryConsts::I32x4ExtractLane:
          return builder.makeSIMDExtract(ExtractLaneVecI32x4, getLaneIndex(4));
        case BinaryConsts::I64x2ExtractLane:
          return builder.makeSIMDExtract(ExtractLaneVecI64x2, getLaneIndex(2));
        case BinaryConsts::F16x8ExtractLane:
          return builder.makeSIMDExtract(ExtractLaneVecF16x8, getLaneIndex(8));
        case BinaryConsts::F32x4ExtractLane:
          return builder.makeSIMDExtract(ExtractLaneVecF32x4, getLaneIndex(4));
        case BinaryConsts::F64x2ExtractLane:
          return builder.makeSIMDExtract(ExtractLaneVecF64x2, getLaneIndex(2));
        case BinaryConsts::I8x16ReplaceLane:
          return builder.makeSIMDReplace(ReplaceLaneVecI8x16, getLaneIndex(16));
        case BinaryConsts::I16x8ReplaceLane:
          return builder.makeSIMDReplace(ReplaceLaneVecI16x8, getLaneIndex(8));
        case BinaryConsts::I32x4ReplaceLane:
          return builder.makeSIMDReplace(ReplaceLaneVecI32x4, getLaneIndex(4));
        case BinaryConsts::I64x2ReplaceLane:
          return builder.makeSIMDReplace(ReplaceLaneVecI64x2, getLaneIndex(2));
        case BinaryConsts::F16x8ReplaceLane:
          return builder.makeSIMDReplace(ReplaceLaneVecF16x8, getLaneIndex(8));
        case BinaryConsts::F32x4ReplaceLane:
          return builder.makeSIMDReplace(ReplaceLaneVecF32x4, getLaneIndex(4));
        case BinaryConsts::F64x2ReplaceLane:
          return builder.makeSIMDReplace(ReplaceLaneVecF64x2, getLaneIndex(2));
        case BinaryConsts::I8x16Shuffle: {
          std::array<uint8_t, 16> lanes;
          for (Index i = 0; i < 16; ++i) {
            lanes[i] = getLaneIndex(32);
          }
          return builder.makeSIMDShuffle(lanes);
        }
        case BinaryConsts::V128Bitselect:
          return builder.makeSIMDTernary(Bitselect);
        case BinaryConsts::I8x16Laneselect:
          return builder.makeSIMDTernary(LaneselectI8x16);
        case BinaryConsts::I16x8Laneselect:
          return builder.makeSIMDTernary(LaneselectI16x8);
        case BinaryConsts::I32x4Laneselect:
          return builder.makeSIMDTernary(LaneselectI32x4);
        case BinaryConsts::I64x2Laneselect:
          return builder.makeSIMDTernary(LaneselectI64x2);
        case BinaryConsts::F16x8RelaxedMadd:
          return builder.makeSIMDTernary(RelaxedMaddVecF16x8);
        case BinaryConsts::F16x8RelaxedNmadd:
          return builder.makeSIMDTernary(RelaxedNmaddVecF16x8);
        case BinaryConsts::F32x4RelaxedMadd:
          return builder.makeSIMDTernary(RelaxedMaddVecF32x4);
        case BinaryConsts::F32x4RelaxedNmadd:
          return builder.makeSIMDTernary(RelaxedNmaddVecF32x4);
        case BinaryConsts::F64x2RelaxedMadd:
          return builder.makeSIMDTernary(RelaxedMaddVecF64x2);
        case BinaryConsts::F64x2RelaxedNmadd:
          return builder.makeSIMDTernary(RelaxedNmaddVecF64x2);
        case BinaryConsts::I32x4DotI8x16I7x16AddS:
          return builder.makeSIMDTernary(DotI8x16I7x16AddSToVecI32x4);
        case BinaryConsts::I8x16Shl:
          return builder.makeSIMDShift(ShlVecI8x16);
        case BinaryConsts::I8x16ShrS:
          return builder.makeSIMDShift(ShrSVecI8x16);
        case BinaryConsts::I8x16ShrU:
          return builder.makeSIMDShift(ShrUVecI8x16);
        case BinaryConsts::I16x8Shl:
          return builder.makeSIMDShift(ShlVecI16x8);
        case BinaryConsts::I16x8ShrS:
          return builder.makeSIMDShift(ShrSVecI16x8);
        case BinaryConsts::I16x8ShrU:
          return builder.makeSIMDShift(ShrUVecI16x8);
        case BinaryConsts::I32x4Shl:
          return builder.makeSIMDShift(ShlVecI32x4);
        case BinaryConsts::I32x4ShrS:
          return builder.makeSIMDShift(ShrSVecI32x4);
        case BinaryConsts::I32x4ShrU:
          return builder.makeSIMDShift(ShrUVecI32x4);
        case BinaryConsts::I64x2Shl:
          return builder.makeSIMDShift(ShlVecI64x2);
        case BinaryConsts::I64x2ShrS:
          return builder.makeSIMDShift(ShrSVecI64x2);
        case BinaryConsts::I64x2ShrU:
          return builder.makeSIMDShift(ShrUVecI64x2);
        case BinaryConsts::V128Const:
          return builder.makeConst(getVec128Literal());
        case BinaryConsts::V128Store: {
          auto [mem, align, offset] = getMemarg();
          return builder.makeStore(16, offset, align, Type::v128, mem);
        }
        case BinaryConsts::V128Load: {
          auto [mem, align, offset] = getMemarg();
          return builder.makeLoad(16, false, offset, align, Type::v128, mem);
        }
        case BinaryConsts::V128Load8Splat: {
          auto [mem, align, offset] = getMemarg();
          return builder.makeSIMDLoad(Load8SplatVec128, offset, align, mem);
        }
        case BinaryConsts::V128Load16Splat: {
          auto [mem, align, offset] = getMemarg();
          return builder.makeSIMDLoad(Load16SplatVec128, offset, align, mem);
        }
        case BinaryConsts::V128Load32Splat: {
          auto [mem, align, offset] = getMemarg();
          return builder.makeSIMDLoad(Load32SplatVec128, offset, align, mem);
        }
        case BinaryConsts::V128Load64Splat: {
          auto [mem, align, offset] = getMemarg();
          return builder.makeSIMDLoad(Load64SplatVec128, offset, align, mem);
        }
        case BinaryConsts::V128Load8x8S: {
          auto [mem, align, offset] = getMemarg();
          return builder.makeSIMDLoad(Load8x8SVec128, offset, align, mem);
        }
        case BinaryConsts::V128Load8x8U: {
          auto [mem, align, offset] = getMemarg();
          return builder.makeSIMDLoad(Load8x8UVec128, offset, align, mem);
        }
        case BinaryConsts::V128Load16x4S: {
          auto [mem, align, offset] = getMemarg();
          return builder.makeSIMDLoad(Load16x4SVec128, offset, align, mem);
        }
        case BinaryConsts::V128Load16x4U: {
          auto [mem, align, offset] = getMemarg();
          return builder.makeSIMDLoad(Load16x4UVec128, offset, align, mem);
        }
        case BinaryConsts::V128Load32x2S: {
          auto [mem, align, offset] = getMemarg();
          return builder.makeSIMDLoad(Load32x2SVec128, offset, align, mem);
        }
        case BinaryConsts::V128Load32x2U: {
          auto [mem, align, offset] = getMemarg();
          return builder.makeSIMDLoad(Load32x2UVec128, offset, align, mem);
        }
        case BinaryConsts::V128Load32Zero: {
          auto [mem, align, offset] = getMemarg();
          return builder.makeSIMDLoad(Load32ZeroVec128, offset, align, mem);
        }
        case BinaryConsts::V128Load64Zero: {
          auto [mem, align, offset] = getMemarg();
          return builder.makeSIMDLoad(Load64ZeroVec128, offset, align, mem);
        }
        case BinaryConsts::V128Load8Lane: {
          auto [mem, align, offset] = getMemarg();
          return builder.makeSIMDLoadStoreLane(
            Load8LaneVec128, offset, align, getLaneIndex(16), mem);
        }
        case BinaryConsts::V128Load16Lane: {
          auto [mem, align, offset] = getMemarg();
          return builder.makeSIMDLoadStoreLane(
            Load16LaneVec128, offset, align, getLaneIndex(8), mem);
        }
        case BinaryConsts::V128Load32Lane: {
          auto [mem, align, offset] = getMemarg();
          return builder.makeSIMDLoadStoreLane(
            Load32LaneVec128, offset, align, getLaneIndex(4), mem);
        }
        case BinaryConsts::V128Load64Lane: {
          auto [mem, align, offset] = getMemarg();
          return builder.makeSIMDLoadStoreLane(
            Load64LaneVec128, offset, align, getLaneIndex(2), mem);
        }
        case BinaryConsts::V128Store8Lane: {
          auto [mem, align, offset] = getMemarg();
          return builder.makeSIMDLoadStoreLane(
            Store8LaneVec128, offset, align, getLaneIndex(16), mem);
        }
        case BinaryConsts::V128Store16Lane: {
          auto [mem, align, offset] = getMemarg();
          return builder.makeSIMDLoadStoreLane(
            Store16LaneVec128, offset, align, getLaneIndex(8), mem);
        }
        case BinaryConsts::V128Store32Lane: {
          auto [mem, align, offset] = getMemarg();
          return builder.makeSIMDLoadStoreLane(
            Store32LaneVec128, offset, align, getLaneIndex(4), mem);
        }
        case BinaryConsts::V128Store64Lane: {
          auto [mem, align, offset] = getMemarg();
          return builder.makeSIMDLoadStoreLane(
            Store64LaneVec128, offset, align, getLaneIndex(2), mem);
        }
      }
      return Err{"unknown SIMD operation " + std::to_string(op)};
    }
    case BinaryConsts::GCPrefix: {
      auto op = getU32LEB();
      switch (op) {
        case BinaryConsts::RefI31:
          return builder.makeRefI31(Unshared);
        case BinaryConsts::RefI31Shared:
          return builder.makeRefI31(Shared);
        case BinaryConsts::I31GetS:
          return builder.makeI31Get(true);
        case BinaryConsts::I31GetU:
          return builder.makeI31Get(false);
        case BinaryConsts::RefTest: {
          auto [heapType, exactness] = getHeapType();
          return builder.makeRefTest(Type(heapType, NonNullable, exactness));
        }
        case BinaryConsts::RefTestNull: {
          auto [heapType, exactness] = getHeapType();
          return builder.makeRefTest(Type(heapType, Nullable, exactness));
        }
        case BinaryConsts::RefCast: {
          auto [heapType, exactness] = getHeapType();
          return builder.makeRefCast(Type(heapType, NonNullable, exactness));
        }
        case BinaryConsts::RefCastNull: {
          auto [heapType, exactness] = getHeapType();
          return builder.makeRefCast(Type(heapType, Nullable, exactness));
        }
        case BinaryConsts::BrOnCast:
        case BinaryConsts::BrOnCastFail: {
          auto flags = getInt8();
          auto srcNull = (flags & BinaryConsts::BrOnCastFlag::InputNullable)
                           ? Nullable
                           : NonNullable;
          auto dstNull = (flags & BinaryConsts::BrOnCastFlag::OutputNullable)
                           ? Nullable
                           : NonNullable;
          auto label = getU32LEB();
          auto [srcType, srcExact] = getHeapType();
          auto [dstType, dstExact] = getHeapType();
          auto in = Type(srcType, srcNull, srcExact);
          auto cast = Type(dstType, dstNull, dstExact);
          auto kind = op == BinaryConsts::BrOnCast ? BrOnCast : BrOnCastFail;
          return builder.makeBrOn(label, kind, in, cast);
        }
        case BinaryConsts::StructNew:
          return builder.makeStructNew(getIndexedHeapType());
        case BinaryConsts::StructNewDefault:
          return builder.makeStructNewDefault(getIndexedHeapType());
        case BinaryConsts::StructGet:
        case BinaryConsts::StructGetS:
        case BinaryConsts::StructGetU: {
          auto type = getIndexedHeapType();
          auto field = getU32LEB();
          return builder.makeStructGet(type,
                                       field,
                                       op == BinaryConsts::StructGetS,
                                       MemoryOrder::Unordered);
        }
        case BinaryConsts::StructSet: {
          auto type = getIndexedHeapType();
          auto field = getU32LEB();
          return builder.makeStructSet(type, field, MemoryOrder::Unordered);
        }
        case BinaryConsts::ArrayNew:
          return builder.makeArrayNew(getIndexedHeapType());
        case BinaryConsts::ArrayNewDefault:
          return builder.makeArrayNewDefault(getIndexedHeapType());
        case BinaryConsts::ArrayNewFixed: {
          auto type = getIndexedHeapType();
          auto arity = getU32LEB();
          return builder.makeArrayNewFixed(type, arity);
        }
        case BinaryConsts::ArrayNewData: {
          auto type = getIndexedHeapType();
          auto data = getDataName(getU32LEB());
          return builder.makeArrayNewData(type, data);
        }
        case BinaryConsts::ArrayNewElem: {
          auto type = getIndexedHeapType();
          auto elem = getElemName(getU32LEB());
          return builder.makeArrayNewElem(type, elem);
        }
        case BinaryConsts::ArrayGet:
        case BinaryConsts::ArrayGetU:
          return builder.makeArrayGet(getIndexedHeapType(), false);
        case BinaryConsts::ArrayGetS:
          return builder.makeArrayGet(getIndexedHeapType(), true);
        case BinaryConsts::ArraySet:
          return builder.makeArraySet(getIndexedHeapType());
        case BinaryConsts::ArrayLen:
          return builder.makeArrayLen();
        case BinaryConsts::ArrayCopy: {
          auto dest = getIndexedHeapType();
          auto src = getIndexedHeapType();
          return builder.makeArrayCopy(dest, src);
        }
        case BinaryConsts::ArrayFill:
          return builder.makeArrayFill(getIndexedHeapType());
        case BinaryConsts::ArrayInitData: {
          auto type = getIndexedHeapType();
          auto data = getDataName(getU32LEB());
          return builder.makeArrayInitData(type, data);
        }
        case BinaryConsts::ArrayInitElem: {
          auto type = getIndexedHeapType();
          auto elem = getElemName(getU32LEB());
          return builder.makeArrayInitElem(type, elem);
        }
        case BinaryConsts::StringNewLossyUTF8Array:
          return builder.makeStringNew(StringNewLossyUTF8Array);
        case BinaryConsts::StringNewWTF16Array:
          return builder.makeStringNew(StringNewWTF16Array);
        case BinaryConsts::StringFromCodePoint:
          return builder.makeStringNew(StringNewFromCodePoint);
        case BinaryConsts::StringAsWTF16:
          // This turns into nothing because we do not represent stringviews in
          // the IR.
          return Ok{};
        case BinaryConsts::StringConst:
          return builder.makeStringConst(getIndexedString());
        case BinaryConsts::StringMeasureUTF8:
          return builder.makeStringMeasure(StringMeasureUTF8);
        case BinaryConsts::StringMeasureWTF16:
          return builder.makeStringMeasure(StringMeasureWTF16);
        case BinaryConsts::StringEncodeLossyUTF8Array:
          return builder.makeStringEncode(StringEncodeLossyUTF8Array);
        case BinaryConsts::StringEncodeWTF16Array:
          return builder.makeStringEncode(StringEncodeWTF16Array);
        case BinaryConsts::StringConcat:
          return builder.makeStringConcat();
        case BinaryConsts::StringEq:
          return builder.makeStringEq(StringEqEqual);
        case BinaryConsts::StringCompare:
          return builder.makeStringEq(StringEqCompare);
        case BinaryConsts::StringViewWTF16GetCodePoint:
          return builder.makeStringWTF16Get();
        case BinaryConsts::StringViewWTF16Slice:
          return builder.makeStringSliceWTF();
        case BinaryConsts::AnyConvertExtern:
          return builder.makeRefAs(AnyConvertExtern);
        case BinaryConsts::ExternConvertAny:
          return builder.makeRefAs(ExternConvertAny);
      }
      return Err{"unknown GC operation " + std::to_string(op)};
    }
  }
  return Err{"unknown operation " + std::to_string(code)};
}

void WasmBinaryReader::readExports() {
  size_t num = getU32LEB();
  std::unordered_set<Name> names;
  for (size_t i = 0; i < num; i++) {
    Name name = getInlineString();
    if (!names.emplace(name).second) {
      throwError("duplicate export name");
    }
    ExternalKind kind = (ExternalKind)getU32LEB();
    std::variant<Name, HeapType> value;
    auto index = getU32LEB();
    switch (kind) {
      case ExternalKind::Function:
        value = getFunctionName(index);
        break;
      case ExternalKind::Table:
        value = getTableName(index);
        break;
      case ExternalKind::Memory:
        value = getMemoryName(index);
        break;
      case ExternalKind::Global:
        value = getGlobalName(index);
        break;
      case ExternalKind::Tag:
        value = getTagName(index);
        break;
      case ExternalKind::Invalid:
        throwError("invalid export kind");
    }
    wasm.addExport(new Export(name, kind, value));
  }
}

Expression* WasmBinaryReader::readExpression() {
  assert(builder.empty());
  while (input[pos] != BinaryConsts::End) {
    auto inst = readInst();
    if (auto* err = inst.getErr()) {
      throwError(err->msg);
    }
  }
  ++pos;
  auto expr = builder.build();
  if (auto* err = expr.getErr()) {
    throwError(err->msg);
  }
  return *expr;
}

void WasmBinaryReader::readStrings() {
  auto reserved = getU32LEB();
  if (reserved != 0) {
    throwError("unexpected reserved value in strings");
  }
  size_t num = getU32LEB();
  for (size_t i = 0; i < num; i++) {
    auto string = getInlineString(false);
    // Re-encode from WTF-8 to WTF-16.
    std::stringstream wtf16;
    if (!String::convertWTF8ToWTF16(wtf16, string.str)) {
      throwError("invalid string constant");
    }
    // TODO: Use wtf16.view() once we have C++20.
    strings.push_back(wtf16.str());
  }
}

Name WasmBinaryReader::getIndexedString() {
  auto index = getU32LEB();
  if (index >= strings.size()) {
    throwError("bad string index");
  }
  return strings[index];
}

void WasmBinaryReader::readGlobals() {
  size_t num = getU32LEB();
  auto numImports = wasm.globals.size();
  std::unordered_set<Name> usedNames;
  for (auto& [index, name] : globalNames) {
    if (index >= num + numImports) {
      std::cerr << "warning: global index out of bounds in name section: "
                << name << " at index " << index << '\n';
    }
    usedNames.insert(name);
  }
  for (size_t i = 0; i < num; i++) {
    auto [name, isExplicit] = getOrMakeName(
      globalNames, numImports + i, makeName("global$", i), usedNames);
    auto type = getConcreteType();
    auto mutable_ = getU32LEB();
    if (mutable_ & ~1) {
      throwError("Global mutability must be 0 or 1");
    }
    auto* init = readExpression();
    auto global = Builder::makeGlobal(
      name, type, init, mutable_ ? Builder::Mutable : Builder::Immutable);
    global->hasExplicitName = isExplicit;
    wasm.addGlobal(std::move(global));
  }
}

void WasmBinaryReader::validateBinary() {
  if (hasDataCount && wasm.dataSegments.size() != dataCount) {
    throwError("Number of segments does not agree with DataCount section");
  }

  if (functionTypes.size() != numFuncImports + numFuncBodies) {
    throwError("function and code sections have inconsistent lengths");
  }
}

void WasmBinaryReader::createDataSegments(Index count) {
  std::unordered_set<Name> usedNames;
  for (auto& [index, name] : dataNames) {
    if (index >= count) {
      std::cerr << "warning: data index out of bounds in name section: " << name
                << " at index " << index << '\n';
    }
    usedNames.insert(name);
  }
  for (size_t i = 0; i < count; ++i) {
    auto [name, isExplicit] =
      getOrMakeName(dataNames, i, makeName("", i), usedNames);
    auto curr = Builder::makeDataSegment(name);
    curr->hasExplicitName = isExplicit;
    wasm.addDataSegment(std::move(curr));
  }
}

void WasmBinaryReader::readDataSegmentCount() {
  hasDataCount = true;
  dataCount = getU32LEB();
  // Eagerly create the data segments so they are available during parsing of
  // the code section.
  createDataSegments(dataCount);
}

void WasmBinaryReader::readDataSegments() {
  auto num = getU32LEB();
  if (hasDataCount) {
    if (num != dataCount) {
      throwError("data count and data sections disagree on size");
    }
  } else {
    // We haven't already created the data segments, so create them now.
    createDataSegments(num);
  }
  assert(wasm.dataSegments.size() == num);
  for (size_t i = 0; i < num; i++) {
    auto& curr = wasm.dataSegments[i];
    uint32_t flags = getU32LEB();
    if (flags > 2) {
      throwError("bad segment flags, must be 0, 1, or 2, not " +
                 std::to_string(flags));
    }
    curr->isPassive = flags & BinaryConsts::IsPassive;
    if (curr->isPassive) {
      curr->memory = Name();
      curr->offset = nullptr;
    } else {
      Index memIdx = 0;
      if (flags & BinaryConsts::HasIndex) {
        memIdx = getU32LEB();
      }
      curr->memory = getMemoryName(memIdx);
      curr->offset = readExpression();
    }
    auto size = getU32LEB();
    auto data = getByteView(size);
    curr->data = {data.begin(), data.end()};
  }
}

void WasmBinaryReader::readTableDeclarations() {
  auto num = getU32LEB();
  auto numImports = wasm.tables.size();
  std::unordered_set<Name> usedNames;
  for (auto& [index, name] : tableNames) {
    if (index >= num + numImports) {
      std::cerr << "warning: table index out of bounds in name section: "
                << name << " at index " << index << '\n';
    }
    usedNames.insert(name);
  }
  for (size_t i = 0; i < num; i++) {
    auto [name, isExplicit] =
      getOrMakeName(tableNames, numImports + i, makeName("", i), usedNames);
    auto elemType = getType();
    if (!elemType.isRef()) {
      throwError("Table type must be a reference type");
    }
    auto table = Builder::makeTable(name, elemType);
    table->hasExplicitName = isExplicit;
    bool is_shared;
    getResizableLimits(table->initial,
                       table->max,
                       is_shared,
                       table->addressType,
                       Table::kUnlimitedSize);
    if (is_shared) {
      throwError("Tables may not be shared");
    }
    wasm.addTable(std::move(table));
  }
}

void WasmBinaryReader::readElementSegments() {
  auto num = getU32LEB();
  if (num >= Table::kMaxSize) {
    throwError("Too many segments");
  }
  std::unordered_set<Name> usedNames;
  for (auto& [index, name] : elemNames) {
    if (index >= num) {
      std::cerr << "warning: elem index out of bounds in name section: " << name
                << " at index " << index << '\n';
    }
    usedNames.insert(name);
  }
  for (size_t i = 0; i < num; i++) {
    auto [name, isExplicit] =
      getOrMakeName(elemNames, i, makeName("", i), usedNames);
    auto flags = getU32LEB();
    bool isPassive = (flags & BinaryConsts::IsPassive) != 0;
    bool hasTableIdx = !isPassive && ((flags & BinaryConsts::HasIndex) != 0);
    bool isDeclarative =
      isPassive && ((flags & BinaryConsts::IsDeclarative) != 0);
    bool usesExpressions = (flags & BinaryConsts::UsesExpressions) != 0;

    if (isDeclarative) {
      // Declared segments are needed in wasm text and binary, but not in
      // Binaryen IR; skip over the segment
      [[maybe_unused]] auto type = getU32LEB();
      auto num = getU32LEB();
      for (Index i = 0; i < num; i++) {
        if (usesExpressions) {
          readExpression();
        } else {
          getU32LEB();
        }
      }
      continue;
    }

    auto segment = std::make_unique<ElementSegment>();
    segment->setName(name, isExplicit);

    if (!isPassive) {
      Index tableIdx = 0;
      if (hasTableIdx) {
        tableIdx = getU32LEB();
      }

      if (tableIdx >= wasm.tables.size()) {
        throwError("Table index out of range.");
      }
      auto* table = wasm.tables[tableIdx].get();
      segment->table = table->name;
      segment->offset = readExpression();
    }

    if (isPassive || hasTableIdx) {
      if (usesExpressions) {
        segment->type = getType();
      } else {
        auto elemKind = getU32LEB();
        if (elemKind != 0x0) {
          throwError("Invalid kind (!= funcref(0)) since !usesExpressions.");
        }
      }
    }

    auto& segmentData = segment->data;
    auto size = getU32LEB();
    if (usesExpressions) {
      for (Index j = 0; j < size; j++) {
        segmentData.push_back(readExpression());
      }
    } else {
      for (Index j = 0; j < size; j++) {
        Index index = getU32LEB();
        auto sig = getTypeByFunctionIndex(index);
        auto* refFunc = Builder(wasm).makeRefFunc(getFunctionName(index), sig);
        segmentData.push_back(refFunc);
      }
    }
    wasm.addElementSegment(std::move(segment));
  }
}

void WasmBinaryReader::readTags() {
  size_t num = getU32LEB();
  auto numImports = wasm.tags.size();
  std::unordered_set<Name> usedNames;
  for (auto& [index, name] : tagNames) {
    if (index >= num + numImports) {
      std::cerr << "warning: tag index out of bounds in name section: " << name
                << " at index " << index << '\n';
    }
    usedNames.insert(name);
  }
  for (size_t i = 0; i < num; i++) {
    getInt8(); // Reserved 'attribute' field
    auto [name, isExplicit] =
      getOrMakeName(tagNames, numImports + i, makeName("tag$", i), usedNames);
    auto typeIndex = getU32LEB();
    auto tag = Builder::makeTag(name, getSignatureByTypeIndex(typeIndex));
    tag->hasExplicitName = isExplicit;
    wasm.addTag(std::move(tag));
  }
}

static bool isIdChar(char ch) {
  return (ch >= '0' && ch <= '9') || (ch >= 'A' && ch <= 'Z') ||
         (ch >= 'a' && ch <= 'z') || ch == '!' || ch == '#' || ch == '$' ||
         ch == '%' || ch == '&' || ch == '\'' || ch == '*' || ch == '+' ||
         ch == '-' || ch == '.' || ch == '/' || ch == ':' || ch == '<' ||
         ch == '=' || ch == '>' || ch == '?' || ch == '@' || ch == '^' ||
         ch == '_' || ch == '`' || ch == '|' || ch == '~';
}

static char formatNibble(int nibble) {
  return nibble < 10 ? '0' + nibble : 'a' - 10 + nibble;
}

Name WasmBinaryReader::escape(Name name) {
  bool allIdChars = true;
  for (char c : name.str) {
    if (!(allIdChars = isIdChar(c))) {
      break;
    }
  }
  if (allIdChars) {
    return name;
  }
  // encode name, if at least one non-idchar (per WebAssembly spec) was found
  std::string escaped;
  for (char c : name.str) {
    if (isIdChar(c)) {
      escaped.push_back(c);
      continue;
    }
    // replace non-idchar with `\xx` escape
    escaped.push_back('\\');
    escaped.push_back(formatNibble(c >> 4));
    escaped.push_back(formatNibble(c & 15));
  }
  return escaped;
}

namespace {

// Performs necessary processing of names from the name section before using
// them. Specifically it escapes and deduplicates them.
class NameProcessor {
public:
  // Returns a unique, escaped name. Notes that name for the items to follow to
  // keep them unique as well.
  Name process(Name name) {
    return deduplicate(WasmBinaryReader::escape(name));
  }

private:
  std::unordered_set<Name> usedNames;

  Name deduplicate(Name base) {
    auto name = Names::getValidNameGivenExisting(base, usedNames);
    usedNames.insert(name);
    return name;
  }
};

} // anonymous namespace

void WasmBinaryReader::findAndReadNames() {
  // Find the names section. Skip the magic and version.
  assert(pos == 0);
  getInt32();
  getInt32();
  Index payloadLen, sectionPos;
  bool found = false;
  while (more()) {
    uint8_t sectionCode = getInt8();
    payloadLen = getU32LEB();
    sectionPos = pos;
    if (sectionCode == BinaryConsts::Section::Custom) {
      auto sectionName = getInlineString();
      if (sectionName.equals(BinaryConsts::CustomSections::Name)) {
        found = true;
        break;
      }
    }
    pos = sectionPos + payloadLen;
  }
  if (!found) {
    // No names section to read.
    pos = 0;
    return;
  }

  // Read the names.
  uint32_t lastType = 0;
  while (pos < sectionPos + payloadLen) {
    auto nameType = getU32LEB();
    if (lastType && nameType <= lastType) {
      std::cerr << "warning: out-of-order name subsection: " << nameType
                << std::endl;
    }
    lastType = nameType;
    auto subsectionSize = getU32LEB();
    auto subsectionPos = pos;
    using Subsection = BinaryConsts::CustomSections::Subsection;
    if (nameType == Subsection::NameModule) {
      wasm.name = getInlineString();
    } else if (nameType == Subsection::NameFunction) {
      auto num = getU32LEB();
      NameProcessor processor;
      for (size_t i = 0; i < num; i++) {
        auto index = getU32LEB();
        auto rawName = getInlineString();
        auto name = processor.process(rawName);
        functionNames[index] = name;
      }
    } else if (nameType == Subsection::NameLocal) {
      auto numFuncs = getU32LEB();
      for (size_t i = 0; i < numFuncs; i++) {
        auto funcIndex = getU32LEB();
        auto numLocals = getU32LEB();
        NameProcessor processor;
        for (size_t j = 0; j < numLocals; j++) {
          auto localIndex = getU32LEB();
          auto rawName = getInlineString();
          auto name = processor.process(rawName);
          localNames[funcIndex][localIndex] = name;
        }
      }
    } else if (nameType == Subsection::NameType) {
      auto num = getU32LEB();
      NameProcessor processor;
      for (size_t i = 0; i < num; i++) {
        auto index = getU32LEB();
        auto rawName = getInlineString();
        auto name = processor.process(rawName);
        typeNames[index] = name;
      }
    } else if (nameType == Subsection::NameTable) {
      auto num = getU32LEB();
      NameProcessor processor;
      for (size_t i = 0; i < num; i++) {
        auto index = getU32LEB();
        auto rawName = getInlineString();
        auto name = processor.process(rawName);
        tableNames[index] = name;
      }
    } else if (nameType == Subsection::NameElem) {
      auto num = getU32LEB();
      NameProcessor processor;
      for (size_t i = 0; i < num; i++) {
        auto index = getU32LEB();
        auto rawName = getInlineString();
        auto name = processor.process(rawName);
        elemNames[index] = name;
      }
    } else if (nameType == Subsection::NameMemory) {
      auto num = getU32LEB();
      NameProcessor processor;
      for (size_t i = 0; i < num; i++) {
        auto index = getU32LEB();
        auto rawName = getInlineString();
        auto name = processor.process(rawName);
        memoryNames[index] = name;
      }
    } else if (nameType == Subsection::NameData) {
      auto num = getU32LEB();
      NameProcessor processor;
      for (size_t i = 0; i < num; i++) {
        auto index = getU32LEB();
        auto rawName = getInlineString();
        auto name = processor.process(rawName);
        dataNames[index] = name;
      }
    } else if (nameType == Subsection::NameGlobal) {
      auto num = getU32LEB();
      NameProcessor processor;
      for (size_t i = 0; i < num; i++) {
        auto index = getU32LEB();
        auto rawName = getInlineString();
        auto name = processor.process(rawName);
        globalNames[index] = name;
      }
    } else if (nameType == Subsection::NameField) {
      auto numTypes = getU32LEB();
      for (size_t i = 0; i < numTypes; i++) {
        auto typeIndex = getU32LEB();
        auto numFields = getU32LEB();
        NameProcessor processor;
        for (size_t i = 0; i < numFields; i++) {
          auto fieldIndex = getU32LEB();
          auto rawName = getInlineString();
          auto name = processor.process(rawName);
          fieldNames[typeIndex][fieldIndex] = name;
        }
      }
    } else if (nameType == Subsection::NameTag) {
      auto num = getU32LEB();
      NameProcessor processor;
      for (size_t i = 0; i < num; i++) {
        auto index = getU32LEB();
        auto rawName = getInlineString();
        auto name = processor.process(rawName);
        tagNames[index] = name;
      }
    } else {
      std::cerr << "warning: unknown name subsection with id "
                << std::to_string(nameType) << " at " << pos << std::endl;
      pos = subsectionPos + subsectionSize;
    }
    if (pos != subsectionPos + subsectionSize) {
      throwError("bad names subsection position change");
    }
  }
  if (pos != sectionPos + payloadLen) {
    throwError("bad names section position change");
  }

  // Reset the position; we were just reading ahead.
  pos = 0;
}

void WasmBinaryReader::readFeatures(size_t payloadLen) {
  wasm.hasFeaturesSection = true;

  auto sectionPos = pos;
  size_t numFeatures = getU32LEB();
  for (size_t i = 0; i < numFeatures; ++i) {
    uint8_t prefix = getInt8();

    bool disallowed = prefix == BinaryConsts::FeatureDisallowed;
    bool used = prefix == BinaryConsts::FeatureUsed;

    if (!disallowed && !used) {
      throwError("Unrecognized feature policy prefix");
    }

    Name name = getInlineString();
    if (pos > sectionPos + payloadLen) {
      throwError("ill-formed string extends beyond section");
    }

    FeatureSet feature;
    if (name == BinaryConsts::CustomSections::AtomicsFeature) {
      feature = FeatureSet::Atomics;
    } else if (name == BinaryConsts::CustomSections::BulkMemoryFeature) {
      feature = FeatureSet::BulkMemory;
      if (used) {
        // For backward compatibility, enable this dependent feature.
        feature |= FeatureSet::BulkMemoryOpt;
      }
    } else if (name == BinaryConsts::CustomSections::BulkMemoryOptFeature) {
      feature = FeatureSet::BulkMemoryOpt;
    } else if (name ==
               BinaryConsts::CustomSections::CallIndirectOverlongFeature) {
      feature = FeatureSet::CallIndirectOverlong;
    } else if (name == BinaryConsts::CustomSections::ExceptionHandlingFeature) {
      feature = FeatureSet::ExceptionHandling;
    } else if (name == BinaryConsts::CustomSections::MutableGlobalsFeature) {
      feature = FeatureSet::MutableGlobals;
    } else if (name == BinaryConsts::CustomSections::TruncSatFeature) {
      feature = FeatureSet::TruncSat;
    } else if (name == BinaryConsts::CustomSections::SignExtFeature) {
      feature = FeatureSet::SignExt;
    } else if (name == BinaryConsts::CustomSections::SIMD128Feature) {
      feature = FeatureSet::SIMD;
    } else if (name == BinaryConsts::CustomSections::TailCallFeature) {
      feature = FeatureSet::TailCall;
    } else if (name == BinaryConsts::CustomSections::ReferenceTypesFeature) {
      feature = FeatureSet::ReferenceTypes;
    } else if (name == BinaryConsts::CustomSections::MultivalueFeature) {
      feature = FeatureSet::Multivalue;
    } else if (name == BinaryConsts::CustomSections::GCFeature) {
      feature = FeatureSet::GC;
    } else if (name == BinaryConsts::CustomSections::Memory64Feature) {
      feature = FeatureSet::Memory64;
    } else if (name == BinaryConsts::CustomSections::RelaxedSIMDFeature) {
      feature = FeatureSet::RelaxedSIMD;
    } else if (name == BinaryConsts::CustomSections::ExtendedConstFeature) {
      feature = FeatureSet::ExtendedConst;
    } else if (name == BinaryConsts::CustomSections::StringsFeature) {
      feature = FeatureSet::Strings;
    } else if (name == BinaryConsts::CustomSections::MultiMemoryFeature) {
      feature = FeatureSet::MultiMemory;
    } else if (name == BinaryConsts::CustomSections::StackSwitchingFeature) {
      feature = FeatureSet::StackSwitching;
    } else if (name == BinaryConsts::CustomSections::SharedEverythingFeature) {
      feature = FeatureSet::SharedEverything;
    } else if (name == BinaryConsts::CustomSections::FP16Feature) {
      feature = FeatureSet::FP16;
    } else if (name == BinaryConsts::CustomSections::CustomDescriptorsFeature) {
      feature = FeatureSet::CustomDescriptors;
    } else {
      // Silently ignore unknown features (this may be and old binaryen running
      // on a new wasm).
    }

    if (disallowed && wasm.features.has(feature)) {
      std::cerr
        << "warning: feature " << feature.toString()
        << " was enabled by the user, but disallowed in the features section.";
    }
    if (used) {
      wasm.features.enable(feature);
    }
  }
  if (pos != sectionPos + payloadLen) {
    throwError("bad features section size");
  }
}

void WasmBinaryReader::readDylink(size_t payloadLen) {
  wasm.dylinkSection = std::make_unique<DylinkSection>();

  auto sectionPos = pos;

  wasm.dylinkSection->isLegacy = true;
  wasm.dylinkSection->memorySize = getU32LEB();
  wasm.dylinkSection->memoryAlignment = getU32LEB();
  wasm.dylinkSection->tableSize = getU32LEB();
  wasm.dylinkSection->tableAlignment = getU32LEB();

  size_t numNeededDynlibs = getU32LEB();
  for (size_t i = 0; i < numNeededDynlibs; ++i) {
    wasm.dylinkSection->neededDynlibs.push_back(getInlineString());
  }

  if (pos != sectionPos + payloadLen) {
    throwError("bad dylink section size");
  }
}

void WasmBinaryReader::readDylink0(size_t payloadLen) {
  auto sectionPos = pos;
  uint32_t lastType = 0;

  wasm.dylinkSection = std::make_unique<DylinkSection>();
  while (pos < sectionPos + payloadLen) {
    auto oldPos = pos;
    auto dylinkType = getU32LEB();
    if (lastType && dylinkType <= lastType) {
      std::cerr << "warning: out-of-order dylink.0 subsection: " << dylinkType
                << std::endl;
    }
    lastType = dylinkType;
    auto subsectionSize = getU32LEB();
    auto subsectionPos = pos;
    if (dylinkType == BinaryConsts::CustomSections::Subsection::DylinkMemInfo) {
      wasm.dylinkSection->memorySize = getU32LEB();
      wasm.dylinkSection->memoryAlignment = getU32LEB();
      wasm.dylinkSection->tableSize = getU32LEB();
      wasm.dylinkSection->tableAlignment = getU32LEB();
    } else if (dylinkType ==
               BinaryConsts::CustomSections::Subsection::DylinkNeeded) {
      size_t numNeededDynlibs = getU32LEB();
      for (size_t i = 0; i < numNeededDynlibs; ++i) {
        wasm.dylinkSection->neededDynlibs.push_back(getInlineString());
      }
    } else {
      // Unknown subsection.  Stop parsing now and store the rest of
      // the section verbatim.
      pos = oldPos;
      size_t remaining = (sectionPos + payloadLen) - pos;
      auto tail = getByteView(remaining);
      wasm.dylinkSection->tail = {tail.begin(), tail.end()};
      break;
    }
    if (pos != subsectionPos + subsectionSize) {
      throwError("bad dylink.0 subsection position change");
    }
  }
}

void WasmBinaryReader::readBranchHints(size_t payloadLen) {
  auto sectionPos = pos;

  auto numFuncs = getU32LEB();
  for (Index i = 0; i < numFuncs; i++) {
    auto funcIndex = getU32LEB();
    auto& func = wasm.functions[funcIndex];

    // The encoded offsets we read below are relative to the start of the
    // function's locals (the declarations).
    auto funcLocalsOffset = func->funcLocation.declarations;

    // We have a map of expressions to their locations. Invert that to get the
    // map we will use below, from offsets to expressions.
    std::unordered_map<BinaryLocation, Expression*> locationsMap;

    for (auto& [expr, span] : func->expressionLocations) {
      locationsMap[span.start] = expr;
    }

    auto numHints = getU32LEB();
    for (Index hint = 0; hint < numHints; hint++) {
      // To get the absolute offset, add the function's offset.
      auto relativeOffset = getU32LEB();
      auto absoluteOffset = funcLocalsOffset + relativeOffset;

      auto iter = locationsMap.find(absoluteOffset);
      if (iter == locationsMap.end()) {
        throwError("bad BranchHint offset");
      }
      auto* expr = iter->second;

      auto size = getU32LEB();
      if (size != 1) {
        throwError("bad BranchHint size");
      }

      auto likely = getU32LEB();
      if (likely != 0 && likely != 1) {
        throwError("bad BranchHint value");
      }

      // Apply the valid hint.
      func->codeAnnotations[expr].branchLikely = likely;
    }
  }

  if (pos != sectionPos + payloadLen) {
    throwError("bad BranchHint section size");
  }
}

Index WasmBinaryReader::readMemoryAccess(Address& alignment, Address& offset) {
  auto rawAlignment = getU32LEB();
  bool hasMemIdx = false;
  Index memIdx = 0;
  // Check bit 6 in the alignment to know whether a memory index is present per:
  // https://github.com/WebAssembly/multi-memory/blob/main/proposals/multi-memory/Overview.md
  if (rawAlignment & (1 << (6))) {
    hasMemIdx = true;
    // Clear the bit before we parse alignment
    rawAlignment = rawAlignment & ~(1 << 6);
  }

  if (rawAlignment > 8) {
    throwError("Alignment must be of a reasonable size");
  }

  alignment = Bits::pow2(rawAlignment);
  if (hasMemIdx) {
    memIdx = getU32LEB();
  }
  if (memIdx >= wasm.memories.size()) {
    throwError("Memory index out of range while reading memory alignment.");
  }
  auto* memory = wasm.memories[memIdx].get();
  offset = memory->addressType == Type::i32 ? getU32LEB() : getU64LEB();

  return memIdx;
}

// TODO: make this the only version
std::tuple<Name, Address, Address> WasmBinaryReader::getMemarg() {
  Address alignment, offset;
  auto memIdx = readMemoryAccess(alignment, offset);
  return {getMemoryName(memIdx), alignment, offset};
}

MemoryOrder WasmBinaryReader::getMemoryOrder(bool isRMW) {
  auto code = getInt8();
  switch (code) {
    case BinaryConsts::OrderSeqCst:
      // Covers the RMW case as well because (0 << 4 ) | 0 == 0.
      return MemoryOrder::SeqCst;
    case BinaryConsts::OrderAcqRel:
      if (!isRMW) {
        return MemoryOrder::AcqRel;
      }
      throwError("RMW memory orders must match");
    case ((BinaryConsts::OrderAcqRel << 4) | BinaryConsts::OrderAcqRel):
      if (isRMW) {
        return MemoryOrder::AcqRel;
      }
      break;
  }
  throwError("Unrecognized memory order code " + std::to_string(code));
}

} // namespace wasm<|MERGE_RESOLUTION|>--- conflicted
+++ resolved
@@ -140,11 +140,7 @@
 }
 
 void WasmBinaryWriter::finishSection(int32_t start) {
-<<<<<<< HEAD
-  auto adjustmentForLEBShrinking = o.emitRetroactiveLEB(start);
-=======
   auto adjustmentForLEBShrinking = o.emitRetroactiveSectionSizeLEB(start);
->>>>>>> d84d3763
   if (adjustmentForLEBShrinking && sourceMap) {
     for (auto i = sourceMapLocationsSizeAtSectionStart;
          i < sourceMapLocations.size();
@@ -1647,7 +1643,7 @@
   // Write the final size. We can ignore the return value, which is the number
   // of bytes we shrank (if the LEB was smaller than the maximum size), as no
   // value in this section cares.
-  (void)buffer.emitRetroactiveLEB(lebPos);
+  (void)buffer.emitRetroactiveSectionSizeLEB(lebPos);
 
   return buffer;
 }
