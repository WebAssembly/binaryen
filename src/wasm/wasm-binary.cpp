--- conflicted
+++ resolved
@@ -2783,11 +2783,6 @@
     }
   }
 
-<<<<<<< HEAD
-  for (auto& [i, indices] : functionTable) {
-    for (auto j : indices) {
-      wasm.table.segments[i].data.push_back(getFunctionName(j));
-=======
   for (auto& iter : tableRefs) {
     size_t index = iter.first;
     auto& refs = iter.second;
@@ -2805,7 +2800,6 @@
       } else {
         WASM_UNREACHABLE("Invalid type in table references");
       }
->>>>>>> be02d3f0
     }
   }
 
