/*
 * Copyright 2016 WebAssembly Community Group participants
 *
 * Licensed under the Apache License, Version 2.0 (the "License");
 * you may not use this file except in compliance with the License.
 * You may obtain a copy of the License at
 *
 *     http://www.apache.org/licenses/LICENSE-2.0
 *
 * Unless required by applicable law or agreed to in writing, software
 * distributed under the License is distributed on an "AS IS" BASIS,
 * WITHOUT WARRANTIES OR CONDITIONS OF ANY KIND, either express or implied.
 * See the License for the specific language governing permissions and
 * limitations under the License.
 */

#include <algorithm>
#include <fstream>

#include "ir/module-utils.h"
#include "support/bits.h"
#include "support/debug.h"
#include "wasm-binary.h"
#include "wasm-debug.h"
#include "wasm-stack.h"

#define DEBUG_TYPE "binary"

namespace wasm {

void WasmBinaryWriter::prepare() {
  // Collect function types and their frequencies. Collect information in each
  // function in parallel, then merge.
  ModuleUtils::collectHeapTypes(*wasm, types, typeIndices);
  importInfo = wasm::make_unique<ImportInfo>(*wasm);
}

void WasmBinaryWriter::write() {
  writeHeader();

  writeDylinkSection();

  initializeDebugInfo();
  if (sourceMap) {
    writeSourceMapProlog();
  }

  writeTypes();
  writeImports();
  writeFunctionSignatures();
  writeFunctionTableDeclaration();
  writeMemory();
  writeEvents();
  writeGlobals();
  writeExports();
  writeStart();
  writeTableElements();
  writeDataCount();
  writeFunctions();
  writeDataSegments();
  if (debugInfo) {
    writeNames();
  }
  if (sourceMap && !sourceMapUrl.empty()) {
    writeSourceMapUrl();
  }
  if (symbolMap.size() > 0) {
    writeSymbolMap();
  }

  if (sourceMap) {
    writeSourceMapEpilog();
  }

#ifdef BUILD_LLVM_DWARF
  // Update DWARF user sections after writing the data they refer to
  // (function bodies), and before writing the user sections themselves.
  if (Debug::hasDWARFSections(*wasm)) {
    Debug::writeDWARFSections(*wasm, binaryLocations);
  }
#endif

  writeLateUserSections();
  writeFeaturesSection();

  finishUp();
}

void WasmBinaryWriter::writeHeader() {
  BYN_TRACE("== writeHeader\n");
  o << int32_t(BinaryConsts::Magic); // magic number \0asm
  o << int32_t(BinaryConsts::Version);
}

int32_t WasmBinaryWriter::writeU32LEBPlaceholder() {
  int32_t ret = o.size();
  o << int32_t(0);
  o << int8_t(0);
  return ret;
}

void WasmBinaryWriter::writeResizableLimits(
  Address initial, Address maximum, bool hasMaximum, bool shared, bool is64) {
  uint32_t flags = (hasMaximum ? (uint32_t)BinaryConsts::HasMaximum : 0U) |
                   (shared ? (uint32_t)BinaryConsts::IsShared : 0U) |
                   (is64 ? (uint32_t)BinaryConsts::Is64 : 0U);
  o << U32LEB(flags);
  o << U32LEB(initial);
  if (hasMaximum) {
    o << U32LEB(maximum);
  }
}

template<typename T> int32_t WasmBinaryWriter::startSection(T code) {
  o << uint8_t(code);
  if (sourceMap) {
    sourceMapLocationsSizeAtSectionStart = sourceMapLocations.size();
  }
  binaryLocationsSizeAtSectionStart = binaryLocations.expressions.size();
  return writeU32LEBPlaceholder(); // section size to be filled in later
}

void WasmBinaryWriter::finishSection(int32_t start) {
  // section size does not include the reserved bytes of the size field itself
  int32_t size = o.size() - start - MaxLEB32Bytes;
  auto sizeFieldSize = o.writeAt(start, U32LEB(size));
  // We can move things back if the actual LEB for the size doesn't use the
  // maximum 5 bytes. In that case we need to adjust offsets after we move
  // things backwards.
  auto adjustmentForLEBShrinking = MaxLEB32Bytes - sizeFieldSize;
  if (adjustmentForLEBShrinking) {
    // we can save some room, nice
    assert(sizeFieldSize < MaxLEB32Bytes);
    std::move(&o[start] + MaxLEB32Bytes,
              &o[start] + MaxLEB32Bytes + size,
              &o[start] + sizeFieldSize);
    o.resize(o.size() - adjustmentForLEBShrinking);
    if (sourceMap) {
      for (auto i = sourceMapLocationsSizeAtSectionStart;
           i < sourceMapLocations.size();
           ++i) {
        sourceMapLocations[i].first -= adjustmentForLEBShrinking;
      }
    }
  }

  if (binaryLocationsSizeAtSectionStart != binaryLocations.expressions.size()) {
    // We added the binary locations, adjust them: they must be relative
    // to the code section.
    assert(binaryLocationsSizeAtSectionStart == 0);
    // The section type byte is right before the LEB for the size; we want
    // offsets that are relative to the body, which is after that section type
    // byte and the the size LEB.
    auto body = start + sizeFieldSize;
    // Offsets are relative to the body of the code section: after the
    // section type byte and the size.
    // Everything was moved by the adjustment, track that. After this,
    // we are at the right absolute address.
    // We are relative to the section start.
    auto totalAdjustment = adjustmentForLEBShrinking + body;
    for (auto& pair : binaryLocations.expressions) {
      pair.second.start -= totalAdjustment;
      pair.second.end -= totalAdjustment;
    }
    for (auto& pair : binaryLocations.functions) {
      pair.second.start -= totalAdjustment;
      pair.second.declarations -= totalAdjustment;
      pair.second.end -= totalAdjustment;
    }
    for (auto& pair : binaryLocations.delimiters) {
      for (auto& item : pair.second) {
        item -= totalAdjustment;
      }
    }
  }
}

int32_t
WasmBinaryWriter::startSubsection(BinaryConsts::UserSections::Subsection code) {
  return startSection(code);
}

void WasmBinaryWriter::finishSubsection(int32_t start) { finishSection(start); }

void WasmBinaryWriter::writeStart() {
  if (!wasm->start.is()) {
    return;
  }
  BYN_TRACE("== writeStart\n");
  auto start = startSection(BinaryConsts::Section::Start);
  o << U32LEB(getFunctionIndex(wasm->start.str));
  finishSection(start);
}

void WasmBinaryWriter::writeMemory() {
  if (!wasm->memory.exists || wasm->memory.imported()) {
    return;
  }
  BYN_TRACE("== writeMemory\n");
  auto start = startSection(BinaryConsts::Section::Memory);
  o << U32LEB(1); // Define 1 memory
  writeResizableLimits(wasm->memory.initial,
                       wasm->memory.max,
                       wasm->memory.hasMax(),
                       wasm->memory.shared,
                       wasm->memory.is64());
  finishSection(start);
}

void WasmBinaryWriter::writeTypes() {
  if (types.size() == 0) {
    return;
  }
  BYN_TRACE("== writeTypes\n");
  auto start = startSection(BinaryConsts::Section::Type);
  o << U32LEB(types.size());
  for (Index i = 0; i < types.size(); ++i) {
    auto type = types[i];
    BYN_TRACE("write " << type << std::endl);
    if (type.isSignature()) {
      o << S32LEB(BinaryConsts::EncodedType::Func);
      auto sig = type.getSignature();
      for (auto& sigType : {sig.params, sig.results}) {
        o << U32LEB(sigType.size());
        for (const auto& type : sigType) {
          writeType(type);
        }
      }
    } else if (type.isStruct()) {
      o << S32LEB(BinaryConsts::EncodedType::Struct);
      auto fields = type.getStruct().fields;
      o << U32LEB(fields.size());
      for (const auto& field : fields) {
        writeField(field);
      }
    } else if (type.isArray()) {
      o << S32LEB(BinaryConsts::EncodedType::Array);
      writeField(type.getArray().element);
    } else {
      WASM_UNREACHABLE("TODO GC type writing");
    }
  }
  finishSection(start);
}

void WasmBinaryWriter::writeImports() {
  auto num = importInfo->getNumImports();
  if (num == 0) {
    return;
  }
  BYN_TRACE("== writeImports\n");
  auto start = startSection(BinaryConsts::Section::Import);
  o << U32LEB(num);
  auto writeImportHeader = [&](Importable* import) {
    writeInlineString(import->module.str);
    writeInlineString(import->base.str);
  };
  ModuleUtils::iterImportedFunctions(*wasm, [&](Function* func) {
    BYN_TRACE("write one function\n");
    writeImportHeader(func);
    o << U32LEB(int32_t(ExternalKind::Function));
    o << U32LEB(getTypeIndex(func->sig));
  });
  ModuleUtils::iterImportedGlobals(*wasm, [&](Global* global) {
    BYN_TRACE("write one global\n");
    writeImportHeader(global);
    o << U32LEB(int32_t(ExternalKind::Global));
    writeType(global->type);
    o << U32LEB(global->mutable_);
  });
  ModuleUtils::iterImportedEvents(*wasm, [&](Event* event) {
    BYN_TRACE("write one event\n");
    writeImportHeader(event);
    o << U32LEB(int32_t(ExternalKind::Event));
    o << U32LEB(event->attribute);
    o << U32LEB(getTypeIndex(event->sig));
  });
  if (wasm->memory.imported()) {
    BYN_TRACE("write one memory\n");
    writeImportHeader(&wasm->memory);
    o << U32LEB(int32_t(ExternalKind::Memory));
    writeResizableLimits(wasm->memory.initial,
                         wasm->memory.max,
                         wasm->memory.hasMax(),
                         wasm->memory.shared,
                         wasm->memory.is64());
  }
  if (wasm->table.imported()) {
    BYN_TRACE("write one table\n");
    writeImportHeader(&wasm->table);
    o << U32LEB(int32_t(ExternalKind::Table));
    o << S32LEB(BinaryConsts::EncodedType::funcref);
    writeResizableLimits(wasm->table.initial,
                         wasm->table.max,
                         wasm->table.hasMax(),
                         /*shared=*/false,
                         /*is64*/ false);
  }
  finishSection(start);
}

void WasmBinaryWriter::writeFunctionSignatures() {
  if (importInfo->getNumDefinedFunctions() == 0) {
    return;
  }
  BYN_TRACE("== writeFunctionSignatures\n");
  auto start = startSection(BinaryConsts::Section::Function);
  o << U32LEB(importInfo->getNumDefinedFunctions());
  ModuleUtils::iterDefinedFunctions(*wasm, [&](Function* func) {
    BYN_TRACE("write one\n");
    o << U32LEB(getTypeIndex(func->sig));
  });
  finishSection(start);
}

void WasmBinaryWriter::writeExpression(Expression* curr) {
  BinaryenIRToBinaryWriter(*this, o).visit(curr);
}

void WasmBinaryWriter::writeFunctions() {
  if (importInfo->getNumDefinedFunctions() == 0) {
    return;
  }
  BYN_TRACE("== writeFunctions\n");
  auto sectionStart = startSection(BinaryConsts::Section::Code);
  o << U32LEB(importInfo->getNumDefinedFunctions());
  bool DWARF = Debug::hasDWARFSections(*getModule());
  ModuleUtils::iterDefinedFunctions(*wasm, [&](Function* func) {
    assert(binaryLocationTrackedExpressionsForFunc.empty());
    size_t sourceMapLocationsSizeAtFunctionStart = sourceMapLocations.size();
    BYN_TRACE("write one at" << o.size() << std::endl);
    size_t sizePos = writeU32LEBPlaceholder();
    size_t start = o.size();
    BYN_TRACE("writing" << func->name << std::endl);
    // Emit Stack IR if present, and if we can
    if (func->stackIR && !sourceMap && !DWARF) {
      BYN_TRACE("write Stack IR\n");
      StackIRToBinaryWriter(*this, o, func).write();
    } else {
      BYN_TRACE("write Binaryen IR\n");
      BinaryenIRToBinaryWriter(*this, o, func, sourceMap, DWARF).write();
    }
    size_t size = o.size() - start;
    assert(size <= std::numeric_limits<uint32_t>::max());
    BYN_TRACE("body size: " << size << ", writing at " << sizePos
                            << ", next starts at " << o.size() << "\n");
    auto sizeFieldSize = o.writeAt(sizePos, U32LEB(size));
    // We can move things back if the actual LEB for the size doesn't use the
    // maximum 5 bytes. In that case we need to adjust offsets after we move
    // things backwards.
    auto adjustmentForLEBShrinking = MaxLEB32Bytes - sizeFieldSize;
    if (adjustmentForLEBShrinking) {
      // we can save some room, nice
      assert(sizeFieldSize < MaxLEB32Bytes);
      std::move(&o[start], &o[start] + size, &o[sizePos] + sizeFieldSize);
      o.resize(o.size() - adjustmentForLEBShrinking);
      if (sourceMap) {
        for (auto i = sourceMapLocationsSizeAtFunctionStart;
             i < sourceMapLocations.size();
             ++i) {
          sourceMapLocations[i].first -= adjustmentForLEBShrinking;
        }
      }
      for (auto* curr : binaryLocationTrackedExpressionsForFunc) {
        // We added the binary locations, adjust them: they must be relative
        // to the code section.
        auto& span = binaryLocations.expressions[curr];
        span.start -= adjustmentForLEBShrinking;
        span.end -= adjustmentForLEBShrinking;
        auto iter = binaryLocations.delimiters.find(curr);
        if (iter != binaryLocations.delimiters.end()) {
          for (auto& item : iter->second) {
            item -= adjustmentForLEBShrinking;
          }
        }
      }
    }
    if (!binaryLocationTrackedExpressionsForFunc.empty()) {
      binaryLocations.functions[func] = BinaryLocations::FunctionLocations{
        BinaryLocation(sizePos),
        BinaryLocation(start - adjustmentForLEBShrinking),
        BinaryLocation(o.size())};
    }
    tableOfContents.functionBodies.emplace_back(
      func->name, sizePos + sizeFieldSize, size);
    binaryLocationTrackedExpressionsForFunc.clear();
  });
  finishSection(sectionStart);
}

void WasmBinaryWriter::writeGlobals() {
  if (importInfo->getNumDefinedGlobals() == 0) {
    return;
  }
  BYN_TRACE("== writeglobals\n");
  auto start = startSection(BinaryConsts::Section::Global);
  // Count and emit the total number of globals after tuple globals have been
  // expanded into their constituent parts.
  Index num = 0;
  ModuleUtils::iterDefinedGlobals(
    *wasm, [&num](Global* global) { num += global->type.size(); });
  o << U32LEB(num);
  ModuleUtils::iterDefinedGlobals(*wasm, [&](Global* global) {
    BYN_TRACE("write one\n");
    size_t i = 0;
    for (const auto& t : global->type) {
      writeType(t);
      o << U32LEB(global->mutable_);
      if (global->type.size() == 1) {
        writeExpression(global->init);
      } else {
        writeExpression(global->init->cast<TupleMake>()->operands[i]);
      }
      o << int8_t(BinaryConsts::End);
      ++i;
    }
  });
  finishSection(start);
}

void WasmBinaryWriter::writeExports() {
  if (wasm->exports.size() == 0) {
    return;
  }
  BYN_TRACE("== writeexports\n");
  auto start = startSection(BinaryConsts::Section::Export);
  o << U32LEB(wasm->exports.size());
  for (auto& curr : wasm->exports) {
    BYN_TRACE("write one\n");
    writeInlineString(curr->name.str);
    o << U32LEB(int32_t(curr->kind));
    switch (curr->kind) {
      case ExternalKind::Function:
        o << U32LEB(getFunctionIndex(curr->value));
        break;
      case ExternalKind::Table:
        o << U32LEB(0);
        break;
      case ExternalKind::Memory:
        o << U32LEB(0);
        break;
      case ExternalKind::Global:
        o << U32LEB(getGlobalIndex(curr->value));
        break;
      case ExternalKind::Event:
        o << U32LEB(getEventIndex(curr->value));
        break;
      default:
        WASM_UNREACHABLE("unexpected extern kind");
    }
  }
  finishSection(start);
}

void WasmBinaryWriter::writeDataCount() {
  if (!wasm->features.hasBulkMemory() || !wasm->memory.segments.size()) {
    return;
  }
  auto start = startSection(BinaryConsts::Section::DataCount);
  o << U32LEB(wasm->memory.segments.size());
  finishSection(start);
}

void WasmBinaryWriter::writeDataSegments() {
  if (wasm->memory.segments.size() == 0) {
    return;
  }
  if (wasm->memory.segments.size() > WebLimitations::MaxDataSegments) {
    std::cerr << "Some VMs may not accept this binary because it has a large "
              << "number of data segments. Run the limit-segments pass to "
              << "merge segments.\n";
  }
  auto start = startSection(BinaryConsts::Section::Data);
  o << U32LEB(wasm->memory.segments.size());
  for (auto& segment : wasm->memory.segments) {
    uint32_t flags = 0;
    if (segment.isPassive) {
      flags |= BinaryConsts::IsPassive;
    }
    o << U32LEB(flags);
    if (!segment.isPassive) {
      writeExpression(segment.offset);
      o << int8_t(BinaryConsts::End);
    }
    writeInlineBuffer(segment.data.data(), segment.data.size());
  }
  finishSection(start);
}

uint32_t WasmBinaryWriter::getFunctionIndex(Name name) const {
  auto it = indexes.functionIndexes.find(name);
  assert(it != indexes.functionIndexes.end());
  return it->second;
}

uint32_t WasmBinaryWriter::getGlobalIndex(Name name) const {
  auto it = indexes.globalIndexes.find(name);
  assert(it != indexes.globalIndexes.end());
  return it->second;
}

uint32_t WasmBinaryWriter::getEventIndex(Name name) const {
  auto it = indexes.eventIndexes.find(name);
  assert(it != indexes.eventIndexes.end());
  return it->second;
}

uint32_t WasmBinaryWriter::getTypeIndex(HeapType type) const {
  auto it = typeIndices.find(type);
#ifndef NDEBUG
  if (it == typeIndices.end()) {
    std::cout << "Missing type: " << type << '\n';
    assert(0);
  }
#endif
  return it->second;
}

void WasmBinaryWriter::writeFunctionTableDeclaration() {
  if (!wasm->table.exists || wasm->table.imported()) {
    return;
  }
  BYN_TRACE("== writeFunctionTableDeclaration\n");
  auto start = startSection(BinaryConsts::Section::Table);
  o << U32LEB(1); // Declare 1 table.
  o << S32LEB(BinaryConsts::EncodedType::funcref);
  writeResizableLimits(wasm->table.initial,
                       wasm->table.max,
                       wasm->table.hasMax(),
                       /*shared=*/false,
                       /*is64*/ false);
  finishSection(start);
}

void WasmBinaryWriter::writeTableElements() {
  if (!wasm->table.exists || wasm->table.segments.size() == 0) {
    return;
  }
  BYN_TRACE("== writeTableElements\n");
  auto start = startSection(BinaryConsts::Section::Element);

  o << U32LEB(wasm->table.segments.size());
  for (auto& segment : wasm->table.segments) {
    // Table index; 0 in the MVP (and binaryen IR only has 1 table)
    o << U32LEB(0);
    writeExpression(segment.offset);
    o << int8_t(BinaryConsts::End);
    o << U32LEB(segment.data.size());
    for (auto name : segment.data) {
      o << U32LEB(getFunctionIndex(name));
    }
  }
  finishSection(start);
}

void WasmBinaryWriter::writeEvents() {
  if (importInfo->getNumDefinedEvents() == 0) {
    return;
  }
  BYN_TRACE("== writeEvents\n");
  auto start = startSection(BinaryConsts::Section::Event);
  auto num = importInfo->getNumDefinedEvents();
  o << U32LEB(num);
  ModuleUtils::iterDefinedEvents(*wasm, [&](Event* event) {
    BYN_TRACE("write one\n");
    o << U32LEB(event->attribute);
    o << U32LEB(getTypeIndex(event->sig));
  });

  finishSection(start);
}

void WasmBinaryWriter::writeNames() {
  BYN_TRACE("== writeNames\n");
  auto start = startSection(BinaryConsts::Section::User);
  writeInlineString(BinaryConsts::UserSections::Name);

  // module name
  if (wasm->name.is()) {
    auto substart =
      startSubsection(BinaryConsts::UserSections::Subsection::NameModule);
    writeEscapedName(wasm->name.str);
    finishSubsection(substart);
  }

  // function names
  {
    auto substart =
      startSubsection(BinaryConsts::UserSections::Subsection::NameFunction);
    o << U32LEB(indexes.functionIndexes.size());
    Index emitted = 0;
    auto add = [&](Function* curr) {
      o << U32LEB(emitted);
      writeEscapedName(curr->name.str);
      emitted++;
    };
    ModuleUtils::iterImportedFunctions(*wasm, add);
    ModuleUtils::iterDefinedFunctions(*wasm, add);
    assert(emitted == indexes.functionIndexes.size());
    finishSubsection(substart);
  }

  // local names
  {
    // Find all functions with at least one local name and only emit the
    // subsection if there is at least one.
    std::vector<std::pair<Index, Function*>> functionsWithLocalNames;
    Index checked = 0;
    auto check = [&](Function* curr) {
      auto numLocals = curr->getNumLocals();
      for (Index i = 0; i < numLocals; ++i) {
        if (curr->hasLocalName(i)) {
          functionsWithLocalNames.push_back({checked, curr});
          break;
        }
      }
      checked++;
    };
    ModuleUtils::iterImportedFunctions(*wasm, check);
    ModuleUtils::iterDefinedFunctions(*wasm, check);
    assert(checked == indexes.functionIndexes.size());
    if (functionsWithLocalNames.size() > 0) {
      // Otherwise emit those functions but only include locals with a name.
      auto substart =
        startSubsection(BinaryConsts::UserSections::Subsection::NameLocal);
      o << U32LEB(functionsWithLocalNames.size());
      Index emitted = 0;
      for (auto& indexedFunc : functionsWithLocalNames) {
        std::vector<std::pair<Index, Name>> localsWithNames;
        auto numLocals = indexedFunc.second->getNumLocals();
        for (Index i = 0; i < numLocals; ++i) {
          if (indexedFunc.second->hasLocalName(i)) {
            localsWithNames.push_back({i, indexedFunc.second->getLocalName(i)});
          }
        }
        assert(localsWithNames.size());
        o << U32LEB(indexedFunc.first);
        o << U32LEB(localsWithNames.size());
        for (auto& indexedLocal : localsWithNames) {
          o << U32LEB(indexedLocal.first);
          writeEscapedName(indexedLocal.second.str);
        }
        emitted++;
      }
      assert(emitted == functionsWithLocalNames.size());
      finishSubsection(substart);
    }
  }

  // table names
  if (wasm->table.exists && wasm->table.hasExplicitName) {
    auto substart =
      startSubsection(BinaryConsts::UserSections::Subsection::NameTable);
    o << U32LEB(1) << U32LEB(0); // currently exactly 1 table at index 0
    writeEscapedName(wasm->table.name.str);
    finishSubsection(substart);
  }

  // memory names
  if (wasm->memory.exists && wasm->memory.hasExplicitName) {
    auto substart =
      startSubsection(BinaryConsts::UserSections::Subsection::NameMemory);
    o << U32LEB(1) << U32LEB(0); // currently exactly 1 memory at index 0
    writeEscapedName(wasm->memory.name.str);
    finishSubsection(substart);
  }

  // global names
  {
    std::vector<std::pair<Index, Global*>> globalsWithNames;
    Index checked = 0;
    auto check = [&](Global* curr) {
      if (curr->hasExplicitName) {
        globalsWithNames.push_back({checked, curr});
      }
      checked++;
    };
    ModuleUtils::iterImportedGlobals(*wasm, check);
    ModuleUtils::iterDefinedGlobals(*wasm, check);
    assert(checked == indexes.globalIndexes.size());
    if (globalsWithNames.size() > 0) {
      auto substart =
        startSubsection(BinaryConsts::UserSections::Subsection::NameGlobal);
      o << U32LEB(globalsWithNames.size());
      for (auto& indexedGlobal : globalsWithNames) {
        o << U32LEB(indexedGlobal.first);
        writeEscapedName(indexedGlobal.second->name.str);
      }
      finishSubsection(substart);
    }
  }

  // memory names
  if (wasm->memory.exists) {
    Index count = 0;
    for (auto& seg : wasm->memory.segments) {
      if (seg.name.is()) {
        count++;
      }
    }

    if (count) {
      auto substart =
        startSubsection(BinaryConsts::UserSections::Subsection::NameData);
      o << U32LEB(count);
      for (Index i = 0; i < wasm->memory.segments.size(); i++) {
        auto& seg = wasm->memory.segments[i];
        if (seg.name.is()) {
          o << U32LEB(i);
          writeEscapedName(seg.name.str);
        }
      }
      finishSubsection(substart);
    }
  }

  // TODO: label, type, and element names
  // see: https://github.com/WebAssembly/extended-name-section

  finishSection(start);
}

void WasmBinaryWriter::writeSourceMapUrl() {
  BYN_TRACE("== writeSourceMapUrl\n");
  auto start = startSection(BinaryConsts::Section::User);
  writeInlineString(BinaryConsts::UserSections::SourceMapUrl);
  writeInlineString(sourceMapUrl.c_str());
  finishSection(start);
}

void WasmBinaryWriter::writeSymbolMap() {
  std::ofstream file(symbolMap);
  auto write = [&](Function* func) {
    file << getFunctionIndex(func->name) << ":" << func->name.str << std::endl;
  };
  ModuleUtils::iterImportedFunctions(*wasm, write);
  ModuleUtils::iterDefinedFunctions(*wasm, write);
  file.close();
}

void WasmBinaryWriter::initializeDebugInfo() {
  lastDebugLocation = {0, /* lineNumber = */ 1, 0};
}

void WasmBinaryWriter::writeSourceMapProlog() {
  *sourceMap << "{\"version\":3,\"sources\":[";
  for (size_t i = 0; i < wasm->debugInfoFileNames.size(); i++) {
    if (i > 0) {
      *sourceMap << ",";
    }
    // TODO respect JSON string encoding, e.g. quotes and control chars.
    *sourceMap << "\"" << wasm->debugInfoFileNames[i] << "\"";
  }
  *sourceMap << "],\"names\":[],\"mappings\":\"";
}

static void writeBase64VLQ(std::ostream& out, int32_t n) {
  uint32_t value = n >= 0 ? n << 1 : ((-n) << 1) | 1;
  while (1) {
    uint32_t digit = value & 0x1F;
    value >>= 5;
    if (!value) {
      // last VLQ digit -- base64 codes 'A'..'Z', 'a'..'f'
      out << char(digit < 26 ? 'A' + digit : 'a' + digit - 26);
      break;
    }
    // more VLG digit will follow -- add continuation bit (0x20),
    // base64 codes 'g'..'z', '0'..'9', '+', '/'
    out << char(digit < 20
                  ? 'g' + digit
                  : digit < 30 ? '0' + digit - 20 : digit == 30 ? '+' : '/');
  }
}

void WasmBinaryWriter::writeSourceMapEpilog() {
  // write source map entries
  size_t lastOffset = 0;
  Function::DebugLocation lastLoc = {0, /* lineNumber = */ 1, 0};
  for (const auto& offsetAndlocPair : sourceMapLocations) {
    if (lastOffset > 0) {
      *sourceMap << ",";
    }
    size_t offset = offsetAndlocPair.first;
    const Function::DebugLocation& loc = *offsetAndlocPair.second;
    writeBase64VLQ(*sourceMap, int32_t(offset - lastOffset));
    writeBase64VLQ(*sourceMap, int32_t(loc.fileIndex - lastLoc.fileIndex));
    writeBase64VLQ(*sourceMap, int32_t(loc.lineNumber - lastLoc.lineNumber));
    writeBase64VLQ(*sourceMap,
                   int32_t(loc.columnNumber - lastLoc.columnNumber));
    lastLoc = loc;
    lastOffset = offset;
  }
  *sourceMap << "\"}";
}

void WasmBinaryWriter::writeLateUserSections() {
  for (auto& section : wasm->userSections) {
    if (section.name != BinaryConsts::UserSections::Dylink) {
      writeUserSection(section);
    }
  }
}

void WasmBinaryWriter::writeUserSection(const UserSection& section) {
  auto start = startSection(BinaryConsts::User);
  writeInlineString(section.name.c_str());
  for (size_t i = 0; i < section.data.size(); i++) {
    o << uint8_t(section.data[i]);
  }
  finishSection(start);
}

void WasmBinaryWriter::writeFeaturesSection() {
  if (!wasm->hasFeaturesSection || wasm->features.isMVP()) {
    return;
  }

  // TODO(tlively): unify feature names with rest of toolchain and use
  // FeatureSet::toString()
  auto toString = [](FeatureSet::Feature f) {
    switch (f) {
      case FeatureSet::Atomics:
        return BinaryConsts::UserSections::AtomicsFeature;
      case FeatureSet::MutableGlobals:
        return BinaryConsts::UserSections::MutableGlobalsFeature;
      case FeatureSet::TruncSat:
        return BinaryConsts::UserSections::TruncSatFeature;
      case FeatureSet::SIMD:
        return BinaryConsts::UserSections::SIMD128Feature;
      case FeatureSet::BulkMemory:
        return BinaryConsts::UserSections::BulkMemoryFeature;
      case FeatureSet::SignExt:
        return BinaryConsts::UserSections::SignExtFeature;
      case FeatureSet::ExceptionHandling:
        return BinaryConsts::UserSections::ExceptionHandlingFeature;
      case FeatureSet::TailCall:
        return BinaryConsts::UserSections::TailCallFeature;
      case FeatureSet::ReferenceTypes:
        return BinaryConsts::UserSections::ReferenceTypesFeature;
      case FeatureSet::Multivalue:
        return BinaryConsts::UserSections::MultivalueFeature;
      case FeatureSet::GC:
        return BinaryConsts::UserSections::GCFeature;
      case FeatureSet::Memory64:
        return BinaryConsts::UserSections::Memory64Feature;
      case FeatureSet::TypedFunctionReferences:
        return BinaryConsts::UserSections::TypedFunctionReferencesFeature;
      default:
        WASM_UNREACHABLE("unexpected feature flag");
    }
  };

  std::vector<const char*> features;
  wasm->features.iterFeatures(
    [&](FeatureSet::Feature f) { features.push_back(toString(f)); });

  auto start = startSection(BinaryConsts::User);
  writeInlineString(BinaryConsts::UserSections::TargetFeatures);
  o << U32LEB(features.size());
  for (auto& f : features) {
    o << uint8_t(BinaryConsts::FeatureUsed);
    writeInlineString(f);
  }
  finishSection(start);
}

void WasmBinaryWriter::writeDylinkSection() {
  if (!wasm->dylinkSection) {
    return;
  }

  auto start = startSection(BinaryConsts::User);
  writeInlineString(BinaryConsts::UserSections::Dylink);
  o << U32LEB(wasm->dylinkSection->memorySize);
  o << U32LEB(wasm->dylinkSection->memoryAlignment);
  o << U32LEB(wasm->dylinkSection->tableSize);
  o << U32LEB(wasm->dylinkSection->tableAlignment);
  o << U32LEB(wasm->dylinkSection->neededDynlibs.size());
  for (auto& neededDynlib : wasm->dylinkSection->neededDynlibs) {
    writeInlineString(neededDynlib.c_str());
  }
  finishSection(start);
}

void WasmBinaryWriter::writeDebugLocation(const Function::DebugLocation& loc) {
  if (loc == lastDebugLocation) {
    return;
  }
  auto offset = o.size();
  sourceMapLocations.emplace_back(offset, &loc);
  lastDebugLocation = loc;
}

void WasmBinaryWriter::writeDebugLocation(Expression* curr, Function* func) {
  if (sourceMap) {
    auto& debugLocations = func->debugLocations;
    auto iter = debugLocations.find(curr);
    if (iter != debugLocations.end()) {
      writeDebugLocation(iter->second);
    }
  }
  // If this is an instruction in a function, and if the original wasm had
  // binary locations tracked, then track it in the output as well.
  if (func && !func->expressionLocations.empty()) {
    binaryLocations.expressions[curr] =
      BinaryLocations::Span{BinaryLocation(o.size()), 0};
    binaryLocationTrackedExpressionsForFunc.push_back(curr);
  }
}

void WasmBinaryWriter::writeDebugLocationEnd(Expression* curr, Function* func) {
  if (func && !func->expressionLocations.empty()) {
    auto& span = binaryLocations.expressions.at(curr);
    span.end = o.size();
  }
}

void WasmBinaryWriter::writeExtraDebugLocation(Expression* curr,
                                               Function* func,
                                               size_t id) {
  if (func && !func->expressionLocations.empty()) {
    binaryLocations.delimiters[curr][id] = o.size();
  }
}

void WasmBinaryWriter::writeInlineString(const char* name) {
  int32_t size = strlen(name);
  o << U32LEB(size);
  for (int32_t i = 0; i < size; i++) {
    o << int8_t(name[i]);
  }
}

static bool isHexDigit(char ch) {
  return (ch >= '0' && ch <= '9') || (ch >= 'a' && ch <= 'f') ||
         (ch >= 'A' && ch <= 'F');
}

static int decodeHexNibble(char ch) {
  return ch <= '9' ? ch & 15 : (ch & 15) + 9;
}

void WasmBinaryWriter::writeEscapedName(const char* name) {
  if (!strpbrk(name, "\\")) {
    writeInlineString(name);
    return;
  }
  // decode escaped by escapeName (see below) function names
  std::string unescaped;
  int32_t size = strlen(name);
  for (int32_t i = 0; i < size;) {
    char ch = name[i++];
    // support only `\xx` escapes; ignore invalid or unsupported escapes
    if (ch != '\\' || i + 1 >= size || !isHexDigit(name[i]) ||
        !isHexDigit(name[i + 1])) {
      unescaped.push_back(ch);
      continue;
    }
    unescaped.push_back(
      char((decodeHexNibble(name[i]) << 4) | decodeHexNibble(name[i + 1])));
    i += 2;
  }
  writeInlineString(unescaped.c_str());
}

void WasmBinaryWriter::writeInlineBuffer(const char* data, size_t size) {
  o << U32LEB(size);
  for (size_t i = 0; i < size; i++) {
    o << int8_t(data[i]);
  }
}

void WasmBinaryWriter::emitBuffer(const char* data, size_t size) {
  assert(size > 0);
  buffersToWrite.emplace_back(data, size, o.size());
  // placeholder, we'll fill in the pointer to the buffer later when we have it
  o << uint32_t(0);
}

void WasmBinaryWriter::emitString(const char* str) {
  BYN_TRACE("emitString " << str << std::endl);
  emitBuffer(str, strlen(str) + 1);
}

void WasmBinaryWriter::finishUp() {
  BYN_TRACE("finishUp\n");
  // finish buffers
  for (const auto& buffer : buffersToWrite) {
    BYN_TRACE("writing buffer"
              << (int)buffer.data[0] << "," << (int)buffer.data[1] << " at "
              << o.size() << " and pointer is at " << buffer.pointerLocation
              << "\n");
    o.writeAt(buffer.pointerLocation, (uint32_t)o.size());
    for (size_t i = 0; i < buffer.size; i++) {
      o << (uint8_t)buffer.data[i];
    }
  }
}

void WasmBinaryWriter::writeType(Type type) {
  if (type.isRef() && !type.isBasic()) {
    if (type.isNullable()) {
      o << S32LEB(BinaryConsts::EncodedType::nullable);
    } else {
      o << S32LEB(BinaryConsts::EncodedType::nonnullable);
    }
    writeHeapType(type.getHeapType());
    return;
  }
  if (type.isRtt()) {
    auto rtt = type.getRtt();
    if (rtt.hasDepth()) {
      o << S32LEB(BinaryConsts::EncodedType::rtt_n);
      o << U32LEB(rtt.depth);
    } else {
      o << S32LEB(BinaryConsts::EncodedType::rtt);
    }
    writeHeapType(rtt.heapType);
    return;
  }
  int ret = 0;
  TODO_SINGLE_COMPOUND(type);
  switch (type.getBasic()) {
    // None only used for block signatures. TODO: Separate out?
    case Type::none:
      ret = BinaryConsts::EncodedType::Empty;
      break;
    case Type::i32:
      ret = BinaryConsts::EncodedType::i32;
      break;
    case Type::i64:
      ret = BinaryConsts::EncodedType::i64;
      break;
    case Type::f32:
      ret = BinaryConsts::EncodedType::f32;
      break;
    case Type::f64:
      ret = BinaryConsts::EncodedType::f64;
      break;
    case Type::v128:
      ret = BinaryConsts::EncodedType::v128;
      break;
    case Type::funcref:
      ret = BinaryConsts::EncodedType::funcref;
      break;
    case Type::externref:
      ret = BinaryConsts::EncodedType::externref;
      break;
    case Type::anyref:
      ret = BinaryConsts::EncodedType::anyref;
      break;
    case Type::eqref:
      ret = BinaryConsts::EncodedType::eqref;
      break;
    case Type::i31ref:
      ret = BinaryConsts::EncodedType::i31ref;
      break;
    case Type::dataref:
      ret = BinaryConsts::EncodedType::dataref;
      break;
    default:
      WASM_UNREACHABLE("unexpected type");
  }
  o << S32LEB(ret);
}

void WasmBinaryWriter::writeHeapType(HeapType type) {
  if (type.isSignature() || type.isStruct() || type.isArray()) {
    o << S64LEB(getTypeIndex(type)); // TODO: Actually s33
    return;
  }
  int ret = 0;
  if (type.isBasic()) {
    switch (type.getBasic()) {
      case HeapType::func:
        ret = BinaryConsts::EncodedHeapType::func;
        break;
      case HeapType::ext:
        ret = BinaryConsts::EncodedHeapType::extern_;
        break;
      case HeapType::any:
        ret = BinaryConsts::EncodedHeapType::any;
        break;
      case HeapType::eq:
        ret = BinaryConsts::EncodedHeapType::eq;
        break;
      case HeapType::i31:
        ret = BinaryConsts::EncodedHeapType::i31;
        break;
      case HeapType::data:
        ret = BinaryConsts::EncodedHeapType::data;
        break;
    }
  } else {
    WASM_UNREACHABLE("TODO: compound GC types");
  }
  o << S64LEB(ret); // TODO: Actually s33
}

void WasmBinaryWriter::writeField(const Field& field) {
  if (field.type == Type::i32 && field.packedType != Field::not_packed) {
    if (field.packedType == Field::i8) {
      o << S32LEB(BinaryConsts::EncodedType::i8);
    } else if (field.packedType == Field::i16) {
      o << S32LEB(BinaryConsts::EncodedType::i16);
    } else {
      WASM_UNREACHABLE("invalid packed type");
    }
  } else {
    writeType(field.type);
  }
  o << U32LEB(field.mutable_);
}

// reader

bool WasmBinaryBuilder::hasDWARFSections() {
  assert(pos == 0);
  getInt32(); // magic
  getInt32(); // version
  bool has = false;
  while (more()) {
    uint8_t sectionCode = getInt8();
    uint32_t payloadLen = getU32LEB();
    if (uint64_t(pos) + uint64_t(payloadLen) > input.size()) {
      throwError("Section extends beyond end of input");
    }
    auto oldPos = pos;
    if (sectionCode == BinaryConsts::Section::User) {
      auto sectionName = getInlineString();
      if (Debug::isDWARFSection(sectionName)) {
        has = true;
        break;
      }
    }
    pos = oldPos + payloadLen;
  }
  pos = 0;
  return has;
}

void WasmBinaryBuilder::read() {
  if (DWARF) {
    // In order to update dwarf, we must store info about each IR node's
    // binary position. This has noticeable memory overhead, so we don't do it
    // by default: the user must request it by setting "DWARF", and even if so
    // we scan ahead to see that there actually *are* DWARF sections, so that
    // we don't do unnecessary work.
    if (!hasDWARFSections()) {
      DWARF = false;
    }
  }

  readHeader();
  readSourceMapHeader();

  // read sections until the end
  while (more()) {
    uint8_t sectionCode = getInt8();
    uint32_t payloadLen = getU32LEB();
    if (uint64_t(pos) + uint64_t(payloadLen) > input.size()) {
      throwError("Section extends beyond end of input");
    }

    auto oldPos = pos;

    // note the section in the list of seen sections, as almost no sections can
    // appear more than once, and verify those that shouldn't do not.
    if (sectionCode != BinaryConsts::Section::User &&
        sectionCode != BinaryConsts::Section::Code) {
      if (!seenSections.insert(BinaryConsts::Section(sectionCode)).second) {
        throwError("section seen more than once: " +
                   std::to_string(sectionCode));
      }
    }

    switch (sectionCode) {
      case BinaryConsts::Section::Start:
        readStart();
        break;
      case BinaryConsts::Section::Memory:
        readMemory();
        break;
      case BinaryConsts::Section::Type:
        readTypes();
        break;
      case BinaryConsts::Section::Import:
        readImports();
        break;
      case BinaryConsts::Section::Function:
        readFunctionSignatures();
        break;
      case BinaryConsts::Section::Code:
        if (DWARF) {
          codeSectionLocation = pos;
        }
        readFunctions();
        break;
      case BinaryConsts::Section::Export:
        readExports();
        break;
      case BinaryConsts::Section::Element:
        readTableElements();
        break;
      case BinaryConsts::Section::Global:
        readGlobals();
        break;
      case BinaryConsts::Section::Data:
        readDataSegments();
        break;
      case BinaryConsts::Section::DataCount:
        readDataCount();
        break;
      case BinaryConsts::Section::Table:
        readFunctionTableDeclaration();
        break;
      case BinaryConsts::Section::Event:
        readEvents();
        break;
      default: {
        readUserSection(payloadLen);
        if (pos > oldPos + payloadLen) {
          throwError("bad user section size, started at " +
                     std::to_string(oldPos) + " plus payload " +
                     std::to_string(payloadLen) +
                     " not being equal to new position " + std::to_string(pos));
        }
        pos = oldPos + payloadLen;
      }
    }

    // make sure we advanced exactly past this section
    if (pos != oldPos + payloadLen) {
      throwError("bad section size, started at " + std::to_string(oldPos) +
                 " plus payload " + std::to_string(payloadLen) +
                 " not being equal to new position " + std::to_string(pos));
    }
  }

  validateBinary();
  processNames();
}

void WasmBinaryBuilder::readUserSection(size_t payloadLen) {
  auto oldPos = pos;
  Name sectionName = getInlineString();
  size_t read = pos - oldPos;
  if (read > payloadLen) {
    throwError("bad user section size");
  }
  payloadLen -= read;
  if (sectionName.equals(BinaryConsts::UserSections::Name)) {
    readNames(payloadLen);
  } else if (sectionName.equals(BinaryConsts::UserSections::TargetFeatures)) {
    readFeatures(payloadLen);
  } else if (sectionName.equals(BinaryConsts::UserSections::Dylink)) {
    readDylink(payloadLen);
  } else {
    // an unfamiliar custom section
    if (sectionName.equals(BinaryConsts::UserSections::Linking)) {
      std::cerr
        << "warning: linking section is present, so this is not a standard "
           "wasm file - binaryen cannot handle this properly!\n";
    }
    wasm.userSections.resize(wasm.userSections.size() + 1);
    auto& section = wasm.userSections.back();
    section.name = sectionName.str;
    auto data = getByteView(payloadLen);
    section.data = {data.first, data.second};
  }
}

std::pair<const char*, const char*>
WasmBinaryBuilder::getByteView(size_t size) {
  if (size > input.size() || pos > input.size() - size) {
    throwError("unexpected end of input");
  }
  pos += size;
  return {&input[pos - size], &input[pos]};
}

uint8_t WasmBinaryBuilder::getInt8() {
  if (!more()) {
    throwError("unexpected end of input");
  }
  BYN_TRACE("getInt8: " << (int)(uint8_t)input[pos] << " (at " << pos << ")\n");
  return input[pos++];
}

uint16_t WasmBinaryBuilder::getInt16() {
  BYN_TRACE("<==\n");
  auto ret = uint16_t(getInt8());
  ret |= uint16_t(getInt8()) << 8;
  BYN_TRACE("getInt16: " << ret << "/0x" << std::hex << ret << std::dec
                         << " ==>\n");
  return ret;
}

uint32_t WasmBinaryBuilder::getInt32() {
  BYN_TRACE("<==\n");
  auto ret = uint32_t(getInt16());
  ret |= uint32_t(getInt16()) << 16;
  BYN_TRACE("getInt32: " << ret << "/0x" << std::hex << ret << std::dec
                         << " ==>\n");
  return ret;
}

uint64_t WasmBinaryBuilder::getInt64() {
  BYN_TRACE("<==\n");
  auto ret = uint64_t(getInt32());
  ret |= uint64_t(getInt32()) << 32;
  BYN_TRACE("getInt64: " << ret << "/0x" << std::hex << ret << std::dec
                         << " ==>\n");
  return ret;
}

uint8_t WasmBinaryBuilder::getLaneIndex(size_t lanes) {
  BYN_TRACE("<==\n");
  auto ret = getInt8();
  if (ret >= lanes) {
    throwError("Illegal lane index");
  }
  BYN_TRACE("getLaneIndex(" << lanes << "): " << ret << " ==>" << std::endl);
  return ret;
}

Literal WasmBinaryBuilder::getFloat32Literal() {
  BYN_TRACE("<==\n");
  auto ret = Literal(getInt32());
  ret = ret.castToF32();
  BYN_TRACE("getFloat32: " << ret << " ==>\n");
  return ret;
}

Literal WasmBinaryBuilder::getFloat64Literal() {
  BYN_TRACE("<==\n");
  auto ret = Literal(getInt64());
  ret = ret.castToF64();
  BYN_TRACE("getFloat64: " << ret << " ==>\n");
  return ret;
}

Literal WasmBinaryBuilder::getVec128Literal() {
  BYN_TRACE("<==\n");
  std::array<uint8_t, 16> bytes;
  for (auto i = 0; i < 16; ++i) {
    bytes[i] = getInt8();
  }
  auto ret = Literal(bytes.data());
  BYN_TRACE("getVec128: " << ret << " ==>\n");
  return ret;
}

uint32_t WasmBinaryBuilder::getU32LEB() {
  BYN_TRACE("<==\n");
  U32LEB ret;
  ret.read([&]() { return getInt8(); });
  BYN_TRACE("getU32LEB: " << ret.value << " ==>\n");
  return ret.value;
}

uint64_t WasmBinaryBuilder::getU64LEB() {
  BYN_TRACE("<==\n");
  U64LEB ret;
  ret.read([&]() { return getInt8(); });
  BYN_TRACE("getU64LEB: " << ret.value << " ==>\n");
  return ret.value;
}

int32_t WasmBinaryBuilder::getS32LEB() {
  BYN_TRACE("<==\n");
  S32LEB ret;
  ret.read([&]() { return (int8_t)getInt8(); });
  BYN_TRACE("getS32LEB: " << ret.value << " ==>\n");
  return ret.value;
}

int64_t WasmBinaryBuilder::getS64LEB() {
  BYN_TRACE("<==\n");
  S64LEB ret;
  ret.read([&]() { return (int8_t)getInt8(); });
  BYN_TRACE("getS64LEB: " << ret.value << " ==>\n");
  return ret.value;
}

uint64_t WasmBinaryBuilder::getUPtrLEB() {
  return wasm.memory.is64() ? getU64LEB() : getU32LEB();
}

Type WasmBinaryBuilder::getType(int initial) {
  // Single value types are negative; signature indices are non-negative
  if (initial >= 0) {
    // TODO: Handle block input types properly.
    return getSignatureByTypeIndex(initial).results;
  }
  switch (initial) {
    // None only used for block signatures. TODO: Separate out?
    case BinaryConsts::EncodedType::Empty:
      return Type::none;
    case BinaryConsts::EncodedType::i32:
      return Type::i32;
    case BinaryConsts::EncodedType::i64:
      return Type::i64;
    case BinaryConsts::EncodedType::f32:
      return Type::f32;
    case BinaryConsts::EncodedType::f64:
      return Type::f64;
    case BinaryConsts::EncodedType::v128:
      return Type::v128;
    case BinaryConsts::EncodedType::funcref:
      return Type::funcref;
    case BinaryConsts::EncodedType::externref:
      return Type::externref;
    case BinaryConsts::EncodedType::anyref:
      return Type::anyref;
    case BinaryConsts::EncodedType::eqref:
      return Type::eqref;
    case BinaryConsts::EncodedType::nullable:
      return Type(getHeapType(), Nullable);
    case BinaryConsts::EncodedType::nonnullable:
      // FIXME: for now, force all inputs to be nullable
      return Type(getHeapType(), Nullable);
    case BinaryConsts::EncodedType::i31ref:
      // FIXME: for now, force all inputs to be nullable
      return Type(HeapType::BasicHeapType::i31, Nullable);
    case BinaryConsts::EncodedType::dataref:
      // FIXME: for now, force all inputs to be nullable
      return Type(HeapType::BasicHeapType::data, Nullable);
    case BinaryConsts::EncodedType::rtt_n: {
      auto depth = getU32LEB();
      auto heapType = getHeapType();
      return Type(Rtt(depth, heapType));
    }
    case BinaryConsts::EncodedType::rtt: {
      return Type(Rtt(getHeapType()));
    }
    default:
      throwError("invalid wasm type: " + std::to_string(initial));
  }
  WASM_UNREACHABLE("unexpected type");
}

Type WasmBinaryBuilder::getType() { return getType(getS32LEB()); }

HeapType WasmBinaryBuilder::getHeapType() {
  auto type = getS64LEB(); // TODO: Actually s33
  // Single heap types are negative; heap type indices are non-negative
  if (type >= 0) {
    if (size_t(type) >= types.size()) {
      throwError("invalid signature index: " + std::to_string(type));
    }
    return types[type];
  }
  switch (type) {
    case BinaryConsts::EncodedHeapType::func:
      return HeapType::func;
    case BinaryConsts::EncodedHeapType::extern_:
      return HeapType::ext;
    case BinaryConsts::EncodedHeapType::any:
      return HeapType::any;
    case BinaryConsts::EncodedHeapType::eq:
      return HeapType::eq;
    case BinaryConsts::EncodedHeapType::i31:
      return HeapType::i31;
    case BinaryConsts::EncodedHeapType::data:
      return HeapType::data;
    default:
      throwError("invalid wasm heap type: " + std::to_string(type));
  }
  WASM_UNREACHABLE("unexpected type");
}

Mutability WasmBinaryBuilder::getMutability() {
  switch (getU32LEB()) {
    case 0:
      return Immutable;
    case 1:
      return Mutable;
    default:
      throw ParseException("Expected 0 or 1 for mutability");
  }
}

Field WasmBinaryBuilder::getField() {
  // The value may be a general wasm type, or one of the types only possible in
  // a field.
  auto initial = getS32LEB();
  if (initial == BinaryConsts::EncodedType::i8) {
    auto mutable_ = getMutability();
    return Field(Field::i8, mutable_);
  }
  if (initial == BinaryConsts::EncodedType::i16) {
    auto mutable_ = getMutability();
    return Field(Field::i16, mutable_);
  }
  // It's a regular wasm value.
  auto type = getType(initial);
  auto mutable_ = getMutability();
  return Field(type, mutable_);
}

Type WasmBinaryBuilder::getConcreteType() {
  auto type = getType();
  if (!type.isConcrete()) {
    throw ParseException("non-concrete type when one expected");
  }
  return type;
}

Name WasmBinaryBuilder::getInlineString() {
  BYN_TRACE("<==\n");
  auto len = getU32LEB();

  auto data = getByteView(len);

  std::string str(data.first, data.second);
  if (str.find('\0') != std::string::npos) {
    throwError(
      "inline string contains NULL (0). that is technically valid in wasm, "
      "but you shouldn't do it, and it's not supported in binaryen");
  }
  BYN_TRACE("getInlineString: " << str << " ==>\n");
  return Name(str);
}

void WasmBinaryBuilder::verifyInt8(int8_t x) {
  int8_t y = getInt8();
  if (x != y) {
    throwError("surprising value");
  }
}

void WasmBinaryBuilder::verifyInt16(int16_t x) {
  int16_t y = getInt16();
  if (x != y) {
    throwError("surprising value");
  }
}

void WasmBinaryBuilder::verifyInt32(int32_t x) {
  int32_t y = getInt32();
  if (x != y) {
    throwError("surprising value");
  }
}

void WasmBinaryBuilder::verifyInt64(int64_t x) {
  int64_t y = getInt64();
  if (x != y) {
    throwError("surprising value");
  }
}

void WasmBinaryBuilder::readHeader() {
  BYN_TRACE("== readHeader\n");
  verifyInt32(BinaryConsts::Magic);
  verifyInt32(BinaryConsts::Version);
}

void WasmBinaryBuilder::readStart() {
  BYN_TRACE("== readStart\n");
  startIndex = getU32LEB();
}

void WasmBinaryBuilder::readMemory() {
  BYN_TRACE("== readMemory\n");
  auto numMemories = getU32LEB();
  if (!numMemories) {
    return;
  }
  if (numMemories != 1) {
    throwError("Must be exactly 1 memory");
  }
  if (wasm.memory.exists) {
    throwError("Memory cannot be both imported and defined");
  }
  wasm.memory.exists = true;
  getResizableLimits(wasm.memory.initial,
                     wasm.memory.max,
                     wasm.memory.shared,
                     wasm.memory.indexType,
                     Memory::kUnlimitedSize);
}

void WasmBinaryBuilder::readTypes() {
  BYN_TRACE("== readTypes\n");
  size_t numTypes = getU32LEB();
  BYN_TRACE("num: " << numTypes << std::endl);
  for (size_t i = 0; i < numTypes; i++) {
    BYN_TRACE("read one\n");
    auto form = getS32LEB();
    if (form == BinaryConsts::EncodedType::Func) {
      std::vector<Type> params;
      std::vector<Type> results;
      size_t numParams = getU32LEB();
      BYN_TRACE("num params: " << numParams << std::endl);
      for (size_t j = 0; j < numParams; j++) {
        params.push_back(getConcreteType());
      }
      auto numResults = getU32LEB();
      BYN_TRACE("num results: " << numResults << std::endl);
      for (size_t j = 0; j < numResults; j++) {
        results.push_back(getConcreteType());
      }
      types.emplace_back(Signature(Type(params), Type(results)));
    } else if (form == BinaryConsts::EncodedType::Struct) {
      FieldList fields;
      size_t numFields = getU32LEB();
      BYN_TRACE("num fields: " << numFields << std::endl);
      for (size_t j = 0; j < numFields; j++) {
        fields.push_back(getField());
      }
      types.emplace_back(Struct(fields));
    } else if (form == BinaryConsts::EncodedType::Array) {
      types.emplace_back(Array(getField()));
    } else {
      throwError("bad type form " + std::to_string(form));
    }
  }
}

Name WasmBinaryBuilder::getFunctionName(Index index) {
  if (index >= wasm.functions.size()) {
    throwError("invalid function index");
  }
  return wasm.functions[index]->name;
}

Name WasmBinaryBuilder::getGlobalName(Index index) {
  if (index >= wasm.globals.size()) {
    throwError("invalid global index");
  }
  return wasm.globals[index]->name;
}

Name WasmBinaryBuilder::getEventName(Index index) {
  if (index >= wasm.events.size()) {
    throwError("invalid event index");
  }
  return wasm.events[index]->name;
}

void WasmBinaryBuilder::getResizableLimits(Address& initial,
                                           Address& max,
                                           bool& shared,
                                           Type& indexType,
                                           Address defaultIfNoMax) {
  auto flags = getU32LEB();
  initial = getU32LEB();
  bool hasMax = (flags & BinaryConsts::HasMaximum) != 0;
  bool isShared = (flags & BinaryConsts::IsShared) != 0;
  bool is64 = (flags & BinaryConsts::Is64) != 0;
  if (isShared && !hasMax) {
    throwError("shared memory must have max size");
  }
  shared = isShared;
  indexType = is64 ? Type::i64 : Type::i32;
  if (hasMax) {
    max = getU32LEB();
  } else {
    max = defaultIfNoMax;
  }
}

void WasmBinaryBuilder::readImports() {
  BYN_TRACE("== readImports\n");
  size_t num = getU32LEB();
  BYN_TRACE("num: " << num << std::endl);
  Builder builder(wasm);
  size_t tableCounter = 0;
  size_t memoryCounter = 0;
  size_t functionCounter = 0;
  size_t globalCounter = 0;
  size_t eventCounter = 0;
  for (size_t i = 0; i < num; i++) {
    BYN_TRACE("read one\n");
    auto module = getInlineString();
    auto base = getInlineString();
    auto kind = (ExternalKind)getU32LEB();
    // We set a unique prefix for the name based on the kind. This ensures no
    // collisions between them, which can't occur here (due to the index i) but
    // could occur later due to the names section.
    switch (kind) {
      case ExternalKind::Function: {
        Name name(std::string("fimport$") + std::to_string(functionCounter++));
        auto index = getU32LEB();
        auto curr =
          builder.makeFunction(name, getSignatureByTypeIndex(index), {});
        curr->module = module;
        curr->base = base;
        functionImports.push_back(curr.get());
        wasm.addFunction(std::move(curr));
        break;
      }
      case ExternalKind::Table: {
        Name name(std::string("timport$") + std::to_string(tableCounter++));
        wasm.table.module = module;
        wasm.table.base = base;
        wasm.table.name = name;
        auto elementType = getS32LEB();
        WASM_UNUSED(elementType);
        if (elementType != BinaryConsts::EncodedType::funcref) {
          throwError("Imported table type is not funcref");
        }
        wasm.table.exists = true;
        bool is_shared;
        Type indexType;
        getResizableLimits(wasm.table.initial,
                           wasm.table.max,
                           is_shared,
                           indexType,
                           Table::kUnlimitedSize);
        if (is_shared) {
          throwError("Tables may not be shared");
        }
        if (indexType == Type::i64) {
          throwError("Tables may not be 64-bit");
        }
        break;
      }
      case ExternalKind::Memory: {
        Name name(std::string("mimport$") + std::to_string(memoryCounter++));
        wasm.memory.module = module;
        wasm.memory.base = base;
        wasm.memory.name = name;
        wasm.memory.exists = true;
        getResizableLimits(wasm.memory.initial,
                           wasm.memory.max,
                           wasm.memory.shared,
                           wasm.memory.indexType,
                           Memory::kUnlimitedSize);
        break;
      }
      case ExternalKind::Global: {
        Name name(std::string("gimport$") + std::to_string(globalCounter++));
        auto type = getConcreteType();
        auto mutable_ = getU32LEB();
        auto curr =
          builder.makeGlobal(name,
                             type,
                             nullptr,
                             mutable_ ? Builder::Mutable : Builder::Immutable);
        curr->module = module;
        curr->base = base;
        globalImports.push_back(curr.get());
        wasm.addGlobal(std::move(curr));
        break;
      }
      case ExternalKind::Event: {
        Name name(std::string("eimport$") + std::to_string(eventCounter++));
        auto attribute = getU32LEB();
        auto index = getU32LEB();
        auto curr =
          builder.makeEvent(name, attribute, getSignatureByTypeIndex(index));
        curr->module = module;
        curr->base = base;
        wasm.addEvent(std::move(curr));
        break;
      }
      default: {
        throwError("bad import kind");
      }
    }
  }
}

Name WasmBinaryBuilder::getNextLabel() {
  requireFunctionContext("getting a label");
  return Name("label$" + std::to_string(nextLabel++));
}

void WasmBinaryBuilder::requireFunctionContext(const char* error) {
  if (!currFunction) {
    throwError(std::string("in a non-function context: ") + error);
  }
}

void WasmBinaryBuilder::readFunctionSignatures() {
  BYN_TRACE("== readFunctionSignatures\n");
  size_t num = getU32LEB();
  BYN_TRACE("num: " << num << std::endl);
  for (size_t i = 0; i < num; i++) {
    BYN_TRACE("read one\n");
    auto index = getU32LEB();
    functionSignatures.push_back(getSignatureByTypeIndex(index));
  }
}

Signature WasmBinaryBuilder::getSignatureByFunctionIndex(Index index) {
  Signature sig;
  if (index < functionImports.size()) {
    return functionImports[index]->sig;
  }
  Index adjustedIndex = index - functionImports.size();
  if (adjustedIndex >= functionSignatures.size()) {
    throwError("invalid function index");
  }
  return functionSignatures[adjustedIndex];
}

Signature WasmBinaryBuilder::getSignatureByTypeIndex(Index index) {
  if (index >= types.size()) {
    throwError("invalid type index " + std::to_string(index) + " / " +
               std::to_string(types.size()));
  }
  auto heapType = types[index];
  if (!heapType.isSignature()) {
    throwError("invalid signature type " + heapType.toString());
  }
  return heapType.getSignature();
}

void WasmBinaryBuilder::readFunctions() {
  BYN_TRACE("== readFunctions\n");
  size_t total = getU32LEB();
  if (total != functionSignatures.size()) {
    throwError("invalid function section size, must equal types");
  }
  for (size_t i = 0; i < total; i++) {
    BYN_TRACE("read one at " << pos << std::endl);
    auto sizePos = pos;
    size_t size = getU32LEB();
    if (size == 0) {
      throwError("empty function size");
    }
    endOfFunction = pos + size;

    auto* func = new Function;
    func->name = Name::fromInt(i);
    func->sig = functionSignatures[i];
    currFunction = func;

    if (DWARF) {
      func->funcLocation = BinaryLocations::FunctionLocations{
        BinaryLocation(sizePos - codeSectionLocation),
        BinaryLocation(pos - codeSectionLocation),
        BinaryLocation(pos - codeSectionLocation + size)};
    }

    readNextDebugLocation();

    BYN_TRACE("reading " << i << std::endl);

    readVars();

    std::swap(func->prologLocation, debugLocation);
    {
      // process the function body
      BYN_TRACE("processing function: " << i << std::endl);
      nextLabel = 0;
      debugLocation.clear();
      willBeIgnored = false;
      // process body
      assert(breakTargetNames.size() == 0);
      assert(breakStack.empty());
      assert(expressionStack.empty());
      assert(controlFlowStack.empty());
      assert(letStack.empty());
      assert(depth == 0);
      func->body = getBlockOrSingleton(func->sig.results);
      assert(depth == 0);
      assert(breakStack.size() == 0);
      assert(breakTargetNames.size() == 0);
      if (!expressionStack.empty()) {
        throwError("stack not empty on function exit");
      }
      assert(controlFlowStack.empty());
      assert(letStack.empty());
      if (pos != endOfFunction) {
        throwError("binary offset at function exit not at expected location");
      }
    }
    std::swap(func->epilogLocation, debugLocation);
    currFunction = nullptr;
    debugLocation.clear();
    functions.push_back(func);
  }
  BYN_TRACE(" end function bodies\n");
}

void WasmBinaryBuilder::readVars() {
  size_t numLocalTypes = getU32LEB();
  for (size_t t = 0; t < numLocalTypes; t++) {
    auto num = getU32LEB();
    auto type = getConcreteType();
    while (num > 0) {
      currFunction->vars.push_back(type);
      num--;
    }
  }
}

void WasmBinaryBuilder::readExports() {
  BYN_TRACE("== readExports\n");
  size_t num = getU32LEB();
  BYN_TRACE("num: " << num << std::endl);
  std::set<Name> names;
  for (size_t i = 0; i < num; i++) {
    BYN_TRACE("read one\n");
    auto curr = new Export;
    curr->name = getInlineString();
    if (names.count(curr->name) > 0) {
      throwError("duplicate export name");
    }
    names.insert(curr->name);
    curr->kind = (ExternalKind)getU32LEB();
    auto index = getU32LEB();
    exportIndices[curr] = index;
    exportOrder.push_back(curr);
  }
}

static int32_t readBase64VLQ(std::istream& in) {
  uint32_t value = 0;
  uint32_t shift = 0;
  while (1) {
    auto ch = in.get();
    if (ch == EOF) {
      throw MapParseException("unexpected EOF in the middle of VLQ");
    }
    if ((ch >= 'A' && ch <= 'Z') || (ch >= 'a' && ch < 'g')) {
      // last number digit
      uint32_t digit = ch < 'a' ? ch - 'A' : ch - 'a' + 26;
      value |= digit << shift;
      break;
    }
    if (!(ch >= 'g' && ch <= 'z') && !(ch >= '0' && ch <= '9') && ch != '+' &&
        ch != '/') {
      throw MapParseException("invalid VLQ digit");
    }
    uint32_t digit =
      ch > '9' ? ch - 'g' : (ch >= '0' ? ch - '0' + 20 : (ch == '+' ? 30 : 31));
    value |= digit << shift;
    shift += 5;
  }
  return value & 1 ? -int32_t(value >> 1) : int32_t(value >> 1);
}

void WasmBinaryBuilder::readSourceMapHeader() {
  if (!sourceMap) {
    return;
  }

  auto skipWhitespace = [&]() {
    while (sourceMap->peek() == ' ' || sourceMap->peek() == '\n') {
      sourceMap->get();
    }
  };

  auto maybeReadChar = [&](char expected) {
    if (sourceMap->peek() != expected) {
      return false;
    }
    sourceMap->get();
    return true;
  };

  auto mustReadChar = [&](char expected) {
    char c = sourceMap->get();
    if (c != expected) {
      throw MapParseException(std::string("Unexpected char: expected '") +
                              expected + "' got '" + c + "'");
    }
  };

  auto findField = [&](const char* name) {
    bool matching = false;
    size_t len = strlen(name);
    size_t pos;
    while (1) {
      int ch = sourceMap->get();
      if (ch == EOF) {
        return false;
      }
      if (ch == '\"') {
        if (matching) {
          // we matched a terminating quote.
          if (pos == len) {
            break;
          }
          matching = false;
        } else {
          matching = true;
          pos = 0;
        }
      } else if (matching && name[pos] == ch) {
        ++pos;
      } else if (matching) {
        matching = false;
      }
    }
    skipWhitespace();
    mustReadChar(':');
    skipWhitespace();
    return true;
  };

  auto readString = [&](std::string& str) {
    std::vector<char> vec;
    skipWhitespace();
    mustReadChar('\"');
    if (!maybeReadChar('\"')) {
      while (1) {
        int ch = sourceMap->get();
        if (ch == EOF) {
          throw MapParseException("unexpected EOF in the middle of string");
        }
        if (ch == '\"') {
          break;
        }
        vec.push_back(ch);
      }
    }
    skipWhitespace();
    str = std::string(vec.begin(), vec.end());
  };

  if (!findField("sources")) {
    throw MapParseException("cannot find the 'sources' field in map");
  }

  skipWhitespace();
  mustReadChar('[');
  if (!maybeReadChar(']')) {
    do {
      std::string file;
      readString(file);
      Index index = wasm.debugInfoFileNames.size();
      wasm.debugInfoFileNames.push_back(file);
      debugInfoFileIndices[file] = index;
    } while (maybeReadChar(','));
    mustReadChar(']');
  }

  if (!findField("mappings")) {
    throw MapParseException("cannot find the 'mappings' field in map");
  }

  mustReadChar('\"');
  if (maybeReadChar('\"')) { // empty mappings
    nextDebugLocation.first = 0;
    return;
  }
  // read first debug location
  uint32_t position = readBase64VLQ(*sourceMap);
  uint32_t fileIndex = readBase64VLQ(*sourceMap);
  uint32_t lineNumber =
    readBase64VLQ(*sourceMap) + 1; // adjust zero-based line number
  uint32_t columnNumber = readBase64VLQ(*sourceMap);
  nextDebugLocation = {position, {fileIndex, lineNumber, columnNumber}};
}

void WasmBinaryBuilder::readNextDebugLocation() {
  if (!sourceMap) {
    return;
  }

  while (nextDebugLocation.first && nextDebugLocation.first <= pos) {
    debugLocation.clear();
    // use debugLocation only for function expressions
    if (currFunction) {
      debugLocation.insert(nextDebugLocation.second);
    }

    char ch;
    *sourceMap >> ch;
    if (ch == '\"') { // end of records
      nextDebugLocation.first = 0;
      break;
    }
    if (ch != ',') {
      throw MapParseException("Unexpected delimiter");
    }

    int32_t positionDelta = readBase64VLQ(*sourceMap);
    uint32_t position = nextDebugLocation.first + positionDelta;
    int32_t fileIndexDelta = readBase64VLQ(*sourceMap);
    uint32_t fileIndex = nextDebugLocation.second.fileIndex + fileIndexDelta;
    int32_t lineNumberDelta = readBase64VLQ(*sourceMap);
    uint32_t lineNumber = nextDebugLocation.second.lineNumber + lineNumberDelta;
    int32_t columnNumberDelta = readBase64VLQ(*sourceMap);
    uint32_t columnNumber =
      nextDebugLocation.second.columnNumber + columnNumberDelta;

    nextDebugLocation = {position, {fileIndex, lineNumber, columnNumber}};
  }
}

Expression* WasmBinaryBuilder::readExpression() {
  assert(depth == 0);
  processExpressions();
  if (expressionStack.size() != 1) {
    throwError("expected to read a single expression");
  }
  auto* ret = popExpression();
  assert(depth == 0);
  return ret;
}

void WasmBinaryBuilder::readGlobals() {
  BYN_TRACE("== readGlobals\n");
  size_t num = getU32LEB();
  BYN_TRACE("num: " << num << std::endl);
  for (size_t i = 0; i < num; i++) {
    BYN_TRACE("read one\n");
    auto type = getConcreteType();
    auto mutable_ = getU32LEB();
    if (mutable_ & ~1) {
      throwError("Global mutability must be 0 or 1");
    }
    auto* init = readExpression();
    globals.push_back(
      Builder::makeGlobal("global$" + std::to_string(i),
                          type,
                          init,
                          mutable_ ? Builder::Mutable : Builder::Immutable));
  }
}

void WasmBinaryBuilder::processExpressions() {
  BYN_TRACE("== processExpressions\n");
  unreachableInTheWasmSense = false;
  while (1) {
    Expression* curr;
    auto ret = readExpression(curr);
    if (!curr) {
      lastSeparator = ret;
      BYN_TRACE("== processExpressions finished\n");
      return;
    }
    pushExpression(curr);
    if (curr->type == Type::unreachable) {
      // Once we see something unreachable, we don't want to add anything else
      // to the stack, as it could be stacky code that is non-representable in
      // our AST. but we do need to skip it.
      // If there is nothing else here, just stop. Otherwise, go into
      // unreachable mode. peek to see what to do.
      if (pos == endOfFunction) {
        throwError("Reached function end without seeing End opcode");
      }
      if (!more()) {
        throwError("unexpected end of input");
      }
      auto peek = input[pos];
      if (peek == BinaryConsts::End || peek == BinaryConsts::Else ||
          peek == BinaryConsts::Catch || peek == BinaryConsts::CatchAll) {
        BYN_TRACE("== processExpressions finished with unreachable"
                  << std::endl);
        lastSeparator = BinaryConsts::ASTNodes(peek);
        // Read the byte we peeked at. No new instruction is generated for it.
        Expression* dummy = nullptr;
        readExpression(dummy);
        assert(!dummy);
        return;
      } else {
        skipUnreachableCode();
        return;
      }
    }
  }
}

void WasmBinaryBuilder::skipUnreachableCode() {
  BYN_TRACE("== skipUnreachableCode\n");
  // preserve the stack, and restore it. it contains the instruction that made
  // us unreachable, and we can ignore anything after it. things after it may
  // pop, we want to undo that
  auto savedStack = expressionStack;
  // note we are entering unreachable code, and note what the state as before so
  // we can restore it
  auto before = willBeIgnored;
  willBeIgnored = true;
  // clear the stack. nothing should be popped from there anyhow, just stuff
  // can be pushed and then popped. Popping past the top of the stack will
  // result in uneachables being returned
  expressionStack.clear();
  while (1) {
    // set the unreachableInTheWasmSense flag each time, as sub-blocks may set
    // and unset it
    unreachableInTheWasmSense = true;
    Expression* curr;
    auto ret = readExpression(curr);
    if (!curr) {
      BYN_TRACE("== skipUnreachableCode finished\n");
      lastSeparator = ret;
      unreachableInTheWasmSense = false;
      willBeIgnored = before;
      expressionStack = savedStack;
      return;
    }
    pushExpression(curr);
  }
}

void WasmBinaryBuilder::pushExpression(Expression* curr) {
  if (curr->type.isTuple()) {
    // Store tuple to local and push individual extracted values
    Builder builder(wasm);
    Index tuple = builder.addVar(currFunction, curr->type);
    expressionStack.push_back(builder.makeLocalSet(tuple, curr));
    for (Index i = 0; i < curr->type.size(); ++i) {
      expressionStack.push_back(
        builder.makeTupleExtract(builder.makeLocalGet(tuple, curr->type), i));
    }
  } else {
    expressionStack.push_back(curr);
  }
}

Expression* WasmBinaryBuilder::popExpression() {
  BYN_TRACE("== popExpression\n");
  if (expressionStack.empty()) {
    if (unreachableInTheWasmSense) {
      // in unreachable code, trying to pop past the polymorphic stack
      // area results in receiving unreachables
      BYN_TRACE("== popping unreachable from polymorphic stack" << std::endl);
      return allocator.alloc<Unreachable>();
    }
    throwError(
      "attempted pop from empty stack / beyond block start boundary at " +
      std::to_string(pos));
  }
  // the stack is not empty, and we would not be going out of the current block
  auto ret = expressionStack.back();
  assert(!ret->type.isTuple());
  expressionStack.pop_back();
  return ret;
}

Expression* WasmBinaryBuilder::popNonVoidExpression() {
  auto* ret = popExpression();
  if (ret->type != Type::none) {
    return ret;
  }
  // we found a void, so this is stacky code that we must handle carefully
  Builder builder(wasm);
  // add elements until we find a non-void
  std::vector<Expression*> expressions;
  expressions.push_back(ret);
  while (1) {
    auto* curr = popExpression();
    expressions.push_back(curr);
    if (curr->type != Type::none) {
      break;
    }
  }
  auto* block = builder.makeBlock();
  while (!expressions.empty()) {
    block->list.push_back(expressions.back());
    expressions.pop_back();
  }
  requireFunctionContext("popping void where we need a new local");
  auto type = block->list[0]->type;
  if (type.isConcrete()) {
    auto local = builder.addVar(currFunction, type);
    block->list[0] = builder.makeLocalSet(local, block->list[0]);
    block->list.push_back(builder.makeLocalGet(local, type));
  } else {
    assert(type == Type::unreachable);
    // nothing to do here - unreachable anyhow
  }
  block->finalize();
  return block;
}

Expression* WasmBinaryBuilder::popTuple(size_t numElems) {
  Builder builder(wasm);
  std::vector<Expression*> elements;
  elements.resize(numElems);
  for (size_t i = 0; i < numElems; i++) {
    auto* elem = popNonVoidExpression();
    if (elem->type == Type::unreachable) {
      // All the previously-popped items cannot be reached, so ignore them. We
      // cannot continue popping because there might not be enough items on the
      // expression stack after an unreachable expression. Any remaining
      // elements can stay unperturbed on the stack and will be explicitly
      // dropped by some parent call to pushBlockElements.
      return elem;
    }
    elements[numElems - i - 1] = elem;
  }
  return Builder(wasm).makeTupleMake(std::move(elements));
}

Expression* WasmBinaryBuilder::popTypedExpression(Type type) {
  if (type.isSingle()) {
    return popNonVoidExpression();
  } else if (type.isTuple()) {
    return popTuple(type.size());
  } else {
    WASM_UNREACHABLE("Invalid popped type");
  }
}

void WasmBinaryBuilder::validateBinary() {
  if (hasDataCount && wasm.memory.segments.size() != dataCount) {
    throwError("Number of segments does not agree with DataCount section");
  }
}

void WasmBinaryBuilder::processNames() {
  for (auto* func : functions) {
    wasm.addFunction(func);
  }
  for (auto& global : globals) {
    wasm.addGlobal(std::move(global));
  }

  // now that we have names, apply things

  if (startIndex != static_cast<Index>(-1)) {
    wasm.start = getFunctionName(startIndex);
  }

  for (auto* curr : exportOrder) {
    auto index = exportIndices[curr];
    switch (curr->kind) {
      case ExternalKind::Function: {
        curr->value = getFunctionName(index);
        break;
      }
      case ExternalKind::Table:
        curr->value = wasm.table.name;
        break;
      case ExternalKind::Memory:
        curr->value = wasm.memory.name;
        break;
      case ExternalKind::Global:
        curr->value = getGlobalName(index);
        break;
      case ExternalKind::Event:
        curr->value = getEventName(index);
        break;
      default:
        throwError("bad export kind");
    }
    wasm.addExport(curr);
  }

  for (auto& iter : functionRefs) {
    size_t index = iter.first;
    auto& refs = iter.second;
    for (auto* ref : refs) {
      if (auto* call = ref->dynCast<Call>()) {
        call->target = getFunctionName(index);
      } else if (auto* refFunc = ref->dynCast<RefFunc>()) {
        refFunc->func = getFunctionName(index);
      } else {
        WASM_UNREACHABLE("Invalid type in function references");
      }
    }
  }

  for (auto& pair : functionTable) {
    auto i = pair.first;
    auto& indices = pair.second;
    for (auto j : indices) {
      wasm.table.segments[i].data.push_back(getFunctionName(j));
    }
  }

  for (auto& iter : globalRefs) {
    size_t index = iter.first;
    auto& refs = iter.second;
    for (auto* ref : refs) {
      if (auto* get = ref->dynCast<GlobalGet>()) {
        get->name = getGlobalName(index);
      } else if (auto* set = ref->dynCast<GlobalSet>()) {
        set->name = getGlobalName(index);
      } else {
        WASM_UNREACHABLE("Invalid type in global references");
      }
    }
  }

  // Everything now has its proper name.

  wasm.updateMaps();
}

void WasmBinaryBuilder::readDataCount() {
  BYN_TRACE("== readDataCount\n");
  hasDataCount = true;
  dataCount = getU32LEB();
}

void WasmBinaryBuilder::readDataSegments() {
  BYN_TRACE("== readDataSegments\n");
  auto num = getU32LEB();
  for (size_t i = 0; i < num; i++) {
    Memory::Segment curr;
    uint32_t flags = getU32LEB();
    if (flags > 2) {
      throwError("bad segment flags, must be 0, 1, or 2, not " +
                 std::to_string(flags));
    }
    curr.isPassive = flags & BinaryConsts::IsPassive;
    if (flags & BinaryConsts::HasMemIndex) {
      auto memIndex = getU32LEB();
      if (memIndex != 0) {
        throwError("nonzero memory index");
      }
    }
    if (!curr.isPassive) {
      curr.offset = readExpression();
    }
    auto size = getU32LEB();
    auto data = getByteView(size);
    curr.data = {data.first, data.second};
    wasm.memory.segments.push_back(std::move(curr));
  }
}

void WasmBinaryBuilder::readFunctionTableDeclaration() {
  BYN_TRACE("== readFunctionTableDeclaration\n");
  auto numTables = getU32LEB();
  if (numTables != 1) {
    throwError("Only 1 table definition allowed in MVP");
  }
  if (wasm.table.exists) {
    throwError("Table cannot be both imported and defined");
  }
  wasm.table.exists = true;
  auto elemType = getS32LEB();
  if (elemType != BinaryConsts::EncodedType::funcref) {
    throwError("ElementType must be funcref in MVP");
  }
  bool is_shared;
  Type indexType;
  getResizableLimits(wasm.table.initial,
                     wasm.table.max,
                     is_shared,
                     indexType,
                     Table::kUnlimitedSize);
  if (is_shared) {
    throwError("Tables may not be shared");
  }
  if (indexType == Type::i64) {
    throwError("Tables may not be 64-bit");
  }
}

void WasmBinaryBuilder::readTableElements() {
  BYN_TRACE("== readTableElements\n");
  auto numSegments = getU32LEB();
  if (numSegments >= Table::kMaxSize) {
    throwError("Too many segments");
  }
  for (size_t i = 0; i < numSegments; i++) {
    auto tableIndex = getU32LEB();
    if (tableIndex != 0) {
      throwError("Table elements must refer to table 0 in MVP");
    }
    wasm.table.segments.emplace_back(readExpression());

    auto& indexSegment = functionTable[i];
    auto size = getU32LEB();
    for (Index j = 0; j < size; j++) {
      indexSegment.push_back(getU32LEB());
    }
  }
}

void WasmBinaryBuilder::readEvents() {
  BYN_TRACE("== readEvents\n");
  size_t numEvents = getU32LEB();
  BYN_TRACE("num: " << numEvents << std::endl);
  for (size_t i = 0; i < numEvents; i++) {
    BYN_TRACE("read one\n");
    auto attribute = getU32LEB();
    auto typeIndex = getU32LEB();
    wasm.addEvent(Builder::makeEvent("event$" + std::to_string(i),
                                     attribute,
                                     getSignatureByTypeIndex(typeIndex)));
  }
}

static bool isIdChar(char ch) {
  return (ch >= '0' && ch <= '9') || (ch >= 'A' && ch <= 'Z') ||
         (ch >= 'a' && ch <= 'z') || ch == '!' || ch == '#' || ch == '$' ||
         ch == '%' || ch == '&' || ch == '\'' || ch == '*' || ch == '+' ||
         ch == '-' || ch == '.' || ch == '/' || ch == ':' || ch == '<' ||
         ch == '=' || ch == '>' || ch == '?' || ch == '@' || ch == '^' ||
         ch == '_' || ch == '`' || ch == '|' || ch == '~';
}

static char formatNibble(int nibble) {
  return nibble < 10 ? '0' + nibble : 'a' - 10 + nibble;
}

Name WasmBinaryBuilder::escape(Name name) {
  bool allIdChars = true;
  for (const char* p = name.str; allIdChars && *p; p++) {
    allIdChars = isIdChar(*p);
  }
  if (allIdChars) {
    return name;
  }
  // encode name, if at least one non-idchar (per WebAssembly spec) was found
  std::string escaped;
  for (const char* p = name.str; *p; p++) {
    char ch = *p;
    if (isIdChar(ch)) {
      escaped.push_back(ch);
      continue;
    }
    // replace non-idchar with `\xx` escape
    escaped.push_back('\\');
    escaped.push_back(formatNibble(ch >> 4));
    escaped.push_back(formatNibble(ch & 15));
  }
  return escaped;
}

void WasmBinaryBuilder::readNames(size_t payloadLen) {
  BYN_TRACE("== readNames\n");
  auto sectionPos = pos;
  while (pos < sectionPos + payloadLen) {
    auto nameType = getU32LEB();
    auto subsectionSize = getU32LEB();
    auto subsectionPos = pos;
    if (nameType == BinaryConsts::UserSections::Subsection::NameModule) {
      wasm.name = getInlineString();
    } else if (nameType ==
               BinaryConsts::UserSections::Subsection::NameFunction) {
      auto num = getU32LEB();
      std::set<Name> usedNames;
      for (size_t i = 0; i < num; i++) {
        auto index = getU32LEB();
        auto rawName = getInlineString();
        auto name = escape(rawName);
        // De-duplicate names by appending .1, .2, etc.
        for (int i = 1; !usedNames.insert(name).second; ++i) {
          name = std::string(escape(rawName).str) + std::string(".") +
                 std::to_string(i);
        }
        auto numFunctionImports = functionImports.size();
        if (index < numFunctionImports) {
          functionImports[index]->setExplicitName(name);
        } else if (index - numFunctionImports < functions.size()) {
          functions[index - numFunctionImports]->setExplicitName(name);
        } else {
          std::cerr << "warning: function index out of bounds in name section, "
                       "function subsection: "
                    << std::string(rawName.str) << " at index "
                    << std::to_string(index) << std::endl;
        }
      }
    } else if (nameType == BinaryConsts::UserSections::Subsection::NameLocal) {
      auto numFuncs = getU32LEB();
      auto numFunctionImports = functionImports.size();
      for (size_t i = 0; i < numFuncs; i++) {
        auto funcIndex = getU32LEB();
        Function* func = nullptr;
        if (funcIndex < numFunctionImports) {
          func = functionImports[funcIndex];
        } else if (funcIndex - numFunctionImports < functions.size()) {
          func = functions[funcIndex - numFunctionImports];
        } else {
          std::cerr
            << "warning: function index out of bounds in name section, local "
               "subsection: "
            << std::to_string(funcIndex) << std::endl;
        }
        auto numLocals = getU32LEB();
        std::set<Name> usedNames;
        for (size_t j = 0; j < numLocals; j++) {
          auto localIndex = getU32LEB();
          auto rawLocalName = getInlineString();
          if (!func) {
            continue; // read and discard in case of prior error
          }
          auto localName = escape(rawLocalName);
          // De-duplicate names by appending .1, .2, etc.
          for (int i = 1; !usedNames.insert(localName).second; ++i) {
            localName = std::string(escape(rawLocalName).str) +
                        std::string(".") + std::to_string(i);
          }
          if (localIndex < func->getNumLocals()) {
            func->localNames[localIndex] = localName;
          } else {
            std::cerr << "warning: local index out of bounds in name "
                         "section, local subsection: "
                      << std::string(rawLocalName.str) << " at index "
                      << std::to_string(localIndex) << " in function "
                      << std::string(func->name.str) << std::endl;
          }
        }
      }
    } else if (nameType == BinaryConsts::UserSections::Subsection::NameTable) {
      auto num = getU32LEB();
      for (size_t i = 0; i < num; i++) {
        auto index = getU32LEB();
        auto rawName = getInlineString();
        if (index == 0) {
          wasm.table.setExplicitName(escape(rawName));
        } else {
          std::cerr << "warning: table index out of bounds in name section, "
                       "table subsection: "
                    << std::string(rawName.str) << " at index "
                    << std::to_string(index) << std::endl;
        }
      }
    } else if (nameType == BinaryConsts::UserSections::Subsection::NameMemory) {
      auto num = getU32LEB();
      for (size_t i = 0; i < num; i++) {
        auto index = getU32LEB();
        auto rawName = getInlineString();
        if (index == 0) {
          wasm.memory.setExplicitName(escape(rawName));
        } else {
          std::cerr << "warning: memory index out of bounds in name section, "
                       "memory subsection: "
                    << std::string(rawName.str) << " at index "
                    << std::to_string(index) << std::endl;
        }
      }
    } else if (nameType == BinaryConsts::UserSections::Subsection::NameData) {
      auto num = getU32LEB();
      for (size_t i = 0; i < num; i++) {
        auto index = getU32LEB();
        auto rawName = getInlineString();
        if (index < wasm.memory.segments.size()) {
          wasm.memory.segments[i].name = rawName;
        } else {
          std::cerr << "warning: memory index out of bounds in name section, "
                       "memory subsection: "
                    << std::string(rawName.str) << " at index "
                    << std::to_string(index) << std::endl;
        }
      }
    } else if (nameType == BinaryConsts::UserSections::Subsection::NameGlobal) {
      auto num = getU32LEB();
      std::set<Name> usedNames;
      for (size_t i = 0; i < num; i++) {
        auto index = getU32LEB();
        auto rawName = getInlineString();
        auto name = escape(rawName);
        // De-duplicate names by appending .1, .2, etc.
        for (int i = 1; !usedNames.insert(name).second; ++i) {
          name = std::string(escape(rawName).str) + std::string(".") +
                 std::to_string(i);
        }
        auto numGlobalImports = globalImports.size();
        if (index < numGlobalImports) {
          globalImports[index]->setExplicitName(name);
        } else if (index - numGlobalImports < globals.size()) {
          globals[index - numGlobalImports]->setExplicitName(name);
        } else {
          std::cerr << "warning: global index out of bounds in name section, "
                       "global subsection: "
                    << std::string(rawName.str) << " at index "
                    << std::to_string(index) << std::endl;
        }
      }
    } else {
      std::cerr << "warning: unknown name subsection with id "
                << std::to_string(nameType) << " at " << pos << std::endl;
      pos = subsectionPos + subsectionSize;
    }
    if (pos != subsectionPos + subsectionSize) {
      throwError("bad names subsection position change");
    }
  }
  if (pos != sectionPos + payloadLen) {
    throwError("bad names section position change");
  }
}

void WasmBinaryBuilder::readFeatures(size_t payloadLen) {
  wasm.hasFeaturesSection = true;
  wasm.features = FeatureSet::MVP;

  auto sectionPos = pos;
  size_t numFeatures = getU32LEB();
  for (size_t i = 0; i < numFeatures; ++i) {
    uint8_t prefix = getInt8();
    if (prefix != BinaryConsts::FeatureUsed) {
      if (prefix == BinaryConsts::FeatureRequired) {
        std::cerr
          << "warning: required features in feature section are ignored";
      } else if (prefix == BinaryConsts::FeatureDisallowed) {
        std::cerr
          << "warning: disallowed features in feature section are ignored";
      } else {
        throwError("Unrecognized feature policy prefix");
      }
    }

    Name name = getInlineString();
    if (pos > sectionPos + payloadLen) {
      throwError("ill-formed string extends beyond section");
    }

    if (prefix != BinaryConsts::FeatureDisallowed) {
      if (name == BinaryConsts::UserSections::AtomicsFeature) {
        wasm.features.setAtomics();
      } else if (name == BinaryConsts::UserSections::BulkMemoryFeature) {
        wasm.features.setBulkMemory();
      } else if (name == BinaryConsts::UserSections::ExceptionHandlingFeature) {
        wasm.features.setExceptionHandling();
      } else if (name == BinaryConsts::UserSections::MutableGlobalsFeature) {
        wasm.features.setMutableGlobals();
      } else if (name == BinaryConsts::UserSections::TruncSatFeature) {
        wasm.features.setTruncSat();
      } else if (name == BinaryConsts::UserSections::SignExtFeature) {
        wasm.features.setSignExt();
      } else if (name == BinaryConsts::UserSections::SIMD128Feature) {
        wasm.features.setSIMD();
      } else if (name == BinaryConsts::UserSections::TailCallFeature) {
        wasm.features.setTailCall();
      } else if (name == BinaryConsts::UserSections::ReferenceTypesFeature) {
        wasm.features.setReferenceTypes();
      } else if (name == BinaryConsts::UserSections::MultivalueFeature) {
        wasm.features.setMultivalue();
      } else if (name == BinaryConsts::UserSections::GCFeature) {
        wasm.features.setGC();
      } else if (name == BinaryConsts::UserSections::Memory64Feature) {
        wasm.features.setMemory64();
      } else if (name ==
                 BinaryConsts::UserSections::TypedFunctionReferencesFeature) {
        wasm.features.setTypedFunctionReferences();
      }
    }
  }
  if (pos != sectionPos + payloadLen) {
    throwError("bad features section size");
  }
}

void WasmBinaryBuilder::readDylink(size_t payloadLen) {
  wasm.dylinkSection = make_unique<DylinkSection>();

  auto sectionPos = pos;

  wasm.dylinkSection->memorySize = getU32LEB();
  wasm.dylinkSection->memoryAlignment = getU32LEB();
  wasm.dylinkSection->tableSize = getU32LEB();
  wasm.dylinkSection->tableAlignment = getU32LEB();

  size_t numNeededDynlibs = getU32LEB();
  for (size_t i = 0; i < numNeededDynlibs; ++i) {
    wasm.dylinkSection->neededDynlibs.push_back(getInlineString());
  }

  if (pos != sectionPos + payloadLen) {
    throwError("bad features section size");
  }
}

BinaryConsts::ASTNodes WasmBinaryBuilder::readExpression(Expression*& curr) {
  if (pos == endOfFunction) {
    throwError("Reached function end without seeing End opcode");
  }
  BYN_TRACE("zz recurse into " << ++depth << " at " << pos << std::endl);
  readNextDebugLocation();
  std::set<Function::DebugLocation> currDebugLocation;
  if (debugLocation.size()) {
    currDebugLocation.insert(*debugLocation.begin());
  }
  size_t startPos = pos;
  uint8_t code = getInt8();
  BYN_TRACE("readExpression seeing " << (int)code << std::endl);
  switch (code) {
    case BinaryConsts::Block:
      visitBlock((curr = allocator.alloc<Block>())->cast<Block>());
      break;
    case BinaryConsts::If:
      visitIf((curr = allocator.alloc<If>())->cast<If>());
      break;
    case BinaryConsts::Loop:
      visitLoop((curr = allocator.alloc<Loop>())->cast<Loop>());
      break;
    case BinaryConsts::Br:
    case BinaryConsts::BrIf:
      visitBreak((curr = allocator.alloc<Break>())->cast<Break>(), code);
      break; // code distinguishes br from br_if
    case BinaryConsts::BrTable:
      visitSwitch((curr = allocator.alloc<Switch>())->cast<Switch>());
      break;
    case BinaryConsts::CallFunction:
      visitCall((curr = allocator.alloc<Call>())->cast<Call>());
      break;
    case BinaryConsts::CallIndirect:
      visitCallIndirect(
        (curr = allocator.alloc<CallIndirect>())->cast<CallIndirect>());
      break;
    case BinaryConsts::RetCallFunction: {
      auto call = allocator.alloc<Call>();
      call->isReturn = true;
      curr = call;
      visitCall(call);
      break;
    }
    case BinaryConsts::RetCallIndirect: {
      auto call = allocator.alloc<CallIndirect>();
      call->isReturn = true;
      curr = call;
      visitCallIndirect(call);
      break;
    }
    case BinaryConsts::LocalGet:
      visitLocalGet((curr = allocator.alloc<LocalGet>())->cast<LocalGet>());
      break;
    case BinaryConsts::LocalTee:
    case BinaryConsts::LocalSet:
      visitLocalSet((curr = allocator.alloc<LocalSet>())->cast<LocalSet>(),
                    code);
      break;
    case BinaryConsts::GlobalGet:
      visitGlobalGet((curr = allocator.alloc<GlobalGet>())->cast<GlobalGet>());
      break;
    case BinaryConsts::GlobalSet:
      visitGlobalSet((curr = allocator.alloc<GlobalSet>())->cast<GlobalSet>());
      break;
    case BinaryConsts::Select:
    case BinaryConsts::SelectWithType:
      visitSelect((curr = allocator.alloc<Select>())->cast<Select>(), code);
      break;
    case BinaryConsts::Return:
      visitReturn((curr = allocator.alloc<Return>())->cast<Return>());
      break;
    case BinaryConsts::Nop:
      visitNop((curr = allocator.alloc<Nop>())->cast<Nop>());
      break;
    case BinaryConsts::Unreachable:
      visitUnreachable(
        (curr = allocator.alloc<Unreachable>())->cast<Unreachable>());
      break;
    case BinaryConsts::Drop:
      visitDrop((curr = allocator.alloc<Drop>())->cast<Drop>());
      break;
    case BinaryConsts::End:
      curr = nullptr;
      // Pop the current control flow structure off the stack. If there is none
      // then this is the "end" of the function itself, which also emits an
      // "end" byte.
      if (!controlFlowStack.empty()) {
        controlFlowStack.pop_back();
      }
      break;
    case BinaryConsts::Else:
    case BinaryConsts::Catch: {
      curr = nullptr;
      if (DWARF && currFunction) {
        assert(!controlFlowStack.empty());
        auto currControlFlow = controlFlowStack.back();
        BinaryLocation delimiterId;
        // Else and CatchAll have the same binary ID, so differentiate them
        // using the control flow stack.
        static_assert(BinaryConsts::CatchAll == BinaryConsts::Else,
                      "Else and CatchAll should have identical codes");
        if (currControlFlow->is<If>()) {
          delimiterId = BinaryLocations::Else;
        } else {
          // Both Catch and CatchAll can simply append to the list as we go, as
          // we visit them in the right order in the binary, and like the binary
          // we store the CatchAll at the end.
          delimiterId =
            currFunction->delimiterLocations[currControlFlow].size();
        }
        currFunction->delimiterLocations[currControlFlow][delimiterId] =
          startPos - codeSectionLocation;
      }
      break;
    }
    case BinaryConsts::RefNull:
      visitRefNull((curr = allocator.alloc<RefNull>())->cast<RefNull>());
      break;
    case BinaryConsts::RefIsNull:
      visitRefIs((curr = allocator.alloc<RefIs>())->cast<RefIs>(), code);
      break;
    case BinaryConsts::RefFunc:
      visitRefFunc((curr = allocator.alloc<RefFunc>())->cast<RefFunc>());
      break;
    case BinaryConsts::RefEq:
      visitRefEq((curr = allocator.alloc<RefEq>())->cast<RefEq>());
      break;
<<<<<<< HEAD
    case BinaryConsts::BrOnNull:
      maybeVisitBrOn(curr, code);
=======
    case BinaryConsts::RefAsNonNull:
      visitRefAs((curr = allocator.alloc<RefAs>())->cast<RefAs>(), code);
>>>>>>> a8a2693f
      break;
    case BinaryConsts::Try:
      visitTryOrTryInBlock(curr);
      break;
    case BinaryConsts::Throw:
      visitThrow((curr = allocator.alloc<Throw>())->cast<Throw>());
      break;
    case BinaryConsts::Rethrow:
      visitRethrow((curr = allocator.alloc<Rethrow>())->cast<Rethrow>());
      break;
    case BinaryConsts::MemorySize: {
      auto size = allocator.alloc<MemorySize>();
      if (wasm.memory.is64()) {
        size->make64();
      }
      curr = size;
      visitMemorySize(size);
      break;
    }
    case BinaryConsts::MemoryGrow: {
      auto grow = allocator.alloc<MemoryGrow>();
      if (wasm.memory.is64()) {
        grow->make64();
      }
      curr = grow;
      visitMemoryGrow(grow);
      break;
    }
    case BinaryConsts::CallRef:
      visitCallRef((curr = allocator.alloc<CallRef>())->cast<CallRef>());
      break;
    case BinaryConsts::RetCallRef: {
      auto call = allocator.alloc<CallRef>();
      call->isReturn = true;
      curr = call;
      visitCallRef(call);
      break;
    }
    case BinaryConsts::Let: {
      visitLet((curr = allocator.alloc<Block>())->cast<Block>());
      break;
    }
    case BinaryConsts::AtomicPrefix: {
      code = static_cast<uint8_t>(getU32LEB());
      if (maybeVisitLoad(curr, code, /*isAtomic=*/true)) {
        break;
      }
      if (maybeVisitStore(curr, code, /*isAtomic=*/true)) {
        break;
      }
      if (maybeVisitAtomicRMW(curr, code)) {
        break;
      }
      if (maybeVisitAtomicCmpxchg(curr, code)) {
        break;
      }
      if (maybeVisitAtomicWait(curr, code)) {
        break;
      }
      if (maybeVisitAtomicNotify(curr, code)) {
        break;
      }
      if (maybeVisitAtomicFence(curr, code)) {
        break;
      }
      throwError("invalid code after atomic prefix: " + std::to_string(code));
      break;
    }
    case BinaryConsts::MiscPrefix: {
      auto opcode = getU32LEB();
      if (maybeVisitTruncSat(curr, opcode)) {
        break;
      }
      if (maybeVisitMemoryInit(curr, opcode)) {
        break;
      }
      if (maybeVisitDataDrop(curr, opcode)) {
        break;
      }
      if (maybeVisitMemoryCopy(curr, opcode)) {
        break;
      }
      if (maybeVisitMemoryFill(curr, opcode)) {
        break;
      }
      throwError("invalid code after nontrapping float-to-int prefix: " +
                 std::to_string(opcode));
      break;
    }
    case BinaryConsts::SIMDPrefix: {
      auto opcode = getU32LEB();
      if (maybeVisitSIMDBinary(curr, opcode)) {
        break;
      }
      if (maybeVisitSIMDUnary(curr, opcode)) {
        break;
      }
      if (maybeVisitSIMDConst(curr, opcode)) {
        break;
      }
      if (maybeVisitSIMDStore(curr, opcode)) {
        break;
      }
      if (maybeVisitSIMDExtract(curr, opcode)) {
        break;
      }
      if (maybeVisitSIMDReplace(curr, opcode)) {
        break;
      }
      if (maybeVisitSIMDShuffle(curr, opcode)) {
        break;
      }
      if (maybeVisitSIMDTernary(curr, opcode)) {
        break;
      }
      if (maybeVisitSIMDShift(curr, opcode)) {
        break;
      }
      if (maybeVisitSIMDLoad(curr, opcode)) {
        break;
      }
      if (maybeVisitSIMDLoadStoreLane(curr, opcode)) {
        break;
      }
      if (maybeVisitPrefetch(curr, opcode)) {
        break;
      }
      throwError("invalid code after SIMD prefix: " + std::to_string(opcode));
      break;
    }
    case BinaryConsts::GCPrefix: {
      auto opcode = getU32LEB();
      if (maybeVisitI31New(curr, opcode)) {
        break;
      }
      if (maybeVisitI31Get(curr, opcode)) {
        break;
      }
      if (maybeVisitRefTest(curr, opcode)) {
        break;
      }
      if (maybeVisitRefCast(curr, opcode)) {
        break;
      }
      if (maybeVisitBrOn(curr, opcode)) {
        break;
      }
      if (maybeVisitRttCanon(curr, opcode)) {
        break;
      }
      if (maybeVisitRttSub(curr, opcode)) {
        break;
      }
      if (maybeVisitStructNew(curr, opcode)) {
        break;
      }
      if (maybeVisitStructGet(curr, opcode)) {
        break;
      }
      if (maybeVisitStructSet(curr, opcode)) {
        break;
      }
      if (maybeVisitArrayNew(curr, opcode)) {
        break;
      }
      if (maybeVisitArrayGet(curr, opcode)) {
        break;
      }
      if (maybeVisitArraySet(curr, opcode)) {
        break;
      }
      if (maybeVisitArrayLen(curr, opcode)) {
        break;
      }
      if (opcode == BinaryConsts::RefIsFunc ||
          opcode == BinaryConsts::RefIsData ||
          opcode == BinaryConsts::RefIsI31) {
        visitRefIs((curr = allocator.alloc<RefIs>())->cast<RefIs>(), opcode);
        break;
      }
      if (opcode == BinaryConsts::RefAsFunc ||
          opcode == BinaryConsts::RefAsData ||
          opcode == BinaryConsts::RefAsI31) {
        visitRefAs((curr = allocator.alloc<RefAs>())->cast<RefAs>(), opcode);
        break;
      }
      throwError("invalid code after GC prefix: " + std::to_string(opcode));
      break;
    }
    default: {
      // otherwise, the code is a subcode TODO: optimize
      if (maybeVisitBinary(curr, code)) {
        break;
      }
      if (maybeVisitUnary(curr, code)) {
        break;
      }
      if (maybeVisitConst(curr, code)) {
        break;
      }
      if (maybeVisitLoad(curr, code, /*isAtomic=*/false)) {
        break;
      }
      if (maybeVisitStore(curr, code, /*isAtomic=*/false)) {
        break;
      }
      throwError("bad node code " + std::to_string(code));
      break;
    }
  }
  if (curr) {
    if (currDebugLocation.size()) {
      currFunction->debugLocations[curr] = *currDebugLocation.begin();
    }
    if (DWARF && currFunction) {
      currFunction->expressionLocations[curr] =
        BinaryLocations::Span{BinaryLocation(startPos - codeSectionLocation),
                              BinaryLocation(pos - codeSectionLocation)};
    }
  }
  BYN_TRACE("zz recurse from " << depth-- << " at " << pos << std::endl);
  return BinaryConsts::ASTNodes(code);
}

Index WasmBinaryBuilder::getAbsoluteLocalIndex(Index index) {
  // Wasm binaries put each let at the bottom of the index space, which may be
  // good for binary size as often the uses of the let variables are close to
  // the let itself. However, in Binaryen IR we just have a simple flat index
  // space of absolute values, which we add to as we parse, and we depend on
  // later optimizations to reorder locals for size.
  //
  // For example, if we have $x, then we add a let with $y, the binary would map
  // 0 => y, 1 => x, while in Binaryen IR $x always stays at 0, and $y is added
  // at 1.
  //
  // Compute the relative index in the let we were added. We start by looking at
  // the last let added, and if we belong to it, we are already relative to it.
  // We will continue relativizing as we go down, til we find our let.
  int64_t relative = index;
  for (auto i = int64_t(letStack.size()) - 1; i >= 0; i--) {
    auto& info = letStack[i];
    int64_t currNum = info.num;
    // There were |currNum| let items added in this let. Check if we were one of
    // them.
    if (relative < currNum) {
      return info.absoluteStart + relative;
    }
    relative -= currNum;
  }
  // We were not a let, but a normal var from the beginning. In that case, after
  // we subtracted the let items, we have the proper absolute index.
  return relative;
}

void WasmBinaryBuilder::startControlFlow(Expression* curr) {
  if (DWARF && currFunction) {
    controlFlowStack.push_back(curr);
  }
}

void WasmBinaryBuilder::pushBlockElements(Block* curr,
                                          Type type,
                                          size_t start) {
  assert(start <= expressionStack.size());
  // The results of this block are the last values pushed to the expressionStack
  Expression* results = nullptr;
  if (type.isConcrete()) {
    results = popTypedExpression(type);
  }
  if (expressionStack.size() < start) {
    throwError("Block requires more values than are available");
  }
  // Everything else on the stack after `start` is either a none-type expression
  // or a concretely-type expression that is implicitly dropped due to
  // unreachability at the end of the block, like this:
  //
  //  block i32
  //   i32.const 1
  //   i32.const 2
  //   i32.const 3
  //   return
  //  end
  //
  // The first two const elements will be emitted as drops in the block (the
  // optimizer can remove them, of course, but in general we may need dropped
  // items here as they may have side effects).
  //
  for (size_t i = start; i < expressionStack.size(); ++i) {
    auto* item = expressionStack[i];
    if (item->type.isConcrete()) {
      item = Builder(wasm).makeDrop(item);
    }
    curr->list.push_back(item);
  }
  expressionStack.resize(start);
  if (results != nullptr) {
    curr->list.push_back(results);
  }
}

void WasmBinaryBuilder::visitBlock(Block* curr) {
  BYN_TRACE("zz node: Block\n");
  startControlFlow(curr);
  // special-case Block and de-recurse nested blocks in their first position, as
  // that is a common pattern that can be very highly nested.
  std::vector<Block*> stack;
  while (1) {
    curr->type = getType();
    curr->name = getNextLabel();
    breakStack.push_back({curr->name, curr->type});
    stack.push_back(curr);
    if (more() && input[pos] == BinaryConsts::Block) {
      // a recursion
      readNextDebugLocation();
      curr = allocator.alloc<Block>();
      startControlFlow(curr);
      pos++;
      if (debugLocation.size()) {
        currFunction->debugLocations[curr] = *debugLocation.begin();
      }
      continue;
    } else {
      // end of recursion
      break;
    }
  }
  Block* last = nullptr;
  while (stack.size() > 0) {
    curr = stack.back();
    stack.pop_back();
    // everything after this, that is left when we see the marker, is ours
    size_t start = expressionStack.size();
    if (last) {
      // the previous block is our first-position element
      pushExpression(last);
    }
    last = curr;
    processExpressions();
    size_t end = expressionStack.size();
    if (end < start) {
      throwError("block cannot pop from outside");
    }
    pushBlockElements(curr, curr->type, start);
    curr->finalize(curr->type,
                   breakTargetNames.find(curr->name) != breakTargetNames.end()
                     ? Block::HasBreak
                     : Block::NoBreak);
    breakStack.pop_back();
    breakTargetNames.erase(curr->name);
  }
}

// Gets a block of expressions. If it's just one, return that singleton.
Expression* WasmBinaryBuilder::getBlockOrSingleton(Type type) {
  Name label = getNextLabel();
  breakStack.push_back({label, type});
  auto start = expressionStack.size();

  processExpressions();
  size_t end = expressionStack.size();
  if (end < start) {
    throwError("block cannot pop from outside");
  }
  breakStack.pop_back();
  auto* block = allocator.alloc<Block>();
  pushBlockElements(block, type, start);
  block->name = label;
  block->finalize(type);
  // maybe we don't need a block here?
  if (breakTargetNames.find(block->name) == breakTargetNames.end()) {
    block->name = Name();
    if (block->list.size() == 1) {
      return block->list[0];
    }
  }
  breakTargetNames.erase(block->name);
  return block;
}

void WasmBinaryBuilder::visitIf(If* curr) {
  BYN_TRACE("zz node: If\n");
  startControlFlow(curr);
  curr->type = getType();
  curr->condition = popNonVoidExpression();
  curr->ifTrue = getBlockOrSingleton(curr->type);
  if (lastSeparator == BinaryConsts::Else) {
    curr->ifFalse = getBlockOrSingleton(curr->type);
  }
  curr->finalize(curr->type);
  if (lastSeparator != BinaryConsts::End) {
    throwError("if should end with End");
  }
}

void WasmBinaryBuilder::visitLoop(Loop* curr) {
  BYN_TRACE("zz node: Loop\n");
  startControlFlow(curr);
  curr->type = getType();
  curr->name = getNextLabel();
  breakStack.push_back({curr->name, Type::none});
  // find the expressions in the block, and create the body
  // a loop may have a list of instructions in wasm, much like
  // a block, but it only has a label at the top of the loop,
  // so even if we need a block (if there is more than 1
  // expression) we never need a label on the block.
  auto start = expressionStack.size();
  processExpressions();
  size_t end = expressionStack.size();
  if (start > end) {
    throwError("block cannot pop from outside");
  }
  if (end - start == 1) {
    curr->body = popExpression();
  } else {
    auto* block = allocator.alloc<Block>();
    pushBlockElements(block, curr->type, start);
    block->finalize(curr->type);
    curr->body = block;
  }
  breakStack.pop_back();
  breakTargetNames.erase(curr->name);
  curr->finalize(curr->type);
}

WasmBinaryBuilder::BreakTarget
WasmBinaryBuilder::getBreakTarget(int32_t offset) {
  BYN_TRACE("getBreakTarget " << offset << std::endl);
  if (breakStack.size() < 1 + size_t(offset)) {
    throwError("bad breakindex (low)");
  }
  size_t index = breakStack.size() - 1 - offset;
  if (index >= breakStack.size()) {
    throwError("bad breakindex (high)");
  }
  BYN_TRACE("breaktarget " << breakStack[index].name << " type "
                           << breakStack[index].type << std::endl);
  auto& ret = breakStack[index];
  // if the break is in literally unreachable code, then we will not emit it
  // anyhow, so do not note that the target has breaks to it
  if (!willBeIgnored) {
    breakTargetNames.insert(ret.name);
  }
  return ret;
}

void WasmBinaryBuilder::visitBreak(Break* curr, uint8_t code) {
  BYN_TRACE("zz node: Break, code " << int32_t(code) << std::endl);
  BreakTarget target = getBreakTarget(getU32LEB());
  curr->name = target.name;
  if (code == BinaryConsts::BrIf) {
    curr->condition = popNonVoidExpression();
  }
  if (target.type.isConcrete()) {
    curr->value = popTypedExpression(target.type);
  }
  curr->finalize();
}

void WasmBinaryBuilder::visitSwitch(Switch* curr) {
  BYN_TRACE("zz node: Switch\n");
  curr->condition = popNonVoidExpression();
  auto numTargets = getU32LEB();
  BYN_TRACE("targets: " << numTargets << std::endl);
  for (size_t i = 0; i < numTargets; i++) {
    curr->targets.push_back(getBreakTarget(getU32LEB()).name);
  }
  auto defaultTarget = getBreakTarget(getU32LEB());
  curr->default_ = defaultTarget.name;
  BYN_TRACE("default: " << curr->default_ << "\n");
  if (defaultTarget.type.isConcrete()) {
    curr->value = popTypedExpression(defaultTarget.type);
  }
  curr->finalize();
}

void WasmBinaryBuilder::visitCall(Call* curr) {
  BYN_TRACE("zz node: Call\n");
  auto index = getU32LEB();
  auto sig = getSignatureByFunctionIndex(index);
  auto num = sig.params.size();
  curr->operands.resize(num);
  for (size_t i = 0; i < num; i++) {
    curr->operands[num - i - 1] = popNonVoidExpression();
  }
  curr->type = sig.results;
  functionRefs[index].push_back(curr); // we don't know function names yet
  curr->finalize();
}

void WasmBinaryBuilder::visitCallIndirect(CallIndirect* curr) {
  BYN_TRACE("zz node: CallIndirect\n");
  auto index = getU32LEB();
  curr->sig = getSignatureByTypeIndex(index);
  auto reserved = getU32LEB();
  if (reserved != 0) {
    throwError("Invalid flags field in call_indirect");
  }
  auto num = curr->sig.params.size();
  curr->operands.resize(num);
  curr->target = popNonVoidExpression();
  for (size_t i = 0; i < num; i++) {
    curr->operands[num - i - 1] = popNonVoidExpression();
  }
  curr->finalize();
}

void WasmBinaryBuilder::visitLocalGet(LocalGet* curr) {
  BYN_TRACE("zz node: LocalGet " << pos << std::endl);
  requireFunctionContext("local.get");
  curr->index = getAbsoluteLocalIndex(getU32LEB());
  if (curr->index >= currFunction->getNumLocals()) {
    throwError("bad local.get index");
  }
  curr->type = currFunction->getLocalType(curr->index);
  curr->finalize();
}

void WasmBinaryBuilder::visitLocalSet(LocalSet* curr, uint8_t code) {
  BYN_TRACE("zz node: Set|LocalTee\n");
  requireFunctionContext("local.set outside of function");
  curr->index = getAbsoluteLocalIndex(getU32LEB());
  if (curr->index >= currFunction->getNumLocals()) {
    throwError("bad local.set index");
  }
  curr->value = popNonVoidExpression();
  if (code == BinaryConsts::LocalTee) {
    curr->makeTee(currFunction->getLocalType(curr->index));
  } else {
    curr->makeSet();
  }
  curr->finalize();
}

void WasmBinaryBuilder::visitGlobalGet(GlobalGet* curr) {
  BYN_TRACE("zz node: GlobalGet " << pos << std::endl);
  auto index = getU32LEB();
  if (index < globalImports.size()) {
    auto* import = globalImports[index];
    curr->name = import->name;
    curr->type = import->type;
  } else {
    Index adjustedIndex = index - globalImports.size();
    if (adjustedIndex >= globals.size()) {
      throwError("invalid global index");
    }
    auto& glob = globals[adjustedIndex];
    curr->name = glob->name;
    curr->type = glob->type;
  }
  globalRefs[index].push_back(curr); // we don't know the final name yet
}

void WasmBinaryBuilder::visitGlobalSet(GlobalSet* curr) {
  BYN_TRACE("zz node: GlobalSet\n");
  auto index = getU32LEB();
  if (index < globalImports.size()) {
    auto* import = globalImports[index];
    curr->name = import->name;
  } else {
    Index adjustedIndex = index - globalImports.size();
    if (adjustedIndex >= globals.size()) {
      throwError("invalid global index");
    }
    curr->name = globals[adjustedIndex]->name;
  }
  curr->value = popNonVoidExpression();
  globalRefs[index].push_back(curr); // we don't know the final name yet
  curr->finalize();
}

void WasmBinaryBuilder::readMemoryAccess(Address& alignment, Address& offset) {
  auto rawAlignment = getU32LEB();
  if (rawAlignment > 4) {
    throwError("Alignment must be of a reasonable size");
  }
  alignment = Bits::pow2(rawAlignment);
  offset = getUPtrLEB();
}

bool WasmBinaryBuilder::maybeVisitLoad(Expression*& out,
                                       uint8_t code,
                                       bool isAtomic) {
  Load* curr;
  auto allocate = [&]() {
    curr = allocator.alloc<Load>();
    // The signed field does not matter in some cases (where the size of the
    // load is equal to the size of the type, in which case we do not extend),
    // but give it a default value nonetheless, to make hashing and other code
    // simpler, so that they do not need to consider whether the sign matters or
    // not.
    curr->signed_ = false;
  };
  if (!isAtomic) {
    switch (code) {
      case BinaryConsts::I32LoadMem8S:
        allocate();
        curr->bytes = 1;
        curr->type = Type::i32;
        curr->signed_ = true;
        break;
      case BinaryConsts::I32LoadMem8U:
        allocate();
        curr->bytes = 1;
        curr->type = Type::i32;
        break;
      case BinaryConsts::I32LoadMem16S:
        allocate();
        curr->bytes = 2;
        curr->type = Type::i32;
        curr->signed_ = true;
        break;
      case BinaryConsts::I32LoadMem16U:
        allocate();
        curr->bytes = 2;
        curr->type = Type::i32;
        break;
      case BinaryConsts::I32LoadMem:
        allocate();
        curr->bytes = 4;
        curr->type = Type::i32;
        break;
      case BinaryConsts::I64LoadMem8S:
        allocate();
        curr->bytes = 1;
        curr->type = Type::i64;
        curr->signed_ = true;
        break;
      case BinaryConsts::I64LoadMem8U:
        allocate();
        curr->bytes = 1;
        curr->type = Type::i64;
        break;
      case BinaryConsts::I64LoadMem16S:
        allocate();
        curr->bytes = 2;
        curr->type = Type::i64;
        curr->signed_ = true;
        break;
      case BinaryConsts::I64LoadMem16U:
        allocate();
        curr->bytes = 2;
        curr->type = Type::i64;
        break;
      case BinaryConsts::I64LoadMem32S:
        allocate();
        curr->bytes = 4;
        curr->type = Type::i64;
        curr->signed_ = true;
        break;
      case BinaryConsts::I64LoadMem32U:
        allocate();
        curr->bytes = 4;
        curr->type = Type::i64;
        break;
      case BinaryConsts::I64LoadMem:
        allocate();
        curr->bytes = 8;
        curr->type = Type::i64;
        break;
      case BinaryConsts::F32LoadMem:
        allocate();
        curr->bytes = 4;
        curr->type = Type::f32;
        break;
      case BinaryConsts::F64LoadMem:
        allocate();
        curr->bytes = 8;
        curr->type = Type::f64;
        break;
      default:
        return false;
    }
    BYN_TRACE("zz node: Load\n");
  } else {
    switch (code) {
      case BinaryConsts::I32AtomicLoad8U:
        allocate();
        curr->bytes = 1;
        curr->type = Type::i32;
        break;
      case BinaryConsts::I32AtomicLoad16U:
        allocate();
        curr->bytes = 2;
        curr->type = Type::i32;
        break;
      case BinaryConsts::I32AtomicLoad:
        allocate();
        curr->bytes = 4;
        curr->type = Type::i32;
        break;
      case BinaryConsts::I64AtomicLoad8U:
        allocate();
        curr->bytes = 1;
        curr->type = Type::i64;
        break;
      case BinaryConsts::I64AtomicLoad16U:
        allocate();
        curr->bytes = 2;
        curr->type = Type::i64;
        break;
      case BinaryConsts::I64AtomicLoad32U:
        allocate();
        curr->bytes = 4;
        curr->type = Type::i64;
        break;
      case BinaryConsts::I64AtomicLoad:
        allocate();
        curr->bytes = 8;
        curr->type = Type::i64;
        break;
      default:
        return false;
    }
    BYN_TRACE("zz node: AtomicLoad\n");
  }

  curr->isAtomic = isAtomic;
  readMemoryAccess(curr->align, curr->offset);
  curr->ptr = popNonVoidExpression();
  curr->finalize();
  out = curr;
  return true;
}

bool WasmBinaryBuilder::maybeVisitStore(Expression*& out,
                                        uint8_t code,
                                        bool isAtomic) {
  Store* curr;
  if (!isAtomic) {
    switch (code) {
      case BinaryConsts::I32StoreMem8:
        curr = allocator.alloc<Store>();
        curr->bytes = 1;
        curr->valueType = Type::i32;
        break;
      case BinaryConsts::I32StoreMem16:
        curr = allocator.alloc<Store>();
        curr->bytes = 2;
        curr->valueType = Type::i32;
        break;
      case BinaryConsts::I32StoreMem:
        curr = allocator.alloc<Store>();
        curr->bytes = 4;
        curr->valueType = Type::i32;
        break;
      case BinaryConsts::I64StoreMem8:
        curr = allocator.alloc<Store>();
        curr->bytes = 1;
        curr->valueType = Type::i64;
        break;
      case BinaryConsts::I64StoreMem16:
        curr = allocator.alloc<Store>();
        curr->bytes = 2;
        curr->valueType = Type::i64;
        break;
      case BinaryConsts::I64StoreMem32:
        curr = allocator.alloc<Store>();
        curr->bytes = 4;
        curr->valueType = Type::i64;
        break;
      case BinaryConsts::I64StoreMem:
        curr = allocator.alloc<Store>();
        curr->bytes = 8;
        curr->valueType = Type::i64;
        break;
      case BinaryConsts::F32StoreMem:
        curr = allocator.alloc<Store>();
        curr->bytes = 4;
        curr->valueType = Type::f32;
        break;
      case BinaryConsts::F64StoreMem:
        curr = allocator.alloc<Store>();
        curr->bytes = 8;
        curr->valueType = Type::f64;
        break;
      default:
        return false;
    }
  } else {
    switch (code) {
      case BinaryConsts::I32AtomicStore8:
        curr = allocator.alloc<Store>();
        curr->bytes = 1;
        curr->valueType = Type::i32;
        break;
      case BinaryConsts::I32AtomicStore16:
        curr = allocator.alloc<Store>();
        curr->bytes = 2;
        curr->valueType = Type::i32;
        break;
      case BinaryConsts::I32AtomicStore:
        curr = allocator.alloc<Store>();
        curr->bytes = 4;
        curr->valueType = Type::i32;
        break;
      case BinaryConsts::I64AtomicStore8:
        curr = allocator.alloc<Store>();
        curr->bytes = 1;
        curr->valueType = Type::i64;
        break;
      case BinaryConsts::I64AtomicStore16:
        curr = allocator.alloc<Store>();
        curr->bytes = 2;
        curr->valueType = Type::i64;
        break;
      case BinaryConsts::I64AtomicStore32:
        curr = allocator.alloc<Store>();
        curr->bytes = 4;
        curr->valueType = Type::i64;
        break;
      case BinaryConsts::I64AtomicStore:
        curr = allocator.alloc<Store>();
        curr->bytes = 8;
        curr->valueType = Type::i64;
        break;
      default:
        return false;
    }
  }

  curr->isAtomic = isAtomic;
  BYN_TRACE("zz node: Store\n");
  readMemoryAccess(curr->align, curr->offset);
  curr->value = popNonVoidExpression();
  curr->ptr = popNonVoidExpression();
  curr->finalize();
  out = curr;
  return true;
}

bool WasmBinaryBuilder::maybeVisitAtomicRMW(Expression*& out, uint8_t code) {
  if (code < BinaryConsts::AtomicRMWOps_Begin ||
      code > BinaryConsts::AtomicRMWOps_End) {
    return false;
  }
  auto* curr = allocator.alloc<AtomicRMW>();

  // Set curr to the given opcode, type and size.
#define SET(opcode, optype, size)                                              \
  curr->op = RMW##opcode;                                                      \
  curr->type = optype;                                                         \
  curr->bytes = size

  // Handle the cases for all the valid types for a particular opcode
#define SET_FOR_OP(Op)                                                         \
  case BinaryConsts::I32AtomicRMW##Op:                                         \
    SET(Op, Type::i32, 4);                                                     \
    break;                                                                     \
  case BinaryConsts::I32AtomicRMW##Op##8U:                                     \
    SET(Op, Type::i32, 1);                                                     \
    break;                                                                     \
  case BinaryConsts::I32AtomicRMW##Op##16U:                                    \
    SET(Op, Type::i32, 2);                                                     \
    break;                                                                     \
  case BinaryConsts::I64AtomicRMW##Op:                                         \
    SET(Op, Type::i64, 8);                                                     \
    break;                                                                     \
  case BinaryConsts::I64AtomicRMW##Op##8U:                                     \
    SET(Op, Type::i64, 1);                                                     \
    break;                                                                     \
  case BinaryConsts::I64AtomicRMW##Op##16U:                                    \
    SET(Op, Type::i64, 2);                                                     \
    break;                                                                     \
  case BinaryConsts::I64AtomicRMW##Op##32U:                                    \
    SET(Op, Type::i64, 4);                                                     \
    break;

  switch (code) {
    SET_FOR_OP(Add);
    SET_FOR_OP(Sub);
    SET_FOR_OP(And);
    SET_FOR_OP(Or);
    SET_FOR_OP(Xor);
    SET_FOR_OP(Xchg);
    default:
      WASM_UNREACHABLE("unexpected opcode");
  }
#undef SET_FOR_OP
#undef SET

  BYN_TRACE("zz node: AtomicRMW\n");
  Address readAlign;
  readMemoryAccess(readAlign, curr->offset);
  if (readAlign != curr->bytes) {
    throwError("Align of AtomicRMW must match size");
  }
  curr->value = popNonVoidExpression();
  curr->ptr = popNonVoidExpression();
  curr->finalize();
  out = curr;
  return true;
}

bool WasmBinaryBuilder::maybeVisitAtomicCmpxchg(Expression*& out,
                                                uint8_t code) {
  if (code < BinaryConsts::AtomicCmpxchgOps_Begin ||
      code > BinaryConsts::AtomicCmpxchgOps_End) {
    return false;
  }
  auto* curr = allocator.alloc<AtomicCmpxchg>();

  // Set curr to the given type and size.
#define SET(optype, size)                                                      \
  curr->type = optype;                                                         \
  curr->bytes = size

  switch (code) {
    case BinaryConsts::I32AtomicCmpxchg:
      SET(Type::i32, 4);
      break;
    case BinaryConsts::I64AtomicCmpxchg:
      SET(Type::i64, 8);
      break;
    case BinaryConsts::I32AtomicCmpxchg8U:
      SET(Type::i32, 1);
      break;
    case BinaryConsts::I32AtomicCmpxchg16U:
      SET(Type::i32, 2);
      break;
    case BinaryConsts::I64AtomicCmpxchg8U:
      SET(Type::i64, 1);
      break;
    case BinaryConsts::I64AtomicCmpxchg16U:
      SET(Type::i64, 2);
      break;
    case BinaryConsts::I64AtomicCmpxchg32U:
      SET(Type::i64, 4);
      break;
    default:
      WASM_UNREACHABLE("unexpected opcode");
  }

  BYN_TRACE("zz node: AtomicCmpxchg\n");
  Address readAlign;
  readMemoryAccess(readAlign, curr->offset);
  if (readAlign != curr->bytes) {
    throwError("Align of AtomicCpxchg must match size");
  }
  curr->replacement = popNonVoidExpression();
  curr->expected = popNonVoidExpression();
  curr->ptr = popNonVoidExpression();
  curr->finalize();
  out = curr;
  return true;
}

bool WasmBinaryBuilder::maybeVisitAtomicWait(Expression*& out, uint8_t code) {
  if (code < BinaryConsts::I32AtomicWait ||
      code > BinaryConsts::I64AtomicWait) {
    return false;
  }
  auto* curr = allocator.alloc<AtomicWait>();

  switch (code) {
    case BinaryConsts::I32AtomicWait:
      curr->expectedType = Type::i32;
      break;
    case BinaryConsts::I64AtomicWait:
      curr->expectedType = Type::i64;
      break;
    default:
      WASM_UNREACHABLE("unexpected opcode");
  }
  curr->type = Type::i32;
  BYN_TRACE("zz node: AtomicWait\n");
  curr->timeout = popNonVoidExpression();
  curr->expected = popNonVoidExpression();
  curr->ptr = popNonVoidExpression();
  Address readAlign;
  readMemoryAccess(readAlign, curr->offset);
  if (readAlign != curr->expectedType.getByteSize()) {
    throwError("Align of AtomicWait must match size");
  }
  curr->finalize();
  out = curr;
  return true;
}

bool WasmBinaryBuilder::maybeVisitAtomicNotify(Expression*& out, uint8_t code) {
  if (code != BinaryConsts::AtomicNotify) {
    return false;
  }
  auto* curr = allocator.alloc<AtomicNotify>();
  BYN_TRACE("zz node: AtomicNotify\n");

  curr->type = Type::i32;
  curr->notifyCount = popNonVoidExpression();
  curr->ptr = popNonVoidExpression();
  Address readAlign;
  readMemoryAccess(readAlign, curr->offset);
  if (readAlign != curr->type.getByteSize()) {
    throwError("Align of AtomicNotify must match size");
  }
  curr->finalize();
  out = curr;
  return true;
}

bool WasmBinaryBuilder::maybeVisitAtomicFence(Expression*& out, uint8_t code) {
  if (code != BinaryConsts::AtomicFence) {
    return false;
  }
  auto* curr = allocator.alloc<AtomicFence>();
  BYN_TRACE("zz node: AtomicFence\n");
  curr->order = getU32LEB();
  curr->finalize();
  out = curr;
  return true;
}

bool WasmBinaryBuilder::maybeVisitConst(Expression*& out, uint8_t code) {
  Const* curr;
  BYN_TRACE("zz node: Const, code " << code << std::endl);
  switch (code) {
    case BinaryConsts::I32Const:
      curr = allocator.alloc<Const>();
      curr->value = Literal(getS32LEB());
      break;
    case BinaryConsts::I64Const:
      curr = allocator.alloc<Const>();
      curr->value = Literal(getS64LEB());
      break;
    case BinaryConsts::F32Const:
      curr = allocator.alloc<Const>();
      curr->value = getFloat32Literal();
      break;
    case BinaryConsts::F64Const:
      curr = allocator.alloc<Const>();
      curr->value = getFloat64Literal();
      break;
    default:
      return false;
  }
  curr->type = curr->value.type;
  out = curr;

  return true;
}

bool WasmBinaryBuilder::maybeVisitUnary(Expression*& out, uint8_t code) {
  Unary* curr;
  switch (code) {
    case BinaryConsts::I32Clz:
      curr = allocator.alloc<Unary>();
      curr->op = ClzInt32;
      break;
    case BinaryConsts::I64Clz:
      curr = allocator.alloc<Unary>();
      curr->op = ClzInt64;
      break;
    case BinaryConsts::I32Ctz:
      curr = allocator.alloc<Unary>();
      curr->op = CtzInt32;
      break;
    case BinaryConsts::I64Ctz:
      curr = allocator.alloc<Unary>();
      curr->op = CtzInt64;
      break;
    case BinaryConsts::I32Popcnt:
      curr = allocator.alloc<Unary>();
      curr->op = PopcntInt32;
      break;
    case BinaryConsts::I64Popcnt:
      curr = allocator.alloc<Unary>();
      curr->op = PopcntInt64;
      break;
    case BinaryConsts::I32EqZ:
      curr = allocator.alloc<Unary>();
      curr->op = EqZInt32;
      break;
    case BinaryConsts::I64EqZ:
      curr = allocator.alloc<Unary>();
      curr->op = EqZInt64;
      break;
    case BinaryConsts::F32Neg:
      curr = allocator.alloc<Unary>();
      curr->op = NegFloat32;
      break;
    case BinaryConsts::F64Neg:
      curr = allocator.alloc<Unary>();
      curr->op = NegFloat64;
      break;
    case BinaryConsts::F32Abs:
      curr = allocator.alloc<Unary>();
      curr->op = AbsFloat32;
      break;
    case BinaryConsts::F64Abs:
      curr = allocator.alloc<Unary>();
      curr->op = AbsFloat64;
      break;
    case BinaryConsts::F32Ceil:
      curr = allocator.alloc<Unary>();
      curr->op = CeilFloat32;
      break;
    case BinaryConsts::F64Ceil:
      curr = allocator.alloc<Unary>();
      curr->op = CeilFloat64;
      break;
    case BinaryConsts::F32Floor:
      curr = allocator.alloc<Unary>();
      curr->op = FloorFloat32;
      break;
    case BinaryConsts::F64Floor:
      curr = allocator.alloc<Unary>();
      curr->op = FloorFloat64;
      break;
    case BinaryConsts::F32NearestInt:
      curr = allocator.alloc<Unary>();
      curr->op = NearestFloat32;
      break;
    case BinaryConsts::F64NearestInt:
      curr = allocator.alloc<Unary>();
      curr->op = NearestFloat64;
      break;
    case BinaryConsts::F32Sqrt:
      curr = allocator.alloc<Unary>();
      curr->op = SqrtFloat32;
      break;
    case BinaryConsts::F64Sqrt:
      curr = allocator.alloc<Unary>();
      curr->op = SqrtFloat64;
      break;
    case BinaryConsts::F32UConvertI32:
      curr = allocator.alloc<Unary>();
      curr->op = ConvertUInt32ToFloat32;
      break;
    case BinaryConsts::F64UConvertI32:
      curr = allocator.alloc<Unary>();
      curr->op = ConvertUInt32ToFloat64;
      break;
    case BinaryConsts::F32SConvertI32:
      curr = allocator.alloc<Unary>();
      curr->op = ConvertSInt32ToFloat32;
      break;
    case BinaryConsts::F64SConvertI32:
      curr = allocator.alloc<Unary>();
      curr->op = ConvertSInt32ToFloat64;
      break;
    case BinaryConsts::F32UConvertI64:
      curr = allocator.alloc<Unary>();
      curr->op = ConvertUInt64ToFloat32;
      break;
    case BinaryConsts::F64UConvertI64:
      curr = allocator.alloc<Unary>();
      curr->op = ConvertUInt64ToFloat64;
      break;
    case BinaryConsts::F32SConvertI64:
      curr = allocator.alloc<Unary>();
      curr->op = ConvertSInt64ToFloat32;
      break;
    case BinaryConsts::F64SConvertI64:
      curr = allocator.alloc<Unary>();
      curr->op = ConvertSInt64ToFloat64;
      break;

    case BinaryConsts::I64SExtendI32:
      curr = allocator.alloc<Unary>();
      curr->op = ExtendSInt32;
      break;
    case BinaryConsts::I64UExtendI32:
      curr = allocator.alloc<Unary>();
      curr->op = ExtendUInt32;
      break;
    case BinaryConsts::I32WrapI64:
      curr = allocator.alloc<Unary>();
      curr->op = WrapInt64;
      break;

    case BinaryConsts::I32UTruncF32:
      curr = allocator.alloc<Unary>();
      curr->op = TruncUFloat32ToInt32;
      break;
    case BinaryConsts::I32UTruncF64:
      curr = allocator.alloc<Unary>();
      curr->op = TruncUFloat64ToInt32;
      break;
    case BinaryConsts::I32STruncF32:
      curr = allocator.alloc<Unary>();
      curr->op = TruncSFloat32ToInt32;
      break;
    case BinaryConsts::I32STruncF64:
      curr = allocator.alloc<Unary>();
      curr->op = TruncSFloat64ToInt32;
      break;
    case BinaryConsts::I64UTruncF32:
      curr = allocator.alloc<Unary>();
      curr->op = TruncUFloat32ToInt64;
      break;
    case BinaryConsts::I64UTruncF64:
      curr = allocator.alloc<Unary>();
      curr->op = TruncUFloat64ToInt64;
      break;
    case BinaryConsts::I64STruncF32:
      curr = allocator.alloc<Unary>();
      curr->op = TruncSFloat32ToInt64;
      break;
    case BinaryConsts::I64STruncF64:
      curr = allocator.alloc<Unary>();
      curr->op = TruncSFloat64ToInt64;
      break;

    case BinaryConsts::F32Trunc:
      curr = allocator.alloc<Unary>();
      curr->op = TruncFloat32;
      break;
    case BinaryConsts::F64Trunc:
      curr = allocator.alloc<Unary>();
      curr->op = TruncFloat64;
      break;

    case BinaryConsts::F32DemoteI64:
      curr = allocator.alloc<Unary>();
      curr->op = DemoteFloat64;
      break;
    case BinaryConsts::F64PromoteF32:
      curr = allocator.alloc<Unary>();
      curr->op = PromoteFloat32;
      break;
    case BinaryConsts::I32ReinterpretF32:
      curr = allocator.alloc<Unary>();
      curr->op = ReinterpretFloat32;
      break;
    case BinaryConsts::I64ReinterpretF64:
      curr = allocator.alloc<Unary>();
      curr->op = ReinterpretFloat64;
      break;
    case BinaryConsts::F32ReinterpretI32:
      curr = allocator.alloc<Unary>();
      curr->op = ReinterpretInt32;
      break;
    case BinaryConsts::F64ReinterpretI64:
      curr = allocator.alloc<Unary>();
      curr->op = ReinterpretInt64;
      break;

    case BinaryConsts::I32ExtendS8:
      curr = allocator.alloc<Unary>();
      curr->op = ExtendS8Int32;
      break;
    case BinaryConsts::I32ExtendS16:
      curr = allocator.alloc<Unary>();
      curr->op = ExtendS16Int32;
      break;
    case BinaryConsts::I64ExtendS8:
      curr = allocator.alloc<Unary>();
      curr->op = ExtendS8Int64;
      break;
    case BinaryConsts::I64ExtendS16:
      curr = allocator.alloc<Unary>();
      curr->op = ExtendS16Int64;
      break;
    case BinaryConsts::I64ExtendS32:
      curr = allocator.alloc<Unary>();
      curr->op = ExtendS32Int64;
      break;

    default:
      return false;
  }
  BYN_TRACE("zz node: Unary\n");
  curr->value = popNonVoidExpression();
  curr->finalize();
  out = curr;
  return true;
}

bool WasmBinaryBuilder::maybeVisitTruncSat(Expression*& out, uint32_t code) {
  Unary* curr;
  switch (code) {
    case BinaryConsts::I32STruncSatF32:
      curr = allocator.alloc<Unary>();
      curr->op = TruncSatSFloat32ToInt32;
      break;
    case BinaryConsts::I32UTruncSatF32:
      curr = allocator.alloc<Unary>();
      curr->op = TruncSatUFloat32ToInt32;
      break;
    case BinaryConsts::I32STruncSatF64:
      curr = allocator.alloc<Unary>();
      curr->op = TruncSatSFloat64ToInt32;
      break;
    case BinaryConsts::I32UTruncSatF64:
      curr = allocator.alloc<Unary>();
      curr->op = TruncSatUFloat64ToInt32;
      break;
    case BinaryConsts::I64STruncSatF32:
      curr = allocator.alloc<Unary>();
      curr->op = TruncSatSFloat32ToInt64;
      break;
    case BinaryConsts::I64UTruncSatF32:
      curr = allocator.alloc<Unary>();
      curr->op = TruncSatUFloat32ToInt64;
      break;
    case BinaryConsts::I64STruncSatF64:
      curr = allocator.alloc<Unary>();
      curr->op = TruncSatSFloat64ToInt64;
      break;
    case BinaryConsts::I64UTruncSatF64:
      curr = allocator.alloc<Unary>();
      curr->op = TruncSatUFloat64ToInt64;
      break;
    default:
      return false;
  }
  BYN_TRACE("zz node: Unary (nontrapping float-to-int)\n");
  curr->value = popNonVoidExpression();
  curr->finalize();
  out = curr;
  return true;
}

bool WasmBinaryBuilder::maybeVisitMemoryInit(Expression*& out, uint32_t code) {
  if (code != BinaryConsts::MemoryInit) {
    return false;
  }
  auto* curr = allocator.alloc<MemoryInit>();
  curr->size = popNonVoidExpression();
  curr->offset = popNonVoidExpression();
  curr->dest = popNonVoidExpression();
  curr->segment = getU32LEB();
  if (getInt8() != 0) {
    throwError("Unexpected nonzero memory index");
  }
  curr->finalize();
  out = curr;
  return true;
}

bool WasmBinaryBuilder::maybeVisitDataDrop(Expression*& out, uint32_t code) {
  if (code != BinaryConsts::DataDrop) {
    return false;
  }
  auto* curr = allocator.alloc<DataDrop>();
  curr->segment = getU32LEB();
  curr->finalize();
  out = curr;
  return true;
}

bool WasmBinaryBuilder::maybeVisitMemoryCopy(Expression*& out, uint32_t code) {
  if (code != BinaryConsts::MemoryCopy) {
    return false;
  }
  auto* curr = allocator.alloc<MemoryCopy>();
  curr->size = popNonVoidExpression();
  curr->source = popNonVoidExpression();
  curr->dest = popNonVoidExpression();
  if (getInt8() != 0 || getInt8() != 0) {
    throwError("Unexpected nonzero memory index");
  }
  curr->finalize();
  out = curr;
  return true;
}

bool WasmBinaryBuilder::maybeVisitMemoryFill(Expression*& out, uint32_t code) {
  if (code != BinaryConsts::MemoryFill) {
    return false;
  }
  auto* curr = allocator.alloc<MemoryFill>();
  curr->size = popNonVoidExpression();
  curr->value = popNonVoidExpression();
  curr->dest = popNonVoidExpression();
  if (getInt8() != 0) {
    throwError("Unexpected nonzero memory index");
  }
  curr->finalize();
  out = curr;
  return true;
}

bool WasmBinaryBuilder::maybeVisitBinary(Expression*& out, uint8_t code) {
  Binary* curr;
#define INT_TYPED_CODE(code)                                                   \
  {                                                                            \
    case BinaryConsts::I32##code:                                              \
      curr = allocator.alloc<Binary>();                                        \
      curr->op = code##Int32;                                                  \
      break;                                                                   \
    case BinaryConsts::I64##code:                                              \
      curr = allocator.alloc<Binary>();                                        \
      curr->op = code##Int64;                                                  \
      break;                                                                   \
  }
#define FLOAT_TYPED_CODE(code)                                                 \
  {                                                                            \
    case BinaryConsts::F32##code:                                              \
      curr = allocator.alloc<Binary>();                                        \
      curr->op = code##Float32;                                                \
      break;                                                                   \
    case BinaryConsts::F64##code:                                              \
      curr = allocator.alloc<Binary>();                                        \
      curr->op = code##Float64;                                                \
      break;                                                                   \
  }
#define TYPED_CODE(code)                                                       \
  {                                                                            \
    INT_TYPED_CODE(code)                                                       \
    FLOAT_TYPED_CODE(code)                                                     \
  }

  switch (code) {
    TYPED_CODE(Add);
    TYPED_CODE(Sub);
    TYPED_CODE(Mul);
    INT_TYPED_CODE(DivS);
    INT_TYPED_CODE(DivU);
    INT_TYPED_CODE(RemS);
    INT_TYPED_CODE(RemU);
    INT_TYPED_CODE(And);
    INT_TYPED_CODE(Or);
    INT_TYPED_CODE(Xor);
    INT_TYPED_CODE(Shl);
    INT_TYPED_CODE(ShrU);
    INT_TYPED_CODE(ShrS);
    INT_TYPED_CODE(RotL);
    INT_TYPED_CODE(RotR);
    FLOAT_TYPED_CODE(Div);
    FLOAT_TYPED_CODE(CopySign);
    FLOAT_TYPED_CODE(Min);
    FLOAT_TYPED_CODE(Max);
    TYPED_CODE(Eq);
    TYPED_CODE(Ne);
    INT_TYPED_CODE(LtS);
    INT_TYPED_CODE(LtU);
    INT_TYPED_CODE(LeS);
    INT_TYPED_CODE(LeU);
    INT_TYPED_CODE(GtS);
    INT_TYPED_CODE(GtU);
    INT_TYPED_CODE(GeS);
    INT_TYPED_CODE(GeU);
    FLOAT_TYPED_CODE(Lt);
    FLOAT_TYPED_CODE(Le);
    FLOAT_TYPED_CODE(Gt);
    FLOAT_TYPED_CODE(Ge);
    default:
      return false;
  }
  BYN_TRACE("zz node: Binary\n");
  curr->right = popNonVoidExpression();
  curr->left = popNonVoidExpression();
  curr->finalize();
  out = curr;
  return true;
#undef TYPED_CODE
#undef INT_TYPED_CODE
#undef FLOAT_TYPED_CODE
}

bool WasmBinaryBuilder::maybeVisitSIMDBinary(Expression*& out, uint32_t code) {
  Binary* curr;
  switch (code) {
    case BinaryConsts::I8x16Eq:
      curr = allocator.alloc<Binary>();
      curr->op = EqVecI8x16;
      break;
    case BinaryConsts::I8x16Ne:
      curr = allocator.alloc<Binary>();
      curr->op = NeVecI8x16;
      break;
    case BinaryConsts::I8x16LtS:
      curr = allocator.alloc<Binary>();
      curr->op = LtSVecI8x16;
      break;
    case BinaryConsts::I8x16LtU:
      curr = allocator.alloc<Binary>();
      curr->op = LtUVecI8x16;
      break;
    case BinaryConsts::I8x16GtS:
      curr = allocator.alloc<Binary>();
      curr->op = GtSVecI8x16;
      break;
    case BinaryConsts::I8x16GtU:
      curr = allocator.alloc<Binary>();
      curr->op = GtUVecI8x16;
      break;
    case BinaryConsts::I8x16LeS:
      curr = allocator.alloc<Binary>();
      curr->op = LeSVecI8x16;
      break;
    case BinaryConsts::I8x16LeU:
      curr = allocator.alloc<Binary>();
      curr->op = LeUVecI8x16;
      break;
    case BinaryConsts::I8x16GeS:
      curr = allocator.alloc<Binary>();
      curr->op = GeSVecI8x16;
      break;
    case BinaryConsts::I8x16GeU:
      curr = allocator.alloc<Binary>();
      curr->op = GeUVecI8x16;
      break;
    case BinaryConsts::I16x8Eq:
      curr = allocator.alloc<Binary>();
      curr->op = EqVecI16x8;
      break;
    case BinaryConsts::I16x8Ne:
      curr = allocator.alloc<Binary>();
      curr->op = NeVecI16x8;
      break;
    case BinaryConsts::I16x8LtS:
      curr = allocator.alloc<Binary>();
      curr->op = LtSVecI16x8;
      break;
    case BinaryConsts::I16x8LtU:
      curr = allocator.alloc<Binary>();
      curr->op = LtUVecI16x8;
      break;
    case BinaryConsts::I16x8GtS:
      curr = allocator.alloc<Binary>();
      curr->op = GtSVecI16x8;
      break;
    case BinaryConsts::I16x8GtU:
      curr = allocator.alloc<Binary>();
      curr->op = GtUVecI16x8;
      break;
    case BinaryConsts::I16x8LeS:
      curr = allocator.alloc<Binary>();
      curr->op = LeSVecI16x8;
      break;
    case BinaryConsts::I16x8LeU:
      curr = allocator.alloc<Binary>();
      curr->op = LeUVecI16x8;
      break;
    case BinaryConsts::I16x8GeS:
      curr = allocator.alloc<Binary>();
      curr->op = GeSVecI16x8;
      break;
    case BinaryConsts::I16x8GeU:
      curr = allocator.alloc<Binary>();
      curr->op = GeUVecI16x8;
      break;
    case BinaryConsts::I32x4Eq:
      curr = allocator.alloc<Binary>();
      curr->op = EqVecI32x4;
      break;
    case BinaryConsts::I32x4Ne:
      curr = allocator.alloc<Binary>();
      curr->op = NeVecI32x4;
      break;
    case BinaryConsts::I32x4LtS:
      curr = allocator.alloc<Binary>();
      curr->op = LtSVecI32x4;
      break;
    case BinaryConsts::I32x4LtU:
      curr = allocator.alloc<Binary>();
      curr->op = LtUVecI32x4;
      break;
    case BinaryConsts::I32x4GtS:
      curr = allocator.alloc<Binary>();
      curr->op = GtSVecI32x4;
      break;
    case BinaryConsts::I32x4GtU:
      curr = allocator.alloc<Binary>();
      curr->op = GtUVecI32x4;
      break;
    case BinaryConsts::I32x4LeS:
      curr = allocator.alloc<Binary>();
      curr->op = LeSVecI32x4;
      break;
    case BinaryConsts::I32x4LeU:
      curr = allocator.alloc<Binary>();
      curr->op = LeUVecI32x4;
      break;
    case BinaryConsts::I32x4GeS:
      curr = allocator.alloc<Binary>();
      curr->op = GeSVecI32x4;
      break;
    case BinaryConsts::I32x4GeU:
      curr = allocator.alloc<Binary>();
      curr->op = GeUVecI32x4;
      break;
    case BinaryConsts::I64x2Eq:
      curr = allocator.alloc<Binary>();
      curr->op = EqVecI64x2;
      break;
    case BinaryConsts::F32x4Eq:
      curr = allocator.alloc<Binary>();
      curr->op = EqVecF32x4;
      break;
    case BinaryConsts::F32x4Ne:
      curr = allocator.alloc<Binary>();
      curr->op = NeVecF32x4;
      break;
    case BinaryConsts::F32x4Lt:
      curr = allocator.alloc<Binary>();
      curr->op = LtVecF32x4;
      break;
    case BinaryConsts::F32x4Gt:
      curr = allocator.alloc<Binary>();
      curr->op = GtVecF32x4;
      break;
    case BinaryConsts::F32x4Le:
      curr = allocator.alloc<Binary>();
      curr->op = LeVecF32x4;
      break;
    case BinaryConsts::F32x4Ge:
      curr = allocator.alloc<Binary>();
      curr->op = GeVecF32x4;
      break;
    case BinaryConsts::F64x2Eq:
      curr = allocator.alloc<Binary>();
      curr->op = EqVecF64x2;
      break;
    case BinaryConsts::F64x2Ne:
      curr = allocator.alloc<Binary>();
      curr->op = NeVecF64x2;
      break;
    case BinaryConsts::F64x2Lt:
      curr = allocator.alloc<Binary>();
      curr->op = LtVecF64x2;
      break;
    case BinaryConsts::F64x2Gt:
      curr = allocator.alloc<Binary>();
      curr->op = GtVecF64x2;
      break;
    case BinaryConsts::F64x2Le:
      curr = allocator.alloc<Binary>();
      curr->op = LeVecF64x2;
      break;
    case BinaryConsts::F64x2Ge:
      curr = allocator.alloc<Binary>();
      curr->op = GeVecF64x2;
      break;
    case BinaryConsts::V128And:
      curr = allocator.alloc<Binary>();
      curr->op = AndVec128;
      break;
    case BinaryConsts::V128Or:
      curr = allocator.alloc<Binary>();
      curr->op = OrVec128;
      break;
    case BinaryConsts::V128Xor:
      curr = allocator.alloc<Binary>();
      curr->op = XorVec128;
      break;
    case BinaryConsts::V128AndNot:
      curr = allocator.alloc<Binary>();
      curr->op = AndNotVec128;
      break;
    case BinaryConsts::I8x16Add:
      curr = allocator.alloc<Binary>();
      curr->op = AddVecI8x16;
      break;
    case BinaryConsts::I8x16AddSatS:
      curr = allocator.alloc<Binary>();
      curr->op = AddSatSVecI8x16;
      break;
    case BinaryConsts::I8x16AddSatU:
      curr = allocator.alloc<Binary>();
      curr->op = AddSatUVecI8x16;
      break;
    case BinaryConsts::I8x16Sub:
      curr = allocator.alloc<Binary>();
      curr->op = SubVecI8x16;
      break;
    case BinaryConsts::I8x16SubSatS:
      curr = allocator.alloc<Binary>();
      curr->op = SubSatSVecI8x16;
      break;
    case BinaryConsts::I8x16SubSatU:
      curr = allocator.alloc<Binary>();
      curr->op = SubSatUVecI8x16;
      break;
    case BinaryConsts::I8x16Mul:
      curr = allocator.alloc<Binary>();
      curr->op = MulVecI8x16;
      break;
    case BinaryConsts::I8x16MinS:
      curr = allocator.alloc<Binary>();
      curr->op = MinSVecI8x16;
      break;
    case BinaryConsts::I8x16MinU:
      curr = allocator.alloc<Binary>();
      curr->op = MinUVecI8x16;
      break;
    case BinaryConsts::I8x16MaxS:
      curr = allocator.alloc<Binary>();
      curr->op = MaxSVecI8x16;
      break;
    case BinaryConsts::I8x16MaxU:
      curr = allocator.alloc<Binary>();
      curr->op = MaxUVecI8x16;
      break;
    case BinaryConsts::I8x16AvgrU:
      curr = allocator.alloc<Binary>();
      curr->op = AvgrUVecI8x16;
      break;
    case BinaryConsts::I16x8Add:
      curr = allocator.alloc<Binary>();
      curr->op = AddVecI16x8;
      break;
    case BinaryConsts::I16x8AddSatS:
      curr = allocator.alloc<Binary>();
      curr->op = AddSatSVecI16x8;
      break;
    case BinaryConsts::I16x8AddSatU:
      curr = allocator.alloc<Binary>();
      curr->op = AddSatUVecI16x8;
      break;
    case BinaryConsts::I16x8Sub:
      curr = allocator.alloc<Binary>();
      curr->op = SubVecI16x8;
      break;
    case BinaryConsts::I16x8SubSatS:
      curr = allocator.alloc<Binary>();
      curr->op = SubSatSVecI16x8;
      break;
    case BinaryConsts::I16x8SubSatU:
      curr = allocator.alloc<Binary>();
      curr->op = SubSatUVecI16x8;
      break;
    case BinaryConsts::I16x8Mul:
      curr = allocator.alloc<Binary>();
      curr->op = MulVecI16x8;
      break;
    case BinaryConsts::I16x8MinS:
      curr = allocator.alloc<Binary>();
      curr->op = MinSVecI16x8;
      break;
    case BinaryConsts::I16x8MinU:
      curr = allocator.alloc<Binary>();
      curr->op = MinUVecI16x8;
      break;
    case BinaryConsts::I16x8MaxS:
      curr = allocator.alloc<Binary>();
      curr->op = MaxSVecI16x8;
      break;
    case BinaryConsts::I16x8MaxU:
      curr = allocator.alloc<Binary>();
      curr->op = MaxUVecI16x8;
      break;
    case BinaryConsts::I16x8AvgrU:
      curr = allocator.alloc<Binary>();
      curr->op = AvgrUVecI16x8;
      break;
    case BinaryConsts::I16x8Q15MulrSatS:
      curr = allocator.alloc<Binary>();
      curr->op = Q15MulrSatSVecI16x8;
      break;
    case BinaryConsts::I16x8ExtMulLowSI8x16:
      curr = allocator.alloc<Binary>();
      curr->op = ExtMulLowSVecI16x8;
      break;
    case BinaryConsts::I16x8ExtMulHighSI8x16:
      curr = allocator.alloc<Binary>();
      curr->op = ExtMulHighSVecI16x8;
      break;
    case BinaryConsts::I16x8ExtMulLowUI8x16:
      curr = allocator.alloc<Binary>();
      curr->op = ExtMulLowUVecI16x8;
      break;
    case BinaryConsts::I16x8ExtMulHighUI8x16:
      curr = allocator.alloc<Binary>();
      curr->op = ExtMulHighUVecI16x8;
      break;
    case BinaryConsts::I32x4Add:
      curr = allocator.alloc<Binary>();
      curr->op = AddVecI32x4;
      break;
    case BinaryConsts::I32x4Sub:
      curr = allocator.alloc<Binary>();
      curr->op = SubVecI32x4;
      break;
    case BinaryConsts::I32x4Mul:
      curr = allocator.alloc<Binary>();
      curr->op = MulVecI32x4;
      break;
    case BinaryConsts::I32x4MinS:
      curr = allocator.alloc<Binary>();
      curr->op = MinSVecI32x4;
      break;
    case BinaryConsts::I32x4MinU:
      curr = allocator.alloc<Binary>();
      curr->op = MinUVecI32x4;
      break;
    case BinaryConsts::I32x4MaxS:
      curr = allocator.alloc<Binary>();
      curr->op = MaxSVecI32x4;
      break;
    case BinaryConsts::I32x4MaxU:
      curr = allocator.alloc<Binary>();
      curr->op = MaxUVecI32x4;
      break;
    case BinaryConsts::I32x4DotSVecI16x8:
      curr = allocator.alloc<Binary>();
      curr->op = DotSVecI16x8ToVecI32x4;
      break;
    case BinaryConsts::I32x4ExtMulLowSI16x8:
      curr = allocator.alloc<Binary>();
      curr->op = ExtMulLowSVecI32x4;
      break;
    case BinaryConsts::I32x4ExtMulHighSI16x8:
      curr = allocator.alloc<Binary>();
      curr->op = ExtMulHighSVecI32x4;
      break;
    case BinaryConsts::I32x4ExtMulLowUI16x8:
      curr = allocator.alloc<Binary>();
      curr->op = ExtMulLowUVecI32x4;
      break;
    case BinaryConsts::I32x4ExtMulHighUI16x8:
      curr = allocator.alloc<Binary>();
      curr->op = ExtMulHighUVecI32x4;
      break;
    case BinaryConsts::I64x2Add:
      curr = allocator.alloc<Binary>();
      curr->op = AddVecI64x2;
      break;
    case BinaryConsts::I64x2Sub:
      curr = allocator.alloc<Binary>();
      curr->op = SubVecI64x2;
      break;
    case BinaryConsts::I64x2Mul:
      curr = allocator.alloc<Binary>();
      curr->op = MulVecI64x2;
      break;
    case BinaryConsts::I64x2ExtMulLowSI32x4:
      curr = allocator.alloc<Binary>();
      curr->op = ExtMulLowSVecI64x2;
      break;
    case BinaryConsts::I64x2ExtMulHighSI32x4:
      curr = allocator.alloc<Binary>();
      curr->op = ExtMulHighSVecI64x2;
      break;
    case BinaryConsts::I64x2ExtMulLowUI32x4:
      curr = allocator.alloc<Binary>();
      curr->op = ExtMulLowUVecI64x2;
      break;
    case BinaryConsts::I64x2ExtMulHighUI32x4:
      curr = allocator.alloc<Binary>();
      curr->op = ExtMulHighUVecI64x2;
      break;
    case BinaryConsts::F32x4Add:
      curr = allocator.alloc<Binary>();
      curr->op = AddVecF32x4;
      break;
    case BinaryConsts::F32x4Sub:
      curr = allocator.alloc<Binary>();
      curr->op = SubVecF32x4;
      break;
    case BinaryConsts::F32x4Mul:
      curr = allocator.alloc<Binary>();
      curr->op = MulVecF32x4;
      break;
    case BinaryConsts::F32x4Div:
      curr = allocator.alloc<Binary>();
      curr->op = DivVecF32x4;
      break;
    case BinaryConsts::F32x4Min:
      curr = allocator.alloc<Binary>();
      curr->op = MinVecF32x4;
      break;
    case BinaryConsts::F32x4Max:
      curr = allocator.alloc<Binary>();
      curr->op = MaxVecF32x4;
      break;
    case BinaryConsts::F32x4PMin:
      curr = allocator.alloc<Binary>();
      curr->op = PMinVecF32x4;
      break;
    case BinaryConsts::F32x4PMax:
      curr = allocator.alloc<Binary>();
      curr->op = PMaxVecF32x4;
      break;
    case BinaryConsts::F64x2Add:
      curr = allocator.alloc<Binary>();
      curr->op = AddVecF64x2;
      break;
    case BinaryConsts::F64x2Sub:
      curr = allocator.alloc<Binary>();
      curr->op = SubVecF64x2;
      break;
    case BinaryConsts::F64x2Mul:
      curr = allocator.alloc<Binary>();
      curr->op = MulVecF64x2;
      break;
    case BinaryConsts::F64x2Div:
      curr = allocator.alloc<Binary>();
      curr->op = DivVecF64x2;
      break;
    case BinaryConsts::F64x2Min:
      curr = allocator.alloc<Binary>();
      curr->op = MinVecF64x2;
      break;
    case BinaryConsts::F64x2Max:
      curr = allocator.alloc<Binary>();
      curr->op = MaxVecF64x2;
      break;
    case BinaryConsts::F64x2PMin:
      curr = allocator.alloc<Binary>();
      curr->op = PMinVecF64x2;
      break;
    case BinaryConsts::F64x2PMax:
      curr = allocator.alloc<Binary>();
      curr->op = PMaxVecF64x2;
      break;
    case BinaryConsts::I8x16NarrowSI16x8:
      curr = allocator.alloc<Binary>();
      curr->op = NarrowSVecI16x8ToVecI8x16;
      break;
    case BinaryConsts::I8x16NarrowUI16x8:
      curr = allocator.alloc<Binary>();
      curr->op = NarrowUVecI16x8ToVecI8x16;
      break;
    case BinaryConsts::I16x8NarrowSI32x4:
      curr = allocator.alloc<Binary>();
      curr->op = NarrowSVecI32x4ToVecI16x8;
      break;
    case BinaryConsts::I16x8NarrowUI32x4:
      curr = allocator.alloc<Binary>();
      curr->op = NarrowUVecI32x4ToVecI16x8;
      break;
    case BinaryConsts::V8x16Swizzle:
      curr = allocator.alloc<Binary>();
      curr->op = SwizzleVec8x16;
      break;
    default:
      return false;
  }
  BYN_TRACE("zz node: Binary\n");
  curr->right = popNonVoidExpression();
  curr->left = popNonVoidExpression();
  curr->finalize();
  out = curr;
  return true;
}
bool WasmBinaryBuilder::maybeVisitSIMDUnary(Expression*& out, uint32_t code) {
  Unary* curr;
  switch (code) {
    case BinaryConsts::I8x16Splat:
      curr = allocator.alloc<Unary>();
      curr->op = SplatVecI8x16;
      break;
    case BinaryConsts::I16x8Splat:
      curr = allocator.alloc<Unary>();
      curr->op = SplatVecI16x8;
      break;
    case BinaryConsts::I32x4Splat:
      curr = allocator.alloc<Unary>();
      curr->op = SplatVecI32x4;
      break;
    case BinaryConsts::I64x2Splat:
      curr = allocator.alloc<Unary>();
      curr->op = SplatVecI64x2;
      break;
    case BinaryConsts::F32x4Splat:
      curr = allocator.alloc<Unary>();
      curr->op = SplatVecF32x4;
      break;
    case BinaryConsts::F64x2Splat:
      curr = allocator.alloc<Unary>();
      curr->op = SplatVecF64x2;
      break;
    case BinaryConsts::V128Not:
      curr = allocator.alloc<Unary>();
      curr->op = NotVec128;
      break;
    case BinaryConsts::I8x16Popcnt:
      curr = allocator.alloc<Unary>();
      curr->op = PopcntVecI8x16;
      break;
    case BinaryConsts::I8x16Abs:
      curr = allocator.alloc<Unary>();
      curr->op = AbsVecI8x16;
      break;
    case BinaryConsts::I8x16Neg:
      curr = allocator.alloc<Unary>();
      curr->op = NegVecI8x16;
      break;
    case BinaryConsts::I8x16AnyTrue:
      curr = allocator.alloc<Unary>();
      curr->op = AnyTrueVecI8x16;
      break;
    case BinaryConsts::I8x16AllTrue:
      curr = allocator.alloc<Unary>();
      curr->op = AllTrueVecI8x16;
      break;
    case BinaryConsts::I8x16Bitmask:
      curr = allocator.alloc<Unary>();
      curr->op = BitmaskVecI8x16;
      break;
    case BinaryConsts::I16x8Abs:
      curr = allocator.alloc<Unary>();
      curr->op = AbsVecI16x8;
      break;
    case BinaryConsts::I16x8Neg:
      curr = allocator.alloc<Unary>();
      curr->op = NegVecI16x8;
      break;
    case BinaryConsts::I16x8AnyTrue:
      curr = allocator.alloc<Unary>();
      curr->op = AnyTrueVecI16x8;
      break;
    case BinaryConsts::I16x8AllTrue:
      curr = allocator.alloc<Unary>();
      curr->op = AllTrueVecI16x8;
      break;
    case BinaryConsts::I16x8Bitmask:
      curr = allocator.alloc<Unary>();
      curr->op = BitmaskVecI16x8;
      break;
    case BinaryConsts::I32x4Abs:
      curr = allocator.alloc<Unary>();
      curr->op = AbsVecI32x4;
      break;
    case BinaryConsts::I32x4Neg:
      curr = allocator.alloc<Unary>();
      curr->op = NegVecI32x4;
      break;
    case BinaryConsts::I32x4AnyTrue:
      curr = allocator.alloc<Unary>();
      curr->op = AnyTrueVecI32x4;
      break;
    case BinaryConsts::I32x4AllTrue:
      curr = allocator.alloc<Unary>();
      curr->op = AllTrueVecI32x4;
      break;
    case BinaryConsts::I32x4Bitmask:
      curr = allocator.alloc<Unary>();
      curr->op = BitmaskVecI32x4;
      break;
    case BinaryConsts::I64x2Neg:
      curr = allocator.alloc<Unary>();
      curr->op = NegVecI64x2;
      break;
    case BinaryConsts::I64x2Bitmask:
      curr = allocator.alloc<Unary>();
      curr->op = BitmaskVecI64x2;
      break;
    case BinaryConsts::F32x4Abs:
      curr = allocator.alloc<Unary>();
      curr->op = AbsVecF32x4;
      break;
    case BinaryConsts::F32x4Neg:
      curr = allocator.alloc<Unary>();
      curr->op = NegVecF32x4;
      break;
    case BinaryConsts::F32x4Sqrt:
      curr = allocator.alloc<Unary>();
      curr->op = SqrtVecF32x4;
      break;
    case BinaryConsts::F32x4Ceil:
      curr = allocator.alloc<Unary>();
      curr->op = CeilVecF32x4;
      break;
    case BinaryConsts::F32x4Floor:
      curr = allocator.alloc<Unary>();
      curr->op = FloorVecF32x4;
      break;
    case BinaryConsts::F32x4Trunc:
      curr = allocator.alloc<Unary>();
      curr->op = TruncVecF32x4;
      break;
    case BinaryConsts::F32x4Nearest:
      curr = allocator.alloc<Unary>();
      curr->op = NearestVecF32x4;
      break;
    case BinaryConsts::F64x2Abs:
      curr = allocator.alloc<Unary>();
      curr->op = AbsVecF64x2;
      break;
    case BinaryConsts::F64x2Neg:
      curr = allocator.alloc<Unary>();
      curr->op = NegVecF64x2;
      break;
    case BinaryConsts::F64x2Sqrt:
      curr = allocator.alloc<Unary>();
      curr->op = SqrtVecF64x2;
      break;
    case BinaryConsts::F64x2Ceil:
      curr = allocator.alloc<Unary>();
      curr->op = CeilVecF64x2;
      break;
    case BinaryConsts::F64x2Floor:
      curr = allocator.alloc<Unary>();
      curr->op = FloorVecF64x2;
      break;
    case BinaryConsts::F64x2Trunc:
      curr = allocator.alloc<Unary>();
      curr->op = TruncVecF64x2;
      break;
    case BinaryConsts::F64x2Nearest:
      curr = allocator.alloc<Unary>();
      curr->op = NearestVecF64x2;
      break;
    case BinaryConsts::I16x8ExtAddPairWiseSI8x16:
      curr = allocator.alloc<Unary>();
      curr->op = ExtAddPairwiseSVecI8x16ToI16x8;
      break;
    case BinaryConsts::I16x8ExtAddPairWiseUI8x16:
      curr = allocator.alloc<Unary>();
      curr->op = ExtAddPairwiseUVecI8x16ToI16x8;
      break;
    case BinaryConsts::I32x4ExtAddPairWiseSI16x8:
      curr = allocator.alloc<Unary>();
      curr->op = ExtAddPairwiseSVecI16x8ToI32x4;
      break;
    case BinaryConsts::I32x4ExtAddPairWiseUI16x8:
      curr = allocator.alloc<Unary>();
      curr->op = ExtAddPairwiseUVecI16x8ToI32x4;
      break;
    case BinaryConsts::I32x4TruncSatSF32x4:
      curr = allocator.alloc<Unary>();
      curr->op = TruncSatSVecF32x4ToVecI32x4;
      break;
    case BinaryConsts::I32x4TruncSatUF32x4:
      curr = allocator.alloc<Unary>();
      curr->op = TruncSatUVecF32x4ToVecI32x4;
      break;
    case BinaryConsts::I64x2TruncSatSF64x2:
      curr = allocator.alloc<Unary>();
      curr->op = TruncSatSVecF64x2ToVecI64x2;
      break;
    case BinaryConsts::I64x2TruncSatUF64x2:
      curr = allocator.alloc<Unary>();
      curr->op = TruncSatUVecF64x2ToVecI64x2;
      break;
    case BinaryConsts::F32x4ConvertSI32x4:
      curr = allocator.alloc<Unary>();
      curr->op = ConvertSVecI32x4ToVecF32x4;
      break;
    case BinaryConsts::F32x4ConvertUI32x4:
      curr = allocator.alloc<Unary>();
      curr->op = ConvertUVecI32x4ToVecF32x4;
      break;
    case BinaryConsts::F64x2ConvertSI64x2:
      curr = allocator.alloc<Unary>();
      curr->op = ConvertSVecI64x2ToVecF64x2;
      break;
    case BinaryConsts::F64x2ConvertUI64x2:
      curr = allocator.alloc<Unary>();
      curr->op = ConvertUVecI64x2ToVecF64x2;
      break;
    case BinaryConsts::I16x8WidenLowSI8x16:
      curr = allocator.alloc<Unary>();
      curr->op = WidenLowSVecI8x16ToVecI16x8;
      break;
    case BinaryConsts::I16x8WidenHighSI8x16:
      curr = allocator.alloc<Unary>();
      curr->op = WidenHighSVecI8x16ToVecI16x8;
      break;
    case BinaryConsts::I16x8WidenLowUI8x16:
      curr = allocator.alloc<Unary>();
      curr->op = WidenLowUVecI8x16ToVecI16x8;
      break;
    case BinaryConsts::I16x8WidenHighUI8x16:
      curr = allocator.alloc<Unary>();
      curr->op = WidenHighUVecI8x16ToVecI16x8;
      break;
    case BinaryConsts::I32x4WidenLowSI16x8:
      curr = allocator.alloc<Unary>();
      curr->op = WidenLowSVecI16x8ToVecI32x4;
      break;
    case BinaryConsts::I32x4WidenHighSI16x8:
      curr = allocator.alloc<Unary>();
      curr->op = WidenHighSVecI16x8ToVecI32x4;
      break;
    case BinaryConsts::I32x4WidenLowUI16x8:
      curr = allocator.alloc<Unary>();
      curr->op = WidenLowUVecI16x8ToVecI32x4;
      break;
    case BinaryConsts::I32x4WidenHighUI16x8:
      curr = allocator.alloc<Unary>();
      curr->op = WidenHighUVecI16x8ToVecI32x4;
      break;
    case BinaryConsts::I64x2WidenLowSI32x4:
      curr = allocator.alloc<Unary>();
      curr->op = WidenLowSVecI32x4ToVecI64x2;
      break;
    case BinaryConsts::I64x2WidenHighSI32x4:
      curr = allocator.alloc<Unary>();
      curr->op = WidenHighSVecI32x4ToVecI64x2;
      break;
    case BinaryConsts::I64x2WidenLowUI32x4:
      curr = allocator.alloc<Unary>();
      curr->op = WidenLowUVecI32x4ToVecI64x2;
      break;
    case BinaryConsts::I64x2WidenHighUI32x4:
      curr = allocator.alloc<Unary>();
      curr->op = WidenHighUVecI32x4ToVecI64x2;
      break;
    case BinaryConsts::F64x2ConvertLowSI32x4:
      curr = allocator.alloc<Unary>();
      curr->op = ConvertLowSVecI32x4ToVecF64x2;
      break;
    case BinaryConsts::F64x2ConvertLowUI32x4:
      curr = allocator.alloc<Unary>();
      curr->op = ConvertLowUVecI32x4ToVecF64x2;
      break;
    case BinaryConsts::I32x4TruncSatZeroSF64x2:
      curr = allocator.alloc<Unary>();
      curr->op = TruncSatZeroSVecF64x2ToVecI32x4;
      break;
    case BinaryConsts::I32x4TruncSatZeroUF64x2:
      curr = allocator.alloc<Unary>();
      curr->op = TruncSatZeroUVecF64x2ToVecI32x4;
      break;
    case BinaryConsts::F32x4DemoteZeroF64x2:
      curr = allocator.alloc<Unary>();
      curr->op = DemoteZeroVecF64x2ToVecF32x4;
      break;
    case BinaryConsts::F64x2PromoteLowF32x4:
      curr = allocator.alloc<Unary>();
      curr->op = PromoteLowVecF32x4ToVecF64x2;
      break;
    default:
      return false;
  }
  curr->value = popNonVoidExpression();
  curr->finalize();
  out = curr;
  return true;
}

bool WasmBinaryBuilder::maybeVisitSIMDConst(Expression*& out, uint32_t code) {
  if (code != BinaryConsts::V128Const) {
    return false;
  }
  auto* curr = allocator.alloc<Const>();
  curr->value = getVec128Literal();
  curr->finalize();
  out = curr;
  return true;
}

bool WasmBinaryBuilder::maybeVisitSIMDStore(Expression*& out, uint32_t code) {
  if (code != BinaryConsts::V128Store) {
    return false;
  }
  auto* curr = allocator.alloc<Store>();
  curr->bytes = 16;
  curr->valueType = Type::v128;
  readMemoryAccess(curr->align, curr->offset);
  curr->isAtomic = false;
  curr->value = popNonVoidExpression();
  curr->ptr = popNonVoidExpression();
  curr->finalize();
  out = curr;
  return true;
}

bool WasmBinaryBuilder::maybeVisitSIMDExtract(Expression*& out, uint32_t code) {
  SIMDExtract* curr;
  switch (code) {
    case BinaryConsts::I8x16ExtractLaneS:
      curr = allocator.alloc<SIMDExtract>();
      curr->op = ExtractLaneSVecI8x16;
      curr->index = getLaneIndex(16);
      break;
    case BinaryConsts::I8x16ExtractLaneU:
      curr = allocator.alloc<SIMDExtract>();
      curr->op = ExtractLaneUVecI8x16;
      curr->index = getLaneIndex(16);
      break;
    case BinaryConsts::I16x8ExtractLaneS:
      curr = allocator.alloc<SIMDExtract>();
      curr->op = ExtractLaneSVecI16x8;
      curr->index = getLaneIndex(8);
      break;
    case BinaryConsts::I16x8ExtractLaneU:
      curr = allocator.alloc<SIMDExtract>();
      curr->op = ExtractLaneUVecI16x8;
      curr->index = getLaneIndex(8);
      break;
    case BinaryConsts::I32x4ExtractLane:
      curr = allocator.alloc<SIMDExtract>();
      curr->op = ExtractLaneVecI32x4;
      curr->index = getLaneIndex(4);
      break;
    case BinaryConsts::I64x2ExtractLane:
      curr = allocator.alloc<SIMDExtract>();
      curr->op = ExtractLaneVecI64x2;
      curr->index = getLaneIndex(2);
      break;
    case BinaryConsts::F32x4ExtractLane:
      curr = allocator.alloc<SIMDExtract>();
      curr->op = ExtractLaneVecF32x4;
      curr->index = getLaneIndex(4);
      break;
    case BinaryConsts::F64x2ExtractLane:
      curr = allocator.alloc<SIMDExtract>();
      curr->op = ExtractLaneVecF64x2;
      curr->index = getLaneIndex(2);
      break;
    default:
      return false;
  }
  curr->vec = popNonVoidExpression();
  curr->finalize();
  out = curr;
  return true;
}

bool WasmBinaryBuilder::maybeVisitSIMDReplace(Expression*& out, uint32_t code) {
  SIMDReplace* curr;
  switch (code) {
    case BinaryConsts::I8x16ReplaceLane:
      curr = allocator.alloc<SIMDReplace>();
      curr->op = ReplaceLaneVecI8x16;
      curr->index = getLaneIndex(16);
      break;
    case BinaryConsts::I16x8ReplaceLane:
      curr = allocator.alloc<SIMDReplace>();
      curr->op = ReplaceLaneVecI16x8;
      curr->index = getLaneIndex(8);
      break;
    case BinaryConsts::I32x4ReplaceLane:
      curr = allocator.alloc<SIMDReplace>();
      curr->op = ReplaceLaneVecI32x4;
      curr->index = getLaneIndex(4);
      break;
    case BinaryConsts::I64x2ReplaceLane:
      curr = allocator.alloc<SIMDReplace>();
      curr->op = ReplaceLaneVecI64x2;
      curr->index = getLaneIndex(2);
      break;
    case BinaryConsts::F32x4ReplaceLane:
      curr = allocator.alloc<SIMDReplace>();
      curr->op = ReplaceLaneVecF32x4;
      curr->index = getLaneIndex(4);
      break;
    case BinaryConsts::F64x2ReplaceLane:
      curr = allocator.alloc<SIMDReplace>();
      curr->op = ReplaceLaneVecF64x2;
      curr->index = getLaneIndex(2);
      break;
    default:
      return false;
  }
  curr->value = popNonVoidExpression();
  curr->vec = popNonVoidExpression();
  curr->finalize();
  out = curr;
  return true;
}

bool WasmBinaryBuilder::maybeVisitSIMDShuffle(Expression*& out, uint32_t code) {
  if (code != BinaryConsts::V8x16Shuffle) {
    return false;
  }
  auto* curr = allocator.alloc<SIMDShuffle>();
  for (auto i = 0; i < 16; ++i) {
    curr->mask[i] = getLaneIndex(32);
  }
  curr->right = popNonVoidExpression();
  curr->left = popNonVoidExpression();
  curr->finalize();
  out = curr;
  return true;
}

bool WasmBinaryBuilder::maybeVisitSIMDTernary(Expression*& out, uint32_t code) {
  SIMDTernary* curr;
  switch (code) {
    case BinaryConsts::V128Bitselect:
      curr = allocator.alloc<SIMDTernary>();
      curr->op = Bitselect;
      break;
    case BinaryConsts::V8x16SignSelect:
      curr = allocator.alloc<SIMDTernary>();
      curr->op = SignSelectVec8x16;
      break;
    case BinaryConsts::V16x8SignSelect:
      curr = allocator.alloc<SIMDTernary>();
      curr->op = SignSelectVec16x8;
      break;
    case BinaryConsts::V32x4SignSelect:
      curr = allocator.alloc<SIMDTernary>();
      curr->op = SignSelectVec32x4;
      break;
    case BinaryConsts::V64x2SignSelect:
      curr = allocator.alloc<SIMDTernary>();
      curr->op = SignSelectVec64x2;
      break;
    case BinaryConsts::F32x4QFMA:
      curr = allocator.alloc<SIMDTernary>();
      curr->op = QFMAF32x4;
      break;
    case BinaryConsts::F32x4QFMS:
      curr = allocator.alloc<SIMDTernary>();
      curr->op = QFMSF32x4;
      break;
    case BinaryConsts::F64x2QFMA:
      curr = allocator.alloc<SIMDTernary>();
      curr->op = QFMAF64x2;
      break;
    case BinaryConsts::F64x2QFMS:
      curr = allocator.alloc<SIMDTernary>();
      curr->op = QFMSF64x2;
      break;
    default:
      return false;
  }
  curr->c = popNonVoidExpression();
  curr->b = popNonVoidExpression();
  curr->a = popNonVoidExpression();
  curr->finalize();
  out = curr;
  return true;
}

bool WasmBinaryBuilder::maybeVisitSIMDShift(Expression*& out, uint32_t code) {
  SIMDShift* curr;
  switch (code) {
    case BinaryConsts::I8x16Shl:
      curr = allocator.alloc<SIMDShift>();
      curr->op = ShlVecI8x16;
      break;
    case BinaryConsts::I8x16ShrS:
      curr = allocator.alloc<SIMDShift>();
      curr->op = ShrSVecI8x16;
      break;
    case BinaryConsts::I8x16ShrU:
      curr = allocator.alloc<SIMDShift>();
      curr->op = ShrUVecI8x16;
      break;
    case BinaryConsts::I16x8Shl:
      curr = allocator.alloc<SIMDShift>();
      curr->op = ShlVecI16x8;
      break;
    case BinaryConsts::I16x8ShrS:
      curr = allocator.alloc<SIMDShift>();
      curr->op = ShrSVecI16x8;
      break;
    case BinaryConsts::I16x8ShrU:
      curr = allocator.alloc<SIMDShift>();
      curr->op = ShrUVecI16x8;
      break;
    case BinaryConsts::I32x4Shl:
      curr = allocator.alloc<SIMDShift>();
      curr->op = ShlVecI32x4;
      break;
    case BinaryConsts::I32x4ShrS:
      curr = allocator.alloc<SIMDShift>();
      curr->op = ShrSVecI32x4;
      break;
    case BinaryConsts::I32x4ShrU:
      curr = allocator.alloc<SIMDShift>();
      curr->op = ShrUVecI32x4;
      break;
    case BinaryConsts::I64x2Shl:
      curr = allocator.alloc<SIMDShift>();
      curr->op = ShlVecI64x2;
      break;
    case BinaryConsts::I64x2ShrS:
      curr = allocator.alloc<SIMDShift>();
      curr->op = ShrSVecI64x2;
      break;
    case BinaryConsts::I64x2ShrU:
      curr = allocator.alloc<SIMDShift>();
      curr->op = ShrUVecI64x2;
      break;
    default:
      return false;
  }
  curr->shift = popNonVoidExpression();
  curr->vec = popNonVoidExpression();
  curr->finalize();
  out = curr;
  return true;
}

bool WasmBinaryBuilder::maybeVisitSIMDLoad(Expression*& out, uint32_t code) {
  if (code == BinaryConsts::V128Load) {
    auto* curr = allocator.alloc<Load>();
    curr->type = Type::v128;
    curr->bytes = 16;
    readMemoryAccess(curr->align, curr->offset);
    curr->isAtomic = false;
    curr->ptr = popNonVoidExpression();
    curr->finalize();
    out = curr;
    return true;
  }
  SIMDLoad* curr;
  switch (code) {
    case BinaryConsts::V8x16LoadSplat:
      curr = allocator.alloc<SIMDLoad>();
      curr->op = LoadSplatVec8x16;
      break;
    case BinaryConsts::V16x8LoadSplat:
      curr = allocator.alloc<SIMDLoad>();
      curr->op = LoadSplatVec16x8;
      break;
    case BinaryConsts::V32x4LoadSplat:
      curr = allocator.alloc<SIMDLoad>();
      curr->op = LoadSplatVec32x4;
      break;
    case BinaryConsts::V64x2LoadSplat:
      curr = allocator.alloc<SIMDLoad>();
      curr->op = LoadSplatVec64x2;
      break;
    case BinaryConsts::I16x8LoadExtSVec8x8:
      curr = allocator.alloc<SIMDLoad>();
      curr->op = LoadExtSVec8x8ToVecI16x8;
      break;
    case BinaryConsts::I16x8LoadExtUVec8x8:
      curr = allocator.alloc<SIMDLoad>();
      curr->op = LoadExtUVec8x8ToVecI16x8;
      break;
    case BinaryConsts::I32x4LoadExtSVec16x4:
      curr = allocator.alloc<SIMDLoad>();
      curr->op = LoadExtSVec16x4ToVecI32x4;
      break;
    case BinaryConsts::I32x4LoadExtUVec16x4:
      curr = allocator.alloc<SIMDLoad>();
      curr->op = LoadExtUVec16x4ToVecI32x4;
      break;
    case BinaryConsts::I64x2LoadExtSVec32x2:
      curr = allocator.alloc<SIMDLoad>();
      curr->op = LoadExtSVec32x2ToVecI64x2;
      break;
    case BinaryConsts::I64x2LoadExtUVec32x2:
      curr = allocator.alloc<SIMDLoad>();
      curr->op = LoadExtUVec32x2ToVecI64x2;
      break;
    case BinaryConsts::V128Load32Zero:
      curr = allocator.alloc<SIMDLoad>();
      curr->op = Load32Zero;
      break;
    case BinaryConsts::V128Load64Zero:
      curr = allocator.alloc<SIMDLoad>();
      curr->op = Load64Zero;
      break;
    default:
      return false;
  }
  readMemoryAccess(curr->align, curr->offset);
  curr->ptr = popNonVoidExpression();
  curr->finalize();
  out = curr;
  return true;
}

bool WasmBinaryBuilder::maybeVisitSIMDLoadStoreLane(Expression*& out,
                                                    uint32_t code) {
  SIMDLoadStoreLaneOp op;
  size_t lanes;
  switch (code) {
    case BinaryConsts::V128Load8Lane:
      op = LoadLaneVec8x16;
      lanes = 16;
      break;
    case BinaryConsts::V128Load16Lane:
      op = LoadLaneVec16x8;
      lanes = 8;
      break;
    case BinaryConsts::V128Load32Lane:
      op = LoadLaneVec32x4;
      lanes = 4;
      break;
    case BinaryConsts::V128Load64Lane:
      op = LoadLaneVec64x2;
      lanes = 2;
      break;
    case BinaryConsts::V128Store8Lane:
      op = StoreLaneVec8x16;
      lanes = 16;
      break;
    case BinaryConsts::V128Store16Lane:
      op = StoreLaneVec16x8;
      lanes = 8;
      break;
    case BinaryConsts::V128Store32Lane:
      op = StoreLaneVec32x4;
      lanes = 4;
      break;
    case BinaryConsts::V128Store64Lane:
      op = StoreLaneVec64x2;
      lanes = 2;
      break;
    default:
      return false;
  }
  auto* curr = allocator.alloc<SIMDLoadStoreLane>();
  curr->op = op;
  readMemoryAccess(curr->align, curr->offset);
  curr->index = getLaneIndex(lanes);
  curr->vec = popNonVoidExpression();
  curr->ptr = popNonVoidExpression();
  curr->finalize();
  out = curr;
  return true;
}

bool WasmBinaryBuilder::maybeVisitPrefetch(Expression*& out, uint32_t code) {
  PrefetchOp op;
  switch (code) {
    case BinaryConsts::PrefetchT:
      op = PrefetchTemporal;
      break;
    case BinaryConsts::PrefetchNT:
      op = PrefetchNontemporal;
      break;
    default:
      return false;
  }
  Address align, offset;
  readMemoryAccess(align, offset);
  out = Builder(wasm).makePrefetch(op, offset, align, popNonVoidExpression());
  return true;
}

void WasmBinaryBuilder::visitSelect(Select* curr, uint8_t code) {
  BYN_TRACE("zz node: Select, code " << int32_t(code) << std::endl);
  if (code == BinaryConsts::SelectWithType) {
    size_t numTypes = getU32LEB();
    std::vector<Type> types;
    for (size_t i = 0; i < numTypes; i++) {
      types.push_back(getType());
    }
    curr->type = Type(types);
  }
  curr->condition = popNonVoidExpression();
  curr->ifFalse = popNonVoidExpression();
  curr->ifTrue = popNonVoidExpression();
  if (code == BinaryConsts::SelectWithType) {
    curr->finalize(curr->type);
  } else {
    curr->finalize();
  }
}

void WasmBinaryBuilder::visitReturn(Return* curr) {
  BYN_TRACE("zz node: Return\n");
  requireFunctionContext("return");
  if (currFunction->sig.results.isConcrete()) {
    curr->value = popTypedExpression(currFunction->sig.results);
  }
  curr->finalize();
}

void WasmBinaryBuilder::visitMemorySize(MemorySize* curr) {
  BYN_TRACE("zz node: MemorySize\n");
  auto reserved = getU32LEB();
  if (reserved != 0) {
    throwError("Invalid reserved field on memory.size");
  }
  curr->finalize();
}

void WasmBinaryBuilder::visitMemoryGrow(MemoryGrow* curr) {
  BYN_TRACE("zz node: MemoryGrow\n");
  curr->delta = popNonVoidExpression();
  auto reserved = getU32LEB();
  if (reserved != 0) {
    throwError("Invalid reserved field on memory.grow");
  }
  curr->finalize();
}

void WasmBinaryBuilder::visitNop(Nop* curr) { BYN_TRACE("zz node: Nop\n"); }

void WasmBinaryBuilder::visitUnreachable(Unreachable* curr) {
  BYN_TRACE("zz node: Unreachable\n");
}

void WasmBinaryBuilder::visitDrop(Drop* curr) {
  BYN_TRACE("zz node: Drop\n");
  curr->value = popNonVoidExpression();
  curr->finalize();
}

void WasmBinaryBuilder::visitRefNull(RefNull* curr) {
  BYN_TRACE("zz node: RefNull\n");
  curr->finalize(getHeapType());
}

void WasmBinaryBuilder::visitRefIs(RefIs* curr, uint8_t code) {
  BYN_TRACE("zz node: RefIs\n");
  switch (code) {
    case BinaryConsts::RefIsNull:
      curr->op = RefIsNull;
      break;
    case BinaryConsts::RefIsFunc:
      curr->op = RefIsFunc;
      break;
    case BinaryConsts::RefIsData:
      curr->op = RefIsData;
      break;
    case BinaryConsts::RefIsI31:
      curr->op = RefIsI31;
      break;
    default:
      WASM_UNREACHABLE("invalid code for ref.is_*");
  }
  curr->value = popNonVoidExpression();
  curr->finalize();
}

void WasmBinaryBuilder::visitRefFunc(RefFunc* curr) {
  BYN_TRACE("zz node: RefFunc\n");
  Index index = getU32LEB();
  if (index >= functionImports.size() + functionSignatures.size()) {
    throwError("ref.func: invalid call index");
  }
  functionRefs[index].push_back(curr); // we don't know function names yet
  // To support typed function refs, we give the reference not just a general
  // funcref, but a specific subtype with the actual signature.
  // FIXME: for now, emit a nullable type here
  curr->finalize(Type(HeapType(getSignatureByFunctionIndex(index)), Nullable));
}

void WasmBinaryBuilder::visitRefEq(RefEq* curr) {
  BYN_TRACE("zz node: RefEq\n");
  curr->right = popNonVoidExpression();
  curr->left = popNonVoidExpression();
  curr->finalize();
}

void WasmBinaryBuilder::visitTryOrTryInBlock(Expression*& out) {
  BYN_TRACE("zz node: Try\n");
  auto* curr = allocator.alloc<Try>();
  startControlFlow(curr);
  // For simplicity of implementation, like if scopes, we create a hidden block
  // within each try-body and catch-body, and let branches target those inner
  // blocks instead.
  curr->type = getType();
  curr->body = getBlockOrSingleton(curr->type);
  if (lastSeparator != BinaryConsts::Catch &&
      lastSeparator != BinaryConsts::CatchAll) {
    throwError("No catch instruction within a try scope");
  }

  // For simplicity, we create an inner block within the catch body too, but the
  // one within the 'catch' *must* be omitted when we write out the binary back
  // later, because the 'catch' instruction pushes a value onto the stack and
  // the inner block does not support block input parameters without multivalue
  // support.
  // try
  //   ...
  // catch    ;; Pushes a value onto the stack
  //   block  ;; Inner block. Should be deleted when writing binary!
  //     use the pushed value
  //   end
  // end
  //
  // But when input binary code is like
  // try
  //   ...
  // catch
  //   br 0
  // end
  //
  // 'br 0' accidentally happens to target the inner block, creating code like
  // this in Binaryen IR, making the inner block not deletable, resulting in a
  // validation error:
  // (try
  //   ...
  //   (catch
  //     (block $label0 ;; Cannot be deleted, because there's a branch to this
  //       ...
  //       (br $label0)
  //     )
  //   )
  // )
  //
  // When this happens, we fix this by creating a block that wraps the whole
  // try-catch, and making the branches target that block instead, like this:
  // (block $label  ;; New enclosing block, new target for the branch
  //   (try
  //     ...
  //     (catch
  //       (block   ;; Now this can be deleted when writing binary
  //         ...
  //         (br $label0)
  //       )
  //     )
  //   )
  // )

  Builder builder(wasm);
  Name catchLabel = getNextLabel();
  breakStack.push_back({catchLabel, curr->type});

  auto readCatchBody = [&](Type eventType) {
    auto start = expressionStack.size();
    if (eventType != Type::none) {
      pushExpression(builder.makePop(eventType));
    }
    processExpressions();
    size_t end = expressionStack.size();
    if (start > end) {
      throwError("block cannot pop from outside");
    }
    if (end - start == 1) {
      curr->catchBodies.push_back(popExpression());
    } else {
      auto* block = allocator.alloc<Block>();
      pushBlockElements(block, curr->type, start);
      block->finalize(curr->type);
      curr->catchBodies.push_back(block);
    }
  };

  while (lastSeparator == BinaryConsts::Catch ||
         lastSeparator == BinaryConsts::CatchAll) {
    if (lastSeparator == BinaryConsts::Catch) {
      auto index = getU32LEB();
      if (index >= wasm.events.size()) {
        throwError("bad event index");
      }
      auto* event = wasm.events[index].get();
      curr->catchEvents.push_back(event->name);
      readCatchBody(event->sig.params);

    } else { // catch_all
      if (curr->hasCatchAll()) {
        throwError("there should be at most one 'catch_all' clause per try");
      }
      readCatchBody(Type::none);
    }
  }
  curr->finalize(curr->type);

  if (breakTargetNames.find(catchLabel) == breakTargetNames.end()) {
    out = curr;
  } else {
    // Create a new block that encloses the whole try-catch
    auto* block = builder.makeBlock(catchLabel, curr);
    out = block;
  }
  breakStack.pop_back();
  breakTargetNames.erase(catchLabel);
}

void WasmBinaryBuilder::visitThrow(Throw* curr) {
  BYN_TRACE("zz node: Throw\n");
  auto index = getU32LEB();
  if (index >= wasm.events.size()) {
    throwError("bad event index");
  }
  auto* event = wasm.events[index].get();
  curr->event = event->name;
  size_t num = event->sig.params.size();
  curr->operands.resize(num);
  for (size_t i = 0; i < num; i++) {
    curr->operands[num - i - 1] = popNonVoidExpression();
  }
  curr->finalize();
}

void WasmBinaryBuilder::visitRethrow(Rethrow* curr) {
  BYN_TRACE("zz node: Rethrow\n");
  curr->depth = getU32LEB();
  curr->finalize();
}

void WasmBinaryBuilder::visitCallRef(CallRef* curr) {
  BYN_TRACE("zz node: CallRef\n");
  curr->target = popNonVoidExpression();
  auto type = curr->target->type;
  if (type == Type::unreachable) {
    // If our input is unreachable, then we cannot even find out how many inputs
    // we have, and just set ourselves to unreachable as well.
    curr->finalize(type);
    return;
  }
  if (!type.isRef()) {
    throwError("Non-ref type for a call_ref: " + type.toString());
  }
  auto heapType = type.getHeapType();
  if (!heapType.isSignature()) {
    throwError("Invalid reference type for a call_ref: " + type.toString());
  }
  auto sig = heapType.getSignature();
  auto num = sig.params.size();
  curr->operands.resize(num);
  for (size_t i = 0; i < num; i++) {
    curr->operands[num - i - 1] = popNonVoidExpression();
  }
  curr->finalize(sig.results);
}

void WasmBinaryBuilder::visitLet(Block* curr) {
  // A let is lowered into a block that contains the value, and we allocate
  // locals as needed, which works as we remove non-nullability.

  startControlFlow(curr);
  // Get the output type.
  curr->type = getType();
  // Get the new local types. First, get the absolute index from which we will
  // start to allocate them.
  Index absoluteStart = currFunction->vars.size();
  readVars();
  Index numNewVars = currFunction->vars.size() - absoluteStart;
  // Assign the values into locals.
  Builder builder(wasm);
  for (Index i = 0; i < numNewVars; i++) {
    auto* value = popNonVoidExpression();
    curr->list.push_back(builder.makeLocalSet(absoluteStart + i, value));
  }
  // Read the body, with adjusted local indexes.
  letStack.emplace_back(LetData{numNewVars, absoluteStart});
  curr->list.push_back(getBlockOrSingleton(curr->type));
  letStack.pop_back();
  curr->finalize(curr->type);
}

bool WasmBinaryBuilder::maybeVisitI31New(Expression*& out, uint32_t code) {
  if (code != BinaryConsts::I31New) {
    return false;
  }
  auto* curr = allocator.alloc<I31New>();
  curr->value = popNonVoidExpression();
  curr->finalize();
  out = curr;
  return true;
}

bool WasmBinaryBuilder::maybeVisitI31Get(Expression*& out, uint32_t code) {
  I31Get* curr;
  switch (code) {
    case BinaryConsts::I31GetS:
      curr = allocator.alloc<I31Get>();
      curr->signed_ = true;
      break;
    case BinaryConsts::I31GetU:
      curr = allocator.alloc<I31Get>();
      curr->signed_ = false;
      break;
    default:
      return false;
  }
  curr->i31 = popNonVoidExpression();
  curr->finalize();
  out = curr;
  return true;
}

bool WasmBinaryBuilder::maybeVisitRefTest(Expression*& out, uint32_t code) {
  if (code != BinaryConsts::RefTest) {
    return false;
  }
  auto* rtt = popNonVoidExpression();
  auto* ref = popNonVoidExpression();
  out = Builder(wasm).makeRefTest(ref, rtt);
  return true;
}

bool WasmBinaryBuilder::maybeVisitRefCast(Expression*& out, uint32_t code) {
  if (code != BinaryConsts::RefCast) {
    return false;
  }
  auto* rtt = popNonVoidExpression();
  auto* ref = popNonVoidExpression();
  out = Builder(wasm).makeRefCast(ref, rtt);
  return true;
}

bool WasmBinaryBuilder::maybeVisitBrOn(Expression*& out, uint32_t code) {
  BrOnOp op;
  switch (code) {
    case BinaryConsts::BrOnNull:
      op = BrOnNull;
      break;
    case BinaryConsts::BrOnCast:
      op = BrOnCast;
      break;
    case BinaryConsts::BrOnFunc:
      op = BrOnFunc;
      break;
    case BinaryConsts::BrOnData:
      op = BrOnData;
      break;
    case BinaryConsts::BrOnI31:
      op = BrOnI31;
      break;
    default:
      return false;
  }
  auto name = getBreakTarget(getU32LEB()).name;
  Expression* rtt = nullptr;
  if (op == BrOnCast) {
    rtt = popNonVoidExpression();
  }
  auto* ref = popNonVoidExpression();
  out = Builder(wasm).makeBrOn(op, name, ref, rtt);
  return true;
}

bool WasmBinaryBuilder::maybeVisitRttCanon(Expression*& out, uint32_t code) {
  if (code != BinaryConsts::RttCanon) {
    return false;
  }
  auto heapType = getHeapType();
  out = Builder(wasm).makeRttCanon(heapType);
  return true;
}

bool WasmBinaryBuilder::maybeVisitRttSub(Expression*& out, uint32_t code) {
  if (code != BinaryConsts::RttSub) {
    return false;
  }
  auto targetHeapType = getHeapType();
  auto* parent = popNonVoidExpression();
  out = Builder(wasm).makeRttSub(targetHeapType, parent);
  return true;
}

bool WasmBinaryBuilder::maybeVisitStructNew(Expression*& out, uint32_t code) {
  if (code != BinaryConsts::StructNewWithRtt &&
      code != BinaryConsts::StructNewDefaultWithRtt) {
    return false;
  }
  auto heapType = getHeapType();
  auto* rtt = popNonVoidExpression();
  validateHeapTypeUsingChild(rtt, heapType);
  std::vector<Expression*> operands;
  if (code == BinaryConsts::StructNewWithRtt) {
    auto numOperands = heapType.getStruct().fields.size();
    operands.resize(numOperands);
    for (Index i = 0; i < numOperands; i++) {
      operands[numOperands - i - 1] = popNonVoidExpression();
    }
  }
  out = Builder(wasm).makeStructNew(rtt, operands);
  return true;
}

bool WasmBinaryBuilder::maybeVisitStructGet(Expression*& out, uint32_t code) {
  StructGet* curr;
  switch (code) {
    case BinaryConsts::StructGet:
      curr = allocator.alloc<StructGet>();
      break;
    case BinaryConsts::StructGetS:
      curr = allocator.alloc<StructGet>();
      curr->signed_ = true;
      break;
    case BinaryConsts::StructGetU:
      curr = allocator.alloc<StructGet>();
      curr->signed_ = false;
      break;
    default:
      return false;
  }
  auto heapType = getHeapType();
  curr->index = getU32LEB();
  curr->ref = popNonVoidExpression();
  validateHeapTypeUsingChild(curr->ref, heapType);
  curr->finalize();
  out = curr;
  return true;
}

bool WasmBinaryBuilder::maybeVisitStructSet(Expression*& out, uint32_t code) {
  if (code != BinaryConsts::StructSet) {
    return false;
  }
  auto* curr = allocator.alloc<StructSet>();
  auto heapType = getHeapType();
  curr->index = getU32LEB();
  curr->value = popNonVoidExpression();
  curr->ref = popNonVoidExpression();
  validateHeapTypeUsingChild(curr->ref, heapType);
  curr->finalize();
  out = curr;
  return true;
}

bool WasmBinaryBuilder::maybeVisitArrayNew(Expression*& out, uint32_t code) {
  if (code != BinaryConsts::ArrayNewWithRtt &&
      code != BinaryConsts::ArrayNewDefaultWithRtt) {
    return false;
  }
  auto heapType = getHeapType();
  auto* rtt = popNonVoidExpression();
  validateHeapTypeUsingChild(rtt, heapType);
  auto* size = popNonVoidExpression();
  Expression* init = nullptr;
  if (code == BinaryConsts::ArrayNewWithRtt) {
    init = popNonVoidExpression();
  }
  out = Builder(wasm).makeArrayNew(rtt, size, init);
  return true;
}

bool WasmBinaryBuilder::maybeVisitArrayGet(Expression*& out, uint32_t code) {
  bool signed_ = false;
  switch (code) {
    case BinaryConsts::ArrayGet:
    case BinaryConsts::ArrayGetU:
      break;
    case BinaryConsts::ArrayGetS:
      signed_ = true;
      break;
    default:
      return false;
  }
  auto heapType = getHeapType();
  auto* index = popNonVoidExpression();
  auto* ref = popNonVoidExpression();
  validateHeapTypeUsingChild(ref, heapType);
  out = Builder(wasm).makeArrayGet(ref, index, signed_);
  return true;
}

bool WasmBinaryBuilder::maybeVisitArraySet(Expression*& out, uint32_t code) {
  if (code != BinaryConsts::ArraySet) {
    return false;
  }
  auto heapType = getHeapType();
  auto* value = popNonVoidExpression();
  auto* index = popNonVoidExpression();
  auto* ref = popNonVoidExpression();
  validateHeapTypeUsingChild(ref, heapType);
  out = Builder(wasm).makeArraySet(ref, index, value);
  return true;
}

bool WasmBinaryBuilder::maybeVisitArrayLen(Expression*& out, uint32_t code) {
  if (code != BinaryConsts::ArrayLen) {
    return false;
  }
  auto heapType = getHeapType();
  auto* ref = popNonVoidExpression();
  validateHeapTypeUsingChild(ref, heapType);
  out = Builder(wasm).makeArrayLen(ref);
  return true;
}

void WasmBinaryBuilder::visitRefAs(RefAs* curr, uint8_t code) {
  BYN_TRACE("zz node: RefAs\n");
  switch (code) {
    case BinaryConsts::RefAsNonNull:
      curr->op = RefAsNonNull;
      break;
    case BinaryConsts::RefAsFunc:
      curr->op = RefAsFunc;
      break;
    case BinaryConsts::RefAsData:
      curr->op = RefAsData;
      break;
    case BinaryConsts::RefAsI31:
      curr->op = RefAsI31;
      break;
    default:
      WASM_UNREACHABLE("invalid code for ref.as_*");
  }
  curr->value = popNonVoidExpression();
  curr->finalize();
}

void WasmBinaryBuilder::throwError(std::string text) {
  throw ParseException(text, 0, pos);
}

void WasmBinaryBuilder::validateHeapTypeUsingChild(Expression* child,
                                                   HeapType heapType) {
  if (child->type == Type::unreachable) {
    return;
  }
  if ((!child->type.isRef() && !child->type.isRtt()) ||
      child->type.getHeapType() != heapType) {
    throwError("bad heap type: expected " + heapType.toString() +
               " but found " + child->type.toString());
  }
}

} // namespace wasm<|MERGE_RESOLUTION|>--- conflicted
+++ resolved
@@ -2876,13 +2876,10 @@
     case BinaryConsts::RefEq:
       visitRefEq((curr = allocator.alloc<RefEq>())->cast<RefEq>());
       break;
-<<<<<<< HEAD
     case BinaryConsts::BrOnNull:
       maybeVisitBrOn(curr, code);
-=======
     case BinaryConsts::RefAsNonNull:
       visitRefAs((curr = allocator.alloc<RefAs>())->cast<RefAs>(), code);
->>>>>>> a8a2693f
       break;
     case BinaryConsts::Try:
       visitTryOrTryInBlock(curr);
