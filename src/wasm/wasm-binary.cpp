--- conflicted
+++ resolved
@@ -1713,17 +1713,10 @@
         BYN_TRACE("== processExpressions finished with unreachable"
                   << std::endl);
         lastSeparator = BinaryConsts::ASTNodes(peek);
-<<<<<<< HEAD
-        // Read the byte we peeked at. No new expression should be created here.
-        Expression* dummy = nullptr;
-        readExpression(dummy);
-        assert(dummy == nullptr);
-=======
         // Read the byte we peeked at. No new instruction is generated for it.
         Expression* dummy = nullptr;
         readExpression(dummy);
         assert(!dummy);
->>>>>>> 1e79dcce
         return;
       } else {
         skipUnreachableCode();
