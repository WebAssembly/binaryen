/*
 * Copyright 2016 WebAssembly Community Group participants
 *
 * Licensed under the Apache License, Version 2.0 (the "License");
 * you may not use this file except in compliance with the License.
 * You may obtain a copy of the License at
 *
 *     http://www.apache.org/licenses/LICENSE-2.0
 *
 * Unless required by applicable law or agreed to in writing, software
 * distributed under the License is distributed on an "AS IS" BASIS,
 * WITHOUT WARRANTIES OR CONDITIONS OF ANY KIND, either express or implied.
 * See the License for the specific language governing permissions and
 * limitations under the License.
 */

#include <algorithm>
#include <fstream>

#include "ir/module-utils.h"
#include "support/bits.h"
#include "support/debug.h"
#include "wasm-binary.h"
#include "wasm-debug.h"
#include "wasm-stack.h"

#define DEBUG_TYPE "binary"

namespace wasm {

void WasmBinaryWriter::prepare() {
  // Collect function types and their frequencies. Collect information in each
  // function in parallel, then merge.
  ModuleUtils::collectSignatures(*wasm, types, typeIndices);
  importInfo = wasm::make_unique<ImportInfo>(*wasm);
}

void WasmBinaryWriter::write() {
  writeHeader();

  writeEarlyUserSections();

  initializeDebugInfo();
  if (sourceMap) {
    writeSourceMapProlog();
  }

  writeTypes();
  writeImports();
  writeFunctionSignatures();
  writeFunctionTableDeclaration();
  writeMemory();
  writeGlobals();
  writeEvents();
  writeExports();
  writeStart();
  writeTableElements();
  writeDataCount();
  writeFunctions();
  writeDataSegments();
  if (debugInfo) {
    writeNames();
  }
  if (sourceMap && !sourceMapUrl.empty()) {
    writeSourceMapUrl();
  }
  if (symbolMap.size() > 0) {
    writeSymbolMap();
  }

  if (sourceMap) {
    writeSourceMapEpilog();
  }

#ifdef BUILD_LLVM_DWARF
  // Update DWARF user sections after writing the data referred to by them
  // (function bodies), and before writing the user sections themselves.
  if (Debug::hasDWARFSections(*wasm)) {
    Debug::writeDWARFSections(*wasm, binaryLocations);
  }
#endif

  writeLateUserSections();
  writeFeaturesSection();

  finishUp();
}

void WasmBinaryWriter::writeHeader() {
  BYN_TRACE("== writeHeader\n");
  o << int32_t(BinaryConsts::Magic); // magic number \0asm
  o << int32_t(BinaryConsts::Version);
}

int32_t WasmBinaryWriter::writeU32LEBPlaceholder() {
  int32_t ret = o.size();
  o << int32_t(0);
  o << int8_t(0);
  return ret;
}

void WasmBinaryWriter::writeResizableLimits(Address initial,
                                            Address maximum,
                                            bool hasMaximum,
                                            bool shared) {
  uint32_t flags = (hasMaximum ? (uint32_t)BinaryConsts::HasMaximum : 0U) |
                   (shared ? (uint32_t)BinaryConsts::IsShared : 0U);
  o << U32LEB(flags);
  o << U32LEB(initial);
  if (hasMaximum) {
    o << U32LEB(maximum);
  }
}

template<typename T> int32_t WasmBinaryWriter::startSection(T code) {
  o << U32LEB(code);
  if (sourceMap) {
    sourceMapLocationsSizeAtSectionStart = sourceMapLocations.size();
  }
  binaryLocationsSizeAtSectionStart = binaryLocations.size();
  return writeU32LEBPlaceholder(); // section size to be filled in later
}

void WasmBinaryWriter::finishSection(int32_t start) {
  // section size does not include the reserved bytes of the size field itself
  int32_t size = o.size() - start - MaxLEB32Bytes;
  auto sizeFieldSize = o.writeAt(start, U32LEB(size));
  // We can move things back if the actual LEB for the size doesn't use the
  // maximum 5 bytes. In that case we need to adjust offsets after we move
  // things backwards.
  auto adjustmentForLEBShrinking = MaxLEB32Bytes - sizeFieldSize;
  if (adjustmentForLEBShrinking) {
    // we can save some room, nice
    assert(sizeFieldSize < MaxLEB32Bytes);
    std::move(&o[start] + MaxLEB32Bytes,
              &o[start] + MaxLEB32Bytes + size,
              &o[start] + sizeFieldSize);
    o.resize(o.size() - adjustmentForLEBShrinking);
    if (sourceMap) {
      for (auto i = sourceMapLocationsSizeAtSectionStart;
           i < sourceMapLocations.size();
           ++i) {
        sourceMapLocations[i].first -= adjustmentForLEBShrinking;
      }
    }
  }

  if (binaryLocationsSizeAtSectionStart != binaryLocations.size()) {
    // We added the binary locations, adjust them: they must be relative
    // to the code section.
    assert(binaryLocationsSizeAtSectionStart == 0);
    // The section type byte is right before the LEB for the size; we want
    // offsets that are relative to the body, which is after that section type
    // byte and the the size LEB.
    auto body = start + sizeFieldSize;
    for (auto& pair : binaryLocations) {
      // Offsets are relative to the body of the code section: after the
      // section type byte and the size.
      // Everything was moved by the adjustment, track that. After this,
      // we are at the right absolute address.
      pair.second -= adjustmentForLEBShrinking;
      // We are relative to the section start.
      pair.second -= body;
    }
  }
}

int32_t
WasmBinaryWriter::startSubsection(BinaryConsts::UserSections::Subsection code) {
  return startSection(code);
}

void WasmBinaryWriter::finishSubsection(int32_t start) { finishSection(start); }

void WasmBinaryWriter::writeStart() {
  if (!wasm->start.is()) {
    return;
  }
  BYN_TRACE("== writeStart\n");
  auto start = startSection(BinaryConsts::Section::Start);
  o << U32LEB(getFunctionIndex(wasm->start.str));
  finishSection(start);
}

void WasmBinaryWriter::writeMemory() {
  if (!wasm->memory.exists || wasm->memory.imported()) {
    return;
  }
  BYN_TRACE("== writeMemory\n");
  auto start = startSection(BinaryConsts::Section::Memory);
  o << U32LEB(1); // Define 1 memory
  writeResizableLimits(wasm->memory.initial,
                       wasm->memory.max,
                       wasm->memory.hasMax(),
                       wasm->memory.shared);
  finishSection(start);
}

void WasmBinaryWriter::writeTypes() {
  if (types.size() == 0) {
    return;
  }
  BYN_TRACE("== writeTypes\n");
  auto start = startSection(BinaryConsts::Section::Type);
  o << U32LEB(types.size());
  for (Index i = 0; i < types.size(); ++i) {
    Signature& sig = types[i];
    BYN_TRACE("write " << sig.params << " -> " << sig.results << std::endl);
    o << S32LEB(BinaryConsts::EncodedType::Func);
<<<<<<< HEAD
    o << U32LEB(type->params.size());
    for (auto param : type->params) {
      o << binaryType(param);
    }
    if (type->result == Type::none) {
      o << U32LEB(0);
    } else {
      o << U32LEB(1);
      o << binaryType(type->result);
=======
    for (auto& sigType : {sig.params, sig.results}) {
      o << U32LEB(sigType.size());
      for (auto type : sigType.expand()) {
        o << binaryType(type);
      }
>>>>>>> 85de1c12
    }
  }
  finishSection(start);
}

void WasmBinaryWriter::writeImports() {
  auto num = importInfo->getNumImports();
  if (num == 0) {
    return;
  }
  BYN_TRACE("== writeImports\n");
  auto start = startSection(BinaryConsts::Section::Import);
  o << U32LEB(num);
  auto writeImportHeader = [&](Importable* import) {
    writeInlineString(import->module.str);
    writeInlineString(import->base.str);
  };
  ModuleUtils::iterImportedFunctions(*wasm, [&](Function* func) {
    BYN_TRACE("write one function\n");
    writeImportHeader(func);
    o << U32LEB(int32_t(ExternalKind::Function));
    o << U32LEB(getTypeIndex(func->sig));
  });
  ModuleUtils::iterImportedGlobals(*wasm, [&](Global* global) {
    BYN_TRACE("write one global\n");
    writeImportHeader(global);
    o << U32LEB(int32_t(ExternalKind::Global));
    o << binaryType(global->type);
    o << U32LEB(global->mutable_);
  });
  ModuleUtils::iterImportedEvents(*wasm, [&](Event* event) {
    BYN_TRACE("write one event\n");
    writeImportHeader(event);
    o << U32LEB(int32_t(ExternalKind::Event));
    o << U32LEB(event->attribute);
    o << U32LEB(getTypeIndex(event->sig));
  });
  if (wasm->memory.imported()) {
    BYN_TRACE("write one memory\n");
    writeImportHeader(&wasm->memory);
    o << U32LEB(int32_t(ExternalKind::Memory));
    writeResizableLimits(wasm->memory.initial,
                         wasm->memory.max,
                         wasm->memory.hasMax(),
                         wasm->memory.shared);
  }
  if (wasm->table.imported()) {
    BYN_TRACE("write one table\n");
    writeImportHeader(&wasm->table);
    o << U32LEB(int32_t(ExternalKind::Table));
    o << S32LEB(BinaryConsts::EncodedType::funcref);
    writeResizableLimits(wasm->table.initial,
                         wasm->table.max,
                         wasm->table.hasMax(),
                         /*shared=*/false);
  }
  finishSection(start);
}

void WasmBinaryWriter::writeFunctionSignatures() {
  if (importInfo->getNumDefinedFunctions() == 0) {
    return;
  }
  BYN_TRACE("== writeFunctionSignatures\n");
  auto start = startSection(BinaryConsts::Section::Function);
  o << U32LEB(importInfo->getNumDefinedFunctions());
  ModuleUtils::iterDefinedFunctions(*wasm, [&](Function* func) {
    BYN_TRACE("write one\n");
    o << U32LEB(getTypeIndex(func->sig));
  });
  finishSection(start);
}

void WasmBinaryWriter::writeExpression(Expression* curr) {
  BinaryenIRToBinaryWriter(*this, o).visit(curr);
}

void WasmBinaryWriter::writeFunctions() {
  if (importInfo->getNumDefinedFunctions() == 0) {
    return;
  }
  BYN_TRACE("== writeFunctions\n");
  auto start = startSection(BinaryConsts::Section::Code);
  o << U32LEB(importInfo->getNumDefinedFunctions());
  ModuleUtils::iterDefinedFunctions(*wasm, [&](Function* func) {
    assert(binaryLocationTrackedExpressionsForFunc.empty());
    size_t sourceMapLocationsSizeAtFunctionStart = sourceMapLocations.size();
    BYN_TRACE("write one at" << o.size() << std::endl);
    size_t sizePos = writeU32LEBPlaceholder();
    size_t start = o.size();
    BYN_TRACE("writing" << func->name << std::endl);
    // Emit Stack IR if present, and if we can
    if (func->stackIR && !sourceMap) {
      BYN_TRACE("write Stack IR\n");
      StackIRToBinaryWriter(*this, o, func).write();
    } else {
      BYN_TRACE("write Binaryen IR\n");
      BinaryenIRToBinaryWriter(*this, o, func, sourceMap).write();
    }
    size_t size = o.size() - start;
    assert(size <= std::numeric_limits<uint32_t>::max());
    BYN_TRACE("body size: " << size << ", writing at " << sizePos
                            << ", next starts at " << o.size() << "\n");
    auto sizeFieldSize = o.writeAt(sizePos, U32LEB(size));
    // We can move things back if the actual LEB for the size doesn't use the
    // maximum 5 bytes. In that case we need to adjust offsets after we move
    // things backwards.
    auto adjustmentForLEBShrinking = MaxLEB32Bytes - sizeFieldSize;
    if (adjustmentForLEBShrinking) {
      // we can save some room, nice
      assert(sizeFieldSize < MaxLEB32Bytes);
      std::move(&o[start], &o[start] + size, &o[sizePos] + sizeFieldSize);
      o.resize(o.size() - adjustmentForLEBShrinking);
      if (sourceMap) {
        for (auto i = sourceMapLocationsSizeAtFunctionStart;
             i < sourceMapLocations.size();
             ++i) {
          sourceMapLocations[i].first -= adjustmentForLEBShrinking;
        }
      }
      for (auto* curr : binaryLocationTrackedExpressionsForFunc) {
        // We added the binary locations, adjust them: they must be relative
        // to the code section.
        binaryLocations[curr] -= adjustmentForLEBShrinking;
      }
    }
    tableOfContents.functionBodies.emplace_back(
      func->name, sizePos + sizeFieldSize, size);
    binaryLocationTrackedExpressionsForFunc.clear();
  });
  finishSection(start);
}

void WasmBinaryWriter::writeGlobals() {
  if (importInfo->getNumDefinedGlobals() == 0) {
    return;
  }
  BYN_TRACE("== writeglobals\n");
  auto start = startSection(BinaryConsts::Section::Global);
  auto num = importInfo->getNumDefinedGlobals();
  o << U32LEB(num);
  ModuleUtils::iterDefinedGlobals(*wasm, [&](Global* global) {
    BYN_TRACE("write one\n");
    o << binaryType(global->type);
    o << U32LEB(global->mutable_);
    writeExpression(global->init);
    o << int8_t(BinaryConsts::End);
  });
  finishSection(start);
}

void WasmBinaryWriter::writeExports() {
  if (wasm->exports.size() == 0) {
    return;
  }
  BYN_TRACE("== writeexports\n");
  auto start = startSection(BinaryConsts::Section::Export);
  o << U32LEB(wasm->exports.size());
  for (auto& curr : wasm->exports) {
    BYN_TRACE("write one\n");
    writeInlineString(curr->name.str);
    o << U32LEB(int32_t(curr->kind));
    switch (curr->kind) {
      case ExternalKind::Function:
        o << U32LEB(getFunctionIndex(curr->value));
        break;
      case ExternalKind::Table:
        o << U32LEB(0);
        break;
      case ExternalKind::Memory:
        o << U32LEB(0);
        break;
      case ExternalKind::Global:
        o << U32LEB(getGlobalIndex(curr->value));
        break;
      case ExternalKind::Event:
        o << U32LEB(getEventIndex(curr->value));
        break;
      default:
        WASM_UNREACHABLE("unexpected extern kind");
    }
  }
  finishSection(start);
}

void WasmBinaryWriter::writeDataCount() {
  if (!wasm->features.hasBulkMemory() || !wasm->memory.segments.size()) {
    return;
  }
  auto start = startSection(BinaryConsts::Section::DataCount);
  o << U32LEB(wasm->memory.segments.size());
  finishSection(start);
}

void WasmBinaryWriter::writeDataSegments() {
  if (wasm->memory.segments.size() == 0) {
    return;
  }
  if (wasm->memory.segments.size() > WebLimitations::MaxDataSegments) {
    std::cerr << "Some VMs may not accept this binary because it has a large "
              << "number of data segments. Run the limit-segments pass to "
              << "merge segments.\n";
  }
  auto start = startSection(BinaryConsts::Section::Data);
  o << U32LEB(wasm->memory.segments.size());
  for (auto& segment : wasm->memory.segments) {
    uint32_t flags = 0;
    if (segment.isPassive) {
      flags |= BinaryConsts::IsPassive;
    }
    o << U32LEB(flags);
    if (!segment.isPassive) {
      writeExpression(segment.offset);
      o << int8_t(BinaryConsts::End);
    }
    writeInlineBuffer(segment.data.data(), segment.data.size());
  }
  finishSection(start);
}

uint32_t WasmBinaryWriter::getFunctionIndex(Name name) const {
  auto it = indexes.functionIndexes.find(name);
  assert(it != indexes.functionIndexes.end());
  return it->second;
}

uint32_t WasmBinaryWriter::getGlobalIndex(Name name) const {
  auto it = indexes.globalIndexes.find(name);
  assert(it != indexes.globalIndexes.end());
  return it->second;
}

uint32_t WasmBinaryWriter::getEventIndex(Name name) const {
  auto it = indexes.eventIndexes.find(name);
  assert(it != indexes.eventIndexes.end());
  return it->second;
}

uint32_t WasmBinaryWriter::getTypeIndex(Signature sig) const {
  auto it = typeIndices.find(sig);
  assert(it != typeIndices.end());
  return it->second;
}

void WasmBinaryWriter::writeFunctionTableDeclaration() {
  if (!wasm->table.exists || wasm->table.imported()) {
    return;
  }
  BYN_TRACE("== writeFunctionTableDeclaration\n");
  auto start = startSection(BinaryConsts::Section::Table);
  o << U32LEB(1); // Declare 1 table.
  o << S32LEB(BinaryConsts::EncodedType::funcref);
  writeResizableLimits(wasm->table.initial,
                       wasm->table.max,
                       wasm->table.hasMax(),
                       /*shared=*/false);
  finishSection(start);
}

void WasmBinaryWriter::writeTableElements() {
  if (!wasm->table.exists || wasm->table.segments.size() == 0) {
    return;
  }
  BYN_TRACE("== writeTableElements\n");
  auto start = startSection(BinaryConsts::Section::Element);

  o << U32LEB(wasm->table.segments.size());
  for (auto& segment : wasm->table.segments) {
    // Table index; 0 in the MVP (and binaryen IR only has 1 table)
    o << U32LEB(0);
    writeExpression(segment.offset);
    o << int8_t(BinaryConsts::End);
    o << U32LEB(segment.data.size());
    for (auto name : segment.data) {
      o << U32LEB(getFunctionIndex(name));
    }
  }
  finishSection(start);
}

void WasmBinaryWriter::writeEvents() {
  if (importInfo->getNumDefinedEvents() == 0) {
    return;
  }
  BYN_TRACE("== writeEvents\n");
  auto start = startSection(BinaryConsts::Section::Event);
  auto num = importInfo->getNumDefinedEvents();
  o << U32LEB(num);
  ModuleUtils::iterDefinedEvents(*wasm, [&](Event* event) {
    BYN_TRACE("write one\n");
    o << U32LEB(event->attribute);
    o << U32LEB(getTypeIndex(event->sig));
  });

  finishSection(start);
}

void WasmBinaryWriter::writeNames() {
  if (wasm->functions.empty()) {
    return;
  }

  BYN_TRACE("== writeNames\n");
  auto start = startSection(BinaryConsts::Section::User);
  writeInlineString(BinaryConsts::UserSections::Name);
  auto substart =
    startSubsection(BinaryConsts::UserSections::Subsection::NameFunction);
  o << U32LEB(indexes.functionIndexes.size());
  Index emitted = 0;
  auto add = [&](Function* curr) {
    o << U32LEB(emitted);
    writeEscapedName(curr->name.str);
    emitted++;
  };
  ModuleUtils::iterImportedFunctions(*wasm, add);
  ModuleUtils::iterDefinedFunctions(*wasm, add);
  assert(emitted == indexes.functionIndexes.size());
  finishSubsection(substart);
  /* TODO: locals */
  finishSection(start);
}

void WasmBinaryWriter::writeSourceMapUrl() {
  BYN_TRACE("== writeSourceMapUrl\n");
  auto start = startSection(BinaryConsts::Section::User);
  writeInlineString(BinaryConsts::UserSections::SourceMapUrl);
  writeInlineString(sourceMapUrl.c_str());
  finishSection(start);
}

void WasmBinaryWriter::writeSymbolMap() {
  std::ofstream file(symbolMap);
  auto write = [&](Function* func) {
    file << getFunctionIndex(func->name) << ":" << func->name.str << std::endl;
  };
  ModuleUtils::iterImportedFunctions(*wasm, write);
  ModuleUtils::iterDefinedFunctions(*wasm, write);
  file.close();
}

void WasmBinaryWriter::initializeDebugInfo() {
  lastDebugLocation = {0, /* lineNumber = */ 1, 0};
}

void WasmBinaryWriter::writeSourceMapProlog() {
  *sourceMap << "{\"version\":3,\"sources\":[";
  for (size_t i = 0; i < wasm->debugInfoFileNames.size(); i++) {
    if (i > 0) {
      *sourceMap << ",";
    }
    // TODO respect JSON string encoding, e.g. quotes and control chars.
    *sourceMap << "\"" << wasm->debugInfoFileNames[i] << "\"";
  }
  *sourceMap << "],\"names\":[],\"mappings\":\"";
}

static void writeBase64VLQ(std::ostream& out, int32_t n) {
  uint32_t value = n >= 0 ? n << 1 : ((-n) << 1) | 1;
  while (1) {
    uint32_t digit = value & 0x1F;
    value >>= 5;
    if (!value) {
      // last VLQ digit -- base64 codes 'A'..'Z', 'a'..'f'
      out << char(digit < 26 ? 'A' + digit : 'a' + digit - 26);
      break;
    }
    // more VLG digit will follow -- add continuation bit (0x20),
    // base64 codes 'g'..'z', '0'..'9', '+', '/'
    out << char(digit < 20
                  ? 'g' + digit
                  : digit < 30 ? '0' + digit - 20 : digit == 30 ? '+' : '/');
  }
}

void WasmBinaryWriter::writeSourceMapEpilog() {
  // write source map entries
  size_t lastOffset = 0;
  Function::DebugLocation lastLoc = {0, /* lineNumber = */ 1, 0};
  for (const auto& offsetAndlocPair : sourceMapLocations) {
    if (lastOffset > 0) {
      *sourceMap << ",";
    }
    size_t offset = offsetAndlocPair.first;
    const Function::DebugLocation& loc = *offsetAndlocPair.second;
    writeBase64VLQ(*sourceMap, int32_t(offset - lastOffset));
    writeBase64VLQ(*sourceMap, int32_t(loc.fileIndex - lastLoc.fileIndex));
    writeBase64VLQ(*sourceMap, int32_t(loc.lineNumber - lastLoc.lineNumber));
    writeBase64VLQ(*sourceMap,
                   int32_t(loc.columnNumber - lastLoc.columnNumber));
    lastLoc = loc;
    lastOffset = offset;
  }
  *sourceMap << "\"}";
}

void WasmBinaryWriter::writeEarlyUserSections() {
  // The dylink section must be the first in the module, per
  // the spec, to allow simple parsing by loaders.
  for (auto& section : wasm->userSections) {
    if (section.name == BinaryConsts::UserSections::Dylink) {
      writeUserSection(section);
    }
  }
}

void WasmBinaryWriter::writeLateUserSections() {
  for (auto& section : wasm->userSections) {
    if (section.name != BinaryConsts::UserSections::Dylink) {
      writeUserSection(section);
    }
  }
}

void WasmBinaryWriter::writeUserSection(const UserSection& section) {
  auto start = startSection(BinaryConsts::User);
  writeInlineString(section.name.c_str());
  for (size_t i = 0; i < section.data.size(); i++) {
    o << uint8_t(section.data[i]);
  }
  finishSection(start);
}

void WasmBinaryWriter::writeFeaturesSection() {
  if (!wasm->hasFeaturesSection || wasm->features.isMVP()) {
    return;
  }

  // TODO(tlively): unify feature names with rest of toolchain and use
  // FeatureSet::toString()
  auto toString = [](FeatureSet::Feature f) {
    switch (f) {
      case FeatureSet::Atomics:
        return BinaryConsts::UserSections::AtomicsFeature;
      case FeatureSet::MutableGlobals:
        return BinaryConsts::UserSections::MutableGlobalsFeature;
      case FeatureSet::TruncSat:
        return BinaryConsts::UserSections::TruncSatFeature;
      case FeatureSet::SIMD:
        return BinaryConsts::UserSections::SIMD128Feature;
      case FeatureSet::BulkMemory:
        return BinaryConsts::UserSections::BulkMemoryFeature;
      case FeatureSet::SignExt:
        return BinaryConsts::UserSections::SignExtFeature;
      case FeatureSet::ExceptionHandling:
        return BinaryConsts::UserSections::ExceptionHandlingFeature;
      case FeatureSet::TailCall:
        return BinaryConsts::UserSections::TailCallFeature;
      case FeatureSet::ReferenceTypes:
        return BinaryConsts::UserSections::ReferenceTypesFeature;
      default:
        WASM_UNREACHABLE("unexpected feature flag");
    }
  };

  std::vector<const char*> features;
  wasm->features.iterFeatures(
    [&](FeatureSet::Feature f) { features.push_back(toString(f)); });

  auto start = startSection(BinaryConsts::User);
  writeInlineString(BinaryConsts::UserSections::TargetFeatures);
  o << U32LEB(features.size());
  for (auto& f : features) {
    o << uint8_t(BinaryConsts::FeatureUsed);
    writeInlineString(f);
  }
  finishSection(start);
}

void WasmBinaryWriter::writeDebugLocation(const Function::DebugLocation& loc) {
  if (loc == lastDebugLocation) {
    return;
  }
  auto offset = o.size();
  sourceMapLocations.emplace_back(offset, &loc);
  lastDebugLocation = loc;
}

void WasmBinaryWriter::writeDebugLocation(Expression* curr, Function* func) {
  if (sourceMap) {
    auto& debugLocations = func->debugLocations;
    auto iter = debugLocations.find(curr);
    if (iter != debugLocations.end()) {
      writeDebugLocation(iter->second);
    }
  }
  // TODO: remove source map debugging support and refactor this method
  // to something that directly thinks about DWARF, instead of indirectly
  // looking at func->binaryLocations as a proxy for that etc.
  if (func && !func->binaryLocations.empty()) {
    binaryLocations[curr] = o.size();
    binaryLocationTrackedExpressionsForFunc.push_back(curr);
  }
}

void WasmBinaryWriter::writeInlineString(const char* name) {
  int32_t size = strlen(name);
  o << U32LEB(size);
  for (int32_t i = 0; i < size; i++) {
    o << int8_t(name[i]);
  }
}

static bool isHexDigit(char ch) {
  return (ch >= '0' && ch <= '9') || (ch >= 'a' && ch <= 'f') ||
         (ch >= 'A' && ch <= 'F');
}

static int decodeHexNibble(char ch) {
  return ch <= '9' ? ch & 15 : (ch & 15) + 9;
}

void WasmBinaryWriter::writeEscapedName(const char* name) {
  if (!strpbrk(name, "\\")) {
    writeInlineString(name);
    return;
  }
  // decode escaped by escapeName (see below) function names
  std::string unescaped;
  int32_t size = strlen(name);
  for (int32_t i = 0; i < size;) {
    char ch = name[i++];
    // support only `\xx` escapes; ignore invalid or unsupported escapes
    if (ch != '\\' || i + 1 >= size || !isHexDigit(name[i]) ||
        !isHexDigit(name[i + 1])) {
      unescaped.push_back(ch);
      continue;
    }
    unescaped.push_back(
      char((decodeHexNibble(name[i]) << 4) | decodeHexNibble(name[i + 1])));
    i += 2;
  }
  writeInlineString(unescaped.c_str());
}

void WasmBinaryWriter::writeInlineBuffer(const char* data, size_t size) {
  o << U32LEB(size);
  for (size_t i = 0; i < size; i++) {
    o << int8_t(data[i]);
  }
}

void WasmBinaryWriter::emitBuffer(const char* data, size_t size) {
  assert(size > 0);
  buffersToWrite.emplace_back(data, size, o.size());
  // placeholder, we'll fill in the pointer to the buffer later when we have it
  o << uint32_t(0);
}

void WasmBinaryWriter::emitString(const char* str) {
  BYN_TRACE("emitString " << str << std::endl);
  emitBuffer(str, strlen(str) + 1);
}

void WasmBinaryWriter::finishUp() {
  BYN_TRACE("finishUp\n");
  // finish buffers
  for (const auto& buffer : buffersToWrite) {
    BYN_TRACE("writing buffer"
              << (int)buffer.data[0] << "," << (int)buffer.data[1] << " at "
              << o.size() << " and pointer is at " << buffer.pointerLocation
              << "\n");
    o.writeAt(buffer.pointerLocation, (uint32_t)o.size());
    for (size_t i = 0; i < buffer.size; i++) {
      o << (uint8_t)buffer.data[i];
    }
  }
}

// reader

bool WasmBinaryBuilder::hasDWARFSections() {
  assert(pos == 0);
  getInt32(); // magic
  getInt32(); // version
  bool has = false;
  while (more()) {
    uint32_t sectionCode = getU32LEB();
    uint32_t payloadLen = getU32LEB();
    if (uint64_t(pos) + uint64_t(payloadLen) > input.size()) {
      throwError("Section extends beyond end of input");
    }
    auto oldPos = pos;
    if (sectionCode == BinaryConsts::Section::User) {
      auto sectionName = getInlineString();
      if (Debug::isDWARFSection(sectionName)) {
        has = true;
        break;
      }
    }
    pos = oldPos + payloadLen;
  }
  pos = 0;
  return has;
}

void WasmBinaryBuilder::read() {
  if (DWARF) {
    // In order to update dwarf, we must store info about each IR node's
    // binary position. This has noticeable memory overhead, so we don't do it
    // by default: the user must request it by setting "DWARF", and even if so
    // we scan ahead to see that there actually *are* DWARF sections, so that
    // we don't do unnecessary work.
    if (!hasDWARFSections()) {
      DWARF = false;
    }
  }

  readHeader();
  readSourceMapHeader();

  // read sections until the end
  while (more()) {
    uint32_t sectionCode = getU32LEB();
    uint32_t payloadLen = getU32LEB();
    if (uint64_t(pos) + uint64_t(payloadLen) > input.size()) {
      throwError("Section extends beyond end of input");
    }

    auto oldPos = pos;

    // note the section in the list of seen sections, as almost no sections can
    // appear more than once, and verify those that shouldn't do not.
    if (sectionCode != BinaryConsts::Section::User &&
        sectionCode != BinaryConsts::Section::Code) {
      if (!seenSections.insert(BinaryConsts::Section(sectionCode)).second) {
        throwError("section seen more than once: " +
                   std::to_string(sectionCode));
      }
    }

    switch (sectionCode) {
      case BinaryConsts::Section::Start:
        readStart();
        break;
      case BinaryConsts::Section::Memory:
        readMemory();
        break;
      case BinaryConsts::Section::Type:
        readSignatures();
        break;
      case BinaryConsts::Section::Import:
        readImports();
        break;
      case BinaryConsts::Section::Function:
        readFunctionSignatures();
        break;
      case BinaryConsts::Section::Code:
        if (DWARF) {
          codeSectionLocation = pos;
        }
        readFunctions();
        break;
      case BinaryConsts::Section::Export:
        readExports();
        break;
      case BinaryConsts::Section::Element:
        readTableElements();
        break;
      case BinaryConsts::Section::Global:
        readGlobals();
        break;
      case BinaryConsts::Section::Data:
        readDataSegments();
        break;
      case BinaryConsts::Section::DataCount:
        readDataCount();
        break;
      case BinaryConsts::Section::Table:
        readFunctionTableDeclaration();
        break;
      case BinaryConsts::Section::Event:
        readEvents();
        break;
      default: {
        readUserSection(payloadLen);
        if (pos > oldPos + payloadLen) {
          throwError("bad user section size, started at " +
                     std::to_string(oldPos) + " plus payload " +
                     std::to_string(payloadLen) +
                     " not being equal to new position " + std::to_string(pos));
        }
        pos = oldPos + payloadLen;
      }
    }

    // make sure we advanced exactly past this section
    if (pos != oldPos + payloadLen) {
      throwError("bad section size, started at " + std::to_string(oldPos) +
                 " plus payload " + std::to_string(payloadLen) +
                 " not being equal to new position " + std::to_string(pos));
    }
  }

  validateBinary();
  processFunctions();
}

void WasmBinaryBuilder::readUserSection(size_t payloadLen) {
  auto oldPos = pos;
  Name sectionName = getInlineString();
  size_t read = pos - oldPos;
  if (read > payloadLen) {
    throwError("bad user section size");
  }
  payloadLen -= read;
  if (sectionName.equals(BinaryConsts::UserSections::Name)) {
    readNames(payloadLen);
  } else if (sectionName.equals(BinaryConsts::UserSections::TargetFeatures)) {
    readFeatures(payloadLen);
  } else {
    // an unfamiliar custom section
    if (sectionName.equals(BinaryConsts::UserSections::Linking)) {
      std::cerr
        << "warning: linking section is present, so this is not a standard "
           "wasm file - binaryen cannot handle this properly!\n";
    }
    wasm.userSections.resize(wasm.userSections.size() + 1);
    auto& section = wasm.userSections.back();
    section.name = sectionName.str;
    auto sectionSize = payloadLen;
    section.data.resize(sectionSize);
    for (size_t i = 0; i < sectionSize; i++) {
      section.data[i] = getInt8();
    }
  }
}

uint8_t WasmBinaryBuilder::getInt8() {
  if (!more()) {
    throwError("unexpected end of input");
  }
  BYN_TRACE("getInt8: " << (int)(uint8_t)input[pos] << " (at " << pos << ")\n");
  return input[pos++];
}

uint16_t WasmBinaryBuilder::getInt16() {
  BYN_TRACE("<==\n");
  auto ret = uint16_t(getInt8());
  ret |= uint16_t(getInt8()) << 8;
  BYN_TRACE("getInt16: " << ret << "/0x" << std::hex << ret << std::dec
                         << " ==>\n");
  return ret;
}

uint32_t WasmBinaryBuilder::getInt32() {
  BYN_TRACE("<==\n");
  auto ret = uint32_t(getInt16());
  ret |= uint32_t(getInt16()) << 16;
  BYN_TRACE("getInt32: " << ret << "/0x" << std::hex << ret << std::dec
                         << " ==>\n");
  return ret;
}

uint64_t WasmBinaryBuilder::getInt64() {
  BYN_TRACE("<==\n");
  auto ret = uint64_t(getInt32());
  ret |= uint64_t(getInt32()) << 32;
  BYN_TRACE("getInt64: " << ret << "/0x" << std::hex << ret << std::dec
                         << " ==>\n");
  return ret;
}

uint8_t WasmBinaryBuilder::getLaneIndex(size_t lanes) {
  BYN_TRACE("<==\n");
  auto ret = getInt8();
  if (ret >= lanes) {
    throwError("Illegal lane index");
  }
  BYN_TRACE("getLaneIndex(" << lanes << "): " << ret << " ==>" << std::endl);
  return ret;
}

Literal WasmBinaryBuilder::getFloat32Literal() {
  BYN_TRACE("<==\n");
  auto ret = Literal(getInt32());
  ret = ret.castToF32();
  BYN_TRACE("getFloat32: " << ret << " ==>\n");
  return ret;
}

Literal WasmBinaryBuilder::getFloat64Literal() {
  BYN_TRACE("<==\n");
  auto ret = Literal(getInt64());
  ret = ret.castToF64();
  BYN_TRACE("getFloat64: " << ret << " ==>\n");
  return ret;
}

Literal WasmBinaryBuilder::getVec128Literal() {
  BYN_TRACE("<==\n");
  std::array<uint8_t, 16> bytes;
  for (auto i = 0; i < 16; ++i) {
    bytes[i] = getInt8();
  }
  auto ret = Literal(bytes.data());
  BYN_TRACE("getVec128: " << ret << " ==>\n");
  return ret;
}

uint32_t WasmBinaryBuilder::getU32LEB() {
  BYN_TRACE("<==\n");
  U32LEB ret;
  ret.read([&]() { return getInt8(); });
  BYN_TRACE("getU32LEB: " << ret.value << " ==>\n");
  return ret.value;
}

uint64_t WasmBinaryBuilder::getU64LEB() {
  BYN_TRACE("<==\n");
  U64LEB ret;
  ret.read([&]() { return getInt8(); });
  BYN_TRACE("getU64LEB: " << ret.value << " ==>\n");
  return ret.value;
}

int32_t WasmBinaryBuilder::getS32LEB() {
  BYN_TRACE("<==\n");
  S32LEB ret;
  ret.read([&]() { return (int8_t)getInt8(); });
  BYN_TRACE("getS32LEB: " << ret.value << " ==>\n");
  return ret.value;
}

int64_t WasmBinaryBuilder::getS64LEB() {
  BYN_TRACE("<==\n");
  S64LEB ret;
  ret.read([&]() { return (int8_t)getInt8(); });
  BYN_TRACE("getS64LEB: " << ret.value << " ==>\n");
  return ret.value;
}

Type WasmBinaryBuilder::getType() {
  int type = getS32LEB();
  switch (type) {
    // None only used for block signatures. TODO: Separate out?
    case BinaryConsts::EncodedType::Empty:
      return Type::none;
    case BinaryConsts::EncodedType::i32:
      return Type::i32;
    case BinaryConsts::EncodedType::i64:
      return Type::i64;
    case BinaryConsts::EncodedType::f32:
      return Type::f32;
    case BinaryConsts::EncodedType::f64:
      return Type::f64;
    case BinaryConsts::EncodedType::v128:
<<<<<<< HEAD
      return Type::v128;
    case BinaryConsts::EncodedType::anyref:
      return Type::anyref;
    case BinaryConsts::EncodedType::exnref:
      return Type::exnref;
    default: { throwError("invalid wasm type: " + std::to_string(type)); }
=======
      return v128;
    case BinaryConsts::EncodedType::funcref:
      return funcref;
    case BinaryConsts::EncodedType::anyref:
      return anyref;
    case BinaryConsts::EncodedType::nullref:
      return nullref;
    case BinaryConsts::EncodedType::exnref:
      return exnref;
    default:
      throwError("invalid wasm type: " + std::to_string(type));
>>>>>>> 85de1c12
  }
  WASM_UNREACHABLE("unexpeced type");
}

Type WasmBinaryBuilder::getConcreteType() {
  auto type = getType();
  if (!type.isConcrete()) {
    throw ParseException("non-concrete type when one expected");
  }
  return type;
}

Name WasmBinaryBuilder::getInlineString() {
  BYN_TRACE("<==\n");
  auto len = getU32LEB();
  std::string str;
  for (size_t i = 0; i < len; i++) {
    auto curr = char(getInt8());
    if (curr == 0) {
      throwError(
        "inline string contains NULL (0). that is technically valid in wasm, "
        "but you shouldn't do it, and it's not supported in binaryen");
    }
    str = str + curr;
  }
  BYN_TRACE("getInlineString: " << str << " ==>\n");
  return Name(str);
}

void WasmBinaryBuilder::verifyInt8(int8_t x) {
  int8_t y = getInt8();
  if (x != y) {
    throwError("surprising value");
  }
}

void WasmBinaryBuilder::verifyInt16(int16_t x) {
  int16_t y = getInt16();
  if (x != y) {
    throwError("surprising value");
  }
}

void WasmBinaryBuilder::verifyInt32(int32_t x) {
  int32_t y = getInt32();
  if (x != y) {
    throwError("surprising value");
  }
}

void WasmBinaryBuilder::verifyInt64(int64_t x) {
  int64_t y = getInt64();
  if (x != y) {
    throwError("surprising value");
  }
}

void WasmBinaryBuilder::ungetInt8() {
  assert(pos > 0);
  BYN_TRACE("ungetInt8 (at " << pos << ")\n");
  pos--;
}

void WasmBinaryBuilder::readHeader() {
  BYN_TRACE("== readHeader\n");
  verifyInt32(BinaryConsts::Magic);
  verifyInt32(BinaryConsts::Version);
}

void WasmBinaryBuilder::readStart() {
  BYN_TRACE("== readStart\n");
  startIndex = getU32LEB();
}

void WasmBinaryBuilder::readMemory() {
  BYN_TRACE("== readMemory\n");
  auto numMemories = getU32LEB();
  if (!numMemories) {
    return;
  }
  if (numMemories != 1) {
    throwError("Must be exactly 1 memory");
  }
  if (wasm.memory.exists) {
    throwError("Memory cannot be both imported and defined");
  }
  wasm.memory.exists = true;
  getResizableLimits(wasm.memory.initial,
                     wasm.memory.max,
                     wasm.memory.shared,
                     Memory::kUnlimitedSize);
}

void WasmBinaryBuilder::readSignatures() {
  BYN_TRACE("== readSignatures\n");
  size_t numTypes = getU32LEB();
  BYN_TRACE("num: " << numTypes << std::endl);
  for (size_t i = 0; i < numTypes; i++) {
    BYN_TRACE("read one\n");
    std::vector<Type> params;
    std::vector<Type> results;
    auto form = getS32LEB();
    if (form != BinaryConsts::EncodedType::Func) {
      throwError("bad signature form " + std::to_string(form));
    }
    size_t numParams = getU32LEB();
    BYN_TRACE("num params: " << numParams << std::endl);
    for (size_t j = 0; j < numParams; j++) {
      params.push_back(getConcreteType());
    }
    auto numResults = getU32LEB();
<<<<<<< HEAD
    if (numResults == 0) {
      curr->result = Type::none;
    } else {
      if (numResults != 1) {
        throwError("signature must have 1 result");
      }
      curr->result = getType();
=======
    BYN_TRACE("num results: " << numResults << std::endl);
    for (size_t j = 0; j < numResults; j++) {
      results.push_back(getConcreteType());
>>>>>>> 85de1c12
    }
    signatures.emplace_back(Type(params), Type(results));
  }
}

Name WasmBinaryBuilder::getFunctionName(Index index) {
  if (index >= wasm.functions.size()) {
    throwError("invalid function index");
  }
  return wasm.functions[index]->name;
}

Name WasmBinaryBuilder::getGlobalName(Index index) {
  if (index >= wasm.globals.size()) {
    throwError("invalid global index");
  }
  return wasm.globals[index]->name;
}

Name WasmBinaryBuilder::getEventName(Index index) {
  if (index >= wasm.events.size()) {
    throwError("invalid event index");
  }
  return wasm.events[index]->name;
}

void WasmBinaryBuilder::getResizableLimits(Address& initial,
                                           Address& max,
                                           bool& shared,
                                           Address defaultIfNoMax) {
  auto flags = getU32LEB();
  initial = getU32LEB();
  bool hasMax = (flags & BinaryConsts::HasMaximum) != 0;
  bool isShared = (flags & BinaryConsts::IsShared) != 0;
  if (isShared && !hasMax) {
    throwError("shared memory must have max size");
  }
  shared = isShared;
  if (hasMax) {
    max = getU32LEB();
  } else {
    max = defaultIfNoMax;
  }
}

void WasmBinaryBuilder::readImports() {
  BYN_TRACE("== readImports\n");
  size_t num = getU32LEB();
  BYN_TRACE("num: " << num << std::endl);
  Builder builder(wasm);
  for (size_t i = 0; i < num; i++) {
    BYN_TRACE("read one\n");
    auto module = getInlineString();
    auto base = getInlineString();
    auto kind = (ExternalKind)getU32LEB();
    // We set a unique prefix for the name based on the kind. This ensures no
    // collisions between them, which can't occur here (due to the index i) but
    // could occur later due to the names section.
    switch (kind) {
      case ExternalKind::Function: {
        auto name = Name(std::string("fimport$") + std::to_string(i));
        auto index = getU32LEB();
        if (index > signatures.size()) {
          throwError("invalid function index " + std::to_string(index) + " / " +
                     std::to_string(signatures.size()));
        }
        auto* curr = builder.makeFunction(name, signatures[index], {});
        curr->module = module;
        curr->base = base;
        wasm.addFunction(curr);
        functionImports.push_back(curr);
        break;
      }
      case ExternalKind::Table: {
        wasm.table.module = module;
        wasm.table.base = base;
        wasm.table.name = Name(std::string("timport$") + std::to_string(i));
        auto elementType = getS32LEB();
        WASM_UNUSED(elementType);
        if (elementType != BinaryConsts::EncodedType::funcref) {
          throwError("Imported table type is not funcref");
        }
        wasm.table.exists = true;
        bool is_shared;
        getResizableLimits(
          wasm.table.initial, wasm.table.max, is_shared, Table::kUnlimitedSize);
        if (is_shared) {
          throwError("Tables may not be shared");
        }
        break;
      }
      case ExternalKind::Memory: {
        wasm.memory.module = module;
        wasm.memory.base = base;
        wasm.memory.name = Name(std::to_string(i));
        wasm.memory.exists = true;
        getResizableLimits(wasm.memory.initial,
                           wasm.memory.max,
                           wasm.memory.shared,
                           Memory::kUnlimitedSize);
        break;
      }
      case ExternalKind::Global: {
        auto name = Name(std::string("gimport$") + std::to_string(i));
        auto type = getConcreteType();
        auto mutable_ = getU32LEB();
        auto* curr =
          builder.makeGlobal(name,
                             type,
                             nullptr,
                             mutable_ ? Builder::Mutable : Builder::Immutable);
        curr->module = module;
        curr->base = base;
        wasm.addGlobal(curr);
        break;
      }
      case ExternalKind::Event: {
        auto name = Name(std::string("eimport$") + std::to_string(i));
        auto attribute = getU32LEB();
        auto index = getU32LEB();
        if (index >= signatures.size()) {
          throwError("invalid event index " + std::to_string(index) + " / " +
                     std::to_string(signatures.size()));
        }
        auto* curr = builder.makeEvent(name, attribute, signatures[index]);
        curr->module = module;
        curr->base = base;
        wasm.addEvent(curr);
        break;
      }
      default: { throwError("bad import kind"); }
    }
  }
}

Name WasmBinaryBuilder::getNextLabel() {
  requireFunctionContext("getting a label");
  return Name("label$" + std::to_string(nextLabel++));
}

void WasmBinaryBuilder::requireFunctionContext(const char* error) {
  if (!currFunction) {
    throwError(std::string("in a non-function context: ") + error);
  }
}

void WasmBinaryBuilder::readFunctionSignatures() {
  BYN_TRACE("== readFunctionSignatures\n");
  size_t num = getU32LEB();
  BYN_TRACE("num: " << num << std::endl);
  for (size_t i = 0; i < num; i++) {
    BYN_TRACE("read one\n");
    auto index = getU32LEB();
    if (index >= signatures.size()) {
      throwError("invalid function type index for function");
    }
    functionSignatures.push_back(signatures[index]);
  }
}

void WasmBinaryBuilder::readFunctions() {
  BYN_TRACE("== readFunctions\n");
  size_t total = getU32LEB();
  if (total != functionSignatures.size()) {
    throwError("invalid function section size, must equal types");
  }
  for (size_t i = 0; i < total; i++) {
    BYN_TRACE("read one at " << pos << std::endl);
    size_t size = getU32LEB();
    if (size == 0) {
      throwError("empty function size");
    }
    endOfFunction = pos + size;

    Function* func = new Function;
    func->name = Name::fromInt(i);
    func->sig = functionSignatures[i];
    currFunction = func;

    readNextDebugLocation();

    BYN_TRACE("reading " << i << std::endl);
    size_t numLocalTypes = getU32LEB();
    for (size_t t = 0; t < numLocalTypes; t++) {
      auto num = getU32LEB();
      auto type = getConcreteType();
      while (num > 0) {
        func->vars.push_back(type);
        num--;
      }
    }
    std::swap(func->prologLocation, debugLocation);
    {
      // process the function body
      BYN_TRACE("processing function: " << i << std::endl);
      nextLabel = 0;
      debugLocation.clear();
      willBeIgnored = false;
      // process body
      assert(breakTargetNames.size() == 0);
      assert(breakStack.empty());
      assert(expressionStack.empty());
      assert(depth == 0);
      func->body = getBlockOrSingleton(func->sig.results);
      assert(depth == 0);
      assert(breakStack.size() == 0);
      assert(breakTargetNames.size() == 0);
      if (!expressionStack.empty()) {
        throwError("stack not empty on function exit");
      }
      if (pos != endOfFunction) {
        throwError("binary offset at function exit not at expected location");
      }
    }
    std::swap(func->epilogLocation, debugLocation);
    currFunction = nullptr;
    debugLocation.clear();
    functions.push_back(func);
  }
  BYN_TRACE(" end function bodies\n");
}

void WasmBinaryBuilder::readExports() {
  BYN_TRACE("== readExports\n");
  size_t num = getU32LEB();
  BYN_TRACE("num: " << num << std::endl);
  std::set<Name> names;
  for (size_t i = 0; i < num; i++) {
    BYN_TRACE("read one\n");
    auto curr = new Export;
    curr->name = getInlineString();
    if (names.count(curr->name) > 0) {
      throwError("duplicate export name");
    }
    names.insert(curr->name);
    curr->kind = (ExternalKind)getU32LEB();
    auto index = getU32LEB();
    exportIndices[curr] = index;
    exportOrder.push_back(curr);
  }
}

static int32_t readBase64VLQ(std::istream& in) {
  uint32_t value = 0;
  uint32_t shift = 0;
  while (1) {
    auto ch = in.get();
    if (ch == EOF) {
      throw MapParseException("unexpected EOF in the middle of VLQ");
    }
    if ((ch >= 'A' && ch <= 'Z') || (ch >= 'a' && ch < 'g')) {
      // last number digit
      uint32_t digit = ch < 'a' ? ch - 'A' : ch - 'a' + 26;
      value |= digit << shift;
      break;
    }
    if (!(ch >= 'g' && ch <= 'z') && !(ch >= '0' && ch <= '9') && ch != '+' &&
        ch != '/') {
      throw MapParseException("invalid VLQ digit");
    }
    uint32_t digit =
      ch > '9' ? ch - 'g' : (ch >= '0' ? ch - '0' + 20 : (ch == '+' ? 30 : 31));
    value |= digit << shift;
    shift += 5;
  }
  return value & 1 ? -int32_t(value >> 1) : int32_t(value >> 1);
}

void WasmBinaryBuilder::readSourceMapHeader() {
  if (!sourceMap) {
    return;
  }

  auto skipWhitespace = [&]() {
    while (sourceMap->peek() == ' ' || sourceMap->peek() == '\n') {
      sourceMap->get();
    }
  };

  auto maybeReadChar = [&](char expected) {
    if (sourceMap->peek() != expected) {
      return false;
    }
    sourceMap->get();
    return true;
  };

  auto mustReadChar = [&](char expected) {
    char c = sourceMap->get();
    if (c != expected) {
      throw MapParseException(std::string("Unexpected char: expected '") +
                              expected + "' got '" + c + "'");
    }
  };

  auto findField = [&](const char* name) {
    bool matching = false;
    size_t len = strlen(name);
    size_t pos;
    while (1) {
      int ch = sourceMap->get();
      if (ch == EOF) {
        return false;
      }
      if (ch == '\"') {
        if (matching) {
          // we matched a terminating quote.
          if (pos == len) {
            break;
          }
          matching = false;
        } else {
          matching = true;
          pos = 0;
        }
      } else if (matching && name[pos] == ch) {
        ++pos;
      } else if (matching) {
        matching = false;
      }
    }
    skipWhitespace();
    mustReadChar(':');
    skipWhitespace();
    return true;
  };

  auto readString = [&](std::string& str) {
    std::vector<char> vec;
    skipWhitespace();
    mustReadChar('\"');
    if (!maybeReadChar('\"')) {
      while (1) {
        int ch = sourceMap->get();
        if (ch == EOF) {
          throw MapParseException("unexpected EOF in the middle of string");
        }
        if (ch == '\"') {
          break;
        }
        vec.push_back(ch);
      }
    }
    skipWhitespace();
    str = std::string(vec.begin(), vec.end());
  };

  if (!findField("sources")) {
    throw MapParseException("cannot find the 'sources' field in map");
  }

  skipWhitespace();
  mustReadChar('[');
  if (!maybeReadChar(']')) {
    do {
      std::string file;
      readString(file);
      Index index = wasm.debugInfoFileNames.size();
      wasm.debugInfoFileNames.push_back(file);
      debugInfoFileIndices[file] = index;
    } while (maybeReadChar(','));
    mustReadChar(']');
  }

  if (!findField("mappings")) {
    throw MapParseException("cannot find the 'mappings' field in map");
  }

  mustReadChar('\"');
  if (maybeReadChar('\"')) { // empty mappings
    nextDebugLocation.first = 0;
    return;
  }
  // read first debug location
  uint32_t position = readBase64VLQ(*sourceMap);
  uint32_t fileIndex = readBase64VLQ(*sourceMap);
  uint32_t lineNumber =
    readBase64VLQ(*sourceMap) + 1; // adjust zero-based line number
  uint32_t columnNumber = readBase64VLQ(*sourceMap);
  nextDebugLocation = {position, {fileIndex, lineNumber, columnNumber}};
}

void WasmBinaryBuilder::readNextDebugLocation() {
  if (!sourceMap) {
    return;
  }

  while (nextDebugLocation.first && nextDebugLocation.first <= pos) {
    if (nextDebugLocation.first < pos) {
      std::cerr << "skipping debug location info for 0x";
      std::cerr << std::hex << nextDebugLocation.first << std::dec << std::endl;
    }
    debugLocation.clear();
    // use debugLocation only for function expressions
    if (currFunction) {
      debugLocation.insert(nextDebugLocation.second);
    }

    char ch;
    *sourceMap >> ch;
    if (ch == '\"') { // end of records
      nextDebugLocation.first = 0;
      break;
    }
    if (ch != ',') {
      throw MapParseException("Unexpected delimiter");
    }

    int32_t positionDelta = readBase64VLQ(*sourceMap);
    uint32_t position = nextDebugLocation.first + positionDelta;
    int32_t fileIndexDelta = readBase64VLQ(*sourceMap);
    uint32_t fileIndex = nextDebugLocation.second.fileIndex + fileIndexDelta;
    int32_t lineNumberDelta = readBase64VLQ(*sourceMap);
    uint32_t lineNumber = nextDebugLocation.second.lineNumber + lineNumberDelta;
    int32_t columnNumberDelta = readBase64VLQ(*sourceMap);
    uint32_t columnNumber =
      nextDebugLocation.second.columnNumber + columnNumberDelta;

    nextDebugLocation = {position, {fileIndex, lineNumber, columnNumber}};
  }
}

Expression* WasmBinaryBuilder::readExpression() {
  assert(depth == 0);
  processExpressions();
  if (expressionStack.size() != 1) {
    throwError("expected to read a single expression");
  }
  auto* ret = popExpression();
  assert(depth == 0);
  return ret;
}

void WasmBinaryBuilder::readGlobals() {
  BYN_TRACE("== readGlobals\n");
  size_t num = getU32LEB();
  BYN_TRACE("num: " << num << std::endl);
  for (size_t i = 0; i < num; i++) {
    BYN_TRACE("read one\n");
    auto type = getConcreteType();
    auto mutable_ = getU32LEB();
    if (mutable_ & ~1) {
      throwError("Global mutability must be 0 or 1");
    }
    auto* init = readExpression();
    wasm.addGlobal(
      Builder::makeGlobal("global$" + std::to_string(i),
                          type,
                          init,
                          mutable_ ? Builder::Mutable : Builder::Immutable));
  }
}

void WasmBinaryBuilder::processExpressions() {
  BYN_TRACE("== processExpressions\n");
  unreachableInTheWasmSense = false;
  while (1) {
    Expression* curr;
    auto ret = readExpression(curr);
    if (!curr) {
      lastSeparator = ret;
      BYN_TRACE("== processExpressions finished\n");
      return;
    }
    expressionStack.push_back(curr);
    if (curr->type == Type::unreachable) {
      // once we see something unreachable, we don't want to add anything else
      // to the stack, as it could be stacky code that is non-representable in
      // our AST. but we do need to skip it
      // if there is nothing else here, just stop. otherwise, go into
      // unreachable mode. peek to see what to do
      if (pos == endOfFunction) {
        throwError("Reached function end without seeing End opcode");
      }
      if (!more()) {
        throwError("unexpected end of input");
      }
      auto peek = input[pos];
      if (peek == BinaryConsts::End || peek == BinaryConsts::Else ||
          peek == BinaryConsts::Catch) {
        BYN_TRACE("== processExpressions finished with unreachable"
                  << std::endl);
        readNextDebugLocation();
        lastSeparator = BinaryConsts::ASTNodes(peek);
        pos++;
        return;
      } else {
        skipUnreachableCode();
        return;
      }
    }
  }
}

void WasmBinaryBuilder::skipUnreachableCode() {
  BYN_TRACE("== skipUnreachableCode\n");
  // preserve the stack, and restore it. it contains the instruction that made
  // us unreachable, and we can ignore anything after it. things after it may
  // pop, we want to undo that
  auto savedStack = expressionStack;
  // note we are entering unreachable code, and note what the state as before so
  // we can restore it
  auto before = willBeIgnored;
  willBeIgnored = true;
  // clear the stack. nothing should be popped from there anyhow, just stuff
  // can be pushed and then popped. Popping past the top of the stack will
  // result in uneachables being returned
  expressionStack.clear();
  while (1) {
    // set the unreachableInTheWasmSense flag each time, as sub-blocks may set
    // and unset it
    unreachableInTheWasmSense = true;
    Expression* curr;
    auto ret = readExpression(curr);
    if (!curr) {
      BYN_TRACE("== skipUnreachableCode finished\n");
      lastSeparator = ret;
      unreachableInTheWasmSense = false;
      willBeIgnored = before;
      expressionStack = savedStack;
      return;
    }
    expressionStack.push_back(curr);
  }
}

Expression* WasmBinaryBuilder::popExpression() {
  BYN_TRACE("== popExpression\n");
  if (expressionStack.empty()) {
    if (unreachableInTheWasmSense) {
      // in unreachable code, trying to pop past the polymorphic stack
      // area results in receiving unreachables
      BYN_TRACE("== popping unreachable from polymorphic stack" << std::endl);
      return allocator.alloc<Unreachable>();
    }
    throwError(
      "attempted pop from empty stack / beyond block start boundary at " +
      std::to_string(pos));
  }
  // the stack is not empty, and we would not be going out of the current block
  auto ret = expressionStack.back();
  expressionStack.pop_back();
  return ret;
}

Expression* WasmBinaryBuilder::popNonVoidExpression() {
  auto* ret = popExpression();
  if (ret->type != Type::none) {
    return ret;
  }
  // we found a void, so this is stacky code that we must handle carefully
  Builder builder(wasm);
  // add elements until we find a non-void
  std::vector<Expression*> expressions;
  expressions.push_back(ret);
  while (1) {
    auto* curr = popExpression();
    expressions.push_back(curr);
    if (curr->type != Type::none) {
      break;
    }
  }
  auto* block = builder.makeBlock();
  while (!expressions.empty()) {
    block->list.push_back(expressions.back());
    expressions.pop_back();
  }
  requireFunctionContext("popping void where we need a new local");
  auto type = block->list[0]->type;
  if (type.isConcrete()) {
    auto local = builder.addVar(currFunction, type);
    block->list[0] = builder.makeLocalSet(local, block->list[0]);
    block->list.push_back(builder.makeLocalGet(local, type));
  } else {
    assert(type == Type::unreachable);
    // nothing to do here - unreachable anyhow
  }
  block->finalize();
  return block;
}

void WasmBinaryBuilder::validateBinary() {
  if (hasDataCount && wasm.memory.segments.size() != dataCount) {
    throwError("Number of segments does not agree with DataCount section");
  }
}

void WasmBinaryBuilder::processFunctions() {
  for (auto* func : functions) {
    wasm.addFunction(func);
  }

  // now that we have names for each function, apply things

  if (startIndex != static_cast<Index>(-1)) {
    wasm.start = getFunctionName(startIndex);
  }

  for (auto* curr : exportOrder) {
    auto index = exportIndices[curr];
    switch (curr->kind) {
      case ExternalKind::Function: {
        curr->value = getFunctionName(index);
        break;
      }
      case ExternalKind::Table:
        curr->value = Name::fromInt(0);
        break;
      case ExternalKind::Memory:
        curr->value = Name::fromInt(0);
        break;
      case ExternalKind::Global:
        curr->value = getGlobalName(index);
        break;
      case ExternalKind::Event:
        curr->value = getEventName(index);
        break;
      default:
        throwError("bad export kind");
    }
    wasm.addExport(curr);
  }

  for (auto& iter : functionRefs) {
    size_t index = iter.first;
    auto& refs = iter.second;
    for (auto* ref : refs) {
      if (auto* call = ref->dynCast<Call>()) {
        call->target = getFunctionName(index);
      } else if (auto* refFunc = ref->dynCast<RefFunc>()) {
        refFunc->func = getFunctionName(index);
      } else {
        WASM_UNREACHABLE("Invalid type in function references");
      }
    }
  }

  for (auto& pair : functionTable) {
    auto i = pair.first;
    auto& indices = pair.second;
    for (auto j : indices) {
      wasm.table.segments[i].data.push_back(getFunctionName(j));
    }
  }

  // Everything now has its proper name.

  wasm.updateMaps();
}

void WasmBinaryBuilder::readDataCount() {
  BYN_TRACE("== readDataCount\n");
  hasDataCount = true;
  dataCount = getU32LEB();
}

void WasmBinaryBuilder::readDataSegments() {
  BYN_TRACE("== readDataSegments\n");
  auto num = getU32LEB();
  for (size_t i = 0; i < num; i++) {
    Memory::Segment curr;
    uint32_t flags = getU32LEB();
    if (flags > 2) {
      throwError("bad segment flags, must be 0, 1, or 2, not " +
                 std::to_string(flags));
    }
    curr.isPassive = flags & BinaryConsts::IsPassive;
    if (flags & BinaryConsts::HasMemIndex) {
      auto memIndex = getU32LEB();
      if (memIndex != 0) {
        throwError("nonzero memory index");
      }
    }
    if (!curr.isPassive) {
      curr.offset = readExpression();
    }
    auto size = getU32LEB();
    curr.data.resize(size);
    for (size_t j = 0; j < size; j++) {
      curr.data[j] = char(getInt8());
    }
    wasm.memory.segments.push_back(curr);
  }
}

void WasmBinaryBuilder::readFunctionTableDeclaration() {
  BYN_TRACE("== readFunctionTableDeclaration\n");
  auto numTables = getU32LEB();
  if (numTables != 1) {
    throwError("Only 1 table definition allowed in MVP");
  }
  if (wasm.table.exists) {
    throwError("Table cannot be both imported and defined");
  }
  wasm.table.exists = true;
  auto elemType = getS32LEB();
  if (elemType != BinaryConsts::EncodedType::funcref) {
    throwError("ElementType must be funcref in MVP");
  }
  bool is_shared;
  getResizableLimits(
    wasm.table.initial, wasm.table.max, is_shared, Table::kUnlimitedSize);
  if (is_shared) {
    throwError("Tables may not be shared");
  }
}

void WasmBinaryBuilder::readTableElements() {
  BYN_TRACE("== readTableElements\n");
  auto numSegments = getU32LEB();
  if (numSegments >= Table::kMaxSize) {
    throwError("Too many segments");
  }
  for (size_t i = 0; i < numSegments; i++) {
    auto tableIndex = getU32LEB();
    if (tableIndex != 0) {
      throwError("Table elements must refer to table 0 in MVP");
    }
    wasm.table.segments.emplace_back(readExpression());

    auto& indexSegment = functionTable[i];
    auto size = getU32LEB();
    for (Index j = 0; j < size; j++) {
      indexSegment.push_back(getU32LEB());
    }
  }
}

void WasmBinaryBuilder::readEvents() {
  BYN_TRACE("== readEvents\n");
  size_t numEvents = getU32LEB();
  BYN_TRACE("num: " << numEvents << std::endl);
  for (size_t i = 0; i < numEvents; i++) {
    BYN_TRACE("read one\n");
    auto attribute = getU32LEB();
    auto typeIndex = getU32LEB();
    if (typeIndex >= signatures.size()) {
      throwError("invalid event index " + std::to_string(typeIndex) + " / " +
                 std::to_string(signatures.size()));
    }
    wasm.addEvent(Builder::makeEvent(
      "event$" + std::to_string(i), attribute, signatures[typeIndex]));
  }
}

static bool isIdChar(char ch) {
  return (ch >= '0' && ch <= '9') || (ch >= 'A' && ch <= 'Z') ||
         (ch >= 'a' && ch <= 'z') || ch == '!' || ch == '#' || ch == '$' ||
         ch == '%' || ch == '&' || ch == '\'' || ch == '*' || ch == '+' ||
         ch == '-' || ch == '.' || ch == '/' || ch == ':' || ch == '<' ||
         ch == '=' || ch == '>' || ch == '?' || ch == '@' || ch == '^' ||
         ch == '_' || ch == '`' || ch == '|' || ch == '~';
}

static char formatNibble(int nibble) {
  return nibble < 10 ? '0' + nibble : 'a' - 10 + nibble;
}

Name WasmBinaryBuilder::escape(Name name) {
  bool allIdChars = true;
  for (const char* p = name.str; allIdChars && *p; p++) {
    allIdChars = isIdChar(*p);
  }
  if (allIdChars) {
    return name;
  }
  // encode name, if at least one non-idchar (per WebAssembly spec) was found
  std::string escaped;
  for (const char* p = name.str; *p; p++) {
    char ch = *p;
    if (isIdChar(ch)) {
      escaped.push_back(ch);
      continue;
    }
    // replace non-idchar with `\xx` escape
    escaped.push_back('\\');
    escaped.push_back(formatNibble(ch >> 4));
    escaped.push_back(formatNibble(ch & 15));
  }
  return escaped;
}

void WasmBinaryBuilder::readNames(size_t payloadLen) {
  BYN_TRACE("== readNames\n");
  auto sectionPos = pos;
  while (pos < sectionPos + payloadLen) {
    auto nameType = getU32LEB();
    auto subsectionSize = getU32LEB();
    auto subsectionPos = pos;
    if (nameType != BinaryConsts::UserSections::Subsection::NameFunction) {
      // TODO: locals
      std::cerr << "unknown name subsection at " << pos << std::endl;
      pos = subsectionPos + subsectionSize;
      continue;
    }
    auto num = getU32LEB();
    std::set<Name> usedNames;
    for (size_t i = 0; i < num; i++) {
      auto index = getU32LEB();
      auto rawName = getInlineString();
      rawName = escape(rawName);
      auto name = rawName;
      // De-duplicate names by appending .1, .2, etc.
      for (int i = 1; !usedNames.insert(name).second; ++i) {
        name = rawName.str + std::string(".") + std::to_string(i);
      }
      // note: we silently ignore errors here, as name section errors
      //       are not fatal. should we warn?
      auto numFunctionImports = functionImports.size();
      if (index < numFunctionImports) {
        functionImports[index]->name = name;
      } else if (index - numFunctionImports < functions.size()) {
        functions[index - numFunctionImports]->name = name;
      } else {
        throwError("index out of bounds: " + std::string(name.str));
      }
    }
    if (pos != subsectionPos + subsectionSize) {
      throwError("bad names subsection position change");
    }
  }
  if (pos != sectionPos + payloadLen) {
    throwError("bad names section position change");
  }
}

void WasmBinaryBuilder::readFeatures(size_t payloadLen) {
  wasm.hasFeaturesSection = true;
  wasm.features = FeatureSet::MVP;

  auto sectionPos = pos;
  size_t num_feats = getU32LEB();
  for (size_t i = 0; i < num_feats; ++i) {
    uint8_t prefix = getInt8();
    if (prefix != BinaryConsts::FeatureUsed) {
      if (prefix == BinaryConsts::FeatureRequired) {
        std::cerr
          << "warning: required features in feature section are ignored";
      } else if (prefix == BinaryConsts::FeatureDisallowed) {
        std::cerr
          << "warning: disallowed features in feature section are ignored";
      } else {
        throwError("Unrecognized feature policy prefix");
      }
    }

    Name name = getInlineString();
    if (pos > sectionPos + payloadLen) {
      throwError("ill-formed string extends beyond section");
    }

    if (prefix != BinaryConsts::FeatureDisallowed) {
      if (name == BinaryConsts::UserSections::AtomicsFeature) {
        wasm.features.setAtomics();
      } else if (name == BinaryConsts::UserSections::BulkMemoryFeature) {
        wasm.features.setBulkMemory();
      } else if (name == BinaryConsts::UserSections::ExceptionHandlingFeature) {
        wasm.features.setExceptionHandling();
      } else if (name == BinaryConsts::UserSections::MutableGlobalsFeature) {
        wasm.features.setMutableGlobals();
      } else if (name == BinaryConsts::UserSections::TruncSatFeature) {
        wasm.features.setTruncSat();
      } else if (name == BinaryConsts::UserSections::SignExtFeature) {
        wasm.features.setSignExt();
      } else if (name == BinaryConsts::UserSections::SIMD128Feature) {
        wasm.features.setSIMD();
      } else if (name == BinaryConsts::UserSections::TailCallFeature) {
        wasm.features.setTailCall();
      } else if (name == BinaryConsts::UserSections::ReferenceTypesFeature) {
        wasm.features.setReferenceTypes();
      }
    }
  }
  if (pos != sectionPos + payloadLen) {
    throwError("bad features section size");
  }
}

BinaryConsts::ASTNodes WasmBinaryBuilder::readExpression(Expression*& curr) {
  if (pos == endOfFunction) {
    throwError("Reached function end without seeing End opcode");
  }
  BYN_TRACE("zz recurse into " << ++depth << " at " << pos << std::endl);
  readNextDebugLocation();
  std::set<Function::DebugLocation> currDebugLocation;
  if (debugLocation.size()) {
    currDebugLocation.insert(*debugLocation.begin());
  }
  size_t startPos = pos;
  uint8_t code = getInt8();
  BYN_TRACE("readExpression seeing " << (int)code << std::endl);
  switch (code) {
    case BinaryConsts::Block:
      visitBlock((curr = allocator.alloc<Block>())->cast<Block>());
      break;
    case BinaryConsts::If:
      visitIf((curr = allocator.alloc<If>())->cast<If>());
      break;
    case BinaryConsts::Loop:
      visitLoop((curr = allocator.alloc<Loop>())->cast<Loop>());
      break;
    case BinaryConsts::Br:
    case BinaryConsts::BrIf:
      visitBreak((curr = allocator.alloc<Break>())->cast<Break>(), code);
      break; // code distinguishes br from br_if
    case BinaryConsts::BrTable:
      visitSwitch((curr = allocator.alloc<Switch>())->cast<Switch>());
      break;
    case BinaryConsts::CallFunction:
      visitCall((curr = allocator.alloc<Call>())->cast<Call>());
      break;
    case BinaryConsts::CallIndirect:
      visitCallIndirect(
        (curr = allocator.alloc<CallIndirect>())->cast<CallIndirect>());
      break;
    case BinaryConsts::RetCallFunction: {
      auto call = allocator.alloc<Call>();
      call->isReturn = true;
      curr = call;
      visitCall(call);
      break;
    }
    case BinaryConsts::RetCallIndirect: {
      auto call = allocator.alloc<CallIndirect>();
      call->isReturn = true;
      curr = call;
      visitCallIndirect(call);
      break;
    }
    case BinaryConsts::LocalGet:
      visitLocalGet((curr = allocator.alloc<LocalGet>())->cast<LocalGet>());
      break;
    case BinaryConsts::LocalTee:
    case BinaryConsts::LocalSet:
      visitLocalSet((curr = allocator.alloc<LocalSet>())->cast<LocalSet>(),
                    code);
      break;
    case BinaryConsts::GlobalGet:
      visitGlobalGet((curr = allocator.alloc<GlobalGet>())->cast<GlobalGet>());
      break;
    case BinaryConsts::GlobalSet:
      visitGlobalSet((curr = allocator.alloc<GlobalSet>())->cast<GlobalSet>());
      break;
    case BinaryConsts::Select:
    case BinaryConsts::SelectWithType:
      visitSelect((curr = allocator.alloc<Select>())->cast<Select>(), code);
      break;
    case BinaryConsts::Return:
      visitReturn((curr = allocator.alloc<Return>())->cast<Return>());
      break;
    case BinaryConsts::Nop:
      visitNop((curr = allocator.alloc<Nop>())->cast<Nop>());
      break;
    case BinaryConsts::Unreachable:
      visitUnreachable(
        (curr = allocator.alloc<Unreachable>())->cast<Unreachable>());
      break;
    case BinaryConsts::Drop:
      visitDrop((curr = allocator.alloc<Drop>())->cast<Drop>());
      break;
    case BinaryConsts::End:
    case BinaryConsts::Else:
    case BinaryConsts::Catch:
      curr = nullptr;
      break;
    case BinaryConsts::RefNull:
      visitRefNull((curr = allocator.alloc<RefNull>())->cast<RefNull>());
      break;
    case BinaryConsts::RefIsNull:
      visitRefIsNull((curr = allocator.alloc<RefIsNull>())->cast<RefIsNull>());
      break;
    case BinaryConsts::RefFunc:
      visitRefFunc((curr = allocator.alloc<RefFunc>())->cast<RefFunc>());
      break;
    case BinaryConsts::Try:
      visitTry((curr = allocator.alloc<Try>())->cast<Try>());
      break;
    case BinaryConsts::Throw:
      visitThrow((curr = allocator.alloc<Throw>())->cast<Throw>());
      break;
    case BinaryConsts::Rethrow:
      visitRethrow((curr = allocator.alloc<Rethrow>())->cast<Rethrow>());
      break;
    case BinaryConsts::BrOnExn:
      visitBrOnExn((curr = allocator.alloc<BrOnExn>())->cast<BrOnExn>());
      break;
    case BinaryConsts::AtomicPrefix: {
      code = static_cast<uint8_t>(getU32LEB());
      if (maybeVisitLoad(curr, code, /*isAtomic=*/true)) {
        break;
      }
      if (maybeVisitStore(curr, code, /*isAtomic=*/true)) {
        break;
      }
      if (maybeVisitAtomicRMW(curr, code)) {
        break;
      }
      if (maybeVisitAtomicCmpxchg(curr, code)) {
        break;
      }
      if (maybeVisitAtomicWait(curr, code)) {
        break;
      }
      if (maybeVisitAtomicNotify(curr, code)) {
        break;
      }
      if (maybeVisitAtomicFence(curr, code)) {
        break;
      }
      throwError("invalid code after atomic prefix: " + std::to_string(code));
      break;
    }
    case BinaryConsts::MiscPrefix: {
      auto opcode = getU32LEB();
      if (maybeVisitTruncSat(curr, opcode)) {
        break;
      }
      if (maybeVisitMemoryInit(curr, opcode)) {
        break;
      }
      if (maybeVisitDataDrop(curr, opcode)) {
        break;
      }
      if (maybeVisitMemoryCopy(curr, opcode)) {
        break;
      }
      if (maybeVisitMemoryFill(curr, opcode)) {
        break;
      }
      throwError("invalid code after nontrapping float-to-int prefix: " +
                 std::to_string(opcode));
      break;
    }
    case BinaryConsts::SIMDPrefix: {
      auto opcode = getU32LEB();
      if (maybeVisitSIMDBinary(curr, opcode)) {
        break;
      }
      if (maybeVisitSIMDUnary(curr, opcode)) {
        break;
      }
      if (maybeVisitSIMDConst(curr, opcode)) {
        break;
      }
      if (maybeVisitSIMDStore(curr, opcode)) {
        break;
      }
      if (maybeVisitSIMDExtract(curr, opcode)) {
        break;
      }
      if (maybeVisitSIMDReplace(curr, opcode)) {
        break;
      }
      if (maybeVisitSIMDShuffle(curr, opcode)) {
        break;
      }
      if (maybeVisitSIMDTernary(curr, opcode)) {
        break;
      }
      if (maybeVisitSIMDShift(curr, opcode)) {
        break;
      }
      if (maybeVisitSIMDLoad(curr, opcode)) {
        break;
      }
      throwError("invalid code after SIMD prefix: " + std::to_string(opcode));
      break;
    }
    default: {
      // otherwise, the code is a subcode TODO: optimize
      if (maybeVisitBinary(curr, code)) {
        break;
      }
      if (maybeVisitUnary(curr, code)) {
        break;
      }
      if (maybeVisitConst(curr, code)) {
        break;
      }
      if (maybeVisitLoad(curr, code, /*isAtomic=*/false)) {
        break;
      }
      if (maybeVisitStore(curr, code, /*isAtomic=*/false)) {
        break;
      }
      if (maybeVisitHost(curr, code)) {
        break;
      }
      throwError("bad node code " + std::to_string(code));
      break;
    }
  }
  if (curr) {
    if (currDebugLocation.size()) {
      currFunction->debugLocations[curr] = *currDebugLocation.begin();
    }
    if (DWARF && currFunction) {
      currFunction->binaryLocations[curr] = startPos - codeSectionLocation;
    }
  }
  BYN_TRACE("zz recurse from " << depth-- << " at " << pos << std::endl);
  return BinaryConsts::ASTNodes(code);
}

void WasmBinaryBuilder::pushBlockElements(Block* curr,
                                          size_t start,
                                          size_t end) {
  assert(start <= expressionStack.size());
  assert(start <= end);
  assert(end <= expressionStack.size());
  // the first dropped element may be consumed by code later - it was on the
  // stack first, and is the only thing left on the stack. there must be just
  // one thing on the stack since we are at the end of a block context. note
  // that we may need to drop more than one thing, since a bunch of concrete
  // values may be all "consumed" by an unreachable (in which case, the first
  // value can't be consumed anyhow, so it doesn't matter)
  const Index NONE = -1;
  Index consumable = NONE;
  for (size_t i = start; i < end; i++) {
    auto* item = expressionStack[i];
    curr->list.push_back(item);
    if (i < end - 1) {
      // stacky&unreachable code may introduce elements that need to be dropped
      // in non-final positions
      if (item->type.isConcrete()) {
        curr->list.back() = Builder(wasm).makeDrop(item);
        if (consumable == NONE) {
          // this is the first, and hence consumable value. note the location
          consumable = curr->list.size() - 1;
        }
      }
    }
  }
  expressionStack.resize(start);
  // if we have a consumable item and need it, use it
  if (consumable != NONE && curr->list.back()->type == Type::none) {
    requireFunctionContext(
      "need an extra var in a non-function context, invalid wasm");
    Builder builder(wasm);
    auto* item = curr->list[consumable]->cast<Drop>()->value;
    auto temp = builder.addVar(currFunction, item->type);
    curr->list[consumable] = builder.makeLocalSet(temp, item);
    curr->list.push_back(builder.makeLocalGet(temp, item->type));
  }
}

void WasmBinaryBuilder::visitBlock(Block* curr) {
  BYN_TRACE("zz node: Block\n");

  // special-case Block and de-recurse nested blocks in their first position, as
  // that is a common pattern that can be very highly nested.
  std::vector<Block*> stack;
  while (1) {
    curr->type = getType();
    curr->name = getNextLabel();
    breakStack.push_back({curr->name, curr->type != Type::none});
    stack.push_back(curr);
    if (more() && input[pos] == BinaryConsts::Block) {
      // a recursion
      readNextDebugLocation();
      curr = allocator.alloc<Block>();
      pos++;
      if (debugLocation.size()) {
        currFunction->debugLocations[curr] = *debugLocation.begin();
      }
      continue;
    } else {
      // end of recursion
      break;
    }
  }
  Block* last = nullptr;
  while (stack.size() > 0) {
    curr = stack.back();
    stack.pop_back();
    // everything after this, that is left when we see the marker, is ours
    size_t start = expressionStack.size();
    if (last) {
      // the previous block is our first-position element
      expressionStack.push_back(last);
    }
    last = curr;
    processExpressions();
    size_t end = expressionStack.size();
    if (end < start) {
      throwError("block cannot pop from outside");
    }
    pushBlockElements(curr, start, end);
    curr->finalize(curr->type,
                   breakTargetNames.find(curr->name) !=
                     breakTargetNames.end() /* hasBreak */);
    breakStack.pop_back();
    breakTargetNames.erase(curr->name);
  }
}

// Gets a block of expressions. If it's just one, return that singleton.
// numPops is the number of pop instructions we add before starting to parse the
// block. Can be used when we need to assume certain number of values are on top
// of the stack in the beginning.
Expression* WasmBinaryBuilder::getBlockOrSingleton(Type type,
                                                   unsigned numPops) {
  Name label = getNextLabel();
  breakStack.push_back(
    {label, type != Type::none && type != Type::unreachable});
  auto start = expressionStack.size();

  Builder builder(wasm);
  for (unsigned i = 0; i < numPops; i++) {
    auto* pop = builder.makePop(Type::exnref);
    expressionStack.push_back(pop);
  }

  processExpressions();
  size_t end = expressionStack.size();
  if (end < start) {
    throwError("block cannot pop from outside");
  }
  breakStack.pop_back();
  auto* block = allocator.alloc<Block>();
  pushBlockElements(block, start, end);
  block->name = label;
  block->finalize(type);
  // maybe we don't need a block here?
  if (breakTargetNames.find(block->name) == breakTargetNames.end()) {
    block->name = Name();
    if (block->list.size() == 1) {
      return block->list[0];
    }
  }
  breakTargetNames.erase(block->name);
  return block;
}

void WasmBinaryBuilder::visitIf(If* curr) {
  BYN_TRACE("zz node: If\n");
  curr->type = getType();
  curr->condition = popNonVoidExpression();
  curr->ifTrue = getBlockOrSingleton(curr->type);
  if (lastSeparator == BinaryConsts::Else) {
    curr->ifFalse = getBlockOrSingleton(curr->type);
  }
  curr->finalize(curr->type);
  if (lastSeparator != BinaryConsts::End) {
    throwError("if should end with End");
  }
}

void WasmBinaryBuilder::visitLoop(Loop* curr) {
  BYN_TRACE("zz node: Loop\n");
  curr->type = getType();
  curr->name = getNextLabel();
  breakStack.push_back({curr->name, 0});
  // find the expressions in the block, and create the body
  // a loop may have a list of instructions in wasm, much like
  // a block, but it only has a label at the top of the loop,
  // so even if we need a block (if there is more than 1
  // expression) we never need a label on the block.
  auto start = expressionStack.size();
  processExpressions();
  size_t end = expressionStack.size();
  if (end - start == 1) {
    curr->body = popExpression();
  } else {
    if (start > end) {
      throwError("block cannot pop from outside");
    }
    auto* block = allocator.alloc<Block>();
    pushBlockElements(block, start, end);
    block->finalize(curr->type);
    curr->body = block;
  }
  breakStack.pop_back();
  breakTargetNames.erase(curr->name);
  curr->finalize(curr->type);
}

WasmBinaryBuilder::BreakTarget
WasmBinaryBuilder::getBreakTarget(int32_t offset) {
  BYN_TRACE("getBreakTarget " << offset << std::endl);
  if (breakStack.size() < 1 + size_t(offset)) {
    throwError("bad breakindex (low)");
  }
  size_t index = breakStack.size() - 1 - offset;
  if (index >= breakStack.size()) {
    throwError("bad breakindex (high)");
  }
  BYN_TRACE("breaktarget " << breakStack[index].name << " arity "
                           << breakStack[index].arity << std::endl);
  auto& ret = breakStack[index];
  // if the break is in literally unreachable code, then we will not emit it
  // anyhow, so do not note that the target has breaks to it
  if (!willBeIgnored) {
    breakTargetNames.insert(ret.name);
  }
  return ret;
}

void WasmBinaryBuilder::visitBreak(Break* curr, uint8_t code) {
  BYN_TRACE("zz node: Break, code " << int32_t(code) << std::endl);
  BreakTarget target = getBreakTarget(getU32LEB());
  curr->name = target.name;
  if (code == BinaryConsts::BrIf) {
    curr->condition = popNonVoidExpression();
  }
  if (target.arity) {
    curr->value = popNonVoidExpression();
  }
  curr->finalize();
}

void WasmBinaryBuilder::visitSwitch(Switch* curr) {
  BYN_TRACE("zz node: Switch\n");
  curr->condition = popNonVoidExpression();
  auto numTargets = getU32LEB();
  BYN_TRACE("targets: " << numTargets << std::endl);
  for (size_t i = 0; i < numTargets; i++) {
    curr->targets.push_back(getBreakTarget(getU32LEB()).name);
  }
  auto defaultTarget = getBreakTarget(getU32LEB());
  curr->default_ = defaultTarget.name;
  BYN_TRACE("default: " << curr->default_ << "\n");
  if (defaultTarget.arity) {
    curr->value = popNonVoidExpression();
  }
  curr->finalize();
}

void WasmBinaryBuilder::visitCall(Call* curr) {
  BYN_TRACE("zz node: Call\n");
  auto index = getU32LEB();
  Signature sig;
  if (index < functionImports.size()) {
    auto* import = functionImports[index];
    sig = import->sig;
  } else {
    Index adjustedIndex = index - functionImports.size();
    if (adjustedIndex >= functionSignatures.size()) {
      throwError("invalid call index");
    }
    sig = functionSignatures[adjustedIndex];
  }
  auto num = sig.params.size();
  curr->operands.resize(num);
  for (size_t i = 0; i < num; i++) {
    curr->operands[num - i - 1] = popNonVoidExpression();
  }
  curr->type = sig.results;
  functionRefs[index].push_back(curr); // we don't know function names yet
  curr->finalize();
}

void WasmBinaryBuilder::visitCallIndirect(CallIndirect* curr) {
  BYN_TRACE("zz node: CallIndirect\n");
  auto index = getU32LEB();
  if (index >= signatures.size()) {
    throwError("bad call_indirect function index");
  }
  curr->sig = signatures[index];
  auto reserved = getU32LEB();
  if (reserved != 0) {
    throwError("Invalid flags field in call_indirect");
  }
  auto num = curr->sig.params.size();
  curr->operands.resize(num);
  curr->target = popNonVoidExpression();
  for (size_t i = 0; i < num; i++) {
    curr->operands[num - i - 1] = popNonVoidExpression();
  }
  curr->finalize();
}

void WasmBinaryBuilder::visitLocalGet(LocalGet* curr) {
  BYN_TRACE("zz node: LocalGet " << pos << std::endl);
  ;
  requireFunctionContext("local.get");
  curr->index = getU32LEB();
  if (curr->index >= currFunction->getNumLocals()) {
    throwError("bad local.get index");
  }
  curr->type = currFunction->getLocalType(curr->index);
  curr->finalize();
}

void WasmBinaryBuilder::visitLocalSet(LocalSet* curr, uint8_t code) {
  BYN_TRACE("zz node: Set|LocalTee\n");
  requireFunctionContext("local.set outside of function");
  curr->index = getU32LEB();
  if (curr->index >= currFunction->getNumLocals()) {
    throwError("bad local.set index");
  }
  curr->value = popNonVoidExpression();
  if (code == BinaryConsts::LocalTee) {
    curr->makeTee(currFunction->getLocalType(curr->index));
  } else {
    curr->makeSet();
  }
  curr->finalize();
}

void WasmBinaryBuilder::visitGlobalGet(GlobalGet* curr) {
  BYN_TRACE("zz node: GlobalGet " << pos << std::endl);
  auto index = getU32LEB();
  curr->name = getGlobalName(index);
  curr->type = wasm.getGlobal(curr->name)->type;
}

void WasmBinaryBuilder::visitGlobalSet(GlobalSet* curr) {
  BYN_TRACE("zz node: GlobalSet\n");
  auto index = getU32LEB();
  curr->name = getGlobalName(index);
  curr->value = popNonVoidExpression();
  curr->finalize();
}

void WasmBinaryBuilder::readMemoryAccess(Address& alignment, Address& offset) {
  auto rawAlignment = getU32LEB();
  if (rawAlignment > 4) {
    throwError("Alignment must be of a reasonable size");
  }
  alignment = Pow2(rawAlignment);
  offset = getU32LEB();
}

bool WasmBinaryBuilder::maybeVisitLoad(Expression*& out,
                                       uint8_t code,
                                       bool isAtomic) {
  Load* curr;
  if (!isAtomic) {
    switch (code) {
      case BinaryConsts::I32LoadMem8S:
        curr = allocator.alloc<Load>();
        curr->bytes = 1;
        curr->type = Type::i32;
        curr->signed_ = true;
        break;
      case BinaryConsts::I32LoadMem8U:
        curr = allocator.alloc<Load>();
        curr->bytes = 1;
        curr->type = Type::i32;
        curr->signed_ = false;
        break;
      case BinaryConsts::I32LoadMem16S:
        curr = allocator.alloc<Load>();
        curr->bytes = 2;
        curr->type = Type::i32;
        curr->signed_ = true;
        break;
      case BinaryConsts::I32LoadMem16U:
        curr = allocator.alloc<Load>();
        curr->bytes = 2;
        curr->type = Type::i32;
        curr->signed_ = false;
        break;
      case BinaryConsts::I32LoadMem:
        curr = allocator.alloc<Load>();
        curr->bytes = 4;
        curr->type = Type::i32;
        break;
      case BinaryConsts::I64LoadMem8S:
        curr = allocator.alloc<Load>();
        curr->bytes = 1;
        curr->type = Type::i64;
        curr->signed_ = true;
        break;
      case BinaryConsts::I64LoadMem8U:
        curr = allocator.alloc<Load>();
        curr->bytes = 1;
        curr->type = Type::i64;
        curr->signed_ = false;
        break;
      case BinaryConsts::I64LoadMem16S:
        curr = allocator.alloc<Load>();
        curr->bytes = 2;
        curr->type = Type::i64;
        curr->signed_ = true;
        break;
      case BinaryConsts::I64LoadMem16U:
        curr = allocator.alloc<Load>();
        curr->bytes = 2;
        curr->type = Type::i64;
        curr->signed_ = false;
        break;
      case BinaryConsts::I64LoadMem32S:
        curr = allocator.alloc<Load>();
        curr->bytes = 4;
        curr->type = Type::i64;
        curr->signed_ = true;
        break;
      case BinaryConsts::I64LoadMem32U:
        curr = allocator.alloc<Load>();
        curr->bytes = 4;
        curr->type = Type::i64;
        curr->signed_ = false;
        break;
      case BinaryConsts::I64LoadMem:
        curr = allocator.alloc<Load>();
        curr->bytes = 8;
        curr->type = Type::i64;
        break;
      case BinaryConsts::F32LoadMem:
        curr = allocator.alloc<Load>();
        curr->bytes = 4;
        curr->type = Type::f32;
        break;
      case BinaryConsts::F64LoadMem:
        curr = allocator.alloc<Load>();
        curr->bytes = 8;
        curr->type = Type::f64;
        break;
      default:
        return false;
    }
    BYN_TRACE("zz node: Load\n");
  } else {
    switch (code) {
      case BinaryConsts::I32AtomicLoad8U:
        curr = allocator.alloc<Load>();
        curr->bytes = 1;
        curr->type = Type::i32;
        break;
      case BinaryConsts::I32AtomicLoad16U:
        curr = allocator.alloc<Load>();
        curr->bytes = 2;
        curr->type = Type::i32;
        break;
      case BinaryConsts::I32AtomicLoad:
        curr = allocator.alloc<Load>();
        curr->bytes = 4;
        curr->type = Type::i32;
        break;
      case BinaryConsts::I64AtomicLoad8U:
        curr = allocator.alloc<Load>();
        curr->bytes = 1;
        curr->type = Type::i64;
        break;
      case BinaryConsts::I64AtomicLoad16U:
        curr = allocator.alloc<Load>();
        curr->bytes = 2;
        curr->type = Type::i64;
        break;
      case BinaryConsts::I64AtomicLoad32U:
        curr = allocator.alloc<Load>();
        curr->bytes = 4;
        curr->type = Type::i64;
        break;
      case BinaryConsts::I64AtomicLoad:
        curr = allocator.alloc<Load>();
        curr->bytes = 8;
        curr->type = Type::i64;
        break;
      default:
        return false;
    }
    curr->signed_ = false;
    BYN_TRACE("zz node: AtomicLoad\n");
  }

  curr->isAtomic = isAtomic;
  readMemoryAccess(curr->align, curr->offset);
  curr->ptr = popNonVoidExpression();
  curr->finalize();
  out = curr;
  return true;
}

bool WasmBinaryBuilder::maybeVisitStore(Expression*& out,
                                        uint8_t code,
                                        bool isAtomic) {
  Store* curr;
  if (!isAtomic) {
    switch (code) {
      case BinaryConsts::I32StoreMem8:
        curr = allocator.alloc<Store>();
        curr->bytes = 1;
        curr->valueType = Type::i32;
        break;
      case BinaryConsts::I32StoreMem16:
        curr = allocator.alloc<Store>();
        curr->bytes = 2;
        curr->valueType = Type::i32;
        break;
      case BinaryConsts::I32StoreMem:
        curr = allocator.alloc<Store>();
        curr->bytes = 4;
        curr->valueType = Type::i32;
        break;
      case BinaryConsts::I64StoreMem8:
        curr = allocator.alloc<Store>();
        curr->bytes = 1;
        curr->valueType = Type::i64;
        break;
      case BinaryConsts::I64StoreMem16:
        curr = allocator.alloc<Store>();
        curr->bytes = 2;
        curr->valueType = Type::i64;
        break;
      case BinaryConsts::I64StoreMem32:
        curr = allocator.alloc<Store>();
        curr->bytes = 4;
        curr->valueType = Type::i64;
        break;
      case BinaryConsts::I64StoreMem:
        curr = allocator.alloc<Store>();
        curr->bytes = 8;
        curr->valueType = Type::i64;
        break;
      case BinaryConsts::F32StoreMem:
        curr = allocator.alloc<Store>();
        curr->bytes = 4;
        curr->valueType = Type::f32;
        break;
      case BinaryConsts::F64StoreMem:
        curr = allocator.alloc<Store>();
        curr->bytes = 8;
        curr->valueType = Type::f64;
        break;
      default:
        return false;
    }
  } else {
    switch (code) {
      case BinaryConsts::I32AtomicStore8:
        curr = allocator.alloc<Store>();
        curr->bytes = 1;
        curr->valueType = Type::i32;
        break;
      case BinaryConsts::I32AtomicStore16:
        curr = allocator.alloc<Store>();
        curr->bytes = 2;
        curr->valueType = Type::i32;
        break;
      case BinaryConsts::I32AtomicStore:
        curr = allocator.alloc<Store>();
        curr->bytes = 4;
        curr->valueType = Type::i32;
        break;
      case BinaryConsts::I64AtomicStore8:
        curr = allocator.alloc<Store>();
        curr->bytes = 1;
        curr->valueType = Type::i64;
        break;
      case BinaryConsts::I64AtomicStore16:
        curr = allocator.alloc<Store>();
        curr->bytes = 2;
        curr->valueType = Type::i64;
        break;
      case BinaryConsts::I64AtomicStore32:
        curr = allocator.alloc<Store>();
        curr->bytes = 4;
        curr->valueType = Type::i64;
        break;
      case BinaryConsts::I64AtomicStore:
        curr = allocator.alloc<Store>();
        curr->bytes = 8;
        curr->valueType = Type::i64;
        break;
      default:
        return false;
    }
  }

  curr->isAtomic = isAtomic;
  BYN_TRACE("zz node: Store\n");
  readMemoryAccess(curr->align, curr->offset);
  curr->value = popNonVoidExpression();
  curr->ptr = popNonVoidExpression();
  curr->finalize();
  out = curr;
  return true;
}

bool WasmBinaryBuilder::maybeVisitAtomicRMW(Expression*& out, uint8_t code) {
  if (code < BinaryConsts::AtomicRMWOps_Begin ||
      code > BinaryConsts::AtomicRMWOps_End) {
    return false;
  }
  auto* curr = allocator.alloc<AtomicRMW>();

  // Set curr to the given opcode, type and size.
#define SET(opcode, optype, size)                                              \
  curr->op = opcode;                                                           \
  curr->type = optype;                                                         \
  curr->bytes = size

  // Handle the cases for all the valid types for a particular opcode
#define SET_FOR_OP(Op)                                                         \
  case BinaryConsts::I32AtomicRMW##Op:                                         \
    SET(Op, Type::i32, 4);                                                     \
    break;                                                                     \
  case BinaryConsts::I32AtomicRMW##Op##8U:                                     \
    SET(Op, Type::i32, 1);                                                     \
    break;                                                                     \
  case BinaryConsts::I32AtomicRMW##Op##16U:                                    \
    SET(Op, Type::i32, 2);                                                     \
    break;                                                                     \
  case BinaryConsts::I64AtomicRMW##Op:                                         \
    SET(Op, Type::i64, 8);                                                     \
    break;                                                                     \
  case BinaryConsts::I64AtomicRMW##Op##8U:                                     \
    SET(Op, Type::i64, 1);                                                     \
    break;                                                                     \
  case BinaryConsts::I64AtomicRMW##Op##16U:                                    \
    SET(Op, Type::i64, 2);                                                     \
    break;                                                                     \
  case BinaryConsts::I64AtomicRMW##Op##32U:                                    \
    SET(Op, Type::i64, 4);                                                     \
    break;

  switch (code) {
    SET_FOR_OP(Add);
    SET_FOR_OP(Sub);
    SET_FOR_OP(And);
    SET_FOR_OP(Or);
    SET_FOR_OP(Xor);
    SET_FOR_OP(Xchg);
    default:
      WASM_UNREACHABLE("unexpected opcode");
  }
#undef SET_FOR_OP
#undef SET

  BYN_TRACE("zz node: AtomicRMW\n");
  Address readAlign;
  readMemoryAccess(readAlign, curr->offset);
  if (readAlign != curr->bytes) {
    throwError("Align of AtomicRMW must match size");
  }
  curr->value = popNonVoidExpression();
  curr->ptr = popNonVoidExpression();
  curr->finalize();
  out = curr;
  return true;
}

bool WasmBinaryBuilder::maybeVisitAtomicCmpxchg(Expression*& out,
                                                uint8_t code) {
  if (code < BinaryConsts::AtomicCmpxchgOps_Begin ||
      code > BinaryConsts::AtomicCmpxchgOps_End) {
    return false;
  }
  auto* curr = allocator.alloc<AtomicCmpxchg>();

  // Set curr to the given type and size.
#define SET(optype, size)                                                      \
  curr->type = optype;                                                         \
  curr->bytes = size

  switch (code) {
    case BinaryConsts::I32AtomicCmpxchg:
      SET(Type::i32, 4);
      break;
    case BinaryConsts::I64AtomicCmpxchg:
      SET(Type::i64, 8);
      break;
    case BinaryConsts::I32AtomicCmpxchg8U:
      SET(Type::i32, 1);
      break;
    case BinaryConsts::I32AtomicCmpxchg16U:
      SET(Type::i32, 2);
      break;
    case BinaryConsts::I64AtomicCmpxchg8U:
      SET(Type::i64, 1);
      break;
    case BinaryConsts::I64AtomicCmpxchg16U:
      SET(Type::i64, 2);
      break;
    case BinaryConsts::I64AtomicCmpxchg32U:
      SET(Type::i64, 4);
      break;
    default:
      WASM_UNREACHABLE("unexpected opcode");
  }

  BYN_TRACE("zz node: AtomicCmpxchg\n");
  Address readAlign;
  readMemoryAccess(readAlign, curr->offset);
  if (readAlign != curr->bytes) {
    throwError("Align of AtomicCpxchg must match size");
  }
  curr->replacement = popNonVoidExpression();
  curr->expected = popNonVoidExpression();
  curr->ptr = popNonVoidExpression();
  curr->finalize();
  out = curr;
  return true;
}

bool WasmBinaryBuilder::maybeVisitAtomicWait(Expression*& out, uint8_t code) {
  if (code < BinaryConsts::I32AtomicWait ||
      code > BinaryConsts::I64AtomicWait) {
    return false;
  }
  auto* curr = allocator.alloc<AtomicWait>();

  switch (code) {
    case BinaryConsts::I32AtomicWait:
      curr->expectedType = Type::i32;
      break;
    case BinaryConsts::I64AtomicWait:
      curr->expectedType = Type::i64;
      break;
    default:
      WASM_UNREACHABLE("unexpected opcode");
  }
<<<<<<< HEAD
  curr->type = Type::i32;
  if (debug) {
    std::cerr << "zz node: AtomicWait" << std::endl;
  }
=======
  curr->type = i32;
  BYN_TRACE("zz node: AtomicWait\n");
>>>>>>> 85de1c12
  curr->timeout = popNonVoidExpression();
  curr->expected = popNonVoidExpression();
  curr->ptr = popNonVoidExpression();
  Address readAlign;
  readMemoryAccess(readAlign, curr->offset);
  if (readAlign != curr->expectedType.getByteSize()) {
    throwError("Align of AtomicWait must match size");
  }
  curr->finalize();
  out = curr;
  return true;
}

bool WasmBinaryBuilder::maybeVisitAtomicNotify(Expression*& out, uint8_t code) {
  if (code != BinaryConsts::AtomicNotify) {
    return false;
  }
  auto* curr = allocator.alloc<AtomicNotify>();
  BYN_TRACE("zz node: AtomicNotify\n");

  curr->type = Type::i32;
  curr->notifyCount = popNonVoidExpression();
  curr->ptr = popNonVoidExpression();
  Address readAlign;
  readMemoryAccess(readAlign, curr->offset);
  if (readAlign != curr->type.getByteSize()) {
    throwError("Align of AtomicNotify must match size");
  }
  curr->finalize();
  out = curr;
  return true;
}

bool WasmBinaryBuilder::maybeVisitAtomicFence(Expression*& out, uint8_t code) {
  if (code != BinaryConsts::AtomicFence) {
    return false;
  }
  auto* curr = allocator.alloc<AtomicFence>();
  BYN_TRACE("zz node: AtomicFence\n");
  curr->order = getU32LEB();
  curr->finalize();
  out = curr;
  return true;
}

bool WasmBinaryBuilder::maybeVisitConst(Expression*& out, uint8_t code) {
  Const* curr;
  BYN_TRACE("zz node: Const, code " << code << std::endl);
  switch (code) {
    case BinaryConsts::I32Const:
      curr = allocator.alloc<Const>();
      curr->value = Literal(getS32LEB());
      break;
    case BinaryConsts::I64Const:
      curr = allocator.alloc<Const>();
      curr->value = Literal(getS64LEB());
      break;
    case BinaryConsts::F32Const:
      curr = allocator.alloc<Const>();
      curr->value = getFloat32Literal();
      break;
    case BinaryConsts::F64Const:
      curr = allocator.alloc<Const>();
      curr->value = getFloat64Literal();
      break;
    default:
      return false;
  }
  curr->type = curr->value.type;
  out = curr;

  return true;
}

bool WasmBinaryBuilder::maybeVisitUnary(Expression*& out, uint8_t code) {
  Unary* curr;
  switch (code) {
    case BinaryConsts::I32Clz:
      curr = allocator.alloc<Unary>();
      curr->op = ClzInt32;
      break;
    case BinaryConsts::I64Clz:
      curr = allocator.alloc<Unary>();
      curr->op = ClzInt64;
      break;
    case BinaryConsts::I32Ctz:
      curr = allocator.alloc<Unary>();
      curr->op = CtzInt32;
      break;
    case BinaryConsts::I64Ctz:
      curr = allocator.alloc<Unary>();
      curr->op = CtzInt64;
      break;
    case BinaryConsts::I32Popcnt:
      curr = allocator.alloc<Unary>();
      curr->op = PopcntInt32;
      break;
    case BinaryConsts::I64Popcnt:
      curr = allocator.alloc<Unary>();
      curr->op = PopcntInt64;
      break;
    case BinaryConsts::I32EqZ:
      curr = allocator.alloc<Unary>();
      curr->op = EqZInt32;
      break;
    case BinaryConsts::I64EqZ:
      curr = allocator.alloc<Unary>();
      curr->op = EqZInt64;
      break;
    case BinaryConsts::F32Neg:
      curr = allocator.alloc<Unary>();
      curr->op = NegFloat32;
      break;
    case BinaryConsts::F64Neg:
      curr = allocator.alloc<Unary>();
      curr->op = NegFloat64;
      break;
    case BinaryConsts::F32Abs:
      curr = allocator.alloc<Unary>();
      curr->op = AbsFloat32;
      break;
    case BinaryConsts::F64Abs:
      curr = allocator.alloc<Unary>();
      curr->op = AbsFloat64;
      break;
    case BinaryConsts::F32Ceil:
      curr = allocator.alloc<Unary>();
      curr->op = CeilFloat32;
      break;
    case BinaryConsts::F64Ceil:
      curr = allocator.alloc<Unary>();
      curr->op = CeilFloat64;
      break;
    case BinaryConsts::F32Floor:
      curr = allocator.alloc<Unary>();
      curr->op = FloorFloat32;
      break;
    case BinaryConsts::F64Floor:
      curr = allocator.alloc<Unary>();
      curr->op = FloorFloat64;
      break;
    case BinaryConsts::F32NearestInt:
      curr = allocator.alloc<Unary>();
      curr->op = NearestFloat32;
      break;
    case BinaryConsts::F64NearestInt:
      curr = allocator.alloc<Unary>();
      curr->op = NearestFloat64;
      break;
    case BinaryConsts::F32Sqrt:
      curr = allocator.alloc<Unary>();
      curr->op = SqrtFloat32;
      break;
    case BinaryConsts::F64Sqrt:
      curr = allocator.alloc<Unary>();
      curr->op = SqrtFloat64;
      break;
    case BinaryConsts::F32UConvertI32:
      curr = allocator.alloc<Unary>();
      curr->op = ConvertUInt32ToFloat32;
      break;
    case BinaryConsts::F64UConvertI32:
      curr = allocator.alloc<Unary>();
      curr->op = ConvertUInt32ToFloat64;
      break;
    case BinaryConsts::F32SConvertI32:
      curr = allocator.alloc<Unary>();
      curr->op = ConvertSInt32ToFloat32;
      break;
    case BinaryConsts::F64SConvertI32:
      curr = allocator.alloc<Unary>();
      curr->op = ConvertSInt32ToFloat64;
      break;
    case BinaryConsts::F32UConvertI64:
      curr = allocator.alloc<Unary>();
      curr->op = ConvertUInt64ToFloat32;
      break;
    case BinaryConsts::F64UConvertI64:
      curr = allocator.alloc<Unary>();
      curr->op = ConvertUInt64ToFloat64;
      break;
    case BinaryConsts::F32SConvertI64:
      curr = allocator.alloc<Unary>();
      curr->op = ConvertSInt64ToFloat32;
      break;
    case BinaryConsts::F64SConvertI64:
      curr = allocator.alloc<Unary>();
      curr->op = ConvertSInt64ToFloat64;
      break;

    case BinaryConsts::I64SExtendI32:
      curr = allocator.alloc<Unary>();
      curr->op = ExtendSInt32;
      break;
    case BinaryConsts::I64UExtendI32:
      curr = allocator.alloc<Unary>();
      curr->op = ExtendUInt32;
      break;
    case BinaryConsts::I32WrapI64:
      curr = allocator.alloc<Unary>();
      curr->op = WrapInt64;
      break;

    case BinaryConsts::I32UTruncF32:
      curr = allocator.alloc<Unary>();
      curr->op = TruncUFloat32ToInt32;
      break;
    case BinaryConsts::I32UTruncF64:
      curr = allocator.alloc<Unary>();
      curr->op = TruncUFloat64ToInt32;
      break;
    case BinaryConsts::I32STruncF32:
      curr = allocator.alloc<Unary>();
      curr->op = TruncSFloat32ToInt32;
      break;
    case BinaryConsts::I32STruncF64:
      curr = allocator.alloc<Unary>();
      curr->op = TruncSFloat64ToInt32;
      break;
    case BinaryConsts::I64UTruncF32:
      curr = allocator.alloc<Unary>();
      curr->op = TruncUFloat32ToInt64;
      break;
    case BinaryConsts::I64UTruncF64:
      curr = allocator.alloc<Unary>();
      curr->op = TruncUFloat64ToInt64;
      break;
    case BinaryConsts::I64STruncF32:
      curr = allocator.alloc<Unary>();
      curr->op = TruncSFloat32ToInt64;
      break;
    case BinaryConsts::I64STruncF64:
      curr = allocator.alloc<Unary>();
      curr->op = TruncSFloat64ToInt64;
      break;

    case BinaryConsts::F32Trunc:
      curr = allocator.alloc<Unary>();
      curr->op = TruncFloat32;
      break;
    case BinaryConsts::F64Trunc:
      curr = allocator.alloc<Unary>();
      curr->op = TruncFloat64;
      break;

    case BinaryConsts::F32DemoteI64:
      curr = allocator.alloc<Unary>();
      curr->op = DemoteFloat64;
      break;
    case BinaryConsts::F64PromoteF32:
      curr = allocator.alloc<Unary>();
      curr->op = PromoteFloat32;
      break;
    case BinaryConsts::I32ReinterpretF32:
      curr = allocator.alloc<Unary>();
      curr->op = ReinterpretFloat32;
      break;
    case BinaryConsts::I64ReinterpretF64:
      curr = allocator.alloc<Unary>();
      curr->op = ReinterpretFloat64;
      break;
    case BinaryConsts::F32ReinterpretI32:
      curr = allocator.alloc<Unary>();
      curr->op = ReinterpretInt32;
      break;
    case BinaryConsts::F64ReinterpretI64:
      curr = allocator.alloc<Unary>();
      curr->op = ReinterpretInt64;
      break;

    case BinaryConsts::I32ExtendS8:
      curr = allocator.alloc<Unary>();
      curr->op = ExtendS8Int32;
      break;
    case BinaryConsts::I32ExtendS16:
      curr = allocator.alloc<Unary>();
      curr->op = ExtendS16Int32;
      break;
    case BinaryConsts::I64ExtendS8:
      curr = allocator.alloc<Unary>();
      curr->op = ExtendS8Int64;
      break;
    case BinaryConsts::I64ExtendS16:
      curr = allocator.alloc<Unary>();
      curr->op = ExtendS16Int64;
      break;
    case BinaryConsts::I64ExtendS32:
      curr = allocator.alloc<Unary>();
      curr->op = ExtendS32Int64;
      break;

    default:
      return false;
  }
  BYN_TRACE("zz node: Unary\n");
  curr->value = popNonVoidExpression();
  curr->finalize();
  out = curr;
  return true;
}

bool WasmBinaryBuilder::maybeVisitTruncSat(Expression*& out, uint32_t code) {
  Unary* curr;
  switch (code) {
    case BinaryConsts::I32STruncSatF32:
      curr = allocator.alloc<Unary>();
      curr->op = TruncSatSFloat32ToInt32;
      break;
    case BinaryConsts::I32UTruncSatF32:
      curr = allocator.alloc<Unary>();
      curr->op = TruncSatUFloat32ToInt32;
      break;
    case BinaryConsts::I32STruncSatF64:
      curr = allocator.alloc<Unary>();
      curr->op = TruncSatSFloat64ToInt32;
      break;
    case BinaryConsts::I32UTruncSatF64:
      curr = allocator.alloc<Unary>();
      curr->op = TruncSatUFloat64ToInt32;
      break;
    case BinaryConsts::I64STruncSatF32:
      curr = allocator.alloc<Unary>();
      curr->op = TruncSatSFloat32ToInt64;
      break;
    case BinaryConsts::I64UTruncSatF32:
      curr = allocator.alloc<Unary>();
      curr->op = TruncSatUFloat32ToInt64;
      break;
    case BinaryConsts::I64STruncSatF64:
      curr = allocator.alloc<Unary>();
      curr->op = TruncSatSFloat64ToInt64;
      break;
    case BinaryConsts::I64UTruncSatF64:
      curr = allocator.alloc<Unary>();
      curr->op = TruncSatUFloat64ToInt64;
      break;
    default:
      return false;
  }
  BYN_TRACE("zz node: Unary (nontrapping float-to-int)\n");
  curr->value = popNonVoidExpression();
  curr->finalize();
  out = curr;
  return true;
}

bool WasmBinaryBuilder::maybeVisitMemoryInit(Expression*& out, uint32_t code) {
  if (code != BinaryConsts::MemoryInit) {
    return false;
  }
  auto* curr = allocator.alloc<MemoryInit>();
  curr->size = popNonVoidExpression();
  curr->offset = popNonVoidExpression();
  curr->dest = popNonVoidExpression();
  curr->segment = getU32LEB();
  if (getInt8() != 0) {
    throwError("Unexpected nonzero memory index");
  }
  curr->finalize();
  out = curr;
  return true;
}

bool WasmBinaryBuilder::maybeVisitDataDrop(Expression*& out, uint32_t code) {
  if (code != BinaryConsts::DataDrop) {
    return false;
  }
  auto* curr = allocator.alloc<DataDrop>();
  curr->segment = getU32LEB();
  curr->finalize();
  out = curr;
  return true;
}

bool WasmBinaryBuilder::maybeVisitMemoryCopy(Expression*& out, uint32_t code) {
  if (code != BinaryConsts::MemoryCopy) {
    return false;
  }
  auto* curr = allocator.alloc<MemoryCopy>();
  curr->size = popNonVoidExpression();
  curr->source = popNonVoidExpression();
  curr->dest = popNonVoidExpression();
  if (getInt8() != 0 || getInt8() != 0) {
    throwError("Unexpected nonzero memory index");
  }
  curr->finalize();
  out = curr;
  return true;
}

bool WasmBinaryBuilder::maybeVisitMemoryFill(Expression*& out, uint32_t code) {
  if (code != BinaryConsts::MemoryFill) {
    return false;
  }
  auto* curr = allocator.alloc<MemoryFill>();
  curr->size = popNonVoidExpression();
  curr->value = popNonVoidExpression();
  curr->dest = popNonVoidExpression();
  if (getInt8() != 0) {
    throwError("Unexpected nonzero memory index");
  }
  curr->finalize();
  out = curr;
  return true;
}

bool WasmBinaryBuilder::maybeVisitBinary(Expression*& out, uint8_t code) {
  Binary* curr;
#define INT_TYPED_CODE(code)                                                   \
  {                                                                            \
    case BinaryConsts::I32##code:                                              \
      curr = allocator.alloc<Binary>();                                        \
      curr->op = code##Int32;                                                  \
      break;                                                                   \
    case BinaryConsts::I64##code:                                              \
      curr = allocator.alloc<Binary>();                                        \
      curr->op = code##Int64;                                                  \
      break;                                                                   \
  }
#define FLOAT_TYPED_CODE(code)                                                 \
  {                                                                            \
    case BinaryConsts::F32##code:                                              \
      curr = allocator.alloc<Binary>();                                        \
      curr->op = code##Float32;                                                \
      break;                                                                   \
    case BinaryConsts::F64##code:                                              \
      curr = allocator.alloc<Binary>();                                        \
      curr->op = code##Float64;                                                \
      break;                                                                   \
  }
#define TYPED_CODE(code)                                                       \
  {                                                                            \
    INT_TYPED_CODE(code)                                                       \
    FLOAT_TYPED_CODE(code)                                                     \
  }

  switch (code) {
    TYPED_CODE(Add);
    TYPED_CODE(Sub);
    TYPED_CODE(Mul);
    INT_TYPED_CODE(DivS);
    INT_TYPED_CODE(DivU);
    INT_TYPED_CODE(RemS);
    INT_TYPED_CODE(RemU);
    INT_TYPED_CODE(And);
    INT_TYPED_CODE(Or);
    INT_TYPED_CODE(Xor);
    INT_TYPED_CODE(Shl);
    INT_TYPED_CODE(ShrU);
    INT_TYPED_CODE(ShrS);
    INT_TYPED_CODE(RotL);
    INT_TYPED_CODE(RotR);
    FLOAT_TYPED_CODE(Div);
    FLOAT_TYPED_CODE(CopySign);
    FLOAT_TYPED_CODE(Min);
    FLOAT_TYPED_CODE(Max);
    TYPED_CODE(Eq);
    TYPED_CODE(Ne);
    INT_TYPED_CODE(LtS);
    INT_TYPED_CODE(LtU);
    INT_TYPED_CODE(LeS);
    INT_TYPED_CODE(LeU);
    INT_TYPED_CODE(GtS);
    INT_TYPED_CODE(GtU);
    INT_TYPED_CODE(GeS);
    INT_TYPED_CODE(GeU);
    FLOAT_TYPED_CODE(Lt);
    FLOAT_TYPED_CODE(Le);
    FLOAT_TYPED_CODE(Gt);
    FLOAT_TYPED_CODE(Ge);
    default:
      return false;
  }
  BYN_TRACE("zz node: Binary\n");
  curr->right = popNonVoidExpression();
  curr->left = popNonVoidExpression();
  curr->finalize();
  out = curr;
  return true;
#undef TYPED_CODE
#undef INT_TYPED_CODE
#undef FLOAT_TYPED_CODE
}

bool WasmBinaryBuilder::maybeVisitSIMDBinary(Expression*& out, uint32_t code) {
  Binary* curr;
  switch (code) {
    case BinaryConsts::I8x16Eq:
      curr = allocator.alloc<Binary>();
      curr->op = EqVecI8x16;
      break;
    case BinaryConsts::I8x16Ne:
      curr = allocator.alloc<Binary>();
      curr->op = NeVecI8x16;
      break;
    case BinaryConsts::I8x16LtS:
      curr = allocator.alloc<Binary>();
      curr->op = LtSVecI8x16;
      break;
    case BinaryConsts::I8x16LtU:
      curr = allocator.alloc<Binary>();
      curr->op = LtUVecI8x16;
      break;
    case BinaryConsts::I8x16GtS:
      curr = allocator.alloc<Binary>();
      curr->op = GtSVecI8x16;
      break;
    case BinaryConsts::I8x16GtU:
      curr = allocator.alloc<Binary>();
      curr->op = GtUVecI8x16;
      break;
    case BinaryConsts::I8x16LeS:
      curr = allocator.alloc<Binary>();
      curr->op = LeSVecI8x16;
      break;
    case BinaryConsts::I8x16LeU:
      curr = allocator.alloc<Binary>();
      curr->op = LeUVecI8x16;
      break;
    case BinaryConsts::I8x16GeS:
      curr = allocator.alloc<Binary>();
      curr->op = GeSVecI8x16;
      break;
    case BinaryConsts::I8x16GeU:
      curr = allocator.alloc<Binary>();
      curr->op = GeUVecI8x16;
      break;
    case BinaryConsts::I16x8Eq:
      curr = allocator.alloc<Binary>();
      curr->op = EqVecI16x8;
      break;
    case BinaryConsts::I16x8Ne:
      curr = allocator.alloc<Binary>();
      curr->op = NeVecI16x8;
      break;
    case BinaryConsts::I16x8LtS:
      curr = allocator.alloc<Binary>();
      curr->op = LtSVecI16x8;
      break;
    case BinaryConsts::I16x8LtU:
      curr = allocator.alloc<Binary>();
      curr->op = LtUVecI16x8;
      break;
    case BinaryConsts::I16x8GtS:
      curr = allocator.alloc<Binary>();
      curr->op = GtSVecI16x8;
      break;
    case BinaryConsts::I16x8GtU:
      curr = allocator.alloc<Binary>();
      curr->op = GtUVecI16x8;
      break;
    case BinaryConsts::I16x8LeS:
      curr = allocator.alloc<Binary>();
      curr->op = LeSVecI16x8;
      break;
    case BinaryConsts::I16x8LeU:
      curr = allocator.alloc<Binary>();
      curr->op = LeUVecI16x8;
      break;
    case BinaryConsts::I16x8GeS:
      curr = allocator.alloc<Binary>();
      curr->op = GeSVecI16x8;
      break;
    case BinaryConsts::I16x8GeU:
      curr = allocator.alloc<Binary>();
      curr->op = GeUVecI16x8;
      break;
    case BinaryConsts::I32x4Eq:
      curr = allocator.alloc<Binary>();
      curr->op = EqVecI32x4;
      break;
    case BinaryConsts::I32x4Ne:
      curr = allocator.alloc<Binary>();
      curr->op = NeVecI32x4;
      break;
    case BinaryConsts::I32x4LtS:
      curr = allocator.alloc<Binary>();
      curr->op = LtSVecI32x4;
      break;
    case BinaryConsts::I32x4LtU:
      curr = allocator.alloc<Binary>();
      curr->op = LtUVecI32x4;
      break;
    case BinaryConsts::I32x4GtS:
      curr = allocator.alloc<Binary>();
      curr->op = GtSVecI32x4;
      break;
    case BinaryConsts::I32x4GtU:
      curr = allocator.alloc<Binary>();
      curr->op = GtUVecI32x4;
      break;
    case BinaryConsts::I32x4LeS:
      curr = allocator.alloc<Binary>();
      curr->op = LeSVecI32x4;
      break;
    case BinaryConsts::I32x4LeU:
      curr = allocator.alloc<Binary>();
      curr->op = LeUVecI32x4;
      break;
    case BinaryConsts::I32x4GeS:
      curr = allocator.alloc<Binary>();
      curr->op = GeSVecI32x4;
      break;
    case BinaryConsts::I32x4GeU:
      curr = allocator.alloc<Binary>();
      curr->op = GeUVecI32x4;
      break;
    case BinaryConsts::F32x4Eq:
      curr = allocator.alloc<Binary>();
      curr->op = EqVecF32x4;
      break;
    case BinaryConsts::F32x4Ne:
      curr = allocator.alloc<Binary>();
      curr->op = NeVecF32x4;
      break;
    case BinaryConsts::F32x4Lt:
      curr = allocator.alloc<Binary>();
      curr->op = LtVecF32x4;
      break;
    case BinaryConsts::F32x4Gt:
      curr = allocator.alloc<Binary>();
      curr->op = GtVecF32x4;
      break;
    case BinaryConsts::F32x4Le:
      curr = allocator.alloc<Binary>();
      curr->op = LeVecF32x4;
      break;
    case BinaryConsts::F32x4Ge:
      curr = allocator.alloc<Binary>();
      curr->op = GeVecF32x4;
      break;
    case BinaryConsts::F64x2Eq:
      curr = allocator.alloc<Binary>();
      curr->op = EqVecF64x2;
      break;
    case BinaryConsts::F64x2Ne:
      curr = allocator.alloc<Binary>();
      curr->op = NeVecF64x2;
      break;
    case BinaryConsts::F64x2Lt:
      curr = allocator.alloc<Binary>();
      curr->op = LtVecF64x2;
      break;
    case BinaryConsts::F64x2Gt:
      curr = allocator.alloc<Binary>();
      curr->op = GtVecF64x2;
      break;
    case BinaryConsts::F64x2Le:
      curr = allocator.alloc<Binary>();
      curr->op = LeVecF64x2;
      break;
    case BinaryConsts::F64x2Ge:
      curr = allocator.alloc<Binary>();
      curr->op = GeVecF64x2;
      break;
    case BinaryConsts::V128And:
      curr = allocator.alloc<Binary>();
      curr->op = AndVec128;
      break;
    case BinaryConsts::V128Or:
      curr = allocator.alloc<Binary>();
      curr->op = OrVec128;
      break;
    case BinaryConsts::V128Xor:
      curr = allocator.alloc<Binary>();
      curr->op = XorVec128;
      break;
    case BinaryConsts::V128AndNot:
      curr = allocator.alloc<Binary>();
      curr->op = AndNotVec128;
      break;
    case BinaryConsts::I8x16Add:
      curr = allocator.alloc<Binary>();
      curr->op = AddVecI8x16;
      break;
    case BinaryConsts::I8x16AddSatS:
      curr = allocator.alloc<Binary>();
      curr->op = AddSatSVecI8x16;
      break;
    case BinaryConsts::I8x16AddSatU:
      curr = allocator.alloc<Binary>();
      curr->op = AddSatUVecI8x16;
      break;
    case BinaryConsts::I8x16Sub:
      curr = allocator.alloc<Binary>();
      curr->op = SubVecI8x16;
      break;
    case BinaryConsts::I8x16SubSatS:
      curr = allocator.alloc<Binary>();
      curr->op = SubSatSVecI8x16;
      break;
    case BinaryConsts::I8x16SubSatU:
      curr = allocator.alloc<Binary>();
      curr->op = SubSatUVecI8x16;
      break;
    case BinaryConsts::I8x16Mul:
      curr = allocator.alloc<Binary>();
      curr->op = MulVecI8x16;
      break;
    case BinaryConsts::I8x16MinS:
      curr = allocator.alloc<Binary>();
      curr->op = MinSVecI8x16;
      break;
    case BinaryConsts::I8x16MinU:
      curr = allocator.alloc<Binary>();
      curr->op = MinUVecI8x16;
      break;
    case BinaryConsts::I8x16MaxS:
      curr = allocator.alloc<Binary>();
      curr->op = MaxSVecI8x16;
      break;
    case BinaryConsts::I8x16MaxU:
      curr = allocator.alloc<Binary>();
      curr->op = MaxUVecI8x16;
      break;
    case BinaryConsts::I8x16AvgrU:
      curr = allocator.alloc<Binary>();
      curr->op = AvgrUVecI8x16;
      break;
    case BinaryConsts::I16x8Add:
      curr = allocator.alloc<Binary>();
      curr->op = AddVecI16x8;
      break;
    case BinaryConsts::I16x8AddSatS:
      curr = allocator.alloc<Binary>();
      curr->op = AddSatSVecI16x8;
      break;
    case BinaryConsts::I16x8AddSatU:
      curr = allocator.alloc<Binary>();
      curr->op = AddSatUVecI16x8;
      break;
    case BinaryConsts::I16x8Sub:
      curr = allocator.alloc<Binary>();
      curr->op = SubVecI16x8;
      break;
    case BinaryConsts::I16x8SubSatS:
      curr = allocator.alloc<Binary>();
      curr->op = SubSatSVecI16x8;
      break;
    case BinaryConsts::I16x8SubSatU:
      curr = allocator.alloc<Binary>();
      curr->op = SubSatUVecI16x8;
      break;
    case BinaryConsts::I16x8Mul:
      curr = allocator.alloc<Binary>();
      curr->op = MulVecI16x8;
      break;
    case BinaryConsts::I16x8MinS:
      curr = allocator.alloc<Binary>();
      curr->op = MinSVecI16x8;
      break;
    case BinaryConsts::I16x8MinU:
      curr = allocator.alloc<Binary>();
      curr->op = MinUVecI16x8;
      break;
    case BinaryConsts::I16x8MaxS:
      curr = allocator.alloc<Binary>();
      curr->op = MaxSVecI16x8;
      break;
    case BinaryConsts::I16x8MaxU:
      curr = allocator.alloc<Binary>();
      curr->op = MaxUVecI16x8;
      break;
    case BinaryConsts::I16x8AvgrU:
      curr = allocator.alloc<Binary>();
      curr->op = AvgrUVecI16x8;
      break;
    case BinaryConsts::I32x4Add:
      curr = allocator.alloc<Binary>();
      curr->op = AddVecI32x4;
      break;
    case BinaryConsts::I32x4Sub:
      curr = allocator.alloc<Binary>();
      curr->op = SubVecI32x4;
      break;
    case BinaryConsts::I32x4Mul:
      curr = allocator.alloc<Binary>();
      curr->op = MulVecI32x4;
      break;
    case BinaryConsts::I32x4MinS:
      curr = allocator.alloc<Binary>();
      curr->op = MinSVecI32x4;
      break;
    case BinaryConsts::I32x4MinU:
      curr = allocator.alloc<Binary>();
      curr->op = MinUVecI32x4;
      break;
    case BinaryConsts::I32x4MaxS:
      curr = allocator.alloc<Binary>();
      curr->op = MaxSVecI32x4;
      break;
    case BinaryConsts::I32x4MaxU:
      curr = allocator.alloc<Binary>();
      curr->op = MaxUVecI32x4;
      break;
    case BinaryConsts::I32x4DotSVecI16x8:
      curr = allocator.alloc<Binary>();
      curr->op = DotSVecI16x8ToVecI32x4;
      break;
    case BinaryConsts::I64x2Add:
      curr = allocator.alloc<Binary>();
      curr->op = AddVecI64x2;
      break;
    case BinaryConsts::I64x2Sub:
      curr = allocator.alloc<Binary>();
      curr->op = SubVecI64x2;
      break;
    case BinaryConsts::F32x4Add:
      curr = allocator.alloc<Binary>();
      curr->op = AddVecF32x4;
      break;
    case BinaryConsts::F32x4Sub:
      curr = allocator.alloc<Binary>();
      curr->op = SubVecF32x4;
      break;
    case BinaryConsts::F32x4Mul:
      curr = allocator.alloc<Binary>();
      curr->op = MulVecF32x4;
      break;
    case BinaryConsts::F32x4Div:
      curr = allocator.alloc<Binary>();
      curr->op = DivVecF32x4;
      break;
    case BinaryConsts::F32x4Min:
      curr = allocator.alloc<Binary>();
      curr->op = MinVecF32x4;
      break;
    case BinaryConsts::F32x4Max:
      curr = allocator.alloc<Binary>();
      curr->op = MaxVecF32x4;
      break;
    case BinaryConsts::F64x2Add:
      curr = allocator.alloc<Binary>();
      curr->op = AddVecF64x2;
      break;
    case BinaryConsts::F64x2Sub:
      curr = allocator.alloc<Binary>();
      curr->op = SubVecF64x2;
      break;
    case BinaryConsts::F64x2Mul:
      curr = allocator.alloc<Binary>();
      curr->op = MulVecF64x2;
      break;
    case BinaryConsts::F64x2Div:
      curr = allocator.alloc<Binary>();
      curr->op = DivVecF64x2;
      break;
    case BinaryConsts::F64x2Min:
      curr = allocator.alloc<Binary>();
      curr->op = MinVecF64x2;
      break;
    case BinaryConsts::F64x2Max:
      curr = allocator.alloc<Binary>();
      curr->op = MaxVecF64x2;
      break;
    case BinaryConsts::I8x16NarrowSI16x8:
      curr = allocator.alloc<Binary>();
      curr->op = NarrowSVecI16x8ToVecI8x16;
      break;
    case BinaryConsts::I8x16NarrowUI16x8:
      curr = allocator.alloc<Binary>();
      curr->op = NarrowUVecI16x8ToVecI8x16;
      break;
    case BinaryConsts::I16x8NarrowSI32x4:
      curr = allocator.alloc<Binary>();
      curr->op = NarrowSVecI32x4ToVecI16x8;
      break;
    case BinaryConsts::I16x8NarrowUI32x4:
      curr = allocator.alloc<Binary>();
      curr->op = NarrowUVecI32x4ToVecI16x8;
      break;
    case BinaryConsts::V8x16Swizzle:
      curr = allocator.alloc<Binary>();
      curr->op = SwizzleVec8x16;
      break;
    default:
      return false;
  }
  BYN_TRACE("zz node: Binary\n");
  curr->right = popNonVoidExpression();
  curr->left = popNonVoidExpression();
  curr->finalize();
  out = curr;
  return true;
}
bool WasmBinaryBuilder::maybeVisitSIMDUnary(Expression*& out, uint32_t code) {
  Unary* curr;
  switch (code) {
    case BinaryConsts::I8x16Splat:
      curr = allocator.alloc<Unary>();
      curr->op = SplatVecI8x16;
      break;
    case BinaryConsts::I16x8Splat:
      curr = allocator.alloc<Unary>();
      curr->op = SplatVecI16x8;
      break;
    case BinaryConsts::I32x4Splat:
      curr = allocator.alloc<Unary>();
      curr->op = SplatVecI32x4;
      break;
    case BinaryConsts::I64x2Splat:
      curr = allocator.alloc<Unary>();
      curr->op = SplatVecI64x2;
      break;
    case BinaryConsts::F32x4Splat:
      curr = allocator.alloc<Unary>();
      curr->op = SplatVecF32x4;
      break;
    case BinaryConsts::F64x2Splat:
      curr = allocator.alloc<Unary>();
      curr->op = SplatVecF64x2;
      break;
    case BinaryConsts::V128Not:
      curr = allocator.alloc<Unary>();
      curr->op = NotVec128;
      break;
    case BinaryConsts::I8x16Neg:
      curr = allocator.alloc<Unary>();
      curr->op = NegVecI8x16;
      break;
    case BinaryConsts::I8x16AnyTrue:
      curr = allocator.alloc<Unary>();
      curr->op = AnyTrueVecI8x16;
      break;
    case BinaryConsts::I8x16AllTrue:
      curr = allocator.alloc<Unary>();
      curr->op = AllTrueVecI8x16;
      break;
    case BinaryConsts::I16x8Neg:
      curr = allocator.alloc<Unary>();
      curr->op = NegVecI16x8;
      break;
    case BinaryConsts::I16x8AnyTrue:
      curr = allocator.alloc<Unary>();
      curr->op = AnyTrueVecI16x8;
      break;
    case BinaryConsts::I16x8AllTrue:
      curr = allocator.alloc<Unary>();
      curr->op = AllTrueVecI16x8;
      break;
    case BinaryConsts::I32x4Neg:
      curr = allocator.alloc<Unary>();
      curr->op = NegVecI32x4;
      break;
    case BinaryConsts::I32x4AnyTrue:
      curr = allocator.alloc<Unary>();
      curr->op = AnyTrueVecI32x4;
      break;
    case BinaryConsts::I32x4AllTrue:
      curr = allocator.alloc<Unary>();
      curr->op = AllTrueVecI32x4;
      break;
    case BinaryConsts::I64x2Neg:
      curr = allocator.alloc<Unary>();
      curr->op = NegVecI64x2;
      break;
    case BinaryConsts::I64x2AnyTrue:
      curr = allocator.alloc<Unary>();
      curr->op = AnyTrueVecI64x2;
      break;
    case BinaryConsts::I64x2AllTrue:
      curr = allocator.alloc<Unary>();
      curr->op = AllTrueVecI64x2;
      break;
    case BinaryConsts::F32x4Abs:
      curr = allocator.alloc<Unary>();
      curr->op = AbsVecF32x4;
      break;
    case BinaryConsts::F32x4Neg:
      curr = allocator.alloc<Unary>();
      curr->op = NegVecF32x4;
      break;
    case BinaryConsts::F32x4Sqrt:
      curr = allocator.alloc<Unary>();
      curr->op = SqrtVecF32x4;
      break;
    case BinaryConsts::F64x2Abs:
      curr = allocator.alloc<Unary>();
      curr->op = AbsVecF64x2;
      break;
    case BinaryConsts::F64x2Neg:
      curr = allocator.alloc<Unary>();
      curr->op = NegVecF64x2;
      break;
    case BinaryConsts::F64x2Sqrt:
      curr = allocator.alloc<Unary>();
      curr->op = SqrtVecF64x2;
      break;
    case BinaryConsts::I32x4TruncSatSF32x4:
      curr = allocator.alloc<Unary>();
      curr->op = TruncSatSVecF32x4ToVecI32x4;
      break;
    case BinaryConsts::I32x4TruncSatUF32x4:
      curr = allocator.alloc<Unary>();
      curr->op = TruncSatUVecF32x4ToVecI32x4;
      break;
    case BinaryConsts::I64x2TruncSatSF64x2:
      curr = allocator.alloc<Unary>();
      curr->op = TruncSatSVecF64x2ToVecI64x2;
      break;
    case BinaryConsts::I64x2TruncSatUF64x2:
      curr = allocator.alloc<Unary>();
      curr->op = TruncSatUVecF64x2ToVecI64x2;
      break;
    case BinaryConsts::F32x4ConvertSI32x4:
      curr = allocator.alloc<Unary>();
      curr->op = ConvertSVecI32x4ToVecF32x4;
      break;
    case BinaryConsts::F32x4ConvertUI32x4:
      curr = allocator.alloc<Unary>();
      curr->op = ConvertUVecI32x4ToVecF32x4;
      break;
    case BinaryConsts::F64x2ConvertSI64x2:
      curr = allocator.alloc<Unary>();
      curr->op = ConvertSVecI64x2ToVecF64x2;
      break;
    case BinaryConsts::F64x2ConvertUI64x2:
      curr = allocator.alloc<Unary>();
      curr->op = ConvertUVecI64x2ToVecF64x2;
      break;
    case BinaryConsts::I16x8WidenLowSI8x16:
      curr = allocator.alloc<Unary>();
      curr->op = WidenLowSVecI8x16ToVecI16x8;
      break;
    case BinaryConsts::I16x8WidenHighSI8x16:
      curr = allocator.alloc<Unary>();
      curr->op = WidenHighSVecI8x16ToVecI16x8;
      break;
    case BinaryConsts::I16x8WidenLowUI8x16:
      curr = allocator.alloc<Unary>();
      curr->op = WidenLowUVecI8x16ToVecI16x8;
      break;
    case BinaryConsts::I16x8WidenHighUI8x16:
      curr = allocator.alloc<Unary>();
      curr->op = WidenHighUVecI8x16ToVecI16x8;
      break;
    case BinaryConsts::I32x4WidenLowSI16x8:
      curr = allocator.alloc<Unary>();
      curr->op = WidenLowSVecI16x8ToVecI32x4;
      break;
    case BinaryConsts::I32x4WidenHighSI16x8:
      curr = allocator.alloc<Unary>();
      curr->op = WidenHighSVecI16x8ToVecI32x4;
      break;
    case BinaryConsts::I32x4WidenLowUI16x8:
      curr = allocator.alloc<Unary>();
      curr->op = WidenLowUVecI16x8ToVecI32x4;
      break;
    case BinaryConsts::I32x4WidenHighUI16x8:
      curr = allocator.alloc<Unary>();
      curr->op = WidenHighUVecI16x8ToVecI32x4;
      break;
    default:
      return false;
  }
  curr->value = popNonVoidExpression();
  curr->finalize();
  out = curr;
  return true;
}

bool WasmBinaryBuilder::maybeVisitSIMDConst(Expression*& out, uint32_t code) {
  if (code != BinaryConsts::V128Const) {
    return false;
  }
  auto* curr = allocator.alloc<Const>();
  curr->value = getVec128Literal();
  curr->finalize();
  out = curr;
  return true;
}

bool WasmBinaryBuilder::maybeVisitSIMDStore(Expression*& out, uint32_t code) {
  if (code != BinaryConsts::V128Store) {
    return false;
  }
  auto* curr = allocator.alloc<Store>();
  curr->bytes = 16;
  curr->valueType = Type::v128;
  readMemoryAccess(curr->align, curr->offset);
  curr->isAtomic = false;
  curr->value = popNonVoidExpression();
  curr->ptr = popNonVoidExpression();
  curr->finalize();
  out = curr;
  return true;
}

bool WasmBinaryBuilder::maybeVisitSIMDExtract(Expression*& out, uint32_t code) {
  SIMDExtract* curr;
  switch (code) {
    case BinaryConsts::I8x16ExtractLaneS:
      curr = allocator.alloc<SIMDExtract>();
      curr->op = ExtractLaneSVecI8x16;
      curr->index = getLaneIndex(16);
      break;
    case BinaryConsts::I8x16ExtractLaneU:
      curr = allocator.alloc<SIMDExtract>();
      curr->op = ExtractLaneUVecI8x16;
      curr->index = getLaneIndex(16);
      break;
    case BinaryConsts::I16x8ExtractLaneS:
      curr = allocator.alloc<SIMDExtract>();
      curr->op = ExtractLaneSVecI16x8;
      curr->index = getLaneIndex(8);
      break;
    case BinaryConsts::I16x8ExtractLaneU:
      curr = allocator.alloc<SIMDExtract>();
      curr->op = ExtractLaneUVecI16x8;
      curr->index = getLaneIndex(8);
      break;
    case BinaryConsts::I32x4ExtractLane:
      curr = allocator.alloc<SIMDExtract>();
      curr->op = ExtractLaneVecI32x4;
      curr->index = getLaneIndex(4);
      break;
    case BinaryConsts::I64x2ExtractLane:
      curr = allocator.alloc<SIMDExtract>();
      curr->op = ExtractLaneVecI64x2;
      curr->index = getLaneIndex(2);
      break;
    case BinaryConsts::F32x4ExtractLane:
      curr = allocator.alloc<SIMDExtract>();
      curr->op = ExtractLaneVecF32x4;
      curr->index = getLaneIndex(4);
      break;
    case BinaryConsts::F64x2ExtractLane:
      curr = allocator.alloc<SIMDExtract>();
      curr->op = ExtractLaneVecF64x2;
      curr->index = getLaneIndex(2);
      break;
    default:
      return false;
  }
  curr->vec = popNonVoidExpression();
  curr->finalize();
  out = curr;
  return true;
}

bool WasmBinaryBuilder::maybeVisitSIMDReplace(Expression*& out, uint32_t code) {
  SIMDReplace* curr;
  switch (code) {
    case BinaryConsts::I8x16ReplaceLane:
      curr = allocator.alloc<SIMDReplace>();
      curr->op = ReplaceLaneVecI8x16;
      curr->index = getLaneIndex(16);
      break;
    case BinaryConsts::I16x8ReplaceLane:
      curr = allocator.alloc<SIMDReplace>();
      curr->op = ReplaceLaneVecI16x8;
      curr->index = getLaneIndex(8);
      break;
    case BinaryConsts::I32x4ReplaceLane:
      curr = allocator.alloc<SIMDReplace>();
      curr->op = ReplaceLaneVecI32x4;
      curr->index = getLaneIndex(4);
      break;
    case BinaryConsts::I64x2ReplaceLane:
      curr = allocator.alloc<SIMDReplace>();
      curr->op = ReplaceLaneVecI64x2;
      curr->index = getLaneIndex(2);
      break;
    case BinaryConsts::F32x4ReplaceLane:
      curr = allocator.alloc<SIMDReplace>();
      curr->op = ReplaceLaneVecF32x4;
      curr->index = getLaneIndex(4);
      break;
    case BinaryConsts::F64x2ReplaceLane:
      curr = allocator.alloc<SIMDReplace>();
      curr->op = ReplaceLaneVecF64x2;
      curr->index = getLaneIndex(2);
      break;
    default:
      return false;
  }
  curr->value = popNonVoidExpression();
  curr->vec = popNonVoidExpression();
  curr->finalize();
  out = curr;
  return true;
}

bool WasmBinaryBuilder::maybeVisitSIMDShuffle(Expression*& out, uint32_t code) {
  if (code != BinaryConsts::V8x16Shuffle) {
    return false;
  }
  auto* curr = allocator.alloc<SIMDShuffle>();
  for (auto i = 0; i < 16; ++i) {
    curr->mask[i] = getLaneIndex(32);
  }
  curr->right = popNonVoidExpression();
  curr->left = popNonVoidExpression();
  curr->finalize();
  out = curr;
  return true;
}

bool WasmBinaryBuilder::maybeVisitSIMDTernary(Expression*& out, uint32_t code) {
  SIMDTernary* curr;
  switch (code) {
    case BinaryConsts::V128Bitselect:
      curr = allocator.alloc<SIMDTernary>();
      curr->op = Bitselect;
      break;
    case BinaryConsts::F32x4QFMA:
      curr = allocator.alloc<SIMDTernary>();
      curr->op = QFMAF32x4;
      break;
    case BinaryConsts::F32x4QFMS:
      curr = allocator.alloc<SIMDTernary>();
      curr->op = QFMSF32x4;
      break;
    case BinaryConsts::F64x2QFMA:
      curr = allocator.alloc<SIMDTernary>();
      curr->op = QFMAF64x2;
      break;
    case BinaryConsts::F64x2QFMS:
      curr = allocator.alloc<SIMDTernary>();
      curr->op = QFMSF64x2;
      break;
    default:
      return false;
  }
  curr->c = popNonVoidExpression();
  curr->b = popNonVoidExpression();
  curr->a = popNonVoidExpression();
  curr->finalize();
  out = curr;
  return true;
}

bool WasmBinaryBuilder::maybeVisitSIMDShift(Expression*& out, uint32_t code) {
  SIMDShift* curr;
  switch (code) {
    case BinaryConsts::I8x16Shl:
      curr = allocator.alloc<SIMDShift>();
      curr->op = ShlVecI8x16;
      break;
    case BinaryConsts::I8x16ShrS:
      curr = allocator.alloc<SIMDShift>();
      curr->op = ShrSVecI8x16;
      break;
    case BinaryConsts::I8x16ShrU:
      curr = allocator.alloc<SIMDShift>();
      curr->op = ShrUVecI8x16;
      break;
    case BinaryConsts::I16x8Shl:
      curr = allocator.alloc<SIMDShift>();
      curr->op = ShlVecI16x8;
      break;
    case BinaryConsts::I16x8ShrS:
      curr = allocator.alloc<SIMDShift>();
      curr->op = ShrSVecI16x8;
      break;
    case BinaryConsts::I16x8ShrU:
      curr = allocator.alloc<SIMDShift>();
      curr->op = ShrUVecI16x8;
      break;
    case BinaryConsts::I32x4Shl:
      curr = allocator.alloc<SIMDShift>();
      curr->op = ShlVecI32x4;
      break;
    case BinaryConsts::I32x4ShrS:
      curr = allocator.alloc<SIMDShift>();
      curr->op = ShrSVecI32x4;
      break;
    case BinaryConsts::I32x4ShrU:
      curr = allocator.alloc<SIMDShift>();
      curr->op = ShrUVecI32x4;
      break;
    case BinaryConsts::I64x2Shl:
      curr = allocator.alloc<SIMDShift>();
      curr->op = ShlVecI64x2;
      break;
    case BinaryConsts::I64x2ShrS:
      curr = allocator.alloc<SIMDShift>();
      curr->op = ShrSVecI64x2;
      break;
    case BinaryConsts::I64x2ShrU:
      curr = allocator.alloc<SIMDShift>();
      curr->op = ShrUVecI64x2;
      break;
    default:
      return false;
  }
  curr->shift = popNonVoidExpression();
  curr->vec = popNonVoidExpression();
  curr->finalize();
  out = curr;
  return true;
}

bool WasmBinaryBuilder::maybeVisitSIMDLoad(Expression*& out, uint32_t code) {
  if (code == BinaryConsts::V128Load) {
    auto* curr = allocator.alloc<Load>();
    curr->type = Type::v128;
    curr->bytes = 16;
    readMemoryAccess(curr->align, curr->offset);
    curr->isAtomic = false;
    curr->ptr = popNonVoidExpression();
    curr->finalize();
    out = curr;
    return true;
  }
  SIMDLoad* curr;
  switch (code) {
    case BinaryConsts::V8x16LoadSplat:
      curr = allocator.alloc<SIMDLoad>();
      curr->op = LoadSplatVec8x16;
      break;
    case BinaryConsts::V16x8LoadSplat:
      curr = allocator.alloc<SIMDLoad>();
      curr->op = LoadSplatVec16x8;
      break;
    case BinaryConsts::V32x4LoadSplat:
      curr = allocator.alloc<SIMDLoad>();
      curr->op = LoadSplatVec32x4;
      break;
    case BinaryConsts::V64x2LoadSplat:
      curr = allocator.alloc<SIMDLoad>();
      curr->op = LoadSplatVec64x2;
      break;
    case BinaryConsts::I16x8LoadExtSVec8x8:
      curr = allocator.alloc<SIMDLoad>();
      curr->op = LoadExtSVec8x8ToVecI16x8;
      break;
    case BinaryConsts::I16x8LoadExtUVec8x8:
      curr = allocator.alloc<SIMDLoad>();
      curr->op = LoadExtUVec8x8ToVecI16x8;
      break;
    case BinaryConsts::I32x4LoadExtSVec16x4:
      curr = allocator.alloc<SIMDLoad>();
      curr->op = LoadExtSVec16x4ToVecI32x4;
      break;
    case BinaryConsts::I32x4LoadExtUVec16x4:
      curr = allocator.alloc<SIMDLoad>();
      curr->op = LoadExtUVec16x4ToVecI32x4;
      break;
    case BinaryConsts::I64x2LoadExtSVec32x2:
      curr = allocator.alloc<SIMDLoad>();
      curr->op = LoadExtSVec32x2ToVecI64x2;
      break;
    case BinaryConsts::I64x2LoadExtUVec32x2:
      curr = allocator.alloc<SIMDLoad>();
      curr->op = LoadExtUVec32x2ToVecI64x2;
      break;
    default:
      return false;
  }
  readMemoryAccess(curr->align, curr->offset);
  curr->ptr = popNonVoidExpression();
  curr->finalize();
  out = curr;
  return true;
}

void WasmBinaryBuilder::visitSelect(Select* curr, uint8_t code) {
  BYN_TRACE("zz node: Select, code " << int32_t(code) << std::endl);
  if (code == BinaryConsts::SelectWithType) {
    size_t numTypes = getU32LEB();
    std::vector<Type> types;
    for (size_t i = 0; i < numTypes; i++) {
      types.push_back(getType());
    }
    curr->type = Type(types);
  }
  curr->condition = popNonVoidExpression();
  curr->ifFalse = popNonVoidExpression();
  curr->ifTrue = popNonVoidExpression();
  if (code == BinaryConsts::SelectWithType) {
    curr->finalize(curr->type);
  } else {
    curr->finalize();
  }
}

void WasmBinaryBuilder::visitReturn(Return* curr) {
  BYN_TRACE("zz node: Return\n");
  requireFunctionContext("return");
<<<<<<< HEAD
  if (currFunction->result != Type::none) {
=======
  if (currFunction->sig.results != Type::none) {
>>>>>>> 85de1c12
    curr->value = popNonVoidExpression();
  }
  curr->finalize();
}

bool WasmBinaryBuilder::maybeVisitHost(Expression*& out, uint8_t code) {
  Host* curr;
  switch (code) {
    case BinaryConsts::MemorySize: {
      curr = allocator.alloc<Host>();
      curr->op = MemorySize;
      break;
    }
    case BinaryConsts::MemoryGrow: {
      curr = allocator.alloc<Host>();
      curr->op = MemoryGrow;
      curr->operands.resize(1);
      curr->operands[0] = popNonVoidExpression();
      break;
    }
    default:
      return false;
  }
  BYN_TRACE("zz node: Host\n");
  auto reserved = getU32LEB();
  if (reserved != 0) {
    throwError("Invalid reserved field on memory.grow/memory.size");
  }
  curr->finalize();
  out = curr;
  return true;
}

void WasmBinaryBuilder::visitNop(Nop* curr) { BYN_TRACE("zz node: Nop\n"); }

void WasmBinaryBuilder::visitUnreachable(Unreachable* curr) {
  BYN_TRACE("zz node: Unreachable\n");
}

void WasmBinaryBuilder::visitDrop(Drop* curr) {
  BYN_TRACE("zz node: Drop\n");
  curr->value = popNonVoidExpression();
  curr->finalize();
}

void WasmBinaryBuilder::visitRefNull(RefNull* curr) {
  BYN_TRACE("zz node: RefNull\n");
  curr->finalize();
}

void WasmBinaryBuilder::visitRefIsNull(RefIsNull* curr) {
  BYN_TRACE("zz node: RefIsNull\n");
  curr->value = popNonVoidExpression();
  curr->finalize();
}

void WasmBinaryBuilder::visitRefFunc(RefFunc* curr) {
  BYN_TRACE("zz node: RefFunc\n");
  Index index = getU32LEB();
  if (index >= functionImports.size() + functionSignatures.size()) {
    throwError("ref.func: invalid call index");
  }
  functionRefs[index].push_back(curr); // we don't know function names yet
  curr->finalize();
}

void WasmBinaryBuilder::visitTry(Try* curr) {
  BYN_TRACE("zz node: Try\n");
  // For simplicity of implementation, like if scopes, we create a hidden block
  // within each try-body and catch-body, and let branches target those inner
  // blocks instead.
  curr->type = getType();
  curr->body = getBlockOrSingleton(curr->type);
  if (lastSeparator != BinaryConsts::Catch) {
    throwError("No catch instruction within a try scope");
  }
  curr->catchBody = getBlockOrSingleton(curr->type, 1);
  curr->finalize(curr->type);
  if (lastSeparator != BinaryConsts::End) {
    throwError("try should end with end");
  }
}

void WasmBinaryBuilder::visitThrow(Throw* curr) {
  BYN_TRACE("zz node: Throw\n");
  auto index = getU32LEB();
  if (index >= wasm.events.size()) {
    throwError("bad event index");
  }
  auto* event = wasm.events[index].get();
  curr->event = event->name;
  size_t num = event->sig.params.size();
  curr->operands.resize(num);
  for (size_t i = 0; i < num; i++) {
    curr->operands[num - i - 1] = popNonVoidExpression();
  }
  curr->finalize();
}

void WasmBinaryBuilder::visitRethrow(Rethrow* curr) {
  BYN_TRACE("zz node: Rethrow\n");
  curr->exnref = popNonVoidExpression();
  curr->finalize();
}

void WasmBinaryBuilder::visitBrOnExn(BrOnExn* curr) {
  BYN_TRACE("zz node: BrOnExn\n");
  BreakTarget target = getBreakTarget(getU32LEB());
  curr->name = target.name;
  auto index = getU32LEB();
  if (index >= wasm.events.size()) {
    throwError("bad event index");
  }
  curr->event = wasm.events[index]->name;
  curr->exnref = popNonVoidExpression();

  Event* event = wasm.getEventOrNull(curr->event);
  assert(event && "br_on_exn's event must exist");

  // Copy params info into BrOnExn, because it is necessary when BrOnExn is
  // refinalized without the module.
  curr->sent = event->sig.params;
  curr->finalize();
}

void WasmBinaryBuilder::throwError(std::string text) {
  throw ParseException(text, 0, pos);
}

} // namespace wasm<|MERGE_RESOLUTION|>--- conflicted
+++ resolved
@@ -207,23 +207,11 @@
     Signature& sig = types[i];
     BYN_TRACE("write " << sig.params << " -> " << sig.results << std::endl);
     o << S32LEB(BinaryConsts::EncodedType::Func);
-<<<<<<< HEAD
-    o << U32LEB(type->params.size());
-    for (auto param : type->params) {
-      o << binaryType(param);
-    }
-    if (type->result == Type::none) {
-      o << U32LEB(0);
-    } else {
-      o << U32LEB(1);
-      o << binaryType(type->result);
-=======
     for (auto& sigType : {sig.params, sig.results}) {
       o << U32LEB(sigType.size());
       for (auto type : sigType.expand()) {
         o << binaryType(type);
       }
->>>>>>> 85de1c12
     }
   }
   finishSection(start);
@@ -1070,14 +1058,6 @@
     case BinaryConsts::EncodedType::f64:
       return Type::f64;
     case BinaryConsts::EncodedType::v128:
-<<<<<<< HEAD
-      return Type::v128;
-    case BinaryConsts::EncodedType::anyref:
-      return Type::anyref;
-    case BinaryConsts::EncodedType::exnref:
-      return Type::exnref;
-    default: { throwError("invalid wasm type: " + std::to_string(type)); }
-=======
       return v128;
     case BinaryConsts::EncodedType::funcref:
       return funcref;
@@ -1089,7 +1069,6 @@
       return exnref;
     default:
       throwError("invalid wasm type: " + std::to_string(type));
->>>>>>> 85de1c12
   }
   WASM_UNREACHABLE("unexpeced type");
 }
@@ -1201,19 +1180,9 @@
       params.push_back(getConcreteType());
     }
     auto numResults = getU32LEB();
-<<<<<<< HEAD
-    if (numResults == 0) {
-      curr->result = Type::none;
-    } else {
-      if (numResults != 1) {
-        throwError("signature must have 1 result");
-      }
-      curr->result = getType();
-=======
     BYN_TRACE("num results: " << numResults << std::endl);
     for (size_t j = 0; j < numResults; j++) {
       results.push_back(getConcreteType());
->>>>>>> 85de1c12
     }
     signatures.emplace_back(Type(params), Type(results));
   }
@@ -3019,15 +2988,8 @@
     default:
       WASM_UNREACHABLE("unexpected opcode");
   }
-<<<<<<< HEAD
-  curr->type = Type::i32;
-  if (debug) {
-    std::cerr << "zz node: AtomicWait" << std::endl;
-  }
-=======
   curr->type = i32;
   BYN_TRACE("zz node: AtomicWait\n");
->>>>>>> 85de1c12
   curr->timeout = popNonVoidExpression();
   curr->expected = popNonVoidExpression();
   curr->ptr = popNonVoidExpression();
@@ -4408,11 +4370,7 @@
 void WasmBinaryBuilder::visitReturn(Return* curr) {
   BYN_TRACE("zz node: Return\n");
   requireFunctionContext("return");
-<<<<<<< HEAD
-  if (currFunction->result != Type::none) {
-=======
   if (currFunction->sig.results != Type::none) {
->>>>>>> 85de1c12
     curr->value = popNonVoidExpression();
   }
   curr->finalize();
