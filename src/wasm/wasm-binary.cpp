/*
 * Copyright 2016 WebAssembly Community Group participants
 *
 * Licensed under the Apache License, Version 2.0 (the "License");
 * you may not use this file except in compliance with the License.
 * You may obtain a copy of the License at
 *
 *     http://www.apache.org/licenses/LICENSE-2.0
 *
 * Unless required by applicable law or agreed to in writing, software
 * distributed under the License is distributed on an "AS IS" BASIS,
 * WITHOUT WARRANTIES OR CONDITIONS OF ANY KIND, either express or implied.
 * See the License for the specific language governing permissions and
 * limitations under the License.
 */

#include <algorithm>
#include <fstream>

#include "ir/module-utils.h"
#include "support/bits.h"
#include "support/debug.h"
#include "wasm-binary.h"
#include "wasm-debug.h"
#include "wasm-stack.h"

#define DEBUG_TYPE "binary"

namespace wasm {

void WasmBinaryWriter::prepare() {
  // Collect function types and their frequencies. Collect information in each
  // function in parallel, then merge.
  ModuleUtils::collectSignatures(*wasm, types, typeIndices);
  importInfo = wasm::make_unique<ImportInfo>(*wasm);
}

void WasmBinaryWriter::write() {
  writeHeader();

  writeDylinkSection();

  initializeDebugInfo();
  if (sourceMap) {
    writeSourceMapProlog();
  }

  writeTypes();
  writeImports();
  writeFunctionSignatures();
  writeFunctionTableDeclaration();
  writeMemory();
  writeEvents();
  writeGlobals();
  writeExports();
  writeStart();
  writeTableElements();
  writeDataCount();
  writeFunctions();
  writeDataSegments();
  if (debugInfo) {
    writeNames();
  }
  if (sourceMap && !sourceMapUrl.empty()) {
    writeSourceMapUrl();
  }
  if (symbolMap.size() > 0) {
    writeSymbolMap();
  }

  if (sourceMap) {
    writeSourceMapEpilog();
  }

#ifdef BUILD_LLVM_DWARF
  // Update DWARF user sections after writing the data they refer to
  // (function bodies), and before writing the user sections themselves.
  if (Debug::hasDWARFSections(*wasm)) {
    Debug::writeDWARFSections(*wasm, binaryLocations);
  }
#endif

  writeLateUserSections();
  writeFeaturesSection();

  finishUp();
}

void WasmBinaryWriter::writeHeader() {
  BYN_TRACE("== writeHeader\n");
  o << int32_t(BinaryConsts::Magic); // magic number \0asm
  o << int32_t(BinaryConsts::Version);
}

int32_t WasmBinaryWriter::writeU32LEBPlaceholder() {
  int32_t ret = o.size();
  o << int32_t(0);
  o << int8_t(0);
  return ret;
}

void WasmBinaryWriter::writeResizableLimits(
  Address initial, Address maximum, bool hasMaximum, bool shared, bool is64) {
  uint32_t flags = (hasMaximum ? (uint32_t)BinaryConsts::HasMaximum : 0U) |
                   (shared ? (uint32_t)BinaryConsts::IsShared : 0U) |
                   (is64 ? (uint32_t)BinaryConsts::Is64 : 0U);
  o << U32LEB(flags);
  o << U32LEB(initial);
  if (hasMaximum) {
    o << U32LEB(maximum);
  }
}

template<typename T> int32_t WasmBinaryWriter::startSection(T code) {
  o << uint8_t(code);
  if (sourceMap) {
    sourceMapLocationsSizeAtSectionStart = sourceMapLocations.size();
  }
  binaryLocationsSizeAtSectionStart = binaryLocations.expressions.size();
  return writeU32LEBPlaceholder(); // section size to be filled in later
}

void WasmBinaryWriter::finishSection(int32_t start) {
  // section size does not include the reserved bytes of the size field itself
  int32_t size = o.size() - start - MaxLEB32Bytes;
  auto sizeFieldSize = o.writeAt(start, U32LEB(size));
  // We can move things back if the actual LEB for the size doesn't use the
  // maximum 5 bytes. In that case we need to adjust offsets after we move
  // things backwards.
  auto adjustmentForLEBShrinking = MaxLEB32Bytes - sizeFieldSize;
  if (adjustmentForLEBShrinking) {
    // we can save some room, nice
    assert(sizeFieldSize < MaxLEB32Bytes);
    std::move(&o[start] + MaxLEB32Bytes,
              &o[start] + MaxLEB32Bytes + size,
              &o[start] + sizeFieldSize);
    o.resize(o.size() - adjustmentForLEBShrinking);
    if (sourceMap) {
      for (auto i = sourceMapLocationsSizeAtSectionStart;
           i < sourceMapLocations.size();
           ++i) {
        sourceMapLocations[i].first -= adjustmentForLEBShrinking;
      }
    }
  }

  if (binaryLocationsSizeAtSectionStart != binaryLocations.expressions.size()) {
    // We added the binary locations, adjust them: they must be relative
    // to the code section.
    assert(binaryLocationsSizeAtSectionStart == 0);
    // The section type byte is right before the LEB for the size; we want
    // offsets that are relative to the body, which is after that section type
    // byte and the the size LEB.
    auto body = start + sizeFieldSize;
    // Offsets are relative to the body of the code section: after the
    // section type byte and the size.
    // Everything was moved by the adjustment, track that. After this,
    // we are at the right absolute address.
    // We are relative to the section start.
    auto totalAdjustment = adjustmentForLEBShrinking + body;
    for (auto& pair : binaryLocations.expressions) {
      pair.second.start -= totalAdjustment;
      pair.second.end -= totalAdjustment;
    }
    for (auto& pair : binaryLocations.functions) {
      pair.second.start -= totalAdjustment;
      pair.second.declarations -= totalAdjustment;
      pair.second.end -= totalAdjustment;
    }
    for (auto& pair : binaryLocations.delimiters) {
      for (auto& item : pair.second) {
        item -= totalAdjustment;
      }
    }
  }
}

int32_t
WasmBinaryWriter::startSubsection(BinaryConsts::UserSections::Subsection code) {
  return startSection(code);
}

void WasmBinaryWriter::finishSubsection(int32_t start) { finishSection(start); }

void WasmBinaryWriter::writeStart() {
  if (!wasm->start.is()) {
    return;
  }
  BYN_TRACE("== writeStart\n");
  auto start = startSection(BinaryConsts::Section::Start);
  o << U32LEB(getFunctionIndex(wasm->start.str));
  finishSection(start);
}

void WasmBinaryWriter::writeMemory() {
  if (!wasm->memory.exists || wasm->memory.imported()) {
    return;
  }
  BYN_TRACE("== writeMemory\n");
  auto start = startSection(BinaryConsts::Section::Memory);
  o << U32LEB(1); // Define 1 memory
  writeResizableLimits(wasm->memory.initial,
                       wasm->memory.max,
                       wasm->memory.hasMax(),
                       wasm->memory.shared,
                       wasm->memory.is64());
  finishSection(start);
}

void WasmBinaryWriter::writeTypes() {
  if (types.size() == 0) {
    return;
  }
  BYN_TRACE("== writeTypes\n");
  auto start = startSection(BinaryConsts::Section::Type);
  o << U32LEB(types.size());
  for (Index i = 0; i < types.size(); ++i) {
    Signature& sig = types[i];
    BYN_TRACE("write " << sig.params << " -> " << sig.results << std::endl);
    o << S32LEB(BinaryConsts::EncodedType::Func);
    for (auto& sigType : {sig.params, sig.results}) {
      o << U32LEB(sigType.size());
      for (const auto& type : sigType) {
        writeType(type);
      }
    }
  }
  finishSection(start);
}

void WasmBinaryWriter::writeImports() {
  auto num = importInfo->getNumImports();
  if (num == 0) {
    return;
  }
  BYN_TRACE("== writeImports\n");
  auto start = startSection(BinaryConsts::Section::Import);
  o << U32LEB(num);
  auto writeImportHeader = [&](Importable* import) {
    writeInlineString(import->module.str);
    writeInlineString(import->base.str);
  };
  ModuleUtils::iterImportedFunctions(*wasm, [&](Function* func) {
    BYN_TRACE("write one function\n");
    writeImportHeader(func);
    o << U32LEB(int32_t(ExternalKind::Function));
    o << U32LEB(getTypeIndex(func->sig));
  });
  ModuleUtils::iterImportedGlobals(*wasm, [&](Global* global) {
    BYN_TRACE("write one global\n");
    writeImportHeader(global);
    o << U32LEB(int32_t(ExternalKind::Global));
    writeType(global->type);
    o << U32LEB(global->mutable_);
  });
  ModuleUtils::iterImportedEvents(*wasm, [&](Event* event) {
    BYN_TRACE("write one event\n");
    writeImportHeader(event);
    o << U32LEB(int32_t(ExternalKind::Event));
    o << U32LEB(event->attribute);
    o << U32LEB(getTypeIndex(event->sig));
  });
  if (wasm->memory.imported()) {
    BYN_TRACE("write one memory\n");
    writeImportHeader(&wasm->memory);
    o << U32LEB(int32_t(ExternalKind::Memory));
    writeResizableLimits(wasm->memory.initial,
                         wasm->memory.max,
                         wasm->memory.hasMax(),
                         wasm->memory.shared,
                         wasm->memory.is64());
  }
  if (wasm->table.imported()) {
    BYN_TRACE("write one table\n");
    writeImportHeader(&wasm->table);
    o << U32LEB(int32_t(ExternalKind::Table));
    o << S32LEB(BinaryConsts::EncodedType::funcref);
    writeResizableLimits(wasm->table.initial,
                         wasm->table.max,
                         wasm->table.hasMax(),
                         /*shared=*/false,
                         /*is64*/ false);
  }
  finishSection(start);
}

void WasmBinaryWriter::writeFunctionSignatures() {
  if (importInfo->getNumDefinedFunctions() == 0) {
    return;
  }
  BYN_TRACE("== writeFunctionSignatures\n");
  auto start = startSection(BinaryConsts::Section::Function);
  o << U32LEB(importInfo->getNumDefinedFunctions());
  ModuleUtils::iterDefinedFunctions(*wasm, [&](Function* func) {
    BYN_TRACE("write one\n");
    o << U32LEB(getTypeIndex(func->sig));
  });
  finishSection(start);
}

void WasmBinaryWriter::writeExpression(Expression* curr) {
  BinaryenIRToBinaryWriter(*this, o).visit(curr);
}

void WasmBinaryWriter::writeFunctions() {
  if (importInfo->getNumDefinedFunctions() == 0) {
    return;
  }
  BYN_TRACE("== writeFunctions\n");
  auto sectionStart = startSection(BinaryConsts::Section::Code);
  o << U32LEB(importInfo->getNumDefinedFunctions());
  bool DWARF = Debug::hasDWARFSections(*getModule());
  ModuleUtils::iterDefinedFunctions(*wasm, [&](Function* func) {
    assert(binaryLocationTrackedExpressionsForFunc.empty());
    size_t sourceMapLocationsSizeAtFunctionStart = sourceMapLocations.size();
    BYN_TRACE("write one at" << o.size() << std::endl);
    size_t sizePos = writeU32LEBPlaceholder();
    size_t start = o.size();
    BYN_TRACE("writing" << func->name << std::endl);
    // Emit Stack IR if present, and if we can
    if (func->stackIR && !sourceMap && !DWARF) {
      BYN_TRACE("write Stack IR\n");
      StackIRToBinaryWriter(*this, o, func).write();
    } else {
      BYN_TRACE("write Binaryen IR\n");
      BinaryenIRToBinaryWriter(*this, o, func, sourceMap, DWARF).write();
    }
    size_t size = o.size() - start;
    assert(size <= std::numeric_limits<uint32_t>::max());
    BYN_TRACE("body size: " << size << ", writing at " << sizePos
                            << ", next starts at " << o.size() << "\n");
    auto sizeFieldSize = o.writeAt(sizePos, U32LEB(size));
    // We can move things back if the actual LEB for the size doesn't use the
    // maximum 5 bytes. In that case we need to adjust offsets after we move
    // things backwards.
    auto adjustmentForLEBShrinking = MaxLEB32Bytes - sizeFieldSize;
    if (adjustmentForLEBShrinking) {
      // we can save some room, nice
      assert(sizeFieldSize < MaxLEB32Bytes);
      std::move(&o[start], &o[start] + size, &o[sizePos] + sizeFieldSize);
      o.resize(o.size() - adjustmentForLEBShrinking);
      if (sourceMap) {
        for (auto i = sourceMapLocationsSizeAtFunctionStart;
             i < sourceMapLocations.size();
             ++i) {
          sourceMapLocations[i].first -= adjustmentForLEBShrinking;
        }
      }
      for (auto* curr : binaryLocationTrackedExpressionsForFunc) {
        // We added the binary locations, adjust them: they must be relative
        // to the code section.
        auto& span = binaryLocations.expressions[curr];
        span.start -= adjustmentForLEBShrinking;
        span.end -= adjustmentForLEBShrinking;
        auto iter = binaryLocations.delimiters.find(curr);
        if (iter != binaryLocations.delimiters.end()) {
          for (auto& item : iter->second) {
            item -= adjustmentForLEBShrinking;
          }
        }
      }
    }
    if (!binaryLocationTrackedExpressionsForFunc.empty()) {
      binaryLocations.functions[func] = BinaryLocations::FunctionLocations{
        BinaryLocation(sizePos),
        BinaryLocation(start - adjustmentForLEBShrinking),
        BinaryLocation(o.size())};
    }
    tableOfContents.functionBodies.emplace_back(
      func->name, sizePos + sizeFieldSize, size);
    binaryLocationTrackedExpressionsForFunc.clear();
  });
  finishSection(sectionStart);
}

void WasmBinaryWriter::writeGlobals() {
  if (importInfo->getNumDefinedGlobals() == 0) {
    return;
  }
  BYN_TRACE("== writeglobals\n");
  auto start = startSection(BinaryConsts::Section::Global);
  // Count and emit the total number of globals after tuple globals have been
  // expanded into their constituent parts.
  Index num = 0;
  ModuleUtils::iterDefinedGlobals(
    *wasm, [&num](Global* global) { num += global->type.size(); });
  o << U32LEB(num);
  ModuleUtils::iterDefinedGlobals(*wasm, [&](Global* global) {
    BYN_TRACE("write one\n");
    size_t i = 0;
    for (const auto& t : global->type) {
      writeType(t);
      o << U32LEB(global->mutable_);
      if (global->type.size() == 1) {
        writeExpression(global->init);
      } else {
        writeExpression(global->init->cast<TupleMake>()->operands[i]);
      }
      o << int8_t(BinaryConsts::End);
      ++i;
    }
  });
  finishSection(start);
}

void WasmBinaryWriter::writeExports() {
  if (wasm->exports.size() == 0) {
    return;
  }
  BYN_TRACE("== writeexports\n");
  auto start = startSection(BinaryConsts::Section::Export);
  o << U32LEB(wasm->exports.size());
  for (auto& curr : wasm->exports) {
    BYN_TRACE("write one\n");
    writeInlineString(curr->name.str);
    o << U32LEB(int32_t(curr->kind));
    switch (curr->kind) {
      case ExternalKind::Function:
        o << U32LEB(getFunctionIndex(curr->value));
        break;
      case ExternalKind::Table:
        o << U32LEB(0);
        break;
      case ExternalKind::Memory:
        o << U32LEB(0);
        break;
      case ExternalKind::Global:
        o << U32LEB(getGlobalIndex(curr->value));
        break;
      case ExternalKind::Event:
        o << U32LEB(getEventIndex(curr->value));
        break;
      default:
        WASM_UNREACHABLE("unexpected extern kind");
    }
  }
  finishSection(start);
}

void WasmBinaryWriter::writeDataCount() {
  if (!wasm->features.hasBulkMemory() || !wasm->memory.segments.size()) {
    return;
  }
  auto start = startSection(BinaryConsts::Section::DataCount);
  o << U32LEB(wasm->memory.segments.size());
  finishSection(start);
}

void WasmBinaryWriter::writeDataSegments() {
  if (wasm->memory.segments.size() == 0) {
    return;
  }
  if (wasm->memory.segments.size() > WebLimitations::MaxDataSegments) {
    std::cerr << "Some VMs may not accept this binary because it has a large "
              << "number of data segments. Run the limit-segments pass to "
              << "merge segments.\n";
  }
  auto start = startSection(BinaryConsts::Section::Data);
  o << U32LEB(wasm->memory.segments.size());
  for (auto& segment : wasm->memory.segments) {
    uint32_t flags = 0;
    if (segment.isPassive) {
      flags |= BinaryConsts::IsPassive;
    }
    o << U32LEB(flags);
    if (!segment.isPassive) {
      writeExpression(segment.offset);
      o << int8_t(BinaryConsts::End);
    }
    writeInlineBuffer(segment.data.data(), segment.data.size());
  }
  finishSection(start);
}

uint32_t WasmBinaryWriter::getFunctionIndex(Name name) const {
  auto it = indexes.functionIndexes.find(name);
  assert(it != indexes.functionIndexes.end());
  return it->second;
}

uint32_t WasmBinaryWriter::getGlobalIndex(Name name) const {
  auto it = indexes.globalIndexes.find(name);
  assert(it != indexes.globalIndexes.end());
  return it->second;
}

uint32_t WasmBinaryWriter::getEventIndex(Name name) const {
  auto it = indexes.eventIndexes.find(name);
  assert(it != indexes.eventIndexes.end());
  return it->second;
}

uint32_t WasmBinaryWriter::getTypeIndex(Signature sig) const {
  auto it = typeIndices.find(sig);
  // waka
  if (it == typeIndices.end())
    std::cout << "bad " << sig << '\n';
  // waka
  assert(it != typeIndices.end());
  return it->second;
}

void WasmBinaryWriter::writeFunctionTableDeclaration() {
  if (!wasm->table.exists || wasm->table.imported()) {
    return;
  }
  BYN_TRACE("== writeFunctionTableDeclaration\n");
  auto start = startSection(BinaryConsts::Section::Table);
  o << U32LEB(1); // Declare 1 table.
  o << S32LEB(BinaryConsts::EncodedType::funcref);
  writeResizableLimits(wasm->table.initial,
                       wasm->table.max,
                       wasm->table.hasMax(),
                       /*shared=*/false,
                       /*is64*/ false);
  finishSection(start);
}

void WasmBinaryWriter::writeTableElements() {
  if (!wasm->table.exists || wasm->table.segments.size() == 0) {
    return;
  }
  BYN_TRACE("== writeTableElements\n");
  auto start = startSection(BinaryConsts::Section::Element);

  o << U32LEB(wasm->table.segments.size());
  for (auto& segment : wasm->table.segments) {
    // Table index; 0 in the MVP (and binaryen IR only has 1 table)
    o << U32LEB(0);
    writeExpression(segment.offset);
    o << int8_t(BinaryConsts::End);
    o << U32LEB(segment.data.size());
    for (auto name : segment.data) {
      o << U32LEB(getFunctionIndex(name));
    }
  }
  finishSection(start);
}

void WasmBinaryWriter::writeEvents() {
  if (importInfo->getNumDefinedEvents() == 0) {
    return;
  }
  BYN_TRACE("== writeEvents\n");
  auto start = startSection(BinaryConsts::Section::Event);
  auto num = importInfo->getNumDefinedEvents();
  o << U32LEB(num);
  ModuleUtils::iterDefinedEvents(*wasm, [&](Event* event) {
    BYN_TRACE("write one\n");
    o << U32LEB(event->attribute);
    o << U32LEB(getTypeIndex(event->sig));
  });

  finishSection(start);
}

void WasmBinaryWriter::writeNames() {
  BYN_TRACE("== writeNames\n");
  auto start = startSection(BinaryConsts::Section::User);
  writeInlineString(BinaryConsts::UserSections::Name);

  // module name
  if (wasm->name.is()) {
    auto substart =
      startSubsection(BinaryConsts::UserSections::Subsection::NameModule);
    writeEscapedName(wasm->name.str);
    finishSubsection(substart);
  }

  // function names
  {
    auto substart =
      startSubsection(BinaryConsts::UserSections::Subsection::NameFunction);
    o << U32LEB(indexes.functionIndexes.size());
    Index emitted = 0;
    auto add = [&](Function* curr) {
      o << U32LEB(emitted);
      writeEscapedName(curr->name.str);
      emitted++;
    };
    ModuleUtils::iterImportedFunctions(*wasm, add);
    ModuleUtils::iterDefinedFunctions(*wasm, add);
    assert(emitted == indexes.functionIndexes.size());
    finishSubsection(substart);
  }

  // local names
  {
    // Find all functions with at least one local name and only emit the
    // subsection if there is at least one.
    std::vector<std::pair<Index, Function*>> functionsWithLocalNames;
    Index checked = 0;
    auto check = [&](Function* curr) {
      auto numLocals = curr->getNumLocals();
      for (Index i = 0; i < numLocals; ++i) {
        if (curr->hasLocalName(i)) {
          functionsWithLocalNames.push_back({checked, curr});
          break;
        }
      }
      checked++;
    };
    ModuleUtils::iterImportedFunctions(*wasm, check);
    ModuleUtils::iterDefinedFunctions(*wasm, check);
    assert(checked == indexes.functionIndexes.size());
    if (functionsWithLocalNames.size() > 0) {
      // Otherwise emit those functions but only include locals with a name.
      auto substart =
        startSubsection(BinaryConsts::UserSections::Subsection::NameLocal);
      o << U32LEB(functionsWithLocalNames.size());
      Index emitted = 0;
      for (auto& indexedFunc : functionsWithLocalNames) {
        std::vector<std::pair<Index, Name>> localsWithNames;
        auto numLocals = indexedFunc.second->getNumLocals();
        for (Index i = 0; i < numLocals; ++i) {
          if (indexedFunc.second->hasLocalName(i)) {
            localsWithNames.push_back({i, indexedFunc.second->getLocalName(i)});
          }
        }
        assert(localsWithNames.size());
        o << U32LEB(indexedFunc.first);
        o << U32LEB(localsWithNames.size());
        for (auto& indexedLocal : localsWithNames) {
          o << U32LEB(indexedLocal.first);
          writeEscapedName(indexedLocal.second.str);
        }
        emitted++;
      }
      assert(emitted == functionsWithLocalNames.size());
      finishSubsection(substart);
    }
  }

  // table names
  if (wasm->table.exists && wasm->table.hasExplicitName) {
    auto substart =
      startSubsection(BinaryConsts::UserSections::Subsection::NameTable);
    o << U32LEB(1) << U32LEB(0); // currently exactly 1 table at index 0
    writeEscapedName(wasm->table.name.str);
    finishSubsection(substart);
  }

  // memory names
  if (wasm->memory.exists && wasm->memory.hasExplicitName) {
    auto substart =
      startSubsection(BinaryConsts::UserSections::Subsection::NameMemory);
    o << U32LEB(1) << U32LEB(0); // currently exactly 1 memory at index 0
    writeEscapedName(wasm->memory.name.str);
    finishSubsection(substart);
  }

  // global names
  {
    std::vector<std::pair<Index, Global*>> globalsWithNames;
    Index checked = 0;
    auto check = [&](Global* curr) {
      if (curr->hasExplicitName) {
        globalsWithNames.push_back({checked, curr});
      }
      checked++;
    };
    ModuleUtils::iterImportedGlobals(*wasm, check);
    ModuleUtils::iterDefinedGlobals(*wasm, check);
    assert(checked == indexes.globalIndexes.size());
    if (globalsWithNames.size() > 0) {
      auto substart =
        startSubsection(BinaryConsts::UserSections::Subsection::NameGlobal);
      o << U32LEB(globalsWithNames.size());
      for (auto& indexedGlobal : globalsWithNames) {
        o << U32LEB(indexedGlobal.first);
        writeEscapedName(indexedGlobal.second->name.str);
      }
      finishSubsection(substart);
    }
  }

  // TODO: label, type, element and data names
  // see: https://github.com/WebAssembly/extended-name-section

  finishSection(start);
}

void WasmBinaryWriter::writeSourceMapUrl() {
  BYN_TRACE("== writeSourceMapUrl\n");
  auto start = startSection(BinaryConsts::Section::User);
  writeInlineString(BinaryConsts::UserSections::SourceMapUrl);
  writeInlineString(sourceMapUrl.c_str());
  finishSection(start);
}

void WasmBinaryWriter::writeSymbolMap() {
  std::ofstream file(symbolMap);
  auto write = [&](Function* func) {
    file << getFunctionIndex(func->name) << ":" << func->name.str << std::endl;
  };
  ModuleUtils::iterImportedFunctions(*wasm, write);
  ModuleUtils::iterDefinedFunctions(*wasm, write);
  file.close();
}

void WasmBinaryWriter::initializeDebugInfo() {
  lastDebugLocation = {0, /* lineNumber = */ 1, 0};
}

void WasmBinaryWriter::writeSourceMapProlog() {
  *sourceMap << "{\"version\":3,\"sources\":[";
  for (size_t i = 0; i < wasm->debugInfoFileNames.size(); i++) {
    if (i > 0) {
      *sourceMap << ",";
    }
    // TODO respect JSON string encoding, e.g. quotes and control chars.
    *sourceMap << "\"" << wasm->debugInfoFileNames[i] << "\"";
  }
  *sourceMap << "],\"names\":[],\"mappings\":\"";
}

static void writeBase64VLQ(std::ostream& out, int32_t n) {
  uint32_t value = n >= 0 ? n << 1 : ((-n) << 1) | 1;
  while (1) {
    uint32_t digit = value & 0x1F;
    value >>= 5;
    if (!value) {
      // last VLQ digit -- base64 codes 'A'..'Z', 'a'..'f'
      out << char(digit < 26 ? 'A' + digit : 'a' + digit - 26);
      break;
    }
    // more VLG digit will follow -- add continuation bit (0x20),
    // base64 codes 'g'..'z', '0'..'9', '+', '/'
    out << char(digit < 20
                  ? 'g' + digit
                  : digit < 30 ? '0' + digit - 20 : digit == 30 ? '+' : '/');
  }
}

void WasmBinaryWriter::writeSourceMapEpilog() {
  // write source map entries
  size_t lastOffset = 0;
  Function::DebugLocation lastLoc = {0, /* lineNumber = */ 1, 0};
  for (const auto& offsetAndlocPair : sourceMapLocations) {
    if (lastOffset > 0) {
      *sourceMap << ",";
    }
    size_t offset = offsetAndlocPair.first;
    const Function::DebugLocation& loc = *offsetAndlocPair.second;
    writeBase64VLQ(*sourceMap, int32_t(offset - lastOffset));
    writeBase64VLQ(*sourceMap, int32_t(loc.fileIndex - lastLoc.fileIndex));
    writeBase64VLQ(*sourceMap, int32_t(loc.lineNumber - lastLoc.lineNumber));
    writeBase64VLQ(*sourceMap,
                   int32_t(loc.columnNumber - lastLoc.columnNumber));
    lastLoc = loc;
    lastOffset = offset;
  }
  *sourceMap << "\"}";
}

void WasmBinaryWriter::writeLateUserSections() {
  for (auto& section : wasm->userSections) {
    if (section.name != BinaryConsts::UserSections::Dylink) {
      writeUserSection(section);
    }
  }
}

void WasmBinaryWriter::writeUserSection(const UserSection& section) {
  auto start = startSection(BinaryConsts::User);
  writeInlineString(section.name.c_str());
  for (size_t i = 0; i < section.data.size(); i++) {
    o << uint8_t(section.data[i]);
  }
  finishSection(start);
}

void WasmBinaryWriter::writeFeaturesSection() {
  if (!wasm->hasFeaturesSection || wasm->features.isMVP()) {
    return;
  }

  // TODO(tlively): unify feature names with rest of toolchain and use
  // FeatureSet::toString()
  auto toString = [](FeatureSet::Feature f) {
    switch (f) {
      case FeatureSet::Atomics:
        return BinaryConsts::UserSections::AtomicsFeature;
      case FeatureSet::MutableGlobals:
        return BinaryConsts::UserSections::MutableGlobalsFeature;
      case FeatureSet::TruncSat:
        return BinaryConsts::UserSections::TruncSatFeature;
      case FeatureSet::SIMD:
        return BinaryConsts::UserSections::SIMD128Feature;
      case FeatureSet::BulkMemory:
        return BinaryConsts::UserSections::BulkMemoryFeature;
      case FeatureSet::SignExt:
        return BinaryConsts::UserSections::SignExtFeature;
      case FeatureSet::ExceptionHandling:
        return BinaryConsts::UserSections::ExceptionHandlingFeature;
      case FeatureSet::TailCall:
        return BinaryConsts::UserSections::TailCallFeature;
      case FeatureSet::ReferenceTypes:
        return BinaryConsts::UserSections::ReferenceTypesFeature;
      case FeatureSet::Multivalue:
        return BinaryConsts::UserSections::MultivalueFeature;
      case FeatureSet::GC:
        return BinaryConsts::UserSections::GCFeature;
      case FeatureSet::Memory64:
        return BinaryConsts::UserSections::Memory64Feature;
      case FeatureSet::TypedFunctionReferences:
        return BinaryConsts::UserSections::TypedFunctionReferencesFeature;
      default:
        WASM_UNREACHABLE("unexpected feature flag");
    }
  };

  std::vector<const char*> features;
  wasm->features.iterFeatures(
    [&](FeatureSet::Feature f) { features.push_back(toString(f)); });

  auto start = startSection(BinaryConsts::User);
  writeInlineString(BinaryConsts::UserSections::TargetFeatures);
  o << U32LEB(features.size());
  for (auto& f : features) {
    o << uint8_t(BinaryConsts::FeatureUsed);
    writeInlineString(f);
  }
  finishSection(start);
}

void WasmBinaryWriter::writeDylinkSection() {
  if (!wasm->dylinkSection) {
    return;
  }

  auto start = startSection(BinaryConsts::User);
  writeInlineString(BinaryConsts::UserSections::Dylink);
  o << U32LEB(wasm->dylinkSection->memorySize);
  o << U32LEB(wasm->dylinkSection->memoryAlignment);
  o << U32LEB(wasm->dylinkSection->tableSize);
  o << U32LEB(wasm->dylinkSection->tableAlignment);
  o << U32LEB(wasm->dylinkSection->neededDynlibs.size());
  for (auto& neededDynlib : wasm->dylinkSection->neededDynlibs) {
    writeInlineString(neededDynlib.c_str());
  }
  finishSection(start);
}

void WasmBinaryWriter::writeDebugLocation(const Function::DebugLocation& loc) {
  if (loc == lastDebugLocation) {
    return;
  }
  auto offset = o.size();
  sourceMapLocations.emplace_back(offset, &loc);
  lastDebugLocation = loc;
}

void WasmBinaryWriter::writeDebugLocation(Expression* curr, Function* func) {
  if (sourceMap) {
    auto& debugLocations = func->debugLocations;
    auto iter = debugLocations.find(curr);
    if (iter != debugLocations.end()) {
      writeDebugLocation(iter->second);
    }
  }
  // If this is an instruction in a function, and if the original wasm had
  // binary locations tracked, then track it in the output as well.
  if (func && !func->expressionLocations.empty()) {
    binaryLocations.expressions[curr] =
      BinaryLocations::Span{BinaryLocation(o.size()), 0};
    binaryLocationTrackedExpressionsForFunc.push_back(curr);
  }
}

void WasmBinaryWriter::writeDebugLocationEnd(Expression* curr, Function* func) {
  if (func && !func->expressionLocations.empty()) {
    auto& span = binaryLocations.expressions.at(curr);
    span.end = o.size();
  }
}

void WasmBinaryWriter::writeExtraDebugLocation(
  Expression* curr, Function* func, BinaryLocations::DelimiterId id) {
  if (func && !func->expressionLocations.empty()) {
    binaryLocations.delimiters[curr][id] = o.size();
  }
}

void WasmBinaryWriter::writeInlineString(const char* name) {
  int32_t size = strlen(name);
  o << U32LEB(size);
  for (int32_t i = 0; i < size; i++) {
    o << int8_t(name[i]);
  }
}

static bool isHexDigit(char ch) {
  return (ch >= '0' && ch <= '9') || (ch >= 'a' && ch <= 'f') ||
         (ch >= 'A' && ch <= 'F');
}

static int decodeHexNibble(char ch) {
  return ch <= '9' ? ch & 15 : (ch & 15) + 9;
}

void WasmBinaryWriter::writeEscapedName(const char* name) {
  if (!strpbrk(name, "\\")) {
    writeInlineString(name);
    return;
  }
  // decode escaped by escapeName (see below) function names
  std::string unescaped;
  int32_t size = strlen(name);
  for (int32_t i = 0; i < size;) {
    char ch = name[i++];
    // support only `\xx` escapes; ignore invalid or unsupported escapes
    if (ch != '\\' || i + 1 >= size || !isHexDigit(name[i]) ||
        !isHexDigit(name[i + 1])) {
      unescaped.push_back(ch);
      continue;
    }
    unescaped.push_back(
      char((decodeHexNibble(name[i]) << 4) | decodeHexNibble(name[i + 1])));
    i += 2;
  }
  writeInlineString(unescaped.c_str());
}

void WasmBinaryWriter::writeInlineBuffer(const char* data, size_t size) {
  o << U32LEB(size);
  for (size_t i = 0; i < size; i++) {
    o << int8_t(data[i]);
  }
}

void WasmBinaryWriter::emitBuffer(const char* data, size_t size) {
  assert(size > 0);
  buffersToWrite.emplace_back(data, size, o.size());
  // placeholder, we'll fill in the pointer to the buffer later when we have it
  o << uint32_t(0);
}

void WasmBinaryWriter::emitString(const char* str) {
  BYN_TRACE("emitString " << str << std::endl);
  emitBuffer(str, strlen(str) + 1);
}

void WasmBinaryWriter::finishUp() {
  BYN_TRACE("finishUp\n");
  // finish buffers
  for (const auto& buffer : buffersToWrite) {
    BYN_TRACE("writing buffer"
              << (int)buffer.data[0] << "," << (int)buffer.data[1] << " at "
              << o.size() << " and pointer is at " << buffer.pointerLocation
              << "\n");
    o.writeAt(buffer.pointerLocation, (uint32_t)o.size());
    for (size_t i = 0; i < buffer.size; i++) {
      o << (uint8_t)buffer.data[i];
    }
  }
}

void WasmBinaryWriter::writeType(Type type) {
  if (type.isRef()) {
    auto heapType = type.getHeapType();
<<<<<<< HEAD
    if (heapType.isSignature()) {
      if (type.isNullable()) {
        o << S32LEB(BinaryConsts::EncodedType::nullable);
      } else {
        o << S32LEB(BinaryConsts::EncodedType::nonnullable);
      }
      writeHeapType(heapType);
      return;
    }
=======
    if (type.isNullable()) {
      o << S32LEB(BinaryConsts::EncodedType::nullable);
    } else {
      o << S32LEB(BinaryConsts::EncodedType::nonnullable);
    }
    writeHeapType(heapType);
    return;
>>>>>>> 78e8a974
  }
  int ret = 0;
  TODO_SINGLE_COMPOUND(type);
  switch (type.getBasic()) {
    // None only used for block signatures. TODO: Separate out?
    case Type::none:
      ret = BinaryConsts::EncodedType::Empty;
      break;
    case Type::i32:
      ret = BinaryConsts::EncodedType::i32;
      break;
    case Type::i64:
      ret = BinaryConsts::EncodedType::i64;
      break;
    case Type::f32:
      ret = BinaryConsts::EncodedType::f32;
      break;
    case Type::f64:
      ret = BinaryConsts::EncodedType::f64;
      break;
    case Type::v128:
      ret = BinaryConsts::EncodedType::v128;
      break;
    case Type::funcref:
      ret = BinaryConsts::EncodedType::funcref;
      break;
    case Type::externref:
      ret = BinaryConsts::EncodedType::externref;
      break;
    case Type::exnref:
      ret = BinaryConsts::EncodedType::exnref;
      break;
    case Type::anyref:
      ret = BinaryConsts::EncodedType::anyref;
      break;
    case Type::eqref:
      ret = BinaryConsts::EncodedType::eqref;
      break;
    case Type::i31ref:
      ret = BinaryConsts::EncodedType::i31ref;
      break;
    default:
      WASM_UNREACHABLE("unexpected type");
  }
  o << S32LEB(ret);
}

void WasmBinaryWriter::writeHeapType(HeapType type) {
  if (type.isSignature()) {
    auto sig = type.getSignature();
<<<<<<< HEAD
    // FIXME: should this really be using the main indexing of all types, and
    // not something specific to heap types? The spec overview for typed
    // function references just
=======
>>>>>>> 78e8a974
    o << S32LEB(getTypeIndex(sig));
    return;
  }
  int ret = 0;
  switch (type.kind) {
    case HeapType::FuncKind:
      ret = BinaryConsts::EncodedHeapType::func;
      break;
    case HeapType::ExternKind:
      ret = BinaryConsts::EncodedHeapType::extern_;
      break;
    case HeapType::ExnKind:
      ret = BinaryConsts::EncodedHeapType::exn;
      break;
    case HeapType::AnyKind:
      ret = BinaryConsts::EncodedHeapType::any;
      break;
    case HeapType::EqKind:
      ret = BinaryConsts::EncodedHeapType::eq;
      break;
    case HeapType::I31Kind:
      ret = BinaryConsts::EncodedHeapType::i31;
      break;
    case HeapType::SignatureKind:
    case HeapType::StructKind:
    case HeapType::ArrayKind:
      WASM_UNREACHABLE("TODO: compound GC types");
  }
  o << S32LEB(ret); // TODO: Actually encoded as s33
}

// reader

bool WasmBinaryBuilder::hasDWARFSections() {
  assert(pos == 0);
  getInt32(); // magic
  getInt32(); // version
  bool has = false;
  while (more()) {
    uint8_t sectionCode = getInt8();
    uint32_t payloadLen = getU32LEB();
    if (uint64_t(pos) + uint64_t(payloadLen) > input.size()) {
      throwError("Section extends beyond end of input");
    }
    auto oldPos = pos;
    if (sectionCode == BinaryConsts::Section::User) {
      auto sectionName = getInlineString();
      if (Debug::isDWARFSection(sectionName)) {
        has = true;
        break;
      }
    }
    pos = oldPos + payloadLen;
  }
  pos = 0;
  return has;
}

void WasmBinaryBuilder::read() {
  if (DWARF) {
    // In order to update dwarf, we must store info about each IR node's
    // binary position. This has noticeable memory overhead, so we don't do it
    // by default: the user must request it by setting "DWARF", and even if so
    // we scan ahead to see that there actually *are* DWARF sections, so that
    // we don't do unnecessary work.
    if (!hasDWARFSections()) {
      DWARF = false;
    }
  }

  readHeader();
  readSourceMapHeader();

  // read sections until the end
  while (more()) {
    uint8_t sectionCode = getInt8();
    uint32_t payloadLen = getU32LEB();
    if (uint64_t(pos) + uint64_t(payloadLen) > input.size()) {
      throwError("Section extends beyond end of input");
    }

    auto oldPos = pos;

    // note the section in the list of seen sections, as almost no sections can
    // appear more than once, and verify those that shouldn't do not.
    if (sectionCode != BinaryConsts::Section::User &&
        sectionCode != BinaryConsts::Section::Code) {
      if (!seenSections.insert(BinaryConsts::Section(sectionCode)).second) {
        throwError("section seen more than once: " +
                   std::to_string(sectionCode));
      }
    }

    switch (sectionCode) {
      case BinaryConsts::Section::Start:
        readStart();
        break;
      case BinaryConsts::Section::Memory:
        readMemory();
        break;
      case BinaryConsts::Section::Type:
        readSignatures();
        break;
      case BinaryConsts::Section::Import:
        readImports();
        break;
      case BinaryConsts::Section::Function:
        readFunctionSignatures();
        break;
      case BinaryConsts::Section::Code:
        if (DWARF) {
          codeSectionLocation = pos;
        }
        readFunctions();
        break;
      case BinaryConsts::Section::Export:
        readExports();
        break;
      case BinaryConsts::Section::Element:
        readTableElements();
        break;
      case BinaryConsts::Section::Global:
        readGlobals();
        break;
      case BinaryConsts::Section::Data:
        readDataSegments();
        break;
      case BinaryConsts::Section::DataCount:
        readDataCount();
        break;
      case BinaryConsts::Section::Table:
        readFunctionTableDeclaration();
        break;
      case BinaryConsts::Section::Event:
        readEvents();
        break;
      default: {
        readUserSection(payloadLen);
        if (pos > oldPos + payloadLen) {
          throwError("bad user section size, started at " +
                     std::to_string(oldPos) + " plus payload " +
                     std::to_string(payloadLen) +
                     " not being equal to new position " + std::to_string(pos));
        }
        pos = oldPos + payloadLen;
      }
    }

    // make sure we advanced exactly past this section
    if (pos != oldPos + payloadLen) {
      throwError("bad section size, started at " + std::to_string(oldPos) +
                 " plus payload " + std::to_string(payloadLen) +
                 " not being equal to new position " + std::to_string(pos));
    }
  }

  validateBinary();
  processNames();
}

void WasmBinaryBuilder::readUserSection(size_t payloadLen) {
  auto oldPos = pos;
  Name sectionName = getInlineString();
  size_t read = pos - oldPos;
  if (read > payloadLen) {
    throwError("bad user section size");
  }
  payloadLen -= read;
  if (sectionName.equals(BinaryConsts::UserSections::Name)) {
    readNames(payloadLen);
  } else if (sectionName.equals(BinaryConsts::UserSections::TargetFeatures)) {
    readFeatures(payloadLen);
  } else if (sectionName.equals(BinaryConsts::UserSections::Dylink)) {
    readDylink(payloadLen);
  } else {
    // an unfamiliar custom section
    if (sectionName.equals(BinaryConsts::UserSections::Linking)) {
      std::cerr
        << "warning: linking section is present, so this is not a standard "
           "wasm file - binaryen cannot handle this properly!\n";
    }
    wasm.userSections.resize(wasm.userSections.size() + 1);
    auto& section = wasm.userSections.back();
    section.name = sectionName.str;
    auto sectionSize = payloadLen;
    section.data.resize(sectionSize);
    for (size_t i = 0; i < sectionSize; i++) {
      section.data[i] = getInt8();
    }
  }
}

uint8_t WasmBinaryBuilder::getInt8() {
  if (!more()) {
    throwError("unexpected end of input");
  }
  BYN_TRACE("getInt8: " << (int)(uint8_t)input[pos] << " (at " << pos << ")\n");
  return input[pos++];
}

uint16_t WasmBinaryBuilder::getInt16() {
  BYN_TRACE("<==\n");
  auto ret = uint16_t(getInt8());
  ret |= uint16_t(getInt8()) << 8;
  BYN_TRACE("getInt16: " << ret << "/0x" << std::hex << ret << std::dec
                         << " ==>\n");
  return ret;
}

uint32_t WasmBinaryBuilder::getInt32() {
  BYN_TRACE("<==\n");
  auto ret = uint32_t(getInt16());
  ret |= uint32_t(getInt16()) << 16;
  BYN_TRACE("getInt32: " << ret << "/0x" << std::hex << ret << std::dec
                         << " ==>\n");
  return ret;
}

uint64_t WasmBinaryBuilder::getInt64() {
  BYN_TRACE("<==\n");
  auto ret = uint64_t(getInt32());
  ret |= uint64_t(getInt32()) << 32;
  BYN_TRACE("getInt64: " << ret << "/0x" << std::hex << ret << std::dec
                         << " ==>\n");
  return ret;
}

uint8_t WasmBinaryBuilder::getLaneIndex(size_t lanes) {
  BYN_TRACE("<==\n");
  auto ret = getInt8();
  if (ret >= lanes) {
    throwError("Illegal lane index");
  }
  BYN_TRACE("getLaneIndex(" << lanes << "): " << ret << " ==>" << std::endl);
  return ret;
}

Literal WasmBinaryBuilder::getFloat32Literal() {
  BYN_TRACE("<==\n");
  auto ret = Literal(getInt32());
  ret = ret.castToF32();
  BYN_TRACE("getFloat32: " << ret << " ==>\n");
  return ret;
}

Literal WasmBinaryBuilder::getFloat64Literal() {
  BYN_TRACE("<==\n");
  auto ret = Literal(getInt64());
  ret = ret.castToF64();
  BYN_TRACE("getFloat64: " << ret << " ==>\n");
  return ret;
}

Literal WasmBinaryBuilder::getVec128Literal() {
  BYN_TRACE("<==\n");
  std::array<uint8_t, 16> bytes;
  for (auto i = 0; i < 16; ++i) {
    bytes[i] = getInt8();
  }
  auto ret = Literal(bytes.data());
  BYN_TRACE("getVec128: " << ret << " ==>\n");
  return ret;
}

uint32_t WasmBinaryBuilder::getU32LEB() {
  BYN_TRACE("<==\n");
  U32LEB ret;
  ret.read([&]() { return getInt8(); });
  BYN_TRACE("getU32LEB: " << ret.value << " ==>\n");
  return ret.value;
}

uint64_t WasmBinaryBuilder::getU64LEB() {
  BYN_TRACE("<==\n");
  U64LEB ret;
  ret.read([&]() { return getInt8(); });
  BYN_TRACE("getU64LEB: " << ret.value << " ==>\n");
  return ret.value;
}

int32_t WasmBinaryBuilder::getS32LEB() {
  BYN_TRACE("<==\n");
  S32LEB ret;
  ret.read([&]() { return (int8_t)getInt8(); });
  BYN_TRACE("getS32LEB: " << ret.value << " ==>\n");
  return ret.value;
}

int64_t WasmBinaryBuilder::getS64LEB() {
  BYN_TRACE("<==\n");
  S64LEB ret;
  ret.read([&]() { return (int8_t)getInt8(); });
  BYN_TRACE("getS64LEB: " << ret.value << " ==>\n");
  return ret.value;
}

uint64_t WasmBinaryBuilder::getUPtrLEB() {
  return wasm.memory.is64() ? getU64LEB() : getU32LEB();
}

Type WasmBinaryBuilder::getType() {
  int type = getS32LEB();
  // Single value types are negative; signature indices are non-negative
  if (type >= 0) {
    // TODO: Handle block input types properly
    if (size_t(type) >= signatures.size()) {
      throwError("invalid signature index: " + std::to_string(type));
    }
    return signatures[type].results;
  }
  switch (type) {
    // None only used for block signatures. TODO: Separate out?
    case BinaryConsts::EncodedType::Empty:
      return Type::none;
    case BinaryConsts::EncodedType::i32:
      return Type::i32;
    case BinaryConsts::EncodedType::i64:
      return Type::i64;
    case BinaryConsts::EncodedType::f32:
      return Type::f32;
    case BinaryConsts::EncodedType::f64:
      return Type::f64;
    case BinaryConsts::EncodedType::v128:
      return Type::v128;
    case BinaryConsts::EncodedType::funcref:
      return Type::funcref;
    case BinaryConsts::EncodedType::externref:
      return Type::externref;
    case BinaryConsts::EncodedType::exnref:
      return Type::exnref;
    case BinaryConsts::EncodedType::anyref:
      return Type::anyref;
    case BinaryConsts::EncodedType::eqref:
      return Type::eqref;
    case BinaryConsts::EncodedType::nullable:
      return Type(getHeapType(), /* nullable = */ true);
    case BinaryConsts::EncodedType::nonnullable:
<<<<<<< HEAD
      // FIXME: support non-nullable types. search for all "nullable = "
      //        comments.
      return Type(getHeapType(), /* nullable = */ true);
=======
      return Type(getHeapType(), /* nullable = */ false);
>>>>>>> 78e8a974
    case BinaryConsts::EncodedType::i31ref:
      return Type::i31ref;
    default:
      throwError("invalid wasm type: " + std::to_string(type));
  }
  WASM_UNREACHABLE("unexpected type");
}

HeapType WasmBinaryBuilder::getHeapType() {
  int type = getS32LEB(); // TODO: Actually encoded as s33
  // Single heap types are negative; heap type indices are non-negative
  if (type >= 0) {
    if (size_t(type) >= signatures.size()) {
      throwError("invalid signature index: " + std::to_string(type));
    }
    return HeapType(signatures[type]);
  }
  switch (type) {
    case BinaryConsts::EncodedHeapType::func:
      return HeapType::FuncKind;
    case BinaryConsts::EncodedHeapType::extern_:
      return HeapType::ExternKind;
    case BinaryConsts::EncodedHeapType::exn:
      return HeapType::ExnKind;
    case BinaryConsts::EncodedHeapType::any:
      return HeapType::AnyKind;
    case BinaryConsts::EncodedHeapType::eq:
      return HeapType::EqKind;
    case BinaryConsts::EncodedHeapType::i31:
      return HeapType::I31Kind;
    default:
      throwError("invalid wasm heap type: " + std::to_string(type));
  }
  WASM_UNREACHABLE("unexpected type");
}

Type WasmBinaryBuilder::getConcreteType() {
  auto type = getType();
  if (!type.isConcrete()) {
    throw ParseException("non-concrete type when one expected");
  }
  return type;
}

Name WasmBinaryBuilder::getInlineString() {
  BYN_TRACE("<==\n");
  auto len = getU32LEB();
  std::string str;
  for (size_t i = 0; i < len; i++) {
    auto curr = char(getInt8());
    if (curr == 0) {
      throwError(
        "inline string contains NULL (0). that is technically valid in wasm, "
        "but you shouldn't do it, and it's not supported in binaryen");
    }
    str = str + curr;
  }
  BYN_TRACE("getInlineString: " << str << " ==>\n");
  return Name(str);
}

void WasmBinaryBuilder::verifyInt8(int8_t x) {
  int8_t y = getInt8();
  if (x != y) {
    throwError("surprising value");
  }
}

void WasmBinaryBuilder::verifyInt16(int16_t x) {
  int16_t y = getInt16();
  if (x != y) {
    throwError("surprising value");
  }
}

void WasmBinaryBuilder::verifyInt32(int32_t x) {
  int32_t y = getInt32();
  if (x != y) {
    throwError("surprising value");
  }
}

void WasmBinaryBuilder::verifyInt64(int64_t x) {
  int64_t y = getInt64();
  if (x != y) {
    throwError("surprising value");
  }
}

void WasmBinaryBuilder::ungetInt8() {
  assert(pos > 0);
  BYN_TRACE("ungetInt8 (at " << pos << ")\n");
  pos--;
}

void WasmBinaryBuilder::readHeader() {
  BYN_TRACE("== readHeader\n");
  verifyInt32(BinaryConsts::Magic);
  verifyInt32(BinaryConsts::Version);
}

void WasmBinaryBuilder::readStart() {
  BYN_TRACE("== readStart\n");
  startIndex = getU32LEB();
}

void WasmBinaryBuilder::readMemory() {
  BYN_TRACE("== readMemory\n");
  auto numMemories = getU32LEB();
  if (!numMemories) {
    return;
  }
  if (numMemories != 1) {
    throwError("Must be exactly 1 memory");
  }
  if (wasm.memory.exists) {
    throwError("Memory cannot be both imported and defined");
  }
  wasm.memory.exists = true;
  getResizableLimits(wasm.memory.initial,
                     wasm.memory.max,
                     wasm.memory.shared,
                     wasm.memory.indexType,
                     Memory::kUnlimitedSize);
}

void WasmBinaryBuilder::readSignatures() {
  BYN_TRACE("== readSignatures\n");
  size_t numTypes = getU32LEB();
  BYN_TRACE("num: " << numTypes << std::endl);
  for (size_t i = 0; i < numTypes; i++) {
    BYN_TRACE("read one\n");
    std::vector<Type> params;
    std::vector<Type> results;
    auto form = getS32LEB();
    if (form != BinaryConsts::EncodedType::Func) {
      throwError("bad signature form " + std::to_string(form));
    }
    size_t numParams = getU32LEB();
    BYN_TRACE("num params: " << numParams << std::endl);
    for (size_t j = 0; j < numParams; j++) {
      params.push_back(getConcreteType());
    }
    auto numResults = getU32LEB();
    BYN_TRACE("num results: " << numResults << std::endl);
    for (size_t j = 0; j < numResults; j++) {
      results.push_back(getConcreteType());
    }
    signatures.emplace_back(Type(params), Type(results));
  }
}

Name WasmBinaryBuilder::getFunctionName(Index index) {
  if (index >= wasm.functions.size()) {
    throwError("invalid function index");
  }
  return wasm.functions[index]->name;
}

Name WasmBinaryBuilder::getGlobalName(Index index) {
  if (index >= wasm.globals.size()) {
    throwError("invalid global index");
  }
  return wasm.globals[index]->name;
}

Name WasmBinaryBuilder::getEventName(Index index) {
  if (index >= wasm.events.size()) {
    throwError("invalid event index");
  }
  return wasm.events[index]->name;
}

void WasmBinaryBuilder::getResizableLimits(Address& initial,
                                           Address& max,
                                           bool& shared,
                                           Type& indexType,
                                           Address defaultIfNoMax) {
  auto flags = getU32LEB();
  initial = getU32LEB();
  bool hasMax = (flags & BinaryConsts::HasMaximum) != 0;
  bool isShared = (flags & BinaryConsts::IsShared) != 0;
  bool is64 = (flags & BinaryConsts::Is64) != 0;
  if (isShared && !hasMax) {
    throwError("shared memory must have max size");
  }
  shared = isShared;
  indexType = is64 ? Type::i64 : Type::i32;
  if (hasMax) {
    max = getU32LEB();
  } else {
    max = defaultIfNoMax;
  }
}

void WasmBinaryBuilder::readImports() {
  BYN_TRACE("== readImports\n");
  size_t num = getU32LEB();
  BYN_TRACE("num: " << num << std::endl);
  Builder builder(wasm);
  size_t tableCounter = 0;
  size_t memoryCounter = 0;
  size_t functionCounter = 0;
  size_t globalCounter = 0;
  size_t eventCounter = 0;
  for (size_t i = 0; i < num; i++) {
    BYN_TRACE("read one\n");
    auto module = getInlineString();
    auto base = getInlineString();
    auto kind = (ExternalKind)getU32LEB();
    // We set a unique prefix for the name based on the kind. This ensures no
    // collisions between them, which can't occur here (due to the index i) but
    // could occur later due to the names section.
    switch (kind) {
      case ExternalKind::Function: {
        Name name(std::string("fimport$") + std::to_string(functionCounter++));
        auto index = getU32LEB();
        if (index >= signatures.size()) {
          throwError("invalid function index " + std::to_string(index) + " / " +
                     std::to_string(signatures.size()));
        }
        auto curr = builder.makeFunction(name, signatures[index], {});
        curr->module = module;
        curr->base = base;
        functionImports.push_back(curr.get());
        wasm.addFunction(std::move(curr));
        break;
      }
      case ExternalKind::Table: {
        Name name(std::string("timport$") + std::to_string(tableCounter++));
        wasm.table.module = module;
        wasm.table.base = base;
        wasm.table.name = name;
        auto elementType = getS32LEB();
        WASM_UNUSED(elementType);
        if (elementType != BinaryConsts::EncodedType::funcref) {
          throwError("Imported table type is not funcref");
        }
        wasm.table.exists = true;
        bool is_shared;
        Type indexType;
        getResizableLimits(wasm.table.initial,
                           wasm.table.max,
                           is_shared,
                           indexType,
                           Table::kUnlimitedSize);
        if (is_shared) {
          throwError("Tables may not be shared");
        }
        if (indexType == Type::i64) {
          throwError("Tables may not be 64-bit");
        }
        break;
      }
      case ExternalKind::Memory: {
        Name name(std::string("mimport$") + std::to_string(memoryCounter++));
        wasm.memory.module = module;
        wasm.memory.base = base;
        wasm.memory.name = name;
        wasm.memory.exists = true;
        getResizableLimits(wasm.memory.initial,
                           wasm.memory.max,
                           wasm.memory.shared,
                           wasm.memory.indexType,
                           Memory::kUnlimitedSize);
        break;
      }
      case ExternalKind::Global: {
        Name name(std::string("gimport$") + std::to_string(globalCounter++));
        auto type = getConcreteType();
        auto mutable_ = getU32LEB();
        auto curr =
          builder.makeGlobal(name,
                             type,
                             nullptr,
                             mutable_ ? Builder::Mutable : Builder::Immutable);
        curr->module = module;
        curr->base = base;
        globalImports.push_back(curr.get());
        wasm.addGlobal(std::move(curr));
        break;
      }
      case ExternalKind::Event: {
        Name name(std::string("eimport$") + std::to_string(eventCounter++));
        auto attribute = getU32LEB();
        auto index = getU32LEB();
        if (index >= signatures.size()) {
          throwError("invalid event index " + std::to_string(index) + " / " +
                     std::to_string(signatures.size()));
        }
        auto curr = builder.makeEvent(name, attribute, signatures[index]);
        curr->module = module;
        curr->base = base;
        wasm.addEvent(std::move(curr));
        break;
      }
      default: {
        throwError("bad import kind");
      }
    }
  }
}

Name WasmBinaryBuilder::getNextLabel() {
  requireFunctionContext("getting a label");
  return Name("label$" + std::to_string(nextLabel++));
}

void WasmBinaryBuilder::requireFunctionContext(const char* error) {
  if (!currFunction) {
    throwError(std::string("in a non-function context: ") + error);
  }
}

void WasmBinaryBuilder::readFunctionSignatures() {
  BYN_TRACE("== readFunctionSignatures\n");
  size_t num = getU32LEB();
  BYN_TRACE("num: " << num << std::endl);
  for (size_t i = 0; i < num; i++) {
    BYN_TRACE("read one\n");
    auto index = getU32LEB();
    if (index >= signatures.size()) {
      throwError("invalid function type index for function");
    }
    functionSignatures.push_back(signatures[index]);
  }
}

Signature WasmBinaryBuilder::getFunctionSignatureByIndex(Index index) {
  Signature sig;
  if (index < functionImports.size()) {
    return functionImports[index]->sig;
  }
  Index adjustedIndex = index - functionImports.size();
  if (adjustedIndex >= functionSignatures.size()) {
<<<<<<< HEAD
    throwError("invalid call index");
=======
    throwError("invalid function index");
>>>>>>> 78e8a974
  }
  return functionSignatures[adjustedIndex];
}

void WasmBinaryBuilder::readFunctions() {
  BYN_TRACE("== readFunctions\n");
  size_t total = getU32LEB();
  if (total != functionSignatures.size()) {
    throwError("invalid function section size, must equal types");
  }
  for (size_t i = 0; i < total; i++) {
    BYN_TRACE("read one at " << pos << std::endl);
    auto sizePos = pos;
    size_t size = getU32LEB();
    if (size == 0) {
      throwError("empty function size");
    }
    endOfFunction = pos + size;

    auto* func = new Function;
    func->name = Name::fromInt(i);
    func->sig = functionSignatures[i];
    currFunction = func;

    if (DWARF) {
      func->funcLocation = BinaryLocations::FunctionLocations{
        BinaryLocation(sizePos - codeSectionLocation),
        BinaryLocation(pos - codeSectionLocation),
        BinaryLocation(pos - codeSectionLocation + size)};
    }

    readNextDebugLocation();

    BYN_TRACE("reading " << i << std::endl);
    size_t numLocalTypes = getU32LEB();
    for (size_t t = 0; t < numLocalTypes; t++) {
      auto num = getU32LEB();
      auto type = getConcreteType();
      while (num > 0) {
        func->vars.push_back(type);
        num--;
      }
    }
    std::swap(func->prologLocation, debugLocation);
    {
      // process the function body
      BYN_TRACE("processing function: " << i << std::endl);
      nextLabel = 0;
      debugLocation.clear();
      willBeIgnored = false;
      // process body
      assert(breakTargetNames.size() == 0);
      assert(breakStack.empty());
      assert(expressionStack.empty());
      assert(controlFlowStack.empty());
      assert(depth == 0);
      func->body = getBlockOrSingleton(func->sig.results);
      assert(depth == 0);
      assert(breakStack.size() == 0);
      assert(breakTargetNames.size() == 0);
      if (!expressionStack.empty()) {
        throwError("stack not empty on function exit");
      }
      assert(controlFlowStack.empty());
      if (pos != endOfFunction) {
        throwError("binary offset at function exit not at expected location");
      }
    }
    std::swap(func->epilogLocation, debugLocation);
    currFunction = nullptr;
    debugLocation.clear();
    functions.push_back(func);
  }
  BYN_TRACE(" end function bodies\n");
}

void WasmBinaryBuilder::readExports() {
  BYN_TRACE("== readExports\n");
  size_t num = getU32LEB();
  BYN_TRACE("num: " << num << std::endl);
  std::set<Name> names;
  for (size_t i = 0; i < num; i++) {
    BYN_TRACE("read one\n");
    auto curr = new Export;
    curr->name = getInlineString();
    if (names.count(curr->name) > 0) {
      throwError("duplicate export name");
    }
    names.insert(curr->name);
    curr->kind = (ExternalKind)getU32LEB();
    auto index = getU32LEB();
    exportIndices[curr] = index;
    exportOrder.push_back(curr);
  }
}

static int32_t readBase64VLQ(std::istream& in) {
  uint32_t value = 0;
  uint32_t shift = 0;
  while (1) {
    auto ch = in.get();
    if (ch == EOF) {
      throw MapParseException("unexpected EOF in the middle of VLQ");
    }
    if ((ch >= 'A' && ch <= 'Z') || (ch >= 'a' && ch < 'g')) {
      // last number digit
      uint32_t digit = ch < 'a' ? ch - 'A' : ch - 'a' + 26;
      value |= digit << shift;
      break;
    }
    if (!(ch >= 'g' && ch <= 'z') && !(ch >= '0' && ch <= '9') && ch != '+' &&
        ch != '/') {
      throw MapParseException("invalid VLQ digit");
    }
    uint32_t digit =
      ch > '9' ? ch - 'g' : (ch >= '0' ? ch - '0' + 20 : (ch == '+' ? 30 : 31));
    value |= digit << shift;
    shift += 5;
  }
  return value & 1 ? -int32_t(value >> 1) : int32_t(value >> 1);
}

void WasmBinaryBuilder::readSourceMapHeader() {
  if (!sourceMap) {
    return;
  }

  auto skipWhitespace = [&]() {
    while (sourceMap->peek() == ' ' || sourceMap->peek() == '\n') {
      sourceMap->get();
    }
  };

  auto maybeReadChar = [&](char expected) {
    if (sourceMap->peek() != expected) {
      return false;
    }
    sourceMap->get();
    return true;
  };

  auto mustReadChar = [&](char expected) {
    char c = sourceMap->get();
    if (c != expected) {
      throw MapParseException(std::string("Unexpected char: expected '") +
                              expected + "' got '" + c + "'");
    }
  };

  auto findField = [&](const char* name) {
    bool matching = false;
    size_t len = strlen(name);
    size_t pos;
    while (1) {
      int ch = sourceMap->get();
      if (ch == EOF) {
        return false;
      }
      if (ch == '\"') {
        if (matching) {
          // we matched a terminating quote.
          if (pos == len) {
            break;
          }
          matching = false;
        } else {
          matching = true;
          pos = 0;
        }
      } else if (matching && name[pos] == ch) {
        ++pos;
      } else if (matching) {
        matching = false;
      }
    }
    skipWhitespace();
    mustReadChar(':');
    skipWhitespace();
    return true;
  };

  auto readString = [&](std::string& str) {
    std::vector<char> vec;
    skipWhitespace();
    mustReadChar('\"');
    if (!maybeReadChar('\"')) {
      while (1) {
        int ch = sourceMap->get();
        if (ch == EOF) {
          throw MapParseException("unexpected EOF in the middle of string");
        }
        if (ch == '\"') {
          break;
        }
        vec.push_back(ch);
      }
    }
    skipWhitespace();
    str = std::string(vec.begin(), vec.end());
  };

  if (!findField("sources")) {
    throw MapParseException("cannot find the 'sources' field in map");
  }

  skipWhitespace();
  mustReadChar('[');
  if (!maybeReadChar(']')) {
    do {
      std::string file;
      readString(file);
      Index index = wasm.debugInfoFileNames.size();
      wasm.debugInfoFileNames.push_back(file);
      debugInfoFileIndices[file] = index;
    } while (maybeReadChar(','));
    mustReadChar(']');
  }

  if (!findField("mappings")) {
    throw MapParseException("cannot find the 'mappings' field in map");
  }

  mustReadChar('\"');
  if (maybeReadChar('\"')) { // empty mappings
    nextDebugLocation.first = 0;
    return;
  }
  // read first debug location
  uint32_t position = readBase64VLQ(*sourceMap);
  uint32_t fileIndex = readBase64VLQ(*sourceMap);
  uint32_t lineNumber =
    readBase64VLQ(*sourceMap) + 1; // adjust zero-based line number
  uint32_t columnNumber = readBase64VLQ(*sourceMap);
  nextDebugLocation = {position, {fileIndex, lineNumber, columnNumber}};
}

void WasmBinaryBuilder::readNextDebugLocation() {
  if (!sourceMap) {
    return;
  }

  while (nextDebugLocation.first && nextDebugLocation.first <= pos) {
    debugLocation.clear();
    // use debugLocation only for function expressions
    if (currFunction) {
      debugLocation.insert(nextDebugLocation.second);
    }

    char ch;
    *sourceMap >> ch;
    if (ch == '\"') { // end of records
      nextDebugLocation.first = 0;
      break;
    }
    if (ch != ',') {
      throw MapParseException("Unexpected delimiter");
    }

    int32_t positionDelta = readBase64VLQ(*sourceMap);
    uint32_t position = nextDebugLocation.first + positionDelta;
    int32_t fileIndexDelta = readBase64VLQ(*sourceMap);
    uint32_t fileIndex = nextDebugLocation.second.fileIndex + fileIndexDelta;
    int32_t lineNumberDelta = readBase64VLQ(*sourceMap);
    uint32_t lineNumber = nextDebugLocation.second.lineNumber + lineNumberDelta;
    int32_t columnNumberDelta = readBase64VLQ(*sourceMap);
    uint32_t columnNumber =
      nextDebugLocation.second.columnNumber + columnNumberDelta;

    nextDebugLocation = {position, {fileIndex, lineNumber, columnNumber}};
  }
}

Expression* WasmBinaryBuilder::readExpression() {
  assert(depth == 0);
  processExpressions();
  if (expressionStack.size() != 1) {
    throwError("expected to read a single expression");
  }
  auto* ret = popExpression();
  assert(depth == 0);
  return ret;
}

void WasmBinaryBuilder::readGlobals() {
  BYN_TRACE("== readGlobals\n");
  size_t num = getU32LEB();
  BYN_TRACE("num: " << num << std::endl);
  for (size_t i = 0; i < num; i++) {
    BYN_TRACE("read one\n");
    auto type = getConcreteType();
    auto mutable_ = getU32LEB();
    if (mutable_ & ~1) {
      throwError("Global mutability must be 0 or 1");
    }
    auto* init = readExpression();
    globals.push_back(
      Builder::makeGlobal("global$" + std::to_string(i),
                          type,
                          init,
                          mutable_ ? Builder::Mutable : Builder::Immutable));
  }
}

void WasmBinaryBuilder::processExpressions() {
  BYN_TRACE("== processExpressions\n");
  unreachableInTheWasmSense = false;
  while (1) {
    Expression* curr;
    auto ret = readExpression(curr);
    if (!curr) {
      lastSeparator = ret;
      BYN_TRACE("== processExpressions finished\n");
      return;
    }
    pushExpression(curr);
    if (curr->type == Type::unreachable) {
      // Once we see something unreachable, we don't want to add anything else
      // to the stack, as it could be stacky code that is non-representable in
      // our AST. but we do need to skip it.
      // If there is nothing else here, just stop. Otherwise, go into
      // unreachable mode. peek to see what to do.
      if (pos == endOfFunction) {
        throwError("Reached function end without seeing End opcode");
      }
      if (!more()) {
        throwError("unexpected end of input");
      }
      auto peek = input[pos];
      if (peek == BinaryConsts::End || peek == BinaryConsts::Else ||
          peek == BinaryConsts::Catch) {
        BYN_TRACE("== processExpressions finished with unreachable"
                  << std::endl);
        lastSeparator = BinaryConsts::ASTNodes(peek);
        // Read the byte we peeked at. No new instruction is generated for it.
        Expression* dummy = nullptr;
        readExpression(dummy);
        assert(!dummy);
        return;
      } else {
        skipUnreachableCode();
        return;
      }
    }
  }
}

void WasmBinaryBuilder::skipUnreachableCode() {
  BYN_TRACE("== skipUnreachableCode\n");
  // preserve the stack, and restore it. it contains the instruction that made
  // us unreachable, and we can ignore anything after it. things after it may
  // pop, we want to undo that
  auto savedStack = expressionStack;
  // note we are entering unreachable code, and note what the state as before so
  // we can restore it
  auto before = willBeIgnored;
  willBeIgnored = true;
  // clear the stack. nothing should be popped from there anyhow, just stuff
  // can be pushed and then popped. Popping past the top of the stack will
  // result in uneachables being returned
  expressionStack.clear();
  while (1) {
    // set the unreachableInTheWasmSense flag each time, as sub-blocks may set
    // and unset it
    unreachableInTheWasmSense = true;
    Expression* curr;
    auto ret = readExpression(curr);
    if (!curr) {
      BYN_TRACE("== skipUnreachableCode finished\n");
      lastSeparator = ret;
      unreachableInTheWasmSense = false;
      willBeIgnored = before;
      expressionStack = savedStack;
      return;
    }
    pushExpression(curr);
  }
}

void WasmBinaryBuilder::pushExpression(Expression* curr) {
  if (curr->type.isTuple()) {
    // Store tuple to local and push individual extracted values
    Builder builder(wasm);
    Index tuple = builder.addVar(currFunction, curr->type);
    expressionStack.push_back(builder.makeLocalSet(tuple, curr));
    for (Index i = 0; i < curr->type.size(); ++i) {
      expressionStack.push_back(
        builder.makeTupleExtract(builder.makeLocalGet(tuple, curr->type), i));
    }
  } else {
    expressionStack.push_back(curr);
  }
}

Expression* WasmBinaryBuilder::popExpression() {
  BYN_TRACE("== popExpression\n");
  if (expressionStack.empty()) {
    if (unreachableInTheWasmSense) {
      // in unreachable code, trying to pop past the polymorphic stack
      // area results in receiving unreachables
      BYN_TRACE("== popping unreachable from polymorphic stack" << std::endl);
      return allocator.alloc<Unreachable>();
    }
    throwError(
      "attempted pop from empty stack / beyond block start boundary at " +
      std::to_string(pos));
  }
  // the stack is not empty, and we would not be going out of the current block
  auto ret = expressionStack.back();
  assert(!ret->type.isTuple());
  expressionStack.pop_back();
  return ret;
}

Expression* WasmBinaryBuilder::popNonVoidExpression() {
  auto* ret = popExpression();
  if (ret->type != Type::none) {
    return ret;
  }
  // we found a void, so this is stacky code that we must handle carefully
  Builder builder(wasm);
  // add elements until we find a non-void
  std::vector<Expression*> expressions;
  expressions.push_back(ret);
  while (1) {
    auto* curr = popExpression();
    expressions.push_back(curr);
    if (curr->type != Type::none) {
      break;
    }
  }
  auto* block = builder.makeBlock();
  while (!expressions.empty()) {
    block->list.push_back(expressions.back());
    expressions.pop_back();
  }
  requireFunctionContext("popping void where we need a new local");
  auto type = block->list[0]->type;
  if (type.isConcrete()) {
    auto local = builder.addVar(currFunction, type);
    block->list[0] = builder.makeLocalSet(local, block->list[0]);
    block->list.push_back(builder.makeLocalGet(local, type));
  } else {
    assert(type == Type::unreachable);
    // nothing to do here - unreachable anyhow
  }
  block->finalize();
  return block;
}

Expression* WasmBinaryBuilder::popTuple(size_t numElems) {
  Builder builder(wasm);
  std::vector<Expression*> elements;
  elements.resize(numElems);
  for (size_t i = 0; i < numElems; i++) {
    auto* elem = popNonVoidExpression();
    if (elem->type == Type::unreachable) {
      // All the previously-popped items cannot be reached, so ignore them. We
      // cannot continue popping because there might not be enough items on the
      // expression stack after an unreachable expression. Any remaining
      // elements can stay unperturbed on the stack and will be explicitly
      // dropped by some parent call to pushBlockElements.
      return elem;
    }
    elements[numElems - i - 1] = elem;
  }
  return Builder(wasm).makeTupleMake(std::move(elements));
}

Expression* WasmBinaryBuilder::popTypedExpression(Type type) {
  if (type.isSingle()) {
    return popNonVoidExpression();
  } else if (type.isTuple()) {
    return popTuple(type.size());
  } else {
    WASM_UNREACHABLE("Invalid popped type");
  }
}

void WasmBinaryBuilder::validateBinary() {
  if (hasDataCount && wasm.memory.segments.size() != dataCount) {
    throwError("Number of segments does not agree with DataCount section");
  }
}

void WasmBinaryBuilder::processNames() {
  for (auto* func : functions) {
    wasm.addFunction(func);
  }
  for (auto& global : globals) {
    wasm.addGlobal(std::move(global));
  }

  // now that we have names, apply things

  if (startIndex != static_cast<Index>(-1)) {
    wasm.start = getFunctionName(startIndex);
  }

  for (auto* curr : exportOrder) {
    auto index = exportIndices[curr];
    switch (curr->kind) {
      case ExternalKind::Function: {
        curr->value = getFunctionName(index);
        break;
      }
      case ExternalKind::Table:
        curr->value = wasm.table.name;
        break;
      case ExternalKind::Memory:
        curr->value = wasm.memory.name;
        break;
      case ExternalKind::Global:
        curr->value = getGlobalName(index);
        break;
      case ExternalKind::Event:
        curr->value = getEventName(index);
        break;
      default:
        throwError("bad export kind");
    }
    wasm.addExport(curr);
  }

  for (auto& iter : functionRefs) {
    size_t index = iter.first;
    auto& refs = iter.second;
    for (auto* ref : refs) {
      if (auto* call = ref->dynCast<Call>()) {
        call->target = getFunctionName(index);
      } else if (auto* refFunc = ref->dynCast<RefFunc>()) {
        refFunc->func = getFunctionName(index);
      } else {
        WASM_UNREACHABLE("Invalid type in function references");
      }
    }
  }

  for (auto& pair : functionTable) {
    auto i = pair.first;
    auto& indices = pair.second;
    for (auto j : indices) {
      wasm.table.segments[i].data.push_back(getFunctionName(j));
    }
  }

  for (auto& iter : globalRefs) {
    size_t index = iter.first;
    auto& refs = iter.second;
    for (auto* ref : refs) {
      if (auto* get = ref->dynCast<GlobalGet>()) {
        get->name = getGlobalName(index);
      } else if (auto* set = ref->dynCast<GlobalSet>()) {
        set->name = getGlobalName(index);
      } else {
        WASM_UNREACHABLE("Invalid type in global references");
      }
    }
  }

  // Everything now has its proper name.

  wasm.updateMaps();
}

void WasmBinaryBuilder::readDataCount() {
  BYN_TRACE("== readDataCount\n");
  hasDataCount = true;
  dataCount = getU32LEB();
}

void WasmBinaryBuilder::readDataSegments() {
  BYN_TRACE("== readDataSegments\n");
  auto num = getU32LEB();
  for (size_t i = 0; i < num; i++) {
    Memory::Segment curr;
    uint32_t flags = getU32LEB();
    if (flags > 2) {
      throwError("bad segment flags, must be 0, 1, or 2, not " +
                 std::to_string(flags));
    }
    curr.isPassive = flags & BinaryConsts::IsPassive;
    if (flags & BinaryConsts::HasMemIndex) {
      auto memIndex = getU32LEB();
      if (memIndex != 0) {
        throwError("nonzero memory index");
      }
    }
    if (!curr.isPassive) {
      curr.offset = readExpression();
    }
    auto size = getU32LEB();
    curr.data.resize(size);
    for (size_t j = 0; j < size; j++) {
      curr.data[j] = char(getInt8());
    }
    wasm.memory.segments.push_back(curr);
  }
}

void WasmBinaryBuilder::readFunctionTableDeclaration() {
  BYN_TRACE("== readFunctionTableDeclaration\n");
  auto numTables = getU32LEB();
  if (numTables != 1) {
    throwError("Only 1 table definition allowed in MVP");
  }
  if (wasm.table.exists) {
    throwError("Table cannot be both imported and defined");
  }
  wasm.table.exists = true;
  auto elemType = getS32LEB();
  if (elemType != BinaryConsts::EncodedType::funcref) {
    throwError("ElementType must be funcref in MVP");
  }
  bool is_shared;
  Type indexType;
  getResizableLimits(wasm.table.initial,
                     wasm.table.max,
                     is_shared,
                     indexType,
                     Table::kUnlimitedSize);
  if (is_shared) {
    throwError("Tables may not be shared");
  }
  if (indexType == Type::i64) {
    throwError("Tables may not be 64-bit");
  }
}

void WasmBinaryBuilder::readTableElements() {
  BYN_TRACE("== readTableElements\n");
  auto numSegments = getU32LEB();
  if (numSegments >= Table::kMaxSize) {
    throwError("Too many segments");
  }
  for (size_t i = 0; i < numSegments; i++) {
    auto tableIndex = getU32LEB();
    if (tableIndex != 0) {
      throwError("Table elements must refer to table 0 in MVP");
    }
    wasm.table.segments.emplace_back(readExpression());

    auto& indexSegment = functionTable[i];
    auto size = getU32LEB();
    for (Index j = 0; j < size; j++) {
      indexSegment.push_back(getU32LEB());
    }
  }
}

void WasmBinaryBuilder::readEvents() {
  BYN_TRACE("== readEvents\n");
  size_t numEvents = getU32LEB();
  BYN_TRACE("num: " << numEvents << std::endl);
  for (size_t i = 0; i < numEvents; i++) {
    BYN_TRACE("read one\n");
    auto attribute = getU32LEB();
    auto typeIndex = getU32LEB();
    if (typeIndex >= signatures.size()) {
      throwError("invalid event index " + std::to_string(typeIndex) + " / " +
                 std::to_string(signatures.size()));
    }
    wasm.addEvent(Builder::makeEvent(
      "event$" + std::to_string(i), attribute, signatures[typeIndex]));
  }
}

static bool isIdChar(char ch) {
  return (ch >= '0' && ch <= '9') || (ch >= 'A' && ch <= 'Z') ||
         (ch >= 'a' && ch <= 'z') || ch == '!' || ch == '#' || ch == '$' ||
         ch == '%' || ch == '&' || ch == '\'' || ch == '*' || ch == '+' ||
         ch == '-' || ch == '.' || ch == '/' || ch == ':' || ch == '<' ||
         ch == '=' || ch == '>' || ch == '?' || ch == '@' || ch == '^' ||
         ch == '_' || ch == '`' || ch == '|' || ch == '~';
}

static char formatNibble(int nibble) {
  return nibble < 10 ? '0' + nibble : 'a' - 10 + nibble;
}

Name WasmBinaryBuilder::escape(Name name) {
  bool allIdChars = true;
  for (const char* p = name.str; allIdChars && *p; p++) {
    allIdChars = isIdChar(*p);
  }
  if (allIdChars) {
    return name;
  }
  // encode name, if at least one non-idchar (per WebAssembly spec) was found
  std::string escaped;
  for (const char* p = name.str; *p; p++) {
    char ch = *p;
    if (isIdChar(ch)) {
      escaped.push_back(ch);
      continue;
    }
    // replace non-idchar with `\xx` escape
    escaped.push_back('\\');
    escaped.push_back(formatNibble(ch >> 4));
    escaped.push_back(formatNibble(ch & 15));
  }
  return escaped;
}

void WasmBinaryBuilder::readNames(size_t payloadLen) {
  BYN_TRACE("== readNames\n");
  auto sectionPos = pos;
  while (pos < sectionPos + payloadLen) {
    auto nameType = getU32LEB();
    auto subsectionSize = getU32LEB();
    auto subsectionPos = pos;
    if (nameType == BinaryConsts::UserSections::Subsection::NameModule) {
      wasm.name = getInlineString();
    } else if (nameType ==
               BinaryConsts::UserSections::Subsection::NameFunction) {
      auto num = getU32LEB();
      std::set<Name> usedNames;
      for (size_t i = 0; i < num; i++) {
        auto index = getU32LEB();
        auto rawName = getInlineString();
        auto name = escape(rawName);
        // De-duplicate names by appending .1, .2, etc.
        for (int i = 1; !usedNames.insert(name).second; ++i) {
          name = std::string(escape(rawName).str) + std::string(".") +
                 std::to_string(i);
        }
        auto numFunctionImports = functionImports.size();
        if (index < numFunctionImports) {
          functionImports[index]->setExplicitName(name);
        } else if (index - numFunctionImports < functions.size()) {
          functions[index - numFunctionImports]->setExplicitName(name);
        } else {
          std::cerr << "warning: function index out of bounds in name section, "
                       "function subsection: "
                    << std::string(rawName.str) << " at index "
                    << std::to_string(index) << std::endl;
        }
      }
    } else if (nameType == BinaryConsts::UserSections::Subsection::NameLocal) {
      auto numFuncs = getU32LEB();
      auto numFunctionImports = functionImports.size();
      for (size_t i = 0; i < numFuncs; i++) {
        auto funcIndex = getU32LEB();
        Function* func = nullptr;
        if (funcIndex < numFunctionImports) {
          func = functionImports[funcIndex];
        } else if (funcIndex - numFunctionImports < functions.size()) {
          func = functions[funcIndex - numFunctionImports];
        } else {
          std::cerr
            << "warning: function index out of bounds in name section, local "
               "subsection: "
            << std::to_string(funcIndex) << std::endl;
        }
        auto numLocals = getU32LEB();
        std::set<Name> usedNames;
        for (size_t j = 0; j < numLocals; j++) {
          auto localIndex = getU32LEB();
          auto rawLocalName = getInlineString();
          if (!func) {
            continue; // read and discard in case of prior error
          }
          auto localName = escape(rawLocalName);
          // De-duplicate names by appending .1, .2, etc.
          for (int i = 1; !usedNames.insert(localName).second; ++i) {
            localName = std::string(escape(rawLocalName).str) +
                        std::string(".") + std::to_string(i);
          }
          if (localIndex < func->getNumLocals()) {
            func->localNames[localIndex] = localName;
          } else {
            std::cerr << "warning: local index out of bounds in name "
                         "section, local subsection: "
                      << std::string(rawLocalName.str) << " at index "
                      << std::to_string(localIndex) << " in function "
                      << std::string(func->name.str) << std::endl;
          }
        }
      }
    } else if (nameType == BinaryConsts::UserSections::Subsection::NameTable) {
      auto num = getU32LEB();
      for (size_t i = 0; i < num; i++) {
        auto index = getU32LEB();
        auto rawName = getInlineString();
        if (index == 0) {
          wasm.table.setExplicitName(escape(rawName));
        } else {
          std::cerr << "warning: table index out of bounds in name section, "
                       "table subsection: "
                    << std::string(rawName.str) << " at index "
                    << std::to_string(index) << std::endl;
        }
      }
    } else if (nameType == BinaryConsts::UserSections::Subsection::NameMemory) {
      auto num = getU32LEB();
      for (size_t i = 0; i < num; i++) {
        auto index = getU32LEB();
        auto rawName = getInlineString();
        if (index == 0) {
          wasm.memory.setExplicitName(escape(rawName));
        } else {
          std::cerr << "warning: memory index out of bounds in name section, "
                       "memory subsection: "
                    << std::string(rawName.str) << " at index "
                    << std::to_string(index) << std::endl;
        }
      }
    } else if (nameType == BinaryConsts::UserSections::Subsection::NameGlobal) {
      auto num = getU32LEB();
      std::set<Name> usedNames;
      for (size_t i = 0; i < num; i++) {
        auto index = getU32LEB();
        auto rawName = getInlineString();
        auto name = escape(rawName);
        // De-duplicate names by appending .1, .2, etc.
        for (int i = 1; !usedNames.insert(name).second; ++i) {
          name = std::string(escape(rawName).str) + std::string(".") +
                 std::to_string(i);
        }
        auto numGlobalImports = globalImports.size();
        if (index < numGlobalImports) {
          globalImports[index]->setExplicitName(name);
        } else if (index - numGlobalImports < globals.size()) {
          globals[index - numGlobalImports]->setExplicitName(name);
        } else {
          std::cerr << "warning: global index out of bounds in name section, "
                       "global subsection: "
                    << std::string(rawName.str) << " at index "
                    << std::to_string(index) << std::endl;
        }
      }
    } else {
      std::cerr << "warning: unknown name subsection with id "
                << std::to_string(nameType) << " at " << pos << std::endl;
      pos = subsectionPos + subsectionSize;
    }
    if (pos != subsectionPos + subsectionSize) {
      throwError("bad names subsection position change");
    }
  }
  if (pos != sectionPos + payloadLen) {
    throwError("bad names section position change");
  }
}

void WasmBinaryBuilder::readFeatures(size_t payloadLen) {
  wasm.hasFeaturesSection = true;
  wasm.features = FeatureSet::MVP;

  auto sectionPos = pos;
  size_t numFeatures = getU32LEB();
  for (size_t i = 0; i < numFeatures; ++i) {
    uint8_t prefix = getInt8();
    if (prefix != BinaryConsts::FeatureUsed) {
      if (prefix == BinaryConsts::FeatureRequired) {
        std::cerr
          << "warning: required features in feature section are ignored";
      } else if (prefix == BinaryConsts::FeatureDisallowed) {
        std::cerr
          << "warning: disallowed features in feature section are ignored";
      } else {
        throwError("Unrecognized feature policy prefix");
      }
    }

    Name name = getInlineString();
    if (pos > sectionPos + payloadLen) {
      throwError("ill-formed string extends beyond section");
    }

    if (prefix != BinaryConsts::FeatureDisallowed) {
      if (name == BinaryConsts::UserSections::AtomicsFeature) {
        wasm.features.setAtomics();
      } else if (name == BinaryConsts::UserSections::BulkMemoryFeature) {
        wasm.features.setBulkMemory();
      } else if (name == BinaryConsts::UserSections::ExceptionHandlingFeature) {
        wasm.features.setExceptionHandling();
      } else if (name == BinaryConsts::UserSections::MutableGlobalsFeature) {
        wasm.features.setMutableGlobals();
      } else if (name == BinaryConsts::UserSections::TruncSatFeature) {
        wasm.features.setTruncSat();
      } else if (name == BinaryConsts::UserSections::SignExtFeature) {
        wasm.features.setSignExt();
      } else if (name == BinaryConsts::UserSections::SIMD128Feature) {
        wasm.features.setSIMD();
      } else if (name == BinaryConsts::UserSections::TailCallFeature) {
        wasm.features.setTailCall();
      } else if (name == BinaryConsts::UserSections::ReferenceTypesFeature) {
        wasm.features.setReferenceTypes();
      } else if (name == BinaryConsts::UserSections::MultivalueFeature) {
        wasm.features.setMultivalue();
      } else if (name == BinaryConsts::UserSections::GCFeature) {
        wasm.features.setGC();
      } else if (name == BinaryConsts::UserSections::Memory64Feature) {
        wasm.features.setMemory64();
      } else if (name ==
                 BinaryConsts::UserSections::TypedFunctionReferencesFeature) {
        wasm.features.setTypedFunctionReferences();
      }
    }
  }
  if (pos != sectionPos + payloadLen) {
    throwError("bad features section size");
  }
}

void WasmBinaryBuilder::readDylink(size_t payloadLen) {
  wasm.dylinkSection = make_unique<DylinkSection>();

  auto sectionPos = pos;

  wasm.dylinkSection->memorySize = getU32LEB();
  wasm.dylinkSection->memoryAlignment = getU32LEB();
  wasm.dylinkSection->tableSize = getU32LEB();
  wasm.dylinkSection->tableAlignment = getU32LEB();

  size_t numNeededDynlibs = getU32LEB();
  for (size_t i = 0; i < numNeededDynlibs; ++i) {
    wasm.dylinkSection->neededDynlibs.push_back(getInlineString());
  }

  if (pos != sectionPos + payloadLen) {
    throwError("bad features section size");
  }
}

BinaryConsts::ASTNodes WasmBinaryBuilder::readExpression(Expression*& curr) {
  if (pos == endOfFunction) {
    throwError("Reached function end without seeing End opcode");
  }
  BYN_TRACE("zz recurse into " << ++depth << " at " << pos << std::endl);
  readNextDebugLocation();
  std::set<Function::DebugLocation> currDebugLocation;
  if (debugLocation.size()) {
    currDebugLocation.insert(*debugLocation.begin());
  }
  size_t startPos = pos;
  uint8_t code = getInt8();
  BYN_TRACE("readExpression seeing " << (int)code << std::endl);
  switch (code) {
    case BinaryConsts::Block:
      visitBlock((curr = allocator.alloc<Block>())->cast<Block>());
      break;
    case BinaryConsts::If:
      visitIf((curr = allocator.alloc<If>())->cast<If>());
      break;
    case BinaryConsts::Loop:
      visitLoop((curr = allocator.alloc<Loop>())->cast<Loop>());
      break;
    case BinaryConsts::Br:
    case BinaryConsts::BrIf:
      visitBreak((curr = allocator.alloc<Break>())->cast<Break>(), code);
      break; // code distinguishes br from br_if
    case BinaryConsts::BrTable:
      visitSwitch((curr = allocator.alloc<Switch>())->cast<Switch>());
      break;
    case BinaryConsts::CallFunction:
      visitCall((curr = allocator.alloc<Call>())->cast<Call>());
      break;
    case BinaryConsts::CallIndirect:
      visitCallIndirect(
        (curr = allocator.alloc<CallIndirect>())->cast<CallIndirect>());
      break;
    case BinaryConsts::RetCallFunction: {
      auto call = allocator.alloc<Call>();
      call->isReturn = true;
      curr = call;
      visitCall(call);
      break;
    }
    case BinaryConsts::RetCallIndirect: {
      auto call = allocator.alloc<CallIndirect>();
      call->isReturn = true;
      curr = call;
      visitCallIndirect(call);
      break;
    }
    case BinaryConsts::LocalGet:
      visitLocalGet((curr = allocator.alloc<LocalGet>())->cast<LocalGet>());
      break;
    case BinaryConsts::LocalTee:
    case BinaryConsts::LocalSet:
      visitLocalSet((curr = allocator.alloc<LocalSet>())->cast<LocalSet>(),
                    code);
      break;
    case BinaryConsts::GlobalGet:
      visitGlobalGet((curr = allocator.alloc<GlobalGet>())->cast<GlobalGet>());
      break;
    case BinaryConsts::GlobalSet:
      visitGlobalSet((curr = allocator.alloc<GlobalSet>())->cast<GlobalSet>());
      break;
    case BinaryConsts::Select:
    case BinaryConsts::SelectWithType:
      visitSelect((curr = allocator.alloc<Select>())->cast<Select>(), code);
      break;
    case BinaryConsts::Return:
      visitReturn((curr = allocator.alloc<Return>())->cast<Return>());
      break;
    case BinaryConsts::Nop:
      visitNop((curr = allocator.alloc<Nop>())->cast<Nop>());
      break;
    case BinaryConsts::Unreachable:
      visitUnreachable(
        (curr = allocator.alloc<Unreachable>())->cast<Unreachable>());
      break;
    case BinaryConsts::Drop:
      visitDrop((curr = allocator.alloc<Drop>())->cast<Drop>());
      break;
    case BinaryConsts::End:
      curr = nullptr;
      // Pop the current control flow structure off the stack. If there is none
      // then this is the "end" of the function itself, which also emits an
      // "end" byte.
      if (!controlFlowStack.empty()) {
        controlFlowStack.pop_back();
      }
      break;
    case BinaryConsts::Else:
      curr = nullptr;
      continueControlFlow(BinaryLocations::Else, startPos);
      break;
    case BinaryConsts::Catch:
      curr = nullptr;
      continueControlFlow(BinaryLocations::Catch, startPos);
      break;
    case BinaryConsts::RefNull:
      visitRefNull((curr = allocator.alloc<RefNull>())->cast<RefNull>());
      break;
    case BinaryConsts::RefIsNull:
      visitRefIsNull((curr = allocator.alloc<RefIsNull>())->cast<RefIsNull>());
      break;
    case BinaryConsts::RefFunc:
      visitRefFunc((curr = allocator.alloc<RefFunc>())->cast<RefFunc>());
      break;
    case BinaryConsts::RefEq:
      visitRefEq((curr = allocator.alloc<RefEq>())->cast<RefEq>());
      break;
    case BinaryConsts::Try:
      visitTryOrTryInBlock(curr);
      break;
    case BinaryConsts::Throw:
      visitThrow((curr = allocator.alloc<Throw>())->cast<Throw>());
      break;
    case BinaryConsts::Rethrow:
      visitRethrow((curr = allocator.alloc<Rethrow>())->cast<Rethrow>());
      break;
    case BinaryConsts::BrOnExn:
      visitBrOnExn((curr = allocator.alloc<BrOnExn>())->cast<BrOnExn>());
      break;
    case BinaryConsts::MemorySize: {
      auto size = allocator.alloc<MemorySize>();
      if (wasm.memory.is64()) {
        size->make64();
      }
      curr = size;
      visitMemorySize(size);
      break;
    }
    case BinaryConsts::MemoryGrow: {
      auto grow = allocator.alloc<MemoryGrow>();
      if (wasm.memory.is64()) {
        grow->make64();
      }
      curr = grow;
      visitMemoryGrow(grow);
      break;
    }
    case BinaryConsts::CallRef:
      visitCallRef((curr = allocator.alloc<CallRef>())->cast<CallRef>());
      break;
    case BinaryConsts::RetCallRef: {
      auto call = allocator.alloc<CallRef>();
      call->isReturn = true;
      curr = call;
      visitCallRef(call);
      break;
    }
    case BinaryConsts::AtomicPrefix: {
      code = static_cast<uint8_t>(getU32LEB());
      if (maybeVisitLoad(curr, code, /*isAtomic=*/true)) {
        break;
      }
      if (maybeVisitStore(curr, code, /*isAtomic=*/true)) {
        break;
      }
      if (maybeVisitAtomicRMW(curr, code)) {
        break;
      }
      if (maybeVisitAtomicCmpxchg(curr, code)) {
        break;
      }
      if (maybeVisitAtomicWait(curr, code)) {
        break;
      }
      if (maybeVisitAtomicNotify(curr, code)) {
        break;
      }
      if (maybeVisitAtomicFence(curr, code)) {
        break;
      }
      throwError("invalid code after atomic prefix: " + std::to_string(code));
      break;
    }
    case BinaryConsts::MiscPrefix: {
      auto opcode = getU32LEB();
      if (maybeVisitTruncSat(curr, opcode)) {
        break;
      }
      if (maybeVisitMemoryInit(curr, opcode)) {
        break;
      }
      if (maybeVisitDataDrop(curr, opcode)) {
        break;
      }
      if (maybeVisitMemoryCopy(curr, opcode)) {
        break;
      }
      if (maybeVisitMemoryFill(curr, opcode)) {
        break;
      }
      throwError("invalid code after nontrapping float-to-int prefix: " +
                 std::to_string(opcode));
      break;
    }
    case BinaryConsts::SIMDPrefix: {
      auto opcode = getU32LEB();
      if (maybeVisitSIMDBinary(curr, opcode)) {
        break;
      }
      if (maybeVisitSIMDUnary(curr, opcode)) {
        break;
      }
      if (maybeVisitSIMDConst(curr, opcode)) {
        break;
      }
      if (maybeVisitSIMDStore(curr, opcode)) {
        break;
      }
      if (maybeVisitSIMDExtract(curr, opcode)) {
        break;
      }
      if (maybeVisitSIMDReplace(curr, opcode)) {
        break;
      }
      if (maybeVisitSIMDShuffle(curr, opcode)) {
        break;
      }
      if (maybeVisitSIMDTernary(curr, opcode)) {
        break;
      }
      if (maybeVisitSIMDShift(curr, opcode)) {
        break;
      }
      if (maybeVisitSIMDLoad(curr, opcode)) {
        break;
      }
      if (maybeVisitSIMDLoadStoreLane(curr, opcode)) {
        break;
      }
      throwError("invalid code after SIMD prefix: " + std::to_string(opcode));
      break;
    }
    case BinaryConsts::GCPrefix: {
      auto opcode = getU32LEB();
      if (maybeVisitI31New(curr, opcode)) {
        break;
      }
      if (maybeVisitI31Get(curr, opcode)) {
        break;
      }
      if (maybeVisitRefTest(curr, opcode)) {
        break;
      }
      if (maybeVisitRefCast(curr, opcode)) {
        break;
      }
      if (maybeVisitBrOnCast(curr, opcode)) {
        break;
      }
      if (maybeVisitRttCanon(curr, opcode)) {
        break;
      }
      if (maybeVisitRttSub(curr, opcode)) {
        break;
      }
      if (maybeVisitStructNew(curr, opcode)) {
        break;
      }
      if (maybeVisitStructGet(curr, opcode)) {
        break;
      }
      if (maybeVisitStructSet(curr, opcode)) {
        break;
      }
      if (maybeVisitArrayNew(curr, opcode)) {
        break;
      }
      if (maybeVisitArrayGet(curr, opcode)) {
        break;
      }
      if (maybeVisitArraySet(curr, opcode)) {
        break;
      }
      if (maybeVisitArrayLen(curr, opcode)) {
        break;
      }
      throwError("invalid code after GC prefix: " + std::to_string(opcode));
      break;
    }
    default: {
      // otherwise, the code is a subcode TODO: optimize
      if (maybeVisitBinary(curr, code)) {
        break;
      }
      if (maybeVisitUnary(curr, code)) {
        break;
      }
      if (maybeVisitConst(curr, code)) {
        break;
      }
      if (maybeVisitLoad(curr, code, /*isAtomic=*/false)) {
        break;
      }
      if (maybeVisitStore(curr, code, /*isAtomic=*/false)) {
        break;
      }
      throwError("bad node code " + std::to_string(code));
      break;
    }
  }
  if (curr) {
    if (currDebugLocation.size()) {
      currFunction->debugLocations[curr] = *currDebugLocation.begin();
    }
    if (DWARF && currFunction) {
      currFunction->expressionLocations[curr] =
        BinaryLocations::Span{BinaryLocation(startPos - codeSectionLocation),
                              BinaryLocation(pos - codeSectionLocation)};
    }
  }
  BYN_TRACE("zz recurse from " << depth-- << " at " << pos << std::endl);
  return BinaryConsts::ASTNodes(code);
}

void WasmBinaryBuilder::startControlFlow(Expression* curr) {
  if (DWARF && currFunction) {
    controlFlowStack.push_back(curr);
  }
}

void WasmBinaryBuilder::continueControlFlow(BinaryLocations::DelimiterId id,
                                            BinaryLocation pos) {
  if (DWARF && currFunction) {
    assert(!controlFlowStack.empty());
    auto currControlFlow = controlFlowStack.back();
    // We are called after parsing the byte, so we need to subtract one to
    // get its position.
    currFunction->delimiterLocations[currControlFlow][id] =
      pos - codeSectionLocation;
  }
}

void WasmBinaryBuilder::pushBlockElements(Block* curr,
                                          Type type,
                                          size_t start) {
  assert(start <= expressionStack.size());
  // The results of this block are the last values pushed to the expressionStack
  Expression* results = nullptr;
  if (type.isConcrete()) {
    results = popTypedExpression(type);
  }
  if (expressionStack.size() < start) {
    throwError("Block requires more values than are available");
  }
  // Everything else on the stack after `start` is either a none-type expression
  // or a concretely-type expression that is implicitly dropped due to
  // unreachability at the end of the block, like this:
  //
  //  block i32
  //   i32.const 1
  //   i32.const 2
  //   i32.const 3
  //   return
  //  end
  //
  // The first two const elements will be emitted as drops in the block (the
  // optimizer can remove them, of course, but in general we may need dropped
  // items here as they may have side effects).
  //
  for (size_t i = start; i < expressionStack.size(); ++i) {
    auto* item = expressionStack[i];
    if (item->type.isConcrete()) {
      item = Builder(wasm).makeDrop(item);
    }
    curr->list.push_back(item);
  }
  expressionStack.resize(start);
  if (results != nullptr) {
    curr->list.push_back(results);
  }
}

void WasmBinaryBuilder::visitBlock(Block* curr) {
  BYN_TRACE("zz node: Block\n");
  startControlFlow(curr);
  // special-case Block and de-recurse nested blocks in their first position, as
  // that is a common pattern that can be very highly nested.
  std::vector<Block*> stack;
  while (1) {
    curr->type = getType();
    curr->name = getNextLabel();
    breakStack.push_back({curr->name, curr->type});
    stack.push_back(curr);
    if (more() && input[pos] == BinaryConsts::Block) {
      // a recursion
      readNextDebugLocation();
      curr = allocator.alloc<Block>();
      startControlFlow(curr);
      pos++;
      if (debugLocation.size()) {
        currFunction->debugLocations[curr] = *debugLocation.begin();
      }
      continue;
    } else {
      // end of recursion
      break;
    }
  }
  Block* last = nullptr;
  while (stack.size() > 0) {
    curr = stack.back();
    stack.pop_back();
    // everything after this, that is left when we see the marker, is ours
    size_t start = expressionStack.size();
    if (last) {
      // the previous block is our first-position element
      pushExpression(last);
    }
    last = curr;
    processExpressions();
    size_t end = expressionStack.size();
    if (end < start) {
      throwError("block cannot pop from outside");
    }
    pushBlockElements(curr, curr->type, start);
    curr->finalize(curr->type,
                   breakTargetNames.find(curr->name) !=
                     breakTargetNames.end() /* hasBreak */);
    breakStack.pop_back();
    breakTargetNames.erase(curr->name);
  }
}

// Gets a block of expressions. If it's just one, return that singleton.
Expression* WasmBinaryBuilder::getBlockOrSingleton(Type type) {
  Name label = getNextLabel();
  breakStack.push_back({label, type});
  auto start = expressionStack.size();

  processExpressions();
  size_t end = expressionStack.size();
  if (end < start) {
    throwError("block cannot pop from outside");
  }
  breakStack.pop_back();
  auto* block = allocator.alloc<Block>();
  pushBlockElements(block, type, start);
  block->name = label;
  block->finalize(type);
  // maybe we don't need a block here?
  if (breakTargetNames.find(block->name) == breakTargetNames.end()) {
    block->name = Name();
    if (block->list.size() == 1) {
      return block->list[0];
    }
  }
  breakTargetNames.erase(block->name);
  return block;
}

void WasmBinaryBuilder::visitIf(If* curr) {
  BYN_TRACE("zz node: If\n");
  startControlFlow(curr);
  curr->type = getType();
  curr->condition = popNonVoidExpression();
  curr->ifTrue = getBlockOrSingleton(curr->type);
  if (lastSeparator == BinaryConsts::Else) {
    curr->ifFalse = getBlockOrSingleton(curr->type);
  }
  curr->finalize(curr->type);
  if (lastSeparator != BinaryConsts::End) {
    throwError("if should end with End");
  }
}

void WasmBinaryBuilder::visitLoop(Loop* curr) {
  BYN_TRACE("zz node: Loop\n");
  startControlFlow(curr);
  curr->type = getType();
  curr->name = getNextLabel();
  breakStack.push_back({curr->name, Type::none});
  // find the expressions in the block, and create the body
  // a loop may have a list of instructions in wasm, much like
  // a block, but it only has a label at the top of the loop,
  // so even if we need a block (if there is more than 1
  // expression) we never need a label on the block.
  auto start = expressionStack.size();
  processExpressions();
  size_t end = expressionStack.size();
  if (start > end) {
    throwError("block cannot pop from outside");
  }
  if (end - start == 1) {
    curr->body = popExpression();
  } else {
    auto* block = allocator.alloc<Block>();
    pushBlockElements(block, curr->type, start);
    block->finalize(curr->type);
    curr->body = block;
  }
  breakStack.pop_back();
  breakTargetNames.erase(curr->name);
  curr->finalize(curr->type);
}

WasmBinaryBuilder::BreakTarget
WasmBinaryBuilder::getBreakTarget(int32_t offset) {
  BYN_TRACE("getBreakTarget " << offset << std::endl);
  if (breakStack.size() < 1 + size_t(offset)) {
    throwError("bad breakindex (low)");
  }
  size_t index = breakStack.size() - 1 - offset;
  if (index >= breakStack.size()) {
    throwError("bad breakindex (high)");
  }
  BYN_TRACE("breaktarget " << breakStack[index].name << " type "
                           << breakStack[index].type << std::endl);
  auto& ret = breakStack[index];
  // if the break is in literally unreachable code, then we will not emit it
  // anyhow, so do not note that the target has breaks to it
  if (!willBeIgnored) {
    breakTargetNames.insert(ret.name);
  }
  return ret;
}

void WasmBinaryBuilder::visitBreak(Break* curr, uint8_t code) {
  BYN_TRACE("zz node: Break, code " << int32_t(code) << std::endl);
  BreakTarget target = getBreakTarget(getU32LEB());
  curr->name = target.name;
  if (code == BinaryConsts::BrIf) {
    curr->condition = popNonVoidExpression();
  }
  if (target.type.isConcrete()) {
    curr->value = popTypedExpression(target.type);
  }
  curr->finalize();
}

void WasmBinaryBuilder::visitSwitch(Switch* curr) {
  BYN_TRACE("zz node: Switch\n");
  curr->condition = popNonVoidExpression();
  auto numTargets = getU32LEB();
  BYN_TRACE("targets: " << numTargets << std::endl);
  for (size_t i = 0; i < numTargets; i++) {
    curr->targets.push_back(getBreakTarget(getU32LEB()).name);
  }
  auto defaultTarget = getBreakTarget(getU32LEB());
  curr->default_ = defaultTarget.name;
  BYN_TRACE("default: " << curr->default_ << "\n");
  if (defaultTarget.type.isConcrete()) {
    curr->value = popTypedExpression(defaultTarget.type);
  }
  curr->finalize();
}

void WasmBinaryBuilder::visitCall(Call* curr) {
  BYN_TRACE("zz node: Call\n");
  auto index = getU32LEB();
  auto sig = getFunctionSignatureByIndex(index);
  auto num = sig.params.size();
  curr->operands.resize(num);
  for (size_t i = 0; i < num; i++) {
    curr->operands[num - i - 1] = popNonVoidExpression();
  }
  curr->type = sig.results;
  functionRefs[index].push_back(curr); // we don't know function names yet
  curr->finalize();
}

void WasmBinaryBuilder::visitCallIndirect(CallIndirect* curr) {
  BYN_TRACE("zz node: CallIndirect\n");
  auto index = getU32LEB();
  if (index >= signatures.size()) {
    throwError("bad call_indirect function index");
  }
  curr->sig = signatures[index];
  auto reserved = getU32LEB();
  if (reserved != 0) {
    throwError("Invalid flags field in call_indirect");
  }
  auto num = curr->sig.params.size();
  curr->operands.resize(num);
  curr->target = popNonVoidExpression();
  for (size_t i = 0; i < num; i++) {
    curr->operands[num - i - 1] = popNonVoidExpression();
  }
  curr->finalize();
}

void WasmBinaryBuilder::visitLocalGet(LocalGet* curr) {
  BYN_TRACE("zz node: LocalGet " << pos << std::endl);
  ;
  requireFunctionContext("local.get");
  curr->index = getU32LEB();
  if (curr->index >= currFunction->getNumLocals()) {
    throwError("bad local.get index");
  }
  curr->type = currFunction->getLocalType(curr->index);
  curr->finalize();
}

void WasmBinaryBuilder::visitLocalSet(LocalSet* curr, uint8_t code) {
  BYN_TRACE("zz node: Set|LocalTee\n");
  requireFunctionContext("local.set outside of function");
  curr->index = getU32LEB();
  if (curr->index >= currFunction->getNumLocals()) {
    throwError("bad local.set index");
  }
  curr->value = popNonVoidExpression();
  if (code == BinaryConsts::LocalTee) {
    curr->makeTee(currFunction->getLocalType(curr->index));
  } else {
    curr->makeSet();
  }
  curr->finalize();
}

void WasmBinaryBuilder::visitGlobalGet(GlobalGet* curr) {
  BYN_TRACE("zz node: GlobalGet " << pos << std::endl);
  auto index = getU32LEB();
  if (index < globalImports.size()) {
    auto* import = globalImports[index];
    curr->name = import->name;
    curr->type = import->type;
  } else {
    Index adjustedIndex = index - globalImports.size();
    if (adjustedIndex >= globals.size()) {
      throwError("invalid global index");
    }
    auto& glob = globals[adjustedIndex];
    curr->name = glob->name;
    curr->type = glob->type;
  }
  globalRefs[index].push_back(curr); // we don't know the final name yet
}

void WasmBinaryBuilder::visitGlobalSet(GlobalSet* curr) {
  BYN_TRACE("zz node: GlobalSet\n");
  auto index = getU32LEB();
  if (index < globalImports.size()) {
    auto* import = globalImports[index];
    curr->name = import->name;
  } else {
    Index adjustedIndex = index - globalImports.size();
    if (adjustedIndex >= globals.size()) {
      throwError("invalid global index");
    }
    curr->name = globals[adjustedIndex]->name;
  }
  curr->value = popNonVoidExpression();
  globalRefs[index].push_back(curr); // we don't know the final name yet
  curr->finalize();
}

void WasmBinaryBuilder::readMemoryAccess(Address& alignment, Address& offset) {
  auto rawAlignment = getU32LEB();
  if (rawAlignment > 4) {
    throwError("Alignment must be of a reasonable size");
  }
  alignment = Bits::pow2(rawAlignment);
  offset = getUPtrLEB();
}

bool WasmBinaryBuilder::maybeVisitLoad(Expression*& out,
                                       uint8_t code,
                                       bool isAtomic) {
  Load* curr;
  auto allocate = [&]() {
    curr = allocator.alloc<Load>();
    // The signed field does not matter in some cases (where the size of the
    // load is equal to the size of the type, in which case we do not extend),
    // but give it a default value nonetheless, to make hashing and other code
    // simpler, so that they do not need to consider whether the sign matters or
    // not.
    curr->signed_ = false;
  };
  if (!isAtomic) {
    switch (code) {
      case BinaryConsts::I32LoadMem8S:
        allocate();
        curr->bytes = 1;
        curr->type = Type::i32;
        curr->signed_ = true;
        break;
      case BinaryConsts::I32LoadMem8U:
        allocate();
        curr->bytes = 1;
        curr->type = Type::i32;
        break;
      case BinaryConsts::I32LoadMem16S:
        allocate();
        curr->bytes = 2;
        curr->type = Type::i32;
        curr->signed_ = true;
        break;
      case BinaryConsts::I32LoadMem16U:
        allocate();
        curr->bytes = 2;
        curr->type = Type::i32;
        break;
      case BinaryConsts::I32LoadMem:
        allocate();
        curr->bytes = 4;
        curr->type = Type::i32;
        break;
      case BinaryConsts::I64LoadMem8S:
        allocate();
        curr->bytes = 1;
        curr->type = Type::i64;
        curr->signed_ = true;
        break;
      case BinaryConsts::I64LoadMem8U:
        allocate();
        curr->bytes = 1;
        curr->type = Type::i64;
        break;
      case BinaryConsts::I64LoadMem16S:
        allocate();
        curr->bytes = 2;
        curr->type = Type::i64;
        curr->signed_ = true;
        break;
      case BinaryConsts::I64LoadMem16U:
        allocate();
        curr->bytes = 2;
        curr->type = Type::i64;
        break;
      case BinaryConsts::I64LoadMem32S:
        allocate();
        curr->bytes = 4;
        curr->type = Type::i64;
        curr->signed_ = true;
        break;
      case BinaryConsts::I64LoadMem32U:
        allocate();
        curr->bytes = 4;
        curr->type = Type::i64;
        break;
      case BinaryConsts::I64LoadMem:
        allocate();
        curr->bytes = 8;
        curr->type = Type::i64;
        break;
      case BinaryConsts::F32LoadMem:
        allocate();
        curr->bytes = 4;
        curr->type = Type::f32;
        break;
      case BinaryConsts::F64LoadMem:
        allocate();
        curr->bytes = 8;
        curr->type = Type::f64;
        break;
      default:
        return false;
    }
    BYN_TRACE("zz node: Load\n");
  } else {
    switch (code) {
      case BinaryConsts::I32AtomicLoad8U:
        allocate();
        curr->bytes = 1;
        curr->type = Type::i32;
        break;
      case BinaryConsts::I32AtomicLoad16U:
        allocate();
        curr->bytes = 2;
        curr->type = Type::i32;
        break;
      case BinaryConsts::I32AtomicLoad:
        allocate();
        curr->bytes = 4;
        curr->type = Type::i32;
        break;
      case BinaryConsts::I64AtomicLoad8U:
        allocate();
        curr->bytes = 1;
        curr->type = Type::i64;
        break;
      case BinaryConsts::I64AtomicLoad16U:
        allocate();
        curr->bytes = 2;
        curr->type = Type::i64;
        break;
      case BinaryConsts::I64AtomicLoad32U:
        allocate();
        curr->bytes = 4;
        curr->type = Type::i64;
        break;
      case BinaryConsts::I64AtomicLoad:
        allocate();
        curr->bytes = 8;
        curr->type = Type::i64;
        break;
      default:
        return false;
    }
    BYN_TRACE("zz node: AtomicLoad\n");
  }

  curr->isAtomic = isAtomic;
  readMemoryAccess(curr->align, curr->offset);
  curr->ptr = popNonVoidExpression();
  curr->finalize();
  out = curr;
  return true;
}

bool WasmBinaryBuilder::maybeVisitStore(Expression*& out,
                                        uint8_t code,
                                        bool isAtomic) {
  Store* curr;
  if (!isAtomic) {
    switch (code) {
      case BinaryConsts::I32StoreMem8:
        curr = allocator.alloc<Store>();
        curr->bytes = 1;
        curr->valueType = Type::i32;
        break;
      case BinaryConsts::I32StoreMem16:
        curr = allocator.alloc<Store>();
        curr->bytes = 2;
        curr->valueType = Type::i32;
        break;
      case BinaryConsts::I32StoreMem:
        curr = allocator.alloc<Store>();
        curr->bytes = 4;
        curr->valueType = Type::i32;
        break;
      case BinaryConsts::I64StoreMem8:
        curr = allocator.alloc<Store>();
        curr->bytes = 1;
        curr->valueType = Type::i64;
        break;
      case BinaryConsts::I64StoreMem16:
        curr = allocator.alloc<Store>();
        curr->bytes = 2;
        curr->valueType = Type::i64;
        break;
      case BinaryConsts::I64StoreMem32:
        curr = allocator.alloc<Store>();
        curr->bytes = 4;
        curr->valueType = Type::i64;
        break;
      case BinaryConsts::I64StoreMem:
        curr = allocator.alloc<Store>();
        curr->bytes = 8;
        curr->valueType = Type::i64;
        break;
      case BinaryConsts::F32StoreMem:
        curr = allocator.alloc<Store>();
        curr->bytes = 4;
        curr->valueType = Type::f32;
        break;
      case BinaryConsts::F64StoreMem:
        curr = allocator.alloc<Store>();
        curr->bytes = 8;
        curr->valueType = Type::f64;
        break;
      default:
        return false;
    }
  } else {
    switch (code) {
      case BinaryConsts::I32AtomicStore8:
        curr = allocator.alloc<Store>();
        curr->bytes = 1;
        curr->valueType = Type::i32;
        break;
      case BinaryConsts::I32AtomicStore16:
        curr = allocator.alloc<Store>();
        curr->bytes = 2;
        curr->valueType = Type::i32;
        break;
      case BinaryConsts::I32AtomicStore:
        curr = allocator.alloc<Store>();
        curr->bytes = 4;
        curr->valueType = Type::i32;
        break;
      case BinaryConsts::I64AtomicStore8:
        curr = allocator.alloc<Store>();
        curr->bytes = 1;
        curr->valueType = Type::i64;
        break;
      case BinaryConsts::I64AtomicStore16:
        curr = allocator.alloc<Store>();
        curr->bytes = 2;
        curr->valueType = Type::i64;
        break;
      case BinaryConsts::I64AtomicStore32:
        curr = allocator.alloc<Store>();
        curr->bytes = 4;
        curr->valueType = Type::i64;
        break;
      case BinaryConsts::I64AtomicStore:
        curr = allocator.alloc<Store>();
        curr->bytes = 8;
        curr->valueType = Type::i64;
        break;
      default:
        return false;
    }
  }

  curr->isAtomic = isAtomic;
  BYN_TRACE("zz node: Store\n");
  readMemoryAccess(curr->align, curr->offset);
  curr->value = popNonVoidExpression();
  curr->ptr = popNonVoidExpression();
  curr->finalize();
  out = curr;
  return true;
}

bool WasmBinaryBuilder::maybeVisitAtomicRMW(Expression*& out, uint8_t code) {
  if (code < BinaryConsts::AtomicRMWOps_Begin ||
      code > BinaryConsts::AtomicRMWOps_End) {
    return false;
  }
  auto* curr = allocator.alloc<AtomicRMW>();

  // Set curr to the given opcode, type and size.
#define SET(opcode, optype, size)                                              \
  curr->op = RMW##opcode;                                                      \
  curr->type = optype;                                                         \
  curr->bytes = size

  // Handle the cases for all the valid types for a particular opcode
#define SET_FOR_OP(Op)                                                         \
  case BinaryConsts::I32AtomicRMW##Op:                                         \
    SET(Op, Type::i32, 4);                                                     \
    break;                                                                     \
  case BinaryConsts::I32AtomicRMW##Op##8U:                                     \
    SET(Op, Type::i32, 1);                                                     \
    break;                                                                     \
  case BinaryConsts::I32AtomicRMW##Op##16U:                                    \
    SET(Op, Type::i32, 2);                                                     \
    break;                                                                     \
  case BinaryConsts::I64AtomicRMW##Op:                                         \
    SET(Op, Type::i64, 8);                                                     \
    break;                                                                     \
  case BinaryConsts::I64AtomicRMW##Op##8U:                                     \
    SET(Op, Type::i64, 1);                                                     \
    break;                                                                     \
  case BinaryConsts::I64AtomicRMW##Op##16U:                                    \
    SET(Op, Type::i64, 2);                                                     \
    break;                                                                     \
  case BinaryConsts::I64AtomicRMW##Op##32U:                                    \
    SET(Op, Type::i64, 4);                                                     \
    break;

  switch (code) {
    SET_FOR_OP(Add);
    SET_FOR_OP(Sub);
    SET_FOR_OP(And);
    SET_FOR_OP(Or);
    SET_FOR_OP(Xor);
    SET_FOR_OP(Xchg);
    default:
      WASM_UNREACHABLE("unexpected opcode");
  }
#undef SET_FOR_OP
#undef SET

  BYN_TRACE("zz node: AtomicRMW\n");
  Address readAlign;
  readMemoryAccess(readAlign, curr->offset);
  if (readAlign != curr->bytes) {
    throwError("Align of AtomicRMW must match size");
  }
  curr->value = popNonVoidExpression();
  curr->ptr = popNonVoidExpression();
  curr->finalize();
  out = curr;
  return true;
}

bool WasmBinaryBuilder::maybeVisitAtomicCmpxchg(Expression*& out,
                                                uint8_t code) {
  if (code < BinaryConsts::AtomicCmpxchgOps_Begin ||
      code > BinaryConsts::AtomicCmpxchgOps_End) {
    return false;
  }
  auto* curr = allocator.alloc<AtomicCmpxchg>();

  // Set curr to the given type and size.
#define SET(optype, size)                                                      \
  curr->type = optype;                                                         \
  curr->bytes = size

  switch (code) {
    case BinaryConsts::I32AtomicCmpxchg:
      SET(Type::i32, 4);
      break;
    case BinaryConsts::I64AtomicCmpxchg:
      SET(Type::i64, 8);
      break;
    case BinaryConsts::I32AtomicCmpxchg8U:
      SET(Type::i32, 1);
      break;
    case BinaryConsts::I32AtomicCmpxchg16U:
      SET(Type::i32, 2);
      break;
    case BinaryConsts::I64AtomicCmpxchg8U:
      SET(Type::i64, 1);
      break;
    case BinaryConsts::I64AtomicCmpxchg16U:
      SET(Type::i64, 2);
      break;
    case BinaryConsts::I64AtomicCmpxchg32U:
      SET(Type::i64, 4);
      break;
    default:
      WASM_UNREACHABLE("unexpected opcode");
  }

  BYN_TRACE("zz node: AtomicCmpxchg\n");
  Address readAlign;
  readMemoryAccess(readAlign, curr->offset);
  if (readAlign != curr->bytes) {
    throwError("Align of AtomicCpxchg must match size");
  }
  curr->replacement = popNonVoidExpression();
  curr->expected = popNonVoidExpression();
  curr->ptr = popNonVoidExpression();
  curr->finalize();
  out = curr;
  return true;
}

bool WasmBinaryBuilder::maybeVisitAtomicWait(Expression*& out, uint8_t code) {
  if (code < BinaryConsts::I32AtomicWait ||
      code > BinaryConsts::I64AtomicWait) {
    return false;
  }
  auto* curr = allocator.alloc<AtomicWait>();

  switch (code) {
    case BinaryConsts::I32AtomicWait:
      curr->expectedType = Type::i32;
      break;
    case BinaryConsts::I64AtomicWait:
      curr->expectedType = Type::i64;
      break;
    default:
      WASM_UNREACHABLE("unexpected opcode");
  }
  curr->type = Type::i32;
  BYN_TRACE("zz node: AtomicWait\n");
  curr->timeout = popNonVoidExpression();
  curr->expected = popNonVoidExpression();
  curr->ptr = popNonVoidExpression();
  Address readAlign;
  readMemoryAccess(readAlign, curr->offset);
  if (readAlign != curr->expectedType.getByteSize()) {
    throwError("Align of AtomicWait must match size");
  }
  curr->finalize();
  out = curr;
  return true;
}

bool WasmBinaryBuilder::maybeVisitAtomicNotify(Expression*& out, uint8_t code) {
  if (code != BinaryConsts::AtomicNotify) {
    return false;
  }
  auto* curr = allocator.alloc<AtomicNotify>();
  BYN_TRACE("zz node: AtomicNotify\n");

  curr->type = Type::i32;
  curr->notifyCount = popNonVoidExpression();
  curr->ptr = popNonVoidExpression();
  Address readAlign;
  readMemoryAccess(readAlign, curr->offset);
  if (readAlign != curr->type.getByteSize()) {
    throwError("Align of AtomicNotify must match size");
  }
  curr->finalize();
  out = curr;
  return true;
}

bool WasmBinaryBuilder::maybeVisitAtomicFence(Expression*& out, uint8_t code) {
  if (code != BinaryConsts::AtomicFence) {
    return false;
  }
  auto* curr = allocator.alloc<AtomicFence>();
  BYN_TRACE("zz node: AtomicFence\n");
  curr->order = getU32LEB();
  curr->finalize();
  out = curr;
  return true;
}

bool WasmBinaryBuilder::maybeVisitConst(Expression*& out, uint8_t code) {
  Const* curr;
  BYN_TRACE("zz node: Const, code " << code << std::endl);
  switch (code) {
    case BinaryConsts::I32Const:
      curr = allocator.alloc<Const>();
      curr->value = Literal(getS32LEB());
      break;
    case BinaryConsts::I64Const:
      curr = allocator.alloc<Const>();
      curr->value = Literal(getS64LEB());
      break;
    case BinaryConsts::F32Const:
      curr = allocator.alloc<Const>();
      curr->value = getFloat32Literal();
      break;
    case BinaryConsts::F64Const:
      curr = allocator.alloc<Const>();
      curr->value = getFloat64Literal();
      break;
    default:
      return false;
  }
  curr->type = curr->value.type;
  out = curr;

  return true;
}

bool WasmBinaryBuilder::maybeVisitUnary(Expression*& out, uint8_t code) {
  Unary* curr;
  switch (code) {
    case BinaryConsts::I32Clz:
      curr = allocator.alloc<Unary>();
      curr->op = ClzInt32;
      break;
    case BinaryConsts::I64Clz:
      curr = allocator.alloc<Unary>();
      curr->op = ClzInt64;
      break;
    case BinaryConsts::I32Ctz:
      curr = allocator.alloc<Unary>();
      curr->op = CtzInt32;
      break;
    case BinaryConsts::I64Ctz:
      curr = allocator.alloc<Unary>();
      curr->op = CtzInt64;
      break;
    case BinaryConsts::I32Popcnt:
      curr = allocator.alloc<Unary>();
      curr->op = PopcntInt32;
      break;
    case BinaryConsts::I64Popcnt:
      curr = allocator.alloc<Unary>();
      curr->op = PopcntInt64;
      break;
    case BinaryConsts::I32EqZ:
      curr = allocator.alloc<Unary>();
      curr->op = EqZInt32;
      break;
    case BinaryConsts::I64EqZ:
      curr = allocator.alloc<Unary>();
      curr->op = EqZInt64;
      break;
    case BinaryConsts::F32Neg:
      curr = allocator.alloc<Unary>();
      curr->op = NegFloat32;
      break;
    case BinaryConsts::F64Neg:
      curr = allocator.alloc<Unary>();
      curr->op = NegFloat64;
      break;
    case BinaryConsts::F32Abs:
      curr = allocator.alloc<Unary>();
      curr->op = AbsFloat32;
      break;
    case BinaryConsts::F64Abs:
      curr = allocator.alloc<Unary>();
      curr->op = AbsFloat64;
      break;
    case BinaryConsts::F32Ceil:
      curr = allocator.alloc<Unary>();
      curr->op = CeilFloat32;
      break;
    case BinaryConsts::F64Ceil:
      curr = allocator.alloc<Unary>();
      curr->op = CeilFloat64;
      break;
    case BinaryConsts::F32Floor:
      curr = allocator.alloc<Unary>();
      curr->op = FloorFloat32;
      break;
    case BinaryConsts::F64Floor:
      curr = allocator.alloc<Unary>();
      curr->op = FloorFloat64;
      break;
    case BinaryConsts::F32NearestInt:
      curr = allocator.alloc<Unary>();
      curr->op = NearestFloat32;
      break;
    case BinaryConsts::F64NearestInt:
      curr = allocator.alloc<Unary>();
      curr->op = NearestFloat64;
      break;
    case BinaryConsts::F32Sqrt:
      curr = allocator.alloc<Unary>();
      curr->op = SqrtFloat32;
      break;
    case BinaryConsts::F64Sqrt:
      curr = allocator.alloc<Unary>();
      curr->op = SqrtFloat64;
      break;
    case BinaryConsts::F32UConvertI32:
      curr = allocator.alloc<Unary>();
      curr->op = ConvertUInt32ToFloat32;
      break;
    case BinaryConsts::F64UConvertI32:
      curr = allocator.alloc<Unary>();
      curr->op = ConvertUInt32ToFloat64;
      break;
    case BinaryConsts::F32SConvertI32:
      curr = allocator.alloc<Unary>();
      curr->op = ConvertSInt32ToFloat32;
      break;
    case BinaryConsts::F64SConvertI32:
      curr = allocator.alloc<Unary>();
      curr->op = ConvertSInt32ToFloat64;
      break;
    case BinaryConsts::F32UConvertI64:
      curr = allocator.alloc<Unary>();
      curr->op = ConvertUInt64ToFloat32;
      break;
    case BinaryConsts::F64UConvertI64:
      curr = allocator.alloc<Unary>();
      curr->op = ConvertUInt64ToFloat64;
      break;
    case BinaryConsts::F32SConvertI64:
      curr = allocator.alloc<Unary>();
      curr->op = ConvertSInt64ToFloat32;
      break;
    case BinaryConsts::F64SConvertI64:
      curr = allocator.alloc<Unary>();
      curr->op = ConvertSInt64ToFloat64;
      break;

    case BinaryConsts::I64SExtendI32:
      curr = allocator.alloc<Unary>();
      curr->op = ExtendSInt32;
      break;
    case BinaryConsts::I64UExtendI32:
      curr = allocator.alloc<Unary>();
      curr->op = ExtendUInt32;
      break;
    case BinaryConsts::I32WrapI64:
      curr = allocator.alloc<Unary>();
      curr->op = WrapInt64;
      break;

    case BinaryConsts::I32UTruncF32:
      curr = allocator.alloc<Unary>();
      curr->op = TruncUFloat32ToInt32;
      break;
    case BinaryConsts::I32UTruncF64:
      curr = allocator.alloc<Unary>();
      curr->op = TruncUFloat64ToInt32;
      break;
    case BinaryConsts::I32STruncF32:
      curr = allocator.alloc<Unary>();
      curr->op = TruncSFloat32ToInt32;
      break;
    case BinaryConsts::I32STruncF64:
      curr = allocator.alloc<Unary>();
      curr->op = TruncSFloat64ToInt32;
      break;
    case BinaryConsts::I64UTruncF32:
      curr = allocator.alloc<Unary>();
      curr->op = TruncUFloat32ToInt64;
      break;
    case BinaryConsts::I64UTruncF64:
      curr = allocator.alloc<Unary>();
      curr->op = TruncUFloat64ToInt64;
      break;
    case BinaryConsts::I64STruncF32:
      curr = allocator.alloc<Unary>();
      curr->op = TruncSFloat32ToInt64;
      break;
    case BinaryConsts::I64STruncF64:
      curr = allocator.alloc<Unary>();
      curr->op = TruncSFloat64ToInt64;
      break;

    case BinaryConsts::F32Trunc:
      curr = allocator.alloc<Unary>();
      curr->op = TruncFloat32;
      break;
    case BinaryConsts::F64Trunc:
      curr = allocator.alloc<Unary>();
      curr->op = TruncFloat64;
      break;

    case BinaryConsts::F32DemoteI64:
      curr = allocator.alloc<Unary>();
      curr->op = DemoteFloat64;
      break;
    case BinaryConsts::F64PromoteF32:
      curr = allocator.alloc<Unary>();
      curr->op = PromoteFloat32;
      break;
    case BinaryConsts::I32ReinterpretF32:
      curr = allocator.alloc<Unary>();
      curr->op = ReinterpretFloat32;
      break;
    case BinaryConsts::I64ReinterpretF64:
      curr = allocator.alloc<Unary>();
      curr->op = ReinterpretFloat64;
      break;
    case BinaryConsts::F32ReinterpretI32:
      curr = allocator.alloc<Unary>();
      curr->op = ReinterpretInt32;
      break;
    case BinaryConsts::F64ReinterpretI64:
      curr = allocator.alloc<Unary>();
      curr->op = ReinterpretInt64;
      break;

    case BinaryConsts::I32ExtendS8:
      curr = allocator.alloc<Unary>();
      curr->op = ExtendS8Int32;
      break;
    case BinaryConsts::I32ExtendS16:
      curr = allocator.alloc<Unary>();
      curr->op = ExtendS16Int32;
      break;
    case BinaryConsts::I64ExtendS8:
      curr = allocator.alloc<Unary>();
      curr->op = ExtendS8Int64;
      break;
    case BinaryConsts::I64ExtendS16:
      curr = allocator.alloc<Unary>();
      curr->op = ExtendS16Int64;
      break;
    case BinaryConsts::I64ExtendS32:
      curr = allocator.alloc<Unary>();
      curr->op = ExtendS32Int64;
      break;

    default:
      return false;
  }
  BYN_TRACE("zz node: Unary\n");
  curr->value = popNonVoidExpression();
  curr->finalize();
  out = curr;
  return true;
}

bool WasmBinaryBuilder::maybeVisitTruncSat(Expression*& out, uint32_t code) {
  Unary* curr;
  switch (code) {
    case BinaryConsts::I32STruncSatF32:
      curr = allocator.alloc<Unary>();
      curr->op = TruncSatSFloat32ToInt32;
      break;
    case BinaryConsts::I32UTruncSatF32:
      curr = allocator.alloc<Unary>();
      curr->op = TruncSatUFloat32ToInt32;
      break;
    case BinaryConsts::I32STruncSatF64:
      curr = allocator.alloc<Unary>();
      curr->op = TruncSatSFloat64ToInt32;
      break;
    case BinaryConsts::I32UTruncSatF64:
      curr = allocator.alloc<Unary>();
      curr->op = TruncSatUFloat64ToInt32;
      break;
    case BinaryConsts::I64STruncSatF32:
      curr = allocator.alloc<Unary>();
      curr->op = TruncSatSFloat32ToInt64;
      break;
    case BinaryConsts::I64UTruncSatF32:
      curr = allocator.alloc<Unary>();
      curr->op = TruncSatUFloat32ToInt64;
      break;
    case BinaryConsts::I64STruncSatF64:
      curr = allocator.alloc<Unary>();
      curr->op = TruncSatSFloat64ToInt64;
      break;
    case BinaryConsts::I64UTruncSatF64:
      curr = allocator.alloc<Unary>();
      curr->op = TruncSatUFloat64ToInt64;
      break;
    default:
      return false;
  }
  BYN_TRACE("zz node: Unary (nontrapping float-to-int)\n");
  curr->value = popNonVoidExpression();
  curr->finalize();
  out = curr;
  return true;
}

bool WasmBinaryBuilder::maybeVisitMemoryInit(Expression*& out, uint32_t code) {
  if (code != BinaryConsts::MemoryInit) {
    return false;
  }
  auto* curr = allocator.alloc<MemoryInit>();
  curr->size = popNonVoidExpression();
  curr->offset = popNonVoidExpression();
  curr->dest = popNonVoidExpression();
  curr->segment = getU32LEB();
  if (getInt8() != 0) {
    throwError("Unexpected nonzero memory index");
  }
  curr->finalize();
  out = curr;
  return true;
}

bool WasmBinaryBuilder::maybeVisitDataDrop(Expression*& out, uint32_t code) {
  if (code != BinaryConsts::DataDrop) {
    return false;
  }
  auto* curr = allocator.alloc<DataDrop>();
  curr->segment = getU32LEB();
  curr->finalize();
  out = curr;
  return true;
}

bool WasmBinaryBuilder::maybeVisitMemoryCopy(Expression*& out, uint32_t code) {
  if (code != BinaryConsts::MemoryCopy) {
    return false;
  }
  auto* curr = allocator.alloc<MemoryCopy>();
  curr->size = popNonVoidExpression();
  curr->source = popNonVoidExpression();
  curr->dest = popNonVoidExpression();
  if (getInt8() != 0 || getInt8() != 0) {
    throwError("Unexpected nonzero memory index");
  }
  curr->finalize();
  out = curr;
  return true;
}

bool WasmBinaryBuilder::maybeVisitMemoryFill(Expression*& out, uint32_t code) {
  if (code != BinaryConsts::MemoryFill) {
    return false;
  }
  auto* curr = allocator.alloc<MemoryFill>();
  curr->size = popNonVoidExpression();
  curr->value = popNonVoidExpression();
  curr->dest = popNonVoidExpression();
  if (getInt8() != 0) {
    throwError("Unexpected nonzero memory index");
  }
  curr->finalize();
  out = curr;
  return true;
}

bool WasmBinaryBuilder::maybeVisitBinary(Expression*& out, uint8_t code) {
  Binary* curr;
#define INT_TYPED_CODE(code)                                                   \
  {                                                                            \
    case BinaryConsts::I32##code:                                              \
      curr = allocator.alloc<Binary>();                                        \
      curr->op = code##Int32;                                                  \
      break;                                                                   \
    case BinaryConsts::I64##code:                                              \
      curr = allocator.alloc<Binary>();                                        \
      curr->op = code##Int64;                                                  \
      break;                                                                   \
  }
#define FLOAT_TYPED_CODE(code)                                                 \
  {                                                                            \
    case BinaryConsts::F32##code:                                              \
      curr = allocator.alloc<Binary>();                                        \
      curr->op = code##Float32;                                                \
      break;                                                                   \
    case BinaryConsts::F64##code:                                              \
      curr = allocator.alloc<Binary>();                                        \
      curr->op = code##Float64;                                                \
      break;                                                                   \
  }
#define TYPED_CODE(code)                                                       \
  {                                                                            \
    INT_TYPED_CODE(code)                                                       \
    FLOAT_TYPED_CODE(code)                                                     \
  }

  switch (code) {
    TYPED_CODE(Add);
    TYPED_CODE(Sub);
    TYPED_CODE(Mul);
    INT_TYPED_CODE(DivS);
    INT_TYPED_CODE(DivU);
    INT_TYPED_CODE(RemS);
    INT_TYPED_CODE(RemU);
    INT_TYPED_CODE(And);
    INT_TYPED_CODE(Or);
    INT_TYPED_CODE(Xor);
    INT_TYPED_CODE(Shl);
    INT_TYPED_CODE(ShrU);
    INT_TYPED_CODE(ShrS);
    INT_TYPED_CODE(RotL);
    INT_TYPED_CODE(RotR);
    FLOAT_TYPED_CODE(Div);
    FLOAT_TYPED_CODE(CopySign);
    FLOAT_TYPED_CODE(Min);
    FLOAT_TYPED_CODE(Max);
    TYPED_CODE(Eq);
    TYPED_CODE(Ne);
    INT_TYPED_CODE(LtS);
    INT_TYPED_CODE(LtU);
    INT_TYPED_CODE(LeS);
    INT_TYPED_CODE(LeU);
    INT_TYPED_CODE(GtS);
    INT_TYPED_CODE(GtU);
    INT_TYPED_CODE(GeS);
    INT_TYPED_CODE(GeU);
    FLOAT_TYPED_CODE(Lt);
    FLOAT_TYPED_CODE(Le);
    FLOAT_TYPED_CODE(Gt);
    FLOAT_TYPED_CODE(Ge);
    default:
      return false;
  }
  BYN_TRACE("zz node: Binary\n");
  curr->right = popNonVoidExpression();
  curr->left = popNonVoidExpression();
  curr->finalize();
  out = curr;
  return true;
#undef TYPED_CODE
#undef INT_TYPED_CODE
#undef FLOAT_TYPED_CODE
}

bool WasmBinaryBuilder::maybeVisitSIMDBinary(Expression*& out, uint32_t code) {
  Binary* curr;
  switch (code) {
    case BinaryConsts::I8x16Eq:
      curr = allocator.alloc<Binary>();
      curr->op = EqVecI8x16;
      break;
    case BinaryConsts::I8x16Ne:
      curr = allocator.alloc<Binary>();
      curr->op = NeVecI8x16;
      break;
    case BinaryConsts::I8x16LtS:
      curr = allocator.alloc<Binary>();
      curr->op = LtSVecI8x16;
      break;
    case BinaryConsts::I8x16LtU:
      curr = allocator.alloc<Binary>();
      curr->op = LtUVecI8x16;
      break;
    case BinaryConsts::I8x16GtS:
      curr = allocator.alloc<Binary>();
      curr->op = GtSVecI8x16;
      break;
    case BinaryConsts::I8x16GtU:
      curr = allocator.alloc<Binary>();
      curr->op = GtUVecI8x16;
      break;
    case BinaryConsts::I8x16LeS:
      curr = allocator.alloc<Binary>();
      curr->op = LeSVecI8x16;
      break;
    case BinaryConsts::I8x16LeU:
      curr = allocator.alloc<Binary>();
      curr->op = LeUVecI8x16;
      break;
    case BinaryConsts::I8x16GeS:
      curr = allocator.alloc<Binary>();
      curr->op = GeSVecI8x16;
      break;
    case BinaryConsts::I8x16GeU:
      curr = allocator.alloc<Binary>();
      curr->op = GeUVecI8x16;
      break;
    case BinaryConsts::I16x8Eq:
      curr = allocator.alloc<Binary>();
      curr->op = EqVecI16x8;
      break;
    case BinaryConsts::I16x8Ne:
      curr = allocator.alloc<Binary>();
      curr->op = NeVecI16x8;
      break;
    case BinaryConsts::I16x8LtS:
      curr = allocator.alloc<Binary>();
      curr->op = LtSVecI16x8;
      break;
    case BinaryConsts::I16x8LtU:
      curr = allocator.alloc<Binary>();
      curr->op = LtUVecI16x8;
      break;
    case BinaryConsts::I16x8GtS:
      curr = allocator.alloc<Binary>();
      curr->op = GtSVecI16x8;
      break;
    case BinaryConsts::I16x8GtU:
      curr = allocator.alloc<Binary>();
      curr->op = GtUVecI16x8;
      break;
    case BinaryConsts::I16x8LeS:
      curr = allocator.alloc<Binary>();
      curr->op = LeSVecI16x8;
      break;
    case BinaryConsts::I16x8LeU:
      curr = allocator.alloc<Binary>();
      curr->op = LeUVecI16x8;
      break;
    case BinaryConsts::I16x8GeS:
      curr = allocator.alloc<Binary>();
      curr->op = GeSVecI16x8;
      break;
    case BinaryConsts::I16x8GeU:
      curr = allocator.alloc<Binary>();
      curr->op = GeUVecI16x8;
      break;
    case BinaryConsts::I32x4Eq:
      curr = allocator.alloc<Binary>();
      curr->op = EqVecI32x4;
      break;
    case BinaryConsts::I32x4Ne:
      curr = allocator.alloc<Binary>();
      curr->op = NeVecI32x4;
      break;
    case BinaryConsts::I32x4LtS:
      curr = allocator.alloc<Binary>();
      curr->op = LtSVecI32x4;
      break;
    case BinaryConsts::I32x4LtU:
      curr = allocator.alloc<Binary>();
      curr->op = LtUVecI32x4;
      break;
    case BinaryConsts::I32x4GtS:
      curr = allocator.alloc<Binary>();
      curr->op = GtSVecI32x4;
      break;
    case BinaryConsts::I32x4GtU:
      curr = allocator.alloc<Binary>();
      curr->op = GtUVecI32x4;
      break;
    case BinaryConsts::I32x4LeS:
      curr = allocator.alloc<Binary>();
      curr->op = LeSVecI32x4;
      break;
    case BinaryConsts::I32x4LeU:
      curr = allocator.alloc<Binary>();
      curr->op = LeUVecI32x4;
      break;
    case BinaryConsts::I32x4GeS:
      curr = allocator.alloc<Binary>();
      curr->op = GeSVecI32x4;
      break;
    case BinaryConsts::I32x4GeU:
      curr = allocator.alloc<Binary>();
      curr->op = GeUVecI32x4;
      break;
    case BinaryConsts::F32x4Eq:
      curr = allocator.alloc<Binary>();
      curr->op = EqVecF32x4;
      break;
    case BinaryConsts::F32x4Ne:
      curr = allocator.alloc<Binary>();
      curr->op = NeVecF32x4;
      break;
    case BinaryConsts::F32x4Lt:
      curr = allocator.alloc<Binary>();
      curr->op = LtVecF32x4;
      break;
    case BinaryConsts::F32x4Gt:
      curr = allocator.alloc<Binary>();
      curr->op = GtVecF32x4;
      break;
    case BinaryConsts::F32x4Le:
      curr = allocator.alloc<Binary>();
      curr->op = LeVecF32x4;
      break;
    case BinaryConsts::F32x4Ge:
      curr = allocator.alloc<Binary>();
      curr->op = GeVecF32x4;
      break;
    case BinaryConsts::F64x2Eq:
      curr = allocator.alloc<Binary>();
      curr->op = EqVecF64x2;
      break;
    case BinaryConsts::F64x2Ne:
      curr = allocator.alloc<Binary>();
      curr->op = NeVecF64x2;
      break;
    case BinaryConsts::F64x2Lt:
      curr = allocator.alloc<Binary>();
      curr->op = LtVecF64x2;
      break;
    case BinaryConsts::F64x2Gt:
      curr = allocator.alloc<Binary>();
      curr->op = GtVecF64x2;
      break;
    case BinaryConsts::F64x2Le:
      curr = allocator.alloc<Binary>();
      curr->op = LeVecF64x2;
      break;
    case BinaryConsts::F64x2Ge:
      curr = allocator.alloc<Binary>();
      curr->op = GeVecF64x2;
      break;
    case BinaryConsts::V128And:
      curr = allocator.alloc<Binary>();
      curr->op = AndVec128;
      break;
    case BinaryConsts::V128Or:
      curr = allocator.alloc<Binary>();
      curr->op = OrVec128;
      break;
    case BinaryConsts::V128Xor:
      curr = allocator.alloc<Binary>();
      curr->op = XorVec128;
      break;
    case BinaryConsts::V128AndNot:
      curr = allocator.alloc<Binary>();
      curr->op = AndNotVec128;
      break;
    case BinaryConsts::I8x16Add:
      curr = allocator.alloc<Binary>();
      curr->op = AddVecI8x16;
      break;
    case BinaryConsts::I8x16AddSatS:
      curr = allocator.alloc<Binary>();
      curr->op = AddSatSVecI8x16;
      break;
    case BinaryConsts::I8x16AddSatU:
      curr = allocator.alloc<Binary>();
      curr->op = AddSatUVecI8x16;
      break;
    case BinaryConsts::I8x16Sub:
      curr = allocator.alloc<Binary>();
      curr->op = SubVecI8x16;
      break;
    case BinaryConsts::I8x16SubSatS:
      curr = allocator.alloc<Binary>();
      curr->op = SubSatSVecI8x16;
      break;
    case BinaryConsts::I8x16SubSatU:
      curr = allocator.alloc<Binary>();
      curr->op = SubSatUVecI8x16;
      break;
    case BinaryConsts::I8x16Mul:
      curr = allocator.alloc<Binary>();
      curr->op = MulVecI8x16;
      break;
    case BinaryConsts::I8x16MinS:
      curr = allocator.alloc<Binary>();
      curr->op = MinSVecI8x16;
      break;
    case BinaryConsts::I8x16MinU:
      curr = allocator.alloc<Binary>();
      curr->op = MinUVecI8x16;
      break;
    case BinaryConsts::I8x16MaxS:
      curr = allocator.alloc<Binary>();
      curr->op = MaxSVecI8x16;
      break;
    case BinaryConsts::I8x16MaxU:
      curr = allocator.alloc<Binary>();
      curr->op = MaxUVecI8x16;
      break;
    case BinaryConsts::I8x16AvgrU:
      curr = allocator.alloc<Binary>();
      curr->op = AvgrUVecI8x16;
      break;
    case BinaryConsts::I16x8Add:
      curr = allocator.alloc<Binary>();
      curr->op = AddVecI16x8;
      break;
    case BinaryConsts::I16x8AddSatS:
      curr = allocator.alloc<Binary>();
      curr->op = AddSatSVecI16x8;
      break;
    case BinaryConsts::I16x8AddSatU:
      curr = allocator.alloc<Binary>();
      curr->op = AddSatUVecI16x8;
      break;
    case BinaryConsts::I16x8Sub:
      curr = allocator.alloc<Binary>();
      curr->op = SubVecI16x8;
      break;
    case BinaryConsts::I16x8SubSatS:
      curr = allocator.alloc<Binary>();
      curr->op = SubSatSVecI16x8;
      break;
    case BinaryConsts::I16x8SubSatU:
      curr = allocator.alloc<Binary>();
      curr->op = SubSatUVecI16x8;
      break;
    case BinaryConsts::I16x8Mul:
      curr = allocator.alloc<Binary>();
      curr->op = MulVecI16x8;
      break;
    case BinaryConsts::I16x8MinS:
      curr = allocator.alloc<Binary>();
      curr->op = MinSVecI16x8;
      break;
    case BinaryConsts::I16x8MinU:
      curr = allocator.alloc<Binary>();
      curr->op = MinUVecI16x8;
      break;
    case BinaryConsts::I16x8MaxS:
      curr = allocator.alloc<Binary>();
      curr->op = MaxSVecI16x8;
      break;
    case BinaryConsts::I16x8MaxU:
      curr = allocator.alloc<Binary>();
      curr->op = MaxUVecI16x8;
      break;
    case BinaryConsts::I16x8AvgrU:
      curr = allocator.alloc<Binary>();
      curr->op = AvgrUVecI16x8;
      break;
    case BinaryConsts::I16x8Q15MulrSatS:
      curr = allocator.alloc<Binary>();
      curr->op = Q15MulrSatSVecI16x8;
      break;
    case BinaryConsts::I16x8ExtMulLowSI8x16:
      curr = allocator.alloc<Binary>();
      curr->op = ExtMulLowSVecI16x8;
      break;
    case BinaryConsts::I16x8ExtMulHighSI8x16:
      curr = allocator.alloc<Binary>();
      curr->op = ExtMulHighSVecI16x8;
      break;
    case BinaryConsts::I16x8ExtMulLowUI8x16:
      curr = allocator.alloc<Binary>();
      curr->op = ExtMulLowUVecI16x8;
      break;
    case BinaryConsts::I16x8ExtMulHighUI8x16:
      curr = allocator.alloc<Binary>();
      curr->op = ExtMulHighUVecI16x8;
      break;
    case BinaryConsts::I32x4Add:
      curr = allocator.alloc<Binary>();
      curr->op = AddVecI32x4;
      break;
    case BinaryConsts::I32x4Sub:
      curr = allocator.alloc<Binary>();
      curr->op = SubVecI32x4;
      break;
    case BinaryConsts::I32x4Mul:
      curr = allocator.alloc<Binary>();
      curr->op = MulVecI32x4;
      break;
    case BinaryConsts::I32x4MinS:
      curr = allocator.alloc<Binary>();
      curr->op = MinSVecI32x4;
      break;
    case BinaryConsts::I32x4MinU:
      curr = allocator.alloc<Binary>();
      curr->op = MinUVecI32x4;
      break;
    case BinaryConsts::I32x4MaxS:
      curr = allocator.alloc<Binary>();
      curr->op = MaxSVecI32x4;
      break;
    case BinaryConsts::I32x4MaxU:
      curr = allocator.alloc<Binary>();
      curr->op = MaxUVecI32x4;
      break;
    case BinaryConsts::I32x4DotSVecI16x8:
      curr = allocator.alloc<Binary>();
      curr->op = DotSVecI16x8ToVecI32x4;
      break;
    case BinaryConsts::I32x4ExtMulLowSI16x8:
      curr = allocator.alloc<Binary>();
      curr->op = ExtMulLowSVecI32x4;
      break;
    case BinaryConsts::I32x4ExtMulHighSI16x8:
      curr = allocator.alloc<Binary>();
      curr->op = ExtMulHighSVecI32x4;
      break;
    case BinaryConsts::I32x4ExtMulLowUI16x8:
      curr = allocator.alloc<Binary>();
      curr->op = ExtMulLowUVecI32x4;
      break;
    case BinaryConsts::I32x4ExtMulHighUI16x8:
      curr = allocator.alloc<Binary>();
      curr->op = ExtMulHighUVecI32x4;
      break;
    case BinaryConsts::I64x2Add:
      curr = allocator.alloc<Binary>();
      curr->op = AddVecI64x2;
      break;
    case BinaryConsts::I64x2Sub:
      curr = allocator.alloc<Binary>();
      curr->op = SubVecI64x2;
      break;
    case BinaryConsts::I64x2Mul:
      curr = allocator.alloc<Binary>();
      curr->op = MulVecI64x2;
      break;
    case BinaryConsts::I64x2ExtMulLowSI32x4:
      curr = allocator.alloc<Binary>();
      curr->op = ExtMulLowSVecI64x2;
      break;
    case BinaryConsts::I64x2ExtMulHighSI32x4:
      curr = allocator.alloc<Binary>();
      curr->op = ExtMulHighSVecI64x2;
      break;
    case BinaryConsts::I64x2ExtMulLowUI32x4:
      curr = allocator.alloc<Binary>();
      curr->op = ExtMulLowUVecI64x2;
      break;
    case BinaryConsts::I64x2ExtMulHighUI32x4:
      curr = allocator.alloc<Binary>();
      curr->op = ExtMulHighUVecI64x2;
      break;
    case BinaryConsts::F32x4Add:
      curr = allocator.alloc<Binary>();
      curr->op = AddVecF32x4;
      break;
    case BinaryConsts::F32x4Sub:
      curr = allocator.alloc<Binary>();
      curr->op = SubVecF32x4;
      break;
    case BinaryConsts::F32x4Mul:
      curr = allocator.alloc<Binary>();
      curr->op = MulVecF32x4;
      break;
    case BinaryConsts::F32x4Div:
      curr = allocator.alloc<Binary>();
      curr->op = DivVecF32x4;
      break;
    case BinaryConsts::F32x4Min:
      curr = allocator.alloc<Binary>();
      curr->op = MinVecF32x4;
      break;
    case BinaryConsts::F32x4Max:
      curr = allocator.alloc<Binary>();
      curr->op = MaxVecF32x4;
      break;
    case BinaryConsts::F32x4PMin:
      curr = allocator.alloc<Binary>();
      curr->op = PMinVecF32x4;
      break;
    case BinaryConsts::F32x4PMax:
      curr = allocator.alloc<Binary>();
      curr->op = PMaxVecF32x4;
      break;
    case BinaryConsts::F64x2Add:
      curr = allocator.alloc<Binary>();
      curr->op = AddVecF64x2;
      break;
    case BinaryConsts::F64x2Sub:
      curr = allocator.alloc<Binary>();
      curr->op = SubVecF64x2;
      break;
    case BinaryConsts::F64x2Mul:
      curr = allocator.alloc<Binary>();
      curr->op = MulVecF64x2;
      break;
    case BinaryConsts::F64x2Div:
      curr = allocator.alloc<Binary>();
      curr->op = DivVecF64x2;
      break;
    case BinaryConsts::F64x2Min:
      curr = allocator.alloc<Binary>();
      curr->op = MinVecF64x2;
      break;
    case BinaryConsts::F64x2Max:
      curr = allocator.alloc<Binary>();
      curr->op = MaxVecF64x2;
      break;
    case BinaryConsts::F64x2PMin:
      curr = allocator.alloc<Binary>();
      curr->op = PMinVecF64x2;
      break;
    case BinaryConsts::F64x2PMax:
      curr = allocator.alloc<Binary>();
      curr->op = PMaxVecF64x2;
      break;
    case BinaryConsts::I8x16NarrowSI16x8:
      curr = allocator.alloc<Binary>();
      curr->op = NarrowSVecI16x8ToVecI8x16;
      break;
    case BinaryConsts::I8x16NarrowUI16x8:
      curr = allocator.alloc<Binary>();
      curr->op = NarrowUVecI16x8ToVecI8x16;
      break;
    case BinaryConsts::I16x8NarrowSI32x4:
      curr = allocator.alloc<Binary>();
      curr->op = NarrowSVecI32x4ToVecI16x8;
      break;
    case BinaryConsts::I16x8NarrowUI32x4:
      curr = allocator.alloc<Binary>();
      curr->op = NarrowUVecI32x4ToVecI16x8;
      break;
    case BinaryConsts::V8x16Swizzle:
      curr = allocator.alloc<Binary>();
      curr->op = SwizzleVec8x16;
      break;
    default:
      return false;
  }
  BYN_TRACE("zz node: Binary\n");
  curr->right = popNonVoidExpression();
  curr->left = popNonVoidExpression();
  curr->finalize();
  out = curr;
  return true;
}
bool WasmBinaryBuilder::maybeVisitSIMDUnary(Expression*& out, uint32_t code) {
  Unary* curr;
  switch (code) {
    case BinaryConsts::I8x16Splat:
      curr = allocator.alloc<Unary>();
      curr->op = SplatVecI8x16;
      break;
    case BinaryConsts::I16x8Splat:
      curr = allocator.alloc<Unary>();
      curr->op = SplatVecI16x8;
      break;
    case BinaryConsts::I32x4Splat:
      curr = allocator.alloc<Unary>();
      curr->op = SplatVecI32x4;
      break;
    case BinaryConsts::I64x2Splat:
      curr = allocator.alloc<Unary>();
      curr->op = SplatVecI64x2;
      break;
    case BinaryConsts::F32x4Splat:
      curr = allocator.alloc<Unary>();
      curr->op = SplatVecF32x4;
      break;
    case BinaryConsts::F64x2Splat:
      curr = allocator.alloc<Unary>();
      curr->op = SplatVecF64x2;
      break;
    case BinaryConsts::V128Not:
      curr = allocator.alloc<Unary>();
      curr->op = NotVec128;
      break;
    case BinaryConsts::I8x16Popcnt:
      curr = allocator.alloc<Unary>();
      curr->op = PopcntVecI8x16;
      break;
    case BinaryConsts::I8x16Abs:
      curr = allocator.alloc<Unary>();
      curr->op = AbsVecI8x16;
      break;
    case BinaryConsts::I8x16Neg:
      curr = allocator.alloc<Unary>();
      curr->op = NegVecI8x16;
      break;
    case BinaryConsts::I8x16AnyTrue:
      curr = allocator.alloc<Unary>();
      curr->op = AnyTrueVecI8x16;
      break;
    case BinaryConsts::I8x16AllTrue:
      curr = allocator.alloc<Unary>();
      curr->op = AllTrueVecI8x16;
      break;
    case BinaryConsts::I8x16Bitmask:
      curr = allocator.alloc<Unary>();
      curr->op = BitmaskVecI8x16;
      break;
    case BinaryConsts::I16x8Abs:
      curr = allocator.alloc<Unary>();
      curr->op = AbsVecI16x8;
      break;
    case BinaryConsts::I16x8Neg:
      curr = allocator.alloc<Unary>();
      curr->op = NegVecI16x8;
      break;
    case BinaryConsts::I16x8AnyTrue:
      curr = allocator.alloc<Unary>();
      curr->op = AnyTrueVecI16x8;
      break;
    case BinaryConsts::I16x8AllTrue:
      curr = allocator.alloc<Unary>();
      curr->op = AllTrueVecI16x8;
      break;
    case BinaryConsts::I16x8Bitmask:
      curr = allocator.alloc<Unary>();
      curr->op = BitmaskVecI16x8;
      break;
    case BinaryConsts::I32x4Abs:
      curr = allocator.alloc<Unary>();
      curr->op = AbsVecI32x4;
      break;
    case BinaryConsts::I32x4Neg:
      curr = allocator.alloc<Unary>();
      curr->op = NegVecI32x4;
      break;
    case BinaryConsts::I32x4AnyTrue:
      curr = allocator.alloc<Unary>();
      curr->op = AnyTrueVecI32x4;
      break;
    case BinaryConsts::I32x4AllTrue:
      curr = allocator.alloc<Unary>();
      curr->op = AllTrueVecI32x4;
      break;
    case BinaryConsts::I32x4Bitmask:
      curr = allocator.alloc<Unary>();
      curr->op = BitmaskVecI32x4;
      break;
    case BinaryConsts::I64x2Neg:
      curr = allocator.alloc<Unary>();
      curr->op = NegVecI64x2;
      break;
    case BinaryConsts::I64x2AnyTrue:
      curr = allocator.alloc<Unary>();
      curr->op = AnyTrueVecI64x2;
      break;
    case BinaryConsts::I64x2AllTrue:
      curr = allocator.alloc<Unary>();
      curr->op = AllTrueVecI64x2;
      break;
    case BinaryConsts::F32x4Abs:
      curr = allocator.alloc<Unary>();
      curr->op = AbsVecF32x4;
      break;
    case BinaryConsts::F32x4Neg:
      curr = allocator.alloc<Unary>();
      curr->op = NegVecF32x4;
      break;
    case BinaryConsts::F32x4Sqrt:
      curr = allocator.alloc<Unary>();
      curr->op = SqrtVecF32x4;
      break;
    case BinaryConsts::F32x4Ceil:
      curr = allocator.alloc<Unary>();
      curr->op = CeilVecF32x4;
      break;
    case BinaryConsts::F32x4Floor:
      curr = allocator.alloc<Unary>();
      curr->op = FloorVecF32x4;
      break;
    case BinaryConsts::F32x4Trunc:
      curr = allocator.alloc<Unary>();
      curr->op = TruncVecF32x4;
      break;
    case BinaryConsts::F32x4Nearest:
      curr = allocator.alloc<Unary>();
      curr->op = NearestVecF32x4;
      break;
    case BinaryConsts::F64x2Abs:
      curr = allocator.alloc<Unary>();
      curr->op = AbsVecF64x2;
      break;
    case BinaryConsts::F64x2Neg:
      curr = allocator.alloc<Unary>();
      curr->op = NegVecF64x2;
      break;
    case BinaryConsts::F64x2Sqrt:
      curr = allocator.alloc<Unary>();
      curr->op = SqrtVecF64x2;
      break;
    case BinaryConsts::F64x2Ceil:
      curr = allocator.alloc<Unary>();
      curr->op = CeilVecF64x2;
      break;
    case BinaryConsts::F64x2Floor:
      curr = allocator.alloc<Unary>();
      curr->op = FloorVecF64x2;
      break;
    case BinaryConsts::F64x2Trunc:
      curr = allocator.alloc<Unary>();
      curr->op = TruncVecF64x2;
      break;
    case BinaryConsts::F64x2Nearest:
      curr = allocator.alloc<Unary>();
      curr->op = NearestVecF64x2;
      break;
    case BinaryConsts::I32x4TruncSatSF32x4:
      curr = allocator.alloc<Unary>();
      curr->op = TruncSatSVecF32x4ToVecI32x4;
      break;
    case BinaryConsts::I32x4TruncSatUF32x4:
      curr = allocator.alloc<Unary>();
      curr->op = TruncSatUVecF32x4ToVecI32x4;
      break;
    case BinaryConsts::I64x2TruncSatSF64x2:
      curr = allocator.alloc<Unary>();
      curr->op = TruncSatSVecF64x2ToVecI64x2;
      break;
    case BinaryConsts::I64x2TruncSatUF64x2:
      curr = allocator.alloc<Unary>();
      curr->op = TruncSatUVecF64x2ToVecI64x2;
      break;
    case BinaryConsts::F32x4ConvertSI32x4:
      curr = allocator.alloc<Unary>();
      curr->op = ConvertSVecI32x4ToVecF32x4;
      break;
    case BinaryConsts::F32x4ConvertUI32x4:
      curr = allocator.alloc<Unary>();
      curr->op = ConvertUVecI32x4ToVecF32x4;
      break;
    case BinaryConsts::F64x2ConvertSI64x2:
      curr = allocator.alloc<Unary>();
      curr->op = ConvertSVecI64x2ToVecF64x2;
      break;
    case BinaryConsts::F64x2ConvertUI64x2:
      curr = allocator.alloc<Unary>();
      curr->op = ConvertUVecI64x2ToVecF64x2;
      break;
    case BinaryConsts::I16x8WidenLowSI8x16:
      curr = allocator.alloc<Unary>();
      curr->op = WidenLowSVecI8x16ToVecI16x8;
      break;
    case BinaryConsts::I16x8WidenHighSI8x16:
      curr = allocator.alloc<Unary>();
      curr->op = WidenHighSVecI8x16ToVecI16x8;
      break;
    case BinaryConsts::I16x8WidenLowUI8x16:
      curr = allocator.alloc<Unary>();
      curr->op = WidenLowUVecI8x16ToVecI16x8;
      break;
    case BinaryConsts::I16x8WidenHighUI8x16:
      curr = allocator.alloc<Unary>();
      curr->op = WidenHighUVecI8x16ToVecI16x8;
      break;
    case BinaryConsts::I32x4WidenLowSI16x8:
      curr = allocator.alloc<Unary>();
      curr->op = WidenLowSVecI16x8ToVecI32x4;
      break;
    case BinaryConsts::I32x4WidenHighSI16x8:
      curr = allocator.alloc<Unary>();
      curr->op = WidenHighSVecI16x8ToVecI32x4;
      break;
    case BinaryConsts::I32x4WidenLowUI16x8:
      curr = allocator.alloc<Unary>();
      curr->op = WidenLowUVecI16x8ToVecI32x4;
      break;
    case BinaryConsts::I32x4WidenHighUI16x8:
      curr = allocator.alloc<Unary>();
      curr->op = WidenHighUVecI16x8ToVecI32x4;
      break;
    default:
      return false;
  }
  curr->value = popNonVoidExpression();
  curr->finalize();
  out = curr;
  return true;
}

bool WasmBinaryBuilder::maybeVisitSIMDConst(Expression*& out, uint32_t code) {
  if (code != BinaryConsts::V128Const) {
    return false;
  }
  auto* curr = allocator.alloc<Const>();
  curr->value = getVec128Literal();
  curr->finalize();
  out = curr;
  return true;
}

bool WasmBinaryBuilder::maybeVisitSIMDStore(Expression*& out, uint32_t code) {
  if (code != BinaryConsts::V128Store) {
    return false;
  }
  auto* curr = allocator.alloc<Store>();
  curr->bytes = 16;
  curr->valueType = Type::v128;
  readMemoryAccess(curr->align, curr->offset);
  curr->isAtomic = false;
  curr->value = popNonVoidExpression();
  curr->ptr = popNonVoidExpression();
  curr->finalize();
  out = curr;
  return true;
}

bool WasmBinaryBuilder::maybeVisitSIMDExtract(Expression*& out, uint32_t code) {
  SIMDExtract* curr;
  switch (code) {
    case BinaryConsts::I8x16ExtractLaneS:
      curr = allocator.alloc<SIMDExtract>();
      curr->op = ExtractLaneSVecI8x16;
      curr->index = getLaneIndex(16);
      break;
    case BinaryConsts::I8x16ExtractLaneU:
      curr = allocator.alloc<SIMDExtract>();
      curr->op = ExtractLaneUVecI8x16;
      curr->index = getLaneIndex(16);
      break;
    case BinaryConsts::I16x8ExtractLaneS:
      curr = allocator.alloc<SIMDExtract>();
      curr->op = ExtractLaneSVecI16x8;
      curr->index = getLaneIndex(8);
      break;
    case BinaryConsts::I16x8ExtractLaneU:
      curr = allocator.alloc<SIMDExtract>();
      curr->op = ExtractLaneUVecI16x8;
      curr->index = getLaneIndex(8);
      break;
    case BinaryConsts::I32x4ExtractLane:
      curr = allocator.alloc<SIMDExtract>();
      curr->op = ExtractLaneVecI32x4;
      curr->index = getLaneIndex(4);
      break;
    case BinaryConsts::I64x2ExtractLane:
      curr = allocator.alloc<SIMDExtract>();
      curr->op = ExtractLaneVecI64x2;
      curr->index = getLaneIndex(2);
      break;
    case BinaryConsts::F32x4ExtractLane:
      curr = allocator.alloc<SIMDExtract>();
      curr->op = ExtractLaneVecF32x4;
      curr->index = getLaneIndex(4);
      break;
    case BinaryConsts::F64x2ExtractLane:
      curr = allocator.alloc<SIMDExtract>();
      curr->op = ExtractLaneVecF64x2;
      curr->index = getLaneIndex(2);
      break;
    default:
      return false;
  }
  curr->vec = popNonVoidExpression();
  curr->finalize();
  out = curr;
  return true;
}

bool WasmBinaryBuilder::maybeVisitSIMDReplace(Expression*& out, uint32_t code) {
  SIMDReplace* curr;
  switch (code) {
    case BinaryConsts::I8x16ReplaceLane:
      curr = allocator.alloc<SIMDReplace>();
      curr->op = ReplaceLaneVecI8x16;
      curr->index = getLaneIndex(16);
      break;
    case BinaryConsts::I16x8ReplaceLane:
      curr = allocator.alloc<SIMDReplace>();
      curr->op = ReplaceLaneVecI16x8;
      curr->index = getLaneIndex(8);
      break;
    case BinaryConsts::I32x4ReplaceLane:
      curr = allocator.alloc<SIMDReplace>();
      curr->op = ReplaceLaneVecI32x4;
      curr->index = getLaneIndex(4);
      break;
    case BinaryConsts::I64x2ReplaceLane:
      curr = allocator.alloc<SIMDReplace>();
      curr->op = ReplaceLaneVecI64x2;
      curr->index = getLaneIndex(2);
      break;
    case BinaryConsts::F32x4ReplaceLane:
      curr = allocator.alloc<SIMDReplace>();
      curr->op = ReplaceLaneVecF32x4;
      curr->index = getLaneIndex(4);
      break;
    case BinaryConsts::F64x2ReplaceLane:
      curr = allocator.alloc<SIMDReplace>();
      curr->op = ReplaceLaneVecF64x2;
      curr->index = getLaneIndex(2);
      break;
    default:
      return false;
  }
  curr->value = popNonVoidExpression();
  curr->vec = popNonVoidExpression();
  curr->finalize();
  out = curr;
  return true;
}

bool WasmBinaryBuilder::maybeVisitSIMDShuffle(Expression*& out, uint32_t code) {
  if (code != BinaryConsts::V8x16Shuffle) {
    return false;
  }
  auto* curr = allocator.alloc<SIMDShuffle>();
  for (auto i = 0; i < 16; ++i) {
    curr->mask[i] = getLaneIndex(32);
  }
  curr->right = popNonVoidExpression();
  curr->left = popNonVoidExpression();
  curr->finalize();
  out = curr;
  return true;
}

bool WasmBinaryBuilder::maybeVisitSIMDTernary(Expression*& out, uint32_t code) {
  SIMDTernary* curr;
  switch (code) {
    case BinaryConsts::V128Bitselect:
      curr = allocator.alloc<SIMDTernary>();
      curr->op = Bitselect;
      break;
    case BinaryConsts::F32x4QFMA:
      curr = allocator.alloc<SIMDTernary>();
      curr->op = QFMAF32x4;
      break;
    case BinaryConsts::F32x4QFMS:
      curr = allocator.alloc<SIMDTernary>();
      curr->op = QFMSF32x4;
      break;
    case BinaryConsts::F64x2QFMA:
      curr = allocator.alloc<SIMDTernary>();
      curr->op = QFMAF64x2;
      break;
    case BinaryConsts::F64x2QFMS:
      curr = allocator.alloc<SIMDTernary>();
      curr->op = QFMSF64x2;
      break;
    default:
      return false;
  }
  curr->c = popNonVoidExpression();
  curr->b = popNonVoidExpression();
  curr->a = popNonVoidExpression();
  curr->finalize();
  out = curr;
  return true;
}

bool WasmBinaryBuilder::maybeVisitSIMDShift(Expression*& out, uint32_t code) {
  SIMDShift* curr;
  switch (code) {
    case BinaryConsts::I8x16Shl:
      curr = allocator.alloc<SIMDShift>();
      curr->op = ShlVecI8x16;
      break;
    case BinaryConsts::I8x16ShrS:
      curr = allocator.alloc<SIMDShift>();
      curr->op = ShrSVecI8x16;
      break;
    case BinaryConsts::I8x16ShrU:
      curr = allocator.alloc<SIMDShift>();
      curr->op = ShrUVecI8x16;
      break;
    case BinaryConsts::I16x8Shl:
      curr = allocator.alloc<SIMDShift>();
      curr->op = ShlVecI16x8;
      break;
    case BinaryConsts::I16x8ShrS:
      curr = allocator.alloc<SIMDShift>();
      curr->op = ShrSVecI16x8;
      break;
    case BinaryConsts::I16x8ShrU:
      curr = allocator.alloc<SIMDShift>();
      curr->op = ShrUVecI16x8;
      break;
    case BinaryConsts::I32x4Shl:
      curr = allocator.alloc<SIMDShift>();
      curr->op = ShlVecI32x4;
      break;
    case BinaryConsts::I32x4ShrS:
      curr = allocator.alloc<SIMDShift>();
      curr->op = ShrSVecI32x4;
      break;
    case BinaryConsts::I32x4ShrU:
      curr = allocator.alloc<SIMDShift>();
      curr->op = ShrUVecI32x4;
      break;
    case BinaryConsts::I64x2Shl:
      curr = allocator.alloc<SIMDShift>();
      curr->op = ShlVecI64x2;
      break;
    case BinaryConsts::I64x2ShrS:
      curr = allocator.alloc<SIMDShift>();
      curr->op = ShrSVecI64x2;
      break;
    case BinaryConsts::I64x2ShrU:
      curr = allocator.alloc<SIMDShift>();
      curr->op = ShrUVecI64x2;
      break;
    default:
      return false;
  }
  curr->shift = popNonVoidExpression();
  curr->vec = popNonVoidExpression();
  curr->finalize();
  out = curr;
  return true;
}

bool WasmBinaryBuilder::maybeVisitSIMDLoad(Expression*& out, uint32_t code) {
  if (code == BinaryConsts::V128Load) {
    auto* curr = allocator.alloc<Load>();
    curr->type = Type::v128;
    curr->bytes = 16;
    readMemoryAccess(curr->align, curr->offset);
    curr->isAtomic = false;
    curr->ptr = popNonVoidExpression();
    curr->finalize();
    out = curr;
    return true;
  }
  SIMDLoad* curr;
  switch (code) {
    case BinaryConsts::V8x16LoadSplat:
      curr = allocator.alloc<SIMDLoad>();
      curr->op = LoadSplatVec8x16;
      break;
    case BinaryConsts::V16x8LoadSplat:
      curr = allocator.alloc<SIMDLoad>();
      curr->op = LoadSplatVec16x8;
      break;
    case BinaryConsts::V32x4LoadSplat:
      curr = allocator.alloc<SIMDLoad>();
      curr->op = LoadSplatVec32x4;
      break;
    case BinaryConsts::V64x2LoadSplat:
      curr = allocator.alloc<SIMDLoad>();
      curr->op = LoadSplatVec64x2;
      break;
    case BinaryConsts::I16x8LoadExtSVec8x8:
      curr = allocator.alloc<SIMDLoad>();
      curr->op = LoadExtSVec8x8ToVecI16x8;
      break;
    case BinaryConsts::I16x8LoadExtUVec8x8:
      curr = allocator.alloc<SIMDLoad>();
      curr->op = LoadExtUVec8x8ToVecI16x8;
      break;
    case BinaryConsts::I32x4LoadExtSVec16x4:
      curr = allocator.alloc<SIMDLoad>();
      curr->op = LoadExtSVec16x4ToVecI32x4;
      break;
    case BinaryConsts::I32x4LoadExtUVec16x4:
      curr = allocator.alloc<SIMDLoad>();
      curr->op = LoadExtUVec16x4ToVecI32x4;
      break;
    case BinaryConsts::I64x2LoadExtSVec32x2:
      curr = allocator.alloc<SIMDLoad>();
      curr->op = LoadExtSVec32x2ToVecI64x2;
      break;
    case BinaryConsts::I64x2LoadExtUVec32x2:
      curr = allocator.alloc<SIMDLoad>();
      curr->op = LoadExtUVec32x2ToVecI64x2;
      break;
    case BinaryConsts::V128Load32Zero:
      curr = allocator.alloc<SIMDLoad>();
      curr->op = Load32Zero;
      break;
    case BinaryConsts::V128Load64Zero:
      curr = allocator.alloc<SIMDLoad>();
      curr->op = Load64Zero;
      break;
    default:
      return false;
  }
  readMemoryAccess(curr->align, curr->offset);
  curr->ptr = popNonVoidExpression();
  curr->finalize();
  out = curr;
  return true;
}

bool WasmBinaryBuilder::maybeVisitSIMDLoadStoreLane(Expression*& out,
                                                    uint32_t code) {
  SIMDLoadStoreLaneOp op;
  size_t lanes;
  switch (code) {
    case BinaryConsts::V128Load8Lane:
      op = LoadLaneVec8x16;
      lanes = 16;
      break;
    case BinaryConsts::V128Load16Lane:
      op = LoadLaneVec16x8;
      lanes = 8;
      break;
    case BinaryConsts::V128Load32Lane:
      op = LoadLaneVec32x4;
      lanes = 4;
      break;
    case BinaryConsts::V128Load64Lane:
      op = LoadLaneVec64x2;
      lanes = 2;
      break;
    case BinaryConsts::V128Store8Lane:
      op = StoreLaneVec8x16;
      lanes = 16;
      break;
    case BinaryConsts::V128Store16Lane:
      op = StoreLaneVec16x8;
      lanes = 8;
      break;
    case BinaryConsts::V128Store32Lane:
      op = StoreLaneVec32x4;
      lanes = 4;
      break;
    case BinaryConsts::V128Store64Lane:
      op = StoreLaneVec64x2;
      lanes = 2;
      break;
    default:
      return false;
  }
  auto* curr = allocator.alloc<SIMDLoadStoreLane>();
  curr->op = op;
  readMemoryAccess(curr->align, curr->offset);
  curr->index = getLaneIndex(lanes);
  curr->vec = popNonVoidExpression();
  curr->ptr = popNonVoidExpression();
  curr->finalize();
  out = curr;
  return true;
}

void WasmBinaryBuilder::visitSelect(Select* curr, uint8_t code) {
  BYN_TRACE("zz node: Select, code " << int32_t(code) << std::endl);
  if (code == BinaryConsts::SelectWithType) {
    size_t numTypes = getU32LEB();
    std::vector<Type> types;
    for (size_t i = 0; i < numTypes; i++) {
      types.push_back(getType());
    }
    curr->type = Type(types);
  }
  curr->condition = popNonVoidExpression();
  curr->ifFalse = popNonVoidExpression();
  curr->ifTrue = popNonVoidExpression();
  if (code == BinaryConsts::SelectWithType) {
    curr->finalize(curr->type);
  } else {
    curr->finalize();
  }
}

void WasmBinaryBuilder::visitReturn(Return* curr) {
  BYN_TRACE("zz node: Return\n");
  requireFunctionContext("return");
  if (currFunction->sig.results.isConcrete()) {
    curr->value = popTypedExpression(currFunction->sig.results);
  }
  curr->finalize();
}

void WasmBinaryBuilder::visitMemorySize(MemorySize* curr) {
  BYN_TRACE("zz node: MemorySize\n");
  auto reserved = getU32LEB();
  if (reserved != 0) {
    throwError("Invalid reserved field on memory.size");
  }
  curr->finalize();
}

void WasmBinaryBuilder::visitMemoryGrow(MemoryGrow* curr) {
  BYN_TRACE("zz node: MemoryGrow\n");
  curr->delta = popNonVoidExpression();
  auto reserved = getU32LEB();
  if (reserved != 0) {
    throwError("Invalid reserved field on memory.grow");
  }
  curr->finalize();
}

void WasmBinaryBuilder::visitNop(Nop* curr) { BYN_TRACE("zz node: Nop\n"); }

void WasmBinaryBuilder::visitUnreachable(Unreachable* curr) {
  BYN_TRACE("zz node: Unreachable\n");
}

void WasmBinaryBuilder::visitDrop(Drop* curr) {
  BYN_TRACE("zz node: Drop\n");
  curr->value = popNonVoidExpression();
  curr->finalize();
}

void WasmBinaryBuilder::visitRefNull(RefNull* curr) {
  BYN_TRACE("zz node: RefNull\n");
  curr->finalize(getHeapType());
}

void WasmBinaryBuilder::visitRefIsNull(RefIsNull* curr) {
  BYN_TRACE("zz node: RefIsNull\n");
  curr->value = popNonVoidExpression();
  curr->finalize();
}

void WasmBinaryBuilder::visitRefFunc(RefFunc* curr) {
  BYN_TRACE("zz node: RefFunc\n");
  Index index = getU32LEB();
  if (index >= functionImports.size() + functionSignatures.size()) {
    throwError("ref.func: invalid call index");
  }
  functionRefs[index].push_back(curr); // we don't know function names yet
  // To support typed function refs, we give the reference not just a general
  // funcref, but a specific subtype with the actual signature.
  curr->finalize(
    Type(HeapType(getFunctionSignatureByIndex(index)), /* nullable = */ true));
}

void WasmBinaryBuilder::visitRefEq(RefEq* curr) {
  BYN_TRACE("zz node: RefEq\n");
  curr->right = popNonVoidExpression();
  curr->left = popNonVoidExpression();
  curr->finalize();
}

void WasmBinaryBuilder::visitTryOrTryInBlock(Expression*& out) {
  BYN_TRACE("zz node: Try\n");
  auto* curr = allocator.alloc<Try>();
  startControlFlow(curr);
  // For simplicity of implementation, like if scopes, we create a hidden block
  // within each try-body and catch-body, and let branches target those inner
  // blocks instead.
  curr->type = getType();
  curr->body = getBlockOrSingleton(curr->type);
  if (lastSeparator != BinaryConsts::Catch) {
    throwError("No catch instruction within a try scope");
  }

  // For simplicity, we create an inner block within the catch body too, but the
  // one within the 'catch' *must* be omitted when we write out the binary back
  // later, because the 'catch' instruction pushes a value onto the stack and
  // the inner block does not support block input parameters without multivalue
  // support.
  // try
  //   ...
  // catch    ;; Pushes a value onto the stack
  //   block  ;; Inner block. Should be deleted when writing binary!
  //     use the pushed value
  //   end
  // end
  //
  // But when input binary code is like
  // try
  //   ...
  // catch
  //   br 0
  // end
  //
  // 'br 0' accidentally happens to target the inner block, creating code like
  // this in Binaryen IR, making the inner block not deletable, resulting in a
  // validation error:
  // (try
  //   ...
  //   (catch
  //     (block $label0 ;; Cannot be deleted, because there's a branch to this
  //       ...
  //       (br $label0)
  //     )
  //   )
  // )
  //
  // When this happens, we fix this by creating a block that wraps the whole
  // try-catch, and making the branches target that block instead, like this:
  // (block $label  ;; New enclosing block, new target for the branch
  //   (try
  //     ...
  //     (catch
  //       (block   ;; Now this can be deleted when writing binary
  //         ...
  //         (br $label0)
  //       )
  //     )
  //   )
  // )
  Name catchLabel = getNextLabel();
  breakStack.push_back({catchLabel, curr->type});
  auto start = expressionStack.size();

  Builder builder(wasm);
  pushExpression(builder.makePop(Type::exnref));

  processExpressions();
  size_t end = expressionStack.size();
  if (start > end) {
    throwError("block cannot pop from outside");
  }
  if (end - start == 1) {
    curr->catchBody = popExpression();
  } else {
    auto* block = allocator.alloc<Block>();
    pushBlockElements(block, curr->type, start);
    block->finalize(curr->type);
    curr->catchBody = block;
  }
  curr->finalize(curr->type);

  if (breakTargetNames.find(catchLabel) == breakTargetNames.end()) {
    out = curr;
  } else {
    // Create a new block that encloses the whole try-catch
    auto* block = builder.makeBlock(catchLabel, curr);
    out = block;
  }
  breakStack.pop_back();
  breakTargetNames.erase(catchLabel);
}

void WasmBinaryBuilder::visitThrow(Throw* curr) {
  BYN_TRACE("zz node: Throw\n");
  auto index = getU32LEB();
  if (index >= wasm.events.size()) {
    throwError("bad event index");
  }
  auto* event = wasm.events[index].get();
  curr->event = event->name;
  size_t num = event->sig.params.size();
  curr->operands.resize(num);
  for (size_t i = 0; i < num; i++) {
    curr->operands[num - i - 1] = popNonVoidExpression();
  }
  curr->finalize();
}

void WasmBinaryBuilder::visitRethrow(Rethrow* curr) {
  BYN_TRACE("zz node: Rethrow\n");
  curr->exnref = popNonVoidExpression();
  curr->finalize();
}

void WasmBinaryBuilder::visitBrOnExn(BrOnExn* curr) {
  BYN_TRACE("zz node: BrOnExn\n");
  BreakTarget target = getBreakTarget(getU32LEB());
  curr->name = target.name;
  auto index = getU32LEB();
  if (index >= wasm.events.size()) {
    throwError("bad event index");
  }
  curr->event = wasm.events[index]->name;
  curr->exnref = popNonVoidExpression();

  Event* event = wasm.getEventOrNull(curr->event);
  assert(event && "br_on_exn's event must exist");

  // Copy params info into BrOnExn, because it is necessary when BrOnExn is
  // refinalized without the module.
  curr->sent = event->sig.params;
  curr->finalize();
}

void WasmBinaryBuilder::visitCallRef(CallRef* curr) {
  BYN_TRACE("zz node: CallRef\n");
  curr->target = popNonVoidExpression();
  auto type = curr->target->type;
  if (!type.isRef()) {
    throwError("Non-ref type for a call_ref");
  }
  auto heapType = type.getHeapType();
  if (!heapType.isSignature()) {
    std::cerr << type << '\n';
    throwError("Invalid reference type for a call_ref");
  }
  auto sig = heapType.getSignature();
  auto num = sig.params.size();
  curr->operands.resize(num);
  for (size_t i = 0; i < num; i++) {
    curr->operands[num - i - 1] = popNonVoidExpression();
  }
  curr->finalize(sig.results);
}

bool WasmBinaryBuilder::maybeVisitI31New(Expression*& out, uint32_t code) {
  if (code != BinaryConsts::I31New) {
    return false;
  }
  auto* curr = allocator.alloc<I31New>();
  curr->value = popNonVoidExpression();
  curr->finalize();
  out = curr;
  return true;
}

bool WasmBinaryBuilder::maybeVisitI31Get(Expression*& out, uint32_t code) {
  I31Get* curr;
  switch (code) {
    case BinaryConsts::I31GetS:
      curr = allocator.alloc<I31Get>();
      curr->signed_ = true;
      break;
    case BinaryConsts::I31GetU:
      curr = allocator.alloc<I31Get>();
      curr->signed_ = false;
      break;
    default:
      return false;
  }
  curr->i31 = popNonVoidExpression();
  curr->finalize();
  out = curr;
  return true;
}

bool WasmBinaryBuilder::maybeVisitRefTest(Expression*& out, uint32_t code) {
  if (code != BinaryConsts::RefTest) {
    return false;
  }
  auto* curr = allocator.alloc<RefTest>();
  WASM_UNREACHABLE("TODO (gc): ref.test");
  curr->finalize();
  out = curr;
  return true;
}

bool WasmBinaryBuilder::maybeVisitRefCast(Expression*& out, uint32_t code) {
  if (code != BinaryConsts::RefCast) {
    return false;
  }
  auto* curr = allocator.alloc<RefCast>();
  WASM_UNREACHABLE("TODO (gc): ref.cast");
  curr->finalize();
  out = curr;
  return true;
}

bool WasmBinaryBuilder::maybeVisitBrOnCast(Expression*& out, uint32_t code) {
  if (code != BinaryConsts::BrOnCast) {
    return false;
  }
  auto* curr = allocator.alloc<BrOnCast>();
  WASM_UNREACHABLE("TODO (gc): br_on_cast");
  curr->finalize();
  out = curr;
  return true;
}

bool WasmBinaryBuilder::maybeVisitRttCanon(Expression*& out, uint32_t code) {
  if (code != BinaryConsts::RttCanon) {
    return false;
  }
  auto* curr = allocator.alloc<RttCanon>();
  WASM_UNREACHABLE("TODO (gc): rtt.canon");
  curr->finalize();
  out = curr;
  return true;
}

bool WasmBinaryBuilder::maybeVisitRttSub(Expression*& out, uint32_t code) {
  if (code != BinaryConsts::RttSub) {
    return false;
  }
  auto* curr = allocator.alloc<RttSub>();
  WASM_UNREACHABLE("TODO (gc): rtt.sub");
  curr->finalize();
  out = curr;
  return true;
}

bool WasmBinaryBuilder::maybeVisitStructNew(Expression*& out, uint32_t code) {
  StructNew* curr;
  switch (code) {
    case BinaryConsts::StructNewWithRtt:
      curr = allocator.alloc<StructNew>();
      // ...
      break;
    case BinaryConsts::StructNewDefaultWithRtt:
      curr = allocator.alloc<StructNew>();
      // ...
      break;
    default:
      return false;
  }
  WASM_UNREACHABLE("TODO (gc): struct.new");
  curr->finalize();
  out = curr;
  return true;
}

bool WasmBinaryBuilder::maybeVisitStructGet(Expression*& out, uint32_t code) {
  StructGet* curr;
  switch (code) {
    case BinaryConsts::StructGet:
      curr = allocator.alloc<StructGet>();
      // ...
      break;
    case BinaryConsts::StructGetS:
      curr = allocator.alloc<StructGet>();
      // ...
      break;
    case BinaryConsts::StructGetU:
      curr = allocator.alloc<StructGet>();
      // ...
      break;
    default:
      return false;
  }
  WASM_UNREACHABLE("TODO (gc): struct.get");
  curr->finalize();
  out = curr;
  return true;
}

bool WasmBinaryBuilder::maybeVisitStructSet(Expression*& out, uint32_t code) {
  if (code != BinaryConsts::StructSet) {
    return false;
  }
  auto* curr = allocator.alloc<StructSet>();
  WASM_UNREACHABLE("TODO (gc): struct.set");
  curr->finalize();
  out = curr;
  return true;
}

bool WasmBinaryBuilder::maybeVisitArrayNew(Expression*& out, uint32_t code) {
  ArrayNew* curr;
  switch (code) {
    case BinaryConsts::ArrayNewWithRtt:
      curr = allocator.alloc<ArrayNew>();
      // ...
      break;
    case BinaryConsts::ArrayNewDefaultWithRtt:
      curr = allocator.alloc<ArrayNew>();
      // ...
      break;
    default:
      return false;
  }
  WASM_UNREACHABLE("TODO (gc): array.new");
  curr->finalize();
  out = curr;
  return true;
}

bool WasmBinaryBuilder::maybeVisitArrayGet(Expression*& out, uint32_t code) {
  ArrayGet* curr;
  switch (code) {
    case BinaryConsts::ArrayGet:
      curr = allocator.alloc<ArrayGet>();
      // ...
      break;
    case BinaryConsts::ArrayGetS:
      curr = allocator.alloc<ArrayGet>();
      // ...
      break;
    case BinaryConsts::ArrayGetU:
      curr = allocator.alloc<ArrayGet>();
      // ...
      break;
    default:
      return false;
  }
  WASM_UNREACHABLE("TODO (gc): array.get");
  curr->finalize();
  out = curr;
  return true;
}

bool WasmBinaryBuilder::maybeVisitArraySet(Expression*& out, uint32_t code) {
  if (code != BinaryConsts::ArraySet) {
    return false;
  }
  auto* curr = allocator.alloc<ArraySet>();
  WASM_UNREACHABLE("TODO (gc): array.set");
  curr->finalize();
  out = curr;
  return true;
}

bool WasmBinaryBuilder::maybeVisitArrayLen(Expression*& out, uint32_t code) {
  if (code != BinaryConsts::ArrayLen) {
    return false;
  }
  auto* curr = allocator.alloc<ArrayLen>();
  WASM_UNREACHABLE("TODO (gc): array.len");
  curr->finalize();
  out = curr;
  return true;
}

void WasmBinaryBuilder::throwError(std::string text) {
  throw ParseException(text, 0, pos);
}

} // namespace wasm<|MERGE_RESOLUTION|>--- conflicted
+++ resolved
@@ -959,17 +959,6 @@
 void WasmBinaryWriter::writeType(Type type) {
   if (type.isRef()) {
     auto heapType = type.getHeapType();
-<<<<<<< HEAD
-    if (heapType.isSignature()) {
-      if (type.isNullable()) {
-        o << S32LEB(BinaryConsts::EncodedType::nullable);
-      } else {
-        o << S32LEB(BinaryConsts::EncodedType::nonnullable);
-      }
-      writeHeapType(heapType);
-      return;
-    }
-=======
     if (type.isNullable()) {
       o << S32LEB(BinaryConsts::EncodedType::nullable);
     } else {
@@ -977,7 +966,6 @@
     }
     writeHeapType(heapType);
     return;
->>>>>>> 78e8a974
   }
   int ret = 0;
   TODO_SINGLE_COMPOUND(type);
@@ -1028,12 +1016,6 @@
 void WasmBinaryWriter::writeHeapType(HeapType type) {
   if (type.isSignature()) {
     auto sig = type.getSignature();
-<<<<<<< HEAD
-    // FIXME: should this really be using the main indexing of all types, and
-    // not something specific to heap types? The spec overview for typed
-    // function references just
-=======
->>>>>>> 78e8a974
     o << S32LEB(getTypeIndex(sig));
     return;
   }
@@ -1371,13 +1353,7 @@
     case BinaryConsts::EncodedType::nullable:
       return Type(getHeapType(), /* nullable = */ true);
     case BinaryConsts::EncodedType::nonnullable:
-<<<<<<< HEAD
-      // FIXME: support non-nullable types. search for all "nullable = "
-      //        comments.
-      return Type(getHeapType(), /* nullable = */ true);
-=======
       return Type(getHeapType(), /* nullable = */ false);
->>>>>>> 78e8a974
     case BinaryConsts::EncodedType::i31ref:
       return Type::i31ref;
     default:
@@ -1713,11 +1689,7 @@
   }
   Index adjustedIndex = index - functionImports.size();
   if (adjustedIndex >= functionSignatures.size()) {
-<<<<<<< HEAD
-    throwError("invalid call index");
-=======
     throwError("invalid function index");
->>>>>>> 78e8a974
   }
   return functionSignatures[adjustedIndex];
 }
