--- conflicted
+++ resolved
@@ -7154,17 +7154,6 @@
     auto segIdx = getU32LEB();
     auto* size = popNonVoidExpression();
     auto* offset = popNonVoidExpression();
-<<<<<<< HEAD
-    ArrayNewSeg* curr;
-    if (isData) {
-      curr = Builder(wasm).makeArrayNewSegData(heapType, Name(), offset, size);
-      dataRefs[segIdx].push_back(&curr->dataSegment);
-    } else {
-      curr = Builder(wasm).makeArrayNewSegElem(heapType, Name(), offset, size);
-      elemRefs[segIdx].push_back(&curr->elemSegment);
-    }
-    out = curr;
-=======
     if (isData) {
       auto* curr =
         Builder(wasm).makeArrayNewData(heapType, Name(), offset, size);
@@ -7176,7 +7165,6 @@
       elemRefs[segIdx].push_back(&curr->segment);
       out = curr;
     }
->>>>>>> b78ffa4e
     return true;
   }
   return false;
@@ -7296,17 +7284,6 @@
   auto* index = popNonVoidExpression();
   auto* ref = popNonVoidExpression();
   validateHeapTypeUsingChild(ref, heapType);
-<<<<<<< HEAD
-  ArrayInit* curr;
-  if (isData) {
-    curr = Builder(wasm).makeArrayInitData(Name(), ref, index, offset, size);
-    dataRefs[segIdx].push_back(&curr->dataSegment);
-  } else {
-    curr = Builder(wasm).makeArrayInitElem(Name(), ref, index, offset, size);
-    elemRefs[segIdx].push_back(&curr->elemSegment);
-  }
-  out = curr;
-=======
   if (isData) {
     auto* curr =
       Builder(wasm).makeArrayInitData(Name(), ref, index, offset, size);
@@ -7318,7 +7295,6 @@
     elemRefs[segIdx].push_back(&curr->segment);
     out = curr;
   }
->>>>>>> b78ffa4e
   return true;
 }
 
