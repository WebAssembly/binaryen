--- conflicted
+++ resolved
@@ -7956,7 +7956,6 @@
 
   auto tagIndex = getU32LEB();
   curr->tag = getTagName(tagIndex);
-  tagRefs[tagIndex].push_back(&curr->tag);
 
   // The access `tags[tagIndex]` must be in bounds as
   // `getTagName(tagIndex)` succeeded above.
@@ -8000,10 +7999,6 @@
 
     curr->handlerTags[i] = tag;
     curr->handlerBlocks[i] = handler;
-<<<<<<< HEAD
-
-    // We don't know the final name yet
-    reader->tagRefs[tagIndex].push_back(&curr->handlerTags[i]);
   }
 }
 
@@ -8059,8 +8054,6 @@
   if (!curr->contType.isContinuation()) {
     throwError("non-continuation type in resume instruction " +
                curr->contType.toString());
-=======
->>>>>>> e13bf0fb
   }
 
   readResumeTable<Resume>(this, curr);
@@ -8086,7 +8079,6 @@
   }
   auto exnTagIndex = getU32LEB();
   curr->tag = getTagName(exnTagIndex);
-  tagRefs[exnTagIndex].push_back(&curr->tag);
 
   readResumeTable<ResumeThrow>(this, curr);
   computeResumeTableSentTypes<ResumeThrow>(wasm, curr);
