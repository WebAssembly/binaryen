/*
 * Copyright 2016 WebAssembly Community Group participants
 *
 * Licensed under the Apache License, Version 2.0 (the "License");
 * you may not use this file except in compliance with the License.
 * You may obtain a copy of the License at
 *
 *     http://www.apache.org/licenses/LICENSE-2.0
 *
 * Unless required by applicable law or agreed to in writing, software
 * distributed under the License is distributed on an "AS IS" BASIS,
 * WITHOUT WARRANTIES OR CONDITIONS OF ANY KIND, either express or implied.
 * See the License for the specific language governing permissions and
 * limitations under the License.
 */

#include <algorithm>
#include <fstream>
#include <iomanip>

#include "ir/eh-utils.h"
#include "ir/module-utils.h"
#include "ir/names.h"
#include "ir/table-utils.h"
#include "ir/type-updating.h"
#include "pass.h"
#include "support/bits.h"
#include "support/debug.h"
#include "support/stdckdint.h"
#include "support/string.h"
#include "wasm-binary.h"
#include "wasm-debug.h"
#include "wasm-limits.h"
#include "wasm-stack.h"

#define DEBUG_TYPE "binary"

namespace wasm {

void WasmBinaryWriter::prepare() {
  // Collect function types and their frequencies. Collect information in each
  // function in parallel, then merge.
  indexedTypes = ModuleUtils::getOptimizedIndexedHeapTypes(*wasm);
  for (Index i = 0, size = indexedTypes.types.size(); i < size; ++i) {
    if (indexedTypes.types[i].isSignature()) {
      signatureIndexes.insert({indexedTypes.types[i].getSignature(), i});
    }
  }
  importInfo = std::make_unique<ImportInfo>(*wasm);
}

void WasmBinaryWriter::write() {
  writeHeader();

  writeDylinkSection();

  initializeDebugInfo();
  if (sourceMap) {
    writeSourceMapProlog();
  }

  writeTypes();
  writeImports();
  writeFunctionSignatures();
  writeTableDeclarations();
  writeMemories();
  writeTags();
  if (wasm->features.hasStrings()) {
    writeStrings();
  }
  writeGlobals();
  writeExports();
  writeStart();
  writeElementSegments();
  writeDataCount();
  writeFunctions();
  writeDataSegments();
  if (debugInfo || emitModuleName) {
    writeNames();
  }
  if (sourceMap && !sourceMapUrl.empty()) {
    writeSourceMapUrl();
  }
  if (symbolMap.size() > 0) {
    writeSymbolMap();
  }

  if (sourceMap) {
    writeSourceMapEpilog();
  }

#ifdef BUILD_LLVM_DWARF
  // Update DWARF user sections after writing the data they refer to
  // (function bodies), and before writing the user sections themselves.
  if (Debug::hasDWARFSections(*wasm)) {
    Debug::writeDWARFSections(*wasm, binaryLocations);
  }
#endif

  writeLateCustomSections();
  writeFeaturesSection();
}

void WasmBinaryWriter::writeHeader() {
  o << int32_t(BinaryConsts::Magic); // magic number \0asm
  o << int32_t(BinaryConsts::Version);
}

int32_t WasmBinaryWriter::writeU32LEBPlaceholder() {
  int32_t ret = o.size();
  o << int32_t(0);
  o << int8_t(0);
  return ret;
}

void WasmBinaryWriter::writeResizableLimits(
  Address initial, Address maximum, bool hasMaximum, bool shared, bool is64) {
  uint32_t flags = (hasMaximum ? (uint32_t)BinaryConsts::HasMaximum : 0U) |
                   (shared ? (uint32_t)BinaryConsts::IsShared : 0U) |
                   (is64 ? (uint32_t)BinaryConsts::Is64 : 0U);
  o << U32LEB(flags);
  if (is64) {
    o << U64LEB(initial);
    if (hasMaximum) {
      o << U64LEB(maximum);
    }
  } else {
    o << U32LEB(initial);
    if (hasMaximum) {
      o << U32LEB(maximum);
    }
  }
}

template<typename T> int32_t WasmBinaryWriter::startSection(T code) {
  o << uint8_t(code);
  if (sourceMap) {
    sourceMapLocationsSizeAtSectionStart = sourceMapLocations.size();
  }
  binaryLocationsSizeAtSectionStart = binaryLocations.expressions.size();
  return writeU32LEBPlaceholder(); // section size to be filled in later
}

void WasmBinaryWriter::finishSection(int32_t start) {
  // section size does not include the reserved bytes of the size field itself
  int32_t size = o.size() - start - MaxLEB32Bytes;
  auto sizeFieldSize = o.writeAt(start, U32LEB(size));
  // We can move things back if the actual LEB for the size doesn't use the
  // maximum 5 bytes. In that case we need to adjust offsets after we move
  // things backwards.
  auto adjustmentForLEBShrinking = MaxLEB32Bytes - sizeFieldSize;
  if (adjustmentForLEBShrinking) {
    // we can save some room, nice
    assert(sizeFieldSize < MaxLEB32Bytes);
    std::move(&o[start] + MaxLEB32Bytes,
              &o[start] + MaxLEB32Bytes + size,
              &o[start] + sizeFieldSize);
    o.resize(o.size() - adjustmentForLEBShrinking);
    if (sourceMap) {
      for (auto i = sourceMapLocationsSizeAtSectionStart;
           i < sourceMapLocations.size();
           ++i) {
        sourceMapLocations[i].first -= adjustmentForLEBShrinking;
      }
    }
  }

  if (binaryLocationsSizeAtSectionStart != binaryLocations.expressions.size()) {
    // We added the binary locations, adjust them: they must be relative
    // to the code section.
    assert(binaryLocationsSizeAtSectionStart == 0);
    // The section type byte is right before the LEB for the size; we want
    // offsets that are relative to the body, which is after that section type
    // byte and the the size LEB.
    auto body = start + sizeFieldSize;
    // Offsets are relative to the body of the code section: after the
    // section type byte and the size.
    // Everything was moved by the adjustment, track that. After this,
    // we are at the right absolute address.
    // We are relative to the section start.
    auto totalAdjustment = adjustmentForLEBShrinking + body;
    for (auto& [_, locations] : binaryLocations.expressions) {
      locations.start -= totalAdjustment;
      locations.end -= totalAdjustment;
    }
    for (auto& [_, locations] : binaryLocations.functions) {
      locations.start -= totalAdjustment;
      locations.declarations -= totalAdjustment;
      locations.end -= totalAdjustment;
    }
    for (auto& [_, locations] : binaryLocations.delimiters) {
      for (auto& item : locations) {
        item -= totalAdjustment;
      }
    }
  }
}

int32_t WasmBinaryWriter::startSubsection(
  BinaryConsts::CustomSections::Subsection code) {
  return startSection(code);
}

void WasmBinaryWriter::finishSubsection(int32_t start) { finishSection(start); }

void WasmBinaryWriter::writeStart() {
  if (!wasm->start.is()) {
    return;
  }
  auto start = startSection(BinaryConsts::Section::Start);
  o << U32LEB(getFunctionIndex(wasm->start.str));
  finishSection(start);
}

void WasmBinaryWriter::writeMemories() {
  if (importInfo->getNumDefinedMemories() == 0) {
    return;
  }
  auto start = startSection(BinaryConsts::Section::Memory);
  auto num = importInfo->getNumDefinedMemories();
  o << U32LEB(num);
  ModuleUtils::iterDefinedMemories(*wasm, [&](Memory* memory) {
    writeResizableLimits(memory->initial,
                         memory->max,
                         memory->hasMax(),
                         memory->shared,
                         memory->is64());
  });
  finishSection(start);
}

void WasmBinaryWriter::writeTypes() {
  if (indexedTypes.types.size() == 0) {
    return;
  }
  // Count the number of recursion groups, which is the number of elements in
  // the type section.
  size_t numGroups = 0;
  {
    std::optional<RecGroup> lastGroup;
    for (auto type : indexedTypes.types) {
      auto currGroup = type.getRecGroup();
      numGroups += lastGroup != currGroup;
      lastGroup = currGroup;
    }
  }

  // As a temporary measure, detect which types have subtypes and always use
  // `sub` or `sub final` for these types. The standard says that types without
  // `sub` or `sub final` are final, but we currently treat them as non-final.
  // To avoid unsafe ambiguity, only use the short form for types that it would
  // be safe to treat as final, i.e. types without subtypes.
  std::vector<bool> hasSubtypes(indexedTypes.types.size());
  for (auto type : indexedTypes.types) {
    if (auto super = type.getDeclaredSuperType()) {
      hasSubtypes[indexedTypes.indices[*super]] = true;
    }
  }

  auto start = startSection(BinaryConsts::Section::Type);
  o << U32LEB(numGroups);
  std::optional<RecGroup> lastGroup = std::nullopt;
  for (Index i = 0; i < indexedTypes.types.size(); ++i) {
    auto type = indexedTypes.types[i];
    // Check whether we need to start a new recursion group. Recursion groups of
    // size 1 are implicit, so only emit a group header for larger groups.
    auto currGroup = type.getRecGroup();
    if (lastGroup != currGroup && currGroup.size() > 1) {
      o << uint8_t(BinaryConsts::EncodedType::Rec) << U32LEB(currGroup.size());
    }
    lastGroup = currGroup;
    // Emit the type definition.
    auto super = type.getDeclaredSuperType();
    if (super || type.isOpen()) {
      if (type.isOpen()) {
        o << uint8_t(BinaryConsts::EncodedType::Sub);
      } else {
        o << uint8_t(BinaryConsts::EncodedType::SubFinal);
      }
      if (super) {
        o << U32LEB(1);
        writeHeapType(*super);
      } else {
        o << U32LEB(0);
      }
    }
    if (type.isShared()) {
      o << uint8_t(BinaryConsts::EncodedType::SharedDef);
    }
    switch (type.getKind()) {
      case HeapTypeKind::Func: {
        o << uint8_t(BinaryConsts::EncodedType::Func);
        auto sig = type.getSignature();
        for (auto& sigType : {sig.params, sig.results}) {
          o << U32LEB(sigType.size());
          for (const auto& type : sigType) {
            writeType(type);
          }
        }
        break;
      }
      case HeapTypeKind::Struct: {
        o << uint8_t(BinaryConsts::EncodedType::Struct);
        auto fields = type.getStruct().fields;
        o << U32LEB(fields.size());
        for (const auto& field : fields) {
          writeField(field);
        }
        break;
      }
      case HeapTypeKind::Array:
        o << uint8_t(BinaryConsts::EncodedType::Array);
        writeField(type.getArray().element);
        break;
      case HeapTypeKind::Cont:
        o << uint8_t(BinaryConsts::EncodedType::Cont);
        writeHeapType(type.getContinuation().type);
        break;
      case HeapTypeKind::Basic:
        WASM_UNREACHABLE("unexpected kind");
    }
  }
  finishSection(start);
}

void WasmBinaryWriter::writeImports() {
  auto num = importInfo->getNumImports();
  if (num == 0) {
    return;
  }
  auto start = startSection(BinaryConsts::Section::Import);
  o << U32LEB(num);
  auto writeImportHeader = [&](Importable* import) {
    writeInlineString(import->module.str);
    writeInlineString(import->base.str);
  };
  ModuleUtils::iterImportedFunctions(*wasm, [&](Function* func) {
    writeImportHeader(func);
    o << U32LEB(int32_t(ExternalKind::Function));
    o << U32LEB(getTypeIndex(func->type));
  });
  ModuleUtils::iterImportedGlobals(*wasm, [&](Global* global) {
    writeImportHeader(global);
    o << U32LEB(int32_t(ExternalKind::Global));
    writeType(global->type);
    o << U32LEB(global->mutable_);
  });
  ModuleUtils::iterImportedTags(*wasm, [&](Tag* tag) {
    writeImportHeader(tag);
    o << U32LEB(int32_t(ExternalKind::Tag));
    o << uint8_t(0); // Reserved 'attribute' field. Always 0.
    o << U32LEB(getTypeIndex(tag->sig));
  });
  ModuleUtils::iterImportedMemories(*wasm, [&](Memory* memory) {
    writeImportHeader(memory);
    o << U32LEB(int32_t(ExternalKind::Memory));
    writeResizableLimits(memory->initial,
                         memory->max,
                         memory->hasMax(),
                         memory->shared,
                         memory->is64());
  });
  ModuleUtils::iterImportedTables(*wasm, [&](Table* table) {
    writeImportHeader(table);
    o << U32LEB(int32_t(ExternalKind::Table));
    writeType(table->type);
    writeResizableLimits(table->initial,
                         table->max,
                         table->hasMax(),
                         /*shared=*/false,
                         table->is64());
  });
  finishSection(start);
}

void WasmBinaryWriter::writeFunctionSignatures() {
  if (importInfo->getNumDefinedFunctions() == 0) {
    return;
  }
  auto start = startSection(BinaryConsts::Section::Function);
  o << U32LEB(importInfo->getNumDefinedFunctions());
  ModuleUtils::iterDefinedFunctions(
    *wasm, [&](Function* func) { o << U32LEB(getTypeIndex(func->type)); });
  finishSection(start);
}

void WasmBinaryWriter::writeExpression(Expression* curr) {
  BinaryenIRToBinaryWriter(*this, o).visit(curr);
}

void WasmBinaryWriter::writeFunctions() {
  if (importInfo->getNumDefinedFunctions() == 0) {
    return;
  }

  std::optional<ModuleStackIR> moduleStackIR;
  if (options.generateStackIR) {
    moduleStackIR.emplace(*wasm, options);
  }

  auto sectionStart = startSection(BinaryConsts::Section::Code);
  o << U32LEB(importInfo->getNumDefinedFunctions());
  bool DWARF = Debug::hasDWARFSections(*getModule());
  ModuleUtils::iterDefinedFunctions(*wasm, [&](Function* func) {
    assert(binaryLocationTrackedExpressionsForFunc.empty());
    // Do not smear any debug location from the previous function.
    writeNoDebugLocation();
    size_t sourceMapLocationsSizeAtFunctionStart = sourceMapLocations.size();
    size_t sizePos = writeU32LEBPlaceholder();
    size_t start = o.size();
    // Emit Stack IR if present.
    StackIR* stackIR = nullptr;
    if (moduleStackIR) {
      stackIR = moduleStackIR->getStackIROrNull(func);
    }
    if (stackIR) {
      StackIRToBinaryWriter writer(*this, o, func, *stackIR, sourceMap, DWARF);
      writer.write();
      if (debugInfo) {
        funcMappedLocals[func->name] = std::move(writer.getMappedLocals());
      }
    } else {
      BinaryenIRToBinaryWriter writer(*this, o, func, sourceMap, DWARF);
      writer.write();
      if (debugInfo) {
        funcMappedLocals[func->name] = std::move(writer.getMappedLocals());
      }
    }
    size_t size = o.size() - start;
    assert(size <= std::numeric_limits<uint32_t>::max());
    auto sizeFieldSize = o.writeAt(sizePos, U32LEB(size));
    // We can move things back if the actual LEB for the size doesn't use the
    // maximum 5 bytes. In that case we need to adjust offsets after we move
    // things backwards.
    auto adjustmentForLEBShrinking = MaxLEB32Bytes - sizeFieldSize;
    if (adjustmentForLEBShrinking) {
      // we can save some room, nice
      assert(sizeFieldSize < MaxLEB32Bytes);
      std::move(&o[start], &o[start] + size, &o[sizePos] + sizeFieldSize);
      o.resize(o.size() - adjustmentForLEBShrinking);
      if (sourceMap) {
        for (auto i = sourceMapLocationsSizeAtFunctionStart;
             i < sourceMapLocations.size();
             ++i) {
          sourceMapLocations[i].first -= adjustmentForLEBShrinking;
        }
      }
      for (auto* curr : binaryLocationTrackedExpressionsForFunc) {
        // We added the binary locations, adjust them: they must be relative
        // to the code section.
        auto& span = binaryLocations.expressions[curr];
        span.start -= adjustmentForLEBShrinking;
        span.end -= adjustmentForLEBShrinking;
        auto iter = binaryLocations.delimiters.find(curr);
        if (iter != binaryLocations.delimiters.end()) {
          for (auto& item : iter->second) {
            item -= adjustmentForLEBShrinking;
          }
        }
      }
    }
    if (!binaryLocationTrackedExpressionsForFunc.empty()) {
      binaryLocations.functions[func] = BinaryLocations::FunctionLocations{
        BinaryLocation(sizePos),
        BinaryLocation(start - adjustmentForLEBShrinking),
        BinaryLocation(o.size())};
    }
    tableOfContents.functionBodies.emplace_back(
      func->name, sizePos + sizeFieldSize, size);
    binaryLocationTrackedExpressionsForFunc.clear();

    if (func->getParams().size() > WebLimitations::MaxFunctionParams) {
      std::cerr << "Some VMs may not accept this binary because it has a large "
                << "number of parameters in function " << func->name << ".\n";
    }
    if (func->getNumLocals() > WebLimitations::MaxFunctionLocals) {
      std::cerr << "Some VMs may not accept this binary because it has a large "
                << "number of locals in function " << func->name << ".\n";
    }
  });
  finishSection(sectionStart);
}

void WasmBinaryWriter::writeStrings() {
  assert(wasm->features.hasStrings());

  // Scan the entire wasm to find the relevant strings.
  // To find all the string literals we must scan all the code.
  using StringSet = std::unordered_set<Name>;

  struct StringWalker : public PostWalker<StringWalker> {
    StringSet& strings;

    StringWalker(StringSet& strings) : strings(strings) {}

    void visitStringConst(StringConst* curr) { strings.insert(curr->string); }
  };

  ModuleUtils::ParallelFunctionAnalysis<StringSet> analysis(
    *wasm, [&](Function* func, StringSet& strings) {
      if (!func->imported()) {
        StringWalker(strings).walk(func->body);
      }
    });

  // Also walk the global module code (for simplicity, also add it to the
  // function map, using a "function" key of nullptr).
  auto& globalStrings = analysis.map[nullptr];
  StringWalker(globalStrings).walkModuleCode(wasm);

  // Generate the indexes from the combined set of necessary strings,
  // which we sort for determinism.
  StringSet allStrings;
  for (auto& [func, strings] : analysis.map) {
    for (auto& string : strings) {
      allStrings.insert(string);
    }
  }
  std::vector<Name> sorted;
  for (auto& string : allStrings) {
    sorted.push_back(string);
  }
  std::sort(sorted.begin(), sorted.end());
  for (Index i = 0; i < sorted.size(); i++) {
    stringIndexes[sorted[i]] = i;
  }

  auto num = sorted.size();
  if (num == 0) {
    return;
  }

  auto start = startSection(BinaryConsts::Section::Strings);

  // Placeholder for future use in the spec.
  o << U32LEB(0);

  // The number of strings and then their contents.
  o << U32LEB(num);
  for (auto& string : sorted) {
    // Re-encode from WTF-16 to WTF-8.
    std::stringstream wtf8;
    [[maybe_unused]] bool valid = String::convertWTF16ToWTF8(wtf8, string.str);
    assert(valid);
    // TODO: Use wtf8.view() once we have C++20.
    writeInlineString(wtf8.str());
  }

  finishSection(start);
}

void WasmBinaryWriter::writeGlobals() {
  if (importInfo->getNumDefinedGlobals() == 0) {
    return;
  }
  auto start = startSection(BinaryConsts::Section::Global);
  // Count and emit the total number of globals after tuple globals have been
  // expanded into their constituent parts.
  Index num = 0;
  ModuleUtils::iterDefinedGlobals(
    *wasm, [&num](Global* global) { num += global->type.size(); });
  o << U32LEB(num);
  ModuleUtils::iterDefinedGlobals(*wasm, [&](Global* global) {
    size_t i = 0;
    for (const auto& t : global->type) {
      writeType(t);
      o << U32LEB(global->mutable_);
      if (global->type.size() == 1) {
        writeExpression(global->init);
      } else if (auto* make = global->init->dynCast<TupleMake>()) {
        // Emit the proper lane for this global.
        writeExpression(make->operands[i]);
      } else {
        // For now tuple globals must contain tuple.make. We could perhaps
        // support more operations, like global.get, but the code would need to
        // look something like this:
        //
        //   auto parentIndex = getGlobalIndex(get->name);
        //   o << int8_t(BinaryConsts::GlobalGet) << U32LEB(parentIndex + i);
        //
        // That is, we must emit the instruction here, and not defer to
        // writeExpression, as writeExpression writes an entire expression at a
        // time (and not just one of the lanes). As emitting an instruction here
        // is less clean, and there is no important use case for global.get of
        // one tuple global to another, we disallow this.
        WASM_UNREACHABLE("unsupported tuple global operation");
      }
      o << int8_t(BinaryConsts::End);
      ++i;
    }
  });
  finishSection(start);
}

void WasmBinaryWriter::writeExports() {
  if (wasm->exports.size() == 0) {
    return;
  }
  auto start = startSection(BinaryConsts::Section::Export);
  o << U32LEB(wasm->exports.size());
  for (auto& curr : wasm->exports) {
    writeInlineString(curr->name.str);
    o << U32LEB(int32_t(curr->kind));
    switch (curr->kind) {
      case ExternalKind::Function:
        o << U32LEB(getFunctionIndex(curr->value));
        break;
      case ExternalKind::Table:
        o << U32LEB(getTableIndex(curr->value));
        break;
      case ExternalKind::Memory:
        o << U32LEB(getMemoryIndex(curr->value));
        break;
      case ExternalKind::Global:
        o << U32LEB(getGlobalIndex(curr->value));
        break;
      case ExternalKind::Tag:
        o << U32LEB(getTagIndex(curr->value));
        break;
      default:
        WASM_UNREACHABLE("unexpected extern kind");
    }
  }
  finishSection(start);
}

void WasmBinaryWriter::writeDataCount() {
  if (!wasm->features.hasBulkMemory() || !wasm->dataSegments.size()) {
    return;
  }
  auto start = startSection(BinaryConsts::Section::DataCount);
  o << U32LEB(wasm->dataSegments.size());
  finishSection(start);
}

void WasmBinaryWriter::writeDataSegments() {
  if (wasm->dataSegments.size() == 0) {
    return;
  }
  if (wasm->dataSegments.size() > WebLimitations::MaxDataSegments) {
    std::cerr << "Some VMs may not accept this binary because it has a large "
              << "number of data segments. Run the limit-segments pass to "
              << "merge segments.\n";
  }
  auto start = startSection(BinaryConsts::Section::Data);
  o << U32LEB(wasm->dataSegments.size());
  for (auto& segment : wasm->dataSegments) {
    uint32_t flags = 0;
    Index memoryIndex = 0;
    if (segment->isPassive) {
      flags |= BinaryConsts::IsPassive;
    } else {
      memoryIndex = getMemoryIndex(segment->memory);
      if (memoryIndex) {
        flags |= BinaryConsts::HasIndex;
      }
    }
    o << U32LEB(flags);
    if (!segment->isPassive) {
      if (memoryIndex) {
        o << U32LEB(memoryIndex);
      }
      writeExpression(segment->offset);
      o << int8_t(BinaryConsts::End);
    }
    writeInlineBuffer(segment->data.data(), segment->data.size());
  }
  finishSection(start);
}

uint32_t WasmBinaryWriter::getFunctionIndex(Name name) const {
  auto it = indexes.functionIndexes.find(name);
  assert(it != indexes.functionIndexes.end());
  return it->second;
}

uint32_t WasmBinaryWriter::getTableIndex(Name name) const {
  auto it = indexes.tableIndexes.find(name);
  assert(it != indexes.tableIndexes.end());
  return it->second;
}

uint32_t WasmBinaryWriter::getMemoryIndex(Name name) const {
  auto it = indexes.memoryIndexes.find(name);
  assert(it != indexes.memoryIndexes.end());
  return it->second;
}

uint32_t WasmBinaryWriter::getGlobalIndex(Name name) const {
  auto it = indexes.globalIndexes.find(name);
  assert(it != indexes.globalIndexes.end());
  return it->second;
}

uint32_t WasmBinaryWriter::getTagIndex(Name name) const {
  auto it = indexes.tagIndexes.find(name);
  assert(it != indexes.tagIndexes.end());
  return it->second;
}

uint32_t WasmBinaryWriter::getDataSegmentIndex(Name name) const {
  auto it = indexes.dataIndexes.find(name);
  assert(it != indexes.dataIndexes.end());
  return it->second;
}

uint32_t WasmBinaryWriter::getElementSegmentIndex(Name name) const {
  auto it = indexes.elemIndexes.find(name);
  assert(it != indexes.elemIndexes.end());
  return it->second;
}

uint32_t WasmBinaryWriter::getTypeIndex(HeapType type) const {
  auto it = indexedTypes.indices.find(type);
#ifndef NDEBUG
  if (it == indexedTypes.indices.end()) {
    std::cout << "Missing type: " << type << '\n';
    assert(0);
  }
#endif
  return it->second;
}

uint32_t WasmBinaryWriter::getSignatureIndex(Signature sig) const {
  auto it = signatureIndexes.find(sig);
#ifndef NDEBUG
  if (it == signatureIndexes.end()) {
    std::cout << "Missing signature: " << sig << '\n';
    assert(0);
  }
#endif
  return it->second;
}

uint32_t WasmBinaryWriter::getStringIndex(Name string) const {
  auto it = stringIndexes.find(string);
  assert(it != stringIndexes.end());
  return it->second;
}

void WasmBinaryWriter::writeTableDeclarations() {
  if (importInfo->getNumDefinedTables() == 0) {
    // std::cerr << std::endl << "(WasmBinaryWriter::writeTableDeclarations) No
    // defined tables found. skipping" << std::endl;
    return;
  }
  auto start = startSection(BinaryConsts::Section::Table);
  auto num = importInfo->getNumDefinedTables();
  o << U32LEB(num);
  ModuleUtils::iterDefinedTables(*wasm, [&](Table* table) {
    writeType(table->type);
    writeResizableLimits(table->initial,
                         table->max,
                         table->hasMax(),
                         /*shared=*/false,
                         table->is64());
  });
  finishSection(start);
}

void WasmBinaryWriter::writeElementSegments() {
  size_t elemCount = wasm->elementSegments.size();
  auto needingElemDecl = TableUtils::getFunctionsNeedingElemDeclare(*wasm);
  if (!needingElemDecl.empty()) {
    elemCount++;
  }
  if (elemCount == 0) {
    return;
  }

  auto start = startSection(BinaryConsts::Section::Element);
  o << U32LEB(elemCount);

  Type funcref = Type(HeapType::func, Nullable);
  for (auto& segment : wasm->elementSegments) {
    Index tableIdx = 0;

    bool isPassive = segment->table.isNull();
    // If the segment is MVP, we can use the shorter form.
    bool usesExpressions = TableUtils::usesExpressions(segment.get(), wasm);

    // The table index can and should be elided for active segments of table 0
    // when table 0 has type funcref. This was the only type of segment
    // supported by the MVP, which also did not support table indices in the
    // segment encoding.
    bool hasTableIndex = false;
    if (!isPassive) {
      tableIdx = getTableIndex(segment->table);
      hasTableIndex =
        tableIdx > 0 || wasm->getTable(segment->table)->type != funcref;
    }

    uint32_t flags = 0;
    if (usesExpressions) {
      flags |= BinaryConsts::UsesExpressions;
    }
    if (isPassive) {
      flags |= BinaryConsts::IsPassive;
    } else if (hasTableIndex) {
      flags |= BinaryConsts::HasIndex;
    }

    o << U32LEB(flags);
    if (!isPassive) {
      if (hasTableIndex) {
        o << U32LEB(tableIdx);
      }
      writeExpression(segment->offset);
      o << int8_t(BinaryConsts::End);
    }

    if (isPassive || hasTableIndex) {
      if (usesExpressions) {
        // elemType
        writeType(segment->type);
      } else {
        // MVP elemKind of funcref
        o << U32LEB(0);
      }
    }
    o << U32LEB(segment->data.size());
    if (usesExpressions) {
      for (auto* item : segment->data) {
        writeExpression(item);
        o << int8_t(BinaryConsts::End);
      }
    } else {
      for (auto& item : segment->data) {
        // We've ensured that all items are ref.func.
        auto& name = item->cast<RefFunc>()->func;
        o << U32LEB(getFunctionIndex(name));
      }
    }
  }

  if (!needingElemDecl.empty()) {
    o << U32LEB(BinaryConsts::IsPassive | BinaryConsts::IsDeclarative);
    o << U32LEB(0); // type (indicating funcref)
    o << U32LEB(needingElemDecl.size());
    for (auto name : needingElemDecl) {
      o << U32LEB(indexes.functionIndexes[name]);
    }
  }

  finishSection(start);
}

void WasmBinaryWriter::writeTags() {
  if (importInfo->getNumDefinedTags() == 0) {
    return;
  }
  auto start = startSection(BinaryConsts::Section::Tag);
  auto num = importInfo->getNumDefinedTags();
  o << U32LEB(num);
  ModuleUtils::iterDefinedTags(*wasm, [&](Tag* tag) {
    o << uint8_t(0); // Reserved 'attribute' field. Always 0.
    o << U32LEB(getTypeIndex(tag->sig));
  });

  finishSection(start);
}

void WasmBinaryWriter::writeNames() {
  auto start = startSection(BinaryConsts::Section::Custom);
  writeInlineString(BinaryConsts::CustomSections::Name);

  // module name
  if (emitModuleName && wasm->name.is()) {
    auto substart =
      startSubsection(BinaryConsts::CustomSections::Subsection::NameModule);
    writeEscapedName(wasm->name.str);
    finishSubsection(substart);
  }

  if (!debugInfo) {
    // We were only writing the module name.
    finishSection(start);
    return;
  }

  // function names
  {
    std::vector<std::pair<Index, Function*>> functionsWithNames;
    Index checked = 0;
    auto check = [&](Function* curr) {
      if (curr->hasExplicitName) {
        functionsWithNames.push_back({checked, curr});
      }
      checked++;
    };
    ModuleUtils::iterImportedFunctions(*wasm, check);
    ModuleUtils::iterDefinedFunctions(*wasm, check);
    assert(checked == indexes.functionIndexes.size());
    if (functionsWithNames.size() > 0) {
      auto substart =
        startSubsection(BinaryConsts::CustomSections::Subsection::NameFunction);
      o << U32LEB(functionsWithNames.size());
      for (auto& [index, global] : functionsWithNames) {
        o << U32LEB(index);
        writeEscapedName(global->name.str);
      }
      finishSubsection(substart);
    }
  }

  // local names
  {
    // Find all functions with at least one local name and only emit the
    // subsection if there is at least one.
    std::vector<std::pair<Index, Function*>> functionsWithLocalNames;
    Index checked = 0;
    auto check = [&](Function* curr) {
      auto numLocals = curr->getNumLocals();
      for (Index i = 0; i < numLocals; ++i) {
        if (curr->hasLocalName(i)) {
          functionsWithLocalNames.push_back({checked, curr});
          break;
        }
      }
      checked++;
    };
    ModuleUtils::iterImportedFunctions(*wasm, check);
    ModuleUtils::iterDefinedFunctions(*wasm, check);
    assert(checked == indexes.functionIndexes.size());
    if (functionsWithLocalNames.size() > 0) {
      // Otherwise emit those functions but only include locals with a name.
      auto substart =
        startSubsection(BinaryConsts::CustomSections::Subsection::NameLocal);
      o << U32LEB(functionsWithLocalNames.size());
      Index emitted = 0;
      for (auto& [index, func] : functionsWithLocalNames) {
        // Pairs of (local index in IR, name).
        std::vector<std::pair<Index, Name>> localsWithNames;
        auto numLocals = func->getNumLocals();
        for (Index indexInFunc = 0; indexInFunc < numLocals; ++indexInFunc) {
          if (func->hasLocalName(indexInFunc)) {
            Index indexInBinary;
            auto iter = funcMappedLocals.find(func->name);
            if (iter != funcMappedLocals.end()) {
              // TODO: handle multivalue
              indexInBinary = iter->second[{indexInFunc, 0}];
            } else {
              // No data on funcMappedLocals. That is only possible if we are an
              // imported function, where there are no locals to map, and in
              // that case the index is unchanged anyhow: parameters always have
              // the same index, they are not mapped in any way.
              assert(func->imported());
              indexInBinary = indexInFunc;
            }
            localsWithNames.push_back(
              {indexInBinary, func->getLocalName(indexInFunc)});
          }
        }
        assert(localsWithNames.size());
        std::sort(localsWithNames.begin(), localsWithNames.end());
        o << U32LEB(index);
        o << U32LEB(localsWithNames.size());
        for (auto& [indexInBinary, name] : localsWithNames) {
          o << U32LEB(indexInBinary);
          writeEscapedName(name.str);
        }
        emitted++;
      }
      assert(emitted == functionsWithLocalNames.size());
      finishSubsection(substart);
    }
  }

  // type names
  {
    std::vector<HeapType> namedTypes;
    for (auto type : indexedTypes.types) {
      if (wasm->typeNames.count(type) && wasm->typeNames[type].name.is()) {
        namedTypes.push_back(type);
      }
    }
    if (!namedTypes.empty()) {
      auto substart =
        startSubsection(BinaryConsts::CustomSections::Subsection::NameType);
      o << U32LEB(namedTypes.size());
      for (auto type : namedTypes) {
        o << U32LEB(indexedTypes.indices[type]);
        writeEscapedName(wasm->typeNames[type].name.str);
      }
      finishSubsection(substart);
    }
  }

  // table names
  {
    std::vector<std::pair<Index, Table*>> tablesWithNames;
    Index checked = 0;
    auto check = [&](Table* curr) {
      if (curr->hasExplicitName) {
        tablesWithNames.push_back({checked, curr});
      }
      checked++;
    };
    ModuleUtils::iterImportedTables(*wasm, check);
    ModuleUtils::iterDefinedTables(*wasm, check);
    assert(checked == indexes.tableIndexes.size());

    if (tablesWithNames.size() > 0) {
      auto substart =
        startSubsection(BinaryConsts::CustomSections::Subsection::NameTable);
      o << U32LEB(tablesWithNames.size());

      for (auto& [index, table] : tablesWithNames) {
        o << U32LEB(index);
        writeEscapedName(table->name.str);
      }

      finishSubsection(substart);
    }
  }

  // memory names
  {
    std::vector<std::pair<Index, Memory*>> memoriesWithNames;
    Index checked = 0;
    auto check = [&](Memory* curr) {
      if (curr->hasExplicitName) {
        memoriesWithNames.push_back({checked, curr});
      }
      checked++;
    };
    ModuleUtils::iterImportedMemories(*wasm, check);
    ModuleUtils::iterDefinedMemories(*wasm, check);
    assert(checked == indexes.memoryIndexes.size());
    if (memoriesWithNames.size() > 0) {
      auto substart =
        startSubsection(BinaryConsts::CustomSections::Subsection::NameMemory);
      o << U32LEB(memoriesWithNames.size());
      for (auto& [index, memory] : memoriesWithNames) {
        o << U32LEB(index);
        writeEscapedName(memory->name.str);
      }
      finishSubsection(substart);
    }
  }

  // global names
  {
    std::vector<std::pair<Index, Global*>> globalsWithNames;
    Index checked = 0;
    auto check = [&](Global* curr) {
      if (curr->hasExplicitName) {
        globalsWithNames.push_back({checked, curr});
      }
      checked++;
    };
    ModuleUtils::iterImportedGlobals(*wasm, check);
    ModuleUtils::iterDefinedGlobals(*wasm, check);
    assert(checked == indexes.globalIndexes.size());
    if (globalsWithNames.size() > 0) {
      auto substart =
        startSubsection(BinaryConsts::CustomSections::Subsection::NameGlobal);
      o << U32LEB(globalsWithNames.size());
      for (auto& [index, global] : globalsWithNames) {
        o << U32LEB(index);
        writeEscapedName(global->name.str);
      }
      finishSubsection(substart);
    }
  }

  // elem segment names
  {
    std::vector<std::pair<Index, ElementSegment*>> elemsWithNames;
    Index checked = 0;
    for (auto& curr : wasm->elementSegments) {
      if (curr->hasExplicitName) {
        elemsWithNames.push_back({checked, curr.get()});
      }
      checked++;
    }
    assert(checked == indexes.elemIndexes.size());

    if (elemsWithNames.size() > 0) {
      auto substart =
        startSubsection(BinaryConsts::CustomSections::Subsection::NameElem);
      o << U32LEB(elemsWithNames.size());

      for (auto& [index, elem] : elemsWithNames) {
        o << U32LEB(index);
        writeEscapedName(elem->name.str);
      }

      finishSubsection(substart);
    }
  }

  // data segment names
  {
    Index count = 0;
    for (auto& seg : wasm->dataSegments) {
      if (seg->hasExplicitName) {
        count++;
      }
    }

    if (count) {
      auto substart =
        startSubsection(BinaryConsts::CustomSections::Subsection::NameData);
      o << U32LEB(count);
      for (Index i = 0; i < wasm->dataSegments.size(); i++) {
        auto& seg = wasm->dataSegments[i];
        if (seg->hasExplicitName) {
          o << U32LEB(i);
          writeEscapedName(seg->name.str);
        }
      }
      finishSubsection(substart);
    }
  }

  // TODO: label, type, and element names
  // see: https://github.com/WebAssembly/extended-name-section

  // GC field names
  if (wasm->features.hasGC()) {
    std::vector<HeapType> relevantTypes;
    for (auto& type : indexedTypes.types) {
      if (type.isStruct() && wasm->typeNames.count(type) &&
          !wasm->typeNames[type].fieldNames.empty()) {
        relevantTypes.push_back(type);
      }
    }
    if (!relevantTypes.empty()) {
      auto substart =
        startSubsection(BinaryConsts::CustomSections::Subsection::NameField);
      o << U32LEB(relevantTypes.size());
      for (Index i = 0; i < relevantTypes.size(); i++) {
        auto type = relevantTypes[i];
        o << U32LEB(indexedTypes.indices[type]);
        std::unordered_map<Index, Name>& fieldNames =
          wasm->typeNames.at(type).fieldNames;
        o << U32LEB(fieldNames.size());
        for (auto& [index, name] : fieldNames) {
          o << U32LEB(index);
          writeEscapedName(name.str);
        }
      }
      finishSubsection(substart);
    }
  }

  // tag names
  if (!wasm->tags.empty()) {
    Index count = 0;
    for (auto& tag : wasm->tags) {
      if (tag->hasExplicitName) {
        count++;
      }
    }

    if (count) {
      auto substart =
        startSubsection(BinaryConsts::CustomSections::Subsection::NameTag);
      o << U32LEB(count);
      for (Index i = 0; i < wasm->tags.size(); i++) {
        auto& tag = wasm->tags[i];
        if (tag->hasExplicitName) {
          o << U32LEB(i);
          writeEscapedName(tag->name.str);
        }
      }
      finishSubsection(substart);
    }
  }

  finishSection(start);
}

void WasmBinaryWriter::writeSourceMapUrl() {
  auto start = startSection(BinaryConsts::Section::Custom);
  writeInlineString(BinaryConsts::CustomSections::SourceMapUrl);
  writeInlineString(sourceMapUrl.c_str());
  finishSection(start);
}

void WasmBinaryWriter::writeSymbolMap() {
  std::ofstream file(symbolMap);
  auto write = [&](Function* func) {
    file << getFunctionIndex(func->name) << ":" << func->name.str << std::endl;
  };
  ModuleUtils::iterImportedFunctions(*wasm, write);
  ModuleUtils::iterDefinedFunctions(*wasm, write);
  file.close();
}

void WasmBinaryWriter::initializeDebugInfo() {
  lastDebugLocation = {0, /* lineNumber = */ 1, 0, std::nullopt};
}

void WasmBinaryWriter::writeSourceMapProlog() {
  *sourceMap << "{\"version\":3,";

  for (const auto& section : wasm->customSections) {
    if (section.name == BinaryConsts::CustomSections::BuildId) {
      U32LEB ret;
      size_t pos = 0;
      ret.read([&]() { return section.data[pos++]; });

      if (section.data.size() != pos + ret.value) {
        std::cerr
          << "warning: build id section with an incorrect size detected!\n";
        break;
      }

      *sourceMap << "\"debugId\":\"";
      for (size_t i = pos; i < section.data.size(); i++) {
        *sourceMap << std::setfill('0') << std::setw(2) << std::hex
                   << static_cast<int>(static_cast<uint8_t>(section.data[i]));
      }
      *sourceMap << "\",";
      break;
    }
  }

  *sourceMap << "\"sources\":[";
  for (size_t i = 0; i < wasm->debugInfoFileNames.size(); i++) {
    if (i > 0) {
      *sourceMap << ",";
    }
    // TODO respect JSON string encoding, e.g. quotes and control chars.
    *sourceMap << "\"" << wasm->debugInfoFileNames[i] << "\"";
  }
  *sourceMap << "],\"names\":[";

  for (size_t i = 0; i < wasm->debugInfoSymbolNames.size(); i++) {
    if (i > 0) {
      *sourceMap << ",";
    }
    // TODO respect JSON string encoding, e.g. quotes and control chars.
    *sourceMap << "\"" << wasm->debugInfoSymbolNames[i] << "\"";
  }

  *sourceMap << "],\"mappings\":\"";
}

static void writeBase64VLQ(std::ostream& out, int32_t n) {
  uint32_t value = n >= 0 ? n << 1 : ((-n) << 1) | 1;
  while (1) {
    uint32_t digit = value & 0x1F;
    value >>= 5;
    if (!value) {
      // last VLQ digit -- base64 codes 'A'..'Z', 'a'..'f'
      out << char(digit < 26 ? 'A' + digit : 'a' + digit - 26);
      break;
    }
    // more VLG digit will follow -- add continuation bit (0x20),
    // base64 codes 'g'..'z', '0'..'9', '+', '/'
    out << char(digit < 20
                  ? 'g' + digit
                  : digit < 30 ? '0' + digit - 20 : digit == 30 ? '+' : '/');
  }
}

void WasmBinaryWriter::writeSourceMapEpilog() {
  // write source map entries
  size_t lastOffset = 0;
  BinaryLocation lastFileIndex = 0;
  BinaryLocation lastLineNumber = 1;
  BinaryLocation lastColumnNumber = 0;
  BinaryLocation lastSymbolNameIndex = 0;
  for (const auto& [offset, loc] : sourceMapLocations) {
    if (lastOffset > 0) {
      *sourceMap << ",";
    }
    writeBase64VLQ(*sourceMap, int32_t(offset - lastOffset));
    lastOffset = offset;
    if (loc) {
      writeBase64VLQ(*sourceMap, int32_t(loc->fileIndex - lastFileIndex));
      lastFileIndex = loc->fileIndex;

      writeBase64VLQ(*sourceMap, int32_t(loc->lineNumber - lastLineNumber));
      lastLineNumber = loc->lineNumber;

      writeBase64VLQ(*sourceMap, int32_t(loc->columnNumber - lastColumnNumber));
      lastColumnNumber = loc->columnNumber;

      if (loc->symbolNameIndex) {
        writeBase64VLQ(*sourceMap,
                       int32_t(*loc->symbolNameIndex - lastSymbolNameIndex));
        lastSymbolNameIndex = *loc->symbolNameIndex;
      }
    }
  }
  *sourceMap << "\"}";
}

void WasmBinaryWriter::writeLateCustomSections() {
  for (auto& section : wasm->customSections) {
    if (section.name != BinaryConsts::CustomSections::Dylink) {
      writeCustomSection(section);
    }
  }
}

void WasmBinaryWriter::writeCustomSection(const CustomSection& section) {
  auto start = startSection(BinaryConsts::Custom);
  writeInlineString(section.name.c_str());
  for (size_t i = 0; i < section.data.size(); i++) {
    o << uint8_t(section.data[i]);
  }
  finishSection(start);
}

void WasmBinaryWriter::writeFeaturesSection() {
  if (!wasm->hasFeaturesSection || wasm->features.isMVP()) {
    return;
  }

  // TODO(tlively): unify feature names with rest of toolchain and use
  // FeatureSet::toString()
  auto toString = [](FeatureSet::Feature f) {
    switch (f) {
      case FeatureSet::Atomics:
        return BinaryConsts::CustomSections::AtomicsFeature;
      case FeatureSet::MutableGlobals:
        return BinaryConsts::CustomSections::MutableGlobalsFeature;
      case FeatureSet::TruncSat:
        return BinaryConsts::CustomSections::TruncSatFeature;
      case FeatureSet::SIMD:
        return BinaryConsts::CustomSections::SIMD128Feature;
      case FeatureSet::BulkMemory:
        return BinaryConsts::CustomSections::BulkMemoryFeature;
      case FeatureSet::SignExt:
        return BinaryConsts::CustomSections::SignExtFeature;
      case FeatureSet::ExceptionHandling:
        return BinaryConsts::CustomSections::ExceptionHandlingFeature;
      case FeatureSet::TailCall:
        return BinaryConsts::CustomSections::TailCallFeature;
      case FeatureSet::ReferenceTypes:
        return BinaryConsts::CustomSections::ReferenceTypesFeature;
      case FeatureSet::Multivalue:
        return BinaryConsts::CustomSections::MultivalueFeature;
      case FeatureSet::GC:
        return BinaryConsts::CustomSections::GCFeature;
      case FeatureSet::Memory64:
        return BinaryConsts::CustomSections::Memory64Feature;
      case FeatureSet::RelaxedSIMD:
        return BinaryConsts::CustomSections::RelaxedSIMDFeature;
      case FeatureSet::ExtendedConst:
        return BinaryConsts::CustomSections::ExtendedConstFeature;
      case FeatureSet::Strings:
        return BinaryConsts::CustomSections::StringsFeature;
      case FeatureSet::MultiMemory:
        return BinaryConsts::CustomSections::MultiMemoryFeature;
      case FeatureSet::StackSwitching:
        return BinaryConsts::CustomSections::StackSwitchingFeature;
      case FeatureSet::SharedEverything:
        return BinaryConsts::CustomSections::SharedEverythingFeature;
      case FeatureSet::FP16:
        return BinaryConsts::CustomSections::FP16Feature;
      case FeatureSet::None:
      case FeatureSet::Default:
      case FeatureSet::All:
        break;
    }
    WASM_UNREACHABLE("unexpected feature flag");
  };

  std::vector<const char*> features;
  wasm->features.iterFeatures(
    [&](FeatureSet::Feature f) { features.push_back(toString(f)); });

  auto start = startSection(BinaryConsts::Custom);
  writeInlineString(BinaryConsts::CustomSections::TargetFeatures);
  o << U32LEB(features.size());
  for (auto& f : features) {
    o << uint8_t(BinaryConsts::FeatureUsed);
    writeInlineString(f);
  }
  finishSection(start);
}

void WasmBinaryWriter::writeLegacyDylinkSection() {
  if (!wasm->dylinkSection) {
    return;
  }

  auto start = startSection(BinaryConsts::Custom);
  writeInlineString(BinaryConsts::CustomSections::Dylink);
  o << U32LEB(wasm->dylinkSection->memorySize);
  o << U32LEB(wasm->dylinkSection->memoryAlignment);
  o << U32LEB(wasm->dylinkSection->tableSize);
  o << U32LEB(wasm->dylinkSection->tableAlignment);
  o << U32LEB(wasm->dylinkSection->neededDynlibs.size());
  for (auto& neededDynlib : wasm->dylinkSection->neededDynlibs) {
    writeInlineString(neededDynlib.str);
  }
  finishSection(start);
}

void WasmBinaryWriter::writeDylinkSection() {
  if (!wasm->dylinkSection) {
    return;
  }

  if (wasm->dylinkSection->isLegacy) {
    writeLegacyDylinkSection();
    return;
  }

  auto start = startSection(BinaryConsts::Custom);
  writeInlineString(BinaryConsts::CustomSections::Dylink0);

  auto substart =
    startSubsection(BinaryConsts::CustomSections::Subsection::DylinkMemInfo);
  o << U32LEB(wasm->dylinkSection->memorySize);
  o << U32LEB(wasm->dylinkSection->memoryAlignment);
  o << U32LEB(wasm->dylinkSection->tableSize);
  o << U32LEB(wasm->dylinkSection->tableAlignment);
  finishSubsection(substart);

  if (wasm->dylinkSection->neededDynlibs.size()) {
    substart =
      startSubsection(BinaryConsts::CustomSections::Subsection::DylinkNeeded);
    o << U32LEB(wasm->dylinkSection->neededDynlibs.size());
    for (auto& neededDynlib : wasm->dylinkSection->neededDynlibs) {
      writeInlineString(neededDynlib.str);
    }
    finishSubsection(substart);
  }

  writeData(wasm->dylinkSection->tail.data(), wasm->dylinkSection->tail.size());
  finishSection(start);
}

void WasmBinaryWriter::writeDebugLocation(const Function::DebugLocation& loc) {
  if (loc == lastDebugLocation) {
    return;
  }
  auto offset = o.size();
  sourceMapLocations.emplace_back(offset, &loc);
  lastDebugLocation = loc;
}

void WasmBinaryWriter::writeNoDebugLocation() {
  // Emit an indication that there is no debug location there (so that
  // we do not get "smeared" with debug info from anything before or
  // after us).
  //
  // We don't need to write repeated "no debug info" indications, as a
  // single one is enough to make it clear that the debug information
  // before us is valid no longer. We also don't need to write one if
  // there is nothing before us.
  if (!sourceMapLocations.empty() &&
      sourceMapLocations.back().second != nullptr) {
    sourceMapLocations.emplace_back(o.size(), nullptr);

    // Initialize the state of debug info to indicate there is no current
    // debug info relevant. This sets |lastDebugLocation| to a dummy value,
    // so that later places with debug info can see that they differ from
    // it (without this, if we had some debug info, then a nullptr for none,
    // and then the same debug info, we could get confused).
    initializeDebugInfo();
  }
}

void WasmBinaryWriter::writeDebugLocation(Expression* curr, Function* func) {
  if (sourceMap) {
    auto& debugLocations = func->debugLocations;
    auto iter = debugLocations.find(curr);
    if (iter != debugLocations.end() && iter->second) {
      // There is debug information here, write it out.
      writeDebugLocation(*(iter->second));
    } else {
      // This expression has no debug location.
      writeNoDebugLocation();
    }
  }
  // If this is an instruction in a function, and if the original wasm had
  // binary locations tracked, then track it in the output as well.
  if (func && !func->expressionLocations.empty()) {
    binaryLocations.expressions[curr] =
      BinaryLocations::Span{BinaryLocation(o.size()), 0};
    binaryLocationTrackedExpressionsForFunc.push_back(curr);
  }
}

void WasmBinaryWriter::writeDebugLocationEnd(Expression* curr, Function* func) {
  if (func && !func->expressionLocations.empty()) {
    auto& span = binaryLocations.expressions.at(curr);
    span.end = o.size();
  }
}

void WasmBinaryWriter::writeExtraDebugLocation(Expression* curr,
                                               Function* func,
                                               size_t id) {
  if (func && !func->expressionLocations.empty()) {
    binaryLocations.delimiters[curr][id] = o.size();
  }
}

void WasmBinaryWriter::writeData(const char* data, size_t size) {
  for (size_t i = 0; i < size; i++) {
    o << int8_t(data[i]);
  }
}

void WasmBinaryWriter::writeInlineString(std::string_view name) {
  o << U32LEB(name.size());
  writeData(name.data(), name.size());
}

static bool isHexDigit(char ch) {
  return (ch >= '0' && ch <= '9') || (ch >= 'a' && ch <= 'f') ||
         (ch >= 'A' && ch <= 'F');
}

static int decodeHexNibble(char ch) {
  return ch <= '9' ? ch & 15 : (ch & 15) + 9;
}

void WasmBinaryWriter::writeEscapedName(std::string_view name) {
  if (name.find('\\') == std::string_view::npos) {
    writeInlineString(name);
    return;
  }
  // decode escaped by escapeName (see below) function names
  std::string unescaped;
  for (size_t i = 0; i < name.size();) {
    char ch = name[i++];
    // support only `\xx` escapes; ignore invalid or unsupported escapes
    if (ch != '\\' || i + 1 >= name.size() || !isHexDigit(name[i]) ||
        !isHexDigit(name[i + 1])) {
      unescaped.push_back(ch);
      continue;
    }
    unescaped.push_back(
      char((decodeHexNibble(name[i]) << 4) | decodeHexNibble(name[i + 1])));
    i += 2;
  }
  writeInlineString({unescaped.data(), unescaped.size()});
}

void WasmBinaryWriter::writeInlineBuffer(const char* data, size_t size) {
  o << U32LEB(size);
  writeData(data, size);
}

void WasmBinaryWriter::writeType(Type type) {
  if (type.isRef()) {
    // The only reference types allowed without GC are funcref, externref, and
    // exnref. We internally use more refined versions of those types, but we
    // cannot emit those without GC.
    if (!wasm->features.hasGC()) {
      auto ht = type.getHeapType();
      if (ht.isMaybeShared(HeapType::string)) {
        // Do not overgeneralize stringref to anyref. We have tests that when a
        // stringref is expected, we actually get a stringref. If we see a
        // string, the stringref feature must be enabled.
        type = Type(HeapTypes::string.getBasic(ht.getShared()), Nullable);
      } else {
        // Only the top type (func, extern, exn) is available, and only the
        // nullable version.
        type = Type(type.getHeapType().getTop(), Nullable);
      }
    }
    auto heapType = type.getHeapType();
    if (type.isNullable() && heapType.isBasic() && !heapType.isShared()) {
      switch (heapType.getBasic(Unshared)) {
        case HeapType::ext:
          o << S32LEB(BinaryConsts::EncodedType::externref);
          return;
        case HeapType::any:
          o << S32LEB(BinaryConsts::EncodedType::anyref);
          return;
        case HeapType::func:
          o << S32LEB(BinaryConsts::EncodedType::funcref);
          return;
        case HeapType::cont:
          o << S32LEB(BinaryConsts::EncodedType::contref);
          return;
        case HeapType::eq:
          o << S32LEB(BinaryConsts::EncodedType::eqref);
          return;
        case HeapType::i31:
          o << S32LEB(BinaryConsts::EncodedType::i31ref);
          return;
        case HeapType::struct_:
          o << S32LEB(BinaryConsts::EncodedType::structref);
          return;
        case HeapType::array:
          o << S32LEB(BinaryConsts::EncodedType::arrayref);
          return;
        case HeapType::exn:
          o << S32LEB(BinaryConsts::EncodedType::exnref);
          return;
        case HeapType::string:
          o << S32LEB(BinaryConsts::EncodedType::stringref);
          return;
        case HeapType::none:
          o << S32LEB(BinaryConsts::EncodedType::nullref);
          return;
        case HeapType::noext:
          o << S32LEB(BinaryConsts::EncodedType::nullexternref);
          return;
        case HeapType::nofunc:
          o << S32LEB(BinaryConsts::EncodedType::nullfuncref);
          return;
        case HeapType::noexn:
          o << S32LEB(BinaryConsts::EncodedType::nullexnref);
          return;
        case HeapType::nocont:
          o << S32LEB(BinaryConsts::EncodedType::nullcontref);
          return;
      }
    }
    if (type.isNullable()) {
      o << S32LEB(BinaryConsts::EncodedType::nullable);
    } else {
      o << S32LEB(BinaryConsts::EncodedType::nonnullable);
    }
    writeHeapType(type.getHeapType());
    return;
  }
  int ret = 0;
  TODO_SINGLE_COMPOUND(type);
  switch (type.getBasic()) {
    // None only used for block signatures. TODO: Separate out?
    case Type::none:
      ret = BinaryConsts::EncodedType::Empty;
      break;
    case Type::i32:
      ret = BinaryConsts::EncodedType::i32;
      break;
    case Type::i64:
      ret = BinaryConsts::EncodedType::i64;
      break;
    case Type::f32:
      ret = BinaryConsts::EncodedType::f32;
      break;
    case Type::f64:
      ret = BinaryConsts::EncodedType::f64;
      break;
    case Type::v128:
      ret = BinaryConsts::EncodedType::v128;
      break;
    default:
      WASM_UNREACHABLE("unexpected type");
  }
  o << S32LEB(ret);
}

void WasmBinaryWriter::writeHeapType(HeapType type) {
  // ref.null always has a bottom heap type in Binaryen IR, but those types are
  // only actually valid with GC. Otherwise, emit the corresponding valid top
  // types instead.
  if (!wasm->features.hasGC()) {
    type = type.getTop();
  }

  if (!type.isBasic()) {
    o << S64LEB(getTypeIndex(type)); // TODO: Actually s33
    return;
  }

  int ret = 0;
  if (type.isShared()) {
    o << S32LEB(BinaryConsts::EncodedType::Shared);
  }
  switch (type.getBasic(Unshared)) {
    case HeapType::ext:
      ret = BinaryConsts::EncodedHeapType::ext;
      break;
    case HeapType::func:
      ret = BinaryConsts::EncodedHeapType::func;
      break;
    case HeapType::cont:
      ret = BinaryConsts::EncodedHeapType::cont;
      break;
    case HeapType::any:
      ret = BinaryConsts::EncodedHeapType::any;
      break;
    case HeapType::eq:
      ret = BinaryConsts::EncodedHeapType::eq;
      break;
    case HeapType::i31:
      ret = BinaryConsts::EncodedHeapType::i31;
      break;
    case HeapType::struct_:
      ret = BinaryConsts::EncodedHeapType::struct_;
      break;
    case HeapType::array:
      ret = BinaryConsts::EncodedHeapType::array;
      break;
    case HeapType::exn:
      ret = BinaryConsts::EncodedHeapType::exn;
      break;
    case HeapType::string:
      ret = BinaryConsts::EncodedHeapType::string;
      break;
    case HeapType::none:
      ret = BinaryConsts::EncodedHeapType::none;
      break;
    case HeapType::noext:
      ret = BinaryConsts::EncodedHeapType::noext;
      break;
    case HeapType::nofunc:
      ret = BinaryConsts::EncodedHeapType::nofunc;
      break;
    case HeapType::noexn:
      ret = BinaryConsts::EncodedHeapType::noexn;
      break;
    case HeapType::nocont:
      ret = BinaryConsts::EncodedHeapType::nocont;
      break;
  }
  o << S64LEB(ret); // TODO: Actually s33
}

void WasmBinaryWriter::writeIndexedHeapType(HeapType type) {
  o << U32LEB(getTypeIndex(type));
}

void WasmBinaryWriter::writeField(const Field& field) {
  if (field.type == Type::i32 && field.packedType != Field::not_packed) {
    if (field.packedType == Field::i8) {
      o << S32LEB(BinaryConsts::EncodedType::i8);
    } else if (field.packedType == Field::i16) {
      o << S32LEB(BinaryConsts::EncodedType::i16);
    } else {
      WASM_UNREACHABLE("invalid packed type");
    }
  } else {
    writeType(field.type);
  }
  o << U32LEB(field.mutable_);
}

// reader

WasmBinaryReader::WasmBinaryReader(Module& wasm,
                                   FeatureSet features,
                                   const std::vector<char>& input)
  : wasm(wasm), allocator(wasm.allocator), input(input), sourceMap(nullptr),
    nextDebugPos(0), nextDebugLocation{0, 0, 0, std::nullopt},
    nextDebugLocationHasDebugInfo(false), debugLocation(), builder(wasm) {
  wasm.features = features;
}

bool WasmBinaryReader::hasDWARFSections() {
  assert(pos == 0);
  getInt32(); // magic
  getInt32(); // version
  bool has = false;
  while (more()) {
    uint8_t sectionCode = getInt8();
    uint32_t payloadLen = getU32LEB();
    if (uint64_t(pos) + uint64_t(payloadLen) > input.size()) {
      throwError("Section extends beyond end of input");
    }
    auto oldPos = pos;
    if (sectionCode == BinaryConsts::Section::Custom) {
      auto sectionName = getInlineString();
      if (Debug::isDWARFSection(sectionName)) {
        has = true;
        break;
      }
    }
    pos = oldPos + payloadLen;
  }
  pos = 0;
  return has;
}

void WasmBinaryReader::read() {
  if (DWARF) {
    // In order to update dwarf, we must store info about each IR node's
    // binary position. This has noticeable memory overhead, so we don't do it
    // by default: the user must request it by setting "DWARF", and even if so
    // we scan ahead to see that there actually *are* DWARF sections, so that
    // we don't do unnecessary work.
    if (!hasDWARFSections()) {
      DWARF = false;
    }
  }

  // Skip ahead and read the name section so we know what names to use when we
  // construct module elements.
  if (debugInfo) {
    findAndReadNames();
  }

  readHeader();
  readSourceMapHeader();

  // Read sections until the end
  while (more()) {
    uint8_t sectionCode = getInt8();
    uint32_t payloadLen = getU32LEB();
    if (uint64_t(pos) + uint64_t(payloadLen) > input.size()) {
      throwError("Section extends beyond end of input");
    }

    auto oldPos = pos;

    // Note the section in the list of seen sections, as almost no sections can
    // appear more than once, and verify those that shouldn't do not.
    if (sectionCode != BinaryConsts::Section::Custom &&
        !seenSections.insert(sectionCode).second) {
      throwError("section seen more than once: " + std::to_string(sectionCode));
    }

    switch (sectionCode) {
      case BinaryConsts::Section::Start:
        readStart();
        break;
      case BinaryConsts::Section::Memory:
        readMemories();
        break;
      case BinaryConsts::Section::Type:
        readTypes();
        break;
      case BinaryConsts::Section::Import:
        readImports();
        break;
      case BinaryConsts::Section::Function:
        readFunctionSignatures();
        break;
      case BinaryConsts::Section::Code:
        if (DWARF) {
          codeSectionLocation = pos;
        }
        readFunctions();
        break;
      case BinaryConsts::Section::Export:
        readExports();
        break;
      case BinaryConsts::Section::Element:
        readElementSegments();
        break;
      case BinaryConsts::Section::Strings:
        readStrings();
        break;
      case BinaryConsts::Section::Global:
        readGlobals();
        break;
      case BinaryConsts::Section::Data:
        readDataSegments();
        break;
      case BinaryConsts::Section::DataCount:
        readDataSegmentCount();
        break;
      case BinaryConsts::Section::Table:
        readTableDeclarations();
        break;
      case BinaryConsts::Section::Tag:
        readTags();
        break;
      case BinaryConsts::Section::Custom: {
        readCustomSection(payloadLen);
        if (pos > oldPos + payloadLen) {
          throwError("bad user section size, started at " +
                     std::to_string(oldPos) + " plus payload " +
                     std::to_string(payloadLen) +
                     " not being equal to new position " + std::to_string(pos));
        }
        pos = oldPos + payloadLen;
        break;
      }
      default:
        throwError(std::string("unrecognized section ID: ") +
                   std::to_string(sectionCode));
    }

    // make sure we advanced exactly past this section
    if (pos != oldPos + payloadLen) {
      throwError("bad section size, started at " + std::to_string(oldPos) +
                 " plus payload " + std::to_string(payloadLen) +
                 " not being equal to new position " + std::to_string(pos));
    }
  }

  validateBinary();
}

void WasmBinaryReader::readCustomSection(size_t payloadLen) {
  auto oldPos = pos;
  Name sectionName = getInlineString();
  size_t read = pos - oldPos;
  if (read > payloadLen) {
    throwError("bad user section size");
  }
  payloadLen -= read;
  if (sectionName.equals(BinaryConsts::CustomSections::Name)) {
    // We already read the name section before anything else.
    pos += payloadLen;
  } else if (sectionName.equals(BinaryConsts::CustomSections::TargetFeatures)) {
    readFeatures(payloadLen);
  } else if (sectionName.equals(BinaryConsts::CustomSections::Dylink)) {
    readDylink(payloadLen);
  } else if (sectionName.equals(BinaryConsts::CustomSections::Dylink0)) {
    readDylink0(payloadLen);
  } else {
    // an unfamiliar custom section
    if (sectionName.equals(BinaryConsts::CustomSections::Linking)) {
      std::cerr
        << "warning: linking section is present, so this is not a standard "
           "wasm file - binaryen cannot handle this properly!\n";
    }
    wasm.customSections.resize(wasm.customSections.size() + 1);
    auto& section = wasm.customSections.back();
    section.name = sectionName.str;
    auto data = getByteView(payloadLen);
    section.data = {data.begin(), data.end()};
  }
}

std::string_view WasmBinaryReader::getByteView(size_t size) {
  if (size > input.size() || pos > input.size() - size) {
    throwError("unexpected end of input");
  }
  pos += size;
  return {input.data() + (pos - size), size};
}

uint8_t WasmBinaryReader::getInt8() {
  if (!more()) {
    throwError("unexpected end of input");
  }
  return input[pos++];
}

uint16_t WasmBinaryReader::getInt16() {
  auto ret = uint16_t(getInt8());
  ret |= uint16_t(getInt8()) << 8;
  return ret;
}

uint32_t WasmBinaryReader::getInt32() {
  auto ret = uint32_t(getInt16());
  ret |= uint32_t(getInt16()) << 16;
  return ret;
}

uint64_t WasmBinaryReader::getInt64() {
  auto ret = uint64_t(getInt32());
  ret |= uint64_t(getInt32()) << 32;
  return ret;
}

uint8_t WasmBinaryReader::getLaneIndex(size_t lanes) {
  auto ret = getInt8();
  if (ret >= lanes) {
    throwError("Illegal lane index");
  }
  return ret;
}

Literal WasmBinaryReader::getFloat32Literal() {
  auto ret = Literal(getInt32());
  ret = ret.castToF32();
  return ret;
}

Literal WasmBinaryReader::getFloat64Literal() {
  auto ret = Literal(getInt64());
  ret = ret.castToF64();
  return ret;
}

Literal WasmBinaryReader::getVec128Literal() {
  std::array<uint8_t, 16> bytes;
  for (auto i = 0; i < 16; ++i) {
    bytes[i] = getInt8();
  }
  auto ret = Literal(bytes.data());
  return ret;
}

uint32_t WasmBinaryReader::getU32LEB() {
  U32LEB ret;
  ret.read([&]() { return getInt8(); });
  return ret.value;
}

uint64_t WasmBinaryReader::getU64LEB() {
  U64LEB ret;
  ret.read([&]() { return getInt8(); });
  return ret.value;
}

int32_t WasmBinaryReader::getS32LEB() {
  S32LEB ret;
  ret.read([&]() { return (int8_t)getInt8(); });
  return ret.value;
}

int64_t WasmBinaryReader::getS64LEB() {
  S64LEB ret;
  ret.read([&]() { return (int8_t)getInt8(); });
  return ret.value;
}

bool WasmBinaryReader::getBasicType(int32_t code, Type& out) {
  switch (code) {
    case BinaryConsts::EncodedType::i32:
      out = Type::i32;
      return true;
    case BinaryConsts::EncodedType::i64:
      out = Type::i64;
      return true;
    case BinaryConsts::EncodedType::f32:
      out = Type::f32;
      return true;
    case BinaryConsts::EncodedType::f64:
      out = Type::f64;
      return true;
    case BinaryConsts::EncodedType::v128:
      out = Type::v128;
      return true;
    case BinaryConsts::EncodedType::funcref:
      out = Type(HeapType::func, Nullable);
      return true;
    case BinaryConsts::EncodedType::contref:
      out = Type(HeapType::cont, Nullable);
      return true;
    case BinaryConsts::EncodedType::externref:
      out = Type(HeapType::ext, Nullable);
      return true;
    case BinaryConsts::EncodedType::anyref:
      out = Type(HeapType::any, Nullable);
      return true;
    case BinaryConsts::EncodedType::eqref:
      out = Type(HeapType::eq, Nullable);
      return true;
    case BinaryConsts::EncodedType::i31ref:
      out = Type(HeapType::i31, Nullable);
      return true;
    case BinaryConsts::EncodedType::structref:
      out = Type(HeapType::struct_, Nullable);
      return true;
    case BinaryConsts::EncodedType::arrayref:
      out = Type(HeapType::array, Nullable);
      return true;
    case BinaryConsts::EncodedType::exnref:
      out = Type(HeapType::exn, Nullable);
      return true;
    case BinaryConsts::EncodedType::stringref:
      out = Type(HeapType::string, Nullable);
      return true;
    case BinaryConsts::EncodedType::nullref:
      out = Type(HeapType::none, Nullable);
      return true;
    case BinaryConsts::EncodedType::nullexternref:
      out = Type(HeapType::noext, Nullable);
      return true;
    case BinaryConsts::EncodedType::nullfuncref:
      out = Type(HeapType::nofunc, Nullable);
      return true;
    case BinaryConsts::EncodedType::nullexnref:
      out = Type(HeapType::noexn, Nullable);
      return true;
    case BinaryConsts::EncodedType::nullcontref:
      out = Type(HeapType::nocont, Nullable);
      return true;
    default:
      return false;
  }
}

bool WasmBinaryReader::getBasicHeapType(int64_t code, HeapType& out) {
  switch (code) {
    case BinaryConsts::EncodedHeapType::func:
      out = HeapType::func;
      return true;
    case BinaryConsts::EncodedHeapType::cont:
      out = HeapType::cont;
      return true;
    case BinaryConsts::EncodedHeapType::ext:
      out = HeapType::ext;
      return true;
    case BinaryConsts::EncodedHeapType::any:
      out = HeapType::any;
      return true;
    case BinaryConsts::EncodedHeapType::eq:
      out = HeapType::eq;
      return true;
    case BinaryConsts::EncodedHeapType::i31:
      out = HeapType::i31;
      return true;
    case BinaryConsts::EncodedHeapType::struct_:
      out = HeapType::struct_;
      return true;
    case BinaryConsts::EncodedHeapType::array:
      out = HeapType::array;
      return true;
    case BinaryConsts::EncodedHeapType::exn:
      out = HeapType::exn;
      return true;
    case BinaryConsts::EncodedHeapType::string:
      out = HeapType::string;
      return true;
    case BinaryConsts::EncodedHeapType::none:
      out = HeapType::none;
      return true;
    case BinaryConsts::EncodedHeapType::noext:
      out = HeapType::noext;
      return true;
    case BinaryConsts::EncodedHeapType::nofunc:
      out = HeapType::nofunc;
      return true;
    case BinaryConsts::EncodedHeapType::noexn:
      out = HeapType::noexn;
      return true;
    case BinaryConsts::EncodedHeapType::nocont:
      out = HeapType::nocont;
      return true;
    default:
      return false;
  }
}

Type WasmBinaryReader::getType(int initial) {
  // Single value types are negative; signature indices are non-negative
  if (initial >= 0) {
    // TODO: Handle block input types properly.
    auto sig = getSignatureByTypeIndex(initial);
    if (sig.params != Type::none) {
      throwError("control flow inputs are not supported yet");
    }
    return sig.results;
  }
  Type type;
  if (getBasicType(initial, type)) {
    return type;
  }
  switch (initial) {
    // None only used for block signatures. TODO: Separate out?
    case BinaryConsts::EncodedType::Empty:
      return Type::none;
    case BinaryConsts::EncodedType::nullable:
      return Type(getHeapType(), Nullable);
    case BinaryConsts::EncodedType::nonnullable:
      return Type(getHeapType(), NonNullable);
    default:
      throwError("invalid wasm type: " + std::to_string(initial));
  }
  WASM_UNREACHABLE("unexpected type");
}

Type WasmBinaryReader::getType() { return getType(getS32LEB()); }

HeapType WasmBinaryReader::getHeapType() {
  auto type = getS64LEB(); // TODO: Actually s33
  // Single heap types are negative; heap type indices are non-negative
  if (type >= 0) {
    if (size_t(type) >= types.size()) {
      throwError("invalid signature index: " + std::to_string(type));
    }
    return types[type];
  }
  auto share = Unshared;
  if (type == BinaryConsts::EncodedType::Shared) {
    share = Shared;
    type = getS64LEB(); // TODO: Actually s33
  }
  HeapType ht;
  if (getBasicHeapType(type, ht)) {
    return ht.getBasic(share);
  } else {
    throwError("invalid wasm heap type: " + std::to_string(type));
  }
  WASM_UNREACHABLE("unexpected type");
}

HeapType WasmBinaryReader::getIndexedHeapType() {
  auto index = getU32LEB();
  if (index >= types.size()) {
    throwError("invalid heap type index: " + std::to_string(index));
  }
  return types[index];
}

Type WasmBinaryReader::getConcreteType() {
  auto type = getType();
  if (!type.isConcrete()) {
    throwError("non-concrete type when one expected");
  }
  return type;
}

Name WasmBinaryReader::getInlineString(bool requireValid) {
  auto len = getU32LEB();
  auto data = getByteView(len);
  if (requireValid && !String::isUTF8(data)) {
    throwError("invalid UTF-8 string");
  }
  return Name(data);
}

void WasmBinaryReader::verifyInt8(int8_t x) {
  int8_t y = getInt8();
  if (x != y) {
    throwError("surprising value");
  }
}

void WasmBinaryReader::verifyInt16(int16_t x) {
  int16_t y = getInt16();
  if (x != y) {
    throwError("surprising value");
  }
}

void WasmBinaryReader::verifyInt32(int32_t x) {
  int32_t y = getInt32();
  if (x != y) {
    throwError("surprising value");
  }
}

void WasmBinaryReader::verifyInt64(int64_t x) {
  int64_t y = getInt64();
  if (x != y) {
    throwError("surprising value");
  }
}

void WasmBinaryReader::readHeader() {
  verifyInt32(BinaryConsts::Magic);
  auto version = getInt32();
  if (version != BinaryConsts::Version) {
    if (version == 0x1000d) {
      throwError("this looks like a wasm component, which Binaryen does not "
                 "support yet (see "
                 "https://github.com/WebAssembly/binaryen/issues/6728)");
    }
    throwError("invalid version");
  }
}

void WasmBinaryReader::readStart() {
  startIndex = getU32LEB();
  wasm.start = getFunctionName(startIndex);
}

static Name makeName(std::string prefix, size_t counter) {
  return Name(prefix + std::to_string(counter));
}

// Look up a name from the names section or use a validated version of the
// provided name. Return the name and whether it is explicit in the input.
static std::pair<Name, bool>
getOrMakeName(const std::unordered_map<Index, Name>& nameMap,
              Index i,
              Name name,
              std::unordered_set<Name>& usedNames) {
  if (auto it = nameMap.find(i); it != nameMap.end()) {
    return {it->second, true};
  } else {
    auto valid = Names::getValidNameGivenExisting(name, usedNames);
    usedNames.insert(valid);
    return {valid, false};
  }
}

void WasmBinaryReader::readMemories() {
  auto num = getU32LEB();
  auto numImports = wasm.memories.size();
  std::unordered_set<Name> usedNames;
  for (auto& [index, name] : memoryNames) {
    if (index >= num + numImports) {
      std::cerr << "warning: memory index out of bounds in name section: "
                << name << " at index " << index << '\n';
    }
    usedNames.insert(name);
  }
  for (size_t i = 0; i < num; i++) {
    auto [name, isExplicit] =
      getOrMakeName(memoryNames, numImports + i, makeName("", i), usedNames);
    auto memory = Builder::makeMemory(name);
    memory->hasExplicitName = isExplicit;
    getResizableLimits(memory->initial,
                       memory->max,
                       memory->shared,
                       memory->addressType,
                       Memory::kUnlimitedSize);
    wasm.addMemory(std::move(memory));
  }
}

void WasmBinaryReader::readTypes() {
  TypeBuilder builder(getU32LEB());

  auto readHeapType = [&]() -> HeapType {
    int64_t htCode = getS64LEB(); // TODO: Actually s33
    auto share = Unshared;
    if (htCode == BinaryConsts::EncodedType::Shared) {
      share = Shared;
      htCode = getS64LEB(); // TODO: Actually s33
    }
    HeapType ht;
    if (getBasicHeapType(htCode, ht)) {
      return ht.getBasic(share);
    }
    if (size_t(htCode) >= builder.size()) {
      throwError("invalid type index: " + std::to_string(htCode));
    }
    return builder.getTempHeapType(size_t(htCode));
  };
  auto makeType = [&](int32_t typeCode) {
    Type type;
    if (getBasicType(typeCode, type)) {
      return type;
    }

    switch (typeCode) {
      case BinaryConsts::EncodedType::nullable:
      case BinaryConsts::EncodedType::nonnullable: {
        auto nullability = typeCode == BinaryConsts::EncodedType::nullable
                             ? Nullable
                             : NonNullable;

        HeapType ht = readHeapType();
        if (ht.isBasic()) {
          return Type(ht, nullability);
        }

        return builder.getTempRefType(ht, nullability);
      }
      default:
        throwError("unexpected type index: " + std::to_string(typeCode));
    }
    WASM_UNREACHABLE("unexpected type");
  };
  auto readType = [&]() { return makeType(getS32LEB()); };

  auto readSignatureDef = [&]() {
    std::vector<Type> params;
    std::vector<Type> results;
    size_t numParams = getU32LEB();
    for (size_t j = 0; j < numParams; j++) {
      params.push_back(readType());
    }
    auto numResults = getU32LEB();
    for (size_t j = 0; j < numResults; j++) {
      results.push_back(readType());
    }
    return Signature(builder.getTempTupleType(params),
                     builder.getTempTupleType(results));
  };

  auto readContinuationDef = [&]() {
    HeapType ht = readHeapType();
    if (!ht.isSignature()) {
      throw ParseException("cont types must be built from function types");
    }
    return Continuation(ht);
  };

  auto readMutability = [&]() {
    switch (getU32LEB()) {
      case 0:
        return Immutable;
      case 1:
        return Mutable;
      default:
        throw ParseException("Expected 0 or 1 for mutability");
    }
  };

  auto readFieldDef = [&]() {
    // The value may be a general wasm type, or one of the types only possible
    // in a field.
    auto typeCode = getS32LEB();
    if (typeCode == BinaryConsts::EncodedType::i8) {
      auto mutable_ = readMutability();
      return Field(Field::i8, mutable_);
    }
    if (typeCode == BinaryConsts::EncodedType::i16) {
      auto mutable_ = readMutability();
      return Field(Field::i16, mutable_);
    }
    // It's a regular wasm value.
    auto type = makeType(typeCode);
    auto mutable_ = readMutability();
    return Field(type, mutable_);
  };

  auto readStructDef = [&]() {
    FieldList fields;
    size_t numFields = getU32LEB();
    for (size_t j = 0; j < numFields; j++) {
      fields.push_back(readFieldDef());
    }
    return Struct(std::move(fields));
  };

  for (size_t i = 0; i < builder.size(); i++) {
    auto form = getInt8();
    if (form == BinaryConsts::EncodedType::Rec) {
      uint32_t groupSize = getU32LEB();
      if (groupSize == 0u) {
        // TODO: Support groups of size zero by shrinking the builder.
        throwError("Recursion groups of size zero not supported");
      }
      // The group counts as one element in the type section, so we have to
      // allocate space for the extra types.
      builder.grow(groupSize - 1);
      builder.createRecGroup(i, groupSize);
      form = getInt8();
    }
    std::optional<uint32_t> superIndex;
    if (form == BinaryConsts::EncodedType::Sub ||
        form == BinaryConsts::EncodedType::SubFinal) {
      if (form == BinaryConsts::EncodedType::Sub) {
        builder[i].setOpen();
      }
      uint32_t supers = getU32LEB();
      if (supers > 0) {
        if (supers != 1) {
          throwError("Invalid type definition with " + std::to_string(supers) +
                     " supertypes");
        }
        superIndex = getU32LEB();
      }
      form = getInt8();
    }
    if (form == BinaryConsts::SharedDef) {
      builder[i].setShared();
      form = getInt8();
    }
    if (form == BinaryConsts::EncodedType::Func) {
      builder[i] = readSignatureDef();
    } else if (form == BinaryConsts::EncodedType::Cont) {
      builder[i] = readContinuationDef();
    } else if (form == BinaryConsts::EncodedType::Struct) {
      builder[i] = readStructDef();
    } else if (form == BinaryConsts::EncodedType::Array) {
      builder[i] = Array(readFieldDef());
    } else {
      throwError("Bad type form " + std::to_string(form));
    }
    if (superIndex) {
      if (*superIndex > builder.size()) {
        throwError("Out of bounds supertype index " +
                   std::to_string(*superIndex));
      }
      builder[i].subTypeOf(builder[*superIndex]);
    }
  }

  auto result = builder.build();
  if (auto* err = result.getError()) {
    Fatal() << "Invalid type: " << err->reason << " at index " << err->index;
  }
  types = std::move(*result);

  // Record the type indices.
  for (Index i = 0; i < types.size(); ++i) {
    wasm.typeIndices.insert({types[i], i});
  }

  // Assign names from the names section.
  for (auto& [index, name] : typeNames) {
    if (index >= types.size()) {
      std::cerr << "warning: type index out of bounds in name section: " << name
                << " at index " << index << '\n';
      continue;
    }
    wasm.typeNames[types[index]].name = name;
  }
  for (auto& [index, fields] : fieldNames) {
    if (index >= types.size()) {
      std::cerr
        << "warning: type index out of bounds in name section: fields at index "
        << index << '\n';
      continue;
    }
    if (!types[index].isStruct()) {
      std::cerr << "warning: field names applied to non-struct type at index "
                << index << '\n';
      continue;
    }
    auto& names = wasm.typeNames[types[index]].fieldNames;
    for (auto& [field, name] : fields) {
      if (field >= types[index].getStruct().fields.size()) {
        std::cerr << "warning: field index out of bounds in name section: "
                  << name << " at index " << field << " in type " << index
                  << '\n';
        continue;
      }
      names[field] = name;
    }
  }
}

Name WasmBinaryReader::getFunctionName(Index index) {
  if (index >= wasm.functions.size()) {
    throwError("invalid function index");
  }
  return wasm.functions[index]->name;
}

Name WasmBinaryReader::getTableName(Index index) {
  if (index >= wasm.tables.size()) {
    throwError("invalid table index");
  }
  return wasm.tables[index]->name;
}

Name WasmBinaryReader::getMemoryName(Index index) {
  if (index >= wasm.memories.size()) {
    throwError("invalid memory index");
  }
  return wasm.memories[index]->name;
}

Name WasmBinaryReader::getGlobalName(Index index) {
  if (index >= wasm.globals.size()) {
    throwError("invalid global index");
  }
  return wasm.globals[index]->name;
}

Table* WasmBinaryReader::getTable(Index index) {
  if (index < wasm.tables.size()) {
    return wasm.tables[index].get();
  }
  throwError("Table index out of range.");
}

Name WasmBinaryReader::getTagName(Index index) {
  if (index >= wasm.tags.size()) {
    throwError("invalid tag index");
  }
  return wasm.tags[index]->name;
}

Name WasmBinaryReader::getDataName(Index index) {
  if (index >= wasm.dataSegments.size()) {
    throwError("invalid data segment index");
  }
  return wasm.dataSegments[index]->name;
}

Name WasmBinaryReader::getElemName(Index index) {
  if (index >= wasm.elementSegments.size()) {
    throwError("invalid element segment index");
  }
  return wasm.elementSegments[index]->name;
}

Memory* WasmBinaryReader::getMemory(Index index) {
  if (index < wasm.memories.size()) {
    return wasm.memories[index].get();
  }
  throwError("Memory index out of range.");
}

void WasmBinaryReader::getResizableLimits(Address& initial,
                                          Address& max,
                                          bool& shared,
                                          Type& addressType,
                                          Address defaultIfNoMax) {
  auto flags = getU32LEB();
  bool hasMax = (flags & BinaryConsts::HasMaximum) != 0;
  bool isShared = (flags & BinaryConsts::IsShared) != 0;
  bool is64 = (flags & BinaryConsts::Is64) != 0;
  initial = is64 ? getU64LEB() : getU32LEB();
  if (isShared && !hasMax) {
    throwError("shared memory must have max size");
  }
  shared = isShared;
  addressType = is64 ? Type::i64 : Type::i32;
  if (hasMax) {
    max = is64 ? getU64LEB() : getU32LEB();
  } else {
    max = defaultIfNoMax;
  }
}

void WasmBinaryReader::readImports() {
  size_t num = getU32LEB();
  Builder builder(wasm);
  std::unordered_set<Name> usedFunctionNames, usedTableNames, usedMemoryNames,
    usedGlobalNames, usedTagNames;
  for (size_t i = 0; i < num; i++) {
    auto module = getInlineString();
    auto base = getInlineString();
    auto kind = (ExternalKind)getU32LEB();
    // We set a unique prefix for the name based on the kind. This ensures no
    // collisions between them, which can't occur here (due to the index i) but
    // could occur later due to the names section.
    switch (kind) {
      case ExternalKind::Function: {
        auto [name, isExplicit] =
          getOrMakeName(functionNames,
                        wasm.functions.size(),
                        makeName("fimport$", wasm.functions.size()),
                        usedFunctionNames);
        auto index = getU32LEB();
        functionTypes.push_back(getTypeByIndex(index));
        auto type = getTypeByIndex(index);
        if (!type.isSignature()) {
          throwError(std::string("Imported function ") + module.toString() +
                     '.' + base.toString() +
                     "'s type must be a signature. Given: " + type.toString());
        }
        auto curr = builder.makeFunction(name, type, {});
        curr->hasExplicitName = isExplicit;
        curr->module = module;
        curr->base = base;
        setLocalNames(*curr, wasm.functions.size());
        wasm.addFunction(std::move(curr));
        break;
      }
      case ExternalKind::Table: {
        auto [name, isExplicit] =
          getOrMakeName(tableNames,
                        wasm.tables.size(),
                        makeName("timport$", wasm.tables.size()),
                        usedTableNames);
        auto table = builder.makeTable(name);
        table->hasExplicitName = isExplicit;
        table->module = module;
        table->base = base;
        table->type = getType();

        bool is_shared;
        getResizableLimits(table->initial,
                           table->max,
                           is_shared,
                           table->addressType,
                           Table::kUnlimitedSize);
        if (is_shared) {
          throwError("Tables may not be shared");
        }
        wasm.addTable(std::move(table));
        break;
      }
      case ExternalKind::Memory: {
        auto [name, isExplicit] =
          getOrMakeName(memoryNames,
                        wasm.memories.size(),
                        makeName("mimport$", wasm.memories.size()),
                        usedMemoryNames);
        auto memory = builder.makeMemory(name);
        memory->hasExplicitName = isExplicit;
        memory->module = module;
        memory->base = base;
        getResizableLimits(memory->initial,
                           memory->max,
                           memory->shared,
                           memory->addressType,
                           Memory::kUnlimitedSize);
        wasm.addMemory(std::move(memory));
        break;
      }
      case ExternalKind::Global: {
        auto [name, isExplicit] =
          getOrMakeName(globalNames,
                        wasm.globals.size(),
                        makeName("gimport$", wasm.globals.size()),
                        usedGlobalNames);
        auto type = getConcreteType();
        auto mutable_ = getU32LEB();
        if (mutable_ & ~1) {
          throwError("Global mutability must be 0 or 1");
        }
        auto curr =
          builder.makeGlobal(name,
                             type,
                             nullptr,
                             mutable_ ? Builder::Mutable : Builder::Immutable);
        curr->hasExplicitName = isExplicit;
        curr->module = module;
        curr->base = base;
        wasm.addGlobal(std::move(curr));
        break;
      }
      case ExternalKind::Tag: {
        auto [name, isExplicit] =
          getOrMakeName(tagNames,
                        wasm.tags.size(),
                        makeName("eimport$", wasm.tags.size()),
                        usedTagNames);
        getInt8(); // Reserved 'attribute' field
        auto index = getU32LEB();
        auto curr = builder.makeTag(name, getSignatureByTypeIndex(index));
        curr->hasExplicitName = isExplicit;
        curr->module = module;
        curr->base = base;
        wasm.addTag(std::move(curr));
        break;
      }
      default: {
        throwError("bad import kind");
      }
    }
  }
  numFuncImports = wasm.functions.size();
}

void WasmBinaryReader::setLocalNames(Function& func, Index i) {
  if (auto it = localNames.find(i); it != localNames.end()) {
    for (auto& [local, name] : it->second) {
      if (local >= func.getNumLocals()) {
        std::cerr << "warning: local index out of bounds in name section: "
                  << name << " at index " << local << " in function " << i
                  << '\n';
        continue;
      }
      func.setLocalName(local, name);
    }
  }
}

void WasmBinaryReader::readFunctionSignatures() {
  size_t num = getU32LEB();
  auto numImports = wasm.functions.size();
  std::unordered_set<Name> usedNames;
  for (auto& [index, name] : functionNames) {
    if (index >= num + numImports) {
      std::cerr << "warning: function index out of bounds in name section: "
                << name << " at index " << index << '\n';
    }
    usedNames.insert(name);
  }
  // Also check that the function indices in the local names subsection are
  // in-bounds, even though we don't use them here.
  for (auto& [index, locals] : localNames) {
    if (index >= num + numImports) {
      std::cerr << "warning: function index out of bounds in name section: "
                   "locals at index "
                << index << '\n';
    }
  }
  for (size_t i = 0; i < num; i++) {
    auto [name, isExplicit] =
      getOrMakeName(functionNames, numImports + i, makeName("", i), usedNames);
    auto index = getU32LEB();
    HeapType type = getTypeByIndex(index);
    functionTypes.push_back(type);
    // Check that the type is a signature.
    getSignatureByTypeIndex(index);
    auto func = Builder(wasm).makeFunction(name, type, {}, nullptr);
    func->hasExplicitName = isExplicit;
    wasm.addFunction(std::move(func));
  }
}

HeapType WasmBinaryReader::getTypeByIndex(Index index) {
  if (index >= types.size()) {
    throwError("invalid type index " + std::to_string(index) + " / " +
               std::to_string(types.size()));
  }
  return types[index];
}

HeapType WasmBinaryReader::getTypeByFunctionIndex(Index index) {
  if (index >= functionTypes.size()) {
    throwError("invalid function index");
  }
  return functionTypes[index];
}

Signature WasmBinaryReader::getSignatureByTypeIndex(Index index) {
  auto heapType = getTypeByIndex(index);
  if (!heapType.isSignature()) {
    throwError("invalid signature type " + heapType.toString());
  }
  return heapType.getSignature();
}

Signature WasmBinaryReader::getSignatureByFunctionIndex(Index index) {
  auto heapType = getTypeByFunctionIndex(index);
  if (!heapType.isSignature()) {
    throwError("invalid signature type " + heapType.toString());
  }
  return heapType.getSignature();
}

void WasmBinaryReader::readFunctions() {
  numFuncBodies = getU32LEB();
  if (numFuncBodies + numFuncImports != wasm.functions.size()) {
    throwError("invalid function section size, must equal types");
  }
  if (DWARF) {
    builder.setBinaryLocation(&pos, codeSectionLocation);
  }
  for (size_t i = 0; i < numFuncBodies; i++) {
    auto sizePos = pos;
    size_t size = getU32LEB();
    if (size == 0) {
      throwError("empty function size");
    }
    Index endOfFunction = pos + size;

    auto& func = wasm.functions[numFuncImports + i];
    currFunction = func.get();

    if (DWARF) {
      func->funcLocation = BinaryLocations::FunctionLocations{
        BinaryLocation(sizePos - codeSectionLocation),
        BinaryLocation(pos - codeSectionLocation),
        BinaryLocation(pos - codeSectionLocation + size)};
    }

    readNextDebugLocation();

    readVars();
    setLocalNames(*func, numFuncImports + i);

    func->prologLocation = debugLocation;
    {
      // Process the function body. Even if we are skipping function bodies we
      // need to not skip the start function. That contains important code for
      // wasm-emscripten-finalize in the form of pthread-related segment
      // initializations. As this is just one function, it doesn't add
      // significant time, so the optimization of skipping bodies is still very
      // useful.
      auto currFunctionIndex = wasm.functions.size();
      bool isStart = startIndex == currFunctionIndex;
      if (skipFunctionBodies && !isStart) {
        // When skipping the function body we need to put something valid in
        // their place so we validate. An unreachable is always acceptable
        // there.
        func->body = Builder(wasm).makeUnreachable();
        // Skip reading the contents.
        pos = endOfFunction;
      } else {
        auto start = builder.visitFunctionStart(func.get());
        if (auto* err = start.getErr()) {
          throwError(err->msg);
        }
        while (pos < endOfFunction) {
          auto inst = readInst();
          if (auto* err = inst.getErr()) {
            throwError(err->msg);
          }
        }
        if (pos != endOfFunction) {
          throwError("function overflowed its bounds");
        }
        if (!builder.empty()) {
          throwError("expected function end");
        }
      }
    }

    TypeUpdating::handleNonDefaultableLocals(func.get(), wasm);

    std::swap(func->epilogLocation, debugLocation);
    currFunction = nullptr;
    debugLocation.clear();
  }
}

void WasmBinaryReader::readVars() {
  uint32_t totalVars = 0;
  size_t numLocalTypes = getU32LEB();
  // Use a SmallVector as in the common (MVP) case there are only 4 possible
  // types.
  SmallVector<std::pair<uint32_t, Type>, 4> decodedVars;
  decodedVars.reserve(numLocalTypes);
  for (size_t t = 0; t < numLocalTypes; t++) {
    auto num = getU32LEB();
    if (std::ckd_add(&totalVars, totalVars, num)) {
      throwError("unaddressable number of locals");
    }
    auto type = getConcreteType();
    decodedVars.emplace_back(num, type);
  }
  currFunction->vars.reserve(totalVars);
  for (auto [num, type] : decodedVars) {
    while (num > 0) {
      currFunction->vars.push_back(type);
      num--;
    }
  }
}

Result<> WasmBinaryReader::readInst() {
  readNextDebugLocation();
  if (debugLocation.size()) {
    builder.setDebugLocation(*debugLocation.begin());
  }
  uint8_t code = getInt8();
  switch (code) {
    case BinaryConsts::Block:
      return builder.makeBlock(Name(), getType());
    case BinaryConsts::If:
      return builder.makeIf(Name(), getType());
    case BinaryConsts::Loop:
      return builder.makeLoop(Name(), getType());
    case BinaryConsts::Br:
      return builder.makeBreak(getU32LEB(), false);
    case BinaryConsts::BrIf:
      return builder.makeBreak(getU32LEB(), true);
    case BinaryConsts::BrTable: {
      auto numTargets = getU32LEB();
      std::vector<Index> labels(numTargets);
      for (Index i = 0; i < numTargets; ++i) {
        labels[i] = getU32LEB();
      }
      return builder.makeSwitch(labels, getU32LEB());
    }
    case BinaryConsts::CallFunction:
    case BinaryConsts::RetCallFunction:
      return builder.makeCall(getFunctionName(getU32LEB()),
                              code == BinaryConsts::RetCallFunction);
    case BinaryConsts::CallIndirect:
    case BinaryConsts::RetCallIndirect: {
      auto type = getIndexedHeapType();
      auto table = getTableName(getU32LEB());
      return builder.makeCallIndirect(
        table, type, code == BinaryConsts::RetCallIndirect);
    }
    case BinaryConsts::LocalGet:
      return builder.makeLocalGet(getU32LEB());
    case BinaryConsts::LocalSet:
      return builder.makeLocalSet(getU32LEB());
    case BinaryConsts::LocalTee:
      return builder.makeLocalTee(getU32LEB());
    case BinaryConsts::GlobalGet:
      return builder.makeGlobalGet(getGlobalName(getU32LEB()));
    case BinaryConsts::GlobalSet:
      return builder.makeGlobalSet(getGlobalName(getU32LEB()));
    case BinaryConsts::Select:
      return builder.makeSelect(std::nullopt);
    case BinaryConsts::SelectWithType: {
      auto numTypes = getU32LEB();
      std::vector<Type> types;
      for (Index i = 0; i < numTypes; ++i) {
        auto t = getType();
        if (!t.isConcrete()) {
          return Err{"bad select type"};
        }
        types.push_back(t);
      }
      return builder.makeSelect(Type(types));
    }
    case BinaryConsts::Return:
      return builder.makeReturn();
    case BinaryConsts::Nop:
      return builder.makeNop();
    case BinaryConsts::Unreachable:
      return builder.makeUnreachable();
    case BinaryConsts::Drop:
      return builder.makeDrop();
    case BinaryConsts::End:
      return builder.visitEnd();
    case BinaryConsts::Else:
      return builder.visitElse();
    case BinaryConsts::Catch_Legacy:
      return builder.visitCatch(getTagName(getU32LEB()));
    case BinaryConsts::CatchAll_Legacy:
      return builder.visitCatchAll();
    case BinaryConsts::Delegate:
      return builder.visitDelegate(getU32LEB());
    case BinaryConsts::RefNull:
      return builder.makeRefNull(getHeapType());
    case BinaryConsts::RefIsNull:
      return builder.makeRefIsNull();
    case BinaryConsts::RefFunc:
      return builder.makeRefFunc(getFunctionName(getU32LEB()));
    case BinaryConsts::RefEq:
      return builder.makeRefEq();
    case BinaryConsts::RefAsNonNull:
      return builder.makeRefAs(RefAsNonNull);
    case BinaryConsts::BrOnNull:
      return builder.makeBrOn(getU32LEB(), BrOnNull);
    case BinaryConsts::BrOnNonNull:
      return builder.makeBrOn(getU32LEB(), BrOnNonNull);
    case BinaryConsts::TableGet:
      return builder.makeTableGet(getTableName(getU32LEB()));
    case BinaryConsts::TableSet:
      return builder.makeTableSet(getTableName(getU32LEB()));
    case BinaryConsts::Try:
      return builder.makeTry(Name(), getType());
    case BinaryConsts::TryTable: {
      auto type = getType();
      std::vector<Name> tags;
      std::vector<Index> labels;
      std::vector<bool> isRefs;
      auto numHandlers = getU32LEB();
      for (Index i = 0; i < numHandlers; ++i) {
        uint8_t code = getInt8();
        if (code == BinaryConsts::Catch || code == BinaryConsts::CatchRef) {
          tags.push_back(getTagName(getU32LEB()));
        } else {
          tags.push_back(Name());
        }
        labels.push_back(getU32LEB());
        isRefs.push_back(code == BinaryConsts::CatchRef ||
                         code == BinaryConsts::CatchAllRef);
      }
      return builder.makeTryTable(Name(), type, tags, labels, isRefs);
    }
    case BinaryConsts::Throw:
      return builder.makeThrow(getTagName(getU32LEB()));
    case BinaryConsts::Rethrow:
      return builder.makeRethrow(getU32LEB());
    case BinaryConsts::ThrowRef:
      return builder.makeThrowRef();
    case BinaryConsts::MemorySize:
      return builder.makeMemorySize(getMemoryName(getU32LEB()));
    case BinaryConsts::MemoryGrow:
      return builder.makeMemoryGrow(getMemoryName(getU32LEB()));
    case BinaryConsts::CallRef:
    case BinaryConsts::RetCallRef:
      return builder.makeCallRef(getIndexedHeapType(),
                                 code == BinaryConsts::RetCallRef);
    case BinaryConsts::ContBind: {
      auto before = getIndexedHeapType();
      auto after = getIndexedHeapType();
      return builder.makeContBind(before, after);
    }
    case BinaryConsts::ContNew:
      return builder.makeContNew(getIndexedHeapType());
    case BinaryConsts::Resume: {
      auto type = getIndexedHeapType();
      std::vector<Name> tags;
      std::vector<Index> labels;
      auto numHandlers = getU32LEB();
      for (Index i = 0; i < numHandlers; ++i) {
        tags.push_back(getTagName(getU32LEB()));
        labels.push_back(getU32LEB());
      }
      return builder.makeResume(type, tags, labels);
    }
    case BinaryConsts::Suspend:
      return builder.makeSuspend(getTagName(getU32LEB()));

#define BINARY_INT(code)                                                       \
  case BinaryConsts::I32##code:                                                \
    return builder.makeBinary(code##Int32);                                    \
  case BinaryConsts::I64##code:                                                \
    return builder.makeBinary(code##Int64);
#define BINARY_FLOAT(code)                                                     \
  case BinaryConsts::F32##code:                                                \
    return builder.makeBinary(code##Float32);                                  \
  case BinaryConsts::F64##code:                                                \
    return builder.makeBinary(code##Float64);
#define BINARY_NUM(code)                                                       \
  BINARY_INT(code)                                                             \
  BINARY_FLOAT(code)

      BINARY_NUM(Add);
      BINARY_NUM(Sub);
      BINARY_NUM(Mul);
      BINARY_INT(DivS);
      BINARY_INT(DivU);
      BINARY_INT(RemS);
      BINARY_INT(RemU);
      BINARY_INT(And);
      BINARY_INT(Or);
      BINARY_INT(Xor);
      BINARY_INT(Shl);
      BINARY_INT(ShrU);
      BINARY_INT(ShrS);
      BINARY_INT(RotL);
      BINARY_INT(RotR);
      BINARY_FLOAT(Div);
      BINARY_FLOAT(CopySign);
      BINARY_FLOAT(Min);
      BINARY_FLOAT(Max);
      BINARY_NUM(Eq);
      BINARY_NUM(Ne);
      BINARY_INT(LtS);
      BINARY_INT(LtU);
      BINARY_INT(LeS);
      BINARY_INT(LeU);
      BINARY_INT(GtS);
      BINARY_INT(GtU);
      BINARY_INT(GeS);
      BINARY_INT(GeU);
      BINARY_FLOAT(Lt);
      BINARY_FLOAT(Le);
      BINARY_FLOAT(Gt);
      BINARY_FLOAT(Ge);

#define UNARY_INT(code)                                                        \
  case BinaryConsts::I32##code:                                                \
    return builder.makeUnary(code##Int32);                                     \
  case BinaryConsts::I64##code:                                                \
    return builder.makeUnary(code##Int64);
#define UNARY_FLOAT(code)                                                      \
  case BinaryConsts::F32##code:                                                \
    return builder.makeUnary(code##Float32);                                   \
  case BinaryConsts::F64##code:                                                \
    return builder.makeUnary(code##Float64);

      UNARY_INT(Clz);
      UNARY_INT(Ctz);
      UNARY_INT(Popcnt);
      UNARY_INT(EqZ);
      UNARY_FLOAT(Neg);
      UNARY_FLOAT(Abs);
      UNARY_FLOAT(Ceil);
      UNARY_FLOAT(Floor);
      UNARY_FLOAT(Nearest);
      UNARY_FLOAT(Sqrt);

    case BinaryConsts::F32UConvertI32:
      return builder.makeUnary(ConvertUInt32ToFloat32);
    case BinaryConsts::F64UConvertI32:
      return builder.makeUnary(ConvertUInt32ToFloat64);
    case BinaryConsts::F32SConvertI32:
      return builder.makeUnary(ConvertSInt32ToFloat32);
    case BinaryConsts::F64SConvertI32:
      return builder.makeUnary(ConvertSInt32ToFloat64);
    case BinaryConsts::F32UConvertI64:
      return builder.makeUnary(ConvertUInt64ToFloat32);
    case BinaryConsts::F64UConvertI64:
      return builder.makeUnary(ConvertUInt64ToFloat64);
    case BinaryConsts::F32SConvertI64:
      return builder.makeUnary(ConvertSInt64ToFloat32);
    case BinaryConsts::F64SConvertI64:
      return builder.makeUnary(ConvertSInt64ToFloat64);
    case BinaryConsts::I64SExtendI32:
      return builder.makeUnary(ExtendSInt32);
    case BinaryConsts::I64UExtendI32:
      return builder.makeUnary(ExtendUInt32);
    case BinaryConsts::I32WrapI64:
      return builder.makeUnary(WrapInt64);
    case BinaryConsts::I32UTruncF32:
      return builder.makeUnary(TruncUFloat32ToInt32);
    case BinaryConsts::I32UTruncF64:
      return builder.makeUnary(TruncUFloat64ToInt32);
    case BinaryConsts::I32STruncF32:
      return builder.makeUnary(TruncSFloat32ToInt32);
    case BinaryConsts::I32STruncF64:
      return builder.makeUnary(TruncSFloat64ToInt32);
    case BinaryConsts::I64UTruncF32:
      return builder.makeUnary(TruncUFloat32ToInt64);
    case BinaryConsts::I64UTruncF64:
      return builder.makeUnary(TruncUFloat64ToInt64);
    case BinaryConsts::I64STruncF32:
      return builder.makeUnary(TruncSFloat32ToInt64);
    case BinaryConsts::I64STruncF64:
      return builder.makeUnary(TruncSFloat64ToInt64);
    case BinaryConsts::F32Trunc:
      return builder.makeUnary(TruncFloat32);
    case BinaryConsts::F64Trunc:
      return builder.makeUnary(TruncFloat64);
    case BinaryConsts::F32DemoteI64:
      return builder.makeUnary(DemoteFloat64);
    case BinaryConsts::F64PromoteF32:
      return builder.makeUnary(PromoteFloat32);
    case BinaryConsts::I32ReinterpretF32:
      return builder.makeUnary(ReinterpretFloat32);
    case BinaryConsts::I64ReinterpretF64:
      return builder.makeUnary(ReinterpretFloat64);
    case BinaryConsts::F32ReinterpretI32:
      return builder.makeUnary(ReinterpretInt32);
    case BinaryConsts::F64ReinterpretI64:
      return builder.makeUnary(ReinterpretInt64);
    case BinaryConsts::I32ExtendS8:
      return builder.makeUnary(ExtendS8Int32);
    case BinaryConsts::I32ExtendS16:
      return builder.makeUnary(ExtendS16Int32);
    case BinaryConsts::I64ExtendS8:
      return builder.makeUnary(ExtendS8Int64);
    case BinaryConsts::I64ExtendS16:
      return builder.makeUnary(ExtendS16Int64);
    case BinaryConsts::I64ExtendS32:
      return builder.makeUnary(ExtendS32Int64);
    case BinaryConsts::I32Const:
      return builder.makeConst(Literal(getS32LEB()));
    case BinaryConsts::I64Const:
      return builder.makeConst(Literal(getS64LEB()));
    case BinaryConsts::F32Const:
      return builder.makeConst(getFloat32Literal());
    case BinaryConsts::F64Const:
      return builder.makeConst(getFloat64Literal());
    case BinaryConsts::I32LoadMem8S: {
      auto [mem, align, offset] = getMemarg();
      return builder.makeLoad(1, true, offset, align, Type::i32, mem);
    }
    case BinaryConsts::I32LoadMem8U: {
      auto [mem, align, offset] = getMemarg();
      return builder.makeLoad(1, false, offset, align, Type::i32, mem);
    }
    case BinaryConsts::I32LoadMem16S: {
      auto [mem, align, offset] = getMemarg();
      return builder.makeLoad(2, true, offset, align, Type::i32, mem);
    }
    case BinaryConsts::I32LoadMem16U: {
      auto [mem, align, offset] = getMemarg();
      return builder.makeLoad(2, false, offset, align, Type::i32, mem);
    }
    case BinaryConsts::I32LoadMem: {
      auto [mem, align, offset] = getMemarg();
      return builder.makeLoad(4, false, offset, align, Type::i32, mem);
    }
    case BinaryConsts::I64LoadMem8S: {
      auto [mem, align, offset] = getMemarg();
      return builder.makeLoad(1, true, offset, align, Type::i64, mem);
    }
    case BinaryConsts::I64LoadMem8U: {
      auto [mem, align, offset] = getMemarg();
      return builder.makeLoad(1, false, offset, align, Type::i64, mem);
    }
    case BinaryConsts::I64LoadMem16S: {
      auto [mem, align, offset] = getMemarg();
      return builder.makeLoad(2, true, offset, align, Type::i64, mem);
    }
    case BinaryConsts::I64LoadMem16U: {
      auto [mem, align, offset] = getMemarg();
      return builder.makeLoad(2, false, offset, align, Type::i64, mem);
    }
    case BinaryConsts::I64LoadMem32S: {
      auto [mem, align, offset] = getMemarg();
      return builder.makeLoad(4, true, offset, align, Type::i64, mem);
    }
    case BinaryConsts::I64LoadMem32U: {
      auto [mem, align, offset] = getMemarg();
      return builder.makeLoad(4, false, offset, align, Type::i64, mem);
    }
    case BinaryConsts::I64LoadMem: {
      auto [mem, align, offset] = getMemarg();
      return builder.makeLoad(8, false, offset, align, Type::i64, mem);
    }
    case BinaryConsts::F32LoadMem: {
      auto [mem, align, offset] = getMemarg();
      return builder.makeLoad(4, false, offset, align, Type::f32, mem);
    }
    case BinaryConsts::F64LoadMem: {
      auto [mem, align, offset] = getMemarg();
      return builder.makeLoad(8, false, offset, align, Type::f64, mem);
    }
    case BinaryConsts::I32StoreMem8: {
      auto [mem, align, offset] = getMemarg();
      return builder.makeStore(1, offset, align, Type::i32, mem);
    }
    case BinaryConsts::I32StoreMem16: {
      auto [mem, align, offset] = getMemarg();
      return builder.makeStore(2, offset, align, Type::i32, mem);
    }
    case BinaryConsts::I32StoreMem: {
      auto [mem, align, offset] = getMemarg();
      return builder.makeStore(4, offset, align, Type::i32, mem);
    }
    case BinaryConsts::I64StoreMem8: {
      auto [mem, align, offset] = getMemarg();
      return builder.makeStore(1, offset, align, Type::i64, mem);
    }
    case BinaryConsts::I64StoreMem16: {
      auto [mem, align, offset] = getMemarg();
      return builder.makeStore(2, offset, align, Type::i64, mem);
    }
    case BinaryConsts::I64StoreMem32: {
      auto [mem, align, offset] = getMemarg();
      return builder.makeStore(4, offset, align, Type::i64, mem);
    }
    case BinaryConsts::I64StoreMem: {
      auto [mem, align, offset] = getMemarg();
      return builder.makeStore(8, offset, align, Type::i64, mem);
    }
    case BinaryConsts::F32StoreMem: {
      auto [mem, align, offset] = getMemarg();
      return builder.makeStore(4, offset, align, Type::f32, mem);
    }
    case BinaryConsts::F64StoreMem: {
      auto [mem, align, offset] = getMemarg();
      return builder.makeStore(8, offset, align, Type::f64, mem);
    }
    case BinaryConsts::AtomicPrefix: {
      auto op = getU32LEB();
      switch (op) {
        case BinaryConsts::I32AtomicLoad8U: {
          // TODO: pass align through for validation.
          auto [mem, align, offset] = getMemarg();
          return builder.makeAtomicLoad(1, offset, Type::i32, mem);
        }
        case BinaryConsts::I32AtomicLoad16U: {
          auto [mem, align, offset] = getMemarg();
          return builder.makeAtomicLoad(2, offset, Type::i32, mem);
        }
        case BinaryConsts::I32AtomicLoad: {
          auto [mem, align, offset] = getMemarg();
          return builder.makeAtomicLoad(4, offset, Type::i32, mem);
        }
        case BinaryConsts::I64AtomicLoad8U: {
          auto [mem, align, offset] = getMemarg();
          return builder.makeAtomicLoad(1, offset, Type::i64, mem);
        }
        case BinaryConsts::I64AtomicLoad16U: {
          auto [mem, align, offset] = getMemarg();
          return builder.makeAtomicLoad(2, offset, Type::i64, mem);
        }
        case BinaryConsts::I64AtomicLoad32U: {
          auto [mem, align, offset] = getMemarg();
          return builder.makeAtomicLoad(4, offset, Type::i64, mem);
        }
        case BinaryConsts::I64AtomicLoad: {
          auto [mem, align, offset] = getMemarg();
          return builder.makeAtomicLoad(8, offset, Type::i64, mem);
        }
        case BinaryConsts::I32AtomicStore8: {
          auto [mem, align, offset] = getMemarg();
          return builder.makeAtomicStore(1, offset, Type::i32, mem);
        }
        case BinaryConsts::I32AtomicStore16: {
          auto [mem, align, offset] = getMemarg();
          return builder.makeAtomicStore(2, offset, Type::i32, mem);
        }
        case BinaryConsts::I32AtomicStore: {
          auto [mem, align, offset] = getMemarg();
          return builder.makeAtomicStore(4, offset, Type::i32, mem);
        }
        case BinaryConsts::I64AtomicStore8: {
          auto [mem, align, offset] = getMemarg();
          return builder.makeAtomicStore(1, offset, Type::i64, mem);
        }
        case BinaryConsts::I64AtomicStore16: {
          auto [mem, align, offset] = getMemarg();
          return builder.makeAtomicStore(2, offset, Type::i64, mem);
        }
        case BinaryConsts::I64AtomicStore32: {
          auto [mem, align, offset] = getMemarg();
          return builder.makeAtomicStore(4, offset, Type::i64, mem);
        }
        case BinaryConsts::I64AtomicStore: {
          auto [mem, align, offset] = getMemarg();
          return builder.makeAtomicStore(8, offset, Type::i64, mem);
        }

#define RMW(op)                                                                \
  case BinaryConsts::I32AtomicRMW##op: {                                       \
    auto [mem, align, offset] = getMemarg();                                   \
    return builder.makeAtomicRMW(RMW##op, 4, offset, Type::i32, mem);          \
  }                                                                            \
  case BinaryConsts::I32AtomicRMW##op##8U: {                                   \
    auto [mem, align, offset] = getMemarg();                                   \
    return builder.makeAtomicRMW(RMW##op, 1, offset, Type::i32, mem);          \
  }                                                                            \
  case BinaryConsts::I32AtomicRMW##op##16U: {                                  \
    auto [mem, align, offset] = getMemarg();                                   \
    return builder.makeAtomicRMW(RMW##op, 2, offset, Type::i32, mem);          \
  }                                                                            \
  case BinaryConsts::I64AtomicRMW##op: {                                       \
    auto [mem, align, offset] = getMemarg();                                   \
    return builder.makeAtomicRMW(RMW##op, 8, offset, Type::i64, mem);          \
  }                                                                            \
  case BinaryConsts::I64AtomicRMW##op##8U: {                                   \
    auto [mem, align, offset] = getMemarg();                                   \
    return builder.makeAtomicRMW(RMW##op, 1, offset, Type::i64, mem);          \
  }                                                                            \
  case BinaryConsts::I64AtomicRMW##op##16U: {                                  \
    auto [mem, align, offset] = getMemarg();                                   \
    return builder.makeAtomicRMW(RMW##op, 2, offset, Type::i64, mem);          \
  }                                                                            \
  case BinaryConsts::I64AtomicRMW##op##32U: {                                  \
    auto [mem, align, offset] = getMemarg();                                   \
    return builder.makeAtomicRMW(RMW##op, 4, offset, Type::i64, mem);          \
  }

          RMW(Add);
          RMW(Sub);
          RMW(And);
          RMW(Or);
          RMW(Xor);
          RMW(Xchg);

        case BinaryConsts::I32AtomicCmpxchg: {
          auto [mem, align, offset] = getMemarg();
          return builder.makeAtomicCmpxchg(4, offset, Type::i32, mem);
        }
        case BinaryConsts::I32AtomicCmpxchg8U: {
          auto [mem, align, offset] = getMemarg();
          return builder.makeAtomicCmpxchg(1, offset, Type::i32, mem);
        }
        case BinaryConsts::I32AtomicCmpxchg16U: {
          auto [mem, align, offset] = getMemarg();
          return builder.makeAtomicCmpxchg(2, offset, Type::i32, mem);
        }
        case BinaryConsts::I64AtomicCmpxchg: {
          auto [mem, align, offset] = getMemarg();
          return builder.makeAtomicCmpxchg(8, offset, Type::i64, mem);
        }
        case BinaryConsts::I64AtomicCmpxchg8U: {
          auto [mem, align, offset] = getMemarg();
          return builder.makeAtomicCmpxchg(1, offset, Type::i64, mem);
        }
        case BinaryConsts::I64AtomicCmpxchg16U: {
          auto [mem, align, offset] = getMemarg();
          return builder.makeAtomicCmpxchg(2, offset, Type::i64, mem);
        }
        case BinaryConsts::I64AtomicCmpxchg32U: {
          auto [mem, align, offset] = getMemarg();
          return builder.makeAtomicCmpxchg(4, offset, Type::i64, mem);
        }
        case BinaryConsts::I32AtomicWait: {
          auto [mem, align, offset] = getMemarg();
          return builder.makeAtomicWait(Type::i32, offset, mem);
        }
        case BinaryConsts::I64AtomicWait: {
          auto [mem, align, offset] = getMemarg();
          return builder.makeAtomicWait(Type::i64, offset, mem);
        }
        case BinaryConsts::AtomicNotify: {
          auto [mem, align, offset] = getMemarg();
          return builder.makeAtomicNotify(offset, mem);
        }
        case BinaryConsts::AtomicFence:
          if (getInt8() != 0) {
            return Err{"expected 0x00 byte immediate on atomic.fence"};
          }
          return builder.makeAtomicFence();
      }
      return Err{"unknown atomic operation"};
    }
    case BinaryConsts::MiscPrefix: {
      auto op = getU32LEB();
      switch (op) {
        case BinaryConsts::I32STruncSatF32:
          return builder.makeUnary(TruncSatSFloat32ToInt32);
        case BinaryConsts::I32UTruncSatF32:
          return builder.makeUnary(TruncSatUFloat32ToInt32);
        case BinaryConsts::I32STruncSatF64:
          return builder.makeUnary(TruncSatSFloat64ToInt32);
        case BinaryConsts::I32UTruncSatF64:
          return builder.makeUnary(TruncSatUFloat64ToInt32);
        case BinaryConsts::I64STruncSatF32:
          return builder.makeUnary(TruncSatSFloat32ToInt64);
        case BinaryConsts::I64UTruncSatF32:
          return builder.makeUnary(TruncSatUFloat32ToInt64);
        case BinaryConsts::I64STruncSatF64:
          return builder.makeUnary(TruncSatSFloat64ToInt64);
        case BinaryConsts::I64UTruncSatF64:
          return builder.makeUnary(TruncSatUFloat64ToInt64);
        case BinaryConsts::MemoryInit: {
          auto data = getDataName(getU32LEB());
          auto mem = getMemoryName(getU32LEB());
          return builder.makeMemoryInit(data, mem);
        }
        case BinaryConsts::DataDrop:
          return builder.makeDataDrop(getDataName(getU32LEB()));
        case BinaryConsts::MemoryCopy: {
          auto dest = getMemoryName(getU32LEB());
          auto src = getMemoryName(getU32LEB());
          return builder.makeMemoryCopy(dest, src);
        }
        case BinaryConsts::MemoryFill:
          return builder.makeMemoryFill(getMemoryName(getU32LEB()));
        case BinaryConsts::TableSize:
          return builder.makeTableSize(getTableName(getU32LEB()));
        case BinaryConsts::TableGrow:
          return builder.makeTableGrow(getTableName(getU32LEB()));
        case BinaryConsts::TableFill:
          return builder.makeTableFill(getTableName(getU32LEB()));
        case BinaryConsts::TableCopy: {
          auto dest = getTableName(getU32LEB());
          auto src = getTableName(getU32LEB());
          return builder.makeTableCopy(dest, src);
        }
        case BinaryConsts::TableInit: {
          auto elem = getElemName(getU32LEB());
          auto table = getTableName(getU32LEB());
          return builder.makeTableInit(elem, table);
        }
        case BinaryConsts::F32_F16LoadMem: {
          auto [mem, align, offset] = getMemarg();
          return builder.makeLoad(2, false, offset, align, Type::f32, mem);
        }
        case BinaryConsts::F32_F16StoreMem: {
          auto [mem, align, offset] = getMemarg();
          return builder.makeStore(2, offset, align, Type::f32, mem);
        }
      }
      return Err{"unknown misc operation"};
    }
    case BinaryConsts::SIMDPrefix: {
      auto op = getU32LEB();
      switch (op) {
        case BinaryConsts::I8x16Eq:
          return builder.makeBinary(EqVecI8x16);
        case BinaryConsts::I8x16Ne:
          return builder.makeBinary(NeVecI8x16);
        case BinaryConsts::I8x16LtS:
          return builder.makeBinary(LtSVecI8x16);
        case BinaryConsts::I8x16LtU:
          return builder.makeBinary(LtUVecI8x16);
        case BinaryConsts::I8x16GtS:
          return builder.makeBinary(GtSVecI8x16);
        case BinaryConsts::I8x16GtU:
          return builder.makeBinary(GtUVecI8x16);
        case BinaryConsts::I8x16LeS:
          return builder.makeBinary(LeSVecI8x16);
        case BinaryConsts::I8x16LeU:
          return builder.makeBinary(LeUVecI8x16);
        case BinaryConsts::I8x16GeS:
          return builder.makeBinary(GeSVecI8x16);
        case BinaryConsts::I8x16GeU:
          return builder.makeBinary(GeUVecI8x16);
        case BinaryConsts::I16x8Eq:
          return builder.makeBinary(EqVecI16x8);
        case BinaryConsts::I16x8Ne:
          return builder.makeBinary(NeVecI16x8);
        case BinaryConsts::I16x8LtS:
          return builder.makeBinary(LtSVecI16x8);
        case BinaryConsts::I16x8LtU:
          return builder.makeBinary(LtUVecI16x8);
        case BinaryConsts::I16x8GtS:
          return builder.makeBinary(GtSVecI16x8);
        case BinaryConsts::I16x8GtU:
          return builder.makeBinary(GtUVecI16x8);
        case BinaryConsts::I16x8LeS:
          return builder.makeBinary(LeSVecI16x8);
        case BinaryConsts::I16x8LeU:
          return builder.makeBinary(LeUVecI16x8);
        case BinaryConsts::I16x8GeS:
          return builder.makeBinary(GeSVecI16x8);
        case BinaryConsts::I16x8GeU:
          return builder.makeBinary(GeUVecI16x8);
        case BinaryConsts::I32x4Eq:
          return builder.makeBinary(EqVecI32x4);
        case BinaryConsts::I32x4Ne:
          return builder.makeBinary(NeVecI32x4);
        case BinaryConsts::I32x4LtS:
          return builder.makeBinary(LtSVecI32x4);
        case BinaryConsts::I32x4LtU:
          return builder.makeBinary(LtUVecI32x4);
        case BinaryConsts::I32x4GtS:
          return builder.makeBinary(GtSVecI32x4);
        case BinaryConsts::I32x4GtU:
          return builder.makeBinary(GtUVecI32x4);
        case BinaryConsts::I32x4LeS:
          return builder.makeBinary(LeSVecI32x4);
        case BinaryConsts::I32x4LeU:
          return builder.makeBinary(LeUVecI32x4);
        case BinaryConsts::I32x4GeS:
          return builder.makeBinary(GeSVecI32x4);
        case BinaryConsts::I32x4GeU:
          return builder.makeBinary(GeUVecI32x4);
        case BinaryConsts::I64x2Eq:
          return builder.makeBinary(EqVecI64x2);
        case BinaryConsts::I64x2Ne:
          return builder.makeBinary(NeVecI64x2);
        case BinaryConsts::I64x2LtS:
          return builder.makeBinary(LtSVecI64x2);
        case BinaryConsts::I64x2GtS:
          return builder.makeBinary(GtSVecI64x2);
        case BinaryConsts::I64x2LeS:
          return builder.makeBinary(LeSVecI64x2);
        case BinaryConsts::I64x2GeS:
          return builder.makeBinary(GeSVecI64x2);
        case BinaryConsts::F16x8Eq:
          return builder.makeBinary(EqVecF16x8);
        case BinaryConsts::F16x8Ne:
          return builder.makeBinary(NeVecF16x8);
        case BinaryConsts::F16x8Lt:
          return builder.makeBinary(LtVecF16x8);
        case BinaryConsts::F16x8Gt:
          return builder.makeBinary(GtVecF16x8);
        case BinaryConsts::F16x8Le:
          return builder.makeBinary(LeVecF16x8);
        case BinaryConsts::F16x8Ge:
          return builder.makeBinary(GeVecF16x8);
        case BinaryConsts::F32x4Eq:
          return builder.makeBinary(EqVecF32x4);
        case BinaryConsts::F32x4Ne:
          return builder.makeBinary(NeVecF32x4);
        case BinaryConsts::F32x4Lt:
          return builder.makeBinary(LtVecF32x4);
        case BinaryConsts::F32x4Gt:
          return builder.makeBinary(GtVecF32x4);
        case BinaryConsts::F32x4Le:
          return builder.makeBinary(LeVecF32x4);
        case BinaryConsts::F32x4Ge:
          return builder.makeBinary(GeVecF32x4);
        case BinaryConsts::F64x2Eq:
          return builder.makeBinary(EqVecF64x2);
        case BinaryConsts::F64x2Ne:
          return builder.makeBinary(NeVecF64x2);
        case BinaryConsts::F64x2Lt:
          return builder.makeBinary(LtVecF64x2);
        case BinaryConsts::F64x2Gt:
          return builder.makeBinary(GtVecF64x2);
        case BinaryConsts::F64x2Le:
          return builder.makeBinary(LeVecF64x2);
        case BinaryConsts::F64x2Ge:
          return builder.makeBinary(GeVecF64x2);
        case BinaryConsts::V128And:
          return builder.makeBinary(AndVec128);
        case BinaryConsts::V128Or:
          return builder.makeBinary(OrVec128);
        case BinaryConsts::V128Xor:
          return builder.makeBinary(XorVec128);
        case BinaryConsts::V128Andnot:
          return builder.makeBinary(AndNotVec128);
        case BinaryConsts::I8x16Add:
          return builder.makeBinary(AddVecI8x16);
        case BinaryConsts::I8x16AddSatS:
          return builder.makeBinary(AddSatSVecI8x16);
        case BinaryConsts::I8x16AddSatU:
          return builder.makeBinary(AddSatUVecI8x16);
        case BinaryConsts::I8x16Sub:
          return builder.makeBinary(SubVecI8x16);
        case BinaryConsts::I8x16SubSatS:
          return builder.makeBinary(SubSatSVecI8x16);
        case BinaryConsts::I8x16SubSatU:
          return builder.makeBinary(SubSatUVecI8x16);
        case BinaryConsts::I8x16MinS:
          return builder.makeBinary(MinSVecI8x16);
        case BinaryConsts::I8x16MinU:
          return builder.makeBinary(MinUVecI8x16);
        case BinaryConsts::I8x16MaxS:
          return builder.makeBinary(MaxSVecI8x16);
        case BinaryConsts::I8x16MaxU:
          return builder.makeBinary(MaxUVecI8x16);
        case BinaryConsts::I8x16AvgrU:
          return builder.makeBinary(AvgrUVecI8x16);
        case BinaryConsts::I16x8Add:
          return builder.makeBinary(AddVecI16x8);
        case BinaryConsts::I16x8AddSatS:
          return builder.makeBinary(AddSatSVecI16x8);
        case BinaryConsts::I16x8AddSatU:
          return builder.makeBinary(AddSatUVecI16x8);
        case BinaryConsts::I16x8Sub:
          return builder.makeBinary(SubVecI16x8);
        case BinaryConsts::I16x8SubSatS:
          return builder.makeBinary(SubSatSVecI16x8);
        case BinaryConsts::I16x8SubSatU:
          return builder.makeBinary(SubSatUVecI16x8);
        case BinaryConsts::I16x8Mul:
          return builder.makeBinary(MulVecI16x8);
        case BinaryConsts::I16x8MinS:
          return builder.makeBinary(MinSVecI16x8);
        case BinaryConsts::I16x8MinU:
          return builder.makeBinary(MinUVecI16x8);
        case BinaryConsts::I16x8MaxS:
          return builder.makeBinary(MaxSVecI16x8);
        case BinaryConsts::I16x8MaxU:
          return builder.makeBinary(MaxUVecI16x8);
        case BinaryConsts::I16x8AvgrU:
          return builder.makeBinary(AvgrUVecI16x8);
        case BinaryConsts::I16x8Q15MulrSatS:
          return builder.makeBinary(Q15MulrSatSVecI16x8);
        case BinaryConsts::I16x8ExtmulLowI8x16S:
          return builder.makeBinary(ExtMulLowSVecI16x8);
        case BinaryConsts::I16x8ExtmulHighI8x16S:
          return builder.makeBinary(ExtMulHighSVecI16x8);
        case BinaryConsts::I16x8ExtmulLowI8x16U:
          return builder.makeBinary(ExtMulLowUVecI16x8);
        case BinaryConsts::I16x8ExtmulHighI8x16U:
          return builder.makeBinary(ExtMulHighUVecI16x8);
        case BinaryConsts::I32x4Add:
          return builder.makeBinary(AddVecI32x4);
        case BinaryConsts::I32x4Sub:
          return builder.makeBinary(SubVecI32x4);
        case BinaryConsts::I32x4Mul:
          return builder.makeBinary(MulVecI32x4);
        case BinaryConsts::I32x4MinS:
          return builder.makeBinary(MinSVecI32x4);
        case BinaryConsts::I32x4MinU:
          return builder.makeBinary(MinUVecI32x4);
        case BinaryConsts::I32x4MaxS:
          return builder.makeBinary(MaxSVecI32x4);
        case BinaryConsts::I32x4MaxU:
          return builder.makeBinary(MaxUVecI32x4);
        case BinaryConsts::I32x4DotI16x8S:
          return builder.makeBinary(DotSVecI16x8ToVecI32x4);
        case BinaryConsts::I32x4ExtmulLowI16x8S:
          return builder.makeBinary(ExtMulLowSVecI32x4);
        case BinaryConsts::I32x4ExtmulHighI16x8S:
          return builder.makeBinary(ExtMulHighSVecI32x4);
        case BinaryConsts::I32x4ExtmulLowI16x8U:
          return builder.makeBinary(ExtMulLowUVecI32x4);
        case BinaryConsts::I32x4ExtmulHighI16x8U:
          return builder.makeBinary(ExtMulHighUVecI32x4);
        case BinaryConsts::I64x2Add:
          return builder.makeBinary(AddVecI64x2);
        case BinaryConsts::I64x2Sub:
          return builder.makeBinary(SubVecI64x2);
        case BinaryConsts::I64x2Mul:
          return builder.makeBinary(MulVecI64x2);
        case BinaryConsts::I64x2ExtmulLowI32x4S:
          return builder.makeBinary(ExtMulLowSVecI64x2);
        case BinaryConsts::I64x2ExtmulHighI32x4S:
          return builder.makeBinary(ExtMulHighSVecI64x2);
        case BinaryConsts::I64x2ExtmulLowI32x4U:
          return builder.makeBinary(ExtMulLowUVecI64x2);
        case BinaryConsts::I64x2ExtmulHighI32x4U:
          return builder.makeBinary(ExtMulHighUVecI64x2);
        case BinaryConsts::F16x8Add:
          return builder.makeBinary(AddVecF16x8);
        case BinaryConsts::F16x8Sub:
          return builder.makeBinary(SubVecF16x8);
        case BinaryConsts::F16x8Mul:
          return builder.makeBinary(MulVecF16x8);
        case BinaryConsts::F16x8Div:
          return builder.makeBinary(DivVecF16x8);
        case BinaryConsts::F16x8Min:
          return builder.makeBinary(MinVecF16x8);
        case BinaryConsts::F16x8Max:
          return builder.makeBinary(MaxVecF16x8);
        case BinaryConsts::F16x8Pmin:
          return builder.makeBinary(PMinVecF16x8);
        case BinaryConsts::F16x8Pmax:
          return builder.makeBinary(PMaxVecF16x8);
        case BinaryConsts::F32x4Add:
          return builder.makeBinary(AddVecF32x4);
        case BinaryConsts::F32x4Sub:
          return builder.makeBinary(SubVecF32x4);
        case BinaryConsts::F32x4Mul:
          return builder.makeBinary(MulVecF32x4);
        case BinaryConsts::F32x4Div:
          return builder.makeBinary(DivVecF32x4);
        case BinaryConsts::F32x4Min:
          return builder.makeBinary(MinVecF32x4);
        case BinaryConsts::F32x4Max:
          return builder.makeBinary(MaxVecF32x4);
        case BinaryConsts::F32x4Pmin:
          return builder.makeBinary(PMinVecF32x4);
        case BinaryConsts::F32x4Pmax:
          return builder.makeBinary(PMaxVecF32x4);
        case BinaryConsts::F64x2Add:
          return builder.makeBinary(AddVecF64x2);
        case BinaryConsts::F64x2Sub:
          return builder.makeBinary(SubVecF64x2);
        case BinaryConsts::F64x2Mul:
          return builder.makeBinary(MulVecF64x2);
        case BinaryConsts::F64x2Div:
          return builder.makeBinary(DivVecF64x2);
        case BinaryConsts::F64x2Min:
          return builder.makeBinary(MinVecF64x2);
        case BinaryConsts::F64x2Max:
          return builder.makeBinary(MaxVecF64x2);
        case BinaryConsts::F64x2Pmin:
          return builder.makeBinary(PMinVecF64x2);
        case BinaryConsts::F64x2Pmax:
          return builder.makeBinary(PMaxVecF64x2);
        case BinaryConsts::I8x16NarrowI16x8S:
          return builder.makeBinary(NarrowSVecI16x8ToVecI8x16);
        case BinaryConsts::I8x16NarrowI16x8U:
          return builder.makeBinary(NarrowUVecI16x8ToVecI8x16);
        case BinaryConsts::I16x8NarrowI32x4S:
          return builder.makeBinary(NarrowSVecI32x4ToVecI16x8);
        case BinaryConsts::I16x8NarrowI32x4U:
          return builder.makeBinary(NarrowUVecI32x4ToVecI16x8);
        case BinaryConsts::I8x16Swizzle:
          return builder.makeBinary(SwizzleVecI8x16);
        case BinaryConsts::I8x16RelaxedSwizzle:
          return builder.makeBinary(RelaxedSwizzleVecI8x16);
        case BinaryConsts::F32x4RelaxedMin:
          return builder.makeBinary(RelaxedMinVecF32x4);
        case BinaryConsts::F32x4RelaxedMax:
          return builder.makeBinary(RelaxedMaxVecF32x4);
        case BinaryConsts::F64x2RelaxedMin:
          return builder.makeBinary(RelaxedMinVecF64x2);
        case BinaryConsts::F64x2RelaxedMax:
          return builder.makeBinary(RelaxedMaxVecF64x2);
        case BinaryConsts::I16x8RelaxedQ15MulrS:
          return builder.makeBinary(RelaxedQ15MulrSVecI16x8);
        case BinaryConsts::I16x8DotI8x16I7x16S:
          return builder.makeBinary(DotI8x16I7x16SToVecI16x8);
        case BinaryConsts::I8x16Splat:
          return builder.makeUnary(SplatVecI8x16);
        case BinaryConsts::I16x8Splat:
          return builder.makeUnary(SplatVecI16x8);
        case BinaryConsts::I32x4Splat:
          return builder.makeUnary(SplatVecI32x4);
        case BinaryConsts::I64x2Splat:
          return builder.makeUnary(SplatVecI64x2);
        case BinaryConsts::F16x8Splat:
          return builder.makeUnary(SplatVecF16x8);
        case BinaryConsts::F32x4Splat:
          return builder.makeUnary(SplatVecF32x4);
        case BinaryConsts::F64x2Splat:
          return builder.makeUnary(SplatVecF64x2);
        case BinaryConsts::V128Not:
          return builder.makeUnary(NotVec128);
        case BinaryConsts::V128AnyTrue:
          return builder.makeUnary(AnyTrueVec128);
        case BinaryConsts::I8x16Popcnt:
          return builder.makeUnary(PopcntVecI8x16);
        case BinaryConsts::I8x16Abs:
          return builder.makeUnary(AbsVecI8x16);
        case BinaryConsts::I8x16Neg:
          return builder.makeUnary(NegVecI8x16);
        case BinaryConsts::I8x16AllTrue:
          return builder.makeUnary(AllTrueVecI8x16);
        case BinaryConsts::I8x16Bitmask:
          return builder.makeUnary(BitmaskVecI8x16);
        case BinaryConsts::I16x8Abs:
          return builder.makeUnary(AbsVecI16x8);
        case BinaryConsts::I16x8Neg:
          return builder.makeUnary(NegVecI16x8);
        case BinaryConsts::I16x8AllTrue:
          return builder.makeUnary(AllTrueVecI16x8);
        case BinaryConsts::I16x8Bitmask:
          return builder.makeUnary(BitmaskVecI16x8);
        case BinaryConsts::I32x4Abs:
          return builder.makeUnary(AbsVecI32x4);
        case BinaryConsts::I32x4Neg:
          return builder.makeUnary(NegVecI32x4);
        case BinaryConsts::I32x4AllTrue:
          return builder.makeUnary(AllTrueVecI32x4);
        case BinaryConsts::I32x4Bitmask:
          return builder.makeUnary(BitmaskVecI32x4);
        case BinaryConsts::I64x2Abs:
          return builder.makeUnary(AbsVecI64x2);
        case BinaryConsts::I64x2Neg:
          return builder.makeUnary(NegVecI64x2);
        case BinaryConsts::I64x2AllTrue:
          return builder.makeUnary(AllTrueVecI64x2);
        case BinaryConsts::I64x2Bitmask:
          return builder.makeUnary(BitmaskVecI64x2);
        case BinaryConsts::F16x8Abs:
          return builder.makeUnary(AbsVecF16x8);
        case BinaryConsts::F16x8Neg:
          return builder.makeUnary(NegVecF16x8);
        case BinaryConsts::F16x8Sqrt:
          return builder.makeUnary(SqrtVecF16x8);
        case BinaryConsts::F16x8Ceil:
          return builder.makeUnary(CeilVecF16x8);
        case BinaryConsts::F16x8Floor:
          return builder.makeUnary(FloorVecF16x8);
        case BinaryConsts::F16x8Trunc:
          return builder.makeUnary(TruncVecF16x8);
        case BinaryConsts::F16x8Nearest:
          return builder.makeUnary(NearestVecF16x8);
        case BinaryConsts::F32x4Abs:
          return builder.makeUnary(AbsVecF32x4);
        case BinaryConsts::F32x4Neg:
          return builder.makeUnary(NegVecF32x4);
        case BinaryConsts::F32x4Sqrt:
          return builder.makeUnary(SqrtVecF32x4);
        case BinaryConsts::F32x4Ceil:
          return builder.makeUnary(CeilVecF32x4);
        case BinaryConsts::F32x4Floor:
          return builder.makeUnary(FloorVecF32x4);
        case BinaryConsts::F32x4Trunc:
          return builder.makeUnary(TruncVecF32x4);
        case BinaryConsts::F32x4Nearest:
          return builder.makeUnary(NearestVecF32x4);
        case BinaryConsts::F64x2Abs:
          return builder.makeUnary(AbsVecF64x2);
        case BinaryConsts::F64x2Neg:
          return builder.makeUnary(NegVecF64x2);
        case BinaryConsts::F64x2Sqrt:
          return builder.makeUnary(SqrtVecF64x2);
        case BinaryConsts::F64x2Ceil:
          return builder.makeUnary(CeilVecF64x2);
        case BinaryConsts::F64x2Floor:
          return builder.makeUnary(FloorVecF64x2);
        case BinaryConsts::F64x2Trunc:
          return builder.makeUnary(TruncVecF64x2);
        case BinaryConsts::F64x2Nearest:
          return builder.makeUnary(NearestVecF64x2);
        case BinaryConsts::I16x8ExtaddPairwiseI8x16S:
          return builder.makeUnary(ExtAddPairwiseSVecI8x16ToI16x8);
        case BinaryConsts::I16x8ExtaddPairwiseI8x16U:
          return builder.makeUnary(ExtAddPairwiseUVecI8x16ToI16x8);
        case BinaryConsts::I32x4ExtaddPairwiseI16x8S:
          return builder.makeUnary(ExtAddPairwiseSVecI16x8ToI32x4);
        case BinaryConsts::I32x4ExtaddPairwiseI16x8U:
          return builder.makeUnary(ExtAddPairwiseUVecI16x8ToI32x4);
        case BinaryConsts::I32x4TruncSatF32x4S:
          return builder.makeUnary(TruncSatSVecF32x4ToVecI32x4);
        case BinaryConsts::I32x4TruncSatF32x4U:
          return builder.makeUnary(TruncSatUVecF32x4ToVecI32x4);
        case BinaryConsts::F32x4ConvertI32x4S:
          return builder.makeUnary(ConvertSVecI32x4ToVecF32x4);
        case BinaryConsts::F32x4ConvertI32x4U:
          return builder.makeUnary(ConvertUVecI32x4ToVecF32x4);
        case BinaryConsts::I16x8ExtendLowI8x16S:
          return builder.makeUnary(ExtendLowSVecI8x16ToVecI16x8);
        case BinaryConsts::I16x8ExtendHighI8x16S:
          return builder.makeUnary(ExtendHighSVecI8x16ToVecI16x8);
        case BinaryConsts::I16x8ExtendLowI8x16U:
          return builder.makeUnary(ExtendLowUVecI8x16ToVecI16x8);
        case BinaryConsts::I16x8ExtendHighI8x16U:
          return builder.makeUnary(ExtendHighUVecI8x16ToVecI16x8);
        case BinaryConsts::I32x4ExtendLowI16x8S:
          return builder.makeUnary(ExtendLowSVecI16x8ToVecI32x4);
        case BinaryConsts::I32x4ExtendHighI16x8S:
          return builder.makeUnary(ExtendHighSVecI16x8ToVecI32x4);
        case BinaryConsts::I32x4ExtendLowI16x8U:
          return builder.makeUnary(ExtendLowUVecI16x8ToVecI32x4);
        case BinaryConsts::I32x4ExtendHighI16x8U:
          return builder.makeUnary(ExtendHighUVecI16x8ToVecI32x4);
        case BinaryConsts::I64x2ExtendLowI32x4S:
          return builder.makeUnary(ExtendLowSVecI32x4ToVecI64x2);
        case BinaryConsts::I64x2ExtendHighI32x4S:
          return builder.makeUnary(ExtendHighSVecI32x4ToVecI64x2);
        case BinaryConsts::I64x2ExtendLowI32x4U:
          return builder.makeUnary(ExtendLowUVecI32x4ToVecI64x2);
        case BinaryConsts::I64x2ExtendHighI32x4U:
          return builder.makeUnary(ExtendHighUVecI32x4ToVecI64x2);
        case BinaryConsts::F64x2ConvertLowI32x4S:
          return builder.makeUnary(ConvertLowSVecI32x4ToVecF64x2);
        case BinaryConsts::F64x2ConvertLowI32x4U:
          return builder.makeUnary(ConvertLowUVecI32x4ToVecF64x2);
        case BinaryConsts::I32x4TruncSatF64x2SZero:
          return builder.makeUnary(TruncSatZeroSVecF64x2ToVecI32x4);
        case BinaryConsts::I32x4TruncSatF64x2UZero:
          return builder.makeUnary(TruncSatZeroUVecF64x2ToVecI32x4);
        case BinaryConsts::F32x4DemoteF64x2Zero:
          return builder.makeUnary(DemoteZeroVecF64x2ToVecF32x4);
        case BinaryConsts::F64x2PromoteLowF32x4:
          return builder.makeUnary(PromoteLowVecF32x4ToVecF64x2);
        case BinaryConsts::I32x4RelaxedTruncF32x4S:
          return builder.makeUnary(RelaxedTruncSVecF32x4ToVecI32x4);
        case BinaryConsts::I32x4RelaxedTruncF32x4U:
          return builder.makeUnary(RelaxedTruncUVecF32x4ToVecI32x4);
        case BinaryConsts::I32x4RelaxedTruncF64x2SZero:
          return builder.makeUnary(RelaxedTruncZeroSVecF64x2ToVecI32x4);
        case BinaryConsts::I32x4RelaxedTruncF64x2UZero:
          return builder.makeUnary(RelaxedTruncZeroUVecF64x2ToVecI32x4);
        case BinaryConsts::I16x8TruncSatF16x8S:
          return builder.makeUnary(TruncSatSVecF16x8ToVecI16x8);
        case BinaryConsts::I16x8TruncSatF16x8U:
          return builder.makeUnary(TruncSatUVecF16x8ToVecI16x8);
        case BinaryConsts::F16x8ConvertI16x8S:
          return builder.makeUnary(ConvertSVecI16x8ToVecF16x8);
        case BinaryConsts::F16x8ConvertI16x8U:
          return builder.makeUnary(ConvertUVecI16x8ToVecF16x8);
        case BinaryConsts::I8x16ExtractLaneS:
          return builder.makeSIMDExtract(ExtractLaneSVecI8x16,
                                         getLaneIndex(16));
        case BinaryConsts::I8x16ExtractLaneU:
          return builder.makeSIMDExtract(ExtractLaneUVecI8x16,
                                         getLaneIndex(16));
        case BinaryConsts::I16x8ExtractLaneS:
          return builder.makeSIMDExtract(ExtractLaneSVecI16x8, getLaneIndex(8));
        case BinaryConsts::I16x8ExtractLaneU:
          return builder.makeSIMDExtract(ExtractLaneUVecI16x8, getLaneIndex(8));
        case BinaryConsts::I32x4ExtractLane:
          return builder.makeSIMDExtract(ExtractLaneVecI32x4, getLaneIndex(4));
        case BinaryConsts::I64x2ExtractLane:
          return builder.makeSIMDExtract(ExtractLaneVecI64x2, getLaneIndex(2));
        case BinaryConsts::F16x8ExtractLane:
          return builder.makeSIMDExtract(ExtractLaneVecF16x8, getLaneIndex(8));
        case BinaryConsts::F32x4ExtractLane:
          return builder.makeSIMDExtract(ExtractLaneVecF32x4, getLaneIndex(4));
        case BinaryConsts::F64x2ExtractLane:
          return builder.makeSIMDExtract(ExtractLaneVecF64x2, getLaneIndex(2));
        case BinaryConsts::I8x16ReplaceLane:
          return builder.makeSIMDReplace(ReplaceLaneVecI8x16, getLaneIndex(16));
        case BinaryConsts::I16x8ReplaceLane:
          return builder.makeSIMDReplace(ReplaceLaneVecI16x8, getLaneIndex(8));
        case BinaryConsts::I32x4ReplaceLane:
          return builder.makeSIMDReplace(ReplaceLaneVecI32x4, getLaneIndex(4));
        case BinaryConsts::I64x2ReplaceLane:
          return builder.makeSIMDReplace(ReplaceLaneVecI64x2, getLaneIndex(2));
        case BinaryConsts::F16x8ReplaceLane:
          return builder.makeSIMDReplace(ReplaceLaneVecF16x8, getLaneIndex(8));
        case BinaryConsts::F32x4ReplaceLane:
          return builder.makeSIMDReplace(ReplaceLaneVecF32x4, getLaneIndex(4));
        case BinaryConsts::F64x2ReplaceLane:
          return builder.makeSIMDReplace(ReplaceLaneVecF64x2, getLaneIndex(2));
        case BinaryConsts::I8x16Shuffle: {
          std::array<uint8_t, 16> lanes;
          for (Index i = 0; i < 16; ++i) {
            lanes[i] = getLaneIndex(32);
          }
          return builder.makeSIMDShuffle(lanes);
        }
        case BinaryConsts::V128Bitselect:
          return builder.makeSIMDTernary(Bitselect);
        case BinaryConsts::I8x16Laneselect:
          return builder.makeSIMDTernary(LaneselectI8x16);
        case BinaryConsts::I16x8Laneselect:
          return builder.makeSIMDTernary(LaneselectI16x8);
        case BinaryConsts::I32x4Laneselect:
          return builder.makeSIMDTernary(LaneselectI32x4);
        case BinaryConsts::I64x2Laneselect:
          return builder.makeSIMDTernary(LaneselectI64x2);
        case BinaryConsts::F16x8RelaxedMadd:
          return builder.makeSIMDTernary(RelaxedMaddVecF16x8);
        case BinaryConsts::F16x8RelaxedNmadd:
          return builder.makeSIMDTernary(RelaxedNmaddVecF16x8);
        case BinaryConsts::F32x4RelaxedMadd:
          return builder.makeSIMDTernary(RelaxedMaddVecF32x4);
        case BinaryConsts::F32x4RelaxedNmadd:
          return builder.makeSIMDTernary(RelaxedNmaddVecF32x4);
        case BinaryConsts::F64x2RelaxedMadd:
          return builder.makeSIMDTernary(RelaxedMaddVecF64x2);
        case BinaryConsts::F64x2RelaxedNmadd:
          return builder.makeSIMDTernary(RelaxedNmaddVecF64x2);
        case BinaryConsts::I32x4DotI8x16I7x16AddS:
          return builder.makeSIMDTernary(DotI8x16I7x16AddSToVecI32x4);
        case BinaryConsts::I8x16Shl:
          return builder.makeSIMDShift(ShlVecI8x16);
        case BinaryConsts::I8x16ShrS:
          return builder.makeSIMDShift(ShrSVecI8x16);
        case BinaryConsts::I8x16ShrU:
          return builder.makeSIMDShift(ShrUVecI8x16);
        case BinaryConsts::I16x8Shl:
          return builder.makeSIMDShift(ShlVecI16x8);
        case BinaryConsts::I16x8ShrS:
          return builder.makeSIMDShift(ShrSVecI16x8);
        case BinaryConsts::I16x8ShrU:
          return builder.makeSIMDShift(ShrUVecI16x8);
        case BinaryConsts::I32x4Shl:
          return builder.makeSIMDShift(ShlVecI32x4);
        case BinaryConsts::I32x4ShrS:
          return builder.makeSIMDShift(ShrSVecI32x4);
        case BinaryConsts::I32x4ShrU:
          return builder.makeSIMDShift(ShrUVecI32x4);
        case BinaryConsts::I64x2Shl:
          return builder.makeSIMDShift(ShlVecI64x2);
        case BinaryConsts::I64x2ShrS:
          return builder.makeSIMDShift(ShrSVecI64x2);
        case BinaryConsts::I64x2ShrU:
          return builder.makeSIMDShift(ShrUVecI64x2);
        case BinaryConsts::V128Const:
          return builder.makeConst(getVec128Literal());
        case BinaryConsts::V128Store: {
          auto [mem, align, offset] = getMemarg();
          return builder.makeStore(16, offset, align, Type::v128, mem);
        }
        case BinaryConsts::V128Load: {
          auto [mem, align, offset] = getMemarg();
          return builder.makeLoad(16, false, offset, align, Type::v128, mem);
        }
        case BinaryConsts::V128Load8Splat: {
          auto [mem, align, offset] = getMemarg();
          return builder.makeSIMDLoad(Load8SplatVec128, offset, align, mem);
        }
        case BinaryConsts::V128Load16Splat: {
          auto [mem, align, offset] = getMemarg();
          return builder.makeSIMDLoad(Load16SplatVec128, offset, align, mem);
        }
        case BinaryConsts::V128Load32Splat: {
          auto [mem, align, offset] = getMemarg();
          return builder.makeSIMDLoad(Load32SplatVec128, offset, align, mem);
        }
        case BinaryConsts::V128Load64Splat: {
          auto [mem, align, offset] = getMemarg();
          return builder.makeSIMDLoad(Load64SplatVec128, offset, align, mem);
        }
        case BinaryConsts::V128Load8x8S: {
          auto [mem, align, offset] = getMemarg();
          return builder.makeSIMDLoad(Load8x8SVec128, offset, align, mem);
        }
        case BinaryConsts::V128Load8x8U: {
          auto [mem, align, offset] = getMemarg();
          return builder.makeSIMDLoad(Load8x8UVec128, offset, align, mem);
        }
        case BinaryConsts::V128Load16x4S: {
          auto [mem, align, offset] = getMemarg();
          return builder.makeSIMDLoad(Load16x4SVec128, offset, align, mem);
        }
        case BinaryConsts::V128Load16x4U: {
          auto [mem, align, offset] = getMemarg();
          return builder.makeSIMDLoad(Load16x4UVec128, offset, align, mem);
        }
        case BinaryConsts::V128Load32x2S: {
          auto [mem, align, offset] = getMemarg();
          return builder.makeSIMDLoad(Load32x2SVec128, offset, align, mem);
        }
        case BinaryConsts::V128Load32x2U: {
          auto [mem, align, offset] = getMemarg();
          return builder.makeSIMDLoad(Load32x2UVec128, offset, align, mem);
        }
        case BinaryConsts::V128Load32Zero: {
          auto [mem, align, offset] = getMemarg();
          return builder.makeSIMDLoad(Load32ZeroVec128, offset, align, mem);
        }
        case BinaryConsts::V128Load64Zero: {
          auto [mem, align, offset] = getMemarg();
          return builder.makeSIMDLoad(Load64ZeroVec128, offset, align, mem);
        }
        case BinaryConsts::V128Load8Lane: {
          auto [mem, align, offset] = getMemarg();
          return builder.makeSIMDLoadStoreLane(
            Load8LaneVec128, offset, align, getLaneIndex(16), mem);
        }
        case BinaryConsts::V128Load16Lane: {
          auto [mem, align, offset] = getMemarg();
          return builder.makeSIMDLoadStoreLane(
            Load16LaneVec128, offset, align, getLaneIndex(8), mem);
        }
        case BinaryConsts::V128Load32Lane: {
          auto [mem, align, offset] = getMemarg();
          return builder.makeSIMDLoadStoreLane(
            Load32LaneVec128, offset, align, getLaneIndex(4), mem);
        }
        case BinaryConsts::V128Load64Lane: {
          auto [mem, align, offset] = getMemarg();
          return builder.makeSIMDLoadStoreLane(
            Load64LaneVec128, offset, align, getLaneIndex(2), mem);
        }
        case BinaryConsts::V128Store8Lane: {
          auto [mem, align, offset] = getMemarg();
          return builder.makeSIMDLoadStoreLane(
            Store8LaneVec128, offset, align, getLaneIndex(16), mem);
        }
        case BinaryConsts::V128Store16Lane: {
          auto [mem, align, offset] = getMemarg();
          return builder.makeSIMDLoadStoreLane(
            Store16LaneVec128, offset, align, getLaneIndex(8), mem);
        }
        case BinaryConsts::V128Store32Lane: {
          auto [mem, align, offset] = getMemarg();
          return builder.makeSIMDLoadStoreLane(
            Store32LaneVec128, offset, align, getLaneIndex(4), mem);
        }
        case BinaryConsts::V128Store64Lane: {
          auto [mem, align, offset] = getMemarg();
          return builder.makeSIMDLoadStoreLane(
            Store64LaneVec128, offset, align, getLaneIndex(2), mem);
        }
      }
      return Err{"unknown SIMD operation"};
    }
    case BinaryConsts::GCPrefix: {
      auto op = getU32LEB();
      switch (op) {
        case BinaryConsts::RefI31:
          return builder.makeRefI31(Unshared);
        case BinaryConsts::RefI31Shared:
          return builder.makeRefI31(Shared);
        case BinaryConsts::I31GetS:
          return builder.makeI31Get(true);
        case BinaryConsts::I31GetU:
          return builder.makeI31Get(false);
        case BinaryConsts::RefTest:
          return builder.makeRefTest(Type(getHeapType(), NonNullable));
        case BinaryConsts::RefTestNull:
          return builder.makeRefTest(Type(getHeapType(), Nullable));
        case BinaryConsts::RefCast:
          return builder.makeRefCast(Type(getHeapType(), NonNullable));
        case BinaryConsts::RefCastNull:
          return builder.makeRefCast(Type(getHeapType(), Nullable));
        case BinaryConsts::BrOnCast:
        case BinaryConsts::BrOnCastFail: {
          auto flags = getInt8();
          auto label = getU32LEB();
          auto in = Type(getHeapType(), (flags & 1) ? Nullable : NonNullable);
          auto cast = Type(getHeapType(), (flags & 2) ? Nullable : NonNullable);
          auto kind = op == BinaryConsts::BrOnCast ? BrOnCast : BrOnCastFail;
          return builder.makeBrOn(label, kind, in, cast);
        }
        case BinaryConsts::StructNew:
          return builder.makeStructNew(getIndexedHeapType());
        case BinaryConsts::StructNewDefault:
          return builder.makeStructNewDefault(getIndexedHeapType());
        case BinaryConsts::StructGet:
        case BinaryConsts::StructGetS:
        case BinaryConsts::StructGetU: {
          auto type = getIndexedHeapType();
          auto field = getU32LEB();
          return builder.makeStructGet(
            type, field, op == BinaryConsts::StructGetS);
        }
        case BinaryConsts::StructSet: {
          auto type = getIndexedHeapType();
          auto field = getU32LEB();
          return builder.makeStructSet(type, field);
        }
        case BinaryConsts::ArrayNew:
          return builder.makeArrayNew(getIndexedHeapType());
        case BinaryConsts::ArrayNewDefault:
          return builder.makeArrayNewDefault(getIndexedHeapType());
        case BinaryConsts::ArrayNewFixed: {
          auto type = getIndexedHeapType();
          auto arity = getU32LEB();
          return builder.makeArrayNewFixed(type, arity);
        }
        case BinaryConsts::ArrayNewData: {
          auto type = getIndexedHeapType();
          auto data = getDataName(getU32LEB());
          return builder.makeArrayNewData(type, data);
        }
        case BinaryConsts::ArrayNewElem: {
          auto type = getIndexedHeapType();
          auto elem = getElemName(getU32LEB());
          return builder.makeArrayNewElem(type, elem);
        }
        case BinaryConsts::ArrayGet:
        case BinaryConsts::ArrayGetU:
          return builder.makeArrayGet(getIndexedHeapType(), false);
        case BinaryConsts::ArrayGetS:
          return builder.makeArrayGet(getIndexedHeapType(), true);
        case BinaryConsts::ArraySet:
          return builder.makeArraySet(getIndexedHeapType());
        case BinaryConsts::ArrayLen:
          return builder.makeArrayLen();
        case BinaryConsts::ArrayCopy: {
          auto dest = getIndexedHeapType();
          auto src = getIndexedHeapType();
          return builder.makeArrayCopy(dest, src);
        }
        case BinaryConsts::ArrayFill:
          return builder.makeArrayFill(getIndexedHeapType());
        case BinaryConsts::ArrayInitData: {
          auto type = getIndexedHeapType();
          auto data = getDataName(getU32LEB());
          return builder.makeArrayInitData(type, data);
        }
        case BinaryConsts::ArrayInitElem: {
          auto type = getIndexedHeapType();
          auto elem = getElemName(getU32LEB());
          return builder.makeArrayInitElem(type, elem);
        }
        case BinaryConsts::StringNewLossyUTF8Array:
          return builder.makeStringNew(StringNewLossyUTF8Array);
        case BinaryConsts::StringNewWTF16Array:
          return builder.makeStringNew(StringNewWTF16Array);
        case BinaryConsts::StringFromCodePoint:
          return builder.makeStringNew(StringNewFromCodePoint);
        case BinaryConsts::StringAsWTF16:
          // This turns into nothing because we do not represent stringviews in
          // the IR.
          return Ok{};
        case BinaryConsts::StringConst:
          return builder.makeStringConst(getIndexedString());
        case BinaryConsts::StringMeasureUTF8:
          return builder.makeStringMeasure(StringMeasureUTF8);
        case BinaryConsts::StringMeasureWTF16:
          return builder.makeStringMeasure(StringMeasureWTF16);
        case BinaryConsts::StringEncodeLossyUTF8Array:
          return builder.makeStringEncode(StringEncodeLossyUTF8Array);
        case BinaryConsts::StringEncodeWTF16Array:
          return builder.makeStringEncode(StringEncodeWTF16Array);
        case BinaryConsts::StringConcat:
          return builder.makeStringConcat();
        case BinaryConsts::StringEq:
          return builder.makeStringEq(StringEqEqual);
        case BinaryConsts::StringCompare:
          return builder.makeStringEq(StringEqCompare);
        case BinaryConsts::StringViewWTF16GetCodePoint:
          return builder.makeStringWTF16Get();
        case BinaryConsts::StringViewWTF16Slice:
          return builder.makeStringSliceWTF();
        case BinaryConsts::AnyConvertExtern:
          return builder.makeRefAs(AnyConvertExtern);
        case BinaryConsts::ExternConvertAny:
          return builder.makeRefAs(ExternConvertAny);
      }
      return Err{"unknown GC operation"};
    }
  }
  return Err{"unknown operation"};
}

void WasmBinaryReader::readExports() {
  size_t num = getU32LEB();
  std::unordered_set<Name> names;
  for (size_t i = 0; i < num; i++) {
    auto curr = std::make_unique<Export>();
    curr->name = getInlineString();
    if (!names.emplace(curr->name).second) {
      throwError("duplicate export name");
    }
    curr->kind = (ExternalKind)getU32LEB();
    auto* ex = wasm.addExport(std::move(curr));
    auto index = getU32LEB();
    switch (ex->kind) {
      case ExternalKind::Function:
        ex->value = getFunctionName(index);
        continue;
      case ExternalKind::Table:
        ex->value = getTableName(index);
        continue;
      case ExternalKind::Memory:
        ex->value = getMemoryName(index);
        continue;
      case ExternalKind::Global:
        ex->value = getGlobalName(index);
        continue;
      case ExternalKind::Tag:
        ex->value = getTagName(index);
        continue;
      case ExternalKind::Invalid:
        break;
    }
    throwError("invalid export kind");
  }
}

static int32_t readBase64VLQ(std::istream& in) {
  uint32_t value = 0;
  uint32_t shift = 0;
  while (1) {
    auto ch = in.get();
    if (ch == EOF) {
      throw MapParseException("unexpected EOF in the middle of VLQ");
    }
    if ((ch >= 'A' && ch <= 'Z') || (ch >= 'a' && ch < 'g')) {
      // last number digit
      uint32_t digit = ch < 'a' ? ch - 'A' : ch - 'a' + 26;
      value |= digit << shift;
      break;
    }
    if (!(ch >= 'g' && ch <= 'z') && !(ch >= '0' && ch <= '9') && ch != '+' &&
        ch != '/') {
      throw MapParseException("invalid VLQ digit");
    }
    uint32_t digit =
      ch > '9' ? ch - 'g' : (ch >= '0' ? ch - '0' + 20 : (ch == '+' ? 30 : 31));
    value |= digit << shift;
    shift += 5;
  }
  return value & 1 ? -int32_t(value >> 1) : int32_t(value >> 1);
}

void WasmBinaryReader::readSourceMapHeader() {
  if (!sourceMap) {
    return;
  }

  auto skipWhitespace = [&]() {
    while (sourceMap->peek() == ' ' || sourceMap->peek() == '\n') {
      sourceMap->get();
    }
  };

  auto maybeReadChar = [&](char expected) {
    if (sourceMap->peek() != expected) {
      return false;
    }
    sourceMap->get();
    return true;
  };

  auto mustReadChar = [&](char expected) {
    char c = sourceMap->get();
    if (c != expected) {
      throw MapParseException(std::string("Unexpected char: expected '") +
                              expected + "' got '" + c + "'");
    }
  };

  auto findField = [&](const char* name) {
    bool matching = false;
    size_t len = strlen(name);
    size_t pos;
    while (1) {
      int ch = sourceMap->get();
      if (ch == EOF) {
        return false;
      }
      if (ch == '\"') {
        if (matching) {
          // we matched a terminating quote.
          if (pos == len) {
            break;
          }
          matching = false;
        } else {
          matching = true;
          pos = 0;
        }
      } else if (matching && name[pos] == ch) {
        ++pos;
      } else if (matching) {
        matching = false;
      }
    }
    skipWhitespace();
    mustReadChar(':');
    skipWhitespace();
    return true;
  };

  auto readString = [&](std::string& str) {
    std::vector<char> vec;
    skipWhitespace();
    mustReadChar('\"');
    if (!maybeReadChar('\"')) {
      while (1) {
        int ch = sourceMap->get();
        if (ch == EOF) {
          throw MapParseException("unexpected EOF in the middle of string");
        }
        if (ch == '\"') {
          break;
        }
        vec.push_back(ch);
      }
    }
    skipWhitespace();
    str = std::string(vec.begin(), vec.end());
  };

  if (!findField("sources")) {
    throw MapParseException("cannot find the 'sources' field in map");
  }

  skipWhitespace();
  mustReadChar('[');
  if (!maybeReadChar(']')) {
    do {
      std::string file;
      readString(file);
      Index index = wasm.debugInfoFileNames.size();
      wasm.debugInfoFileNames.push_back(file);
      debugInfoFileIndices[file] = index;
    } while (maybeReadChar(','));
    mustReadChar(']');
  }

  if (findField("names")) {
    skipWhitespace();
    mustReadChar('[');
    if (!maybeReadChar(']')) {
      do {
        std::string symbol;
        readString(symbol);
        Index index = wasm.debugInfoSymbolNames.size();
        wasm.debugInfoSymbolNames.push_back(symbol);
        debugInfoSymbolNameIndices[symbol] = index;
      } while (maybeReadChar(','));
      mustReadChar(']');
    }
  }

  if (!findField("mappings")) {
    throw MapParseException("cannot find the 'mappings' field in map");
  }

  mustReadChar('\"');
  if (maybeReadChar('\"')) { // empty mappings
    nextDebugPos = 0;
    return;
  }
  // read first debug location
  // TODO: Handle the case where the very first one has only a position but not
  //       debug info. In practice that does not happen, which needs
  //       investigation (if it does, it will assert in readBase64VLQ, so it
  //       would not be a silent error at least).
  uint32_t position = readBase64VLQ(*sourceMap);
  nextDebugPos = position;

  auto peek = sourceMap->peek();
  if (peek == ',' || peek == '\"') {
    // This is a 1-length entry, so the next location has no debug info.
    nextDebugLocationHasDebugInfo = false;
  } else {
    uint32_t fileIndex = readBase64VLQ(*sourceMap);
    uint32_t lineNumber =
      readBase64VLQ(*sourceMap) + 1; // adjust zero-based line number
    uint32_t columnNumber = readBase64VLQ(*sourceMap);
    std::optional<BinaryLocation> symbolNameIndex;
    peek = sourceMap->peek();
    if (!(peek == ',' || peek == '\"')) {
      symbolNameIndex = readBase64VLQ(*sourceMap);
    }
    nextDebugLocation = {fileIndex, lineNumber, columnNumber, symbolNameIndex};
    nextDebugLocationHasDebugInfo = true;
  }
}

void WasmBinaryReader::readNextDebugLocation() {
  if (!sourceMap) {
    return;
  }

  if (nextDebugPos == 0) {
    // We reached the end of the source map; nothing left to read.
    return;
  }

  while (nextDebugPos && nextDebugPos <= pos) {
    debugLocation.clear();
    // use debugLocation only for function expressions
    if (currFunction) {
      if (nextDebugLocationHasDebugInfo) {
        debugLocation.insert(nextDebugLocation);
      } else {
        debugLocation.clear();
      }
    }

    char ch;
    *sourceMap >> ch;
    if (ch == '\"') { // end of records
      nextDebugPos = 0;
      break;
    }
    if (ch != ',') {
      throw MapParseException("Unexpected delimiter");
    }

    int32_t positionDelta = readBase64VLQ(*sourceMap);
    uint32_t position = nextDebugPos + positionDelta;

    nextDebugPos = position;

    auto peek = sourceMap->peek();
    if (peek == ',' || peek == '\"') {
      // This is a 1-length entry, so the next location has no debug info.
      nextDebugLocationHasDebugInfo = false;
      break;
    }

    int32_t fileIndexDelta = readBase64VLQ(*sourceMap);
    uint32_t fileIndex = nextDebugLocation.fileIndex + fileIndexDelta;
    int32_t lineNumberDelta = readBase64VLQ(*sourceMap);
    uint32_t lineNumber = nextDebugLocation.lineNumber + lineNumberDelta;
    int32_t columnNumberDelta = readBase64VLQ(*sourceMap);
    uint32_t columnNumber = nextDebugLocation.columnNumber + columnNumberDelta;

    std::optional<BinaryLocation> symbolNameIndex;
    peek = sourceMap->peek();
    if (!(peek == ',' || peek == '\"')) {
      int32_t symbolNameIndexDelta = readBase64VLQ(*sourceMap);
      symbolNameIndex =
        nextDebugLocation.symbolNameIndex.value_or(0) + symbolNameIndexDelta;
    }

    nextDebugLocation = {fileIndex, lineNumber, columnNumber, symbolNameIndex};
    nextDebugLocationHasDebugInfo = true;
  }
}

Expression* WasmBinaryReader::readExpression() {
  assert(builder.empty());
  while (input[pos] != BinaryConsts::End) {
    auto inst = readInst();
    if (auto* err = inst.getErr()) {
      throwError(err->msg);
    }
  }
  ++pos;
  auto expr = builder.build();
  if (auto* err = expr.getErr()) {
    throwError(err->msg);
  }
  return *expr;
}

void WasmBinaryReader::readStrings() {
  auto reserved = getU32LEB();
  if (reserved != 0) {
    throwError("unexpected reserved value in strings");
  }
  size_t num = getU32LEB();
  for (size_t i = 0; i < num; i++) {
    auto string = getInlineString(false);
    // Re-encode from WTF-8 to WTF-16.
    std::stringstream wtf16;
    if (!String::convertWTF8ToWTF16(wtf16, string.str)) {
      throwError("invalid string constant");
    }
    // TODO: Use wtf16.view() once we have C++20.
    strings.push_back(wtf16.str());
  }
}

Name WasmBinaryReader::getIndexedString() {
  auto index = getU32LEB();
  if (index >= strings.size()) {
    throwError("bad string index");
  }
  return strings[index];
}

void WasmBinaryReader::readGlobals() {
  size_t num = getU32LEB();
  auto numImports = wasm.globals.size();
  std::unordered_set<Name> usedNames;
  for (auto& [index, name] : globalNames) {
    if (index >= num + numImports) {
      std::cerr << "warning: global index out of bounds in name section: "
                << name << " at index " << index << '\n';
    }
    usedNames.insert(name);
  }
  for (size_t i = 0; i < num; i++) {
    auto [name, isExplicit] = getOrMakeName(
      globalNames, numImports + i, makeName("global$", i), usedNames);
    auto type = getConcreteType();
    auto mutable_ = getU32LEB();
    if (mutable_ & ~1) {
      throwError("Global mutability must be 0 or 1");
    }
    auto* init = readExpression();
    auto global = Builder::makeGlobal(
      name, type, init, mutable_ ? Builder::Mutable : Builder::Immutable);
    global->hasExplicitName = isExplicit;
    wasm.addGlobal(std::move(global));
  }
}

void WasmBinaryReader::validateBinary() {
  if (hasDataCount && wasm.dataSegments.size() != dataCount) {
    throwError("Number of segments does not agree with DataCount section");
  }

  if (functionTypes.size() != numFuncImports + numFuncBodies) {
    throwError("function and code sections have inconsistent lengths");
  }
}

void WasmBinaryReader::createDataSegments(Index count) {
  std::unordered_set<Name> usedNames;
  for (auto& [index, name] : dataNames) {
    if (index >= count) {
      std::cerr << "warning: data index out of bounds in name section: " << name
                << " at index " << index << '\n';
    }
    usedNames.insert(name);
  }
  for (size_t i = 0; i < count; ++i) {
    auto [name, isExplicit] =
      getOrMakeName(dataNames, i, makeName("", i), usedNames);
    auto curr = Builder::makeDataSegment(name);
    curr->hasExplicitName = isExplicit;
    wasm.addDataSegment(std::move(curr));
  }
}

void WasmBinaryReader::readDataSegmentCount() {
  hasDataCount = true;
  dataCount = getU32LEB();
  // Eagerly create the data segments so they are available during parsing of
  // the code section.
  createDataSegments(dataCount);
}

void WasmBinaryReader::readDataSegments() {
  auto num = getU32LEB();
  if (hasDataCount) {
    if (num != dataCount) {
      throwError("data count and data sections disagree on size");
    }
  } else {
    // We haven't already created the data segments, so create them now.
    createDataSegments(num);
  }
  assert(wasm.dataSegments.size() == num);
  for (size_t i = 0; i < num; i++) {
    auto& curr = wasm.dataSegments[i];
    uint32_t flags = getU32LEB();
    if (flags > 2) {
      throwError("bad segment flags, must be 0, 1, or 2, not " +
                 std::to_string(flags));
    }
    curr->isPassive = flags & BinaryConsts::IsPassive;
    if (curr->isPassive) {
      curr->memory = Name();
      curr->offset = nullptr;
    } else {
      Index memIdx = 0;
      if (flags & BinaryConsts::HasIndex) {
        memIdx = getU32LEB();
      }
      curr->memory = getMemoryName(memIdx);
      curr->offset = readExpression();
    }
    auto size = getU32LEB();
    auto data = getByteView(size);
    curr->data = {data.begin(), data.end()};
  }
}

void WasmBinaryReader::readTableDeclarations() {
  auto num = getU32LEB();
  auto numImports = wasm.tables.size();
  std::unordered_set<Name> usedNames;
  for (auto& [index, name] : tableNames) {
    if (index >= num + numImports) {
      std::cerr << "warning: table index out of bounds in name section: "
                << name << " at index " << index << '\n';
    }
    usedNames.insert(name);
  }
  for (size_t i = 0; i < num; i++) {
    auto [name, isExplicit] =
      getOrMakeName(tableNames, numImports + i, makeName("", i), usedNames);
    auto elemType = getType();
    if (!elemType.isRef()) {
      throwError("Table type must be a reference type");
    }
    auto table = Builder::makeTable(name, elemType);
    table->hasExplicitName = isExplicit;
    bool is_shared;
    getResizableLimits(table->initial,
                       table->max,
                       is_shared,
                       table->addressType,
                       Table::kUnlimitedSize);
    if (is_shared) {
      throwError("Tables may not be shared");
    }
    wasm.addTable(std::move(table));
  }
}

void WasmBinaryReader::readElementSegments() {
  auto num = getU32LEB();
  if (num >= Table::kMaxSize) {
    throwError("Too many segments");
  }
  std::unordered_set<Name> usedNames;
  for (auto& [index, name] : elemNames) {
    if (index >= num) {
      std::cerr << "warning: elem index out of bounds in name section: " << name
                << " at index " << index << '\n';
    }
    usedNames.insert(name);
  }
  for (size_t i = 0; i < num; i++) {
    auto [name, isExplicit] =
      getOrMakeName(elemNames, i, makeName("", i), usedNames);
    auto flags = getU32LEB();
    bool isPassive = (flags & BinaryConsts::IsPassive) != 0;
    bool hasTableIdx = !isPassive && ((flags & BinaryConsts::HasIndex) != 0);
    bool isDeclarative =
      isPassive && ((flags & BinaryConsts::IsDeclarative) != 0);
    bool usesExpressions = (flags & BinaryConsts::UsesExpressions) != 0;

    if (isDeclarative) {
      // Declared segments are needed in wasm text and binary, but not in
      // Binaryen IR; skip over the segment
      [[maybe_unused]] auto type = getU32LEB();
      auto num = getU32LEB();
      for (Index i = 0; i < num; i++) {
        if (usesExpressions) {
          readExpression();
        } else {
          getU32LEB();
        }
      }
      continue;
    }

    auto segment = std::make_unique<ElementSegment>();
    segment->setName(name, isExplicit);

    if (!isPassive) {
      Index tableIdx = 0;
      if (hasTableIdx) {
        tableIdx = getU32LEB();
      }

      if (tableIdx >= wasm.tables.size()) {
        throwError("Table index out of range.");
      }
      auto* table = wasm.tables[tableIdx].get();
      segment->table = table->name;
      segment->offset = readExpression();
    }

    if (isPassive || hasTableIdx) {
      if (usesExpressions) {
        segment->type = getType();
      } else {
        auto elemKind = getU32LEB();
        if (elemKind != 0x0) {
          throwError("Invalid kind (!= funcref(0)) since !usesExpressions.");
        }
      }
    }

    auto& segmentData = segment->data;
    auto size = getU32LEB();
    if (usesExpressions) {
      for (Index j = 0; j < size; j++) {
        segmentData.push_back(readExpression());
      }
    } else {
      for (Index j = 0; j < size; j++) {
        Index index = getU32LEB();
        auto sig = getTypeByFunctionIndex(index);
        auto* refFunc = Builder(wasm).makeRefFunc(getFunctionName(index), sig);
        segmentData.push_back(refFunc);
      }
    }
    wasm.addElementSegment(std::move(segment));
  }
}

void WasmBinaryReader::readTags() {
  size_t num = getU32LEB();
  auto numImports = wasm.tags.size();
  std::unordered_set<Name> usedNames;
  for (auto& [index, name] : tagNames) {
    if (index >= num + numImports) {
      std::cerr << "warning: tag index out of bounds in name section: " << name
                << " at index " << index << '\n';
    }
    usedNames.insert(name);
  }
  for (size_t i = 0; i < num; i++) {
    getInt8(); // Reserved 'attribute' field
    auto [name, isExplicit] =
      getOrMakeName(tagNames, numImports + i, makeName("tag$", i), usedNames);
    auto typeIndex = getU32LEB();
    auto tag = Builder::makeTag(name, getSignatureByTypeIndex(typeIndex));
    tag->hasExplicitName = isExplicit;
    wasm.addTag(std::move(tag));
  }
}

static bool isIdChar(char ch) {
  return (ch >= '0' && ch <= '9') || (ch >= 'A' && ch <= 'Z') ||
         (ch >= 'a' && ch <= 'z') || ch == '!' || ch == '#' || ch == '$' ||
         ch == '%' || ch == '&' || ch == '\'' || ch == '*' || ch == '+' ||
         ch == '-' || ch == '.' || ch == '/' || ch == ':' || ch == '<' ||
         ch == '=' || ch == '>' || ch == '?' || ch == '@' || ch == '^' ||
         ch == '_' || ch == '`' || ch == '|' || ch == '~';
}

static char formatNibble(int nibble) {
  return nibble < 10 ? '0' + nibble : 'a' - 10 + nibble;
}

Name WasmBinaryReader::escape(Name name) {
  bool allIdChars = true;
  for (char c : name.str) {
    if (!(allIdChars = isIdChar(c))) {
      break;
    }
  }
  if (allIdChars) {
    return name;
  }
  // encode name, if at least one non-idchar (per WebAssembly spec) was found
  std::string escaped;
  for (char c : name.str) {
    if (isIdChar(c)) {
      escaped.push_back(c);
      continue;
    }
    // replace non-idchar with `\xx` escape
    escaped.push_back('\\');
    escaped.push_back(formatNibble(c >> 4));
    escaped.push_back(formatNibble(c & 15));
  }
  return escaped;
}

namespace {

// Performs necessary processing of names from the name section before using
// them. Specifically it escapes and deduplicates them.
class NameProcessor {
public:
  // Returns a unique, escaped name. Notes that name for the items to follow to
  // keep them unique as well.
  Name process(Name name) {
    return deduplicate(WasmBinaryReader::escape(name));
  }

private:
  std::unordered_set<Name> usedNames;

  Name deduplicate(Name base) {
    auto name = Names::getValidNameGivenExisting(base, usedNames);
    usedNames.insert(name);
    return name;
  }
};

} // anonymous namespace

void WasmBinaryReader::findAndReadNames() {
  // Find the names section. Skip the magic and version.
  assert(pos == 0);
  getInt32();
  getInt32();
  Index payloadLen, sectionPos;
  bool found = false;
  while (more()) {
    uint8_t sectionCode = getInt8();
    payloadLen = getU32LEB();
    sectionPos = pos;
    if (sectionCode == BinaryConsts::Section::Custom) {
      auto sectionName = getInlineString();
      if (sectionName.equals(BinaryConsts::CustomSections::Name)) {
        found = true;
        break;
      }
    }
    pos = sectionPos + payloadLen;
  }
  if (!found) {
    // No names section to read.
    pos = 0;
    return;
  }

  // Read the names.
  uint32_t lastType = 0;
  while (pos < sectionPos + payloadLen) {
    auto nameType = getU32LEB();
    if (lastType && nameType <= lastType) {
      std::cerr << "warning: out-of-order name subsection: " << nameType
                << std::endl;
    }
    lastType = nameType;
    auto subsectionSize = getU32LEB();
    auto subsectionPos = pos;
    using Subsection = BinaryConsts::CustomSections::Subsection;
    if (nameType == Subsection::NameModule) {
      wasm.name = getInlineString();
    } else if (nameType == Subsection::NameFunction) {
      auto num = getU32LEB();
      NameProcessor processor;
      for (size_t i = 0; i < num; i++) {
        auto index = getU32LEB();
        auto rawName = getInlineString();
        auto name = processor.process(rawName);
        functionNames[index] = name;
      }
    } else if (nameType == Subsection::NameLocal) {
      auto numFuncs = getU32LEB();
      for (size_t i = 0; i < numFuncs; i++) {
        auto funcIndex = getU32LEB();
        auto numLocals = getU32LEB();
        NameProcessor processor;
        for (size_t j = 0; j < numLocals; j++) {
          auto localIndex = getU32LEB();
          auto rawName = getInlineString();
          auto name = processor.process(rawName);
          localNames[funcIndex][localIndex] = name;
        }
      }
    } else if (nameType == Subsection::NameType) {
      auto num = getU32LEB();
      NameProcessor processor;
      for (size_t i = 0; i < num; i++) {
        auto index = getU32LEB();
        auto rawName = getInlineString();
        auto name = processor.process(rawName);
        typeNames[index] = name;
      }
    } else if (nameType == Subsection::NameTable) {
      auto num = getU32LEB();
      NameProcessor processor;
      for (size_t i = 0; i < num; i++) {
        auto index = getU32LEB();
        auto rawName = getInlineString();
        auto name = processor.process(rawName);
        tableNames[index] = name;
      }
    } else if (nameType == Subsection::NameElem) {
      auto num = getU32LEB();
      NameProcessor processor;
      for (size_t i = 0; i < num; i++) {
        auto index = getU32LEB();
        auto rawName = getInlineString();
        auto name = processor.process(rawName);
        elemNames[index] = name;
      }
    } else if (nameType == Subsection::NameMemory) {
      auto num = getU32LEB();
      NameProcessor processor;
      for (size_t i = 0; i < num; i++) {
        auto index = getU32LEB();
        auto rawName = getInlineString();
        auto name = processor.process(rawName);
        memoryNames[index] = name;
      }
    } else if (nameType == Subsection::NameData) {
      auto num = getU32LEB();
      NameProcessor processor;
      for (size_t i = 0; i < num; i++) {
        auto index = getU32LEB();
        auto rawName = getInlineString();
        auto name = processor.process(rawName);
        dataNames[index] = name;
      }
    } else if (nameType == Subsection::NameGlobal) {
      auto num = getU32LEB();
      NameProcessor processor;
      for (size_t i = 0; i < num; i++) {
        auto index = getU32LEB();
        auto rawName = getInlineString();
        auto name = processor.process(rawName);
        globalNames[index] = name;
      }
    } else if (nameType == Subsection::NameField) {
      auto numTypes = getU32LEB();
      for (size_t i = 0; i < numTypes; i++) {
        auto typeIndex = getU32LEB();
        bool validType =
          typeIndex < types.size() && types[typeIndex].isStruct();
        if (!validType) {
          std::cerr << "warning: invalid field index in name field section\n";
        }
        auto numFields = getU32LEB();
        NameProcessor processor;
        for (size_t i = 0; i < numFields; i++) {
          auto fieldIndex = getU32LEB();
          auto rawName = getInlineString();
          auto name = processor.process(rawName);
          fieldNames[typeIndex][fieldIndex] = name;
        }
      }
    } else if (nameType == Subsection::NameTag) {
      auto num = getU32LEB();
      NameProcessor processor;
      for (size_t i = 0; i < num; i++) {
        auto index = getU32LEB();
        auto rawName = getInlineString();
        auto name = processor.process(rawName);
        tagNames[index] = name;
      }
    } else {
      std::cerr << "warning: unknown name subsection with id "
                << std::to_string(nameType) << " at " << pos << std::endl;
      pos = subsectionPos + subsectionSize;
    }
    if (pos != subsectionPos + subsectionSize) {
      throwError("bad names subsection position change");
    }
  }
  if (pos != sectionPos + payloadLen) {
    throwError("bad names section position change");
  }

  // Reset the position; we were just reading ahead.
  pos = 0;
}

void WasmBinaryReader::readFeatures(size_t payloadLen) {
  wasm.hasFeaturesSection = true;

  auto sectionPos = pos;
  size_t numFeatures = getU32LEB();
  for (size_t i = 0; i < numFeatures; ++i) {
    uint8_t prefix = getInt8();

    bool disallowed = prefix == BinaryConsts::FeatureDisallowed;
    bool used = prefix == BinaryConsts::FeatureUsed;

    if (!disallowed && !used) {
      throwError("Unrecognized feature policy prefix");
    }

    Name name = getInlineString();
    if (pos > sectionPos + payloadLen) {
      throwError("ill-formed string extends beyond section");
    }

    FeatureSet feature;
    if (name == BinaryConsts::CustomSections::AtomicsFeature) {
      feature = FeatureSet::Atomics;
    } else if (name == BinaryConsts::CustomSections::BulkMemoryFeature) {
      feature = FeatureSet::BulkMemory;
    } else if (name == BinaryConsts::CustomSections::ExceptionHandlingFeature) {
      feature = FeatureSet::ExceptionHandling;
    } else if (name == BinaryConsts::CustomSections::MutableGlobalsFeature) {
      feature = FeatureSet::MutableGlobals;
    } else if (name == BinaryConsts::CustomSections::TruncSatFeature) {
      feature = FeatureSet::TruncSat;
    } else if (name == BinaryConsts::CustomSections::SignExtFeature) {
      feature = FeatureSet::SignExt;
    } else if (name == BinaryConsts::CustomSections::SIMD128Feature) {
      feature = FeatureSet::SIMD;
    } else if (name == BinaryConsts::CustomSections::TailCallFeature) {
      feature = FeatureSet::TailCall;
    } else if (name == BinaryConsts::CustomSections::ReferenceTypesFeature) {
      feature = FeatureSet::ReferenceTypes;
    } else if (name == BinaryConsts::CustomSections::MultivalueFeature) {
      feature = FeatureSet::Multivalue;
    } else if (name == BinaryConsts::CustomSections::GCFeature) {
      feature = FeatureSet::GC;
    } else if (name == BinaryConsts::CustomSections::Memory64Feature) {
      feature = FeatureSet::Memory64;
    } else if (name == BinaryConsts::CustomSections::RelaxedSIMDFeature) {
      feature = FeatureSet::RelaxedSIMD;
    } else if (name == BinaryConsts::CustomSections::ExtendedConstFeature) {
      feature = FeatureSet::ExtendedConst;
    } else if (name == BinaryConsts::CustomSections::StringsFeature) {
      feature = FeatureSet::Strings;
    } else if (name == BinaryConsts::CustomSections::MultiMemoryFeature) {
      feature = FeatureSet::MultiMemory;
    } else if (name == BinaryConsts::CustomSections::StackSwitchingFeature) {
      feature = FeatureSet::StackSwitching;
    } else if (name == BinaryConsts::CustomSections::SharedEverythingFeature) {
      feature = FeatureSet::SharedEverything;
    } else if (name == BinaryConsts::CustomSections::FP16Feature) {
      feature = FeatureSet::FP16;
    } else {
      // Silently ignore unknown features (this may be and old binaryen running
      // on a new wasm).
    }

    if (disallowed && wasm.features.has(feature)) {
      std::cerr
        << "warning: feature " << feature.toString()
        << " was enabled by the user, but disallowed in the features section.";
    }
    if (used) {
      wasm.features.enable(feature);
    }
  }
  if (pos != sectionPos + payloadLen) {
    throwError("bad features section size");
  }
}

void WasmBinaryReader::readDylink(size_t payloadLen) {
  wasm.dylinkSection = std::make_unique<DylinkSection>();

  auto sectionPos = pos;

  wasm.dylinkSection->isLegacy = true;
  wasm.dylinkSection->memorySize = getU32LEB();
  wasm.dylinkSection->memoryAlignment = getU32LEB();
  wasm.dylinkSection->tableSize = getU32LEB();
  wasm.dylinkSection->tableAlignment = getU32LEB();

  size_t numNeededDynlibs = getU32LEB();
  for (size_t i = 0; i < numNeededDynlibs; ++i) {
    wasm.dylinkSection->neededDynlibs.push_back(getInlineString());
  }

  if (pos != sectionPos + payloadLen) {
    throwError("bad dylink section size");
  }
}

void WasmBinaryReader::readDylink0(size_t payloadLen) {
  auto sectionPos = pos;
  uint32_t lastType = 0;

  wasm.dylinkSection = std::make_unique<DylinkSection>();
  while (pos < sectionPos + payloadLen) {
    auto oldPos = pos;
    auto dylinkType = getU32LEB();
    if (lastType && dylinkType <= lastType) {
      std::cerr << "warning: out-of-order dylink.0 subsection: " << dylinkType
                << std::endl;
    }
    lastType = dylinkType;
    auto subsectionSize = getU32LEB();
    auto subsectionPos = pos;
    if (dylinkType == BinaryConsts::CustomSections::Subsection::DylinkMemInfo) {
      wasm.dylinkSection->memorySize = getU32LEB();
      wasm.dylinkSection->memoryAlignment = getU32LEB();
      wasm.dylinkSection->tableSize = getU32LEB();
      wasm.dylinkSection->tableAlignment = getU32LEB();
    } else if (dylinkType ==
               BinaryConsts::CustomSections::Subsection::DylinkNeeded) {
      size_t numNeededDynlibs = getU32LEB();
      for (size_t i = 0; i < numNeededDynlibs; ++i) {
        wasm.dylinkSection->neededDynlibs.push_back(getInlineString());
      }
    } else {
      // Unknown subsection.  Stop parsing now and store the rest of
      // the section verbatim.
      pos = oldPos;
      size_t remaining = (sectionPos + payloadLen) - pos;
      auto tail = getByteView(remaining);
      wasm.dylinkSection->tail = {tail.begin(), tail.end()};
      break;
    }
    if (pos != subsectionPos + subsectionSize) {
      throwError("bad dylink.0 subsection position change");
    }
  }
}

Index WasmBinaryReader::readMemoryAccess(Address& alignment, Address& offset) {
  auto rawAlignment = getU32LEB();
  bool hasMemIdx = false;
  Index memIdx = 0;
  // Check bit 6 in the alignment to know whether a memory index is present per:
  // https://github.com/WebAssembly/multi-memory/blob/main/proposals/multi-memory/Overview.md
  if (rawAlignment & (1 << (6))) {
    hasMemIdx = true;
    // Clear the bit before we parse alignment
    rawAlignment = rawAlignment & ~(1 << 6);
  }
<<<<<<< HEAD
  readNextDebugLocation();
  std::set<Function::DebugLocation> currDebugLocation;
  if (debugLocation.size()) {
    currDebugLocation.insert(*debugLocation.begin());
  }
  size_t startPos = pos;
  uint8_t code = getInt8();
  switch (code) {
    case BinaryConsts::Block:
      visitBlock((curr = allocator.alloc<Block>())->cast<Block>());
      break;
    case BinaryConsts::If:
      visitIf((curr = allocator.alloc<If>())->cast<If>());
      break;
    case BinaryConsts::Loop:
      visitLoop((curr = allocator.alloc<Loop>())->cast<Loop>());
      break;
    case BinaryConsts::Br:
    case BinaryConsts::BrIf:
      visitBreak((curr = allocator.alloc<Break>())->cast<Break>(), code);
      break; // code distinguishes br from br_if
    case BinaryConsts::BrTable:
      visitSwitch((curr = allocator.alloc<Switch>())->cast<Switch>());
      break;
    case BinaryConsts::CallFunction:
      visitCall((curr = allocator.alloc<Call>())->cast<Call>());
      break;
    case BinaryConsts::CallIndirect:
      visitCallIndirect(
        (curr = allocator.alloc<CallIndirect>())->cast<CallIndirect>());
      break;
    case BinaryConsts::RetCallFunction: {
      auto call = allocator.alloc<Call>();
      call->isReturn = true;
      curr = call;
      visitCall(call);
      break;
    }
    case BinaryConsts::RetCallIndirect: {
      auto call = allocator.alloc<CallIndirect>();
      call->isReturn = true;
      curr = call;
      visitCallIndirect(call);
      break;
    }
    case BinaryConsts::LocalGet:
      visitLocalGet((curr = allocator.alloc<LocalGet>())->cast<LocalGet>());
      break;
    case BinaryConsts::LocalTee:
    case BinaryConsts::LocalSet:
      visitLocalSet((curr = allocator.alloc<LocalSet>())->cast<LocalSet>(),
                    code);
      break;
    case BinaryConsts::GlobalGet:
      visitGlobalGet((curr = allocator.alloc<GlobalGet>())->cast<GlobalGet>());
      break;
    case BinaryConsts::GlobalSet:
      visitGlobalSet((curr = allocator.alloc<GlobalSet>())->cast<GlobalSet>());
      break;
    case BinaryConsts::Select:
    case BinaryConsts::SelectWithType:
      visitSelect((curr = allocator.alloc<Select>())->cast<Select>(), code);
      break;
    case BinaryConsts::Return:
      visitReturn((curr = allocator.alloc<Return>())->cast<Return>());
      break;
    case BinaryConsts::Nop:
      visitNop((curr = allocator.alloc<Nop>())->cast<Nop>());
      break;
    case BinaryConsts::Unreachable:
      visitUnreachable(
        (curr = allocator.alloc<Unreachable>())->cast<Unreachable>());
      break;
    case BinaryConsts::Drop:
      visitDrop((curr = allocator.alloc<Drop>())->cast<Drop>());
      break;
    case BinaryConsts::End:
      curr = nullptr;
      // Pop the current control flow structure off the stack. If there is none
      // then this is the "end" of the function itself, which also emits an
      // "end" byte.
      if (!controlFlowStack.empty()) {
        controlFlowStack.pop_back();
      }
      break;
    case BinaryConsts::Else:
    case BinaryConsts::Catch_Legacy:
    case BinaryConsts::CatchAll_Legacy: {
      curr = nullptr;
      if (DWARF && currFunction) {
        assert(!controlFlowStack.empty());
        auto currControlFlow = controlFlowStack.back();
        BinaryLocation delimiterId;
        if (currControlFlow->is<If>()) {
          delimiterId = BinaryLocations::Else;
        } else {
          // Both Catch and CatchAll can simply append to the list as we go, as
          // we visit them in the right order in the binary, and like the binary
          // we store the CatchAll at the end.
          delimiterId =
            currFunction->delimiterLocations[currControlFlow].size();
        }
        currFunction->delimiterLocations[currControlFlow][delimiterId] =
          startPos - codeSectionLocation;
      }
      break;
    }
    case BinaryConsts::Delegate: {
      curr = nullptr;
      if (DWARF && currFunction) {
        assert(!controlFlowStack.empty());
        controlFlowStack.pop_back();
      }
      break;
    }
    case BinaryConsts::RefNull:
      visitRefNull((curr = allocator.alloc<RefNull>())->cast<RefNull>());
      break;
    case BinaryConsts::RefIsNull:
      visitRefIsNull((curr = allocator.alloc<RefIsNull>())->cast<RefIsNull>());
      break;
    case BinaryConsts::RefFunc:
      visitRefFunc((curr = allocator.alloc<RefFunc>())->cast<RefFunc>());
      break;
    case BinaryConsts::RefEq:
      visitRefEq((curr = allocator.alloc<RefEq>())->cast<RefEq>());
      break;
    case BinaryConsts::RefAsNonNull:
      visitRefAs((curr = allocator.alloc<RefAs>())->cast<RefAs>(), code);
      break;
    case BinaryConsts::BrOnNull:
      maybeVisitBrOn(curr, code);
      break;
    case BinaryConsts::BrOnNonNull:
      maybeVisitBrOn(curr, code);
      break;
    case BinaryConsts::TableGet:
      visitTableGet((curr = allocator.alloc<TableGet>())->cast<TableGet>());
      break;
    case BinaryConsts::TableSet:
      visitTableSet((curr = allocator.alloc<TableSet>())->cast<TableSet>());
      break;
    case BinaryConsts::Try:
      visitTryOrTryInBlock(curr);
      break;
    case BinaryConsts::TryTable:
      visitTryTable((curr = allocator.alloc<TryTable>())->cast<TryTable>());
      break;
    case BinaryConsts::Throw:
      visitThrow((curr = allocator.alloc<Throw>())->cast<Throw>());
      break;
    case BinaryConsts::Rethrow:
      visitRethrow((curr = allocator.alloc<Rethrow>())->cast<Rethrow>());
      break;
    case BinaryConsts::ThrowRef:
      visitThrowRef((curr = allocator.alloc<ThrowRef>())->cast<ThrowRef>());
      break;
    case BinaryConsts::MemorySize: {
      auto size = allocator.alloc<MemorySize>();
      curr = size;
      visitMemorySize(size);
      break;
    }
    case BinaryConsts::MemoryGrow: {
      auto grow = allocator.alloc<MemoryGrow>();
      curr = grow;
      visitMemoryGrow(grow);
      break;
    }
    case BinaryConsts::CallRef:
    case BinaryConsts::RetCallRef: {
      auto call = allocator.alloc<CallRef>();
      call->isReturn = code == BinaryConsts::RetCallRef;
      curr = call;
      visitCallRef(call);
      break;
    }
    case BinaryConsts::ContNew: {
      auto contNew = allocator.alloc<ContNew>();
      curr = contNew;
      visitContNew(contNew);
      break;
    }
    case BinaryConsts::ContBind: {
      visitContBind((curr = allocator.alloc<ContBind>())->cast<ContBind>());
      break;
    }
    case BinaryConsts::Suspend: {
      visitSuspend((curr = allocator.alloc<Suspend>())->cast<Suspend>());
      break;
    }
    case BinaryConsts::Resume: {
      visitResume((curr = allocator.alloc<Resume>())->cast<Resume>());
      break;
    }
    case BinaryConsts::ResumeThrow: {
      visitResumeThrow(
        (curr = allocator.alloc<ResumeThrow>())->cast<ResumeThrow>());
      break;
    }
    case BinaryConsts::Switch: {
      visitStackSwitch(
        (curr = allocator.alloc<StackSwitch>())->cast<StackSwitch>());
      break;
    }
    case BinaryConsts::AtomicPrefix: {
      code = static_cast<uint8_t>(getU32LEB());
      if (maybeVisitLoad(curr, code, BinaryConsts::AtomicPrefix)) {
        break;
      }
      if (maybeVisitStore(curr, code, BinaryConsts::AtomicPrefix)) {
        break;
      }
      if (maybeVisitAtomicRMW(curr, code)) {
        break;
      }
      if (maybeVisitAtomicCmpxchg(curr, code)) {
        break;
      }
      if (maybeVisitAtomicWait(curr, code)) {
        break;
      }
      if (maybeVisitAtomicNotify(curr, code)) {
        break;
      }
      if (maybeVisitAtomicFence(curr, code)) {
        break;
      }
      throwError("invalid code after atomic prefix: " + std::to_string(code));
      break;
    }
    case BinaryConsts::MiscPrefix: {
      auto opcode = getU32LEB();
      if (maybeVisitTruncSat(curr, opcode)) {
        break;
      }
      if (maybeVisitMemoryInit(curr, opcode)) {
        break;
      }
      if (maybeVisitDataDrop(curr, opcode)) {
        break;
      }
      if (maybeVisitMemoryCopy(curr, opcode)) {
        break;
      }
      if (maybeVisitMemoryFill(curr, opcode)) {
        break;
      }
      if (maybeVisitTableSize(curr, opcode)) {
        break;
      }
      if (maybeVisitTableGrow(curr, opcode)) {
        break;
      }
      if (maybeVisitTableFill(curr, opcode)) {
        break;
      }
      if (maybeVisitTableCopy(curr, opcode)) {
        break;
      }
      if (maybeVisitTableInit(curr, opcode)) {
        break;
      }
      if (maybeVisitLoad(curr, opcode, BinaryConsts::MiscPrefix)) {
        break;
      }
      if (maybeVisitStore(curr, opcode, BinaryConsts::MiscPrefix)) {
        break;
      }
      throwError("invalid code after misc prefix: " + std::to_string(opcode));
      break;
    }
    case BinaryConsts::SIMDPrefix: {
      auto opcode = getU32LEB();
      if (maybeVisitSIMDBinary(curr, opcode)) {
        break;
      }
      if (maybeVisitSIMDUnary(curr, opcode)) {
        break;
      }
      if (maybeVisitSIMDConst(curr, opcode)) {
        break;
      }
      if (maybeVisitSIMDStore(curr, opcode)) {
        break;
      }
      if (maybeVisitSIMDExtract(curr, opcode)) {
        break;
      }
      if (maybeVisitSIMDReplace(curr, opcode)) {
        break;
      }
      if (maybeVisitSIMDShuffle(curr, opcode)) {
        break;
      }
      if (maybeVisitSIMDTernary(curr, opcode)) {
        break;
      }
      if (maybeVisitSIMDShift(curr, opcode)) {
        break;
      }
      if (maybeVisitSIMDLoad(curr, opcode)) {
        break;
      }
      if (maybeVisitSIMDLoadStoreLane(curr, opcode)) {
        break;
      }
      throwError("invalid code after SIMD prefix: " + std::to_string(opcode));
      break;
    }
    case BinaryConsts::GCPrefix: {
      auto opcode = getU32LEB();
      if (maybeVisitRefI31(curr, opcode)) {
        break;
      }
      if (maybeVisitI31Get(curr, opcode)) {
        break;
      }
      if (maybeVisitRefTest(curr, opcode)) {
        break;
      }
      if (maybeVisitRefCast(curr, opcode)) {
        break;
      }
      if (maybeVisitBrOn(curr, opcode)) {
        break;
      }
      if (maybeVisitStructNew(curr, opcode)) {
        break;
      }
      if (maybeVisitStructGet(curr, opcode)) {
        break;
      }
      if (maybeVisitStructSet(curr, opcode)) {
        break;
      }
      if (maybeVisitArrayNewData(curr, opcode)) {
        break;
      }
      if (maybeVisitArrayNewElem(curr, opcode)) {
        break;
      }
      if (maybeVisitArrayNewFixed(curr, opcode)) {
        break;
      }
      if (maybeVisitArrayGet(curr, opcode)) {
        break;
      }
      if (maybeVisitArraySet(curr, opcode)) {
        break;
      }
      if (maybeVisitArrayLen(curr, opcode)) {
        break;
      }
      if (maybeVisitArrayCopy(curr, opcode)) {
        break;
      }
      if (maybeVisitArrayFill(curr, opcode)) {
        break;
      }
      if (maybeVisitArrayInit(curr, opcode)) {
        break;
      }
      if (maybeVisitStringNew(curr, opcode)) {
        break;
      }
      if (maybeVisitStringAsWTF16(curr, opcode)) {
        break;
      }
      if (maybeVisitStringConst(curr, opcode)) {
        break;
      }
      if (maybeVisitStringMeasure(curr, opcode)) {
        break;
      }
      if (maybeVisitStringEncode(curr, opcode)) {
        break;
      }
      if (maybeVisitStringConcat(curr, opcode)) {
        break;
      }
      if (maybeVisitStringEq(curr, opcode)) {
        break;
      }
      if (maybeVisitStringWTF16Get(curr, opcode)) {
        break;
      }
      if (maybeVisitStringSliceWTF(curr, opcode)) {
        break;
      }
      if (opcode == BinaryConsts::AnyConvertExtern ||
          opcode == BinaryConsts::ExternConvertAny) {
        visitRefAs((curr = allocator.alloc<RefAs>())->cast<RefAs>(), opcode);
        break;
      }
      throwError("invalid code after GC prefix: " + std::to_string(opcode));
      break;
    }
    default: {
      // otherwise, the code is a subcode TODO: optimize
      if (maybeVisitBinary(curr, code)) {
        break;
      }
      if (maybeVisitUnary(curr, code)) {
        break;
      }
      if (maybeVisitConst(curr, code)) {
        break;
      }
      if (maybeVisitLoad(curr, code, /*prefix=*/std::nullopt)) {
        break;
      }
      if (maybeVisitStore(curr, code, /*prefix=*/std::nullopt)) {
        break;
      }
      throwError("bad node code " + std::to_string(code));
      break;
    }
  }
  if (curr) {
    if (currDebugLocation.size()) {
      requireFunctionContext("debugLocation");
      currFunction->debugLocations[curr] = *currDebugLocation.begin();
    }
    if (DWARF && currFunction) {
      currFunction->expressionLocations[curr] =
        BinaryLocations::Span{BinaryLocation(startPos - codeSectionLocation),
                              BinaryLocation(pos - codeSectionLocation)};
    }
  }
  return BinaryConsts::ASTNodes(code);
}

void WasmBinaryReader::startControlFlow(Expression* curr) {
  if (DWARF && currFunction) {
    controlFlowStack.push_back(curr);
  }
}

void WasmBinaryReader::pushBlockElements(Block* curr, Type type, size_t start) {
  assert(start <= expressionStack.size());
  // The results of this block are the last values pushed to the expressionStack
  Expression* results = nullptr;
  if (type.isConcrete()) {
    results = popTypedExpression(type);
  }
  if (expressionStack.size() < start) {
    throwError("Block requires more values than are available");
  }
  // Everything else on the stack after `start` is either a none-type expression
  // or a concretely-type expression that is implicitly dropped due to
  // unreachability at the end of the block, like this:
  //
  //  block i32
  //   i32.const 1
  //   i32.const 2
  //   i32.const 3
  //   return
  //  end
  //
  // The first two const elements will be emitted as drops in the block (the
  // optimizer can remove them, of course, but in general we may need dropped
  // items here as they may have side effects).
  //
  for (size_t i = start; i < expressionStack.size(); ++i) {
    auto* item = expressionStack[i];
    if (item->type.isConcrete()) {
      item = Builder(wasm).makeDrop(item);
    }
    curr->list.push_back(item);
  }
  expressionStack.resize(start);
  if (results != nullptr) {
    curr->list.push_back(results);
  }
}

void WasmBinaryReader::visitBlock(Block* curr) {
  startControlFlow(curr);
  // special-case Block and de-recurse nested blocks in their first position, as
  // that is a common pattern that can be very highly nested.
  std::vector<Block*> stack;
  // Track start positions for all blocks except for the outermost block, which
  // is already handled in the caller.
  std::vector<size_t> startPosStack;
  size_t startPos = -1;
  while (1) {
    curr->type = getType();
    curr->name = getNextLabel();
    breakStack.push_back({curr->name, curr->type});
    stack.push_back(curr);
    if (startPos != size_t(-1)) {
      startPosStack.push_back(startPos);
    }
    if (more() && input[pos] == BinaryConsts::Block) {
      // a recursion
      startPos = pos;
      readNextDebugLocation();
      curr = allocator.alloc<Block>();
      startControlFlow(curr);
      pos++;
      if (debugLocation.size()) {
        requireFunctionContext("block-debugLocation");
        currFunction->debugLocations[curr] = *debugLocation.begin();
      }
      continue;
    } else {
      // end of recursion
      break;
    }
  }
  Block* last = nullptr;
  while (stack.size() > 0) {
    curr = stack.back();
    stack.pop_back();
    if (startPosStack.empty()) {
      startPos = -1;
    } else {
      startPos = startPosStack.back();
      startPosStack.pop_back();
    }
    // everything after this, that is left when we see the marker, is ours
    size_t start = expressionStack.size();
    if (last) {
      // the previous block is our first-position element
      pushExpression(last);
    }
    last = curr;
    processExpressions();
    size_t end = expressionStack.size();
    if (end < start) {
      throwError("block cannot pop from outside");
    }
    pushBlockElements(curr, curr->type, start);
    curr->finalize(curr->type,
                   breakTargetNames.find(curr->name) != breakTargetNames.end()
                     ? Block::HasBreak
                     : Block::NoBreak);
    breakStack.pop_back();
    breakTargetNames.erase(curr->name);

    if (DWARF && currFunction && startPos != size_t(-1)) {
      currFunction->expressionLocations[curr] =
        BinaryLocations::Span{BinaryLocation(startPos - codeSectionLocation),
                              BinaryLocation(pos - codeSectionLocation)};
    }
  }
}

// Gets a block of expressions. If it's just one, return that singleton.
Expression* WasmBinaryReader::getBlockOrSingleton(Type type) {
  Name label = getNextLabel();
  breakStack.push_back({label, type});
  auto start = expressionStack.size();

  processExpressions();
  size_t end = expressionStack.size();
  if (end < start) {
    throwError("block cannot pop from outside");
  }
  breakStack.pop_back();
  auto* block = allocator.alloc<Block>();
  pushBlockElements(block, type, start);
  block->name = label;
  block->finalize(type);
  // maybe we don't need a block here?
  if (breakTargetNames.find(block->name) == breakTargetNames.end() &&
      exceptionTargetNames.find(block->name) == exceptionTargetNames.end()) {
    block->name = Name();
    if (block->list.size() == 1) {
      return block->list[0];
    }
  }
  breakTargetNames.erase(block->name);
  return block;
}

void WasmBinaryReader::visitIf(If* curr) {
  startControlFlow(curr);
  curr->type = getType();
  curr->condition = popNonVoidExpression();
  curr->ifTrue = getBlockOrSingleton(curr->type);
  if (lastSeparator == BinaryConsts::Else) {
    curr->ifFalse = getBlockOrSingleton(curr->type);
  }
  curr->finalize(curr->type);
  if (lastSeparator != BinaryConsts::End) {
    throwError("if should end with End");
  }
}

void WasmBinaryReader::visitLoop(Loop* curr) {
  startControlFlow(curr);
  curr->type = getType();
  curr->name = getNextLabel();
  breakStack.push_back({curr->name, Type::none});
  // find the expressions in the block, and create the body
  // a loop may have a list of instructions in wasm, much like
  // a block, but it only has a label at the top of the loop,
  // so even if we need a block (if there is more than 1
  // expression) we never need a label on the block.
  auto start = expressionStack.size();
  processExpressions();
  size_t end = expressionStack.size();
  if (start > end) {
    throwError("block cannot pop from outside");
  }
  if (end - start == 1) {
    curr->body = popExpression();
  } else {
    auto* block = allocator.alloc<Block>();
    pushBlockElements(block, curr->type, start);
    block->finalize(curr->type);
    curr->body = block;
  }
  breakStack.pop_back();
  breakTargetNames.erase(curr->name);
  curr->finalize(curr->type);
}

WasmBinaryReader::BreakTarget WasmBinaryReader::getBreakTarget(int32_t offset) {
  if (breakStack.size() < 1 + size_t(offset)) {
    throwError("bad breakindex (low)");
  }
  size_t index = breakStack.size() - 1 - offset;
  if (index >= breakStack.size()) {
    throwError("bad breakindex (high)");
  }
  auto& ret = breakStack[index];
  // if the break is in literally unreachable code, then we will not emit it
  // anyhow, so do not note that the target has breaks to it
  if (!willBeIgnored) {
    breakTargetNames.insert(ret.name);
  }
  return ret;
}

Name WasmBinaryReader::getExceptionTargetName(int32_t offset) {
  // We always start parsing a function by creating a block label and pushing it
  // in breakStack in getBlockOrSingleton, so if a 'delegate''s target is that
  // block, it does not mean it targets that block; it throws to the caller.
  if (breakStack.size() - 1 == size_t(offset)) {
    return DELEGATE_CALLER_TARGET;
  }
  size_t index = breakStack.size() - 1 - offset;
  if (index > breakStack.size()) {
    throwError("bad try index (high)");
  }
  auto& ret = breakStack[index];
  // if the delegate/rethrow is in literally unreachable code, then we will not
  // emit it anyhow, so do not note that the target has a reference to it
  if (!willBeIgnored) {
    exceptionTargetNames.insert(ret.name);
  }
  return ret.name;
}

void WasmBinaryReader::visitBreak(Break* curr, uint8_t code) {
  BreakTarget target = getBreakTarget(getU32LEB());
  curr->name = target.name;
  if (code == BinaryConsts::BrIf) {
    curr->condition = popNonVoidExpression();
  }
  if (target.type.isConcrete()) {
    curr->value = popTypedExpression(target.type);
  }
  curr->finalize();
}

void WasmBinaryReader::visitSwitch(Switch* curr) {
  curr->condition = popNonVoidExpression();
  auto numTargets = getU32LEB();
  for (size_t i = 0; i < numTargets; i++) {
    curr->targets.push_back(getBreakTarget(getU32LEB()).name);
  }
  auto defaultTarget = getBreakTarget(getU32LEB());
  curr->default_ = defaultTarget.name;
  if (defaultTarget.type.isConcrete()) {
    curr->value = popTypedExpression(defaultTarget.type);
  }
  curr->finalize();
}

void WasmBinaryReader::visitCall(Call* curr) {
  auto index = getU32LEB();
  auto sig = getSignatureByFunctionIndex(index);
  auto num = sig.params.size();
  curr->operands.resize(num);
  for (size_t i = 0; i < num; i++) {
    curr->operands[num - i - 1] = popNonVoidExpression();
  }
  curr->type = sig.results;
  curr->target = getFunctionName(index);
  curr->finalize();
}

void WasmBinaryReader::visitCallIndirect(CallIndirect* curr) {
  auto index = getU32LEB();
  curr->heapType = getTypeByIndex(index);
  Index tableIdx = getU32LEB();
  // TODO: Handle error cases where `heapType` is not a signature?
  auto num = curr->heapType.getSignature().params.size();
  curr->operands.resize(num);
  curr->target = popNonVoidExpression();
  for (size_t i = 0; i < num; i++) {
    curr->operands[num - i - 1] = popNonVoidExpression();
  }
  curr->table = getTableName(tableIdx);
  curr->finalize();
}

void WasmBinaryReader::visitLocalGet(LocalGet* curr) {
  requireFunctionContext("local.get");
  curr->index = getU32LEB();
  if (curr->index >= currFunction->getNumLocals()) {
    throwError("bad local.get index");
  }
  curr->type = currFunction->getLocalType(curr->index);
  curr->finalize();
}

void WasmBinaryReader::visitLocalSet(LocalSet* curr, uint8_t code) {
  requireFunctionContext("local.set outside of function");
  curr->index = getU32LEB();
  if (curr->index >= currFunction->getNumLocals()) {
    throwError("bad local.set index");
  }
  curr->value = popNonVoidExpression();
  if (code == BinaryConsts::LocalTee) {
    curr->makeTee(currFunction->getLocalType(curr->index));
  } else {
    curr->makeSet();
  }
  curr->finalize();
}

void WasmBinaryReader::visitGlobalGet(GlobalGet* curr) {
  auto index = getU32LEB();
  if (index >= wasm.globals.size()) {
    throwError("invalid global index");
  }
  auto* global = wasm.globals[index].get();
  curr->name = global->name;
  curr->type = global->type;
}

void WasmBinaryReader::visitGlobalSet(GlobalSet* curr) {
  auto index = getU32LEB();
  if (index >= wasm.globals.size()) {
    throwError("invalid global index");
  }
  curr->name = wasm.globals[index]->name;
  curr->value = popNonVoidExpression();
  curr->finalize();
}

Index WasmBinaryReader::readMemoryAccess(Address& alignment, Address& offset) {
  auto rawAlignment = getU32LEB();
  bool hasMemIdx = false;
  Index memIdx = 0;
  // Check bit 6 in the alignment to know whether a memory index is present per:
  // https://github.com/WebAssembly/multi-memory/blob/main/proposals/multi-memory/Overview.md
  if (rawAlignment & (1 << (6))) {
    hasMemIdx = true;
    // Clear the bit before we parse alignment
    rawAlignment = rawAlignment & ~(1 << 6);
  }
=======
>>>>>>> b1c5a007

  if (rawAlignment > 8) {
    throwError("Alignment must be of a reasonable size");
  }

  alignment = Bits::pow2(rawAlignment);
  if (hasMemIdx) {
    memIdx = getU32LEB();
  }
  if (memIdx >= wasm.memories.size()) {
    throwError("Memory index out of range while reading memory alignment.");
  }
  auto* memory = wasm.memories[memIdx].get();
  offset = memory->addressType == Type::i32 ? getU32LEB() : getU64LEB();

  return memIdx;
}

<<<<<<< HEAD
bool WasmBinaryReader::maybeVisitLoad(
  Expression*& out,
  uint8_t code,
  std::optional<BinaryConsts::ASTNodes> prefix) {
  Load* curr;
  auto allocate = [&]() { curr = allocator.alloc<Load>(); };
  if (!prefix) {
    switch (code) {
      case BinaryConsts::I32LoadMem8S:
        allocate();
        curr->bytes = 1;
        curr->type = Type::i32;
        curr->signed_ = true;
        break;
      case BinaryConsts::I32LoadMem8U:
        allocate();
        curr->bytes = 1;
        curr->type = Type::i32;
        break;
      case BinaryConsts::I32LoadMem16S:
        allocate();
        curr->bytes = 2;
        curr->type = Type::i32;
        curr->signed_ = true;
        break;
      case BinaryConsts::I32LoadMem16U:
        allocate();
        curr->bytes = 2;
        curr->type = Type::i32;
        break;
      case BinaryConsts::I32LoadMem:
        allocate();
        curr->bytes = 4;
        curr->type = Type::i32;
        break;
      case BinaryConsts::I64LoadMem8S:
        allocate();
        curr->bytes = 1;
        curr->type = Type::i64;
        curr->signed_ = true;
        break;
      case BinaryConsts::I64LoadMem8U:
        allocate();
        curr->bytes = 1;
        curr->type = Type::i64;
        break;
      case BinaryConsts::I64LoadMem16S:
        allocate();
        curr->bytes = 2;
        curr->type = Type::i64;
        curr->signed_ = true;
        break;
      case BinaryConsts::I64LoadMem16U:
        allocate();
        curr->bytes = 2;
        curr->type = Type::i64;
        break;
      case BinaryConsts::I64LoadMem32S:
        allocate();
        curr->bytes = 4;
        curr->type = Type::i64;
        curr->signed_ = true;
        break;
      case BinaryConsts::I64LoadMem32U:
        allocate();
        curr->bytes = 4;
        curr->type = Type::i64;
        break;
      case BinaryConsts::I64LoadMem:
        allocate();
        curr->bytes = 8;
        curr->type = Type::i64;
        break;
      case BinaryConsts::F32LoadMem:
        allocate();
        curr->bytes = 4;
        curr->type = Type::f32;
        break;
      case BinaryConsts::F64LoadMem:
        allocate();
        curr->bytes = 8;
        curr->type = Type::f64;
        break;
      default:
        return false;
    }
  } else if (prefix == BinaryConsts::AtomicPrefix) {
    switch (code) {
      case BinaryConsts::I32AtomicLoad8U:
        allocate();
        curr->bytes = 1;
        curr->type = Type::i32;
        break;
      case BinaryConsts::I32AtomicLoad16U:
        allocate();
        curr->bytes = 2;
        curr->type = Type::i32;
        break;
      case BinaryConsts::I32AtomicLoad:
        allocate();
        curr->bytes = 4;
        curr->type = Type::i32;
        break;
      case BinaryConsts::I64AtomicLoad8U:
        allocate();
        curr->bytes = 1;
        curr->type = Type::i64;
        break;
      case BinaryConsts::I64AtomicLoad16U:
        allocate();
        curr->bytes = 2;
        curr->type = Type::i64;
        break;
      case BinaryConsts::I64AtomicLoad32U:
        allocate();
        curr->bytes = 4;
        curr->type = Type::i64;
        break;
      case BinaryConsts::I64AtomicLoad:
        allocate();
        curr->bytes = 8;
        curr->type = Type::i64;
        break;
      default:
        return false;
    }
  } else if (prefix == BinaryConsts::MiscPrefix) {
    switch (code) {
      case BinaryConsts::F32_F16LoadMem:
        allocate();
        curr->bytes = 2;
        curr->type = Type::f32;
        break;
      default:
        return false;
    }
  } else {
    return false;
  }

  curr->isAtomic = prefix == BinaryConsts::AtomicPrefix;
  Index memIdx = readMemoryAccess(curr->align, curr->offset);
  curr->memory = getMemoryName(memIdx);
  curr->ptr = popNonVoidExpression();
  curr->finalize();
  out = curr;
  return true;
}

bool WasmBinaryReader::maybeVisitStore(
  Expression*& out,
  uint8_t code,
  std::optional<BinaryConsts::ASTNodes> prefix) {
  Store* curr;
  if (!prefix) {
    switch (code) {
      case BinaryConsts::I32StoreMem8:
        curr = allocator.alloc<Store>();
        curr->bytes = 1;
        curr->valueType = Type::i32;
        break;
      case BinaryConsts::I32StoreMem16:
        curr = allocator.alloc<Store>();
        curr->bytes = 2;
        curr->valueType = Type::i32;
        break;
      case BinaryConsts::I32StoreMem:
        curr = allocator.alloc<Store>();
        curr->bytes = 4;
        curr->valueType = Type::i32;
        break;
      case BinaryConsts::I64StoreMem8:
        curr = allocator.alloc<Store>();
        curr->bytes = 1;
        curr->valueType = Type::i64;
        break;
      case BinaryConsts::I64StoreMem16:
        curr = allocator.alloc<Store>();
        curr->bytes = 2;
        curr->valueType = Type::i64;
        break;
      case BinaryConsts::I64StoreMem32:
        curr = allocator.alloc<Store>();
        curr->bytes = 4;
        curr->valueType = Type::i64;
        break;
      case BinaryConsts::I64StoreMem:
        curr = allocator.alloc<Store>();
        curr->bytes = 8;
        curr->valueType = Type::i64;
        break;
      case BinaryConsts::F32StoreMem:
        curr = allocator.alloc<Store>();
        curr->bytes = 4;
        curr->valueType = Type::f32;
        break;
      case BinaryConsts::F64StoreMem:
        curr = allocator.alloc<Store>();
        curr->bytes = 8;
        curr->valueType = Type::f64;
        break;
      default:
        return false;
    }
  } else if (prefix == BinaryConsts::AtomicPrefix) {
    switch (code) {
      case BinaryConsts::I32AtomicStore8:
        curr = allocator.alloc<Store>();
        curr->bytes = 1;
        curr->valueType = Type::i32;
        break;
      case BinaryConsts::I32AtomicStore16:
        curr = allocator.alloc<Store>();
        curr->bytes = 2;
        curr->valueType = Type::i32;
        break;
      case BinaryConsts::I32AtomicStore:
        curr = allocator.alloc<Store>();
        curr->bytes = 4;
        curr->valueType = Type::i32;
        break;
      case BinaryConsts::I64AtomicStore8:
        curr = allocator.alloc<Store>();
        curr->bytes = 1;
        curr->valueType = Type::i64;
        break;
      case BinaryConsts::I64AtomicStore16:
        curr = allocator.alloc<Store>();
        curr->bytes = 2;
        curr->valueType = Type::i64;
        break;
      case BinaryConsts::I64AtomicStore32:
        curr = allocator.alloc<Store>();
        curr->bytes = 4;
        curr->valueType = Type::i64;
        break;
      case BinaryConsts::I64AtomicStore:
        curr = allocator.alloc<Store>();
        curr->bytes = 8;
        curr->valueType = Type::i64;
        break;
      default:
        return false;
    }
  } else if (prefix == BinaryConsts::MiscPrefix) {
    switch (code) {
      case BinaryConsts::F32_F16StoreMem:
        curr = allocator.alloc<Store>();
        curr->bytes = 2;
        curr->valueType = Type::f32;
        break;
      default:
        return false;
    }
  } else {
    return false;
  }

  curr->isAtomic = prefix == BinaryConsts::AtomicPrefix;
  Index memIdx = readMemoryAccess(curr->align, curr->offset);
  curr->memory = getMemoryName(memIdx);
  curr->value = popNonVoidExpression();
  curr->ptr = popNonVoidExpression();
  curr->finalize();
  out = curr;
  return true;
}

bool WasmBinaryReader::maybeVisitAtomicRMW(Expression*& out, uint8_t code) {
  if (code < BinaryConsts::AtomicRMWOps_Begin ||
      code > BinaryConsts::AtomicRMWOps_End) {
    return false;
  }
  auto* curr = allocator.alloc<AtomicRMW>();

  // Set curr to the given opcode, type and size.
#define SET(opcode, optype, size)                                              \
  curr->op = RMW##opcode;                                                      \
  curr->type = optype;                                                         \
  curr->bytes = size

  // Handle the cases for all the valid types for a particular opcode
#define SET_FOR_OP(Op)                                                         \
  case BinaryConsts::I32AtomicRMW##Op:                                         \
    SET(Op, Type::i32, 4);                                                     \
    break;                                                                     \
  case BinaryConsts::I32AtomicRMW##Op##8U:                                     \
    SET(Op, Type::i32, 1);                                                     \
    break;                                                                     \
  case BinaryConsts::I32AtomicRMW##Op##16U:                                    \
    SET(Op, Type::i32, 2);                                                     \
    break;                                                                     \
  case BinaryConsts::I64AtomicRMW##Op:                                         \
    SET(Op, Type::i64, 8);                                                     \
    break;                                                                     \
  case BinaryConsts::I64AtomicRMW##Op##8U:                                     \
    SET(Op, Type::i64, 1);                                                     \
    break;                                                                     \
  case BinaryConsts::I64AtomicRMW##Op##16U:                                    \
    SET(Op, Type::i64, 2);                                                     \
    break;                                                                     \
  case BinaryConsts::I64AtomicRMW##Op##32U:                                    \
    SET(Op, Type::i64, 4);                                                     \
    break;

  switch (code) {
    SET_FOR_OP(Add);
    SET_FOR_OP(Sub);
    SET_FOR_OP(And);
    SET_FOR_OP(Or);
    SET_FOR_OP(Xor);
    SET_FOR_OP(Xchg);
    default:
      WASM_UNREACHABLE("unexpected opcode");
  }
#undef SET_FOR_OP
#undef SET

  Address readAlign;
  Index memIdx = readMemoryAccess(readAlign, curr->offset);
  curr->memory = getMemoryName(memIdx);
  if (readAlign != curr->bytes) {
    throwError("Align of AtomicRMW must match size");
  }
  curr->value = popNonVoidExpression();
  curr->ptr = popNonVoidExpression();
  curr->finalize();
  out = curr;
  return true;
}

bool WasmBinaryReader::maybeVisitAtomicCmpxchg(Expression*& out, uint8_t code) {
  if (code < BinaryConsts::AtomicCmpxchgOps_Begin ||
      code > BinaryConsts::AtomicCmpxchgOps_End) {
    return false;
  }
  auto* curr = allocator.alloc<AtomicCmpxchg>();

  // Set curr to the given type and size.
#define SET(optype, size)                                                      \
  curr->type = optype;                                                         \
  curr->bytes = size

  switch (code) {
    case BinaryConsts::I32AtomicCmpxchg:
      SET(Type::i32, 4);
      break;
    case BinaryConsts::I64AtomicCmpxchg:
      SET(Type::i64, 8);
      break;
    case BinaryConsts::I32AtomicCmpxchg8U:
      SET(Type::i32, 1);
      break;
    case BinaryConsts::I32AtomicCmpxchg16U:
      SET(Type::i32, 2);
      break;
    case BinaryConsts::I64AtomicCmpxchg8U:
      SET(Type::i64, 1);
      break;
    case BinaryConsts::I64AtomicCmpxchg16U:
      SET(Type::i64, 2);
      break;
    case BinaryConsts::I64AtomicCmpxchg32U:
      SET(Type::i64, 4);
      break;
    default:
      WASM_UNREACHABLE("unexpected opcode");
  }

  Address readAlign;
  Index memIdx = readMemoryAccess(readAlign, curr->offset);
  curr->memory = getMemoryName(memIdx);
  if (readAlign != curr->bytes) {
    throwError("Align of AtomicCpxchg must match size");
  }
  curr->replacement = popNonVoidExpression();
  curr->expected = popNonVoidExpression();
  curr->ptr = popNonVoidExpression();
  curr->finalize();
  out = curr;
  return true;
}

bool WasmBinaryReader::maybeVisitAtomicWait(Expression*& out, uint8_t code) {
  if (code < BinaryConsts::I32AtomicWait ||
      code > BinaryConsts::I64AtomicWait) {
    return false;
  }
  auto* curr = allocator.alloc<AtomicWait>();

  switch (code) {
    case BinaryConsts::I32AtomicWait:
      curr->expectedType = Type::i32;
      break;
    case BinaryConsts::I64AtomicWait:
      curr->expectedType = Type::i64;
      break;
    default:
      WASM_UNREACHABLE("unexpected opcode");
  }
  curr->type = Type::i32;
  curr->timeout = popNonVoidExpression();
  curr->expected = popNonVoidExpression();
  curr->ptr = popNonVoidExpression();
  Address readAlign;
  Index memIdx = readMemoryAccess(readAlign, curr->offset);
  curr->memory = getMemoryName(memIdx);
  if (readAlign != curr->expectedType.getByteSize()) {
    throwError("Align of AtomicWait must match size");
  }
  curr->finalize();
  out = curr;
  return true;
}

bool WasmBinaryReader::maybeVisitAtomicNotify(Expression*& out, uint8_t code) {
  if (code != BinaryConsts::AtomicNotify) {
    return false;
  }
  auto* curr = allocator.alloc<AtomicNotify>();

  curr->type = Type::i32;
  curr->notifyCount = popNonVoidExpression();
  curr->ptr = popNonVoidExpression();
  Address readAlign;
  Index memIdx = readMemoryAccess(readAlign, curr->offset);
  curr->memory = getMemoryName(memIdx);
  if (readAlign != curr->type.getByteSize()) {
    throwError("Align of AtomicNotify must match size");
  }
  curr->finalize();
  out = curr;
  return true;
}

bool WasmBinaryReader::maybeVisitAtomicFence(Expression*& out, uint8_t code) {
  if (code != BinaryConsts::AtomicFence) {
    return false;
  }
  auto* curr = allocator.alloc<AtomicFence>();
  curr->order = getU32LEB();
  curr->finalize();
  out = curr;
  return true;
}

bool WasmBinaryReader::maybeVisitConst(Expression*& out, uint8_t code) {
  Const* curr;
  switch (code) {
    case BinaryConsts::I32Const:
      curr = allocator.alloc<Const>();
      curr->value = Literal(getS32LEB());
      break;
    case BinaryConsts::I64Const:
      curr = allocator.alloc<Const>();
      curr->value = Literal(getS64LEB());
      break;
    case BinaryConsts::F32Const:
      curr = allocator.alloc<Const>();
      curr->value = getFloat32Literal();
      break;
    case BinaryConsts::F64Const:
      curr = allocator.alloc<Const>();
      curr->value = getFloat64Literal();
      break;
    default:
      return false;
  }
  curr->type = curr->value.type;
  out = curr;

  return true;
}

bool WasmBinaryReader::maybeVisitUnary(Expression*& out, uint8_t code) {
  Unary* curr;
  switch (code) {
    case BinaryConsts::I32Clz:
      curr = allocator.alloc<Unary>();
      curr->op = ClzInt32;
      break;
    case BinaryConsts::I64Clz:
      curr = allocator.alloc<Unary>();
      curr->op = ClzInt64;
      break;
    case BinaryConsts::I32Ctz:
      curr = allocator.alloc<Unary>();
      curr->op = CtzInt32;
      break;
    case BinaryConsts::I64Ctz:
      curr = allocator.alloc<Unary>();
      curr->op = CtzInt64;
      break;
    case BinaryConsts::I32Popcnt:
      curr = allocator.alloc<Unary>();
      curr->op = PopcntInt32;
      break;
    case BinaryConsts::I64Popcnt:
      curr = allocator.alloc<Unary>();
      curr->op = PopcntInt64;
      break;
    case BinaryConsts::I32EqZ:
      curr = allocator.alloc<Unary>();
      curr->op = EqZInt32;
      break;
    case BinaryConsts::I64EqZ:
      curr = allocator.alloc<Unary>();
      curr->op = EqZInt64;
      break;
    case BinaryConsts::F32Neg:
      curr = allocator.alloc<Unary>();
      curr->op = NegFloat32;
      break;
    case BinaryConsts::F64Neg:
      curr = allocator.alloc<Unary>();
      curr->op = NegFloat64;
      break;
    case BinaryConsts::F32Abs:
      curr = allocator.alloc<Unary>();
      curr->op = AbsFloat32;
      break;
    case BinaryConsts::F64Abs:
      curr = allocator.alloc<Unary>();
      curr->op = AbsFloat64;
      break;
    case BinaryConsts::F32Ceil:
      curr = allocator.alloc<Unary>();
      curr->op = CeilFloat32;
      break;
    case BinaryConsts::F64Ceil:
      curr = allocator.alloc<Unary>();
      curr->op = CeilFloat64;
      break;
    case BinaryConsts::F32Floor:
      curr = allocator.alloc<Unary>();
      curr->op = FloorFloat32;
      break;
    case BinaryConsts::F64Floor:
      curr = allocator.alloc<Unary>();
      curr->op = FloorFloat64;
      break;
    case BinaryConsts::F32NearestInt:
      curr = allocator.alloc<Unary>();
      curr->op = NearestFloat32;
      break;
    case BinaryConsts::F64NearestInt:
      curr = allocator.alloc<Unary>();
      curr->op = NearestFloat64;
      break;
    case BinaryConsts::F32Sqrt:
      curr = allocator.alloc<Unary>();
      curr->op = SqrtFloat32;
      break;
    case BinaryConsts::F64Sqrt:
      curr = allocator.alloc<Unary>();
      curr->op = SqrtFloat64;
      break;
    case BinaryConsts::F32UConvertI32:
      curr = allocator.alloc<Unary>();
      curr->op = ConvertUInt32ToFloat32;
      break;
    case BinaryConsts::F64UConvertI32:
      curr = allocator.alloc<Unary>();
      curr->op = ConvertUInt32ToFloat64;
      break;
    case BinaryConsts::F32SConvertI32:
      curr = allocator.alloc<Unary>();
      curr->op = ConvertSInt32ToFloat32;
      break;
    case BinaryConsts::F64SConvertI32:
      curr = allocator.alloc<Unary>();
      curr->op = ConvertSInt32ToFloat64;
      break;
    case BinaryConsts::F32UConvertI64:
      curr = allocator.alloc<Unary>();
      curr->op = ConvertUInt64ToFloat32;
      break;
    case BinaryConsts::F64UConvertI64:
      curr = allocator.alloc<Unary>();
      curr->op = ConvertUInt64ToFloat64;
      break;
    case BinaryConsts::F32SConvertI64:
      curr = allocator.alloc<Unary>();
      curr->op = ConvertSInt64ToFloat32;
      break;
    case BinaryConsts::F64SConvertI64:
      curr = allocator.alloc<Unary>();
      curr->op = ConvertSInt64ToFloat64;
      break;

    case BinaryConsts::I64SExtendI32:
      curr = allocator.alloc<Unary>();
      curr->op = ExtendSInt32;
      break;
    case BinaryConsts::I64UExtendI32:
      curr = allocator.alloc<Unary>();
      curr->op = ExtendUInt32;
      break;
    case BinaryConsts::I32WrapI64:
      curr = allocator.alloc<Unary>();
      curr->op = WrapInt64;
      break;

    case BinaryConsts::I32UTruncF32:
      curr = allocator.alloc<Unary>();
      curr->op = TruncUFloat32ToInt32;
      break;
    case BinaryConsts::I32UTruncF64:
      curr = allocator.alloc<Unary>();
      curr->op = TruncUFloat64ToInt32;
      break;
    case BinaryConsts::I32STruncF32:
      curr = allocator.alloc<Unary>();
      curr->op = TruncSFloat32ToInt32;
      break;
    case BinaryConsts::I32STruncF64:
      curr = allocator.alloc<Unary>();
      curr->op = TruncSFloat64ToInt32;
      break;
    case BinaryConsts::I64UTruncF32:
      curr = allocator.alloc<Unary>();
      curr->op = TruncUFloat32ToInt64;
      break;
    case BinaryConsts::I64UTruncF64:
      curr = allocator.alloc<Unary>();
      curr->op = TruncUFloat64ToInt64;
      break;
    case BinaryConsts::I64STruncF32:
      curr = allocator.alloc<Unary>();
      curr->op = TruncSFloat32ToInt64;
      break;
    case BinaryConsts::I64STruncF64:
      curr = allocator.alloc<Unary>();
      curr->op = TruncSFloat64ToInt64;
      break;

    case BinaryConsts::F32Trunc:
      curr = allocator.alloc<Unary>();
      curr->op = TruncFloat32;
      break;
    case BinaryConsts::F64Trunc:
      curr = allocator.alloc<Unary>();
      curr->op = TruncFloat64;
      break;

    case BinaryConsts::F32DemoteI64:
      curr = allocator.alloc<Unary>();
      curr->op = DemoteFloat64;
      break;
    case BinaryConsts::F64PromoteF32:
      curr = allocator.alloc<Unary>();
      curr->op = PromoteFloat32;
      break;
    case BinaryConsts::I32ReinterpretF32:
      curr = allocator.alloc<Unary>();
      curr->op = ReinterpretFloat32;
      break;
    case BinaryConsts::I64ReinterpretF64:
      curr = allocator.alloc<Unary>();
      curr->op = ReinterpretFloat64;
      break;
    case BinaryConsts::F32ReinterpretI32:
      curr = allocator.alloc<Unary>();
      curr->op = ReinterpretInt32;
      break;
    case BinaryConsts::F64ReinterpretI64:
      curr = allocator.alloc<Unary>();
      curr->op = ReinterpretInt64;
      break;

    case BinaryConsts::I32ExtendS8:
      curr = allocator.alloc<Unary>();
      curr->op = ExtendS8Int32;
      break;
    case BinaryConsts::I32ExtendS16:
      curr = allocator.alloc<Unary>();
      curr->op = ExtendS16Int32;
      break;
    case BinaryConsts::I64ExtendS8:
      curr = allocator.alloc<Unary>();
      curr->op = ExtendS8Int64;
      break;
    case BinaryConsts::I64ExtendS16:
      curr = allocator.alloc<Unary>();
      curr->op = ExtendS16Int64;
      break;
    case BinaryConsts::I64ExtendS32:
      curr = allocator.alloc<Unary>();
      curr->op = ExtendS32Int64;
      break;

    default:
      return false;
  }
  curr->value = popNonVoidExpression();
  curr->finalize();
  out = curr;
  return true;
}

bool WasmBinaryReader::maybeVisitTruncSat(Expression*& out, uint32_t code) {
  Unary* curr;
  switch (code) {
    case BinaryConsts::I32STruncSatF32:
      curr = allocator.alloc<Unary>();
      curr->op = TruncSatSFloat32ToInt32;
      break;
    case BinaryConsts::I32UTruncSatF32:
      curr = allocator.alloc<Unary>();
      curr->op = TruncSatUFloat32ToInt32;
      break;
    case BinaryConsts::I32STruncSatF64:
      curr = allocator.alloc<Unary>();
      curr->op = TruncSatSFloat64ToInt32;
      break;
    case BinaryConsts::I32UTruncSatF64:
      curr = allocator.alloc<Unary>();
      curr->op = TruncSatUFloat64ToInt32;
      break;
    case BinaryConsts::I64STruncSatF32:
      curr = allocator.alloc<Unary>();
      curr->op = TruncSatSFloat32ToInt64;
      break;
    case BinaryConsts::I64UTruncSatF32:
      curr = allocator.alloc<Unary>();
      curr->op = TruncSatUFloat32ToInt64;
      break;
    case BinaryConsts::I64STruncSatF64:
      curr = allocator.alloc<Unary>();
      curr->op = TruncSatSFloat64ToInt64;
      break;
    case BinaryConsts::I64UTruncSatF64:
      curr = allocator.alloc<Unary>();
      curr->op = TruncSatUFloat64ToInt64;
      break;
    default:
      return false;
  }
  curr->value = popNonVoidExpression();
  curr->finalize();
  out = curr;
  return true;
}

bool WasmBinaryReader::maybeVisitMemoryInit(Expression*& out, uint32_t code) {
  if (code != BinaryConsts::MemoryInit) {
    return false;
  }
  auto* curr = allocator.alloc<MemoryInit>();
  curr->size = popNonVoidExpression();
  curr->offset = popNonVoidExpression();
  curr->dest = popNonVoidExpression();
  Index segIdx = getU32LEB();
  curr->segment = getDataName(segIdx);
  Index memIdx = getU32LEB();
  curr->memory = getMemoryName(memIdx);
  curr->finalize();
  out = curr;
  return true;
}

bool WasmBinaryReader::maybeVisitDataDrop(Expression*& out, uint32_t code) {
  if (code != BinaryConsts::DataDrop) {
    return false;
  }
  auto* curr = allocator.alloc<DataDrop>();
  Index segIdx = getU32LEB();
  curr->segment = getDataName(segIdx);
  curr->finalize();
  out = curr;
  return true;
}

bool WasmBinaryReader::maybeVisitMemoryCopy(Expression*& out, uint32_t code) {
  if (code != BinaryConsts::MemoryCopy) {
    return false;
  }
  auto* curr = allocator.alloc<MemoryCopy>();
  curr->size = popNonVoidExpression();
  curr->source = popNonVoidExpression();
  curr->dest = popNonVoidExpression();
  Index destIdx = getU32LEB();
  Index sourceIdx = getU32LEB();
  curr->finalize();
  curr->destMemory = getMemoryName(destIdx);
  curr->sourceMemory = getMemoryName(sourceIdx);
  out = curr;
  return true;
}

bool WasmBinaryReader::maybeVisitMemoryFill(Expression*& out, uint32_t code) {
  if (code != BinaryConsts::MemoryFill) {
    return false;
  }
  auto* curr = allocator.alloc<MemoryFill>();
  curr->size = popNonVoidExpression();
  curr->value = popNonVoidExpression();
  curr->dest = popNonVoidExpression();
  Index memIdx = getU32LEB();
  curr->finalize();
  curr->memory = getMemoryName(memIdx);
  out = curr;
  return true;
}

bool WasmBinaryReader::maybeVisitTableSize(Expression*& out, uint32_t code) {
  if (code != BinaryConsts::TableSize) {
    return false;
  }
  Index tableIdx = getU32LEB();
  if (tableIdx >= wasm.tables.size()) {
    throwError("bad table index");
  }
  auto* curr = allocator.alloc<TableSize>();
  if (getTable(tableIdx)->is64()) {
    curr->type = Type::i64;
  }
  curr->table = getTableName(tableIdx);
  curr->finalize();
  out = curr;
  return true;
}

bool WasmBinaryReader::maybeVisitTableGrow(Expression*& out, uint32_t code) {
  if (code != BinaryConsts::TableGrow) {
    return false;
  }
  Index tableIdx = getU32LEB();
  if (tableIdx >= wasm.tables.size()) {
    throwError("bad table index");
  }
  auto* curr = allocator.alloc<TableGrow>();
  curr->delta = popNonVoidExpression();
  curr->value = popNonVoidExpression();
  if (getTable(tableIdx)->is64()) {
    curr->type = Type::i64;
  }
  curr->table = getTableName(tableIdx);
  curr->finalize();
  out = curr;
  return true;
}

bool WasmBinaryReader::maybeVisitTableFill(Expression*& out, uint32_t code) {
  if (code != BinaryConsts::TableFill) {
    return false;
  }
  Index tableIdx = getU32LEB();
  if (tableIdx >= wasm.tables.size()) {
    throwError("bad table index");
  }
  auto* size = popNonVoidExpression();
  auto* value = popNonVoidExpression();
  auto* dest = popNonVoidExpression();
  auto* ret = Builder(wasm).makeTableFill(Name(), dest, value, size);
  ret->table = getTableName(tableIdx);
  out = ret;
  return true;
}

bool WasmBinaryReader::maybeVisitTableCopy(Expression*& out, uint32_t code) {
  if (code != BinaryConsts::TableCopy) {
    return false;
  }
  Index destTableIdx = getU32LEB();
  if (destTableIdx >= wasm.tables.size()) {
    throwError("bad table index");
  }
  Index sourceTableIdx = getU32LEB();
  if (sourceTableIdx >= wasm.tables.size()) {
    throwError("bad table index");
  }
  auto* size = popNonVoidExpression();
  auto* source = popNonVoidExpression();
  auto* dest = popNonVoidExpression();
  auto* ret = Builder(wasm).makeTableCopy(dest, source, size, Name(), Name());
  ret->destTable = getTableName(destTableIdx);
  ret->sourceTable = getTableName(sourceTableIdx);
  out = ret;
  return true;
}

bool WasmBinaryReader::maybeVisitTableInit(Expression*& out, uint32_t code) {
  if (code != BinaryConsts::TableInit) {
    return false;
  }
  auto* curr = allocator.alloc<TableInit>();
  curr->size = popNonVoidExpression();
  curr->offset = popNonVoidExpression();
  curr->dest = popNonVoidExpression();
  Index segIdx = getU32LEB();
  curr->segment = getElemName(segIdx);
  Index tableIdx = getU32LEB();
  curr->table = getTableName(tableIdx);
  curr->finalize();
  out = curr;
  return true;
}

bool WasmBinaryReader::maybeVisitBinary(Expression*& out, uint8_t code) {
  Binary* curr;
#define INT_TYPED_CODE(code)                                                   \
  {                                                                            \
    case BinaryConsts::I32##code:                                              \
      curr = allocator.alloc<Binary>();                                        \
      curr->op = code##Int32;                                                  \
      break;                                                                   \
    case BinaryConsts::I64##code:                                              \
      curr = allocator.alloc<Binary>();                                        \
      curr->op = code##Int64;                                                  \
      break;                                                                   \
  }
#define FLOAT_TYPED_CODE(code)                                                 \
  {                                                                            \
    case BinaryConsts::F32##code:                                              \
      curr = allocator.alloc<Binary>();                                        \
      curr->op = code##Float32;                                                \
      break;                                                                   \
    case BinaryConsts::F64##code:                                              \
      curr = allocator.alloc<Binary>();                                        \
      curr->op = code##Float64;                                                \
      break;                                                                   \
  }
#define TYPED_CODE(code)                                                       \
  {                                                                            \
    INT_TYPED_CODE(code)                                                       \
    FLOAT_TYPED_CODE(code)                                                     \
  }

  switch (code) {
    TYPED_CODE(Add);
    TYPED_CODE(Sub);
    TYPED_CODE(Mul);
    INT_TYPED_CODE(DivS);
    INT_TYPED_CODE(DivU);
    INT_TYPED_CODE(RemS);
    INT_TYPED_CODE(RemU);
    INT_TYPED_CODE(And);
    INT_TYPED_CODE(Or);
    INT_TYPED_CODE(Xor);
    INT_TYPED_CODE(Shl);
    INT_TYPED_CODE(ShrU);
    INT_TYPED_CODE(ShrS);
    INT_TYPED_CODE(RotL);
    INT_TYPED_CODE(RotR);
    FLOAT_TYPED_CODE(Div);
    FLOAT_TYPED_CODE(CopySign);
    FLOAT_TYPED_CODE(Min);
    FLOAT_TYPED_CODE(Max);
    TYPED_CODE(Eq);
    TYPED_CODE(Ne);
    INT_TYPED_CODE(LtS);
    INT_TYPED_CODE(LtU);
    INT_TYPED_CODE(LeS);
    INT_TYPED_CODE(LeU);
    INT_TYPED_CODE(GtS);
    INT_TYPED_CODE(GtU);
    INT_TYPED_CODE(GeS);
    INT_TYPED_CODE(GeU);
    FLOAT_TYPED_CODE(Lt);
    FLOAT_TYPED_CODE(Le);
    FLOAT_TYPED_CODE(Gt);
    FLOAT_TYPED_CODE(Ge);
    default:
      return false;
  }
  curr->right = popNonVoidExpression();
  curr->left = popNonVoidExpression();
  curr->finalize();
  out = curr;
  return true;
#undef TYPED_CODE
#undef INT_TYPED_CODE
#undef FLOAT_TYPED_CODE
}

bool WasmBinaryReader::maybeVisitSIMDBinary(Expression*& out, uint32_t code) {
  Binary* curr;
  switch (code) {
    case BinaryConsts::I8x16Eq:
      curr = allocator.alloc<Binary>();
      curr->op = EqVecI8x16;
      break;
    case BinaryConsts::I8x16Ne:
      curr = allocator.alloc<Binary>();
      curr->op = NeVecI8x16;
      break;
    case BinaryConsts::I8x16LtS:
      curr = allocator.alloc<Binary>();
      curr->op = LtSVecI8x16;
      break;
    case BinaryConsts::I8x16LtU:
      curr = allocator.alloc<Binary>();
      curr->op = LtUVecI8x16;
      break;
    case BinaryConsts::I8x16GtS:
      curr = allocator.alloc<Binary>();
      curr->op = GtSVecI8x16;
      break;
    case BinaryConsts::I8x16GtU:
      curr = allocator.alloc<Binary>();
      curr->op = GtUVecI8x16;
      break;
    case BinaryConsts::I8x16LeS:
      curr = allocator.alloc<Binary>();
      curr->op = LeSVecI8x16;
      break;
    case BinaryConsts::I8x16LeU:
      curr = allocator.alloc<Binary>();
      curr->op = LeUVecI8x16;
      break;
    case BinaryConsts::I8x16GeS:
      curr = allocator.alloc<Binary>();
      curr->op = GeSVecI8x16;
      break;
    case BinaryConsts::I8x16GeU:
      curr = allocator.alloc<Binary>();
      curr->op = GeUVecI8x16;
      break;
    case BinaryConsts::I16x8Eq:
      curr = allocator.alloc<Binary>();
      curr->op = EqVecI16x8;
      break;
    case BinaryConsts::I16x8Ne:
      curr = allocator.alloc<Binary>();
      curr->op = NeVecI16x8;
      break;
    case BinaryConsts::I16x8LtS:
      curr = allocator.alloc<Binary>();
      curr->op = LtSVecI16x8;
      break;
    case BinaryConsts::I16x8LtU:
      curr = allocator.alloc<Binary>();
      curr->op = LtUVecI16x8;
      break;
    case BinaryConsts::I16x8GtS:
      curr = allocator.alloc<Binary>();
      curr->op = GtSVecI16x8;
      break;
    case BinaryConsts::I16x8GtU:
      curr = allocator.alloc<Binary>();
      curr->op = GtUVecI16x8;
      break;
    case BinaryConsts::I16x8LeS:
      curr = allocator.alloc<Binary>();
      curr->op = LeSVecI16x8;
      break;
    case BinaryConsts::I16x8LeU:
      curr = allocator.alloc<Binary>();
      curr->op = LeUVecI16x8;
      break;
    case BinaryConsts::I16x8GeS:
      curr = allocator.alloc<Binary>();
      curr->op = GeSVecI16x8;
      break;
    case BinaryConsts::I16x8GeU:
      curr = allocator.alloc<Binary>();
      curr->op = GeUVecI16x8;
      break;
    case BinaryConsts::I32x4Eq:
      curr = allocator.alloc<Binary>();
      curr->op = EqVecI32x4;
      break;
    case BinaryConsts::I32x4Ne:
      curr = allocator.alloc<Binary>();
      curr->op = NeVecI32x4;
      break;
    case BinaryConsts::I32x4LtS:
      curr = allocator.alloc<Binary>();
      curr->op = LtSVecI32x4;
      break;
    case BinaryConsts::I32x4LtU:
      curr = allocator.alloc<Binary>();
      curr->op = LtUVecI32x4;
      break;
    case BinaryConsts::I32x4GtS:
      curr = allocator.alloc<Binary>();
      curr->op = GtSVecI32x4;
      break;
    case BinaryConsts::I32x4GtU:
      curr = allocator.alloc<Binary>();
      curr->op = GtUVecI32x4;
      break;
    case BinaryConsts::I32x4LeS:
      curr = allocator.alloc<Binary>();
      curr->op = LeSVecI32x4;
      break;
    case BinaryConsts::I32x4LeU:
      curr = allocator.alloc<Binary>();
      curr->op = LeUVecI32x4;
      break;
    case BinaryConsts::I32x4GeS:
      curr = allocator.alloc<Binary>();
      curr->op = GeSVecI32x4;
      break;
    case BinaryConsts::I32x4GeU:
      curr = allocator.alloc<Binary>();
      curr->op = GeUVecI32x4;
      break;
    case BinaryConsts::I64x2Eq:
      curr = allocator.alloc<Binary>();
      curr->op = EqVecI64x2;
      break;
    case BinaryConsts::I64x2Ne:
      curr = allocator.alloc<Binary>();
      curr->op = NeVecI64x2;
      break;
    case BinaryConsts::I64x2LtS:
      curr = allocator.alloc<Binary>();
      curr->op = LtSVecI64x2;
      break;
    case BinaryConsts::I64x2GtS:
      curr = allocator.alloc<Binary>();
      curr->op = GtSVecI64x2;
      break;
    case BinaryConsts::I64x2LeS:
      curr = allocator.alloc<Binary>();
      curr->op = LeSVecI64x2;
      break;
    case BinaryConsts::I64x2GeS:
      curr = allocator.alloc<Binary>();
      curr->op = GeSVecI64x2;
      break;
    case BinaryConsts::F16x8Eq:
      curr = allocator.alloc<Binary>();
      curr->op = EqVecF16x8;
      break;
    case BinaryConsts::F16x8Ne:
      curr = allocator.alloc<Binary>();
      curr->op = NeVecF16x8;
      break;
    case BinaryConsts::F16x8Lt:
      curr = allocator.alloc<Binary>();
      curr->op = LtVecF16x8;
      break;
    case BinaryConsts::F16x8Gt:
      curr = allocator.alloc<Binary>();
      curr->op = GtVecF16x8;
      break;
    case BinaryConsts::F16x8Le:
      curr = allocator.alloc<Binary>();
      curr->op = LeVecF16x8;
      break;
    case BinaryConsts::F16x8Ge:
      curr = allocator.alloc<Binary>();
      curr->op = GeVecF16x8;
      break;
    case BinaryConsts::F32x4Eq:
      curr = allocator.alloc<Binary>();
      curr->op = EqVecF32x4;
      break;
    case BinaryConsts::F32x4Ne:
      curr = allocator.alloc<Binary>();
      curr->op = NeVecF32x4;
      break;
    case BinaryConsts::F32x4Lt:
      curr = allocator.alloc<Binary>();
      curr->op = LtVecF32x4;
      break;
    case BinaryConsts::F32x4Gt:
      curr = allocator.alloc<Binary>();
      curr->op = GtVecF32x4;
      break;
    case BinaryConsts::F32x4Le:
      curr = allocator.alloc<Binary>();
      curr->op = LeVecF32x4;
      break;
    case BinaryConsts::F32x4Ge:
      curr = allocator.alloc<Binary>();
      curr->op = GeVecF32x4;
      break;
    case BinaryConsts::F64x2Eq:
      curr = allocator.alloc<Binary>();
      curr->op = EqVecF64x2;
      break;
    case BinaryConsts::F64x2Ne:
      curr = allocator.alloc<Binary>();
      curr->op = NeVecF64x2;
      break;
    case BinaryConsts::F64x2Lt:
      curr = allocator.alloc<Binary>();
      curr->op = LtVecF64x2;
      break;
    case BinaryConsts::F64x2Gt:
      curr = allocator.alloc<Binary>();
      curr->op = GtVecF64x2;
      break;
    case BinaryConsts::F64x2Le:
      curr = allocator.alloc<Binary>();
      curr->op = LeVecF64x2;
      break;
    case BinaryConsts::F64x2Ge:
      curr = allocator.alloc<Binary>();
      curr->op = GeVecF64x2;
      break;
    case BinaryConsts::V128And:
      curr = allocator.alloc<Binary>();
      curr->op = AndVec128;
      break;
    case BinaryConsts::V128Or:
      curr = allocator.alloc<Binary>();
      curr->op = OrVec128;
      break;
    case BinaryConsts::V128Xor:
      curr = allocator.alloc<Binary>();
      curr->op = XorVec128;
      break;
    case BinaryConsts::V128Andnot:
      curr = allocator.alloc<Binary>();
      curr->op = AndNotVec128;
      break;
    case BinaryConsts::I8x16Add:
      curr = allocator.alloc<Binary>();
      curr->op = AddVecI8x16;
      break;
    case BinaryConsts::I8x16AddSatS:
      curr = allocator.alloc<Binary>();
      curr->op = AddSatSVecI8x16;
      break;
    case BinaryConsts::I8x16AddSatU:
      curr = allocator.alloc<Binary>();
      curr->op = AddSatUVecI8x16;
      break;
    case BinaryConsts::I8x16Sub:
      curr = allocator.alloc<Binary>();
      curr->op = SubVecI8x16;
      break;
    case BinaryConsts::I8x16SubSatS:
      curr = allocator.alloc<Binary>();
      curr->op = SubSatSVecI8x16;
      break;
    case BinaryConsts::I8x16SubSatU:
      curr = allocator.alloc<Binary>();
      curr->op = SubSatUVecI8x16;
      break;
    case BinaryConsts::I8x16MinS:
      curr = allocator.alloc<Binary>();
      curr->op = MinSVecI8x16;
      break;
    case BinaryConsts::I8x16MinU:
      curr = allocator.alloc<Binary>();
      curr->op = MinUVecI8x16;
      break;
    case BinaryConsts::I8x16MaxS:
      curr = allocator.alloc<Binary>();
      curr->op = MaxSVecI8x16;
      break;
    case BinaryConsts::I8x16MaxU:
      curr = allocator.alloc<Binary>();
      curr->op = MaxUVecI8x16;
      break;
    case BinaryConsts::I8x16AvgrU:
      curr = allocator.alloc<Binary>();
      curr->op = AvgrUVecI8x16;
      break;
    case BinaryConsts::I16x8Add:
      curr = allocator.alloc<Binary>();
      curr->op = AddVecI16x8;
      break;
    case BinaryConsts::I16x8AddSatS:
      curr = allocator.alloc<Binary>();
      curr->op = AddSatSVecI16x8;
      break;
    case BinaryConsts::I16x8AddSatU:
      curr = allocator.alloc<Binary>();
      curr->op = AddSatUVecI16x8;
      break;
    case BinaryConsts::I16x8Sub:
      curr = allocator.alloc<Binary>();
      curr->op = SubVecI16x8;
      break;
    case BinaryConsts::I16x8SubSatS:
      curr = allocator.alloc<Binary>();
      curr->op = SubSatSVecI16x8;
      break;
    case BinaryConsts::I16x8SubSatU:
      curr = allocator.alloc<Binary>();
      curr->op = SubSatUVecI16x8;
      break;
    case BinaryConsts::I16x8Mul:
      curr = allocator.alloc<Binary>();
      curr->op = MulVecI16x8;
      break;
    case BinaryConsts::I16x8MinS:
      curr = allocator.alloc<Binary>();
      curr->op = MinSVecI16x8;
      break;
    case BinaryConsts::I16x8MinU:
      curr = allocator.alloc<Binary>();
      curr->op = MinUVecI16x8;
      break;
    case BinaryConsts::I16x8MaxS:
      curr = allocator.alloc<Binary>();
      curr->op = MaxSVecI16x8;
      break;
    case BinaryConsts::I16x8MaxU:
      curr = allocator.alloc<Binary>();
      curr->op = MaxUVecI16x8;
      break;
    case BinaryConsts::I16x8AvgrU:
      curr = allocator.alloc<Binary>();
      curr->op = AvgrUVecI16x8;
      break;
    case BinaryConsts::I16x8Q15MulrSatS:
      curr = allocator.alloc<Binary>();
      curr->op = Q15MulrSatSVecI16x8;
      break;
    case BinaryConsts::I16x8ExtmulLowI8x16S:
      curr = allocator.alloc<Binary>();
      curr->op = ExtMulLowSVecI16x8;
      break;
    case BinaryConsts::I16x8ExtmulHighI8x16S:
      curr = allocator.alloc<Binary>();
      curr->op = ExtMulHighSVecI16x8;
      break;
    case BinaryConsts::I16x8ExtmulLowI8x16U:
      curr = allocator.alloc<Binary>();
      curr->op = ExtMulLowUVecI16x8;
      break;
    case BinaryConsts::I16x8ExtmulHighI8x16U:
      curr = allocator.alloc<Binary>();
      curr->op = ExtMulHighUVecI16x8;
      break;
    case BinaryConsts::I32x4Add:
      curr = allocator.alloc<Binary>();
      curr->op = AddVecI32x4;
      break;
    case BinaryConsts::I32x4Sub:
      curr = allocator.alloc<Binary>();
      curr->op = SubVecI32x4;
      break;
    case BinaryConsts::I32x4Mul:
      curr = allocator.alloc<Binary>();
      curr->op = MulVecI32x4;
      break;
    case BinaryConsts::I32x4MinS:
      curr = allocator.alloc<Binary>();
      curr->op = MinSVecI32x4;
      break;
    case BinaryConsts::I32x4MinU:
      curr = allocator.alloc<Binary>();
      curr->op = MinUVecI32x4;
      break;
    case BinaryConsts::I32x4MaxS:
      curr = allocator.alloc<Binary>();
      curr->op = MaxSVecI32x4;
      break;
    case BinaryConsts::I32x4MaxU:
      curr = allocator.alloc<Binary>();
      curr->op = MaxUVecI32x4;
      break;
    case BinaryConsts::I32x4DotI16x8S:
      curr = allocator.alloc<Binary>();
      curr->op = DotSVecI16x8ToVecI32x4;
      break;
    case BinaryConsts::I32x4ExtmulLowI16x8S:
      curr = allocator.alloc<Binary>();
      curr->op = ExtMulLowSVecI32x4;
      break;
    case BinaryConsts::I32x4ExtmulHighI16x8S:
      curr = allocator.alloc<Binary>();
      curr->op = ExtMulHighSVecI32x4;
      break;
    case BinaryConsts::I32x4ExtmulLowI16x8U:
      curr = allocator.alloc<Binary>();
      curr->op = ExtMulLowUVecI32x4;
      break;
    case BinaryConsts::I32x4ExtmulHighI16x8U:
      curr = allocator.alloc<Binary>();
      curr->op = ExtMulHighUVecI32x4;
      break;
    case BinaryConsts::I64x2Add:
      curr = allocator.alloc<Binary>();
      curr->op = AddVecI64x2;
      break;
    case BinaryConsts::I64x2Sub:
      curr = allocator.alloc<Binary>();
      curr->op = SubVecI64x2;
      break;
    case BinaryConsts::I64x2Mul:
      curr = allocator.alloc<Binary>();
      curr->op = MulVecI64x2;
      break;
    case BinaryConsts::I64x2ExtmulLowI32x4S:
      curr = allocator.alloc<Binary>();
      curr->op = ExtMulLowSVecI64x2;
      break;
    case BinaryConsts::I64x2ExtmulHighI32x4S:
      curr = allocator.alloc<Binary>();
      curr->op = ExtMulHighSVecI64x2;
      break;
    case BinaryConsts::I64x2ExtmulLowI32x4U:
      curr = allocator.alloc<Binary>();
      curr->op = ExtMulLowUVecI64x2;
      break;
    case BinaryConsts::I64x2ExtmulHighI32x4U:
      curr = allocator.alloc<Binary>();
      curr->op = ExtMulHighUVecI64x2;
      break;
    case BinaryConsts::F16x8Add:
      curr = allocator.alloc<Binary>();
      curr->op = AddVecF16x8;
      break;
    case BinaryConsts::F16x8Sub:
      curr = allocator.alloc<Binary>();
      curr->op = SubVecF16x8;
      break;
    case BinaryConsts::F16x8Mul:
      curr = allocator.alloc<Binary>();
      curr->op = MulVecF16x8;
      break;
    case BinaryConsts::F16x8Div:
      curr = allocator.alloc<Binary>();
      curr->op = DivVecF16x8;
      break;
    case BinaryConsts::F16x8Min:
      curr = allocator.alloc<Binary>();
      curr->op = MinVecF16x8;
      break;
    case BinaryConsts::F16x8Max:
      curr = allocator.alloc<Binary>();
      curr->op = MaxVecF16x8;
      break;
    case BinaryConsts::F16x8Pmin:
      curr = allocator.alloc<Binary>();
      curr->op = PMinVecF16x8;
      break;
    case BinaryConsts::F16x8Pmax:
      curr = allocator.alloc<Binary>();
      curr->op = PMaxVecF16x8;
      break;
    case BinaryConsts::F32x4Add:
      curr = allocator.alloc<Binary>();
      curr->op = AddVecF32x4;
      break;
    case BinaryConsts::F32x4Sub:
      curr = allocator.alloc<Binary>();
      curr->op = SubVecF32x4;
      break;
    case BinaryConsts::F32x4Mul:
      curr = allocator.alloc<Binary>();
      curr->op = MulVecF32x4;
      break;
    case BinaryConsts::F32x4Div:
      curr = allocator.alloc<Binary>();
      curr->op = DivVecF32x4;
      break;
    case BinaryConsts::F32x4Min:
      curr = allocator.alloc<Binary>();
      curr->op = MinVecF32x4;
      break;
    case BinaryConsts::F32x4Max:
      curr = allocator.alloc<Binary>();
      curr->op = MaxVecF32x4;
      break;
    case BinaryConsts::F32x4Pmin:
      curr = allocator.alloc<Binary>();
      curr->op = PMinVecF32x4;
      break;
    case BinaryConsts::F32x4Pmax:
      curr = allocator.alloc<Binary>();
      curr->op = PMaxVecF32x4;
      break;
    case BinaryConsts::F64x2Add:
      curr = allocator.alloc<Binary>();
      curr->op = AddVecF64x2;
      break;
    case BinaryConsts::F64x2Sub:
      curr = allocator.alloc<Binary>();
      curr->op = SubVecF64x2;
      break;
    case BinaryConsts::F64x2Mul:
      curr = allocator.alloc<Binary>();
      curr->op = MulVecF64x2;
      break;
    case BinaryConsts::F64x2Div:
      curr = allocator.alloc<Binary>();
      curr->op = DivVecF64x2;
      break;
    case BinaryConsts::F64x2Min:
      curr = allocator.alloc<Binary>();
      curr->op = MinVecF64x2;
      break;
    case BinaryConsts::F64x2Max:
      curr = allocator.alloc<Binary>();
      curr->op = MaxVecF64x2;
      break;
    case BinaryConsts::F64x2Pmin:
      curr = allocator.alloc<Binary>();
      curr->op = PMinVecF64x2;
      break;
    case BinaryConsts::F64x2Pmax:
      curr = allocator.alloc<Binary>();
      curr->op = PMaxVecF64x2;
      break;
    case BinaryConsts::I8x16NarrowI16x8S:
      curr = allocator.alloc<Binary>();
      curr->op = NarrowSVecI16x8ToVecI8x16;
      break;
    case BinaryConsts::I8x16NarrowI16x8U:
      curr = allocator.alloc<Binary>();
      curr->op = NarrowUVecI16x8ToVecI8x16;
      break;
    case BinaryConsts::I16x8NarrowI32x4S:
      curr = allocator.alloc<Binary>();
      curr->op = NarrowSVecI32x4ToVecI16x8;
      break;
    case BinaryConsts::I16x8NarrowI32x4U:
      curr = allocator.alloc<Binary>();
      curr->op = NarrowUVecI32x4ToVecI16x8;
      break;
    case BinaryConsts::I8x16Swizzle:
      curr = allocator.alloc<Binary>();
      curr->op = SwizzleVecI8x16;
      break;
    case BinaryConsts::I8x16RelaxedSwizzle:
      curr = allocator.alloc<Binary>();
      curr->op = RelaxedSwizzleVecI8x16;
      break;
    case BinaryConsts::F32x4RelaxedMin:
      curr = allocator.alloc<Binary>();
      curr->op = RelaxedMinVecF32x4;
      break;
    case BinaryConsts::F32x4RelaxedMax:
      curr = allocator.alloc<Binary>();
      curr->op = RelaxedMaxVecF32x4;
      break;
    case BinaryConsts::F64x2RelaxedMin:
      curr = allocator.alloc<Binary>();
      curr->op = RelaxedMinVecF64x2;
      break;
    case BinaryConsts::F64x2RelaxedMax:
      curr = allocator.alloc<Binary>();
      curr->op = RelaxedMaxVecF64x2;
      break;
    case BinaryConsts::I16x8RelaxedQ15MulrS:
      curr = allocator.alloc<Binary>();
      curr->op = RelaxedQ15MulrSVecI16x8;
      break;
    case BinaryConsts::I16x8DotI8x16I7x16S:
      curr = allocator.alloc<Binary>();
      curr->op = DotI8x16I7x16SToVecI16x8;
      break;
    default:
      return false;
  }
  curr->right = popNonVoidExpression();
  curr->left = popNonVoidExpression();
  curr->finalize();
  out = curr;
  return true;
}
bool WasmBinaryReader::maybeVisitSIMDUnary(Expression*& out, uint32_t code) {
  Unary* curr;
  switch (code) {
    case BinaryConsts::I8x16Splat:
      curr = allocator.alloc<Unary>();
      curr->op = SplatVecI8x16;
      break;
    case BinaryConsts::I16x8Splat:
      curr = allocator.alloc<Unary>();
      curr->op = SplatVecI16x8;
      break;
    case BinaryConsts::I32x4Splat:
      curr = allocator.alloc<Unary>();
      curr->op = SplatVecI32x4;
      break;
    case BinaryConsts::I64x2Splat:
      curr = allocator.alloc<Unary>();
      curr->op = SplatVecI64x2;
      break;
    case BinaryConsts::F16x8Splat:
      curr = allocator.alloc<Unary>();
      curr->op = SplatVecF16x8;
      break;
    case BinaryConsts::F32x4Splat:
      curr = allocator.alloc<Unary>();
      curr->op = SplatVecF32x4;
      break;
    case BinaryConsts::F64x2Splat:
      curr = allocator.alloc<Unary>();
      curr->op = SplatVecF64x2;
      break;
    case BinaryConsts::V128Not:
      curr = allocator.alloc<Unary>();
      curr->op = NotVec128;
      break;
    case BinaryConsts::V128AnyTrue:
      curr = allocator.alloc<Unary>();
      curr->op = AnyTrueVec128;
      break;
    case BinaryConsts::I8x16Popcnt:
      curr = allocator.alloc<Unary>();
      curr->op = PopcntVecI8x16;
      break;
    case BinaryConsts::I8x16Abs:
      curr = allocator.alloc<Unary>();
      curr->op = AbsVecI8x16;
      break;
    case BinaryConsts::I8x16Neg:
      curr = allocator.alloc<Unary>();
      curr->op = NegVecI8x16;
      break;
    case BinaryConsts::I8x16AllTrue:
      curr = allocator.alloc<Unary>();
      curr->op = AllTrueVecI8x16;
      break;
    case BinaryConsts::I8x16Bitmask:
      curr = allocator.alloc<Unary>();
      curr->op = BitmaskVecI8x16;
      break;
    case BinaryConsts::I16x8Abs:
      curr = allocator.alloc<Unary>();
      curr->op = AbsVecI16x8;
      break;
    case BinaryConsts::I16x8Neg:
      curr = allocator.alloc<Unary>();
      curr->op = NegVecI16x8;
      break;
    case BinaryConsts::I16x8AllTrue:
      curr = allocator.alloc<Unary>();
      curr->op = AllTrueVecI16x8;
      break;
    case BinaryConsts::I16x8Bitmask:
      curr = allocator.alloc<Unary>();
      curr->op = BitmaskVecI16x8;
      break;
    case BinaryConsts::I32x4Abs:
      curr = allocator.alloc<Unary>();
      curr->op = AbsVecI32x4;
      break;
    case BinaryConsts::I32x4Neg:
      curr = allocator.alloc<Unary>();
      curr->op = NegVecI32x4;
      break;
    case BinaryConsts::I32x4AllTrue:
      curr = allocator.alloc<Unary>();
      curr->op = AllTrueVecI32x4;
      break;
    case BinaryConsts::I32x4Bitmask:
      curr = allocator.alloc<Unary>();
      curr->op = BitmaskVecI32x4;
      break;
    case BinaryConsts::I64x2Abs:
      curr = allocator.alloc<Unary>();
      curr->op = AbsVecI64x2;
      break;
    case BinaryConsts::I64x2Neg:
      curr = allocator.alloc<Unary>();
      curr->op = NegVecI64x2;
      break;
    case BinaryConsts::I64x2AllTrue:
      curr = allocator.alloc<Unary>();
      curr->op = AllTrueVecI64x2;
      break;
    case BinaryConsts::I64x2Bitmask:
      curr = allocator.alloc<Unary>();
      curr->op = BitmaskVecI64x2;
      break;
    case BinaryConsts::F16x8Abs:
      curr = allocator.alloc<Unary>();
      curr->op = AbsVecF16x8;
      break;
    case BinaryConsts::F16x8Neg:
      curr = allocator.alloc<Unary>();
      curr->op = NegVecF16x8;
      break;
    case BinaryConsts::F16x8Sqrt:
      curr = allocator.alloc<Unary>();
      curr->op = SqrtVecF16x8;
      break;
    case BinaryConsts::F16x8Ceil:
      curr = allocator.alloc<Unary>();
      curr->op = CeilVecF16x8;
      break;
    case BinaryConsts::F16x8Floor:
      curr = allocator.alloc<Unary>();
      curr->op = FloorVecF16x8;
      break;
    case BinaryConsts::F16x8Trunc:
      curr = allocator.alloc<Unary>();
      curr->op = TruncVecF16x8;
      break;
    case BinaryConsts::F16x8Nearest:
      curr = allocator.alloc<Unary>();
      curr->op = NearestVecF16x8;
      break;
    case BinaryConsts::F32x4Abs:
      curr = allocator.alloc<Unary>();
      curr->op = AbsVecF32x4;
      break;
    case BinaryConsts::F32x4Neg:
      curr = allocator.alloc<Unary>();
      curr->op = NegVecF32x4;
      break;
    case BinaryConsts::F32x4Sqrt:
      curr = allocator.alloc<Unary>();
      curr->op = SqrtVecF32x4;
      break;
    case BinaryConsts::F32x4Ceil:
      curr = allocator.alloc<Unary>();
      curr->op = CeilVecF32x4;
      break;
    case BinaryConsts::F32x4Floor:
      curr = allocator.alloc<Unary>();
      curr->op = FloorVecF32x4;
      break;
    case BinaryConsts::F32x4Trunc:
      curr = allocator.alloc<Unary>();
      curr->op = TruncVecF32x4;
      break;
    case BinaryConsts::F32x4Nearest:
      curr = allocator.alloc<Unary>();
      curr->op = NearestVecF32x4;
      break;
    case BinaryConsts::F64x2Abs:
      curr = allocator.alloc<Unary>();
      curr->op = AbsVecF64x2;
      break;
    case BinaryConsts::F64x2Neg:
      curr = allocator.alloc<Unary>();
      curr->op = NegVecF64x2;
      break;
    case BinaryConsts::F64x2Sqrt:
      curr = allocator.alloc<Unary>();
      curr->op = SqrtVecF64x2;
      break;
    case BinaryConsts::F64x2Ceil:
      curr = allocator.alloc<Unary>();
      curr->op = CeilVecF64x2;
      break;
    case BinaryConsts::F64x2Floor:
      curr = allocator.alloc<Unary>();
      curr->op = FloorVecF64x2;
      break;
    case BinaryConsts::F64x2Trunc:
      curr = allocator.alloc<Unary>();
      curr->op = TruncVecF64x2;
      break;
    case BinaryConsts::F64x2Nearest:
      curr = allocator.alloc<Unary>();
      curr->op = NearestVecF64x2;
      break;
    case BinaryConsts::I16x8ExtaddPairwiseI8x16S:
      curr = allocator.alloc<Unary>();
      curr->op = ExtAddPairwiseSVecI8x16ToI16x8;
      break;
    case BinaryConsts::I16x8ExtaddPairwiseI8x16U:
      curr = allocator.alloc<Unary>();
      curr->op = ExtAddPairwiseUVecI8x16ToI16x8;
      break;
    case BinaryConsts::I32x4ExtaddPairwiseI16x8S:
      curr = allocator.alloc<Unary>();
      curr->op = ExtAddPairwiseSVecI16x8ToI32x4;
      break;
    case BinaryConsts::I32x4ExtaddPairwiseI16x8U:
      curr = allocator.alloc<Unary>();
      curr->op = ExtAddPairwiseUVecI16x8ToI32x4;
      break;
    case BinaryConsts::I32x4TruncSatF32x4S:
      curr = allocator.alloc<Unary>();
      curr->op = TruncSatSVecF32x4ToVecI32x4;
      break;
    case BinaryConsts::I32x4TruncSatF32x4U:
      curr = allocator.alloc<Unary>();
      curr->op = TruncSatUVecF32x4ToVecI32x4;
      break;
    case BinaryConsts::F32x4ConvertI32x4S:
      curr = allocator.alloc<Unary>();
      curr->op = ConvertSVecI32x4ToVecF32x4;
      break;
    case BinaryConsts::F32x4ConvertI32x4U:
      curr = allocator.alloc<Unary>();
      curr->op = ConvertUVecI32x4ToVecF32x4;
      break;
    case BinaryConsts::I16x8ExtendLowI8x16S:
      curr = allocator.alloc<Unary>();
      curr->op = ExtendLowSVecI8x16ToVecI16x8;
      break;
    case BinaryConsts::I16x8ExtendHighI8x16S:
      curr = allocator.alloc<Unary>();
      curr->op = ExtendHighSVecI8x16ToVecI16x8;
      break;
    case BinaryConsts::I16x8ExtendLowI8x16U:
      curr = allocator.alloc<Unary>();
      curr->op = ExtendLowUVecI8x16ToVecI16x8;
      break;
    case BinaryConsts::I16x8ExtendHighI8x16U:
      curr = allocator.alloc<Unary>();
      curr->op = ExtendHighUVecI8x16ToVecI16x8;
      break;
    case BinaryConsts::I32x4ExtendLowI16x8S:
      curr = allocator.alloc<Unary>();
      curr->op = ExtendLowSVecI16x8ToVecI32x4;
      break;
    case BinaryConsts::I32x4ExtendHighI16x8S:
      curr = allocator.alloc<Unary>();
      curr->op = ExtendHighSVecI16x8ToVecI32x4;
      break;
    case BinaryConsts::I32x4ExtendLowI16x8U:
      curr = allocator.alloc<Unary>();
      curr->op = ExtendLowUVecI16x8ToVecI32x4;
      break;
    case BinaryConsts::I32x4ExtendHighI16x8U:
      curr = allocator.alloc<Unary>();
      curr->op = ExtendHighUVecI16x8ToVecI32x4;
      break;
    case BinaryConsts::I64x2ExtendLowI32x4S:
      curr = allocator.alloc<Unary>();
      curr->op = ExtendLowSVecI32x4ToVecI64x2;
      break;
    case BinaryConsts::I64x2ExtendHighI32x4S:
      curr = allocator.alloc<Unary>();
      curr->op = ExtendHighSVecI32x4ToVecI64x2;
      break;
    case BinaryConsts::I64x2ExtendLowI32x4U:
      curr = allocator.alloc<Unary>();
      curr->op = ExtendLowUVecI32x4ToVecI64x2;
      break;
    case BinaryConsts::I64x2ExtendHighI32x4U:
      curr = allocator.alloc<Unary>();
      curr->op = ExtendHighUVecI32x4ToVecI64x2;
      break;
    case BinaryConsts::F64x2ConvertLowI32x4S:
      curr = allocator.alloc<Unary>();
      curr->op = ConvertLowSVecI32x4ToVecF64x2;
      break;
    case BinaryConsts::F64x2ConvertLowI32x4U:
      curr = allocator.alloc<Unary>();
      curr->op = ConvertLowUVecI32x4ToVecF64x2;
      break;
    case BinaryConsts::I32x4TruncSatF64x2SZero:
      curr = allocator.alloc<Unary>();
      curr->op = TruncSatZeroSVecF64x2ToVecI32x4;
      break;
    case BinaryConsts::I32x4TruncSatF64x2UZero:
      curr = allocator.alloc<Unary>();
      curr->op = TruncSatZeroUVecF64x2ToVecI32x4;
      break;
    case BinaryConsts::F32x4DemoteF64x2Zero:
      curr = allocator.alloc<Unary>();
      curr->op = DemoteZeroVecF64x2ToVecF32x4;
      break;
    case BinaryConsts::F64x2PromoteLowF32x4:
      curr = allocator.alloc<Unary>();
      curr->op = PromoteLowVecF32x4ToVecF64x2;
      break;
    case BinaryConsts::I32x4RelaxedTruncF32x4S:
      curr = allocator.alloc<Unary>();
      curr->op = RelaxedTruncSVecF32x4ToVecI32x4;
      break;
    case BinaryConsts::I32x4RelaxedTruncF32x4U:
      curr = allocator.alloc<Unary>();
      curr->op = RelaxedTruncUVecF32x4ToVecI32x4;
      break;
    case BinaryConsts::I32x4RelaxedTruncF64x2SZero:
      curr = allocator.alloc<Unary>();
      curr->op = RelaxedTruncZeroSVecF64x2ToVecI32x4;
      break;
    case BinaryConsts::I32x4RelaxedTruncF64x2UZero:
      curr = allocator.alloc<Unary>();
      curr->op = RelaxedTruncZeroUVecF64x2ToVecI32x4;
      break;
    case BinaryConsts::I16x8TruncSatF16x8S:
      curr = allocator.alloc<Unary>();
      curr->op = TruncSatSVecF16x8ToVecI16x8;
      break;
    case BinaryConsts::I16x8TruncSatF16x8U:
      curr = allocator.alloc<Unary>();
      curr->op = TruncSatUVecF16x8ToVecI16x8;
      break;
    case BinaryConsts::F16x8ConvertI16x8S:
      curr = allocator.alloc<Unary>();
      curr->op = ConvertSVecI16x8ToVecF16x8;
      break;
    case BinaryConsts::F16x8ConvertI16x8U:
      curr = allocator.alloc<Unary>();
      curr->op = ConvertUVecI16x8ToVecF16x8;
      break;
    default:
      return false;
  }
  curr->value = popNonVoidExpression();
  curr->finalize();
  out = curr;
  return true;
}

bool WasmBinaryReader::maybeVisitSIMDConst(Expression*& out, uint32_t code) {
  if (code != BinaryConsts::V128Const) {
    return false;
  }
  auto* curr = allocator.alloc<Const>();
  curr->value = getVec128Literal();
  curr->finalize();
  out = curr;
  return true;
}

bool WasmBinaryReader::maybeVisitSIMDStore(Expression*& out, uint32_t code) {
  if (code != BinaryConsts::V128Store) {
    return false;
  }
  auto* curr = allocator.alloc<Store>();
  curr->bytes = 16;
  curr->valueType = Type::v128;
  Index memIdx = readMemoryAccess(curr->align, curr->offset);
  curr->memory = getMemoryName(memIdx);
  curr->isAtomic = false;
  curr->value = popNonVoidExpression();
  curr->ptr = popNonVoidExpression();
  curr->finalize();
  out = curr;
  return true;
}

bool WasmBinaryReader::maybeVisitSIMDExtract(Expression*& out, uint32_t code) {
  SIMDExtract* curr;
  switch (code) {
    case BinaryConsts::I8x16ExtractLaneS:
      curr = allocator.alloc<SIMDExtract>();
      curr->op = ExtractLaneSVecI8x16;
      curr->index = getLaneIndex(16);
      break;
    case BinaryConsts::I8x16ExtractLaneU:
      curr = allocator.alloc<SIMDExtract>();
      curr->op = ExtractLaneUVecI8x16;
      curr->index = getLaneIndex(16);
      break;
    case BinaryConsts::I16x8ExtractLaneS:
      curr = allocator.alloc<SIMDExtract>();
      curr->op = ExtractLaneSVecI16x8;
      curr->index = getLaneIndex(8);
      break;
    case BinaryConsts::I16x8ExtractLaneU:
      curr = allocator.alloc<SIMDExtract>();
      curr->op = ExtractLaneUVecI16x8;
      curr->index = getLaneIndex(8);
      break;
    case BinaryConsts::I32x4ExtractLane:
      curr = allocator.alloc<SIMDExtract>();
      curr->op = ExtractLaneVecI32x4;
      curr->index = getLaneIndex(4);
      break;
    case BinaryConsts::I64x2ExtractLane:
      curr = allocator.alloc<SIMDExtract>();
      curr->op = ExtractLaneVecI64x2;
      curr->index = getLaneIndex(2);
      break;
    case BinaryConsts::F16x8ExtractLane:
      curr = allocator.alloc<SIMDExtract>();
      curr->op = ExtractLaneVecF16x8;
      curr->index = getLaneIndex(8);
      break;
    case BinaryConsts::F32x4ExtractLane:
      curr = allocator.alloc<SIMDExtract>();
      curr->op = ExtractLaneVecF32x4;
      curr->index = getLaneIndex(4);
      break;
    case BinaryConsts::F64x2ExtractLane:
      curr = allocator.alloc<SIMDExtract>();
      curr->op = ExtractLaneVecF64x2;
      curr->index = getLaneIndex(2);
      break;
    default:
      return false;
  }
  curr->vec = popNonVoidExpression();
  curr->finalize();
  out = curr;
  return true;
}

bool WasmBinaryReader::maybeVisitSIMDReplace(Expression*& out, uint32_t code) {
  SIMDReplace* curr;
  switch (code) {
    case BinaryConsts::I8x16ReplaceLane:
      curr = allocator.alloc<SIMDReplace>();
      curr->op = ReplaceLaneVecI8x16;
      curr->index = getLaneIndex(16);
      break;
    case BinaryConsts::I16x8ReplaceLane:
      curr = allocator.alloc<SIMDReplace>();
      curr->op = ReplaceLaneVecI16x8;
      curr->index = getLaneIndex(8);
      break;
    case BinaryConsts::I32x4ReplaceLane:
      curr = allocator.alloc<SIMDReplace>();
      curr->op = ReplaceLaneVecI32x4;
      curr->index = getLaneIndex(4);
      break;
    case BinaryConsts::I64x2ReplaceLane:
      curr = allocator.alloc<SIMDReplace>();
      curr->op = ReplaceLaneVecI64x2;
      curr->index = getLaneIndex(2);
      break;
    case BinaryConsts::F16x8ReplaceLane:
      curr = allocator.alloc<SIMDReplace>();
      curr->op = ReplaceLaneVecF16x8;
      curr->index = getLaneIndex(8);
      break;
    case BinaryConsts::F32x4ReplaceLane:
      curr = allocator.alloc<SIMDReplace>();
      curr->op = ReplaceLaneVecF32x4;
      curr->index = getLaneIndex(4);
      break;
    case BinaryConsts::F64x2ReplaceLane:
      curr = allocator.alloc<SIMDReplace>();
      curr->op = ReplaceLaneVecF64x2;
      curr->index = getLaneIndex(2);
      break;
    default:
      return false;
  }
  curr->value = popNonVoidExpression();
  curr->vec = popNonVoidExpression();
  curr->finalize();
  out = curr;
  return true;
}

bool WasmBinaryReader::maybeVisitSIMDShuffle(Expression*& out, uint32_t code) {
  if (code != BinaryConsts::I8x16Shuffle) {
    return false;
  }
  auto* curr = allocator.alloc<SIMDShuffle>();
  for (auto i = 0; i < 16; ++i) {
    curr->mask[i] = getLaneIndex(32);
  }
  curr->right = popNonVoidExpression();
  curr->left = popNonVoidExpression();
  curr->finalize();
  out = curr;
  return true;
}

bool WasmBinaryReader::maybeVisitSIMDTernary(Expression*& out, uint32_t code) {
  SIMDTernary* curr;
  switch (code) {
    case BinaryConsts::V128Bitselect:
      curr = allocator.alloc<SIMDTernary>();
      curr->op = Bitselect;
      break;
    case BinaryConsts::I8x16Laneselect:
      curr = allocator.alloc<SIMDTernary>();
      curr->op = LaneselectI8x16;
      break;
    case BinaryConsts::I16x8Laneselect:
      curr = allocator.alloc<SIMDTernary>();
      curr->op = LaneselectI16x8;
      break;
    case BinaryConsts::I32x4Laneselect:
      curr = allocator.alloc<SIMDTernary>();
      curr->op = LaneselectI32x4;
      break;
    case BinaryConsts::I64x2Laneselect:
      curr = allocator.alloc<SIMDTernary>();
      curr->op = LaneselectI64x2;
      break;
    case BinaryConsts::F16x8RelaxedMadd:
      curr = allocator.alloc<SIMDTernary>();
      curr->op = RelaxedMaddVecF16x8;
      break;
    case BinaryConsts::F16x8RelaxedNmadd:
      curr = allocator.alloc<SIMDTernary>();
      curr->op = RelaxedNmaddVecF16x8;
      break;
    case BinaryConsts::F32x4RelaxedMadd:
      curr = allocator.alloc<SIMDTernary>();
      curr->op = RelaxedMaddVecF32x4;
      break;
    case BinaryConsts::F32x4RelaxedNmadd:
      curr = allocator.alloc<SIMDTernary>();
      curr->op = RelaxedNmaddVecF32x4;
      break;
    case BinaryConsts::F64x2RelaxedMadd:
      curr = allocator.alloc<SIMDTernary>();
      curr->op = RelaxedMaddVecF64x2;
      break;
    case BinaryConsts::F64x2RelaxedNmadd:
      curr = allocator.alloc<SIMDTernary>();
      curr->op = RelaxedNmaddVecF64x2;
      break;
    case BinaryConsts::I32x4DotI8x16I7x16AddS:
      curr = allocator.alloc<SIMDTernary>();
      curr->op = DotI8x16I7x16AddSToVecI32x4;
      break;
    default:
      return false;
  }
  curr->c = popNonVoidExpression();
  curr->b = popNonVoidExpression();
  curr->a = popNonVoidExpression();
  curr->finalize();
  out = curr;
  return true;
}

bool WasmBinaryReader::maybeVisitSIMDShift(Expression*& out, uint32_t code) {
  SIMDShift* curr;
  switch (code) {
    case BinaryConsts::I8x16Shl:
      curr = allocator.alloc<SIMDShift>();
      curr->op = ShlVecI8x16;
      break;
    case BinaryConsts::I8x16ShrS:
      curr = allocator.alloc<SIMDShift>();
      curr->op = ShrSVecI8x16;
      break;
    case BinaryConsts::I8x16ShrU:
      curr = allocator.alloc<SIMDShift>();
      curr->op = ShrUVecI8x16;
      break;
    case BinaryConsts::I16x8Shl:
      curr = allocator.alloc<SIMDShift>();
      curr->op = ShlVecI16x8;
      break;
    case BinaryConsts::I16x8ShrS:
      curr = allocator.alloc<SIMDShift>();
      curr->op = ShrSVecI16x8;
      break;
    case BinaryConsts::I16x8ShrU:
      curr = allocator.alloc<SIMDShift>();
      curr->op = ShrUVecI16x8;
      break;
    case BinaryConsts::I32x4Shl:
      curr = allocator.alloc<SIMDShift>();
      curr->op = ShlVecI32x4;
      break;
    case BinaryConsts::I32x4ShrS:
      curr = allocator.alloc<SIMDShift>();
      curr->op = ShrSVecI32x4;
      break;
    case BinaryConsts::I32x4ShrU:
      curr = allocator.alloc<SIMDShift>();
      curr->op = ShrUVecI32x4;
      break;
    case BinaryConsts::I64x2Shl:
      curr = allocator.alloc<SIMDShift>();
      curr->op = ShlVecI64x2;
      break;
    case BinaryConsts::I64x2ShrS:
      curr = allocator.alloc<SIMDShift>();
      curr->op = ShrSVecI64x2;
      break;
    case BinaryConsts::I64x2ShrU:
      curr = allocator.alloc<SIMDShift>();
      curr->op = ShrUVecI64x2;
      break;
    default:
      return false;
  }
  curr->shift = popNonVoidExpression();
  curr->vec = popNonVoidExpression();
  curr->finalize();
  out = curr;
  return true;
}

bool WasmBinaryReader::maybeVisitSIMDLoad(Expression*& out, uint32_t code) {
  if (code == BinaryConsts::V128Load) {
    auto* curr = allocator.alloc<Load>();
    curr->type = Type::v128;
    curr->bytes = 16;
    Index memIdx = readMemoryAccess(curr->align, curr->offset);
    curr->memory = getMemoryName(memIdx);
    curr->isAtomic = false;
    curr->ptr = popNonVoidExpression();
    curr->finalize();
    out = curr;
    return true;
  }
  SIMDLoad* curr;
  switch (code) {
    case BinaryConsts::V128Load8Splat:
      curr = allocator.alloc<SIMDLoad>();
      curr->op = Load8SplatVec128;
      break;
    case BinaryConsts::V128Load16Splat:
      curr = allocator.alloc<SIMDLoad>();
      curr->op = Load16SplatVec128;
      break;
    case BinaryConsts::V128Load32Splat:
      curr = allocator.alloc<SIMDLoad>();
      curr->op = Load32SplatVec128;
      break;
    case BinaryConsts::V128Load64Splat:
      curr = allocator.alloc<SIMDLoad>();
      curr->op = Load64SplatVec128;
      break;
    case BinaryConsts::V128Load8x8S:
      curr = allocator.alloc<SIMDLoad>();
      curr->op = Load8x8SVec128;
      break;
    case BinaryConsts::V128Load8x8U:
      curr = allocator.alloc<SIMDLoad>();
      curr->op = Load8x8UVec128;
      break;
    case BinaryConsts::V128Load16x4S:
      curr = allocator.alloc<SIMDLoad>();
      curr->op = Load16x4SVec128;
      break;
    case BinaryConsts::V128Load16x4U:
      curr = allocator.alloc<SIMDLoad>();
      curr->op = Load16x4UVec128;
      break;
    case BinaryConsts::V128Load32x2S:
      curr = allocator.alloc<SIMDLoad>();
      curr->op = Load32x2SVec128;
      break;
    case BinaryConsts::V128Load32x2U:
      curr = allocator.alloc<SIMDLoad>();
      curr->op = Load32x2UVec128;
      break;
    case BinaryConsts::V128Load32Zero:
      curr = allocator.alloc<SIMDLoad>();
      curr->op = Load32ZeroVec128;
      break;
    case BinaryConsts::V128Load64Zero:
      curr = allocator.alloc<SIMDLoad>();
      curr->op = Load64ZeroVec128;
      break;
    default:
      return false;
  }
  Index memIdx = readMemoryAccess(curr->align, curr->offset);
  curr->memory = getMemoryName(memIdx);
  curr->ptr = popNonVoidExpression();
  curr->finalize();
  out = curr;
  return true;
}

bool WasmBinaryReader::maybeVisitSIMDLoadStoreLane(Expression*& out,
                                                   uint32_t code) {
  SIMDLoadStoreLaneOp op;
  size_t lanes;
  switch (code) {
    case BinaryConsts::V128Load8Lane:
      op = Load8LaneVec128;
      lanes = 16;
      break;
    case BinaryConsts::V128Load16Lane:
      op = Load16LaneVec128;
      lanes = 8;
      break;
    case BinaryConsts::V128Load32Lane:
      op = Load32LaneVec128;
      lanes = 4;
      break;
    case BinaryConsts::V128Load64Lane:
      op = Load64LaneVec128;
      lanes = 2;
      break;
    case BinaryConsts::V128Store8Lane:
      op = Store8LaneVec128;
      lanes = 16;
      break;
    case BinaryConsts::V128Store16Lane:
      op = Store16LaneVec128;
      lanes = 8;
      break;
    case BinaryConsts::V128Store32Lane:
      op = Store32LaneVec128;
      lanes = 4;
      break;
    case BinaryConsts::V128Store64Lane:
      op = Store64LaneVec128;
      lanes = 2;
      break;
    default:
      return false;
  }
  auto* curr = allocator.alloc<SIMDLoadStoreLane>();
  curr->op = op;
  Index memIdx = readMemoryAccess(curr->align, curr->offset);
  curr->memory = getMemoryName(memIdx);
  curr->index = getLaneIndex(lanes);
  curr->vec = popNonVoidExpression();
  curr->ptr = popNonVoidExpression();
  curr->finalize();
  out = curr;
  return true;
}

void WasmBinaryReader::visitSelect(Select* curr, uint8_t code) {
  if (code == BinaryConsts::SelectWithType) {
    size_t numTypes = getU32LEB();
    std::vector<Type> types;
    for (size_t i = 0; i < numTypes; i++) {
      auto t = getType();
      if (!t.isConcrete()) {
        throwError("bad select type");
      }
      types.push_back(t);
    }
    curr->type = Type(types);
  }
  curr->condition = popNonVoidExpression();
  curr->ifFalse = popNonVoidExpression();
  curr->ifTrue = popNonVoidExpression();
  if (code == BinaryConsts::SelectWithType) {
    curr->finalize(curr->type);
  } else {
    curr->finalize();
  }
}

void WasmBinaryReader::visitReturn(Return* curr) {
  requireFunctionContext("return");
  Type type = currFunction->getResults();
  if (type.isConcrete()) {
    curr->value = popTypedExpression(type);
  }
  curr->finalize();
}

void WasmBinaryReader::visitMemorySize(MemorySize* curr) {
  Index index = getU32LEB();
  if (getMemory(index)->is64()) {
    curr->type = Type::i64;
  }
  curr->memory = getMemoryName(index);
  curr->finalize();
}

void WasmBinaryReader::visitMemoryGrow(MemoryGrow* curr) {
  curr->delta = popNonVoidExpression();
  Index index = getU32LEB();
  if (getMemory(index)->is64()) {
    curr->type = Type::i64;
  }
  curr->memory = getMemoryName(index);
}

void WasmBinaryReader::visitNop(Nop* curr) {}

void WasmBinaryReader::visitUnreachable(Unreachable* curr) {}

void WasmBinaryReader::visitDrop(Drop* curr) {
  curr->value = popNonVoidExpression();
  curr->finalize();
}

void WasmBinaryReader::visitRefNull(RefNull* curr) {
  curr->finalize(getHeapType().getBottom());
}

void WasmBinaryReader::visitRefIsNull(RefIsNull* curr) {
  curr->value = popNonVoidExpression();
  curr->finalize();
}

void WasmBinaryReader::visitRefFunc(RefFunc* curr) {
  Index index = getU32LEB();
  curr->func = getFunctionName(index);
  // To support typed function refs, we give the reference not just a general
  // funcref, but a specific subtype with the actual signature.
  curr->finalize(Type(getTypeByFunctionIndex(index), NonNullable));
}

void WasmBinaryReader::visitRefEq(RefEq* curr) {
  curr->right = popNonVoidExpression();
  curr->left = popNonVoidExpression();
  curr->finalize();
}

void WasmBinaryReader::visitTableGet(TableGet* curr) {
  Index tableIdx = getU32LEB();
  if (tableIdx >= wasm.tables.size()) {
    throwError("bad table index");
  }
  curr->index = popNonVoidExpression();
  curr->type = wasm.tables[tableIdx]->type;
  curr->table = getTableName(tableIdx);
  curr->finalize();
}

void WasmBinaryReader::visitTableSet(TableSet* curr) {
  Index tableIdx = getU32LEB();
  if (tableIdx >= wasm.tables.size()) {
    throwError("bad table index");
  }
  curr->value = popNonVoidExpression();
  curr->index = popNonVoidExpression();
  curr->table = getTableName(tableIdx);
  curr->finalize();
}

void WasmBinaryReader::visitTryOrTryInBlock(Expression*& out) {
  auto* curr = allocator.alloc<Try>();
  startControlFlow(curr);
  // For simplicity of implementation, like if scopes, we create a hidden block
  // within each try-body and catch-body, and let branches target those inner
  // blocks instead.
  curr->type = getType();
  curr->body = getBlockOrSingleton(curr->type);

  Builder builder(wasm);
  // A nameless label shared by all catch body blocks
  Name catchLabel = getNextLabel();
  breakStack.push_back({catchLabel, curr->type});

  auto readCatchBody = [&](Type tagType) {
    auto start = expressionStack.size();
    if (tagType != Type::none) {
      pushExpression(builder.makePop(tagType));
    }
    processExpressions();
    size_t end = expressionStack.size();
    if (start > end) {
      throwError("block cannot pop from outside");
    }
    if (end - start == 1) {
      curr->catchBodies.push_back(popExpression());
    } else {
      auto* block = allocator.alloc<Block>();
      pushBlockElements(block, curr->type, start);
      block->finalize(curr->type);
      curr->catchBodies.push_back(block);
    }
  };

  // We cannot immediately update tagRefs in the loop below, as catchTags is
  // being grown, an so references would get invalidated. Store the indexes
  // here, then do that later.
  std::vector<Index> tagIndexes;

  while (lastSeparator == BinaryConsts::Catch_Legacy ||
         lastSeparator == BinaryConsts::CatchAll_Legacy) {
    if (lastSeparator == BinaryConsts::Catch_Legacy) {
      auto index = getU32LEB();
      if (index >= wasm.tags.size()) {
        throwError("bad tag index");
      }
      tagIndexes.push_back(index);
      auto* tag = wasm.tags[index].get();
      curr->catchTags.push_back(tag->name);
      readCatchBody(tag->sig.params);
    } else { // catch_all
      if (curr->hasCatchAll()) {
        throwError("there should be at most one 'catch_all' clause per try");
      }
      readCatchBody(Type::none);
    }
  }
  breakStack.pop_back();

  for (Index i = 0; i < tagIndexes.size(); i++) {
    curr->catchTags[i] = getTagName(tagIndexes[i]);
  }

  if (lastSeparator == BinaryConsts::Delegate) {
    curr->delegateTarget = getExceptionTargetName(getU32LEB());
  }

  // For simplicity, we ensure that try's labels can only be targeted by
  // delegates and rethrows, and delegates/rethrows can only target try's
  // labels. (If they target blocks or loops, it is a validation failure.)
  // Because we create an inner block within each try and catch body, if any
  // delegate/rethrow targets those inner blocks, we should make them target the
  // try's label instead.
  curr->name = getNextLabel();
  if (auto* block = curr->body->dynCast<Block>()) {
    if (block->name.is()) {
      if (exceptionTargetNames.find(block->name) !=
          exceptionTargetNames.end()) {
        BranchUtils::replaceExceptionTargets(block, block->name, curr->name);
        exceptionTargetNames.erase(block->name);
      }
    }
  }
  if (exceptionTargetNames.find(catchLabel) != exceptionTargetNames.end()) {
    for (auto* catchBody : curr->catchBodies) {
      BranchUtils::replaceExceptionTargets(catchBody, catchLabel, curr->name);
    }
    exceptionTargetNames.erase(catchLabel);
  }

  // If catch bodies contained stacky code, 'pop's can be nested within a block.
  // Fix that up.
  EHUtils::handleBlockNestedPop(curr, currFunction, wasm);
  curr->finalize(curr->type);

  // For simplicity, we create an inner block within the catch body too, but the
  // one within the 'catch' *must* be omitted when we write out the binary back
  // later, because the 'catch' instruction pushes a value onto the stack and
  // the inner block does not support block input parameters without multivalue
  // support.
  // try
  //   ...
  // catch $e   ;; Pushes value(s) onto the stack
  //   block  ;; Inner block. Should be deleted when writing binary!
  //     use the pushed value
  //   end
  // end
  //
  // But when input binary code is like
  // try
  //   ...
  // catch $e
  //   br 0
  // end
  //
  // 'br 0' accidentally happens to target the inner block, creating code like
  // this in Binaryen IR, making the inner block not deletable, resulting in a
  // validation error:
  // (try
  //   ...
  //   (catch $e
  //     (block $label0 ;; Cannot be deleted, because there's a branch to this
  //       ...
  //       (br $label0)
  //     )
  //   )
  // )
  //
  // When this happens, we fix this by creating a block that wraps the whole
  // try-catch, and making the branches target that block instead, like this:
  // (block $label  ;; New enclosing block, new target for the branch
  //   (try
  //     ...
  //     (catch $e
  //       (block   ;; Now this can be deleted when writing binary
  //         ...
  //         (br $label)
  //       )
  //     )
  //   )
  // )
  if (breakTargetNames.find(catchLabel) == breakTargetNames.end()) {
    out = curr;
  } else {
    // Create a new block that encloses the whole try-catch
    auto* block = builder.makeBlock(catchLabel, curr);
    out = block;
  }
  breakTargetNames.erase(catchLabel);
}

void WasmBinaryReader::visitTryTable(TryTable* curr) {

  // For simplicity of implementation, like if scopes, we create a hidden block
  // within each try-body, and let branches target those inner blocks instead.
  curr->type = getType();
  auto numCatches = getU32LEB();
  // We cannot immediately update tagRefs in the loop below, as catchTags is
  // being grown, an so references would get invalidated. Store the indexes
  // here, then do that later.
  std::vector<Index> tagIndexes;

  for (size_t i = 0; i < numCatches; i++) {
    uint8_t code = getInt8();
    if (code == BinaryConsts::Catch || code == BinaryConsts::CatchRef) {
      auto index = getU32LEB();
      if (index >= wasm.tags.size()) {
        throwError("bad tag index");
      }
      tagIndexes.push_back(index);
      auto* tag = wasm.tags[index].get();
      curr->catchTags.push_back(tag->name);
    } else {
      tagIndexes.push_back(-1); // unused
      curr->catchTags.push_back(Name());
    }
    curr->catchDests.push_back(getBreakTarget(getU32LEB()).name);
    curr->catchRefs.push_back(code == BinaryConsts::CatchRef ||
                              code == BinaryConsts::CatchAllRef);
  }

  for (Index i = 0; i < tagIndexes.size(); i++) {
    if (curr->catchTags[i]) {
      curr->catchTags[i] = getTagName(tagIndexes[i]);
    }
  }

  // catch_*** clauses should refer to block labels without entering the try
  // scope. So we do this after reading catch clauses.
  startControlFlow(curr);
  curr->body = getBlockOrSingleton(curr->type);
  curr->finalize(curr->type, &wasm);
}

void WasmBinaryReader::visitThrow(Throw* curr) {
  auto index = getU32LEB();
  if (index >= wasm.tags.size()) {
    throwError("bad tag index");
  }
  auto* tag = wasm.tags[index].get();
  curr->tag = tag->name;
  size_t num = tag->sig.params.size();
  curr->operands.resize(num);
  for (size_t i = 0; i < num; i++) {
    curr->operands[num - i - 1] = popNonVoidExpression();
  }
  curr->finalize();
}

void WasmBinaryReader::visitRethrow(Rethrow* curr) {
  curr->target = getExceptionTargetName(getU32LEB());
  // This special target is valid only for delegates
  if (curr->target == DELEGATE_CALLER_TARGET) {
    throwError(std::string("rethrow target cannot use internal name ") +
               DELEGATE_CALLER_TARGET.toString());
  }
  curr->finalize();
}

void WasmBinaryReader::visitThrowRef(ThrowRef* curr) {
  curr->exnref = popNonVoidExpression();
  curr->finalize();
}

void WasmBinaryReader::visitCallRef(CallRef* curr) {
  curr->target = popNonVoidExpression();
  HeapType heapType = getTypeByIndex(getU32LEB());
  if (!Type::isSubType(curr->target->type, Type(heapType, Nullable))) {
    throwError("Call target has invalid type: " +
               curr->target->type.toString());
  }
  if (!heapType.isSignature()) {
    throwError("Invalid reference type for a call_ref: " + heapType.toString());
  }
  auto sig = heapType.getSignature();
  auto num = sig.params.size();
  curr->operands.resize(num);
  for (size_t i = 0; i < num; i++) {
    curr->operands[num - i - 1] = popNonVoidExpression();
  }
  // If the target has bottom type, we won't be able to infer the correct type
  // from it, so set the type manually to be safe.
  curr->type = sig.results;
  curr->finalize();
}

bool WasmBinaryReader::maybeVisitRefI31(Expression*& out, uint32_t code) {
  Shareability share;
  switch (code) {
    case BinaryConsts::RefI31:
      share = Unshared;
      break;
    case BinaryConsts::RefI31Shared:
      share = Shared;
      break;
    default:
      return false;
  }
  auto* value = popNonVoidExpression();
  out = Builder(wasm).makeRefI31(value, share);
  return true;
}

bool WasmBinaryReader::maybeVisitI31Get(Expression*& out, uint32_t code) {
  I31Get* curr;
  switch (code) {
    case BinaryConsts::I31GetS:
      curr = allocator.alloc<I31Get>();
      curr->signed_ = true;
      break;
    case BinaryConsts::I31GetU:
      curr = allocator.alloc<I31Get>();
      curr->signed_ = false;
      break;
    default:
      return false;
  }
  curr->i31 = popNonVoidExpression();
  curr->finalize();
  out = curr;
  return true;
}

bool WasmBinaryReader::maybeVisitRefTest(Expression*& out, uint32_t code) {
  if (code == BinaryConsts::RefTest || code == BinaryConsts::RefTestNull) {
    auto castType = getHeapType();
    auto nullability =
      (code == BinaryConsts::RefTestNull) ? Nullable : NonNullable;
    auto* ref = popNonVoidExpression();
    out = Builder(wasm).makeRefTest(ref, Type(castType, nullability));
    return true;
  }
  return false;
}

bool WasmBinaryReader::maybeVisitRefCast(Expression*& out, uint32_t code) {
  if (code == BinaryConsts::RefCast || code == BinaryConsts::RefCastNull) {
    auto heapType = getHeapType();
    auto nullability = code == BinaryConsts::RefCast ? NonNullable : Nullable;
    auto type = Type(heapType, nullability);
    auto* ref = popNonVoidExpression();
    out = Builder(wasm).makeRefCast(ref, type);
    return true;
  }
  return false;
}

bool WasmBinaryReader::maybeVisitBrOn(Expression*& out, uint32_t code) {
  Type castType = Type::none;
  BrOnOp op;
  switch (code) {
    case BinaryConsts::BrOnNull:
      op = BrOnNull;
      break;
    case BinaryConsts::BrOnNonNull:
      op = BrOnNonNull;
      break;
    case BinaryConsts::BrOnCast:
      op = BrOnCast;
      break;
    case BinaryConsts::BrOnCastFail:
      op = BrOnCastFail;
      break;
    default:
      return false;
  }
  bool isCast =
    code == BinaryConsts::BrOnCast || code == BinaryConsts::BrOnCastFail;
  uint8_t flags = 0;
  if (isCast) {
    flags = getInt8();
  }
  auto name = getBreakTarget(getU32LEB()).name;
  auto* ref = popNonVoidExpression();
  if (!ref->type.isRef() && ref->type != Type::unreachable) {
    throwError("bad input type for br_on*");
  }
  if (isCast) {
    auto inputNullability = (flags & 1) ? Nullable : NonNullable;
    auto castNullability = (flags & 2) ? Nullable : NonNullable;
    auto inputHeapType = getHeapType();
    auto castHeapType = getHeapType();
    castType = Type(castHeapType, castNullability);
    auto inputType = Type(inputHeapType, inputNullability);
    if (!Type::isSubType(castType, inputType)) {
      throwError("br_on_cast* cast type must be subtype of input type");
    }
    if (!Type::isSubType(ref->type, inputType)) {
      throwError(std::string("Invalid reference type for ") +
                 ((op == BrOnCast) ? "br_on_cast" : "br_on_cast_fail"));
    }
  }
  out = Builder(wasm).makeBrOn(op, name, ref, castType);
  return true;
}

bool WasmBinaryReader::maybeVisitStructNew(Expression*& out, uint32_t code) {
  if (code == BinaryConsts::StructNew ||
      code == BinaryConsts::StructNewDefault) {
    auto heapType = getIndexedHeapType();
    if (!heapType.isStruct()) {
      throwError("Expected struct heaptype");
    }
    std::vector<Expression*> operands;
    if (code == BinaryConsts::StructNew) {
      auto numOperands = heapType.getStruct().fields.size();
      operands.resize(numOperands);
      for (Index i = 0; i < numOperands; i++) {
        operands[numOperands - i - 1] = popNonVoidExpression();
      }
    }
    out = Builder(wasm).makeStructNew(heapType, operands);
    return true;
  }
  return false;
}

bool WasmBinaryReader::maybeVisitStructGet(Expression*& out, uint32_t code) {
  bool signed_ = false;
  switch (code) {
    case BinaryConsts::StructGet:
    case BinaryConsts::StructGetU:
      break;
    case BinaryConsts::StructGetS:
      signed_ = true;
      break;
    default:
      return false;
  }
  auto heapType = getIndexedHeapType();
  if (!heapType.isStruct()) {
    throwError("Expected struct heaptype");
  }
  auto index = getU32LEB();
  if (index >= heapType.getStruct().fields.size()) {
    throwError("Struct field index out of bounds");
  }
  auto type = heapType.getStruct().fields[index].type;
  auto ref = popNonVoidExpression();
  validateHeapTypeUsingChild(ref, heapType);
  out = Builder(wasm).makeStructGet(index, ref, type, signed_);
  return true;
}

bool WasmBinaryReader::maybeVisitStructSet(Expression*& out, uint32_t code) {
  if (code != BinaryConsts::StructSet) {
    return false;
  }
  auto* curr = allocator.alloc<StructSet>();
  auto heapType = getIndexedHeapType();
  if (!heapType.isStruct()) {
    throwError("Expected struct heaptype");
  }
  curr->index = getU32LEB();
  curr->value = popNonVoidExpression();
  curr->ref = popNonVoidExpression();
  validateHeapTypeUsingChild(curr->ref, heapType);
  curr->finalize();
  out = curr;
  return true;
}

bool WasmBinaryReader::maybeVisitArrayNewData(Expression*& out, uint32_t code) {
  if (code == BinaryConsts::ArrayNew || code == BinaryConsts::ArrayNewDefault) {
    auto heapType = getIndexedHeapType();
    if (!heapType.isArray()) {
      throwError("Expected array heaptype");
    }
    auto* size = popNonVoidExpression();
    Expression* init = nullptr;
    if (code == BinaryConsts::ArrayNew) {
      init = popNonVoidExpression();
    }
    out = Builder(wasm).makeArrayNew(heapType, size, init);
    return true;
  }
  return false;
}

bool WasmBinaryReader::maybeVisitArrayNewElem(Expression*& out, uint32_t code) {
  if (code == BinaryConsts::ArrayNewData ||
      code == BinaryConsts::ArrayNewElem) {
    auto isData = code == BinaryConsts::ArrayNewData;
    auto heapType = getIndexedHeapType();
    if (!heapType.isArray()) {
      throwError("Expected array heaptype");
    }
    auto segIdx = getU32LEB();
    auto* size = popNonVoidExpression();
    auto* offset = popNonVoidExpression();
    if (isData) {
      auto* curr = Builder(wasm).makeArrayNewData(
        heapType, getDataName(segIdx), offset, size);
      out = curr;
    } else {
      auto* curr = Builder(wasm).makeArrayNewElem(
        heapType, getElemName(segIdx), offset, size);
      out = curr;
    }
    return true;
  }
  return false;
}

bool WasmBinaryReader::maybeVisitArrayNewFixed(Expression*& out,
                                               uint32_t code) {
  if (code == BinaryConsts::ArrayNewFixed) {
    auto heapType = getIndexedHeapType();
    if (!heapType.isArray()) {
      throwError("Expected array heaptype");
    }
    auto size = getU32LEB();
    std::vector<Expression*> values(size);
    for (size_t i = 0; i < size; i++) {
      values[size - i - 1] = popNonVoidExpression();
    }
    out = Builder(wasm).makeArrayNewFixed(heapType, values);
    return true;
  }
  return false;
}

bool WasmBinaryReader::maybeVisitArrayGet(Expression*& out, uint32_t code) {
  bool signed_ = false;
  switch (code) {
    case BinaryConsts::ArrayGet:
    case BinaryConsts::ArrayGetU:
      break;
    case BinaryConsts::ArrayGetS:
      signed_ = true;
      break;
    default:
      return false;
  }
  auto heapType = getIndexedHeapType();
  if (!heapType.isArray()) {
    throwError("Expected array heaptype");
  }
  auto type = heapType.getArray().element.type;
  auto* index = popNonVoidExpression();
  auto* ref = popNonVoidExpression();
  validateHeapTypeUsingChild(ref, heapType);
  out = Builder(wasm).makeArrayGet(ref, index, type, signed_);
  return true;
}

bool WasmBinaryReader::maybeVisitArraySet(Expression*& out, uint32_t code) {
  if (code != BinaryConsts::ArraySet) {
    return false;
  }
  auto heapType = getIndexedHeapType();
  if (!heapType.isArray()) {
    throwError("Expected array heaptype");
  }
  auto* value = popNonVoidExpression();
  auto* index = popNonVoidExpression();
  auto* ref = popNonVoidExpression();
  validateHeapTypeUsingChild(ref, heapType);
  out = Builder(wasm).makeArraySet(ref, index, value);
  return true;
}

bool WasmBinaryReader::maybeVisitArrayLen(Expression*& out, uint32_t code) {
  if (code != BinaryConsts::ArrayLen) {
    return false;
  }
  auto* ref = popNonVoidExpression();
  out = Builder(wasm).makeArrayLen(ref);
  return true;
}

bool WasmBinaryReader::maybeVisitArrayCopy(Expression*& out, uint32_t code) {
  if (code != BinaryConsts::ArrayCopy) {
    return false;
  }
  auto destHeapType = getIndexedHeapType();
  if (!destHeapType.isArray()) {
    throwError("Expected array heaptype");
  }
  auto srcHeapType = getIndexedHeapType();
  if (!srcHeapType.isArray()) {
    throwError("Expected array heaptype");
  }
  auto* length = popNonVoidExpression();
  auto* srcIndex = popNonVoidExpression();
  auto* srcRef = popNonVoidExpression();
  auto* destIndex = popNonVoidExpression();
  auto* destRef = popNonVoidExpression();
  validateHeapTypeUsingChild(destRef, destHeapType);
  validateHeapTypeUsingChild(srcRef, srcHeapType);
  out =
    Builder(wasm).makeArrayCopy(destRef, destIndex, srcRef, srcIndex, length);
  return true;
}

bool WasmBinaryReader::maybeVisitArrayFill(Expression*& out, uint32_t code) {
  if (code != BinaryConsts::ArrayFill) {
    return false;
  }
  auto heapType = getIndexedHeapType();
  if (!heapType.isArray()) {
    throwError("Expected array heaptype");
  }
  auto* size = popNonVoidExpression();
  auto* value = popNonVoidExpression();
  auto* index = popNonVoidExpression();
  auto* ref = popNonVoidExpression();
  validateHeapTypeUsingChild(ref, heapType);
  out = Builder(wasm).makeArrayFill(ref, index, value, size);
  return true;
}

bool WasmBinaryReader::maybeVisitArrayInit(Expression*& out, uint32_t code) {
  bool isData = true;
  switch (code) {
    case BinaryConsts::ArrayInitData:
      break;
    case BinaryConsts::ArrayInitElem:
      isData = false;
      break;
    default:
      return false;
  }
  auto heapType = getIndexedHeapType();
  if (!heapType.isArray()) {
    throwError("Expected array heaptype");
  }
  Index segIdx = getU32LEB();
  auto* size = popNonVoidExpression();
  auto* offset = popNonVoidExpression();
  auto* index = popNonVoidExpression();
  auto* ref = popNonVoidExpression();
  validateHeapTypeUsingChild(ref, heapType);
  if (isData) {
    auto* curr = Builder(wasm).makeArrayInitData(
      getDataName(segIdx), ref, index, offset, size);
    out = curr;
  } else {
    auto* curr = Builder(wasm).makeArrayInitElem(
      getElemName(segIdx), ref, index, offset, size);
    out = curr;
  }
  return true;
}

bool WasmBinaryReader::maybeVisitStringNew(Expression*& out, uint32_t code) {
  StringNewOp op;
  if (code == BinaryConsts::StringNewLossyUTF8Array) {
    op = StringNewLossyUTF8Array;
  } else if (code == BinaryConsts::StringNewWTF16Array) {
    op = StringNewWTF16Array;
  } else if (code == BinaryConsts::StringFromCodePoint) {
    out = Builder(wasm).makeStringNew(StringNewFromCodePoint,
                                      popNonVoidExpression());
    return true;
  } else {
    return false;
  }
  Expression* end = popNonVoidExpression();
  Expression* start = popNonVoidExpression();
  auto* ref = popNonVoidExpression();
  out = Builder(wasm).makeStringNew(op, ref, start, end);
  return true;
}

bool WasmBinaryReader::maybeVisitStringAsWTF16(Expression*& out,
                                               uint32_t code) {
  if (code != BinaryConsts::StringAsWTF16) {
    return false;
  }
  // Accept but ignore `string.as_wtf16`, parsing the next expression in its
  // place. We do not support this instruction in the IR, but we need to accept
  // it in the parser because it is emitted as part of the instruction sequence
  // for `stringview_wtf16.get_codeunit` and `stringview_wtf16.slice`.
  readExpression(out);
  return true;
}

bool WasmBinaryReader::maybeVisitStringConst(Expression*& out, uint32_t code) {
  if (code != BinaryConsts::StringConst) {
    return false;
  }
  auto index = getU32LEB();
  if (index >= strings.size()) {
    throwError("bad string index");
  }
  out = Builder(wasm).makeStringConst(strings[index]);
  return true;
}

bool WasmBinaryReader::maybeVisitStringMeasure(Expression*& out,
                                               uint32_t code) {
  StringMeasureOp op;
  if (code == BinaryConsts::StringMeasureUTF8) {
    op = StringMeasureUTF8;
  } else if (code == BinaryConsts::StringMeasureWTF16) {
    op = StringMeasureWTF16;
  } else {
    return false;
  }
  auto* ref = popNonVoidExpression();
  out = Builder(wasm).makeStringMeasure(op, ref);
  return true;
}

bool WasmBinaryReader::maybeVisitStringEncode(Expression*& out, uint32_t code) {
  StringEncodeOp op;
  if (code == BinaryConsts::StringEncodeLossyUTF8Array) {
    op = StringEncodeLossyUTF8Array;
  } else if (code == BinaryConsts::StringEncodeWTF16Array) {
    op = StringEncodeWTF16Array;
  } else {
    return false;
  }
  auto* start = popNonVoidExpression();
  auto* ptr = popNonVoidExpression();
  auto* ref = popNonVoidExpression();
  out = Builder(wasm).makeStringEncode(op, ref, ptr, start);
  return true;
}

bool WasmBinaryReader::maybeVisitStringConcat(Expression*& out, uint32_t code) {
  if (code != BinaryConsts::StringConcat) {
    return false;
  }
  auto* right = popNonVoidExpression();
  auto* left = popNonVoidExpression();
  out = Builder(wasm).makeStringConcat(left, right);
  return true;
}

bool WasmBinaryReader::maybeVisitStringEq(Expression*& out, uint32_t code) {
  StringEqOp op;
  if (code == BinaryConsts::StringEq) {
    op = StringEqEqual;
  } else if (code == BinaryConsts::StringCompare) {
    op = StringEqCompare;
  } else {
    return false;
  }
  auto* right = popNonVoidExpression();
  auto* left = popNonVoidExpression();
  out = Builder(wasm).makeStringEq(op, left, right);
  return true;
}

bool WasmBinaryReader::maybeVisitStringWTF16Get(Expression*& out,
                                                uint32_t code) {
  if (code != BinaryConsts::StringViewWTF16GetCodePoint) {
    return false;
  }
  auto* pos = popNonVoidExpression();
  auto* ref = popNonVoidExpression();
  out = Builder(wasm).makeStringWTF16Get(ref, pos);
  return true;
}

bool WasmBinaryReader::maybeVisitStringSliceWTF(Expression*& out,
                                                uint32_t code) {
  if (code != BinaryConsts::StringViewWTF16Slice) {
    return false;
  }
  auto* end = popNonVoidExpression();
  auto* start = popNonVoidExpression();
  auto* ref = popNonVoidExpression();
  out = Builder(wasm).makeStringSliceWTF(ref, start, end);
  return true;
}

void WasmBinaryReader::visitRefAs(RefAs* curr, uint8_t code) {
  switch (code) {
    case BinaryConsts::RefAsNonNull:
      curr->op = RefAsNonNull;
      break;
    case BinaryConsts::AnyConvertExtern:
      curr->op = AnyConvertExtern;
      break;
    case BinaryConsts::ExternConvertAny:
      curr->op = ExternConvertAny;
      break;
    default:
      WASM_UNREACHABLE("invalid code for ref.as_*");
  }
  curr->value = popNonVoidExpression();
  if (!curr->value->type.isRef() && curr->value->type != Type::unreachable) {
    throwError("bad input type for ref.as: " + curr->value->type.toString());
  }
  curr->finalize();
}

void WasmBinaryReader::visitContNew(ContNew* curr) {

  auto heaptype = getIndexedHeapType();
  if (!heaptype.isContinuation()) {
    throwError("non-continuation type in cont.new instruction " +
               heaptype.toString());
  }
  curr->type = Type(heaptype, NonNullable);
  curr->func = popNonVoidExpression();
  curr->finalize();
}

void WasmBinaryReader::visitContBind(ContBind* curr) {

  auto sourceType = getIndexedHeapType();
  auto targetType = getIndexedHeapType();

  for (auto& ct : {sourceType, targetType}) {
    if (!ct.isContinuation()) {
      throwError("non-continuation type in cont.bind instruction " +
                 ct.toString());
    }
  }

  curr->sourceType = sourceType;
  curr->type = Type(targetType, NonNullable);

  curr->cont = popNonVoidExpression();

  size_t sourceParams =
    sourceType.getContinuation().type.getSignature().params.size();
  size_t targetParams =
    targetType.getContinuation().type.getSignature().params.size();
  if (sourceParams < targetParams) {
    throwError("incompatible continuation types in cont.bind: source type " +
               sourceType.toString() +
               " has fewer parameters than destination " +
               targetType.toString());
  }
  size_t numArgs = sourceParams - targetParams;
  curr->operands.resize(numArgs);
  for (size_t i = 0; i < numArgs; i++) {
    curr->operands[numArgs - i - 1] = popNonVoidExpression();
  }

  curr->finalize();
}

void WasmBinaryReader::visitSuspend(Suspend* curr) {

  auto tagIndex = getU32LEB();
  curr->tag = getTagName(tagIndex);

  // The access `tags[tagIndex]` must be in bounds as
  // `getTagName(tagIndex)` succeeded above.
  auto numArgs = wasm.tags[tagIndex].get()->sig.params.size();
  curr->operands.resize(numArgs);
  for (size_t i = 0; i < numArgs; i++) {
    curr->operands[numArgs - i - 1] = popNonVoidExpression();
  }

  curr->finalize(&wasm);
}

template<typename ResumeType>
static void readResumeTable(WasmBinaryReader* reader, ResumeType* curr) {
  static_assert(std::is_base_of<Resume, ResumeType>::value ||
                std::is_base_of<ResumeThrow, ResumeType>::value);

  auto numHandlers = reader->getU32LEB();
  curr->handlerTags.resize(numHandlers);
  curr->handlerBlocks.resize(numHandlers);
  curr->sentTypes.resize(numHandlers);

  for (size_t i = 0; i < numHandlers; i++) {
    uint8_t code = reader->getInt8();
    auto tagIndex = reader->getU32LEB();
    auto tag = reader->getTagName(tagIndex);
    Name handler;
    Type sentType;
    if (code == BinaryConsts::OnLabel) {
      // expect (on $tag $label)
      auto handlerIndex = reader->getU32LEB();
      auto target = reader->getBreakTarget(handlerIndex);
      handler = target.name;
      if (target.type.isContinuation()) {
        sentType = target.type;
      } else if (target.type.isTuple() &&
                 target.type.getTuple().back().isContinuation()) {
        // The continuation type is expected to be the last element of
        // a multi-valued block.
        sentType = target.type;
      } else {
        if constexpr (std::is_base_of<Resume, ResumeType>::value) {
          reader->throwError("non-continuation type on resume branch target");
        } else {
          reader->throwError(
            "non-continuation type on resume_throw branch target");
        }
      }
    } else if (code == BinaryConsts::OnSwitch) {
      // expect (on $tag switch)
      handler = Name();
      sentType = Type::none;
    } else { // error
      reader->throwError("ON opcode expected");
    }

    curr->handlerTags[i] = tag;
    curr->handlerBlocks[i] = handler;
    curr->sentTypes[i] = sentType;
  }
}

void WasmBinaryReader::visitResume(Resume* curr) {
  curr->contType = getIndexedHeapType();
  if (!curr->contType.isContinuation()) {
    throwError("non-continuation type in resume instruction " +
               curr->contType.toString());
  }

  readResumeTable<Resume>(this, curr);

  curr->cont = popNonVoidExpression();

  auto numArgs =
    curr->contType.getContinuation().type.getSignature().params.size();
  curr->operands.resize(numArgs);
  for (size_t i = 0; i < numArgs; i++) {
    curr->operands[numArgs - i - 1] = popNonVoidExpression();
  }

  curr->finalize();
}

void WasmBinaryReader::visitResumeThrow(ResumeThrow* curr) {
  curr->contType = getIndexedHeapType();
  if (!curr->contType.isContinuation()) {
    throwError("non-continuation type in resume_throw instruction " +
               curr->contType.toString());
  }
  auto exnTagIndex = getU32LEB();
  curr->tag = getTagName(exnTagIndex);

  readResumeTable<ResumeThrow>(this, curr);

  curr->cont = popNonVoidExpression();

  // This `tags[exnTagIndex]` must be in bounds since
  // `getTagName(exnTagIndex)` succeeded above.
  auto numArgs = wasm.tags[exnTagIndex].get()->sig.params.size();
  curr->operands.resize(numArgs);
  for (size_t i = 0; i < numArgs; i++) {
    curr->operands[numArgs - i - 1] = popNonVoidExpression();
  }

  curr->finalize();
}

void WasmBinaryReader::visitStackSwitch(StackSwitch* curr) {
  curr->contType = getIndexedHeapType();
  if (!curr->contType.isContinuation()) {
    throwError("non-continuation type in switch instruction " +
               curr->contType.toString());
  }
  auto tagIndex = getU32LEB();
  auto* tag = wasm.tags[tagIndex].get();
  curr->tag = tag->name;

  auto numArgs =
    curr->contType.getContinuation().type.getSignature().params.size();
  if (numArgs < 1) {
    throwError("switch requires a higher order continuation argument");
  }
  numArgs = numArgs - 1;
  curr->cont = popNonVoidExpression();
  curr->operands.resize(numArgs);
  for (size_t i = 0; i < numArgs; i++) {
    curr->operands[numArgs - i - 1] = popNonVoidExpression();
  }

  curr->finalize();
}

void WasmBinaryReader::throwError(std::string text) {
  throw ParseException(text, 0, pos);
}

void WasmBinaryReader::validateHeapTypeUsingChild(Expression* child,
                                                  HeapType heapType) {
  if (child->type == Type::unreachable) {
    return;
  }
  if (!child->type.isRef() ||
      !HeapType::isSubType(child->type.getHeapType(), heapType)) {
    throwError("bad heap type: expected " + heapType.toString() +
               " but found " + child->type.toString());
  }
=======
// TODO: make this the only version
std::tuple<Name, Address, Address> WasmBinaryReader::getMemarg() {
  Address alignment, offset;
  auto memIdx = readMemoryAccess(alignment, offset);
  return {getMemoryName(memIdx), alignment, offset};
>>>>>>> b1c5a007
}

} // namespace wasm<|MERGE_RESOLUTION|>--- conflicted
+++ resolved
@@ -3009,26 +3009,63 @@
     case BinaryConsts::RetCallRef:
       return builder.makeCallRef(getIndexedHeapType(),
                                  code == BinaryConsts::RetCallRef);
+    case BinaryConsts::ContNew:
+      return builder.makeContNew(getIndexedHeapType());
     case BinaryConsts::ContBind: {
       auto before = getIndexedHeapType();
       auto after = getIndexedHeapType();
       return builder.makeContBind(before, after);
     }
-    case BinaryConsts::ContNew:
-      return builder.makeContNew(getIndexedHeapType());
+    case BinaryConsts::Suspend:
+      return builder.makeSuspend(getTagName(getU32LEB()));
     case BinaryConsts::Resume: {
       auto type = getIndexedHeapType();
+      auto numHandlers = getU32LEB();
       std::vector<Name> tags;
-      std::vector<Index> labels;
+      std::vector<std::optional<Index>> labels;
+      tags.reserve(numHandlers);
+      labels.reserve(numHandlers);
+      for (Index i = 0; i < numHandlers; ++i) {
+        uint8_t code = getInt8();
+        if (code == BinaryConsts::OnLabel) {
+          tags.push_back(getTagName(getU32LEB()));
+          labels.push_back(std::optional<Index>{getU32LEB()});
+        } else if (code == BinaryConsts::OnSwitch) {
+          tags.push_back(getTagName(getU32LEB()));
+          labels.push_back(std::nullopt);
+        } else {
+          return Err{"ON opcode expected"};
+        }
+      }
+      return builder.makeResume(type, tags, labels);
+    }
+    case BinaryConsts::ResumeThrow: {
+      auto type = getIndexedHeapType();
+      auto tag = getTagName(getU32LEB());
       auto numHandlers = getU32LEB();
+      std::vector<Name> tags;
+      std::vector<std::optional<Index>> labels;
+      tags.reserve(numHandlers);
+      labels.reserve(numHandlers);
       for (Index i = 0; i < numHandlers; ++i) {
-        tags.push_back(getTagName(getU32LEB()));
-        labels.push_back(getU32LEB());
-      }
-      return builder.makeResume(type, tags, labels);
-    }
-    case BinaryConsts::Suspend:
-      return builder.makeSuspend(getTagName(getU32LEB()));
+        uint8_t code = getInt8();
+        if (code == BinaryConsts::OnLabel) {
+          tags.push_back(getTagName(getU32LEB()));
+          labels.push_back(std::optional<Index>{getU32LEB()});
+        } else if (code == BinaryConsts::OnSwitch) {
+          tags.push_back(getTagName(getU32LEB()));
+          labels.push_back(std::nullopt);
+        } else {
+          return Err{"ON opcode expected"};
+        }
+      }
+      return builder.makeResumeThrow(type, tag, tags, labels);
+    }
+    case BinaryConsts::Switch: {
+      auto type = getIndexedHeapType();
+      auto tag = getTagName(getU32LEB());
+      return builder.makeStackSwitch(type, tag);
+    }
 
 #define BINARY_INT(code)                                                       \
   case BinaryConsts::I32##code:                                                \
@@ -5162,776 +5199,6 @@
     // Clear the bit before we parse alignment
     rawAlignment = rawAlignment & ~(1 << 6);
   }
-<<<<<<< HEAD
-  readNextDebugLocation();
-  std::set<Function::DebugLocation> currDebugLocation;
-  if (debugLocation.size()) {
-    currDebugLocation.insert(*debugLocation.begin());
-  }
-  size_t startPos = pos;
-  uint8_t code = getInt8();
-  switch (code) {
-    case BinaryConsts::Block:
-      visitBlock((curr = allocator.alloc<Block>())->cast<Block>());
-      break;
-    case BinaryConsts::If:
-      visitIf((curr = allocator.alloc<If>())->cast<If>());
-      break;
-    case BinaryConsts::Loop:
-      visitLoop((curr = allocator.alloc<Loop>())->cast<Loop>());
-      break;
-    case BinaryConsts::Br:
-    case BinaryConsts::BrIf:
-      visitBreak((curr = allocator.alloc<Break>())->cast<Break>(), code);
-      break; // code distinguishes br from br_if
-    case BinaryConsts::BrTable:
-      visitSwitch((curr = allocator.alloc<Switch>())->cast<Switch>());
-      break;
-    case BinaryConsts::CallFunction:
-      visitCall((curr = allocator.alloc<Call>())->cast<Call>());
-      break;
-    case BinaryConsts::CallIndirect:
-      visitCallIndirect(
-        (curr = allocator.alloc<CallIndirect>())->cast<CallIndirect>());
-      break;
-    case BinaryConsts::RetCallFunction: {
-      auto call = allocator.alloc<Call>();
-      call->isReturn = true;
-      curr = call;
-      visitCall(call);
-      break;
-    }
-    case BinaryConsts::RetCallIndirect: {
-      auto call = allocator.alloc<CallIndirect>();
-      call->isReturn = true;
-      curr = call;
-      visitCallIndirect(call);
-      break;
-    }
-    case BinaryConsts::LocalGet:
-      visitLocalGet((curr = allocator.alloc<LocalGet>())->cast<LocalGet>());
-      break;
-    case BinaryConsts::LocalTee:
-    case BinaryConsts::LocalSet:
-      visitLocalSet((curr = allocator.alloc<LocalSet>())->cast<LocalSet>(),
-                    code);
-      break;
-    case BinaryConsts::GlobalGet:
-      visitGlobalGet((curr = allocator.alloc<GlobalGet>())->cast<GlobalGet>());
-      break;
-    case BinaryConsts::GlobalSet:
-      visitGlobalSet((curr = allocator.alloc<GlobalSet>())->cast<GlobalSet>());
-      break;
-    case BinaryConsts::Select:
-    case BinaryConsts::SelectWithType:
-      visitSelect((curr = allocator.alloc<Select>())->cast<Select>(), code);
-      break;
-    case BinaryConsts::Return:
-      visitReturn((curr = allocator.alloc<Return>())->cast<Return>());
-      break;
-    case BinaryConsts::Nop:
-      visitNop((curr = allocator.alloc<Nop>())->cast<Nop>());
-      break;
-    case BinaryConsts::Unreachable:
-      visitUnreachable(
-        (curr = allocator.alloc<Unreachable>())->cast<Unreachable>());
-      break;
-    case BinaryConsts::Drop:
-      visitDrop((curr = allocator.alloc<Drop>())->cast<Drop>());
-      break;
-    case BinaryConsts::End:
-      curr = nullptr;
-      // Pop the current control flow structure off the stack. If there is none
-      // then this is the "end" of the function itself, which also emits an
-      // "end" byte.
-      if (!controlFlowStack.empty()) {
-        controlFlowStack.pop_back();
-      }
-      break;
-    case BinaryConsts::Else:
-    case BinaryConsts::Catch_Legacy:
-    case BinaryConsts::CatchAll_Legacy: {
-      curr = nullptr;
-      if (DWARF && currFunction) {
-        assert(!controlFlowStack.empty());
-        auto currControlFlow = controlFlowStack.back();
-        BinaryLocation delimiterId;
-        if (currControlFlow->is<If>()) {
-          delimiterId = BinaryLocations::Else;
-        } else {
-          // Both Catch and CatchAll can simply append to the list as we go, as
-          // we visit them in the right order in the binary, and like the binary
-          // we store the CatchAll at the end.
-          delimiterId =
-            currFunction->delimiterLocations[currControlFlow].size();
-        }
-        currFunction->delimiterLocations[currControlFlow][delimiterId] =
-          startPos - codeSectionLocation;
-      }
-      break;
-    }
-    case BinaryConsts::Delegate: {
-      curr = nullptr;
-      if (DWARF && currFunction) {
-        assert(!controlFlowStack.empty());
-        controlFlowStack.pop_back();
-      }
-      break;
-    }
-    case BinaryConsts::RefNull:
-      visitRefNull((curr = allocator.alloc<RefNull>())->cast<RefNull>());
-      break;
-    case BinaryConsts::RefIsNull:
-      visitRefIsNull((curr = allocator.alloc<RefIsNull>())->cast<RefIsNull>());
-      break;
-    case BinaryConsts::RefFunc:
-      visitRefFunc((curr = allocator.alloc<RefFunc>())->cast<RefFunc>());
-      break;
-    case BinaryConsts::RefEq:
-      visitRefEq((curr = allocator.alloc<RefEq>())->cast<RefEq>());
-      break;
-    case BinaryConsts::RefAsNonNull:
-      visitRefAs((curr = allocator.alloc<RefAs>())->cast<RefAs>(), code);
-      break;
-    case BinaryConsts::BrOnNull:
-      maybeVisitBrOn(curr, code);
-      break;
-    case BinaryConsts::BrOnNonNull:
-      maybeVisitBrOn(curr, code);
-      break;
-    case BinaryConsts::TableGet:
-      visitTableGet((curr = allocator.alloc<TableGet>())->cast<TableGet>());
-      break;
-    case BinaryConsts::TableSet:
-      visitTableSet((curr = allocator.alloc<TableSet>())->cast<TableSet>());
-      break;
-    case BinaryConsts::Try:
-      visitTryOrTryInBlock(curr);
-      break;
-    case BinaryConsts::TryTable:
-      visitTryTable((curr = allocator.alloc<TryTable>())->cast<TryTable>());
-      break;
-    case BinaryConsts::Throw:
-      visitThrow((curr = allocator.alloc<Throw>())->cast<Throw>());
-      break;
-    case BinaryConsts::Rethrow:
-      visitRethrow((curr = allocator.alloc<Rethrow>())->cast<Rethrow>());
-      break;
-    case BinaryConsts::ThrowRef:
-      visitThrowRef((curr = allocator.alloc<ThrowRef>())->cast<ThrowRef>());
-      break;
-    case BinaryConsts::MemorySize: {
-      auto size = allocator.alloc<MemorySize>();
-      curr = size;
-      visitMemorySize(size);
-      break;
-    }
-    case BinaryConsts::MemoryGrow: {
-      auto grow = allocator.alloc<MemoryGrow>();
-      curr = grow;
-      visitMemoryGrow(grow);
-      break;
-    }
-    case BinaryConsts::CallRef:
-    case BinaryConsts::RetCallRef: {
-      auto call = allocator.alloc<CallRef>();
-      call->isReturn = code == BinaryConsts::RetCallRef;
-      curr = call;
-      visitCallRef(call);
-      break;
-    }
-    case BinaryConsts::ContNew: {
-      auto contNew = allocator.alloc<ContNew>();
-      curr = contNew;
-      visitContNew(contNew);
-      break;
-    }
-    case BinaryConsts::ContBind: {
-      visitContBind((curr = allocator.alloc<ContBind>())->cast<ContBind>());
-      break;
-    }
-    case BinaryConsts::Suspend: {
-      visitSuspend((curr = allocator.alloc<Suspend>())->cast<Suspend>());
-      break;
-    }
-    case BinaryConsts::Resume: {
-      visitResume((curr = allocator.alloc<Resume>())->cast<Resume>());
-      break;
-    }
-    case BinaryConsts::ResumeThrow: {
-      visitResumeThrow(
-        (curr = allocator.alloc<ResumeThrow>())->cast<ResumeThrow>());
-      break;
-    }
-    case BinaryConsts::Switch: {
-      visitStackSwitch(
-        (curr = allocator.alloc<StackSwitch>())->cast<StackSwitch>());
-      break;
-    }
-    case BinaryConsts::AtomicPrefix: {
-      code = static_cast<uint8_t>(getU32LEB());
-      if (maybeVisitLoad(curr, code, BinaryConsts::AtomicPrefix)) {
-        break;
-      }
-      if (maybeVisitStore(curr, code, BinaryConsts::AtomicPrefix)) {
-        break;
-      }
-      if (maybeVisitAtomicRMW(curr, code)) {
-        break;
-      }
-      if (maybeVisitAtomicCmpxchg(curr, code)) {
-        break;
-      }
-      if (maybeVisitAtomicWait(curr, code)) {
-        break;
-      }
-      if (maybeVisitAtomicNotify(curr, code)) {
-        break;
-      }
-      if (maybeVisitAtomicFence(curr, code)) {
-        break;
-      }
-      throwError("invalid code after atomic prefix: " + std::to_string(code));
-      break;
-    }
-    case BinaryConsts::MiscPrefix: {
-      auto opcode = getU32LEB();
-      if (maybeVisitTruncSat(curr, opcode)) {
-        break;
-      }
-      if (maybeVisitMemoryInit(curr, opcode)) {
-        break;
-      }
-      if (maybeVisitDataDrop(curr, opcode)) {
-        break;
-      }
-      if (maybeVisitMemoryCopy(curr, opcode)) {
-        break;
-      }
-      if (maybeVisitMemoryFill(curr, opcode)) {
-        break;
-      }
-      if (maybeVisitTableSize(curr, opcode)) {
-        break;
-      }
-      if (maybeVisitTableGrow(curr, opcode)) {
-        break;
-      }
-      if (maybeVisitTableFill(curr, opcode)) {
-        break;
-      }
-      if (maybeVisitTableCopy(curr, opcode)) {
-        break;
-      }
-      if (maybeVisitTableInit(curr, opcode)) {
-        break;
-      }
-      if (maybeVisitLoad(curr, opcode, BinaryConsts::MiscPrefix)) {
-        break;
-      }
-      if (maybeVisitStore(curr, opcode, BinaryConsts::MiscPrefix)) {
-        break;
-      }
-      throwError("invalid code after misc prefix: " + std::to_string(opcode));
-      break;
-    }
-    case BinaryConsts::SIMDPrefix: {
-      auto opcode = getU32LEB();
-      if (maybeVisitSIMDBinary(curr, opcode)) {
-        break;
-      }
-      if (maybeVisitSIMDUnary(curr, opcode)) {
-        break;
-      }
-      if (maybeVisitSIMDConst(curr, opcode)) {
-        break;
-      }
-      if (maybeVisitSIMDStore(curr, opcode)) {
-        break;
-      }
-      if (maybeVisitSIMDExtract(curr, opcode)) {
-        break;
-      }
-      if (maybeVisitSIMDReplace(curr, opcode)) {
-        break;
-      }
-      if (maybeVisitSIMDShuffle(curr, opcode)) {
-        break;
-      }
-      if (maybeVisitSIMDTernary(curr, opcode)) {
-        break;
-      }
-      if (maybeVisitSIMDShift(curr, opcode)) {
-        break;
-      }
-      if (maybeVisitSIMDLoad(curr, opcode)) {
-        break;
-      }
-      if (maybeVisitSIMDLoadStoreLane(curr, opcode)) {
-        break;
-      }
-      throwError("invalid code after SIMD prefix: " + std::to_string(opcode));
-      break;
-    }
-    case BinaryConsts::GCPrefix: {
-      auto opcode = getU32LEB();
-      if (maybeVisitRefI31(curr, opcode)) {
-        break;
-      }
-      if (maybeVisitI31Get(curr, opcode)) {
-        break;
-      }
-      if (maybeVisitRefTest(curr, opcode)) {
-        break;
-      }
-      if (maybeVisitRefCast(curr, opcode)) {
-        break;
-      }
-      if (maybeVisitBrOn(curr, opcode)) {
-        break;
-      }
-      if (maybeVisitStructNew(curr, opcode)) {
-        break;
-      }
-      if (maybeVisitStructGet(curr, opcode)) {
-        break;
-      }
-      if (maybeVisitStructSet(curr, opcode)) {
-        break;
-      }
-      if (maybeVisitArrayNewData(curr, opcode)) {
-        break;
-      }
-      if (maybeVisitArrayNewElem(curr, opcode)) {
-        break;
-      }
-      if (maybeVisitArrayNewFixed(curr, opcode)) {
-        break;
-      }
-      if (maybeVisitArrayGet(curr, opcode)) {
-        break;
-      }
-      if (maybeVisitArraySet(curr, opcode)) {
-        break;
-      }
-      if (maybeVisitArrayLen(curr, opcode)) {
-        break;
-      }
-      if (maybeVisitArrayCopy(curr, opcode)) {
-        break;
-      }
-      if (maybeVisitArrayFill(curr, opcode)) {
-        break;
-      }
-      if (maybeVisitArrayInit(curr, opcode)) {
-        break;
-      }
-      if (maybeVisitStringNew(curr, opcode)) {
-        break;
-      }
-      if (maybeVisitStringAsWTF16(curr, opcode)) {
-        break;
-      }
-      if (maybeVisitStringConst(curr, opcode)) {
-        break;
-      }
-      if (maybeVisitStringMeasure(curr, opcode)) {
-        break;
-      }
-      if (maybeVisitStringEncode(curr, opcode)) {
-        break;
-      }
-      if (maybeVisitStringConcat(curr, opcode)) {
-        break;
-      }
-      if (maybeVisitStringEq(curr, opcode)) {
-        break;
-      }
-      if (maybeVisitStringWTF16Get(curr, opcode)) {
-        break;
-      }
-      if (maybeVisitStringSliceWTF(curr, opcode)) {
-        break;
-      }
-      if (opcode == BinaryConsts::AnyConvertExtern ||
-          opcode == BinaryConsts::ExternConvertAny) {
-        visitRefAs((curr = allocator.alloc<RefAs>())->cast<RefAs>(), opcode);
-        break;
-      }
-      throwError("invalid code after GC prefix: " + std::to_string(opcode));
-      break;
-    }
-    default: {
-      // otherwise, the code is a subcode TODO: optimize
-      if (maybeVisitBinary(curr, code)) {
-        break;
-      }
-      if (maybeVisitUnary(curr, code)) {
-        break;
-      }
-      if (maybeVisitConst(curr, code)) {
-        break;
-      }
-      if (maybeVisitLoad(curr, code, /*prefix=*/std::nullopt)) {
-        break;
-      }
-      if (maybeVisitStore(curr, code, /*prefix=*/std::nullopt)) {
-        break;
-      }
-      throwError("bad node code " + std::to_string(code));
-      break;
-    }
-  }
-  if (curr) {
-    if (currDebugLocation.size()) {
-      requireFunctionContext("debugLocation");
-      currFunction->debugLocations[curr] = *currDebugLocation.begin();
-    }
-    if (DWARF && currFunction) {
-      currFunction->expressionLocations[curr] =
-        BinaryLocations::Span{BinaryLocation(startPos - codeSectionLocation),
-                              BinaryLocation(pos - codeSectionLocation)};
-    }
-  }
-  return BinaryConsts::ASTNodes(code);
-}
-
-void WasmBinaryReader::startControlFlow(Expression* curr) {
-  if (DWARF && currFunction) {
-    controlFlowStack.push_back(curr);
-  }
-}
-
-void WasmBinaryReader::pushBlockElements(Block* curr, Type type, size_t start) {
-  assert(start <= expressionStack.size());
-  // The results of this block are the last values pushed to the expressionStack
-  Expression* results = nullptr;
-  if (type.isConcrete()) {
-    results = popTypedExpression(type);
-  }
-  if (expressionStack.size() < start) {
-    throwError("Block requires more values than are available");
-  }
-  // Everything else on the stack after `start` is either a none-type expression
-  // or a concretely-type expression that is implicitly dropped due to
-  // unreachability at the end of the block, like this:
-  //
-  //  block i32
-  //   i32.const 1
-  //   i32.const 2
-  //   i32.const 3
-  //   return
-  //  end
-  //
-  // The first two const elements will be emitted as drops in the block (the
-  // optimizer can remove them, of course, but in general we may need dropped
-  // items here as they may have side effects).
-  //
-  for (size_t i = start; i < expressionStack.size(); ++i) {
-    auto* item = expressionStack[i];
-    if (item->type.isConcrete()) {
-      item = Builder(wasm).makeDrop(item);
-    }
-    curr->list.push_back(item);
-  }
-  expressionStack.resize(start);
-  if (results != nullptr) {
-    curr->list.push_back(results);
-  }
-}
-
-void WasmBinaryReader::visitBlock(Block* curr) {
-  startControlFlow(curr);
-  // special-case Block and de-recurse nested blocks in their first position, as
-  // that is a common pattern that can be very highly nested.
-  std::vector<Block*> stack;
-  // Track start positions for all blocks except for the outermost block, which
-  // is already handled in the caller.
-  std::vector<size_t> startPosStack;
-  size_t startPos = -1;
-  while (1) {
-    curr->type = getType();
-    curr->name = getNextLabel();
-    breakStack.push_back({curr->name, curr->type});
-    stack.push_back(curr);
-    if (startPos != size_t(-1)) {
-      startPosStack.push_back(startPos);
-    }
-    if (more() && input[pos] == BinaryConsts::Block) {
-      // a recursion
-      startPos = pos;
-      readNextDebugLocation();
-      curr = allocator.alloc<Block>();
-      startControlFlow(curr);
-      pos++;
-      if (debugLocation.size()) {
-        requireFunctionContext("block-debugLocation");
-        currFunction->debugLocations[curr] = *debugLocation.begin();
-      }
-      continue;
-    } else {
-      // end of recursion
-      break;
-    }
-  }
-  Block* last = nullptr;
-  while (stack.size() > 0) {
-    curr = stack.back();
-    stack.pop_back();
-    if (startPosStack.empty()) {
-      startPos = -1;
-    } else {
-      startPos = startPosStack.back();
-      startPosStack.pop_back();
-    }
-    // everything after this, that is left when we see the marker, is ours
-    size_t start = expressionStack.size();
-    if (last) {
-      // the previous block is our first-position element
-      pushExpression(last);
-    }
-    last = curr;
-    processExpressions();
-    size_t end = expressionStack.size();
-    if (end < start) {
-      throwError("block cannot pop from outside");
-    }
-    pushBlockElements(curr, curr->type, start);
-    curr->finalize(curr->type,
-                   breakTargetNames.find(curr->name) != breakTargetNames.end()
-                     ? Block::HasBreak
-                     : Block::NoBreak);
-    breakStack.pop_back();
-    breakTargetNames.erase(curr->name);
-
-    if (DWARF && currFunction && startPos != size_t(-1)) {
-      currFunction->expressionLocations[curr] =
-        BinaryLocations::Span{BinaryLocation(startPos - codeSectionLocation),
-                              BinaryLocation(pos - codeSectionLocation)};
-    }
-  }
-}
-
-// Gets a block of expressions. If it's just one, return that singleton.
-Expression* WasmBinaryReader::getBlockOrSingleton(Type type) {
-  Name label = getNextLabel();
-  breakStack.push_back({label, type});
-  auto start = expressionStack.size();
-
-  processExpressions();
-  size_t end = expressionStack.size();
-  if (end < start) {
-    throwError("block cannot pop from outside");
-  }
-  breakStack.pop_back();
-  auto* block = allocator.alloc<Block>();
-  pushBlockElements(block, type, start);
-  block->name = label;
-  block->finalize(type);
-  // maybe we don't need a block here?
-  if (breakTargetNames.find(block->name) == breakTargetNames.end() &&
-      exceptionTargetNames.find(block->name) == exceptionTargetNames.end()) {
-    block->name = Name();
-    if (block->list.size() == 1) {
-      return block->list[0];
-    }
-  }
-  breakTargetNames.erase(block->name);
-  return block;
-}
-
-void WasmBinaryReader::visitIf(If* curr) {
-  startControlFlow(curr);
-  curr->type = getType();
-  curr->condition = popNonVoidExpression();
-  curr->ifTrue = getBlockOrSingleton(curr->type);
-  if (lastSeparator == BinaryConsts::Else) {
-    curr->ifFalse = getBlockOrSingleton(curr->type);
-  }
-  curr->finalize(curr->type);
-  if (lastSeparator != BinaryConsts::End) {
-    throwError("if should end with End");
-  }
-}
-
-void WasmBinaryReader::visitLoop(Loop* curr) {
-  startControlFlow(curr);
-  curr->type = getType();
-  curr->name = getNextLabel();
-  breakStack.push_back({curr->name, Type::none});
-  // find the expressions in the block, and create the body
-  // a loop may have a list of instructions in wasm, much like
-  // a block, but it only has a label at the top of the loop,
-  // so even if we need a block (if there is more than 1
-  // expression) we never need a label on the block.
-  auto start = expressionStack.size();
-  processExpressions();
-  size_t end = expressionStack.size();
-  if (start > end) {
-    throwError("block cannot pop from outside");
-  }
-  if (end - start == 1) {
-    curr->body = popExpression();
-  } else {
-    auto* block = allocator.alloc<Block>();
-    pushBlockElements(block, curr->type, start);
-    block->finalize(curr->type);
-    curr->body = block;
-  }
-  breakStack.pop_back();
-  breakTargetNames.erase(curr->name);
-  curr->finalize(curr->type);
-}
-
-WasmBinaryReader::BreakTarget WasmBinaryReader::getBreakTarget(int32_t offset) {
-  if (breakStack.size() < 1 + size_t(offset)) {
-    throwError("bad breakindex (low)");
-  }
-  size_t index = breakStack.size() - 1 - offset;
-  if (index >= breakStack.size()) {
-    throwError("bad breakindex (high)");
-  }
-  auto& ret = breakStack[index];
-  // if the break is in literally unreachable code, then we will not emit it
-  // anyhow, so do not note that the target has breaks to it
-  if (!willBeIgnored) {
-    breakTargetNames.insert(ret.name);
-  }
-  return ret;
-}
-
-Name WasmBinaryReader::getExceptionTargetName(int32_t offset) {
-  // We always start parsing a function by creating a block label and pushing it
-  // in breakStack in getBlockOrSingleton, so if a 'delegate''s target is that
-  // block, it does not mean it targets that block; it throws to the caller.
-  if (breakStack.size() - 1 == size_t(offset)) {
-    return DELEGATE_CALLER_TARGET;
-  }
-  size_t index = breakStack.size() - 1 - offset;
-  if (index > breakStack.size()) {
-    throwError("bad try index (high)");
-  }
-  auto& ret = breakStack[index];
-  // if the delegate/rethrow is in literally unreachable code, then we will not
-  // emit it anyhow, so do not note that the target has a reference to it
-  if (!willBeIgnored) {
-    exceptionTargetNames.insert(ret.name);
-  }
-  return ret.name;
-}
-
-void WasmBinaryReader::visitBreak(Break* curr, uint8_t code) {
-  BreakTarget target = getBreakTarget(getU32LEB());
-  curr->name = target.name;
-  if (code == BinaryConsts::BrIf) {
-    curr->condition = popNonVoidExpression();
-  }
-  if (target.type.isConcrete()) {
-    curr->value = popTypedExpression(target.type);
-  }
-  curr->finalize();
-}
-
-void WasmBinaryReader::visitSwitch(Switch* curr) {
-  curr->condition = popNonVoidExpression();
-  auto numTargets = getU32LEB();
-  for (size_t i = 0; i < numTargets; i++) {
-    curr->targets.push_back(getBreakTarget(getU32LEB()).name);
-  }
-  auto defaultTarget = getBreakTarget(getU32LEB());
-  curr->default_ = defaultTarget.name;
-  if (defaultTarget.type.isConcrete()) {
-    curr->value = popTypedExpression(defaultTarget.type);
-  }
-  curr->finalize();
-}
-
-void WasmBinaryReader::visitCall(Call* curr) {
-  auto index = getU32LEB();
-  auto sig = getSignatureByFunctionIndex(index);
-  auto num = sig.params.size();
-  curr->operands.resize(num);
-  for (size_t i = 0; i < num; i++) {
-    curr->operands[num - i - 1] = popNonVoidExpression();
-  }
-  curr->type = sig.results;
-  curr->target = getFunctionName(index);
-  curr->finalize();
-}
-
-void WasmBinaryReader::visitCallIndirect(CallIndirect* curr) {
-  auto index = getU32LEB();
-  curr->heapType = getTypeByIndex(index);
-  Index tableIdx = getU32LEB();
-  // TODO: Handle error cases where `heapType` is not a signature?
-  auto num = curr->heapType.getSignature().params.size();
-  curr->operands.resize(num);
-  curr->target = popNonVoidExpression();
-  for (size_t i = 0; i < num; i++) {
-    curr->operands[num - i - 1] = popNonVoidExpression();
-  }
-  curr->table = getTableName(tableIdx);
-  curr->finalize();
-}
-
-void WasmBinaryReader::visitLocalGet(LocalGet* curr) {
-  requireFunctionContext("local.get");
-  curr->index = getU32LEB();
-  if (curr->index >= currFunction->getNumLocals()) {
-    throwError("bad local.get index");
-  }
-  curr->type = currFunction->getLocalType(curr->index);
-  curr->finalize();
-}
-
-void WasmBinaryReader::visitLocalSet(LocalSet* curr, uint8_t code) {
-  requireFunctionContext("local.set outside of function");
-  curr->index = getU32LEB();
-  if (curr->index >= currFunction->getNumLocals()) {
-    throwError("bad local.set index");
-  }
-  curr->value = popNonVoidExpression();
-  if (code == BinaryConsts::LocalTee) {
-    curr->makeTee(currFunction->getLocalType(curr->index));
-  } else {
-    curr->makeSet();
-  }
-  curr->finalize();
-}
-
-void WasmBinaryReader::visitGlobalGet(GlobalGet* curr) {
-  auto index = getU32LEB();
-  if (index >= wasm.globals.size()) {
-    throwError("invalid global index");
-  }
-  auto* global = wasm.globals[index].get();
-  curr->name = global->name;
-  curr->type = global->type;
-}
-
-void WasmBinaryReader::visitGlobalSet(GlobalSet* curr) {
-  auto index = getU32LEB();
-  if (index >= wasm.globals.size()) {
-    throwError("invalid global index");
-  }
-  curr->name = wasm.globals[index]->name;
-  curr->value = popNonVoidExpression();
-  curr->finalize();
-}
-
-Index WasmBinaryReader::readMemoryAccess(Address& alignment, Address& offset) {
-  auto rawAlignment = getU32LEB();
-  bool hasMemIdx = false;
-  Index memIdx = 0;
-  // Check bit 6 in the alignment to know whether a memory index is present per:
-  // https://github.com/WebAssembly/multi-memory/blob/main/proposals/multi-memory/Overview.md
-  if (rawAlignment & (1 << (6))) {
-    hasMemIdx = true;
-    // Clear the bit before we parse alignment
-    rawAlignment = rawAlignment & ~(1 << 6);
-  }
-=======
->>>>>>> b1c5a007
 
   if (rawAlignment > 8) {
     throwError("Alignment must be of a reasonable size");
@@ -5950,3351 +5217,11 @@
   return memIdx;
 }
 
-<<<<<<< HEAD
-bool WasmBinaryReader::maybeVisitLoad(
-  Expression*& out,
-  uint8_t code,
-  std::optional<BinaryConsts::ASTNodes> prefix) {
-  Load* curr;
-  auto allocate = [&]() { curr = allocator.alloc<Load>(); };
-  if (!prefix) {
-    switch (code) {
-      case BinaryConsts::I32LoadMem8S:
-        allocate();
-        curr->bytes = 1;
-        curr->type = Type::i32;
-        curr->signed_ = true;
-        break;
-      case BinaryConsts::I32LoadMem8U:
-        allocate();
-        curr->bytes = 1;
-        curr->type = Type::i32;
-        break;
-      case BinaryConsts::I32LoadMem16S:
-        allocate();
-        curr->bytes = 2;
-        curr->type = Type::i32;
-        curr->signed_ = true;
-        break;
-      case BinaryConsts::I32LoadMem16U:
-        allocate();
-        curr->bytes = 2;
-        curr->type = Type::i32;
-        break;
-      case BinaryConsts::I32LoadMem:
-        allocate();
-        curr->bytes = 4;
-        curr->type = Type::i32;
-        break;
-      case BinaryConsts::I64LoadMem8S:
-        allocate();
-        curr->bytes = 1;
-        curr->type = Type::i64;
-        curr->signed_ = true;
-        break;
-      case BinaryConsts::I64LoadMem8U:
-        allocate();
-        curr->bytes = 1;
-        curr->type = Type::i64;
-        break;
-      case BinaryConsts::I64LoadMem16S:
-        allocate();
-        curr->bytes = 2;
-        curr->type = Type::i64;
-        curr->signed_ = true;
-        break;
-      case BinaryConsts::I64LoadMem16U:
-        allocate();
-        curr->bytes = 2;
-        curr->type = Type::i64;
-        break;
-      case BinaryConsts::I64LoadMem32S:
-        allocate();
-        curr->bytes = 4;
-        curr->type = Type::i64;
-        curr->signed_ = true;
-        break;
-      case BinaryConsts::I64LoadMem32U:
-        allocate();
-        curr->bytes = 4;
-        curr->type = Type::i64;
-        break;
-      case BinaryConsts::I64LoadMem:
-        allocate();
-        curr->bytes = 8;
-        curr->type = Type::i64;
-        break;
-      case BinaryConsts::F32LoadMem:
-        allocate();
-        curr->bytes = 4;
-        curr->type = Type::f32;
-        break;
-      case BinaryConsts::F64LoadMem:
-        allocate();
-        curr->bytes = 8;
-        curr->type = Type::f64;
-        break;
-      default:
-        return false;
-    }
-  } else if (prefix == BinaryConsts::AtomicPrefix) {
-    switch (code) {
-      case BinaryConsts::I32AtomicLoad8U:
-        allocate();
-        curr->bytes = 1;
-        curr->type = Type::i32;
-        break;
-      case BinaryConsts::I32AtomicLoad16U:
-        allocate();
-        curr->bytes = 2;
-        curr->type = Type::i32;
-        break;
-      case BinaryConsts::I32AtomicLoad:
-        allocate();
-        curr->bytes = 4;
-        curr->type = Type::i32;
-        break;
-      case BinaryConsts::I64AtomicLoad8U:
-        allocate();
-        curr->bytes = 1;
-        curr->type = Type::i64;
-        break;
-      case BinaryConsts::I64AtomicLoad16U:
-        allocate();
-        curr->bytes = 2;
-        curr->type = Type::i64;
-        break;
-      case BinaryConsts::I64AtomicLoad32U:
-        allocate();
-        curr->bytes = 4;
-        curr->type = Type::i64;
-        break;
-      case BinaryConsts::I64AtomicLoad:
-        allocate();
-        curr->bytes = 8;
-        curr->type = Type::i64;
-        break;
-      default:
-        return false;
-    }
-  } else if (prefix == BinaryConsts::MiscPrefix) {
-    switch (code) {
-      case BinaryConsts::F32_F16LoadMem:
-        allocate();
-        curr->bytes = 2;
-        curr->type = Type::f32;
-        break;
-      default:
-        return false;
-    }
-  } else {
-    return false;
-  }
-
-  curr->isAtomic = prefix == BinaryConsts::AtomicPrefix;
-  Index memIdx = readMemoryAccess(curr->align, curr->offset);
-  curr->memory = getMemoryName(memIdx);
-  curr->ptr = popNonVoidExpression();
-  curr->finalize();
-  out = curr;
-  return true;
-}
-
-bool WasmBinaryReader::maybeVisitStore(
-  Expression*& out,
-  uint8_t code,
-  std::optional<BinaryConsts::ASTNodes> prefix) {
-  Store* curr;
-  if (!prefix) {
-    switch (code) {
-      case BinaryConsts::I32StoreMem8:
-        curr = allocator.alloc<Store>();
-        curr->bytes = 1;
-        curr->valueType = Type::i32;
-        break;
-      case BinaryConsts::I32StoreMem16:
-        curr = allocator.alloc<Store>();
-        curr->bytes = 2;
-        curr->valueType = Type::i32;
-        break;
-      case BinaryConsts::I32StoreMem:
-        curr = allocator.alloc<Store>();
-        curr->bytes = 4;
-        curr->valueType = Type::i32;
-        break;
-      case BinaryConsts::I64StoreMem8:
-        curr = allocator.alloc<Store>();
-        curr->bytes = 1;
-        curr->valueType = Type::i64;
-        break;
-      case BinaryConsts::I64StoreMem16:
-        curr = allocator.alloc<Store>();
-        curr->bytes = 2;
-        curr->valueType = Type::i64;
-        break;
-      case BinaryConsts::I64StoreMem32:
-        curr = allocator.alloc<Store>();
-        curr->bytes = 4;
-        curr->valueType = Type::i64;
-        break;
-      case BinaryConsts::I64StoreMem:
-        curr = allocator.alloc<Store>();
-        curr->bytes = 8;
-        curr->valueType = Type::i64;
-        break;
-      case BinaryConsts::F32StoreMem:
-        curr = allocator.alloc<Store>();
-        curr->bytes = 4;
-        curr->valueType = Type::f32;
-        break;
-      case BinaryConsts::F64StoreMem:
-        curr = allocator.alloc<Store>();
-        curr->bytes = 8;
-        curr->valueType = Type::f64;
-        break;
-      default:
-        return false;
-    }
-  } else if (prefix == BinaryConsts::AtomicPrefix) {
-    switch (code) {
-      case BinaryConsts::I32AtomicStore8:
-        curr = allocator.alloc<Store>();
-        curr->bytes = 1;
-        curr->valueType = Type::i32;
-        break;
-      case BinaryConsts::I32AtomicStore16:
-        curr = allocator.alloc<Store>();
-        curr->bytes = 2;
-        curr->valueType = Type::i32;
-        break;
-      case BinaryConsts::I32AtomicStore:
-        curr = allocator.alloc<Store>();
-        curr->bytes = 4;
-        curr->valueType = Type::i32;
-        break;
-      case BinaryConsts::I64AtomicStore8:
-        curr = allocator.alloc<Store>();
-        curr->bytes = 1;
-        curr->valueType = Type::i64;
-        break;
-      case BinaryConsts::I64AtomicStore16:
-        curr = allocator.alloc<Store>();
-        curr->bytes = 2;
-        curr->valueType = Type::i64;
-        break;
-      case BinaryConsts::I64AtomicStore32:
-        curr = allocator.alloc<Store>();
-        curr->bytes = 4;
-        curr->valueType = Type::i64;
-        break;
-      case BinaryConsts::I64AtomicStore:
-        curr = allocator.alloc<Store>();
-        curr->bytes = 8;
-        curr->valueType = Type::i64;
-        break;
-      default:
-        return false;
-    }
-  } else if (prefix == BinaryConsts::MiscPrefix) {
-    switch (code) {
-      case BinaryConsts::F32_F16StoreMem:
-        curr = allocator.alloc<Store>();
-        curr->bytes = 2;
-        curr->valueType = Type::f32;
-        break;
-      default:
-        return false;
-    }
-  } else {
-    return false;
-  }
-
-  curr->isAtomic = prefix == BinaryConsts::AtomicPrefix;
-  Index memIdx = readMemoryAccess(curr->align, curr->offset);
-  curr->memory = getMemoryName(memIdx);
-  curr->value = popNonVoidExpression();
-  curr->ptr = popNonVoidExpression();
-  curr->finalize();
-  out = curr;
-  return true;
-}
-
-bool WasmBinaryReader::maybeVisitAtomicRMW(Expression*& out, uint8_t code) {
-  if (code < BinaryConsts::AtomicRMWOps_Begin ||
-      code > BinaryConsts::AtomicRMWOps_End) {
-    return false;
-  }
-  auto* curr = allocator.alloc<AtomicRMW>();
-
-  // Set curr to the given opcode, type and size.
-#define SET(opcode, optype, size)                                              \
-  curr->op = RMW##opcode;                                                      \
-  curr->type = optype;                                                         \
-  curr->bytes = size
-
-  // Handle the cases for all the valid types for a particular opcode
-#define SET_FOR_OP(Op)                                                         \
-  case BinaryConsts::I32AtomicRMW##Op:                                         \
-    SET(Op, Type::i32, 4);                                                     \
-    break;                                                                     \
-  case BinaryConsts::I32AtomicRMW##Op##8U:                                     \
-    SET(Op, Type::i32, 1);                                                     \
-    break;                                                                     \
-  case BinaryConsts::I32AtomicRMW##Op##16U:                                    \
-    SET(Op, Type::i32, 2);                                                     \
-    break;                                                                     \
-  case BinaryConsts::I64AtomicRMW##Op:                                         \
-    SET(Op, Type::i64, 8);                                                     \
-    break;                                                                     \
-  case BinaryConsts::I64AtomicRMW##Op##8U:                                     \
-    SET(Op, Type::i64, 1);                                                     \
-    break;                                                                     \
-  case BinaryConsts::I64AtomicRMW##Op##16U:                                    \
-    SET(Op, Type::i64, 2);                                                     \
-    break;                                                                     \
-  case BinaryConsts::I64AtomicRMW##Op##32U:                                    \
-    SET(Op, Type::i64, 4);                                                     \
-    break;
-
-  switch (code) {
-    SET_FOR_OP(Add);
-    SET_FOR_OP(Sub);
-    SET_FOR_OP(And);
-    SET_FOR_OP(Or);
-    SET_FOR_OP(Xor);
-    SET_FOR_OP(Xchg);
-    default:
-      WASM_UNREACHABLE("unexpected opcode");
-  }
-#undef SET_FOR_OP
-#undef SET
-
-  Address readAlign;
-  Index memIdx = readMemoryAccess(readAlign, curr->offset);
-  curr->memory = getMemoryName(memIdx);
-  if (readAlign != curr->bytes) {
-    throwError("Align of AtomicRMW must match size");
-  }
-  curr->value = popNonVoidExpression();
-  curr->ptr = popNonVoidExpression();
-  curr->finalize();
-  out = curr;
-  return true;
-}
-
-bool WasmBinaryReader::maybeVisitAtomicCmpxchg(Expression*& out, uint8_t code) {
-  if (code < BinaryConsts::AtomicCmpxchgOps_Begin ||
-      code > BinaryConsts::AtomicCmpxchgOps_End) {
-    return false;
-  }
-  auto* curr = allocator.alloc<AtomicCmpxchg>();
-
-  // Set curr to the given type and size.
-#define SET(optype, size)                                                      \
-  curr->type = optype;                                                         \
-  curr->bytes = size
-
-  switch (code) {
-    case BinaryConsts::I32AtomicCmpxchg:
-      SET(Type::i32, 4);
-      break;
-    case BinaryConsts::I64AtomicCmpxchg:
-      SET(Type::i64, 8);
-      break;
-    case BinaryConsts::I32AtomicCmpxchg8U:
-      SET(Type::i32, 1);
-      break;
-    case BinaryConsts::I32AtomicCmpxchg16U:
-      SET(Type::i32, 2);
-      break;
-    case BinaryConsts::I64AtomicCmpxchg8U:
-      SET(Type::i64, 1);
-      break;
-    case BinaryConsts::I64AtomicCmpxchg16U:
-      SET(Type::i64, 2);
-      break;
-    case BinaryConsts::I64AtomicCmpxchg32U:
-      SET(Type::i64, 4);
-      break;
-    default:
-      WASM_UNREACHABLE("unexpected opcode");
-  }
-
-  Address readAlign;
-  Index memIdx = readMemoryAccess(readAlign, curr->offset);
-  curr->memory = getMemoryName(memIdx);
-  if (readAlign != curr->bytes) {
-    throwError("Align of AtomicCpxchg must match size");
-  }
-  curr->replacement = popNonVoidExpression();
-  curr->expected = popNonVoidExpression();
-  curr->ptr = popNonVoidExpression();
-  curr->finalize();
-  out = curr;
-  return true;
-}
-
-bool WasmBinaryReader::maybeVisitAtomicWait(Expression*& out, uint8_t code) {
-  if (code < BinaryConsts::I32AtomicWait ||
-      code > BinaryConsts::I64AtomicWait) {
-    return false;
-  }
-  auto* curr = allocator.alloc<AtomicWait>();
-
-  switch (code) {
-    case BinaryConsts::I32AtomicWait:
-      curr->expectedType = Type::i32;
-      break;
-    case BinaryConsts::I64AtomicWait:
-      curr->expectedType = Type::i64;
-      break;
-    default:
-      WASM_UNREACHABLE("unexpected opcode");
-  }
-  curr->type = Type::i32;
-  curr->timeout = popNonVoidExpression();
-  curr->expected = popNonVoidExpression();
-  curr->ptr = popNonVoidExpression();
-  Address readAlign;
-  Index memIdx = readMemoryAccess(readAlign, curr->offset);
-  curr->memory = getMemoryName(memIdx);
-  if (readAlign != curr->expectedType.getByteSize()) {
-    throwError("Align of AtomicWait must match size");
-  }
-  curr->finalize();
-  out = curr;
-  return true;
-}
-
-bool WasmBinaryReader::maybeVisitAtomicNotify(Expression*& out, uint8_t code) {
-  if (code != BinaryConsts::AtomicNotify) {
-    return false;
-  }
-  auto* curr = allocator.alloc<AtomicNotify>();
-
-  curr->type = Type::i32;
-  curr->notifyCount = popNonVoidExpression();
-  curr->ptr = popNonVoidExpression();
-  Address readAlign;
-  Index memIdx = readMemoryAccess(readAlign, curr->offset);
-  curr->memory = getMemoryName(memIdx);
-  if (readAlign != curr->type.getByteSize()) {
-    throwError("Align of AtomicNotify must match size");
-  }
-  curr->finalize();
-  out = curr;
-  return true;
-}
-
-bool WasmBinaryReader::maybeVisitAtomicFence(Expression*& out, uint8_t code) {
-  if (code != BinaryConsts::AtomicFence) {
-    return false;
-  }
-  auto* curr = allocator.alloc<AtomicFence>();
-  curr->order = getU32LEB();
-  curr->finalize();
-  out = curr;
-  return true;
-}
-
-bool WasmBinaryReader::maybeVisitConst(Expression*& out, uint8_t code) {
-  Const* curr;
-  switch (code) {
-    case BinaryConsts::I32Const:
-      curr = allocator.alloc<Const>();
-      curr->value = Literal(getS32LEB());
-      break;
-    case BinaryConsts::I64Const:
-      curr = allocator.alloc<Const>();
-      curr->value = Literal(getS64LEB());
-      break;
-    case BinaryConsts::F32Const:
-      curr = allocator.alloc<Const>();
-      curr->value = getFloat32Literal();
-      break;
-    case BinaryConsts::F64Const:
-      curr = allocator.alloc<Const>();
-      curr->value = getFloat64Literal();
-      break;
-    default:
-      return false;
-  }
-  curr->type = curr->value.type;
-  out = curr;
-
-  return true;
-}
-
-bool WasmBinaryReader::maybeVisitUnary(Expression*& out, uint8_t code) {
-  Unary* curr;
-  switch (code) {
-    case BinaryConsts::I32Clz:
-      curr = allocator.alloc<Unary>();
-      curr->op = ClzInt32;
-      break;
-    case BinaryConsts::I64Clz:
-      curr = allocator.alloc<Unary>();
-      curr->op = ClzInt64;
-      break;
-    case BinaryConsts::I32Ctz:
-      curr = allocator.alloc<Unary>();
-      curr->op = CtzInt32;
-      break;
-    case BinaryConsts::I64Ctz:
-      curr = allocator.alloc<Unary>();
-      curr->op = CtzInt64;
-      break;
-    case BinaryConsts::I32Popcnt:
-      curr = allocator.alloc<Unary>();
-      curr->op = PopcntInt32;
-      break;
-    case BinaryConsts::I64Popcnt:
-      curr = allocator.alloc<Unary>();
-      curr->op = PopcntInt64;
-      break;
-    case BinaryConsts::I32EqZ:
-      curr = allocator.alloc<Unary>();
-      curr->op = EqZInt32;
-      break;
-    case BinaryConsts::I64EqZ:
-      curr = allocator.alloc<Unary>();
-      curr->op = EqZInt64;
-      break;
-    case BinaryConsts::F32Neg:
-      curr = allocator.alloc<Unary>();
-      curr->op = NegFloat32;
-      break;
-    case BinaryConsts::F64Neg:
-      curr = allocator.alloc<Unary>();
-      curr->op = NegFloat64;
-      break;
-    case BinaryConsts::F32Abs:
-      curr = allocator.alloc<Unary>();
-      curr->op = AbsFloat32;
-      break;
-    case BinaryConsts::F64Abs:
-      curr = allocator.alloc<Unary>();
-      curr->op = AbsFloat64;
-      break;
-    case BinaryConsts::F32Ceil:
-      curr = allocator.alloc<Unary>();
-      curr->op = CeilFloat32;
-      break;
-    case BinaryConsts::F64Ceil:
-      curr = allocator.alloc<Unary>();
-      curr->op = CeilFloat64;
-      break;
-    case BinaryConsts::F32Floor:
-      curr = allocator.alloc<Unary>();
-      curr->op = FloorFloat32;
-      break;
-    case BinaryConsts::F64Floor:
-      curr = allocator.alloc<Unary>();
-      curr->op = FloorFloat64;
-      break;
-    case BinaryConsts::F32NearestInt:
-      curr = allocator.alloc<Unary>();
-      curr->op = NearestFloat32;
-      break;
-    case BinaryConsts::F64NearestInt:
-      curr = allocator.alloc<Unary>();
-      curr->op = NearestFloat64;
-      break;
-    case BinaryConsts::F32Sqrt:
-      curr = allocator.alloc<Unary>();
-      curr->op = SqrtFloat32;
-      break;
-    case BinaryConsts::F64Sqrt:
-      curr = allocator.alloc<Unary>();
-      curr->op = SqrtFloat64;
-      break;
-    case BinaryConsts::F32UConvertI32:
-      curr = allocator.alloc<Unary>();
-      curr->op = ConvertUInt32ToFloat32;
-      break;
-    case BinaryConsts::F64UConvertI32:
-      curr = allocator.alloc<Unary>();
-      curr->op = ConvertUInt32ToFloat64;
-      break;
-    case BinaryConsts::F32SConvertI32:
-      curr = allocator.alloc<Unary>();
-      curr->op = ConvertSInt32ToFloat32;
-      break;
-    case BinaryConsts::F64SConvertI32:
-      curr = allocator.alloc<Unary>();
-      curr->op = ConvertSInt32ToFloat64;
-      break;
-    case BinaryConsts::F32UConvertI64:
-      curr = allocator.alloc<Unary>();
-      curr->op = ConvertUInt64ToFloat32;
-      break;
-    case BinaryConsts::F64UConvertI64:
-      curr = allocator.alloc<Unary>();
-      curr->op = ConvertUInt64ToFloat64;
-      break;
-    case BinaryConsts::F32SConvertI64:
-      curr = allocator.alloc<Unary>();
-      curr->op = ConvertSInt64ToFloat32;
-      break;
-    case BinaryConsts::F64SConvertI64:
-      curr = allocator.alloc<Unary>();
-      curr->op = ConvertSInt64ToFloat64;
-      break;
-
-    case BinaryConsts::I64SExtendI32:
-      curr = allocator.alloc<Unary>();
-      curr->op = ExtendSInt32;
-      break;
-    case BinaryConsts::I64UExtendI32:
-      curr = allocator.alloc<Unary>();
-      curr->op = ExtendUInt32;
-      break;
-    case BinaryConsts::I32WrapI64:
-      curr = allocator.alloc<Unary>();
-      curr->op = WrapInt64;
-      break;
-
-    case BinaryConsts::I32UTruncF32:
-      curr = allocator.alloc<Unary>();
-      curr->op = TruncUFloat32ToInt32;
-      break;
-    case BinaryConsts::I32UTruncF64:
-      curr = allocator.alloc<Unary>();
-      curr->op = TruncUFloat64ToInt32;
-      break;
-    case BinaryConsts::I32STruncF32:
-      curr = allocator.alloc<Unary>();
-      curr->op = TruncSFloat32ToInt32;
-      break;
-    case BinaryConsts::I32STruncF64:
-      curr = allocator.alloc<Unary>();
-      curr->op = TruncSFloat64ToInt32;
-      break;
-    case BinaryConsts::I64UTruncF32:
-      curr = allocator.alloc<Unary>();
-      curr->op = TruncUFloat32ToInt64;
-      break;
-    case BinaryConsts::I64UTruncF64:
-      curr = allocator.alloc<Unary>();
-      curr->op = TruncUFloat64ToInt64;
-      break;
-    case BinaryConsts::I64STruncF32:
-      curr = allocator.alloc<Unary>();
-      curr->op = TruncSFloat32ToInt64;
-      break;
-    case BinaryConsts::I64STruncF64:
-      curr = allocator.alloc<Unary>();
-      curr->op = TruncSFloat64ToInt64;
-      break;
-
-    case BinaryConsts::F32Trunc:
-      curr = allocator.alloc<Unary>();
-      curr->op = TruncFloat32;
-      break;
-    case BinaryConsts::F64Trunc:
-      curr = allocator.alloc<Unary>();
-      curr->op = TruncFloat64;
-      break;
-
-    case BinaryConsts::F32DemoteI64:
-      curr = allocator.alloc<Unary>();
-      curr->op = DemoteFloat64;
-      break;
-    case BinaryConsts::F64PromoteF32:
-      curr = allocator.alloc<Unary>();
-      curr->op = PromoteFloat32;
-      break;
-    case BinaryConsts::I32ReinterpretF32:
-      curr = allocator.alloc<Unary>();
-      curr->op = ReinterpretFloat32;
-      break;
-    case BinaryConsts::I64ReinterpretF64:
-      curr = allocator.alloc<Unary>();
-      curr->op = ReinterpretFloat64;
-      break;
-    case BinaryConsts::F32ReinterpretI32:
-      curr = allocator.alloc<Unary>();
-      curr->op = ReinterpretInt32;
-      break;
-    case BinaryConsts::F64ReinterpretI64:
-      curr = allocator.alloc<Unary>();
-      curr->op = ReinterpretInt64;
-      break;
-
-    case BinaryConsts::I32ExtendS8:
-      curr = allocator.alloc<Unary>();
-      curr->op = ExtendS8Int32;
-      break;
-    case BinaryConsts::I32ExtendS16:
-      curr = allocator.alloc<Unary>();
-      curr->op = ExtendS16Int32;
-      break;
-    case BinaryConsts::I64ExtendS8:
-      curr = allocator.alloc<Unary>();
-      curr->op = ExtendS8Int64;
-      break;
-    case BinaryConsts::I64ExtendS16:
-      curr = allocator.alloc<Unary>();
-      curr->op = ExtendS16Int64;
-      break;
-    case BinaryConsts::I64ExtendS32:
-      curr = allocator.alloc<Unary>();
-      curr->op = ExtendS32Int64;
-      break;
-
-    default:
-      return false;
-  }
-  curr->value = popNonVoidExpression();
-  curr->finalize();
-  out = curr;
-  return true;
-}
-
-bool WasmBinaryReader::maybeVisitTruncSat(Expression*& out, uint32_t code) {
-  Unary* curr;
-  switch (code) {
-    case BinaryConsts::I32STruncSatF32:
-      curr = allocator.alloc<Unary>();
-      curr->op = TruncSatSFloat32ToInt32;
-      break;
-    case BinaryConsts::I32UTruncSatF32:
-      curr = allocator.alloc<Unary>();
-      curr->op = TruncSatUFloat32ToInt32;
-      break;
-    case BinaryConsts::I32STruncSatF64:
-      curr = allocator.alloc<Unary>();
-      curr->op = TruncSatSFloat64ToInt32;
-      break;
-    case BinaryConsts::I32UTruncSatF64:
-      curr = allocator.alloc<Unary>();
-      curr->op = TruncSatUFloat64ToInt32;
-      break;
-    case BinaryConsts::I64STruncSatF32:
-      curr = allocator.alloc<Unary>();
-      curr->op = TruncSatSFloat32ToInt64;
-      break;
-    case BinaryConsts::I64UTruncSatF32:
-      curr = allocator.alloc<Unary>();
-      curr->op = TruncSatUFloat32ToInt64;
-      break;
-    case BinaryConsts::I64STruncSatF64:
-      curr = allocator.alloc<Unary>();
-      curr->op = TruncSatSFloat64ToInt64;
-      break;
-    case BinaryConsts::I64UTruncSatF64:
-      curr = allocator.alloc<Unary>();
-      curr->op = TruncSatUFloat64ToInt64;
-      break;
-    default:
-      return false;
-  }
-  curr->value = popNonVoidExpression();
-  curr->finalize();
-  out = curr;
-  return true;
-}
-
-bool WasmBinaryReader::maybeVisitMemoryInit(Expression*& out, uint32_t code) {
-  if (code != BinaryConsts::MemoryInit) {
-    return false;
-  }
-  auto* curr = allocator.alloc<MemoryInit>();
-  curr->size = popNonVoidExpression();
-  curr->offset = popNonVoidExpression();
-  curr->dest = popNonVoidExpression();
-  Index segIdx = getU32LEB();
-  curr->segment = getDataName(segIdx);
-  Index memIdx = getU32LEB();
-  curr->memory = getMemoryName(memIdx);
-  curr->finalize();
-  out = curr;
-  return true;
-}
-
-bool WasmBinaryReader::maybeVisitDataDrop(Expression*& out, uint32_t code) {
-  if (code != BinaryConsts::DataDrop) {
-    return false;
-  }
-  auto* curr = allocator.alloc<DataDrop>();
-  Index segIdx = getU32LEB();
-  curr->segment = getDataName(segIdx);
-  curr->finalize();
-  out = curr;
-  return true;
-}
-
-bool WasmBinaryReader::maybeVisitMemoryCopy(Expression*& out, uint32_t code) {
-  if (code != BinaryConsts::MemoryCopy) {
-    return false;
-  }
-  auto* curr = allocator.alloc<MemoryCopy>();
-  curr->size = popNonVoidExpression();
-  curr->source = popNonVoidExpression();
-  curr->dest = popNonVoidExpression();
-  Index destIdx = getU32LEB();
-  Index sourceIdx = getU32LEB();
-  curr->finalize();
-  curr->destMemory = getMemoryName(destIdx);
-  curr->sourceMemory = getMemoryName(sourceIdx);
-  out = curr;
-  return true;
-}
-
-bool WasmBinaryReader::maybeVisitMemoryFill(Expression*& out, uint32_t code) {
-  if (code != BinaryConsts::MemoryFill) {
-    return false;
-  }
-  auto* curr = allocator.alloc<MemoryFill>();
-  curr->size = popNonVoidExpression();
-  curr->value = popNonVoidExpression();
-  curr->dest = popNonVoidExpression();
-  Index memIdx = getU32LEB();
-  curr->finalize();
-  curr->memory = getMemoryName(memIdx);
-  out = curr;
-  return true;
-}
-
-bool WasmBinaryReader::maybeVisitTableSize(Expression*& out, uint32_t code) {
-  if (code != BinaryConsts::TableSize) {
-    return false;
-  }
-  Index tableIdx = getU32LEB();
-  if (tableIdx >= wasm.tables.size()) {
-    throwError("bad table index");
-  }
-  auto* curr = allocator.alloc<TableSize>();
-  if (getTable(tableIdx)->is64()) {
-    curr->type = Type::i64;
-  }
-  curr->table = getTableName(tableIdx);
-  curr->finalize();
-  out = curr;
-  return true;
-}
-
-bool WasmBinaryReader::maybeVisitTableGrow(Expression*& out, uint32_t code) {
-  if (code != BinaryConsts::TableGrow) {
-    return false;
-  }
-  Index tableIdx = getU32LEB();
-  if (tableIdx >= wasm.tables.size()) {
-    throwError("bad table index");
-  }
-  auto* curr = allocator.alloc<TableGrow>();
-  curr->delta = popNonVoidExpression();
-  curr->value = popNonVoidExpression();
-  if (getTable(tableIdx)->is64()) {
-    curr->type = Type::i64;
-  }
-  curr->table = getTableName(tableIdx);
-  curr->finalize();
-  out = curr;
-  return true;
-}
-
-bool WasmBinaryReader::maybeVisitTableFill(Expression*& out, uint32_t code) {
-  if (code != BinaryConsts::TableFill) {
-    return false;
-  }
-  Index tableIdx = getU32LEB();
-  if (tableIdx >= wasm.tables.size()) {
-    throwError("bad table index");
-  }
-  auto* size = popNonVoidExpression();
-  auto* value = popNonVoidExpression();
-  auto* dest = popNonVoidExpression();
-  auto* ret = Builder(wasm).makeTableFill(Name(), dest, value, size);
-  ret->table = getTableName(tableIdx);
-  out = ret;
-  return true;
-}
-
-bool WasmBinaryReader::maybeVisitTableCopy(Expression*& out, uint32_t code) {
-  if (code != BinaryConsts::TableCopy) {
-    return false;
-  }
-  Index destTableIdx = getU32LEB();
-  if (destTableIdx >= wasm.tables.size()) {
-    throwError("bad table index");
-  }
-  Index sourceTableIdx = getU32LEB();
-  if (sourceTableIdx >= wasm.tables.size()) {
-    throwError("bad table index");
-  }
-  auto* size = popNonVoidExpression();
-  auto* source = popNonVoidExpression();
-  auto* dest = popNonVoidExpression();
-  auto* ret = Builder(wasm).makeTableCopy(dest, source, size, Name(), Name());
-  ret->destTable = getTableName(destTableIdx);
-  ret->sourceTable = getTableName(sourceTableIdx);
-  out = ret;
-  return true;
-}
-
-bool WasmBinaryReader::maybeVisitTableInit(Expression*& out, uint32_t code) {
-  if (code != BinaryConsts::TableInit) {
-    return false;
-  }
-  auto* curr = allocator.alloc<TableInit>();
-  curr->size = popNonVoidExpression();
-  curr->offset = popNonVoidExpression();
-  curr->dest = popNonVoidExpression();
-  Index segIdx = getU32LEB();
-  curr->segment = getElemName(segIdx);
-  Index tableIdx = getU32LEB();
-  curr->table = getTableName(tableIdx);
-  curr->finalize();
-  out = curr;
-  return true;
-}
-
-bool WasmBinaryReader::maybeVisitBinary(Expression*& out, uint8_t code) {
-  Binary* curr;
-#define INT_TYPED_CODE(code)                                                   \
-  {                                                                            \
-    case BinaryConsts::I32##code:                                              \
-      curr = allocator.alloc<Binary>();                                        \
-      curr->op = code##Int32;                                                  \
-      break;                                                                   \
-    case BinaryConsts::I64##code:                                              \
-      curr = allocator.alloc<Binary>();                                        \
-      curr->op = code##Int64;                                                  \
-      break;                                                                   \
-  }
-#define FLOAT_TYPED_CODE(code)                                                 \
-  {                                                                            \
-    case BinaryConsts::F32##code:                                              \
-      curr = allocator.alloc<Binary>();                                        \
-      curr->op = code##Float32;                                                \
-      break;                                                                   \
-    case BinaryConsts::F64##code:                                              \
-      curr = allocator.alloc<Binary>();                                        \
-      curr->op = code##Float64;                                                \
-      break;                                                                   \
-  }
-#define TYPED_CODE(code)                                                       \
-  {                                                                            \
-    INT_TYPED_CODE(code)                                                       \
-    FLOAT_TYPED_CODE(code)                                                     \
-  }
-
-  switch (code) {
-    TYPED_CODE(Add);
-    TYPED_CODE(Sub);
-    TYPED_CODE(Mul);
-    INT_TYPED_CODE(DivS);
-    INT_TYPED_CODE(DivU);
-    INT_TYPED_CODE(RemS);
-    INT_TYPED_CODE(RemU);
-    INT_TYPED_CODE(And);
-    INT_TYPED_CODE(Or);
-    INT_TYPED_CODE(Xor);
-    INT_TYPED_CODE(Shl);
-    INT_TYPED_CODE(ShrU);
-    INT_TYPED_CODE(ShrS);
-    INT_TYPED_CODE(RotL);
-    INT_TYPED_CODE(RotR);
-    FLOAT_TYPED_CODE(Div);
-    FLOAT_TYPED_CODE(CopySign);
-    FLOAT_TYPED_CODE(Min);
-    FLOAT_TYPED_CODE(Max);
-    TYPED_CODE(Eq);
-    TYPED_CODE(Ne);
-    INT_TYPED_CODE(LtS);
-    INT_TYPED_CODE(LtU);
-    INT_TYPED_CODE(LeS);
-    INT_TYPED_CODE(LeU);
-    INT_TYPED_CODE(GtS);
-    INT_TYPED_CODE(GtU);
-    INT_TYPED_CODE(GeS);
-    INT_TYPED_CODE(GeU);
-    FLOAT_TYPED_CODE(Lt);
-    FLOAT_TYPED_CODE(Le);
-    FLOAT_TYPED_CODE(Gt);
-    FLOAT_TYPED_CODE(Ge);
-    default:
-      return false;
-  }
-  curr->right = popNonVoidExpression();
-  curr->left = popNonVoidExpression();
-  curr->finalize();
-  out = curr;
-  return true;
-#undef TYPED_CODE
-#undef INT_TYPED_CODE
-#undef FLOAT_TYPED_CODE
-}
-
-bool WasmBinaryReader::maybeVisitSIMDBinary(Expression*& out, uint32_t code) {
-  Binary* curr;
-  switch (code) {
-    case BinaryConsts::I8x16Eq:
-      curr = allocator.alloc<Binary>();
-      curr->op = EqVecI8x16;
-      break;
-    case BinaryConsts::I8x16Ne:
-      curr = allocator.alloc<Binary>();
-      curr->op = NeVecI8x16;
-      break;
-    case BinaryConsts::I8x16LtS:
-      curr = allocator.alloc<Binary>();
-      curr->op = LtSVecI8x16;
-      break;
-    case BinaryConsts::I8x16LtU:
-      curr = allocator.alloc<Binary>();
-      curr->op = LtUVecI8x16;
-      break;
-    case BinaryConsts::I8x16GtS:
-      curr = allocator.alloc<Binary>();
-      curr->op = GtSVecI8x16;
-      break;
-    case BinaryConsts::I8x16GtU:
-      curr = allocator.alloc<Binary>();
-      curr->op = GtUVecI8x16;
-      break;
-    case BinaryConsts::I8x16LeS:
-      curr = allocator.alloc<Binary>();
-      curr->op = LeSVecI8x16;
-      break;
-    case BinaryConsts::I8x16LeU:
-      curr = allocator.alloc<Binary>();
-      curr->op = LeUVecI8x16;
-      break;
-    case BinaryConsts::I8x16GeS:
-      curr = allocator.alloc<Binary>();
-      curr->op = GeSVecI8x16;
-      break;
-    case BinaryConsts::I8x16GeU:
-      curr = allocator.alloc<Binary>();
-      curr->op = GeUVecI8x16;
-      break;
-    case BinaryConsts::I16x8Eq:
-      curr = allocator.alloc<Binary>();
-      curr->op = EqVecI16x8;
-      break;
-    case BinaryConsts::I16x8Ne:
-      curr = allocator.alloc<Binary>();
-      curr->op = NeVecI16x8;
-      break;
-    case BinaryConsts::I16x8LtS:
-      curr = allocator.alloc<Binary>();
-      curr->op = LtSVecI16x8;
-      break;
-    case BinaryConsts::I16x8LtU:
-      curr = allocator.alloc<Binary>();
-      curr->op = LtUVecI16x8;
-      break;
-    case BinaryConsts::I16x8GtS:
-      curr = allocator.alloc<Binary>();
-      curr->op = GtSVecI16x8;
-      break;
-    case BinaryConsts::I16x8GtU:
-      curr = allocator.alloc<Binary>();
-      curr->op = GtUVecI16x8;
-      break;
-    case BinaryConsts::I16x8LeS:
-      curr = allocator.alloc<Binary>();
-      curr->op = LeSVecI16x8;
-      break;
-    case BinaryConsts::I16x8LeU:
-      curr = allocator.alloc<Binary>();
-      curr->op = LeUVecI16x8;
-      break;
-    case BinaryConsts::I16x8GeS:
-      curr = allocator.alloc<Binary>();
-      curr->op = GeSVecI16x8;
-      break;
-    case BinaryConsts::I16x8GeU:
-      curr = allocator.alloc<Binary>();
-      curr->op = GeUVecI16x8;
-      break;
-    case BinaryConsts::I32x4Eq:
-      curr = allocator.alloc<Binary>();
-      curr->op = EqVecI32x4;
-      break;
-    case BinaryConsts::I32x4Ne:
-      curr = allocator.alloc<Binary>();
-      curr->op = NeVecI32x4;
-      break;
-    case BinaryConsts::I32x4LtS:
-      curr = allocator.alloc<Binary>();
-      curr->op = LtSVecI32x4;
-      break;
-    case BinaryConsts::I32x4LtU:
-      curr = allocator.alloc<Binary>();
-      curr->op = LtUVecI32x4;
-      break;
-    case BinaryConsts::I32x4GtS:
-      curr = allocator.alloc<Binary>();
-      curr->op = GtSVecI32x4;
-      break;
-    case BinaryConsts::I32x4GtU:
-      curr = allocator.alloc<Binary>();
-      curr->op = GtUVecI32x4;
-      break;
-    case BinaryConsts::I32x4LeS:
-      curr = allocator.alloc<Binary>();
-      curr->op = LeSVecI32x4;
-      break;
-    case BinaryConsts::I32x4LeU:
-      curr = allocator.alloc<Binary>();
-      curr->op = LeUVecI32x4;
-      break;
-    case BinaryConsts::I32x4GeS:
-      curr = allocator.alloc<Binary>();
-      curr->op = GeSVecI32x4;
-      break;
-    case BinaryConsts::I32x4GeU:
-      curr = allocator.alloc<Binary>();
-      curr->op = GeUVecI32x4;
-      break;
-    case BinaryConsts::I64x2Eq:
-      curr = allocator.alloc<Binary>();
-      curr->op = EqVecI64x2;
-      break;
-    case BinaryConsts::I64x2Ne:
-      curr = allocator.alloc<Binary>();
-      curr->op = NeVecI64x2;
-      break;
-    case BinaryConsts::I64x2LtS:
-      curr = allocator.alloc<Binary>();
-      curr->op = LtSVecI64x2;
-      break;
-    case BinaryConsts::I64x2GtS:
-      curr = allocator.alloc<Binary>();
-      curr->op = GtSVecI64x2;
-      break;
-    case BinaryConsts::I64x2LeS:
-      curr = allocator.alloc<Binary>();
-      curr->op = LeSVecI64x2;
-      break;
-    case BinaryConsts::I64x2GeS:
-      curr = allocator.alloc<Binary>();
-      curr->op = GeSVecI64x2;
-      break;
-    case BinaryConsts::F16x8Eq:
-      curr = allocator.alloc<Binary>();
-      curr->op = EqVecF16x8;
-      break;
-    case BinaryConsts::F16x8Ne:
-      curr = allocator.alloc<Binary>();
-      curr->op = NeVecF16x8;
-      break;
-    case BinaryConsts::F16x8Lt:
-      curr = allocator.alloc<Binary>();
-      curr->op = LtVecF16x8;
-      break;
-    case BinaryConsts::F16x8Gt:
-      curr = allocator.alloc<Binary>();
-      curr->op = GtVecF16x8;
-      break;
-    case BinaryConsts::F16x8Le:
-      curr = allocator.alloc<Binary>();
-      curr->op = LeVecF16x8;
-      break;
-    case BinaryConsts::F16x8Ge:
-      curr = allocator.alloc<Binary>();
-      curr->op = GeVecF16x8;
-      break;
-    case BinaryConsts::F32x4Eq:
-      curr = allocator.alloc<Binary>();
-      curr->op = EqVecF32x4;
-      break;
-    case BinaryConsts::F32x4Ne:
-      curr = allocator.alloc<Binary>();
-      curr->op = NeVecF32x4;
-      break;
-    case BinaryConsts::F32x4Lt:
-      curr = allocator.alloc<Binary>();
-      curr->op = LtVecF32x4;
-      break;
-    case BinaryConsts::F32x4Gt:
-      curr = allocator.alloc<Binary>();
-      curr->op = GtVecF32x4;
-      break;
-    case BinaryConsts::F32x4Le:
-      curr = allocator.alloc<Binary>();
-      curr->op = LeVecF32x4;
-      break;
-    case BinaryConsts::F32x4Ge:
-      curr = allocator.alloc<Binary>();
-      curr->op = GeVecF32x4;
-      break;
-    case BinaryConsts::F64x2Eq:
-      curr = allocator.alloc<Binary>();
-      curr->op = EqVecF64x2;
-      break;
-    case BinaryConsts::F64x2Ne:
-      curr = allocator.alloc<Binary>();
-      curr->op = NeVecF64x2;
-      break;
-    case BinaryConsts::F64x2Lt:
-      curr = allocator.alloc<Binary>();
-      curr->op = LtVecF64x2;
-      break;
-    case BinaryConsts::F64x2Gt:
-      curr = allocator.alloc<Binary>();
-      curr->op = GtVecF64x2;
-      break;
-    case BinaryConsts::F64x2Le:
-      curr = allocator.alloc<Binary>();
-      curr->op = LeVecF64x2;
-      break;
-    case BinaryConsts::F64x2Ge:
-      curr = allocator.alloc<Binary>();
-      curr->op = GeVecF64x2;
-      break;
-    case BinaryConsts::V128And:
-      curr = allocator.alloc<Binary>();
-      curr->op = AndVec128;
-      break;
-    case BinaryConsts::V128Or:
-      curr = allocator.alloc<Binary>();
-      curr->op = OrVec128;
-      break;
-    case BinaryConsts::V128Xor:
-      curr = allocator.alloc<Binary>();
-      curr->op = XorVec128;
-      break;
-    case BinaryConsts::V128Andnot:
-      curr = allocator.alloc<Binary>();
-      curr->op = AndNotVec128;
-      break;
-    case BinaryConsts::I8x16Add:
-      curr = allocator.alloc<Binary>();
-      curr->op = AddVecI8x16;
-      break;
-    case BinaryConsts::I8x16AddSatS:
-      curr = allocator.alloc<Binary>();
-      curr->op = AddSatSVecI8x16;
-      break;
-    case BinaryConsts::I8x16AddSatU:
-      curr = allocator.alloc<Binary>();
-      curr->op = AddSatUVecI8x16;
-      break;
-    case BinaryConsts::I8x16Sub:
-      curr = allocator.alloc<Binary>();
-      curr->op = SubVecI8x16;
-      break;
-    case BinaryConsts::I8x16SubSatS:
-      curr = allocator.alloc<Binary>();
-      curr->op = SubSatSVecI8x16;
-      break;
-    case BinaryConsts::I8x16SubSatU:
-      curr = allocator.alloc<Binary>();
-      curr->op = SubSatUVecI8x16;
-      break;
-    case BinaryConsts::I8x16MinS:
-      curr = allocator.alloc<Binary>();
-      curr->op = MinSVecI8x16;
-      break;
-    case BinaryConsts::I8x16MinU:
-      curr = allocator.alloc<Binary>();
-      curr->op = MinUVecI8x16;
-      break;
-    case BinaryConsts::I8x16MaxS:
-      curr = allocator.alloc<Binary>();
-      curr->op = MaxSVecI8x16;
-      break;
-    case BinaryConsts::I8x16MaxU:
-      curr = allocator.alloc<Binary>();
-      curr->op = MaxUVecI8x16;
-      break;
-    case BinaryConsts::I8x16AvgrU:
-      curr = allocator.alloc<Binary>();
-      curr->op = AvgrUVecI8x16;
-      break;
-    case BinaryConsts::I16x8Add:
-      curr = allocator.alloc<Binary>();
-      curr->op = AddVecI16x8;
-      break;
-    case BinaryConsts::I16x8AddSatS:
-      curr = allocator.alloc<Binary>();
-      curr->op = AddSatSVecI16x8;
-      break;
-    case BinaryConsts::I16x8AddSatU:
-      curr = allocator.alloc<Binary>();
-      curr->op = AddSatUVecI16x8;
-      break;
-    case BinaryConsts::I16x8Sub:
-      curr = allocator.alloc<Binary>();
-      curr->op = SubVecI16x8;
-      break;
-    case BinaryConsts::I16x8SubSatS:
-      curr = allocator.alloc<Binary>();
-      curr->op = SubSatSVecI16x8;
-      break;
-    case BinaryConsts::I16x8SubSatU:
-      curr = allocator.alloc<Binary>();
-      curr->op = SubSatUVecI16x8;
-      break;
-    case BinaryConsts::I16x8Mul:
-      curr = allocator.alloc<Binary>();
-      curr->op = MulVecI16x8;
-      break;
-    case BinaryConsts::I16x8MinS:
-      curr = allocator.alloc<Binary>();
-      curr->op = MinSVecI16x8;
-      break;
-    case BinaryConsts::I16x8MinU:
-      curr = allocator.alloc<Binary>();
-      curr->op = MinUVecI16x8;
-      break;
-    case BinaryConsts::I16x8MaxS:
-      curr = allocator.alloc<Binary>();
-      curr->op = MaxSVecI16x8;
-      break;
-    case BinaryConsts::I16x8MaxU:
-      curr = allocator.alloc<Binary>();
-      curr->op = MaxUVecI16x8;
-      break;
-    case BinaryConsts::I16x8AvgrU:
-      curr = allocator.alloc<Binary>();
-      curr->op = AvgrUVecI16x8;
-      break;
-    case BinaryConsts::I16x8Q15MulrSatS:
-      curr = allocator.alloc<Binary>();
-      curr->op = Q15MulrSatSVecI16x8;
-      break;
-    case BinaryConsts::I16x8ExtmulLowI8x16S:
-      curr = allocator.alloc<Binary>();
-      curr->op = ExtMulLowSVecI16x8;
-      break;
-    case BinaryConsts::I16x8ExtmulHighI8x16S:
-      curr = allocator.alloc<Binary>();
-      curr->op = ExtMulHighSVecI16x8;
-      break;
-    case BinaryConsts::I16x8ExtmulLowI8x16U:
-      curr = allocator.alloc<Binary>();
-      curr->op = ExtMulLowUVecI16x8;
-      break;
-    case BinaryConsts::I16x8ExtmulHighI8x16U:
-      curr = allocator.alloc<Binary>();
-      curr->op = ExtMulHighUVecI16x8;
-      break;
-    case BinaryConsts::I32x4Add:
-      curr = allocator.alloc<Binary>();
-      curr->op = AddVecI32x4;
-      break;
-    case BinaryConsts::I32x4Sub:
-      curr = allocator.alloc<Binary>();
-      curr->op = SubVecI32x4;
-      break;
-    case BinaryConsts::I32x4Mul:
-      curr = allocator.alloc<Binary>();
-      curr->op = MulVecI32x4;
-      break;
-    case BinaryConsts::I32x4MinS:
-      curr = allocator.alloc<Binary>();
-      curr->op = MinSVecI32x4;
-      break;
-    case BinaryConsts::I32x4MinU:
-      curr = allocator.alloc<Binary>();
-      curr->op = MinUVecI32x4;
-      break;
-    case BinaryConsts::I32x4MaxS:
-      curr = allocator.alloc<Binary>();
-      curr->op = MaxSVecI32x4;
-      break;
-    case BinaryConsts::I32x4MaxU:
-      curr = allocator.alloc<Binary>();
-      curr->op = MaxUVecI32x4;
-      break;
-    case BinaryConsts::I32x4DotI16x8S:
-      curr = allocator.alloc<Binary>();
-      curr->op = DotSVecI16x8ToVecI32x4;
-      break;
-    case BinaryConsts::I32x4ExtmulLowI16x8S:
-      curr = allocator.alloc<Binary>();
-      curr->op = ExtMulLowSVecI32x4;
-      break;
-    case BinaryConsts::I32x4ExtmulHighI16x8S:
-      curr = allocator.alloc<Binary>();
-      curr->op = ExtMulHighSVecI32x4;
-      break;
-    case BinaryConsts::I32x4ExtmulLowI16x8U:
-      curr = allocator.alloc<Binary>();
-      curr->op = ExtMulLowUVecI32x4;
-      break;
-    case BinaryConsts::I32x4ExtmulHighI16x8U:
-      curr = allocator.alloc<Binary>();
-      curr->op = ExtMulHighUVecI32x4;
-      break;
-    case BinaryConsts::I64x2Add:
-      curr = allocator.alloc<Binary>();
-      curr->op = AddVecI64x2;
-      break;
-    case BinaryConsts::I64x2Sub:
-      curr = allocator.alloc<Binary>();
-      curr->op = SubVecI64x2;
-      break;
-    case BinaryConsts::I64x2Mul:
-      curr = allocator.alloc<Binary>();
-      curr->op = MulVecI64x2;
-      break;
-    case BinaryConsts::I64x2ExtmulLowI32x4S:
-      curr = allocator.alloc<Binary>();
-      curr->op = ExtMulLowSVecI64x2;
-      break;
-    case BinaryConsts::I64x2ExtmulHighI32x4S:
-      curr = allocator.alloc<Binary>();
-      curr->op = ExtMulHighSVecI64x2;
-      break;
-    case BinaryConsts::I64x2ExtmulLowI32x4U:
-      curr = allocator.alloc<Binary>();
-      curr->op = ExtMulLowUVecI64x2;
-      break;
-    case BinaryConsts::I64x2ExtmulHighI32x4U:
-      curr = allocator.alloc<Binary>();
-      curr->op = ExtMulHighUVecI64x2;
-      break;
-    case BinaryConsts::F16x8Add:
-      curr = allocator.alloc<Binary>();
-      curr->op = AddVecF16x8;
-      break;
-    case BinaryConsts::F16x8Sub:
-      curr = allocator.alloc<Binary>();
-      curr->op = SubVecF16x8;
-      break;
-    case BinaryConsts::F16x8Mul:
-      curr = allocator.alloc<Binary>();
-      curr->op = MulVecF16x8;
-      break;
-    case BinaryConsts::F16x8Div:
-      curr = allocator.alloc<Binary>();
-      curr->op = DivVecF16x8;
-      break;
-    case BinaryConsts::F16x8Min:
-      curr = allocator.alloc<Binary>();
-      curr->op = MinVecF16x8;
-      break;
-    case BinaryConsts::F16x8Max:
-      curr = allocator.alloc<Binary>();
-      curr->op = MaxVecF16x8;
-      break;
-    case BinaryConsts::F16x8Pmin:
-      curr = allocator.alloc<Binary>();
-      curr->op = PMinVecF16x8;
-      break;
-    case BinaryConsts::F16x8Pmax:
-      curr = allocator.alloc<Binary>();
-      curr->op = PMaxVecF16x8;
-      break;
-    case BinaryConsts::F32x4Add:
-      curr = allocator.alloc<Binary>();
-      curr->op = AddVecF32x4;
-      break;
-    case BinaryConsts::F32x4Sub:
-      curr = allocator.alloc<Binary>();
-      curr->op = SubVecF32x4;
-      break;
-    case BinaryConsts::F32x4Mul:
-      curr = allocator.alloc<Binary>();
-      curr->op = MulVecF32x4;
-      break;
-    case BinaryConsts::F32x4Div:
-      curr = allocator.alloc<Binary>();
-      curr->op = DivVecF32x4;
-      break;
-    case BinaryConsts::F32x4Min:
-      curr = allocator.alloc<Binary>();
-      curr->op = MinVecF32x4;
-      break;
-    case BinaryConsts::F32x4Max:
-      curr = allocator.alloc<Binary>();
-      curr->op = MaxVecF32x4;
-      break;
-    case BinaryConsts::F32x4Pmin:
-      curr = allocator.alloc<Binary>();
-      curr->op = PMinVecF32x4;
-      break;
-    case BinaryConsts::F32x4Pmax:
-      curr = allocator.alloc<Binary>();
-      curr->op = PMaxVecF32x4;
-      break;
-    case BinaryConsts::F64x2Add:
-      curr = allocator.alloc<Binary>();
-      curr->op = AddVecF64x2;
-      break;
-    case BinaryConsts::F64x2Sub:
-      curr = allocator.alloc<Binary>();
-      curr->op = SubVecF64x2;
-      break;
-    case BinaryConsts::F64x2Mul:
-      curr = allocator.alloc<Binary>();
-      curr->op = MulVecF64x2;
-      break;
-    case BinaryConsts::F64x2Div:
-      curr = allocator.alloc<Binary>();
-      curr->op = DivVecF64x2;
-      break;
-    case BinaryConsts::F64x2Min:
-      curr = allocator.alloc<Binary>();
-      curr->op = MinVecF64x2;
-      break;
-    case BinaryConsts::F64x2Max:
-      curr = allocator.alloc<Binary>();
-      curr->op = MaxVecF64x2;
-      break;
-    case BinaryConsts::F64x2Pmin:
-      curr = allocator.alloc<Binary>();
-      curr->op = PMinVecF64x2;
-      break;
-    case BinaryConsts::F64x2Pmax:
-      curr = allocator.alloc<Binary>();
-      curr->op = PMaxVecF64x2;
-      break;
-    case BinaryConsts::I8x16NarrowI16x8S:
-      curr = allocator.alloc<Binary>();
-      curr->op = NarrowSVecI16x8ToVecI8x16;
-      break;
-    case BinaryConsts::I8x16NarrowI16x8U:
-      curr = allocator.alloc<Binary>();
-      curr->op = NarrowUVecI16x8ToVecI8x16;
-      break;
-    case BinaryConsts::I16x8NarrowI32x4S:
-      curr = allocator.alloc<Binary>();
-      curr->op = NarrowSVecI32x4ToVecI16x8;
-      break;
-    case BinaryConsts::I16x8NarrowI32x4U:
-      curr = allocator.alloc<Binary>();
-      curr->op = NarrowUVecI32x4ToVecI16x8;
-      break;
-    case BinaryConsts::I8x16Swizzle:
-      curr = allocator.alloc<Binary>();
-      curr->op = SwizzleVecI8x16;
-      break;
-    case BinaryConsts::I8x16RelaxedSwizzle:
-      curr = allocator.alloc<Binary>();
-      curr->op = RelaxedSwizzleVecI8x16;
-      break;
-    case BinaryConsts::F32x4RelaxedMin:
-      curr = allocator.alloc<Binary>();
-      curr->op = RelaxedMinVecF32x4;
-      break;
-    case BinaryConsts::F32x4RelaxedMax:
-      curr = allocator.alloc<Binary>();
-      curr->op = RelaxedMaxVecF32x4;
-      break;
-    case BinaryConsts::F64x2RelaxedMin:
-      curr = allocator.alloc<Binary>();
-      curr->op = RelaxedMinVecF64x2;
-      break;
-    case BinaryConsts::F64x2RelaxedMax:
-      curr = allocator.alloc<Binary>();
-      curr->op = RelaxedMaxVecF64x2;
-      break;
-    case BinaryConsts::I16x8RelaxedQ15MulrS:
-      curr = allocator.alloc<Binary>();
-      curr->op = RelaxedQ15MulrSVecI16x8;
-      break;
-    case BinaryConsts::I16x8DotI8x16I7x16S:
-      curr = allocator.alloc<Binary>();
-      curr->op = DotI8x16I7x16SToVecI16x8;
-      break;
-    default:
-      return false;
-  }
-  curr->right = popNonVoidExpression();
-  curr->left = popNonVoidExpression();
-  curr->finalize();
-  out = curr;
-  return true;
-}
-bool WasmBinaryReader::maybeVisitSIMDUnary(Expression*& out, uint32_t code) {
-  Unary* curr;
-  switch (code) {
-    case BinaryConsts::I8x16Splat:
-      curr = allocator.alloc<Unary>();
-      curr->op = SplatVecI8x16;
-      break;
-    case BinaryConsts::I16x8Splat:
-      curr = allocator.alloc<Unary>();
-      curr->op = SplatVecI16x8;
-      break;
-    case BinaryConsts::I32x4Splat:
-      curr = allocator.alloc<Unary>();
-      curr->op = SplatVecI32x4;
-      break;
-    case BinaryConsts::I64x2Splat:
-      curr = allocator.alloc<Unary>();
-      curr->op = SplatVecI64x2;
-      break;
-    case BinaryConsts::F16x8Splat:
-      curr = allocator.alloc<Unary>();
-      curr->op = SplatVecF16x8;
-      break;
-    case BinaryConsts::F32x4Splat:
-      curr = allocator.alloc<Unary>();
-      curr->op = SplatVecF32x4;
-      break;
-    case BinaryConsts::F64x2Splat:
-      curr = allocator.alloc<Unary>();
-      curr->op = SplatVecF64x2;
-      break;
-    case BinaryConsts::V128Not:
-      curr = allocator.alloc<Unary>();
-      curr->op = NotVec128;
-      break;
-    case BinaryConsts::V128AnyTrue:
-      curr = allocator.alloc<Unary>();
-      curr->op = AnyTrueVec128;
-      break;
-    case BinaryConsts::I8x16Popcnt:
-      curr = allocator.alloc<Unary>();
-      curr->op = PopcntVecI8x16;
-      break;
-    case BinaryConsts::I8x16Abs:
-      curr = allocator.alloc<Unary>();
-      curr->op = AbsVecI8x16;
-      break;
-    case BinaryConsts::I8x16Neg:
-      curr = allocator.alloc<Unary>();
-      curr->op = NegVecI8x16;
-      break;
-    case BinaryConsts::I8x16AllTrue:
-      curr = allocator.alloc<Unary>();
-      curr->op = AllTrueVecI8x16;
-      break;
-    case BinaryConsts::I8x16Bitmask:
-      curr = allocator.alloc<Unary>();
-      curr->op = BitmaskVecI8x16;
-      break;
-    case BinaryConsts::I16x8Abs:
-      curr = allocator.alloc<Unary>();
-      curr->op = AbsVecI16x8;
-      break;
-    case BinaryConsts::I16x8Neg:
-      curr = allocator.alloc<Unary>();
-      curr->op = NegVecI16x8;
-      break;
-    case BinaryConsts::I16x8AllTrue:
-      curr = allocator.alloc<Unary>();
-      curr->op = AllTrueVecI16x8;
-      break;
-    case BinaryConsts::I16x8Bitmask:
-      curr = allocator.alloc<Unary>();
-      curr->op = BitmaskVecI16x8;
-      break;
-    case BinaryConsts::I32x4Abs:
-      curr = allocator.alloc<Unary>();
-      curr->op = AbsVecI32x4;
-      break;
-    case BinaryConsts::I32x4Neg:
-      curr = allocator.alloc<Unary>();
-      curr->op = NegVecI32x4;
-      break;
-    case BinaryConsts::I32x4AllTrue:
-      curr = allocator.alloc<Unary>();
-      curr->op = AllTrueVecI32x4;
-      break;
-    case BinaryConsts::I32x4Bitmask:
-      curr = allocator.alloc<Unary>();
-      curr->op = BitmaskVecI32x4;
-      break;
-    case BinaryConsts::I64x2Abs:
-      curr = allocator.alloc<Unary>();
-      curr->op = AbsVecI64x2;
-      break;
-    case BinaryConsts::I64x2Neg:
-      curr = allocator.alloc<Unary>();
-      curr->op = NegVecI64x2;
-      break;
-    case BinaryConsts::I64x2AllTrue:
-      curr = allocator.alloc<Unary>();
-      curr->op = AllTrueVecI64x2;
-      break;
-    case BinaryConsts::I64x2Bitmask:
-      curr = allocator.alloc<Unary>();
-      curr->op = BitmaskVecI64x2;
-      break;
-    case BinaryConsts::F16x8Abs:
-      curr = allocator.alloc<Unary>();
-      curr->op = AbsVecF16x8;
-      break;
-    case BinaryConsts::F16x8Neg:
-      curr = allocator.alloc<Unary>();
-      curr->op = NegVecF16x8;
-      break;
-    case BinaryConsts::F16x8Sqrt:
-      curr = allocator.alloc<Unary>();
-      curr->op = SqrtVecF16x8;
-      break;
-    case BinaryConsts::F16x8Ceil:
-      curr = allocator.alloc<Unary>();
-      curr->op = CeilVecF16x8;
-      break;
-    case BinaryConsts::F16x8Floor:
-      curr = allocator.alloc<Unary>();
-      curr->op = FloorVecF16x8;
-      break;
-    case BinaryConsts::F16x8Trunc:
-      curr = allocator.alloc<Unary>();
-      curr->op = TruncVecF16x8;
-      break;
-    case BinaryConsts::F16x8Nearest:
-      curr = allocator.alloc<Unary>();
-      curr->op = NearestVecF16x8;
-      break;
-    case BinaryConsts::F32x4Abs:
-      curr = allocator.alloc<Unary>();
-      curr->op = AbsVecF32x4;
-      break;
-    case BinaryConsts::F32x4Neg:
-      curr = allocator.alloc<Unary>();
-      curr->op = NegVecF32x4;
-      break;
-    case BinaryConsts::F32x4Sqrt:
-      curr = allocator.alloc<Unary>();
-      curr->op = SqrtVecF32x4;
-      break;
-    case BinaryConsts::F32x4Ceil:
-      curr = allocator.alloc<Unary>();
-      curr->op = CeilVecF32x4;
-      break;
-    case BinaryConsts::F32x4Floor:
-      curr = allocator.alloc<Unary>();
-      curr->op = FloorVecF32x4;
-      break;
-    case BinaryConsts::F32x4Trunc:
-      curr = allocator.alloc<Unary>();
-      curr->op = TruncVecF32x4;
-      break;
-    case BinaryConsts::F32x4Nearest:
-      curr = allocator.alloc<Unary>();
-      curr->op = NearestVecF32x4;
-      break;
-    case BinaryConsts::F64x2Abs:
-      curr = allocator.alloc<Unary>();
-      curr->op = AbsVecF64x2;
-      break;
-    case BinaryConsts::F64x2Neg:
-      curr = allocator.alloc<Unary>();
-      curr->op = NegVecF64x2;
-      break;
-    case BinaryConsts::F64x2Sqrt:
-      curr = allocator.alloc<Unary>();
-      curr->op = SqrtVecF64x2;
-      break;
-    case BinaryConsts::F64x2Ceil:
-      curr = allocator.alloc<Unary>();
-      curr->op = CeilVecF64x2;
-      break;
-    case BinaryConsts::F64x2Floor:
-      curr = allocator.alloc<Unary>();
-      curr->op = FloorVecF64x2;
-      break;
-    case BinaryConsts::F64x2Trunc:
-      curr = allocator.alloc<Unary>();
-      curr->op = TruncVecF64x2;
-      break;
-    case BinaryConsts::F64x2Nearest:
-      curr = allocator.alloc<Unary>();
-      curr->op = NearestVecF64x2;
-      break;
-    case BinaryConsts::I16x8ExtaddPairwiseI8x16S:
-      curr = allocator.alloc<Unary>();
-      curr->op = ExtAddPairwiseSVecI8x16ToI16x8;
-      break;
-    case BinaryConsts::I16x8ExtaddPairwiseI8x16U:
-      curr = allocator.alloc<Unary>();
-      curr->op = ExtAddPairwiseUVecI8x16ToI16x8;
-      break;
-    case BinaryConsts::I32x4ExtaddPairwiseI16x8S:
-      curr = allocator.alloc<Unary>();
-      curr->op = ExtAddPairwiseSVecI16x8ToI32x4;
-      break;
-    case BinaryConsts::I32x4ExtaddPairwiseI16x8U:
-      curr = allocator.alloc<Unary>();
-      curr->op = ExtAddPairwiseUVecI16x8ToI32x4;
-      break;
-    case BinaryConsts::I32x4TruncSatF32x4S:
-      curr = allocator.alloc<Unary>();
-      curr->op = TruncSatSVecF32x4ToVecI32x4;
-      break;
-    case BinaryConsts::I32x4TruncSatF32x4U:
-      curr = allocator.alloc<Unary>();
-      curr->op = TruncSatUVecF32x4ToVecI32x4;
-      break;
-    case BinaryConsts::F32x4ConvertI32x4S:
-      curr = allocator.alloc<Unary>();
-      curr->op = ConvertSVecI32x4ToVecF32x4;
-      break;
-    case BinaryConsts::F32x4ConvertI32x4U:
-      curr = allocator.alloc<Unary>();
-      curr->op = ConvertUVecI32x4ToVecF32x4;
-      break;
-    case BinaryConsts::I16x8ExtendLowI8x16S:
-      curr = allocator.alloc<Unary>();
-      curr->op = ExtendLowSVecI8x16ToVecI16x8;
-      break;
-    case BinaryConsts::I16x8ExtendHighI8x16S:
-      curr = allocator.alloc<Unary>();
-      curr->op = ExtendHighSVecI8x16ToVecI16x8;
-      break;
-    case BinaryConsts::I16x8ExtendLowI8x16U:
-      curr = allocator.alloc<Unary>();
-      curr->op = ExtendLowUVecI8x16ToVecI16x8;
-      break;
-    case BinaryConsts::I16x8ExtendHighI8x16U:
-      curr = allocator.alloc<Unary>();
-      curr->op = ExtendHighUVecI8x16ToVecI16x8;
-      break;
-    case BinaryConsts::I32x4ExtendLowI16x8S:
-      curr = allocator.alloc<Unary>();
-      curr->op = ExtendLowSVecI16x8ToVecI32x4;
-      break;
-    case BinaryConsts::I32x4ExtendHighI16x8S:
-      curr = allocator.alloc<Unary>();
-      curr->op = ExtendHighSVecI16x8ToVecI32x4;
-      break;
-    case BinaryConsts::I32x4ExtendLowI16x8U:
-      curr = allocator.alloc<Unary>();
-      curr->op = ExtendLowUVecI16x8ToVecI32x4;
-      break;
-    case BinaryConsts::I32x4ExtendHighI16x8U:
-      curr = allocator.alloc<Unary>();
-      curr->op = ExtendHighUVecI16x8ToVecI32x4;
-      break;
-    case BinaryConsts::I64x2ExtendLowI32x4S:
-      curr = allocator.alloc<Unary>();
-      curr->op = ExtendLowSVecI32x4ToVecI64x2;
-      break;
-    case BinaryConsts::I64x2ExtendHighI32x4S:
-      curr = allocator.alloc<Unary>();
-      curr->op = ExtendHighSVecI32x4ToVecI64x2;
-      break;
-    case BinaryConsts::I64x2ExtendLowI32x4U:
-      curr = allocator.alloc<Unary>();
-      curr->op = ExtendLowUVecI32x4ToVecI64x2;
-      break;
-    case BinaryConsts::I64x2ExtendHighI32x4U:
-      curr = allocator.alloc<Unary>();
-      curr->op = ExtendHighUVecI32x4ToVecI64x2;
-      break;
-    case BinaryConsts::F64x2ConvertLowI32x4S:
-      curr = allocator.alloc<Unary>();
-      curr->op = ConvertLowSVecI32x4ToVecF64x2;
-      break;
-    case BinaryConsts::F64x2ConvertLowI32x4U:
-      curr = allocator.alloc<Unary>();
-      curr->op = ConvertLowUVecI32x4ToVecF64x2;
-      break;
-    case BinaryConsts::I32x4TruncSatF64x2SZero:
-      curr = allocator.alloc<Unary>();
-      curr->op = TruncSatZeroSVecF64x2ToVecI32x4;
-      break;
-    case BinaryConsts::I32x4TruncSatF64x2UZero:
-      curr = allocator.alloc<Unary>();
-      curr->op = TruncSatZeroUVecF64x2ToVecI32x4;
-      break;
-    case BinaryConsts::F32x4DemoteF64x2Zero:
-      curr = allocator.alloc<Unary>();
-      curr->op = DemoteZeroVecF64x2ToVecF32x4;
-      break;
-    case BinaryConsts::F64x2PromoteLowF32x4:
-      curr = allocator.alloc<Unary>();
-      curr->op = PromoteLowVecF32x4ToVecF64x2;
-      break;
-    case BinaryConsts::I32x4RelaxedTruncF32x4S:
-      curr = allocator.alloc<Unary>();
-      curr->op = RelaxedTruncSVecF32x4ToVecI32x4;
-      break;
-    case BinaryConsts::I32x4RelaxedTruncF32x4U:
-      curr = allocator.alloc<Unary>();
-      curr->op = RelaxedTruncUVecF32x4ToVecI32x4;
-      break;
-    case BinaryConsts::I32x4RelaxedTruncF64x2SZero:
-      curr = allocator.alloc<Unary>();
-      curr->op = RelaxedTruncZeroSVecF64x2ToVecI32x4;
-      break;
-    case BinaryConsts::I32x4RelaxedTruncF64x2UZero:
-      curr = allocator.alloc<Unary>();
-      curr->op = RelaxedTruncZeroUVecF64x2ToVecI32x4;
-      break;
-    case BinaryConsts::I16x8TruncSatF16x8S:
-      curr = allocator.alloc<Unary>();
-      curr->op = TruncSatSVecF16x8ToVecI16x8;
-      break;
-    case BinaryConsts::I16x8TruncSatF16x8U:
-      curr = allocator.alloc<Unary>();
-      curr->op = TruncSatUVecF16x8ToVecI16x8;
-      break;
-    case BinaryConsts::F16x8ConvertI16x8S:
-      curr = allocator.alloc<Unary>();
-      curr->op = ConvertSVecI16x8ToVecF16x8;
-      break;
-    case BinaryConsts::F16x8ConvertI16x8U:
-      curr = allocator.alloc<Unary>();
-      curr->op = ConvertUVecI16x8ToVecF16x8;
-      break;
-    default:
-      return false;
-  }
-  curr->value = popNonVoidExpression();
-  curr->finalize();
-  out = curr;
-  return true;
-}
-
-bool WasmBinaryReader::maybeVisitSIMDConst(Expression*& out, uint32_t code) {
-  if (code != BinaryConsts::V128Const) {
-    return false;
-  }
-  auto* curr = allocator.alloc<Const>();
-  curr->value = getVec128Literal();
-  curr->finalize();
-  out = curr;
-  return true;
-}
-
-bool WasmBinaryReader::maybeVisitSIMDStore(Expression*& out, uint32_t code) {
-  if (code != BinaryConsts::V128Store) {
-    return false;
-  }
-  auto* curr = allocator.alloc<Store>();
-  curr->bytes = 16;
-  curr->valueType = Type::v128;
-  Index memIdx = readMemoryAccess(curr->align, curr->offset);
-  curr->memory = getMemoryName(memIdx);
-  curr->isAtomic = false;
-  curr->value = popNonVoidExpression();
-  curr->ptr = popNonVoidExpression();
-  curr->finalize();
-  out = curr;
-  return true;
-}
-
-bool WasmBinaryReader::maybeVisitSIMDExtract(Expression*& out, uint32_t code) {
-  SIMDExtract* curr;
-  switch (code) {
-    case BinaryConsts::I8x16ExtractLaneS:
-      curr = allocator.alloc<SIMDExtract>();
-      curr->op = ExtractLaneSVecI8x16;
-      curr->index = getLaneIndex(16);
-      break;
-    case BinaryConsts::I8x16ExtractLaneU:
-      curr = allocator.alloc<SIMDExtract>();
-      curr->op = ExtractLaneUVecI8x16;
-      curr->index = getLaneIndex(16);
-      break;
-    case BinaryConsts::I16x8ExtractLaneS:
-      curr = allocator.alloc<SIMDExtract>();
-      curr->op = ExtractLaneSVecI16x8;
-      curr->index = getLaneIndex(8);
-      break;
-    case BinaryConsts::I16x8ExtractLaneU:
-      curr = allocator.alloc<SIMDExtract>();
-      curr->op = ExtractLaneUVecI16x8;
-      curr->index = getLaneIndex(8);
-      break;
-    case BinaryConsts::I32x4ExtractLane:
-      curr = allocator.alloc<SIMDExtract>();
-      curr->op = ExtractLaneVecI32x4;
-      curr->index = getLaneIndex(4);
-      break;
-    case BinaryConsts::I64x2ExtractLane:
-      curr = allocator.alloc<SIMDExtract>();
-      curr->op = ExtractLaneVecI64x2;
-      curr->index = getLaneIndex(2);
-      break;
-    case BinaryConsts::F16x8ExtractLane:
-      curr = allocator.alloc<SIMDExtract>();
-      curr->op = ExtractLaneVecF16x8;
-      curr->index = getLaneIndex(8);
-      break;
-    case BinaryConsts::F32x4ExtractLane:
-      curr = allocator.alloc<SIMDExtract>();
-      curr->op = ExtractLaneVecF32x4;
-      curr->index = getLaneIndex(4);
-      break;
-    case BinaryConsts::F64x2ExtractLane:
-      curr = allocator.alloc<SIMDExtract>();
-      curr->op = ExtractLaneVecF64x2;
-      curr->index = getLaneIndex(2);
-      break;
-    default:
-      return false;
-  }
-  curr->vec = popNonVoidExpression();
-  curr->finalize();
-  out = curr;
-  return true;
-}
-
-bool WasmBinaryReader::maybeVisitSIMDReplace(Expression*& out, uint32_t code) {
-  SIMDReplace* curr;
-  switch (code) {
-    case BinaryConsts::I8x16ReplaceLane:
-      curr = allocator.alloc<SIMDReplace>();
-      curr->op = ReplaceLaneVecI8x16;
-      curr->index = getLaneIndex(16);
-      break;
-    case BinaryConsts::I16x8ReplaceLane:
-      curr = allocator.alloc<SIMDReplace>();
-      curr->op = ReplaceLaneVecI16x8;
-      curr->index = getLaneIndex(8);
-      break;
-    case BinaryConsts::I32x4ReplaceLane:
-      curr = allocator.alloc<SIMDReplace>();
-      curr->op = ReplaceLaneVecI32x4;
-      curr->index = getLaneIndex(4);
-      break;
-    case BinaryConsts::I64x2ReplaceLane:
-      curr = allocator.alloc<SIMDReplace>();
-      curr->op = ReplaceLaneVecI64x2;
-      curr->index = getLaneIndex(2);
-      break;
-    case BinaryConsts::F16x8ReplaceLane:
-      curr = allocator.alloc<SIMDReplace>();
-      curr->op = ReplaceLaneVecF16x8;
-      curr->index = getLaneIndex(8);
-      break;
-    case BinaryConsts::F32x4ReplaceLane:
-      curr = allocator.alloc<SIMDReplace>();
-      curr->op = ReplaceLaneVecF32x4;
-      curr->index = getLaneIndex(4);
-      break;
-    case BinaryConsts::F64x2ReplaceLane:
-      curr = allocator.alloc<SIMDReplace>();
-      curr->op = ReplaceLaneVecF64x2;
-      curr->index = getLaneIndex(2);
-      break;
-    default:
-      return false;
-  }
-  curr->value = popNonVoidExpression();
-  curr->vec = popNonVoidExpression();
-  curr->finalize();
-  out = curr;
-  return true;
-}
-
-bool WasmBinaryReader::maybeVisitSIMDShuffle(Expression*& out, uint32_t code) {
-  if (code != BinaryConsts::I8x16Shuffle) {
-    return false;
-  }
-  auto* curr = allocator.alloc<SIMDShuffle>();
-  for (auto i = 0; i < 16; ++i) {
-    curr->mask[i] = getLaneIndex(32);
-  }
-  curr->right = popNonVoidExpression();
-  curr->left = popNonVoidExpression();
-  curr->finalize();
-  out = curr;
-  return true;
-}
-
-bool WasmBinaryReader::maybeVisitSIMDTernary(Expression*& out, uint32_t code) {
-  SIMDTernary* curr;
-  switch (code) {
-    case BinaryConsts::V128Bitselect:
-      curr = allocator.alloc<SIMDTernary>();
-      curr->op = Bitselect;
-      break;
-    case BinaryConsts::I8x16Laneselect:
-      curr = allocator.alloc<SIMDTernary>();
-      curr->op = LaneselectI8x16;
-      break;
-    case BinaryConsts::I16x8Laneselect:
-      curr = allocator.alloc<SIMDTernary>();
-      curr->op = LaneselectI16x8;
-      break;
-    case BinaryConsts::I32x4Laneselect:
-      curr = allocator.alloc<SIMDTernary>();
-      curr->op = LaneselectI32x4;
-      break;
-    case BinaryConsts::I64x2Laneselect:
-      curr = allocator.alloc<SIMDTernary>();
-      curr->op = LaneselectI64x2;
-      break;
-    case BinaryConsts::F16x8RelaxedMadd:
-      curr = allocator.alloc<SIMDTernary>();
-      curr->op = RelaxedMaddVecF16x8;
-      break;
-    case BinaryConsts::F16x8RelaxedNmadd:
-      curr = allocator.alloc<SIMDTernary>();
-      curr->op = RelaxedNmaddVecF16x8;
-      break;
-    case BinaryConsts::F32x4RelaxedMadd:
-      curr = allocator.alloc<SIMDTernary>();
-      curr->op = RelaxedMaddVecF32x4;
-      break;
-    case BinaryConsts::F32x4RelaxedNmadd:
-      curr = allocator.alloc<SIMDTernary>();
-      curr->op = RelaxedNmaddVecF32x4;
-      break;
-    case BinaryConsts::F64x2RelaxedMadd:
-      curr = allocator.alloc<SIMDTernary>();
-      curr->op = RelaxedMaddVecF64x2;
-      break;
-    case BinaryConsts::F64x2RelaxedNmadd:
-      curr = allocator.alloc<SIMDTernary>();
-      curr->op = RelaxedNmaddVecF64x2;
-      break;
-    case BinaryConsts::I32x4DotI8x16I7x16AddS:
-      curr = allocator.alloc<SIMDTernary>();
-      curr->op = DotI8x16I7x16AddSToVecI32x4;
-      break;
-    default:
-      return false;
-  }
-  curr->c = popNonVoidExpression();
-  curr->b = popNonVoidExpression();
-  curr->a = popNonVoidExpression();
-  curr->finalize();
-  out = curr;
-  return true;
-}
-
-bool WasmBinaryReader::maybeVisitSIMDShift(Expression*& out, uint32_t code) {
-  SIMDShift* curr;
-  switch (code) {
-    case BinaryConsts::I8x16Shl:
-      curr = allocator.alloc<SIMDShift>();
-      curr->op = ShlVecI8x16;
-      break;
-    case BinaryConsts::I8x16ShrS:
-      curr = allocator.alloc<SIMDShift>();
-      curr->op = ShrSVecI8x16;
-      break;
-    case BinaryConsts::I8x16ShrU:
-      curr = allocator.alloc<SIMDShift>();
-      curr->op = ShrUVecI8x16;
-      break;
-    case BinaryConsts::I16x8Shl:
-      curr = allocator.alloc<SIMDShift>();
-      curr->op = ShlVecI16x8;
-      break;
-    case BinaryConsts::I16x8ShrS:
-      curr = allocator.alloc<SIMDShift>();
-      curr->op = ShrSVecI16x8;
-      break;
-    case BinaryConsts::I16x8ShrU:
-      curr = allocator.alloc<SIMDShift>();
-      curr->op = ShrUVecI16x8;
-      break;
-    case BinaryConsts::I32x4Shl:
-      curr = allocator.alloc<SIMDShift>();
-      curr->op = ShlVecI32x4;
-      break;
-    case BinaryConsts::I32x4ShrS:
-      curr = allocator.alloc<SIMDShift>();
-      curr->op = ShrSVecI32x4;
-      break;
-    case BinaryConsts::I32x4ShrU:
-      curr = allocator.alloc<SIMDShift>();
-      curr->op = ShrUVecI32x4;
-      break;
-    case BinaryConsts::I64x2Shl:
-      curr = allocator.alloc<SIMDShift>();
-      curr->op = ShlVecI64x2;
-      break;
-    case BinaryConsts::I64x2ShrS:
-      curr = allocator.alloc<SIMDShift>();
-      curr->op = ShrSVecI64x2;
-      break;
-    case BinaryConsts::I64x2ShrU:
-      curr = allocator.alloc<SIMDShift>();
-      curr->op = ShrUVecI64x2;
-      break;
-    default:
-      return false;
-  }
-  curr->shift = popNonVoidExpression();
-  curr->vec = popNonVoidExpression();
-  curr->finalize();
-  out = curr;
-  return true;
-}
-
-bool WasmBinaryReader::maybeVisitSIMDLoad(Expression*& out, uint32_t code) {
-  if (code == BinaryConsts::V128Load) {
-    auto* curr = allocator.alloc<Load>();
-    curr->type = Type::v128;
-    curr->bytes = 16;
-    Index memIdx = readMemoryAccess(curr->align, curr->offset);
-    curr->memory = getMemoryName(memIdx);
-    curr->isAtomic = false;
-    curr->ptr = popNonVoidExpression();
-    curr->finalize();
-    out = curr;
-    return true;
-  }
-  SIMDLoad* curr;
-  switch (code) {
-    case BinaryConsts::V128Load8Splat:
-      curr = allocator.alloc<SIMDLoad>();
-      curr->op = Load8SplatVec128;
-      break;
-    case BinaryConsts::V128Load16Splat:
-      curr = allocator.alloc<SIMDLoad>();
-      curr->op = Load16SplatVec128;
-      break;
-    case BinaryConsts::V128Load32Splat:
-      curr = allocator.alloc<SIMDLoad>();
-      curr->op = Load32SplatVec128;
-      break;
-    case BinaryConsts::V128Load64Splat:
-      curr = allocator.alloc<SIMDLoad>();
-      curr->op = Load64SplatVec128;
-      break;
-    case BinaryConsts::V128Load8x8S:
-      curr = allocator.alloc<SIMDLoad>();
-      curr->op = Load8x8SVec128;
-      break;
-    case BinaryConsts::V128Load8x8U:
-      curr = allocator.alloc<SIMDLoad>();
-      curr->op = Load8x8UVec128;
-      break;
-    case BinaryConsts::V128Load16x4S:
-      curr = allocator.alloc<SIMDLoad>();
-      curr->op = Load16x4SVec128;
-      break;
-    case BinaryConsts::V128Load16x4U:
-      curr = allocator.alloc<SIMDLoad>();
-      curr->op = Load16x4UVec128;
-      break;
-    case BinaryConsts::V128Load32x2S:
-      curr = allocator.alloc<SIMDLoad>();
-      curr->op = Load32x2SVec128;
-      break;
-    case BinaryConsts::V128Load32x2U:
-      curr = allocator.alloc<SIMDLoad>();
-      curr->op = Load32x2UVec128;
-      break;
-    case BinaryConsts::V128Load32Zero:
-      curr = allocator.alloc<SIMDLoad>();
-      curr->op = Load32ZeroVec128;
-      break;
-    case BinaryConsts::V128Load64Zero:
-      curr = allocator.alloc<SIMDLoad>();
-      curr->op = Load64ZeroVec128;
-      break;
-    default:
-      return false;
-  }
-  Index memIdx = readMemoryAccess(curr->align, curr->offset);
-  curr->memory = getMemoryName(memIdx);
-  curr->ptr = popNonVoidExpression();
-  curr->finalize();
-  out = curr;
-  return true;
-}
-
-bool WasmBinaryReader::maybeVisitSIMDLoadStoreLane(Expression*& out,
-                                                   uint32_t code) {
-  SIMDLoadStoreLaneOp op;
-  size_t lanes;
-  switch (code) {
-    case BinaryConsts::V128Load8Lane:
-      op = Load8LaneVec128;
-      lanes = 16;
-      break;
-    case BinaryConsts::V128Load16Lane:
-      op = Load16LaneVec128;
-      lanes = 8;
-      break;
-    case BinaryConsts::V128Load32Lane:
-      op = Load32LaneVec128;
-      lanes = 4;
-      break;
-    case BinaryConsts::V128Load64Lane:
-      op = Load64LaneVec128;
-      lanes = 2;
-      break;
-    case BinaryConsts::V128Store8Lane:
-      op = Store8LaneVec128;
-      lanes = 16;
-      break;
-    case BinaryConsts::V128Store16Lane:
-      op = Store16LaneVec128;
-      lanes = 8;
-      break;
-    case BinaryConsts::V128Store32Lane:
-      op = Store32LaneVec128;
-      lanes = 4;
-      break;
-    case BinaryConsts::V128Store64Lane:
-      op = Store64LaneVec128;
-      lanes = 2;
-      break;
-    default:
-      return false;
-  }
-  auto* curr = allocator.alloc<SIMDLoadStoreLane>();
-  curr->op = op;
-  Index memIdx = readMemoryAccess(curr->align, curr->offset);
-  curr->memory = getMemoryName(memIdx);
-  curr->index = getLaneIndex(lanes);
-  curr->vec = popNonVoidExpression();
-  curr->ptr = popNonVoidExpression();
-  curr->finalize();
-  out = curr;
-  return true;
-}
-
-void WasmBinaryReader::visitSelect(Select* curr, uint8_t code) {
-  if (code == BinaryConsts::SelectWithType) {
-    size_t numTypes = getU32LEB();
-    std::vector<Type> types;
-    for (size_t i = 0; i < numTypes; i++) {
-      auto t = getType();
-      if (!t.isConcrete()) {
-        throwError("bad select type");
-      }
-      types.push_back(t);
-    }
-    curr->type = Type(types);
-  }
-  curr->condition = popNonVoidExpression();
-  curr->ifFalse = popNonVoidExpression();
-  curr->ifTrue = popNonVoidExpression();
-  if (code == BinaryConsts::SelectWithType) {
-    curr->finalize(curr->type);
-  } else {
-    curr->finalize();
-  }
-}
-
-void WasmBinaryReader::visitReturn(Return* curr) {
-  requireFunctionContext("return");
-  Type type = currFunction->getResults();
-  if (type.isConcrete()) {
-    curr->value = popTypedExpression(type);
-  }
-  curr->finalize();
-}
-
-void WasmBinaryReader::visitMemorySize(MemorySize* curr) {
-  Index index = getU32LEB();
-  if (getMemory(index)->is64()) {
-    curr->type = Type::i64;
-  }
-  curr->memory = getMemoryName(index);
-  curr->finalize();
-}
-
-void WasmBinaryReader::visitMemoryGrow(MemoryGrow* curr) {
-  curr->delta = popNonVoidExpression();
-  Index index = getU32LEB();
-  if (getMemory(index)->is64()) {
-    curr->type = Type::i64;
-  }
-  curr->memory = getMemoryName(index);
-}
-
-void WasmBinaryReader::visitNop(Nop* curr) {}
-
-void WasmBinaryReader::visitUnreachable(Unreachable* curr) {}
-
-void WasmBinaryReader::visitDrop(Drop* curr) {
-  curr->value = popNonVoidExpression();
-  curr->finalize();
-}
-
-void WasmBinaryReader::visitRefNull(RefNull* curr) {
-  curr->finalize(getHeapType().getBottom());
-}
-
-void WasmBinaryReader::visitRefIsNull(RefIsNull* curr) {
-  curr->value = popNonVoidExpression();
-  curr->finalize();
-}
-
-void WasmBinaryReader::visitRefFunc(RefFunc* curr) {
-  Index index = getU32LEB();
-  curr->func = getFunctionName(index);
-  // To support typed function refs, we give the reference not just a general
-  // funcref, but a specific subtype with the actual signature.
-  curr->finalize(Type(getTypeByFunctionIndex(index), NonNullable));
-}
-
-void WasmBinaryReader::visitRefEq(RefEq* curr) {
-  curr->right = popNonVoidExpression();
-  curr->left = popNonVoidExpression();
-  curr->finalize();
-}
-
-void WasmBinaryReader::visitTableGet(TableGet* curr) {
-  Index tableIdx = getU32LEB();
-  if (tableIdx >= wasm.tables.size()) {
-    throwError("bad table index");
-  }
-  curr->index = popNonVoidExpression();
-  curr->type = wasm.tables[tableIdx]->type;
-  curr->table = getTableName(tableIdx);
-  curr->finalize();
-}
-
-void WasmBinaryReader::visitTableSet(TableSet* curr) {
-  Index tableIdx = getU32LEB();
-  if (tableIdx >= wasm.tables.size()) {
-    throwError("bad table index");
-  }
-  curr->value = popNonVoidExpression();
-  curr->index = popNonVoidExpression();
-  curr->table = getTableName(tableIdx);
-  curr->finalize();
-}
-
-void WasmBinaryReader::visitTryOrTryInBlock(Expression*& out) {
-  auto* curr = allocator.alloc<Try>();
-  startControlFlow(curr);
-  // For simplicity of implementation, like if scopes, we create a hidden block
-  // within each try-body and catch-body, and let branches target those inner
-  // blocks instead.
-  curr->type = getType();
-  curr->body = getBlockOrSingleton(curr->type);
-
-  Builder builder(wasm);
-  // A nameless label shared by all catch body blocks
-  Name catchLabel = getNextLabel();
-  breakStack.push_back({catchLabel, curr->type});
-
-  auto readCatchBody = [&](Type tagType) {
-    auto start = expressionStack.size();
-    if (tagType != Type::none) {
-      pushExpression(builder.makePop(tagType));
-    }
-    processExpressions();
-    size_t end = expressionStack.size();
-    if (start > end) {
-      throwError("block cannot pop from outside");
-    }
-    if (end - start == 1) {
-      curr->catchBodies.push_back(popExpression());
-    } else {
-      auto* block = allocator.alloc<Block>();
-      pushBlockElements(block, curr->type, start);
-      block->finalize(curr->type);
-      curr->catchBodies.push_back(block);
-    }
-  };
-
-  // We cannot immediately update tagRefs in the loop below, as catchTags is
-  // being grown, an so references would get invalidated. Store the indexes
-  // here, then do that later.
-  std::vector<Index> tagIndexes;
-
-  while (lastSeparator == BinaryConsts::Catch_Legacy ||
-         lastSeparator == BinaryConsts::CatchAll_Legacy) {
-    if (lastSeparator == BinaryConsts::Catch_Legacy) {
-      auto index = getU32LEB();
-      if (index >= wasm.tags.size()) {
-        throwError("bad tag index");
-      }
-      tagIndexes.push_back(index);
-      auto* tag = wasm.tags[index].get();
-      curr->catchTags.push_back(tag->name);
-      readCatchBody(tag->sig.params);
-    } else { // catch_all
-      if (curr->hasCatchAll()) {
-        throwError("there should be at most one 'catch_all' clause per try");
-      }
-      readCatchBody(Type::none);
-    }
-  }
-  breakStack.pop_back();
-
-  for (Index i = 0; i < tagIndexes.size(); i++) {
-    curr->catchTags[i] = getTagName(tagIndexes[i]);
-  }
-
-  if (lastSeparator == BinaryConsts::Delegate) {
-    curr->delegateTarget = getExceptionTargetName(getU32LEB());
-  }
-
-  // For simplicity, we ensure that try's labels can only be targeted by
-  // delegates and rethrows, and delegates/rethrows can only target try's
-  // labels. (If they target blocks or loops, it is a validation failure.)
-  // Because we create an inner block within each try and catch body, if any
-  // delegate/rethrow targets those inner blocks, we should make them target the
-  // try's label instead.
-  curr->name = getNextLabel();
-  if (auto* block = curr->body->dynCast<Block>()) {
-    if (block->name.is()) {
-      if (exceptionTargetNames.find(block->name) !=
-          exceptionTargetNames.end()) {
-        BranchUtils::replaceExceptionTargets(block, block->name, curr->name);
-        exceptionTargetNames.erase(block->name);
-      }
-    }
-  }
-  if (exceptionTargetNames.find(catchLabel) != exceptionTargetNames.end()) {
-    for (auto* catchBody : curr->catchBodies) {
-      BranchUtils::replaceExceptionTargets(catchBody, catchLabel, curr->name);
-    }
-    exceptionTargetNames.erase(catchLabel);
-  }
-
-  // If catch bodies contained stacky code, 'pop's can be nested within a block.
-  // Fix that up.
-  EHUtils::handleBlockNestedPop(curr, currFunction, wasm);
-  curr->finalize(curr->type);
-
-  // For simplicity, we create an inner block within the catch body too, but the
-  // one within the 'catch' *must* be omitted when we write out the binary back
-  // later, because the 'catch' instruction pushes a value onto the stack and
-  // the inner block does not support block input parameters without multivalue
-  // support.
-  // try
-  //   ...
-  // catch $e   ;; Pushes value(s) onto the stack
-  //   block  ;; Inner block. Should be deleted when writing binary!
-  //     use the pushed value
-  //   end
-  // end
-  //
-  // But when input binary code is like
-  // try
-  //   ...
-  // catch $e
-  //   br 0
-  // end
-  //
-  // 'br 0' accidentally happens to target the inner block, creating code like
-  // this in Binaryen IR, making the inner block not deletable, resulting in a
-  // validation error:
-  // (try
-  //   ...
-  //   (catch $e
-  //     (block $label0 ;; Cannot be deleted, because there's a branch to this
-  //       ...
-  //       (br $label0)
-  //     )
-  //   )
-  // )
-  //
-  // When this happens, we fix this by creating a block that wraps the whole
-  // try-catch, and making the branches target that block instead, like this:
-  // (block $label  ;; New enclosing block, new target for the branch
-  //   (try
-  //     ...
-  //     (catch $e
-  //       (block   ;; Now this can be deleted when writing binary
-  //         ...
-  //         (br $label)
-  //       )
-  //     )
-  //   )
-  // )
-  if (breakTargetNames.find(catchLabel) == breakTargetNames.end()) {
-    out = curr;
-  } else {
-    // Create a new block that encloses the whole try-catch
-    auto* block = builder.makeBlock(catchLabel, curr);
-    out = block;
-  }
-  breakTargetNames.erase(catchLabel);
-}
-
-void WasmBinaryReader::visitTryTable(TryTable* curr) {
-
-  // For simplicity of implementation, like if scopes, we create a hidden block
-  // within each try-body, and let branches target those inner blocks instead.
-  curr->type = getType();
-  auto numCatches = getU32LEB();
-  // We cannot immediately update tagRefs in the loop below, as catchTags is
-  // being grown, an so references would get invalidated. Store the indexes
-  // here, then do that later.
-  std::vector<Index> tagIndexes;
-
-  for (size_t i = 0; i < numCatches; i++) {
-    uint8_t code = getInt8();
-    if (code == BinaryConsts::Catch || code == BinaryConsts::CatchRef) {
-      auto index = getU32LEB();
-      if (index >= wasm.tags.size()) {
-        throwError("bad tag index");
-      }
-      tagIndexes.push_back(index);
-      auto* tag = wasm.tags[index].get();
-      curr->catchTags.push_back(tag->name);
-    } else {
-      tagIndexes.push_back(-1); // unused
-      curr->catchTags.push_back(Name());
-    }
-    curr->catchDests.push_back(getBreakTarget(getU32LEB()).name);
-    curr->catchRefs.push_back(code == BinaryConsts::CatchRef ||
-                              code == BinaryConsts::CatchAllRef);
-  }
-
-  for (Index i = 0; i < tagIndexes.size(); i++) {
-    if (curr->catchTags[i]) {
-      curr->catchTags[i] = getTagName(tagIndexes[i]);
-    }
-  }
-
-  // catch_*** clauses should refer to block labels without entering the try
-  // scope. So we do this after reading catch clauses.
-  startControlFlow(curr);
-  curr->body = getBlockOrSingleton(curr->type);
-  curr->finalize(curr->type, &wasm);
-}
-
-void WasmBinaryReader::visitThrow(Throw* curr) {
-  auto index = getU32LEB();
-  if (index >= wasm.tags.size()) {
-    throwError("bad tag index");
-  }
-  auto* tag = wasm.tags[index].get();
-  curr->tag = tag->name;
-  size_t num = tag->sig.params.size();
-  curr->operands.resize(num);
-  for (size_t i = 0; i < num; i++) {
-    curr->operands[num - i - 1] = popNonVoidExpression();
-  }
-  curr->finalize();
-}
-
-void WasmBinaryReader::visitRethrow(Rethrow* curr) {
-  curr->target = getExceptionTargetName(getU32LEB());
-  // This special target is valid only for delegates
-  if (curr->target == DELEGATE_CALLER_TARGET) {
-    throwError(std::string("rethrow target cannot use internal name ") +
-               DELEGATE_CALLER_TARGET.toString());
-  }
-  curr->finalize();
-}
-
-void WasmBinaryReader::visitThrowRef(ThrowRef* curr) {
-  curr->exnref = popNonVoidExpression();
-  curr->finalize();
-}
-
-void WasmBinaryReader::visitCallRef(CallRef* curr) {
-  curr->target = popNonVoidExpression();
-  HeapType heapType = getTypeByIndex(getU32LEB());
-  if (!Type::isSubType(curr->target->type, Type(heapType, Nullable))) {
-    throwError("Call target has invalid type: " +
-               curr->target->type.toString());
-  }
-  if (!heapType.isSignature()) {
-    throwError("Invalid reference type for a call_ref: " + heapType.toString());
-  }
-  auto sig = heapType.getSignature();
-  auto num = sig.params.size();
-  curr->operands.resize(num);
-  for (size_t i = 0; i < num; i++) {
-    curr->operands[num - i - 1] = popNonVoidExpression();
-  }
-  // If the target has bottom type, we won't be able to infer the correct type
-  // from it, so set the type manually to be safe.
-  curr->type = sig.results;
-  curr->finalize();
-}
-
-bool WasmBinaryReader::maybeVisitRefI31(Expression*& out, uint32_t code) {
-  Shareability share;
-  switch (code) {
-    case BinaryConsts::RefI31:
-      share = Unshared;
-      break;
-    case BinaryConsts::RefI31Shared:
-      share = Shared;
-      break;
-    default:
-      return false;
-  }
-  auto* value = popNonVoidExpression();
-  out = Builder(wasm).makeRefI31(value, share);
-  return true;
-}
-
-bool WasmBinaryReader::maybeVisitI31Get(Expression*& out, uint32_t code) {
-  I31Get* curr;
-  switch (code) {
-    case BinaryConsts::I31GetS:
-      curr = allocator.alloc<I31Get>();
-      curr->signed_ = true;
-      break;
-    case BinaryConsts::I31GetU:
-      curr = allocator.alloc<I31Get>();
-      curr->signed_ = false;
-      break;
-    default:
-      return false;
-  }
-  curr->i31 = popNonVoidExpression();
-  curr->finalize();
-  out = curr;
-  return true;
-}
-
-bool WasmBinaryReader::maybeVisitRefTest(Expression*& out, uint32_t code) {
-  if (code == BinaryConsts::RefTest || code == BinaryConsts::RefTestNull) {
-    auto castType = getHeapType();
-    auto nullability =
-      (code == BinaryConsts::RefTestNull) ? Nullable : NonNullable;
-    auto* ref = popNonVoidExpression();
-    out = Builder(wasm).makeRefTest(ref, Type(castType, nullability));
-    return true;
-  }
-  return false;
-}
-
-bool WasmBinaryReader::maybeVisitRefCast(Expression*& out, uint32_t code) {
-  if (code == BinaryConsts::RefCast || code == BinaryConsts::RefCastNull) {
-    auto heapType = getHeapType();
-    auto nullability = code == BinaryConsts::RefCast ? NonNullable : Nullable;
-    auto type = Type(heapType, nullability);
-    auto* ref = popNonVoidExpression();
-    out = Builder(wasm).makeRefCast(ref, type);
-    return true;
-  }
-  return false;
-}
-
-bool WasmBinaryReader::maybeVisitBrOn(Expression*& out, uint32_t code) {
-  Type castType = Type::none;
-  BrOnOp op;
-  switch (code) {
-    case BinaryConsts::BrOnNull:
-      op = BrOnNull;
-      break;
-    case BinaryConsts::BrOnNonNull:
-      op = BrOnNonNull;
-      break;
-    case BinaryConsts::BrOnCast:
-      op = BrOnCast;
-      break;
-    case BinaryConsts::BrOnCastFail:
-      op = BrOnCastFail;
-      break;
-    default:
-      return false;
-  }
-  bool isCast =
-    code == BinaryConsts::BrOnCast || code == BinaryConsts::BrOnCastFail;
-  uint8_t flags = 0;
-  if (isCast) {
-    flags = getInt8();
-  }
-  auto name = getBreakTarget(getU32LEB()).name;
-  auto* ref = popNonVoidExpression();
-  if (!ref->type.isRef() && ref->type != Type::unreachable) {
-    throwError("bad input type for br_on*");
-  }
-  if (isCast) {
-    auto inputNullability = (flags & 1) ? Nullable : NonNullable;
-    auto castNullability = (flags & 2) ? Nullable : NonNullable;
-    auto inputHeapType = getHeapType();
-    auto castHeapType = getHeapType();
-    castType = Type(castHeapType, castNullability);
-    auto inputType = Type(inputHeapType, inputNullability);
-    if (!Type::isSubType(castType, inputType)) {
-      throwError("br_on_cast* cast type must be subtype of input type");
-    }
-    if (!Type::isSubType(ref->type, inputType)) {
-      throwError(std::string("Invalid reference type for ") +
-                 ((op == BrOnCast) ? "br_on_cast" : "br_on_cast_fail"));
-    }
-  }
-  out = Builder(wasm).makeBrOn(op, name, ref, castType);
-  return true;
-}
-
-bool WasmBinaryReader::maybeVisitStructNew(Expression*& out, uint32_t code) {
-  if (code == BinaryConsts::StructNew ||
-      code == BinaryConsts::StructNewDefault) {
-    auto heapType = getIndexedHeapType();
-    if (!heapType.isStruct()) {
-      throwError("Expected struct heaptype");
-    }
-    std::vector<Expression*> operands;
-    if (code == BinaryConsts::StructNew) {
-      auto numOperands = heapType.getStruct().fields.size();
-      operands.resize(numOperands);
-      for (Index i = 0; i < numOperands; i++) {
-        operands[numOperands - i - 1] = popNonVoidExpression();
-      }
-    }
-    out = Builder(wasm).makeStructNew(heapType, operands);
-    return true;
-  }
-  return false;
-}
-
-bool WasmBinaryReader::maybeVisitStructGet(Expression*& out, uint32_t code) {
-  bool signed_ = false;
-  switch (code) {
-    case BinaryConsts::StructGet:
-    case BinaryConsts::StructGetU:
-      break;
-    case BinaryConsts::StructGetS:
-      signed_ = true;
-      break;
-    default:
-      return false;
-  }
-  auto heapType = getIndexedHeapType();
-  if (!heapType.isStruct()) {
-    throwError("Expected struct heaptype");
-  }
-  auto index = getU32LEB();
-  if (index >= heapType.getStruct().fields.size()) {
-    throwError("Struct field index out of bounds");
-  }
-  auto type = heapType.getStruct().fields[index].type;
-  auto ref = popNonVoidExpression();
-  validateHeapTypeUsingChild(ref, heapType);
-  out = Builder(wasm).makeStructGet(index, ref, type, signed_);
-  return true;
-}
-
-bool WasmBinaryReader::maybeVisitStructSet(Expression*& out, uint32_t code) {
-  if (code != BinaryConsts::StructSet) {
-    return false;
-  }
-  auto* curr = allocator.alloc<StructSet>();
-  auto heapType = getIndexedHeapType();
-  if (!heapType.isStruct()) {
-    throwError("Expected struct heaptype");
-  }
-  curr->index = getU32LEB();
-  curr->value = popNonVoidExpression();
-  curr->ref = popNonVoidExpression();
-  validateHeapTypeUsingChild(curr->ref, heapType);
-  curr->finalize();
-  out = curr;
-  return true;
-}
-
-bool WasmBinaryReader::maybeVisitArrayNewData(Expression*& out, uint32_t code) {
-  if (code == BinaryConsts::ArrayNew || code == BinaryConsts::ArrayNewDefault) {
-    auto heapType = getIndexedHeapType();
-    if (!heapType.isArray()) {
-      throwError("Expected array heaptype");
-    }
-    auto* size = popNonVoidExpression();
-    Expression* init = nullptr;
-    if (code == BinaryConsts::ArrayNew) {
-      init = popNonVoidExpression();
-    }
-    out = Builder(wasm).makeArrayNew(heapType, size, init);
-    return true;
-  }
-  return false;
-}
-
-bool WasmBinaryReader::maybeVisitArrayNewElem(Expression*& out, uint32_t code) {
-  if (code == BinaryConsts::ArrayNewData ||
-      code == BinaryConsts::ArrayNewElem) {
-    auto isData = code == BinaryConsts::ArrayNewData;
-    auto heapType = getIndexedHeapType();
-    if (!heapType.isArray()) {
-      throwError("Expected array heaptype");
-    }
-    auto segIdx = getU32LEB();
-    auto* size = popNonVoidExpression();
-    auto* offset = popNonVoidExpression();
-    if (isData) {
-      auto* curr = Builder(wasm).makeArrayNewData(
-        heapType, getDataName(segIdx), offset, size);
-      out = curr;
-    } else {
-      auto* curr = Builder(wasm).makeArrayNewElem(
-        heapType, getElemName(segIdx), offset, size);
-      out = curr;
-    }
-    return true;
-  }
-  return false;
-}
-
-bool WasmBinaryReader::maybeVisitArrayNewFixed(Expression*& out,
-                                               uint32_t code) {
-  if (code == BinaryConsts::ArrayNewFixed) {
-    auto heapType = getIndexedHeapType();
-    if (!heapType.isArray()) {
-      throwError("Expected array heaptype");
-    }
-    auto size = getU32LEB();
-    std::vector<Expression*> values(size);
-    for (size_t i = 0; i < size; i++) {
-      values[size - i - 1] = popNonVoidExpression();
-    }
-    out = Builder(wasm).makeArrayNewFixed(heapType, values);
-    return true;
-  }
-  return false;
-}
-
-bool WasmBinaryReader::maybeVisitArrayGet(Expression*& out, uint32_t code) {
-  bool signed_ = false;
-  switch (code) {
-    case BinaryConsts::ArrayGet:
-    case BinaryConsts::ArrayGetU:
-      break;
-    case BinaryConsts::ArrayGetS:
-      signed_ = true;
-      break;
-    default:
-      return false;
-  }
-  auto heapType = getIndexedHeapType();
-  if (!heapType.isArray()) {
-    throwError("Expected array heaptype");
-  }
-  auto type = heapType.getArray().element.type;
-  auto* index = popNonVoidExpression();
-  auto* ref = popNonVoidExpression();
-  validateHeapTypeUsingChild(ref, heapType);
-  out = Builder(wasm).makeArrayGet(ref, index, type, signed_);
-  return true;
-}
-
-bool WasmBinaryReader::maybeVisitArraySet(Expression*& out, uint32_t code) {
-  if (code != BinaryConsts::ArraySet) {
-    return false;
-  }
-  auto heapType = getIndexedHeapType();
-  if (!heapType.isArray()) {
-    throwError("Expected array heaptype");
-  }
-  auto* value = popNonVoidExpression();
-  auto* index = popNonVoidExpression();
-  auto* ref = popNonVoidExpression();
-  validateHeapTypeUsingChild(ref, heapType);
-  out = Builder(wasm).makeArraySet(ref, index, value);
-  return true;
-}
-
-bool WasmBinaryReader::maybeVisitArrayLen(Expression*& out, uint32_t code) {
-  if (code != BinaryConsts::ArrayLen) {
-    return false;
-  }
-  auto* ref = popNonVoidExpression();
-  out = Builder(wasm).makeArrayLen(ref);
-  return true;
-}
-
-bool WasmBinaryReader::maybeVisitArrayCopy(Expression*& out, uint32_t code) {
-  if (code != BinaryConsts::ArrayCopy) {
-    return false;
-  }
-  auto destHeapType = getIndexedHeapType();
-  if (!destHeapType.isArray()) {
-    throwError("Expected array heaptype");
-  }
-  auto srcHeapType = getIndexedHeapType();
-  if (!srcHeapType.isArray()) {
-    throwError("Expected array heaptype");
-  }
-  auto* length = popNonVoidExpression();
-  auto* srcIndex = popNonVoidExpression();
-  auto* srcRef = popNonVoidExpression();
-  auto* destIndex = popNonVoidExpression();
-  auto* destRef = popNonVoidExpression();
-  validateHeapTypeUsingChild(destRef, destHeapType);
-  validateHeapTypeUsingChild(srcRef, srcHeapType);
-  out =
-    Builder(wasm).makeArrayCopy(destRef, destIndex, srcRef, srcIndex, length);
-  return true;
-}
-
-bool WasmBinaryReader::maybeVisitArrayFill(Expression*& out, uint32_t code) {
-  if (code != BinaryConsts::ArrayFill) {
-    return false;
-  }
-  auto heapType = getIndexedHeapType();
-  if (!heapType.isArray()) {
-    throwError("Expected array heaptype");
-  }
-  auto* size = popNonVoidExpression();
-  auto* value = popNonVoidExpression();
-  auto* index = popNonVoidExpression();
-  auto* ref = popNonVoidExpression();
-  validateHeapTypeUsingChild(ref, heapType);
-  out = Builder(wasm).makeArrayFill(ref, index, value, size);
-  return true;
-}
-
-bool WasmBinaryReader::maybeVisitArrayInit(Expression*& out, uint32_t code) {
-  bool isData = true;
-  switch (code) {
-    case BinaryConsts::ArrayInitData:
-      break;
-    case BinaryConsts::ArrayInitElem:
-      isData = false;
-      break;
-    default:
-      return false;
-  }
-  auto heapType = getIndexedHeapType();
-  if (!heapType.isArray()) {
-    throwError("Expected array heaptype");
-  }
-  Index segIdx = getU32LEB();
-  auto* size = popNonVoidExpression();
-  auto* offset = popNonVoidExpression();
-  auto* index = popNonVoidExpression();
-  auto* ref = popNonVoidExpression();
-  validateHeapTypeUsingChild(ref, heapType);
-  if (isData) {
-    auto* curr = Builder(wasm).makeArrayInitData(
-      getDataName(segIdx), ref, index, offset, size);
-    out = curr;
-  } else {
-    auto* curr = Builder(wasm).makeArrayInitElem(
-      getElemName(segIdx), ref, index, offset, size);
-    out = curr;
-  }
-  return true;
-}
-
-bool WasmBinaryReader::maybeVisitStringNew(Expression*& out, uint32_t code) {
-  StringNewOp op;
-  if (code == BinaryConsts::StringNewLossyUTF8Array) {
-    op = StringNewLossyUTF8Array;
-  } else if (code == BinaryConsts::StringNewWTF16Array) {
-    op = StringNewWTF16Array;
-  } else if (code == BinaryConsts::StringFromCodePoint) {
-    out = Builder(wasm).makeStringNew(StringNewFromCodePoint,
-                                      popNonVoidExpression());
-    return true;
-  } else {
-    return false;
-  }
-  Expression* end = popNonVoidExpression();
-  Expression* start = popNonVoidExpression();
-  auto* ref = popNonVoidExpression();
-  out = Builder(wasm).makeStringNew(op, ref, start, end);
-  return true;
-}
-
-bool WasmBinaryReader::maybeVisitStringAsWTF16(Expression*& out,
-                                               uint32_t code) {
-  if (code != BinaryConsts::StringAsWTF16) {
-    return false;
-  }
-  // Accept but ignore `string.as_wtf16`, parsing the next expression in its
-  // place. We do not support this instruction in the IR, but we need to accept
-  // it in the parser because it is emitted as part of the instruction sequence
-  // for `stringview_wtf16.get_codeunit` and `stringview_wtf16.slice`.
-  readExpression(out);
-  return true;
-}
-
-bool WasmBinaryReader::maybeVisitStringConst(Expression*& out, uint32_t code) {
-  if (code != BinaryConsts::StringConst) {
-    return false;
-  }
-  auto index = getU32LEB();
-  if (index >= strings.size()) {
-    throwError("bad string index");
-  }
-  out = Builder(wasm).makeStringConst(strings[index]);
-  return true;
-}
-
-bool WasmBinaryReader::maybeVisitStringMeasure(Expression*& out,
-                                               uint32_t code) {
-  StringMeasureOp op;
-  if (code == BinaryConsts::StringMeasureUTF8) {
-    op = StringMeasureUTF8;
-  } else if (code == BinaryConsts::StringMeasureWTF16) {
-    op = StringMeasureWTF16;
-  } else {
-    return false;
-  }
-  auto* ref = popNonVoidExpression();
-  out = Builder(wasm).makeStringMeasure(op, ref);
-  return true;
-}
-
-bool WasmBinaryReader::maybeVisitStringEncode(Expression*& out, uint32_t code) {
-  StringEncodeOp op;
-  if (code == BinaryConsts::StringEncodeLossyUTF8Array) {
-    op = StringEncodeLossyUTF8Array;
-  } else if (code == BinaryConsts::StringEncodeWTF16Array) {
-    op = StringEncodeWTF16Array;
-  } else {
-    return false;
-  }
-  auto* start = popNonVoidExpression();
-  auto* ptr = popNonVoidExpression();
-  auto* ref = popNonVoidExpression();
-  out = Builder(wasm).makeStringEncode(op, ref, ptr, start);
-  return true;
-}
-
-bool WasmBinaryReader::maybeVisitStringConcat(Expression*& out, uint32_t code) {
-  if (code != BinaryConsts::StringConcat) {
-    return false;
-  }
-  auto* right = popNonVoidExpression();
-  auto* left = popNonVoidExpression();
-  out = Builder(wasm).makeStringConcat(left, right);
-  return true;
-}
-
-bool WasmBinaryReader::maybeVisitStringEq(Expression*& out, uint32_t code) {
-  StringEqOp op;
-  if (code == BinaryConsts::StringEq) {
-    op = StringEqEqual;
-  } else if (code == BinaryConsts::StringCompare) {
-    op = StringEqCompare;
-  } else {
-    return false;
-  }
-  auto* right = popNonVoidExpression();
-  auto* left = popNonVoidExpression();
-  out = Builder(wasm).makeStringEq(op, left, right);
-  return true;
-}
-
-bool WasmBinaryReader::maybeVisitStringWTF16Get(Expression*& out,
-                                                uint32_t code) {
-  if (code != BinaryConsts::StringViewWTF16GetCodePoint) {
-    return false;
-  }
-  auto* pos = popNonVoidExpression();
-  auto* ref = popNonVoidExpression();
-  out = Builder(wasm).makeStringWTF16Get(ref, pos);
-  return true;
-}
-
-bool WasmBinaryReader::maybeVisitStringSliceWTF(Expression*& out,
-                                                uint32_t code) {
-  if (code != BinaryConsts::StringViewWTF16Slice) {
-    return false;
-  }
-  auto* end = popNonVoidExpression();
-  auto* start = popNonVoidExpression();
-  auto* ref = popNonVoidExpression();
-  out = Builder(wasm).makeStringSliceWTF(ref, start, end);
-  return true;
-}
-
-void WasmBinaryReader::visitRefAs(RefAs* curr, uint8_t code) {
-  switch (code) {
-    case BinaryConsts::RefAsNonNull:
-      curr->op = RefAsNonNull;
-      break;
-    case BinaryConsts::AnyConvertExtern:
-      curr->op = AnyConvertExtern;
-      break;
-    case BinaryConsts::ExternConvertAny:
-      curr->op = ExternConvertAny;
-      break;
-    default:
-      WASM_UNREACHABLE("invalid code for ref.as_*");
-  }
-  curr->value = popNonVoidExpression();
-  if (!curr->value->type.isRef() && curr->value->type != Type::unreachable) {
-    throwError("bad input type for ref.as: " + curr->value->type.toString());
-  }
-  curr->finalize();
-}
-
-void WasmBinaryReader::visitContNew(ContNew* curr) {
-
-  auto heaptype = getIndexedHeapType();
-  if (!heaptype.isContinuation()) {
-    throwError("non-continuation type in cont.new instruction " +
-               heaptype.toString());
-  }
-  curr->type = Type(heaptype, NonNullable);
-  curr->func = popNonVoidExpression();
-  curr->finalize();
-}
-
-void WasmBinaryReader::visitContBind(ContBind* curr) {
-
-  auto sourceType = getIndexedHeapType();
-  auto targetType = getIndexedHeapType();
-
-  for (auto& ct : {sourceType, targetType}) {
-    if (!ct.isContinuation()) {
-      throwError("non-continuation type in cont.bind instruction " +
-                 ct.toString());
-    }
-  }
-
-  curr->sourceType = sourceType;
-  curr->type = Type(targetType, NonNullable);
-
-  curr->cont = popNonVoidExpression();
-
-  size_t sourceParams =
-    sourceType.getContinuation().type.getSignature().params.size();
-  size_t targetParams =
-    targetType.getContinuation().type.getSignature().params.size();
-  if (sourceParams < targetParams) {
-    throwError("incompatible continuation types in cont.bind: source type " +
-               sourceType.toString() +
-               " has fewer parameters than destination " +
-               targetType.toString());
-  }
-  size_t numArgs = sourceParams - targetParams;
-  curr->operands.resize(numArgs);
-  for (size_t i = 0; i < numArgs; i++) {
-    curr->operands[numArgs - i - 1] = popNonVoidExpression();
-  }
-
-  curr->finalize();
-}
-
-void WasmBinaryReader::visitSuspend(Suspend* curr) {
-
-  auto tagIndex = getU32LEB();
-  curr->tag = getTagName(tagIndex);
-
-  // The access `tags[tagIndex]` must be in bounds as
-  // `getTagName(tagIndex)` succeeded above.
-  auto numArgs = wasm.tags[tagIndex].get()->sig.params.size();
-  curr->operands.resize(numArgs);
-  for (size_t i = 0; i < numArgs; i++) {
-    curr->operands[numArgs - i - 1] = popNonVoidExpression();
-  }
-
-  curr->finalize(&wasm);
-}
-
-template<typename ResumeType>
-static void readResumeTable(WasmBinaryReader* reader, ResumeType* curr) {
-  static_assert(std::is_base_of<Resume, ResumeType>::value ||
-                std::is_base_of<ResumeThrow, ResumeType>::value);
-
-  auto numHandlers = reader->getU32LEB();
-  curr->handlerTags.resize(numHandlers);
-  curr->handlerBlocks.resize(numHandlers);
-  curr->sentTypes.resize(numHandlers);
-
-  for (size_t i = 0; i < numHandlers; i++) {
-    uint8_t code = reader->getInt8();
-    auto tagIndex = reader->getU32LEB();
-    auto tag = reader->getTagName(tagIndex);
-    Name handler;
-    Type sentType;
-    if (code == BinaryConsts::OnLabel) {
-      // expect (on $tag $label)
-      auto handlerIndex = reader->getU32LEB();
-      auto target = reader->getBreakTarget(handlerIndex);
-      handler = target.name;
-      if (target.type.isContinuation()) {
-        sentType = target.type;
-      } else if (target.type.isTuple() &&
-                 target.type.getTuple().back().isContinuation()) {
-        // The continuation type is expected to be the last element of
-        // a multi-valued block.
-        sentType = target.type;
-      } else {
-        if constexpr (std::is_base_of<Resume, ResumeType>::value) {
-          reader->throwError("non-continuation type on resume branch target");
-        } else {
-          reader->throwError(
-            "non-continuation type on resume_throw branch target");
-        }
-      }
-    } else if (code == BinaryConsts::OnSwitch) {
-      // expect (on $tag switch)
-      handler = Name();
-      sentType = Type::none;
-    } else { // error
-      reader->throwError("ON opcode expected");
-    }
-
-    curr->handlerTags[i] = tag;
-    curr->handlerBlocks[i] = handler;
-    curr->sentTypes[i] = sentType;
-  }
-}
-
-void WasmBinaryReader::visitResume(Resume* curr) {
-  curr->contType = getIndexedHeapType();
-  if (!curr->contType.isContinuation()) {
-    throwError("non-continuation type in resume instruction " +
-               curr->contType.toString());
-  }
-
-  readResumeTable<Resume>(this, curr);
-
-  curr->cont = popNonVoidExpression();
-
-  auto numArgs =
-    curr->contType.getContinuation().type.getSignature().params.size();
-  curr->operands.resize(numArgs);
-  for (size_t i = 0; i < numArgs; i++) {
-    curr->operands[numArgs - i - 1] = popNonVoidExpression();
-  }
-
-  curr->finalize();
-}
-
-void WasmBinaryReader::visitResumeThrow(ResumeThrow* curr) {
-  curr->contType = getIndexedHeapType();
-  if (!curr->contType.isContinuation()) {
-    throwError("non-continuation type in resume_throw instruction " +
-               curr->contType.toString());
-  }
-  auto exnTagIndex = getU32LEB();
-  curr->tag = getTagName(exnTagIndex);
-
-  readResumeTable<ResumeThrow>(this, curr);
-
-  curr->cont = popNonVoidExpression();
-
-  // This `tags[exnTagIndex]` must be in bounds since
-  // `getTagName(exnTagIndex)` succeeded above.
-  auto numArgs = wasm.tags[exnTagIndex].get()->sig.params.size();
-  curr->operands.resize(numArgs);
-  for (size_t i = 0; i < numArgs; i++) {
-    curr->operands[numArgs - i - 1] = popNonVoidExpression();
-  }
-
-  curr->finalize();
-}
-
-void WasmBinaryReader::visitStackSwitch(StackSwitch* curr) {
-  curr->contType = getIndexedHeapType();
-  if (!curr->contType.isContinuation()) {
-    throwError("non-continuation type in switch instruction " +
-               curr->contType.toString());
-  }
-  auto tagIndex = getU32LEB();
-  auto* tag = wasm.tags[tagIndex].get();
-  curr->tag = tag->name;
-
-  auto numArgs =
-    curr->contType.getContinuation().type.getSignature().params.size();
-  if (numArgs < 1) {
-    throwError("switch requires a higher order continuation argument");
-  }
-  numArgs = numArgs - 1;
-  curr->cont = popNonVoidExpression();
-  curr->operands.resize(numArgs);
-  for (size_t i = 0; i < numArgs; i++) {
-    curr->operands[numArgs - i - 1] = popNonVoidExpression();
-  }
-
-  curr->finalize();
-}
-
-void WasmBinaryReader::throwError(std::string text) {
-  throw ParseException(text, 0, pos);
-}
-
-void WasmBinaryReader::validateHeapTypeUsingChild(Expression* child,
-                                                  HeapType heapType) {
-  if (child->type == Type::unreachable) {
-    return;
-  }
-  if (!child->type.isRef() ||
-      !HeapType::isSubType(child->type.getHeapType(), heapType)) {
-    throwError("bad heap type: expected " + heapType.toString() +
-               " but found " + child->type.toString());
-  }
-=======
 // TODO: make this the only version
 std::tuple<Name, Address, Address> WasmBinaryReader::getMemarg() {
   Address alignment, offset;
   auto memIdx = readMemoryAccess(alignment, offset);
   return {getMemoryName(memIdx), alignment, offset};
->>>>>>> b1c5a007
 }
 
 } // namespace wasm