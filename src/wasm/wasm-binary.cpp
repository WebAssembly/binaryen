--- conflicted
+++ resolved
@@ -1805,18 +1805,13 @@
 }
 
 Expression* WasmBinaryBuilder::popExpression() {
-<<<<<<< HEAD
   if (expressionStack.empty() || expressionStack.back() == BLOCK_START) {
     if (definitelyUnreachable) {
       // we are in unreachable wasm code. emit unreachable nodes, which are
       // suitable for any pop in such a location
       return allocator.alloc<Unreachable>();
     }
-    throw ParseException("attempted pop from empty stack / beyond block start boundary");
-=======
-  if (expressionStack.empty()) {
-    throw ParseException("attempted pop from empty stack at " + std::to_string(pos));
->>>>>>> de15161e
+    throw ParseException("attempted pop from empty stack / beyond block start boundary at " + std::to_string(pos));
   }
   // the stack is not empty, and we would not be going out of the current block
   auto ret = expressionStack.back();
