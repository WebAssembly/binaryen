--- conflicted
+++ resolved
@@ -4216,13 +4216,8 @@
       "Tags require exception-handling [--enable-exception-handling]");
   }
   for (auto& curr : module.tags) {
-<<<<<<< HEAD
-    if (curr->sig.results != Type(Type::none)) {
+    if (curr->results() != Type::none) {
       info.shouldBeTrue(module.features.hasStackSwitching(),
-=======
-    if (curr->results() != Type::none) {
-      info.shouldBeTrue(module.features.hasTypedContinuations(),
->>>>>>> d555a063
                         curr->name,
                         "Tags with result types require stack switching "
                         "feature [--enable-stack-switching]");
