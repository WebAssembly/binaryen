--- conflicted
+++ resolved
@@ -1633,17 +1633,11 @@
     case NarrowUVecI16x8ToVecI8x16:
     case NarrowSVecI32x4ToVecI16x8:
     case NarrowUVecI32x4ToVecI16x8:
-<<<<<<< HEAD
-    case SwizzleVec8x16:
-    case RelaxedSwizzleVec8x16:
+    case SwizzleVecI8x16:
+    case RelaxedSwizzleVecI8x16:
     case RelaxedQ15MulrSVecI16x8:
     case DotI8x16I7x16SToVecI16x8:
     case DotI8x16I7x16UToVecI16x8: {
-=======
-    case SwizzleVecI8x16:
-    case RelaxedSwizzleVecI8x16:
-    case RelaxedQ15MulrSVecI16x8: {
->>>>>>> 5f88dcdf
       shouldBeEqualOrFirstIsUnreachable(
         curr->left->type, Type(Type::v128), curr, "v128 op");
       shouldBeEqualOrFirstIsUnreachable(
