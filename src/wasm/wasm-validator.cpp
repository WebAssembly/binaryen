/*
 * Copyright 2017 WebAssembly Community Group participants
 *
 * Licensed under the Apache License, Version 2.0 (the "License");
 * you may not use this file except in compliance with the License.
 * You may obtain a copy of the License at
 *
 *     http://www.apache.org/licenses/LICENSE-2.0
 *
 * Unless required by applicable law or agreed to in writing, software
 * distributed under the License is distributed on an "AS IS" BASIS,
 * WITHOUT WARRANTIES OR CONDITIONS OF ANY KIND, either express or implied.
 * See the License for the specific language governing permissions and
 * limitations under the License.
 */

#include <mutex>
#include <set>
#include <sstream>
#include <unordered_set>

#include "ir/eh-utils.h"
#include "ir/features.h"
#include "ir/find_all.h"
#include "ir/gc-type-utils.h"
#include "ir/global-utils.h"
#include "ir/intrinsics.h"
#include "ir/local-graph.h"
#include "ir/local-structural-dominance.h"
#include "ir/module-utils.h"
#include "ir/stack-utils.h"
#include "ir/utils.h"
#include "support/colors.h"
#include "wasm-validator.h"
#include "wasm.h"

namespace wasm {

// Print anything that can be streamed to an ostream
template<typename T,
         typename std::enable_if<!std::is_base_of<
           Expression,
           typename std::remove_pointer<T>::type>::value>::type* = nullptr>
inline std::ostream&
printModuleComponent(T curr, std::ostringstream& stream, Module& wasm) {
  stream << curr << std::endl;
  return stream;
}

// Extra overload for Expressions, to print their contents.
inline std::ostream& printModuleComponent(Expression* curr,
                                          std::ostringstream& stream,
                                          Module& wasm) {
  if (curr) {
    // Print the full expression if we can, but avoid doing so if the output is
    // already very large. This avoids quadratic output in some cases (e.g. if
    // we have many nested expressions in each other, all of which fail to
    // validate).
    const std::ostringstream::pos_type MAX_OUTPUT = 16 * 1024;
    if (stream.tellp() < MAX_OUTPUT) {
      stream << ModuleExpression(wasm, curr) << '\n';
    } else {
      // Print something, at least.
      stream << "[not printing " << getExpressionName(curr)
             << " because output is already very large]\n";
    }
  }
  return stream;
}

// For parallel validation, we have a helper struct for coordination
struct ValidationInfo {
  Module& wasm;

  bool validateWeb;
  bool validateGlobally;
  bool quiet;

  std::atomic<bool> valid;

  // a stream of error test for each function. we print in the right order at
  // the end, for deterministic output
  // note errors are rare/unexpected, so it's ok to use a slow mutex here
  std::mutex mutex;
  std::unordered_map<Function*, std::unique_ptr<std::ostringstream>> outputs;

  ValidationInfo(Module& wasm) : wasm(wasm) { valid.store(true); }

  std::ostringstream& getStream(Function* func) {
    std::unique_lock<std::mutex> lock(mutex);
    auto iter = outputs.find(func);
    if (iter != outputs.end()) {
      return *(iter->second.get());
    }
    auto& ret = outputs[func] = std::make_unique<std::ostringstream>();
    return *ret.get();
  }

  // printing and error handling support

  template<typename T, typename S>
  std::ostream& fail(S text, T curr, Function* func) {
    valid.store(false);
    auto& stream = getStream(func);
    if (quiet) {
      return stream;
    }
    auto& ret = printFailureHeader(func);
    ret << text << ", on \n";
    return printModuleComponent(curr, ret, wasm);
  }

  std::ostringstream& printFailureHeader(Function* func) {
    auto& stream = getStream(func);
    if (quiet) {
      return stream;
    }
    Colors::red(stream);
    if (func) {
      stream << "[wasm-validator error in function ";
      Colors::green(stream);
      stream << func->name;
      Colors::red(stream);
      stream << "] ";
    } else {
      stream << "[wasm-validator error in module] ";
    }
    Colors::normal(stream);
    return stream;
  }

  // Checking utilities.

  // Returns whether the result was in fact true.
  template<typename T>
  bool shouldBeTrue(bool result,
                    T curr,
                    const char* text,
                    Function* func = nullptr) {
    if (!result) {
      fail("unexpected false: " + std::string(text), curr, func);
      return false;
    }
    return true;
  }

  // Returns whether the result was in fact false.
  template<typename T>
  bool shouldBeFalse(bool result,
                     T curr,
                     const char* text,
                     Function* func = nullptr) {
    if (result) {
      fail("unexpected true: " + std::string(text), curr, func);
      return false;
    }
    return true;
  }

  template<typename T, typename S>
  bool shouldBeEqual(
    S left, S right, T curr, const char* text, Function* func = nullptr) {
    if (left != right) {
      std::ostringstream ss;
      ss << left << " != " << right << ": " << text;
      fail(ss.str(), curr, func);
      return false;
    }
    return true;
  }

  template<typename T, typename S>
  bool shouldBeEqualOrFirstIsUnreachable(
    S left, S right, T curr, const char* text, Function* func = nullptr) {
    if (left != Type::unreachable && left != right) {
      std::ostringstream ss;
      ss << left << " != " << right << ": " << text;
      fail(ss.str(), curr, func);
      return false;
    }
    return true;
  }

  template<typename T, typename S>
  bool shouldBeUnequal(
    S left, S right, T curr, const char* text, Function* func = nullptr) {
    if (left == right) {
      std::ostringstream ss;
      ss << left << " == " << right << ": " << text;
      fail(ss.str(), curr, func);
      return false;
    }
    return true;
  }

  void shouldBeIntOrUnreachable(Type ty,
                                Expression* curr,
                                const char* text,
                                Function* func = nullptr) {
    switch (ty.getBasic()) {
      case Type::i32:
      case Type::i64:
      case Type::unreachable: {
        break;
      }
      default:
        fail(text, curr, func);
    }
  }

  // Type 'left' should be a subtype of 'right'.
  bool shouldBeSubType(Type left,
                       Type right,
                       Expression* curr,
                       const char* text,
                       Function* func = nullptr) {
    if (Type::isSubType(left, right)) {
      return true;
    }
    fail(text, curr, func);
    return false;
  }

  bool shouldBeSubTypeIgnoringShared(Type left,
                                     Type right,
                                     Expression* curr,
                                     const char* text,
                                     Function* func = nullptr) {
    assert(right.isRef() && right.getHeapType().isBasic());
    auto share = left.isRef() ? left.getHeapType().getShared() : Unshared;
    auto ht = right.getHeapType();
    auto matchedRight = Type(ht.getBasic(share), right.getNullability());
    return shouldBeSubType(left, matchedRight, curr, text, func);
  }
};

std::string getMissingFeaturesList(Module& wasm, FeatureSet feats) {
  std::stringstream ss;
  bool first = true;
  ss << '[';
  (feats - wasm.features).iterFeatures([&](FeatureSet feat) {
    if (first) {
      first = false;
    } else {
      ss << " ";
    }
    ss << "--enable-" << feat.toString();
  });
  ss << ']';
  return ss.str();
}

struct FunctionValidator : public WalkerPass<PostWalker<FunctionValidator>> {
  bool isFunctionParallel() override { return true; }

  std::unique_ptr<Pass> create() override {
    return std::make_unique<FunctionValidator>(*getModule(), &info);
  }

  bool modifiesBinaryenIR() override { return false; }

  ValidationInfo& info;

  FunctionValidator(Module& wasm, ValidationInfo* info) : info(*info) {
    setModule(&wasm);
  }

  // Validate the entire module.
  void validate(PassRunner* runner) { run(runner, getModule()); }

  // Validate a specific expression.
  void validate(Expression* curr) { walk(curr); }

  // Validate a function.
  void validate(Function* func) { walkFunction(func); }

  std::unordered_map<Name, std::unordered_set<Type>> breakTypes;
  std::unordered_set<Name> delegateTargetNames;
  std::unordered_set<Name> rethrowTargetNames;

  // Binaryen IR requires that label names must be unique - IR generators must
  // ensure that
  std::unordered_set<Name> labelNames;

  void noteLabelName(Name name);

public:
  // visitors

  void validatePoppyExpression(Expression* curr);

  static void visitPoppyExpression(FunctionValidator* self,
                                   Expression** currp) {
    self->validatePoppyExpression(*currp);
  }

  static void visitPreBlock(FunctionValidator* self, Expression** currp) {
    auto* curr = (*currp)->cast<Block>();
    if (curr->name.is()) {
      self->breakTypes[curr->name];
    }
  }

  void visitBlock(Block* curr);
  void validateNormalBlockElements(Block* curr);
  void validatePoppyBlockElements(Block* curr);

  static void visitPreLoop(FunctionValidator* self, Expression** currp) {
    auto* curr = (*currp)->cast<Loop>();
    if (curr->name.is()) {
      self->breakTypes[curr->name];
    }
  }

  void visitLoop(Loop* curr);
  void visitIf(If* curr);

  static void visitPreTry(FunctionValidator* self, Expression** currp) {
    auto* curr = (*currp)->cast<Try>();
    if (curr->name.is()) {
      self->delegateTargetNames.insert(curr->name);
    }
  }

  // We remove try's label before proceeding to verify catch bodies because the
  // following is a validation failure:
  // (try $l0
  //   (do ... )
  //   (catch $e
  //     (try
  //       (do ...)
  //       (delegate $l0) ;; validation failure
  //     )
  //   )
  // )
  // Unlike branches, if delegate's target 'catch' is located above the
  // delegate, it is a validation failure.
  static void visitPreCatch(FunctionValidator* self, Expression** currp) {
    auto* curr = (*currp)->cast<Try>();
    if (curr->name.is()) {
      self->delegateTargetNames.erase(curr->name);
      self->rethrowTargetNames.insert(curr->name);
    }
  }

  // override scan to add a pre and a post check task to all nodes
  static void scan(FunctionValidator* self, Expression** currp) {
    auto* curr = *currp;
    // Treat 'Try' specially because we need to run visitPreCatch between the
    // try body and catch bodies
    if (curr->is<Try>()) {
      self->pushTask(doVisitTry, currp);
      auto& list = curr->cast<Try>()->catchBodies;
      for (int i = int(list.size()) - 1; i >= 0; i--) {
        self->pushTask(scan, &list[i]);
      }
      self->pushTask(visitPreCatch, currp);
      self->pushTask(scan, &curr->cast<Try>()->body);
      self->pushTask(visitPreTry, currp);
      return;
    }

    PostWalker<FunctionValidator>::scan(self, currp);

    if (curr->is<Block>()) {
      self->pushTask(visitPreBlock, currp);
    }
    if (curr->is<Loop>()) {
      self->pushTask(visitPreLoop, currp);
    }
    if (auto* func = self->getFunction()) {
      if (func->profile == IRProfile::Poppy) {
        self->pushTask(visitPoppyExpression, currp);
      }
    }

    // Also verify that only allowed expressions end up in the situation where
    // the expression has type unreachable but there is no unreachable child.
    // For example a Call with no unreachable child cannot be unreachable, but a
    // Break can be.
    if (curr->type == Type::unreachable) {
      switch (curr->_id) {
        case Expression::BreakId: {
          // If there is a condition, that is already validated fully in
          // visitBreak(). If there isn't a condition, then this is allowed to
          // be unreachable even without an unreachable child. Either way, we
          // can leave.
          return;
        }
        case Expression::SwitchId:
        case Expression::ReturnId:
        case Expression::UnreachableId:
        case Expression::ThrowId:
        case Expression::RethrowId:
        case Expression::ThrowRefId: {
          // These can all be unreachable without an unreachable child.
          return;
        }
        case Expression::CallId: {
          if (curr->cast<Call>()->isReturn) {
            return;
          }
          break;
        }
        case Expression::CallIndirectId: {
          if (curr->cast<CallIndirect>()->isReturn) {
            return;
          }
          break;
        }
        case Expression::CallRefId: {
          if (curr->cast<CallRef>()->isReturn) {
            return;
          }
          break;
        }
        default: {
          break;
        }
      }

      // If we reach here, then we must have an unreachable child.
      bool hasUnreachableChild = false;
      for (auto* child : ChildIterator(curr)) {
        if (child->type == Type::unreachable) {
          hasUnreachableChild = true;
          break;
        }
      }
      self->shouldBeTrue(hasUnreachableChild,
                         curr,
                         "unreachable instruction must have unreachable child");
    }
  }

  void noteBreak(Name name, Expression* value, Expression* curr);
  void noteBreak(Name name, Type valueType, Expression* curr);
  void visitBreak(Break* curr);
  void visitSwitch(Switch* curr);
  void visitCall(Call* curr);
  void visitCallIndirect(CallIndirect* curr);
  void visitConst(Const* curr);
  void visitLocalGet(LocalGet* curr);
  void visitLocalSet(LocalSet* curr);
  void visitGlobalGet(GlobalGet* curr);
  void visitGlobalSet(GlobalSet* curr);
  void visitLoad(Load* curr);
  void visitStore(Store* curr);
  void visitAtomicRMW(AtomicRMW* curr);
  void visitAtomicCmpxchg(AtomicCmpxchg* curr);
  void visitAtomicWait(AtomicWait* curr);
  void visitAtomicNotify(AtomicNotify* curr);
  void visitAtomicFence(AtomicFence* curr);
  void visitSIMDExtract(SIMDExtract* curr);
  void visitSIMDReplace(SIMDReplace* curr);
  void visitSIMDShuffle(SIMDShuffle* curr);
  void visitSIMDTernary(SIMDTernary* curr);
  void visitSIMDShift(SIMDShift* curr);
  void visitSIMDLoad(SIMDLoad* curr);
  void visitSIMDLoadStoreLane(SIMDLoadStoreLane* curr);
  void visitMemoryInit(MemoryInit* curr);
  void visitDataDrop(DataDrop* curr);
  void visitMemoryCopy(MemoryCopy* curr);
  void visitMemoryFill(MemoryFill* curr);
  void visitBinary(Binary* curr);
  void visitUnary(Unary* curr);
  void visitSelect(Select* curr);
  void visitDrop(Drop* curr);
  void visitReturn(Return* curr);
  void visitMemorySize(MemorySize* curr);
  void visitMemoryGrow(MemoryGrow* curr);
  void visitRefNull(RefNull* curr);
  void visitRefIsNull(RefIsNull* curr);
  void visitRefAs(RefAs* curr);
  void visitRefFunc(RefFunc* curr);
  void visitRefEq(RefEq* curr);
  void visitTableGet(TableGet* curr);
  void visitTableSet(TableSet* curr);
  void visitTableSize(TableSize* curr);
  void visitTableGrow(TableGrow* curr);
  void visitTableFill(TableFill* curr);
  void visitTableCopy(TableCopy* curr);
  void visitTableInit(TableInit* curr);
  void visitElemDrop(ElemDrop* curr);
  void noteDelegate(Name name, Expression* curr);
  void noteRethrow(Name name, Expression* curr);
  void visitTry(Try* curr);
  void visitTryTable(TryTable* curr);
  void visitThrow(Throw* curr);
  void visitRethrow(Rethrow* curr);
  void visitThrowRef(ThrowRef* curr);
  void visitTupleMake(TupleMake* curr);
  void visitTupleExtract(TupleExtract* curr);
  void visitCallRef(CallRef* curr);
  void visitRefI31(RefI31* curr);
  void visitI31Get(I31Get* curr);
  void visitRefTest(RefTest* curr);
  void visitRefCast(RefCast* curr);
  void visitRefGetDesc(RefGetDesc* curr);
  void visitBrOn(BrOn* curr);
  void visitStructNew(StructNew* curr);
  void visitStructGet(StructGet* curr);
  void visitStructSet(StructSet* curr);
  void visitStructRMW(StructRMW* curr);
  void visitStructCmpxchg(StructCmpxchg* curr);
  void visitArrayNew(ArrayNew* curr);
  template<typename ArrayNew> void visitArrayNewSegment(ArrayNew* curr);
  void visitArrayNewData(ArrayNewData* curr);
  void visitArrayNewElem(ArrayNewElem* curr);
  void visitArrayNewFixed(ArrayNewFixed* curr);
  void visitArrayGet(ArrayGet* curr);
  void visitArraySet(ArraySet* curr);
  void visitArrayLen(ArrayLen* curr);
  void visitArrayCopy(ArrayCopy* curr);
  void visitArrayFill(ArrayFill* curr);
  template<typename ArrayInit> void visitArrayInit(ArrayInit* curr);
  void visitArrayInitData(ArrayInitData* curr);
  void visitArrayInitElem(ArrayInitElem* curr);
  void visitArrayRMW(ArrayRMW* curr);
  void visitArrayCmpxchg(ArrayCmpxchg* curr);
  void visitStringNew(StringNew* curr);
  void visitStringConst(StringConst* curr);
  void visitStringMeasure(StringMeasure* curr);
  void visitStringEncode(StringEncode* curr);
  void visitStringConcat(StringConcat* curr);
  void visitStringEq(StringEq* curr);
  void visitStringTest(StringTest* curr);
  void visitStringWTF16Get(StringWTF16Get* curr);
  void visitStringSliceWTF(StringSliceWTF* curr);
  void visitContNew(ContNew* curr);
  void visitContBind(ContBind* curr);
  void visitSuspend(Suspend* curr);
  void visitResume(Resume* curr);
  void visitResumeThrow(ResumeThrow* curr);
  void visitStackSwitch(StackSwitch* curr);

  void visitFunction(Function* curr);

  // helpers
private:
  std::ostream& getStream() { return info.getStream(getFunction()); }

  template<typename T>
  bool shouldBeTrue(bool result, T curr, const char* text) {
    return info.shouldBeTrue(result, curr, text, getFunction());
  }
  template<typename T>
  bool shouldBeFalse(bool result, T curr, const char* text) {
    return info.shouldBeFalse(result, curr, text, getFunction());
  }

  template<typename T, typename S>
  bool shouldBeEqual(S left, S right, T curr, const char* text) {
    return info.shouldBeEqual(left, right, curr, text, getFunction());
  }

  template<typename T, typename S>
  bool
  shouldBeEqualOrFirstIsUnreachable(S left, S right, T curr, const char* text) {
    return info.shouldBeEqualOrFirstIsUnreachable(
      left, right, curr, text, getFunction());
  }

  template<typename T, typename S>
  bool shouldBeUnequal(S left, S right, T curr, const char* text) {
    return info.shouldBeUnequal(left, right, curr, text, getFunction());
  }

  void shouldBeIntOrUnreachable(Type ty, Expression* curr, const char* text) {
    return info.shouldBeIntOrUnreachable(ty, curr, text, getFunction());
  }

  bool
  shouldBeSubType(Type left, Type right, Expression* curr, const char* text) {
    return info.shouldBeSubType(left, right, curr, text, getFunction());
  }

  bool shouldBeSubTypeIgnoringShared(Type left,
                                     Type right,
                                     Expression* curr,
                                     const char* text) {
    return info.shouldBeSubTypeIgnoringShared(left, right, curr, text);
  }

  void validateOffset(Address offset, Memory* mem, Expression* curr);
  void validateAlignment(
    size_t align, Type type, Index bytes, bool isAtomic, Expression* curr);
  void validateMemBytes(uint8_t bytes, Type type, Expression* curr);

  template<typename T> void validateReturnCall(T* curr) {
    shouldBeTrue(!curr->isReturn || getModule()->features.hasTailCall(),
                 curr,
                 "return_call* requires tail calls [--enable-tail-call]");
  }

  // |printable| is the expression to print in case of an error. That may differ
  // from |curr| which we are validating.
  template<typename T>
  void validateCallParamsAndResult(T* curr,
                                   HeapType sigType,
                                   Expression* printable) {
    if (!shouldBeTrue(sigType.isSignature(),
                      printable,
                      "Heap type must be a signature type")) {
      return;
    }
    auto sig = sigType.getSignature();
    if (!shouldBeTrue(curr->operands.size() == sig.params.size(),
                      printable,
                      "call* param number must match")) {
      return;
    }
    size_t i = 0;
    for (const auto& param : sig.params) {
      if (!shouldBeSubType(curr->operands[i]->type,
                           param,
                           printable,
                           "call param types must match") &&
          !info.quiet) {
        getStream() << "(on argument " << i << ")\n";
      }
      ++i;
    }
    if (curr->isReturn) {
      shouldBeEqual(curr->type,
                    Type(Type::unreachable),
                    printable,
                    "return_call* should have unreachable type");
      auto* func = getFunction();
      if (!shouldBeTrue(!!func, curr, "function not defined")) {
        return;
      }
      shouldBeSubType(
        sig.results,
        func->getResults(),
        printable,
        "return_call* callee return type must match caller return type");
    } else {
      shouldBeEqualOrFirstIsUnreachable(
        curr->type,
        sig.results,
        printable,
        "call* type must match callee return type");
    }
  }

  // In the common case, we use |curr| as |printable|.
  template<typename T>
  void validateCallParamsAndResult(T* curr, HeapType sigType) {
    validateCallParamsAndResult(curr, sigType, curr);
  }
};

void FunctionValidator::noteLabelName(Name name) {
  if (!name.is()) {
    return;
  }
  auto [_, inserted] = labelNames.insert(name);
  shouldBeTrue(
    inserted,
    name,
    "names in Binaryen IR must be unique - IR generators must ensure that");
}

void FunctionValidator::validatePoppyExpression(Expression* curr) {
  if (curr->type == Type::unreachable) {
    shouldBeTrue(StackUtils::mayBeUnreachable(curr),
                 curr,
                 "Only control flow structures and unreachable polymorphic"
                 " instructions may be unreachable in Poppy IR");
  }
  if (Properties::isControlFlowStructure(curr)) {
    // Check that control flow children (except If conditions) are blocks
    if (auto* if_ = curr->dynCast<If>()) {
      shouldBeTrue(
        if_->condition->is<Pop>(), curr, "Expected condition to be a Pop");
      shouldBeTrue(if_->ifTrue->is<Block>(),
                   curr,
                   "Expected control flow child to be a block");
      shouldBeTrue(!if_->ifFalse || if_->ifFalse->is<Block>(),
                   curr,
                   "Expected control flow child to be a block");
    } else if (!curr->is<Block>()) {
      for (auto* child : ChildIterator(curr)) {
        shouldBeTrue(child->is<Block>(),
                     curr,
                     "Expected control flow child to be a block");
      }
    }
  } else {
    // Check that all children are Pops
    for (auto* child : ChildIterator(curr)) {
      shouldBeTrue(child->is<Pop>(), curr, "Unexpected non-Pop child");
    }
  }
}

void FunctionValidator::visitBlock(Block* curr) {
  auto feats = curr->type.getFeatures();
  if (!shouldBeTrue(feats <= getModule()->features,
                    curr,
                    "Block type requires additional features")) {
    getStream() << getMissingFeaturesList(*getModule(), feats) << '\n';
  }
  // if we are break'ed to, then the value must be right for us
  if (curr->name.is()) {
    noteLabelName(curr->name);
    auto iter = breakTypes.find(curr->name);
    assert(iter != breakTypes.end()); // we set it ourselves
    for (Type breakType : iter->second) {
      if (breakType == Type::none && curr->type == Type::unreachable) {
        // We allow empty breaks to unreachable blocks.
        continue;
      }

      shouldBeSubType(breakType,
                      curr->type,
                      curr,
                      "break type must be a subtype of the target block type");
    }
    breakTypes.erase(iter);
  }

  auto* func = getFunction();
  if (!shouldBeTrue(!!func, curr, "function not defined")) {
    return;
  }
  switch (func->profile) {
    case IRProfile::Normal:
      validateNormalBlockElements(curr);
      break;
    case IRProfile::Poppy:
      validatePoppyBlockElements(curr);
      break;
  }
}

void FunctionValidator::validateNormalBlockElements(Block* curr) {
  if (curr->list.size() > 1) {
    for (Index i = 0; i < curr->list.size() - 1; i++) {
      if (!shouldBeTrue(
            !curr->list[i]->type.isConcrete(),
            curr,
            "non-final block elements returning a value must be dropped") &&
          !info.quiet) {
        getStream() << "(on index " << i << ":\n"
                    << curr->list[i] << "\n), type: " << curr->list[i]->type
                    << "\n";
      }
    }
  }
  if (curr->list.size() > 0) {
    auto backType = curr->list.back()->type;
    if (!curr->type.isConcrete()) {
      shouldBeFalse(backType.isConcrete(),
                    curr,
                    "if block is not returning a value, final element should "
                    "not flow out a value");
    } else {
      if (backType.isConcrete()) {
        shouldBeSubType(
          backType,
          curr->type,
          curr,
          "block with value and last element with value must match types");
      } else {
        shouldBeUnequal(
          backType,
          Type(Type::none),
          curr,
          "block with value must not have last element that is none");
      }
    }
  }
  if (curr->type.isConcrete()) {
    shouldBeTrue(
      curr->list.size() > 0, curr, "block with a value must not be empty");
  }
}

void FunctionValidator::validatePoppyBlockElements(Block* curr) {
  StackSignature blockSig;
  for (size_t i = 0; i < curr->list.size(); ++i) {
    Expression* expr = curr->list[i];
    if (!shouldBeTrue(
          !expr->is<Pop>(), expr, "Unexpected top-level pop in block")) {
      return;
    }
    StackSignature sig(expr);
    if (!shouldBeTrue(blockSig.composes(sig),
                      curr,
                      "block element has incompatible type") &&
        !info.quiet) {
      getStream() << "(on index " << i << ":\n"
                  << expr << "\n), required: " << sig.params << ", available: ";
      if (blockSig.kind == StackSignature::Polymorphic) {
        getStream() << "polymorphic, ";
      }
      getStream() << blockSig.results << "\n";
      return;
    }
    blockSig += sig;
  }
  if (curr->type == Type::unreachable) {
    shouldBeTrue(blockSig.kind == StackSignature::Polymorphic,
                 curr,
                 "unreachable block should have unreachable element");
  } else {
    if (!shouldBeTrue(
          StackSignature::isSubType(
            blockSig,
            StackSignature(Type::none, curr->type, StackSignature::Fixed)),
          curr,
          "block contents should satisfy block type") &&
        !info.quiet) {
      getStream() << "contents: " << blockSig.results
                  << (blockSig.kind == StackSignature::Polymorphic
                        ? " [polymorphic]"
                        : "")
                  << "\n"
                  << "expected: " << curr->type << "\n";
    }
  }
}

void FunctionValidator::visitLoop(Loop* curr) {
  if (curr->name.is()) {
    noteLabelName(curr->name);
    auto iter = breakTypes.find(curr->name);
    assert(iter != breakTypes.end()); // we set it ourselves
    for (Type breakType : iter->second) {
      shouldBeEqual(breakType,
                    Type(Type::none),
                    curr,
                    "breaks to a loop cannot pass a value");
    }
    breakTypes.erase(iter);
  }
  if (curr->type == Type::none) {
    shouldBeFalse(curr->body->type.isConcrete(),
                  curr,
                  "bad body for a loop that has no value");
  }

  // When there are multiple instructions within a loop, they are wrapped in a
  // Block internally, so visitBlock can take care of verification. Here we
  // check cases when there is only one instruction in a Loop.
  if (!curr->body->is<Block>()) {
    if (!curr->type.isConcrete()) {
      shouldBeFalse(curr->body->type.isConcrete(),
                    curr,
                    "if loop is not returning a value, final element should "
                    "not flow out a value");
    } else {
      shouldBeSubType(curr->body->type,
                      curr->type,
                      curr,
                      "loop with value and body must match types");
    }
  }
}

void FunctionValidator::visitIf(If* curr) {
  shouldBeTrue(curr->condition->type == Type::unreachable ||
                 curr->condition->type == Type::i32,
               curr,
               "if condition must be valid");
  if (!curr->ifFalse) {
    shouldBeFalse(curr->ifTrue->type.isConcrete(),
                  curr,
                  "if without else must not return a value in body");
    if (curr->condition->type != Type::unreachable) {
      shouldBeEqual(curr->type,
                    Type(Type::none),
                    curr,
                    "if without else and reachable condition must be none");
    }
  } else {
    if (curr->type != Type::unreachable) {
      shouldBeSubType(curr->ifTrue->type,
                      curr->type,
                      curr,
                      "returning if-else's true must have right type");
      shouldBeSubType(curr->ifFalse->type,
                      curr->type,
                      curr,
                      "returning if-else's false must have right type");
    } else {
      if (curr->condition->type == Type::unreachable) {
        shouldBeTrue(
          curr->ifTrue->type == Type::unreachable ||
            curr->ifFalse->type == Type::unreachable ||
            (curr->ifTrue->type == Type::none &&
             curr->ifFalse->type == Type::none) ||
            Type::hasLeastUpperBound(curr->ifTrue->type, curr->ifFalse->type),
          curr,
          "arms of unreachable if-else must have compatible types");
      } else {
        shouldBeEqual(curr->ifTrue->type,
                      Type(Type::unreachable),
                      curr,
                      "unreachable if-else must have unreachable true");
        shouldBeEqual(curr->ifFalse->type,
                      Type(Type::unreachable),
                      curr,
                      "unreachable if-else must have unreachable false");
      }
    }
  }
}

void FunctionValidator::noteBreak(Name name,
                                  Expression* value,
                                  Expression* curr) {
  if (value) {
    shouldBeUnequal(
      value->type, Type(Type::none), curr, "breaks must have a valid value");
  }
  noteBreak(name, value ? value->type : Type::none, curr);
}

void FunctionValidator::noteBreak(Name name, Type valueType, Expression* curr) {
  auto iter = breakTypes.find(name);
  if (!shouldBeTrue(
        iter != breakTypes.end(), curr, "all break targets must be valid")) {
    return;
  }
  iter->second.insert(valueType);
}

void FunctionValidator::visitBreak(Break* curr) {
  noteBreak(curr->name, curr->value, curr);
  if (curr->value) {
    shouldBeTrue(curr->value->type != Type::none,
                 curr,
                 "break value must not have none type");
  }
  if (curr->condition) {
    shouldBeTrue(curr->condition->type == Type::unreachable ||
                   curr->condition->type == Type::i32,
                 curr,
                 "break condition must be i32");
  }
}

void FunctionValidator::visitSwitch(Switch* curr) {
  for (auto& target : curr->targets) {
    noteBreak(target, curr->value, curr);
  }
  noteBreak(curr->default_, curr->value, curr);
  shouldBeTrue(curr->condition->type == Type::unreachable ||
                 curr->condition->type == Type::i32,
               curr,
               "br_table condition must be i32");
}

void FunctionValidator::visitCall(Call* curr) {
  validateReturnCall(curr);
  if (!info.validateGlobally) {
    return;
  }
  auto* target = getModule()->getFunctionOrNull(curr->target);
  if (!shouldBeTrue(!!target, curr, "call target must exist")) {
    return;
  }
  validateCallParamsAndResult(curr, target->type);

  if (Intrinsics(*getModule()).isCallWithoutEffects(curr)) {
    // call.without.effects has the specific form of the last argument being a
    // function reference, which will be called with all the previous arguments.
    // The type must be consistent with that. This, for example, is not:
    //
    //  (call $call.without.effects
    //    (i32.const 1)
    //    (.. some function reference that expects an f64 param and not i32 ..)
    //  )
    if (shouldBeTrue(!curr->operands.empty(),
                     curr,
                     "call.without.effects must have a target operand")) {
      auto* target = curr->operands.back();
      // Validate only in the case that the target is a function. If it isn't,
      // it might be unreachable (which is fine, and we can ignore this), or if
      // the call.without.effects import doesn't have a function as the last
      // parameter, then validateImports() will handle that later (and it's
      // better to emit a single error there than one per callsite here).
      if (target->type.isFunction()) {
        // Copy the original call and remove the reference. It must then match
        // the expected signature.
        struct Copy {
          std::vector<Expression*> operands;
          bool isReturn;
          Type type;
        } copy;
        for (Index i = 0; i < curr->operands.size() - 1; i++) {
          copy.operands.push_back(curr->operands[i]);
        }
        copy.isReturn = curr->isReturn;
        copy.type = curr->type;
        validateCallParamsAndResult(&copy, target->type.getHeapType(), curr);
      }
    }
  }
}

void FunctionValidator::visitCallIndirect(CallIndirect* curr) {
  validateReturnCall(curr);

  if (curr->target->type != Type::unreachable) {
    auto* table = getModule()->getTableOrNull(curr->table);
    if (shouldBeTrue(!!table, curr, "call-indirect table must exist")) {
      shouldBeEqualOrFirstIsUnreachable(
        curr->target->type,
        table->addressType,
        curr,
        "call-indirect call target must match the table index type");
      shouldBeTrue(!!table, curr, "call-indirect table must exist");
      shouldBeTrue(table->type.isFunction(),
                   curr,
                   "call-indirect table must be of function type.");
    }
  }

  validateCallParamsAndResult(curr, curr->heapType);
}

void FunctionValidator::visitConst(Const* curr) {
  shouldBeTrue(curr->type.getFeatures() <= getModule()->features,
               curr,
               "all used features should be allowed");
}

void FunctionValidator::visitLocalGet(LocalGet* curr) {
  shouldBeTrue(curr->type.isConcrete(),
               curr,
               "local.get must have a valid type - check what you provided "
               "when you constructed the node");
  if (shouldBeTrue(curr->index < getFunction()->getNumLocals(),
                   curr,
                   "local.get index must be small enough")) {
    shouldBeTrue(curr->type == getFunction()->getLocalType(curr->index),
                 curr,
                 "local.get must have proper type");
  }
}

void FunctionValidator::visitLocalSet(LocalSet* curr) {
  if (shouldBeTrue(curr->index < getFunction()->getNumLocals(),
                   curr,
                   "local.set index must be small enough")) {
    if (curr->value->type != Type::unreachable) {
      if (curr->type != Type::none) { // tee is ok anyhow
        shouldBeEqual(getFunction()->getLocalType(curr->index),
                      curr->type,
                      curr,
                      "local.set type must be correct");
      }
      shouldBeSubType(curr->value->type,
                      getFunction()->getLocalType(curr->index),
                      curr,
                      "local.set's value type must be correct");
    }
  }
}

void FunctionValidator::visitGlobalGet(GlobalGet* curr) {
  if (!info.validateGlobally) {
    return;
  }
  auto* global = getModule()->getGlobalOrNull(curr->name);
  if (shouldBeTrue(global, curr, "global.get name must be valid")) {
    shouldBeEqual(
      curr->type, global->type, curr, "global.get must have right type");
  }
}

void FunctionValidator::visitGlobalSet(GlobalSet* curr) {
  if (!info.validateGlobally) {
    return;
  }
  auto* global = getModule()->getGlobalOrNull(curr->name);
  if (shouldBeTrue(global,
                   curr,
                   "global.set name must be valid (and not an import; imports "
                   "can't be modified)")) {
    shouldBeTrue(global->mutable_, curr, "global.set global must be mutable");
    shouldBeSubType(curr->value->type,
                    global->type,
                    curr,
                    "global.set value must have right type");
  }
}

void FunctionValidator::visitLoad(Load* curr) {
  auto* memory = getModule()->getMemoryOrNull(curr->memory);
  shouldBeTrue(!!memory, curr, "memory.load memory must exist");
  if (curr->isAtomic) {
    shouldBeTrue(getModule()->features.hasAtomics(),
                 curr,
                 "Atomic operations require threads [--enable-threads]");
    shouldBeTrue(curr->type == Type::i32 || curr->type == Type::i64 ||
                   curr->type == Type::unreachable,
                 curr,
                 "Atomic load should be i32 or i64");
  }
  if (curr->type == Type::v128) {
    shouldBeTrue(getModule()->features.hasSIMD(),
                 curr,
                 "SIMD operations require SIMD [--enable-simd]");
  }
  validateMemBytes(curr->bytes, curr->type, curr);
  validateOffset(curr->offset, memory, curr);
  validateAlignment(curr->align, curr->type, curr->bytes, curr->isAtomic, curr);
  shouldBeEqualOrFirstIsUnreachable(
    curr->ptr->type,
    memory->addressType,
    curr,
    "load pointer type must match memory index type");
  if (curr->isAtomic) {
    shouldBeFalse(curr->signed_, curr, "atomic loads must be unsigned");
    shouldBeIntOrUnreachable(
      curr->type, curr, "atomic loads must be of integers");
  }
}

void FunctionValidator::visitStore(Store* curr) {
  auto* memory = getModule()->getMemoryOrNull(curr->memory);
  shouldBeTrue(!!memory, curr, "memory.store memory must exist");
  if (curr->isAtomic) {
    shouldBeTrue(getModule()->features.hasAtomics(),
                 curr,
                 "Atomic operations require threads [--enable-threads]");
    shouldBeTrue(curr->valueType == Type::i32 || curr->valueType == Type::i64 ||
                   curr->valueType == Type::unreachable,
                 curr,
                 "Atomic store should be i32 or i64");
  }
  if (curr->valueType == Type::v128) {
    shouldBeTrue(getModule()->features.hasSIMD(),
                 curr,
                 "SIMD operations require SIMD [--enable-simd]");
  }
  validateMemBytes(curr->bytes, curr->valueType, curr);
  validateOffset(curr->offset, memory, curr);
  validateAlignment(
    curr->align, curr->valueType, curr->bytes, curr->isAtomic, curr);
  shouldBeEqualOrFirstIsUnreachable(
    curr->ptr->type,
    memory->addressType,
    curr,
    "store pointer must match memory index type");
  shouldBeUnequal(curr->value->type,
                  Type(Type::none),
                  curr,
                  "store value type must not be none");
  shouldBeEqualOrFirstIsUnreachable(
    curr->value->type, curr->valueType, curr, "store value type must match");
  if (curr->isAtomic) {
    shouldBeIntOrUnreachable(
      curr->valueType, curr, "atomic stores must be of integers");
  }
}

void FunctionValidator::visitAtomicRMW(AtomicRMW* curr) {
  auto* memory = getModule()->getMemoryOrNull(curr->memory);
  shouldBeTrue(!!memory, curr, "memory.atomicRMW memory must exist");
  shouldBeTrue(getModule()->features.hasAtomics(),
               curr,
               "Atomic operations require threads [--enable-threads]");
  validateMemBytes(curr->bytes, curr->type, curr);
  shouldBeEqualOrFirstIsUnreachable(
    curr->ptr->type,
    memory->addressType,
    curr,
    "AtomicRMW pointer type must match memory index type");
  shouldBeEqualOrFirstIsUnreachable(curr->type,
                                    curr->value->type,
                                    curr,
                                    "AtomicRMW result type must match operand");
  shouldBeIntOrUnreachable(
    curr->type, curr, "Atomic operations are only valid on int types");
}

void FunctionValidator::visitAtomicCmpxchg(AtomicCmpxchg* curr) {
  auto* memory = getModule()->getMemoryOrNull(curr->memory);
  shouldBeTrue(!!memory, curr, "memory.atomicCmpxchg memory must exist");
  shouldBeTrue(getModule()->features.hasAtomics(),
               curr,
               "Atomic operations require threads [--enable-threads]");
  validateMemBytes(curr->bytes, curr->type, curr);
  shouldBeEqualOrFirstIsUnreachable(
    curr->ptr->type,
    memory->addressType,
    curr,
    "cmpxchg pointer must match memory index type");
  if (curr->expected->type != Type::unreachable &&
      curr->replacement->type != Type::unreachable) {
    shouldBeEqual(curr->expected->type,
                  curr->replacement->type,
                  curr,
                  "cmpxchg operand types must match");
  }
  shouldBeEqualOrFirstIsUnreachable(curr->type,
                                    curr->expected->type,
                                    curr,
                                    "Cmpxchg result type must match expected");
  shouldBeEqualOrFirstIsUnreachable(
    curr->type,
    curr->replacement->type,
    curr,
    "Cmpxchg result type must match replacement");
  shouldBeIntOrUnreachable(curr->expected->type,
                           curr,
                           "Atomic operations are only valid on int types");
}

void FunctionValidator::visitAtomicWait(AtomicWait* curr) {
  auto* memory = getModule()->getMemoryOrNull(curr->memory);
  shouldBeTrue(!!memory, curr, "memory.atomicWait memory must exist");
  shouldBeTrue(getModule()->features.hasAtomics(),
               curr,
               "Atomic operations require threads [--enable-threads]");
  shouldBeEqualOrFirstIsUnreachable(
    curr->type, Type(Type::i32), curr, "AtomicWait must have type i32");
  shouldBeEqualOrFirstIsUnreachable(
    curr->ptr->type,
    memory->addressType,
    curr,
    "AtomicWait pointer must match memory index type");
  shouldBeIntOrUnreachable(
    curr->expected->type, curr, "AtomicWait expected type must be int");
  shouldBeEqualOrFirstIsUnreachable(
    curr->expected->type,
    curr->expectedType,
    curr,
    "AtomicWait expected type must match operand");
  shouldBeEqualOrFirstIsUnreachable(curr->timeout->type,
                                    Type(Type::i64),
                                    curr,
                                    "AtomicWait timeout type must be i64");
}

void FunctionValidator::visitAtomicNotify(AtomicNotify* curr) {
  auto* memory = getModule()->getMemoryOrNull(curr->memory);
  shouldBeTrue(!!memory, curr, "memory.atomicNotify memory must exist");
  shouldBeTrue(getModule()->features.hasAtomics(),
               curr,
               "Atomic operations require threads [--enable-threads]");
  shouldBeEqualOrFirstIsUnreachable(
    curr->type, Type(Type::i32), curr, "AtomicNotify must have type i32");
  shouldBeEqualOrFirstIsUnreachable(
    curr->ptr->type,
    memory->addressType,
    curr,
    "AtomicNotify pointer must match memory index type");
  shouldBeEqualOrFirstIsUnreachable(
    curr->notifyCount->type,
    Type(Type::i32),
    curr,
    "AtomicNotify notifyCount type must be i32");
}

void FunctionValidator::visitAtomicFence(AtomicFence* curr) {
  shouldBeTrue(getModule()->features.hasAtomics(),
               curr,
               "Atomic operations require threads [--enable-threads]");
  shouldBeTrue(curr->order == 0,
               curr,
               "Currently only sequentially consistent atomics are supported, "
               "so AtomicFence's order should be 0");
}

void FunctionValidator::visitSIMDExtract(SIMDExtract* curr) {
  shouldBeTrue(getModule()->features.hasSIMD(),
               curr,
               "SIMD operations require SIMD [--enable-simd]");
  shouldBeEqualOrFirstIsUnreachable(curr->vec->type,
                                    Type(Type::v128),
                                    curr,
                                    "extract_lane must operate on a v128");
  Type lane_t = Type::none;
  size_t lanes = 0;
  switch (curr->op) {
    case ExtractLaneSVecI8x16:
    case ExtractLaneUVecI8x16:
      lane_t = Type::i32;
      lanes = 16;
      break;
    case ExtractLaneSVecI16x8:
    case ExtractLaneUVecI16x8:
      lane_t = Type::i32;
      lanes = 8;
      break;
    case ExtractLaneVecI32x4:
      lane_t = Type::i32;
      lanes = 4;
      break;
    case ExtractLaneVecI64x2:
      lane_t = Type::i64;
      lanes = 2;
      break;
    case ExtractLaneVecF16x8:
      shouldBeTrue(getModule()->features.hasFP16(),
                   curr,
                   "FP16 operations require FP16 [--enable-fp16]");
      lane_t = Type::f32;
      lanes = 8;
      break;
    case ExtractLaneVecF32x4:
      lane_t = Type::f32;
      lanes = 4;
      break;
    case ExtractLaneVecF64x2:
      lane_t = Type::f64;
      lanes = 2;
      break;
  }
  shouldBeEqualOrFirstIsUnreachable(
    curr->type,
    lane_t,
    curr,
    "extract_lane must have same type as vector lane");
  shouldBeTrue(curr->index < lanes, curr, "invalid lane index");
}

void FunctionValidator::visitSIMDReplace(SIMDReplace* curr) {
  shouldBeTrue(getModule()->features.hasSIMD(),
               curr,
               "SIMD operations require SIMD [--enable-simd]");
  shouldBeEqualOrFirstIsUnreachable(
    curr->type, Type(Type::v128), curr, "replace_lane must have type v128");
  shouldBeEqualOrFirstIsUnreachable(curr->vec->type,
                                    Type(Type::v128),
                                    curr,
                                    "replace_lane must operate on a v128");
  Type lane_t = Type::none;
  size_t lanes = 0;
  switch (curr->op) {
    case ReplaceLaneVecI8x16:
      lane_t = Type::i32;
      lanes = 16;
      break;
    case ReplaceLaneVecI16x8:
      lane_t = Type::i32;
      lanes = 8;
      break;
    case ReplaceLaneVecI32x4:
      lane_t = Type::i32;
      lanes = 4;
      break;
    case ReplaceLaneVecI64x2:
      lane_t = Type::i64;
      lanes = 2;
      break;
    case ReplaceLaneVecF16x8:
      shouldBeTrue(getModule()->features.hasFP16(),
                   curr,
                   "FP16 operations require FP16 [--enable-fp16]");
      lane_t = Type::f32;
      lanes = 8;
      break;
    case ReplaceLaneVecF32x4:
      lane_t = Type::f32;
      lanes = 4;
      break;
    case ReplaceLaneVecF64x2:
      lane_t = Type::f64;
      lanes = 2;
      break;
  }
  shouldBeEqualOrFirstIsUnreachable(
    curr->value->type, lane_t, curr, "unexpected value type");
  shouldBeTrue(curr->index < lanes, curr, "invalid lane index");
}

void FunctionValidator::visitSIMDShuffle(SIMDShuffle* curr) {
  shouldBeTrue(getModule()->features.hasSIMD(),
               curr,
               "SIMD operations require SIMD [--enable-simd]");
  shouldBeEqualOrFirstIsUnreachable(
    curr->type, Type(Type::v128), curr, "i8x16.shuffle must have type v128");
  shouldBeEqualOrFirstIsUnreachable(
    curr->left->type, Type(Type::v128), curr, "expected operand of type v128");
  shouldBeEqualOrFirstIsUnreachable(
    curr->right->type, Type(Type::v128), curr, "expected operand of type v128");
  for (uint8_t index : curr->mask) {
    shouldBeTrue(index < 32, curr, "Invalid lane index in mask");
  }
}

void FunctionValidator::visitSIMDTernary(SIMDTernary* curr) {
  shouldBeTrue(getModule()->features.hasSIMD(),
               curr,
               "SIMD operations require SIMD [--enable-simd]");
  shouldBeEqualOrFirstIsUnreachable(
    curr->type, Type(Type::v128), curr, "SIMD ternary must have type v128");
  shouldBeEqualOrFirstIsUnreachable(
    curr->a->type, Type(Type::v128), curr, "expected operand of type v128");
  shouldBeEqualOrFirstIsUnreachable(
    curr->b->type, Type(Type::v128), curr, "expected operand of type v128");
  shouldBeEqualOrFirstIsUnreachable(
    curr->c->type, Type(Type::v128), curr, "expected operand of type v128");
}

void FunctionValidator::visitSIMDShift(SIMDShift* curr) {
  shouldBeTrue(getModule()->features.hasSIMD(),
               curr,
               "SIMD operations require SIMD [--enable-simd]");
  shouldBeEqualOrFirstIsUnreachable(
    curr->type, Type(Type::v128), curr, "vector shift must have type v128");
  shouldBeEqualOrFirstIsUnreachable(
    curr->vec->type, Type(Type::v128), curr, "expected operand of type v128");
  shouldBeEqualOrFirstIsUnreachable(curr->shift->type,
                                    Type(Type::i32),
                                    curr,
                                    "expected shift amount to have type i32");
}

void FunctionValidator::visitSIMDLoad(SIMDLoad* curr) {
  auto* memory = getModule()->getMemoryOrNull(curr->memory);
  shouldBeTrue(!!memory, curr, "memory.SIMDLoad memory must exist");
  shouldBeTrue(getModule()->features.hasSIMD(),
               curr,
               "SIMD operations require SIMD [--enable-simd]");
  shouldBeEqualOrFirstIsUnreachable(
    curr->type, Type(Type::v128), curr, "load_splat must have type v128");
  shouldBeEqualOrFirstIsUnreachable(
    curr->ptr->type,
    memory->addressType,
    curr,
    "load_splat address must match memory index type");
  Type memAlignType = Type::none;
  switch (curr->op) {
    case Load8SplatVec128:
    case Load16SplatVec128:
    case Load32SplatVec128:
    case Load32ZeroVec128:
      memAlignType = Type::i32;
      break;
    case Load64SplatVec128:
    case Load8x8SVec128:
    case Load8x8UVec128:
    case Load16x4SVec128:
    case Load16x4UVec128:
    case Load32x2SVec128:
    case Load32x2UVec128:
    case Load64ZeroVec128:
      memAlignType = Type::i64;
      break;
  }
  Index bytes = curr->getMemBytes();
  validateOffset(curr->offset, memory, curr);
  validateAlignment(curr->align, memAlignType, bytes, /*isAtomic=*/false, curr);
}

void FunctionValidator::visitSIMDLoadStoreLane(SIMDLoadStoreLane* curr) {
  auto* memory = getModule()->getMemoryOrNull(curr->memory);
  shouldBeTrue(!!memory, curr, "memory.SIMDLoadStoreLane memory must exist");
  shouldBeTrue(getModule()->features.hasSIMD(),
               curr,
               "SIMD operations require SIMD [--enable-simd]");
  if (curr->isLoad()) {
    shouldBeEqualOrFirstIsUnreachable(
      curr->type, Type(Type::v128), curr, "loadX_lane must have type v128");
  } else {
    shouldBeEqualOrFirstIsUnreachable(
      curr->type, Type(Type::none), curr, "storeX_lane must have type none");
  }
  shouldBeEqualOrFirstIsUnreachable(
    curr->ptr->type,
    memory->addressType,
    curr,
    "loadX_lane or storeX_lane address must match memory index type");
  shouldBeEqualOrFirstIsUnreachable(
    curr->vec->type,
    Type(Type::v128),
    curr,
    "loadX_lane or storeX_lane vector argument must have type v128");
  size_t lanes;
  Type memAlignType = Type::none;
  switch (curr->op) {
    case Load8LaneVec128:
    case Store8LaneVec128:
      lanes = 16;
      memAlignType = Type::i32;
      break;
    case Load16LaneVec128:
    case Store16LaneVec128:
      lanes = 8;
      memAlignType = Type::i32;
      break;
    case Load32LaneVec128:
    case Store32LaneVec128:
      lanes = 4;
      memAlignType = Type::i32;
      break;
    case Load64LaneVec128:
    case Store64LaneVec128:
      lanes = 2;
      memAlignType = Type::i64;
      break;
    default:
      WASM_UNREACHABLE("Unexpected SIMDLoadStoreLane op");
  }
  Index bytes = curr->getMemBytes();
  validateOffset(curr->offset, memory, curr);
  validateAlignment(curr->align, memAlignType, bytes, /*isAtomic=*/false, curr);
  shouldBeTrue(curr->index < lanes, curr, "invalid lane index");
}

void FunctionValidator::visitMemoryInit(MemoryInit* curr) {
  auto* memory = getModule()->getMemoryOrNull(curr->memory);
  shouldBeTrue(
    getModule()->features.hasBulkMemory(),
    curr,
    "Bulk memory operations require bulk memory [--enable-bulk-memory]");
  shouldBeEqualOrFirstIsUnreachable(
    curr->type, Type(Type::none), curr, "memory.init must have type none");
  shouldBeEqualOrFirstIsUnreachable(
    curr->dest->type,
    memory->addressType,
    curr,
    "memory.init dest must match memory index type");
  shouldBeEqualOrFirstIsUnreachable(curr->offset->type,
                                    Type(Type::i32),
                                    curr,
                                    "memory.init offset must be an i32");
  shouldBeEqualOrFirstIsUnreachable(
    curr->size->type, Type(Type::i32), curr, "memory.init size must be an i32");
  if (!shouldBeTrue(!!memory, curr, "memory.init memory must exist")) {
    return;
  }
  shouldBeTrue(getModule()->getDataSegmentOrNull(curr->segment),
               curr,
               "memory.init segment should exist");
}

void FunctionValidator::visitDataDrop(DataDrop* curr) {
  shouldBeTrue(
    getModule()->features.hasBulkMemory(),
    curr,
    "Bulk memory operations require bulk memory [--enable-bulk-memory]");
  shouldBeEqualOrFirstIsUnreachable(
    curr->type, Type(Type::none), curr, "data.drop must have type none");
  shouldBeTrue(getModule()->getDataSegmentOrNull(curr->segment),
               curr,
               "data.drop segment should exist");
}

void FunctionValidator::visitMemoryCopy(MemoryCopy* curr) {
  shouldBeTrue(getModule()->features.hasBulkMemoryOpt(),
               curr,
               "memory.copy operations require bulk memory operations "
               "[--enable-bulk-memory-opt]");
  shouldBeEqualOrFirstIsUnreachable(
    curr->type, Type(Type::none), curr, "memory.copy must have type none");
  auto* destMemory = getModule()->getMemoryOrNull(curr->destMemory);
  shouldBeTrue(!!destMemory, curr, "memory.copy destMemory must exist");
  auto* sourceMemory = getModule()->getMemoryOrNull(curr->sourceMemory);
  shouldBeTrue(!!sourceMemory, curr, "memory.copy sourceMemory must exist");
  shouldBeEqualOrFirstIsUnreachable(
    curr->dest->type,
    destMemory->addressType,
    curr,
    "memory.copy dest must match destMemory index type");
  shouldBeEqualOrFirstIsUnreachable(
    curr->source->type,
    sourceMemory->addressType,
    curr,
    "memory.copy source must match sourceMemory index type");
  shouldBeEqualOrFirstIsUnreachable(
    curr->size->type,
    destMemory->addressType,
    curr,
    "memory.copy size must match destMemory index type");
  shouldBeEqualOrFirstIsUnreachable(
    curr->size->type,
    sourceMemory->addressType,
    curr,
    "memory.copy size must match destMemory index type");
}

void FunctionValidator::visitMemoryFill(MemoryFill* curr) {
  auto* memory = getModule()->getMemoryOrNull(curr->memory);
  shouldBeTrue(
    getModule()->features.hasBulkMemoryOpt(),
    curr,
    "memory.fill operations require bulk memory [--enable-bulk-memory-opt]");
  shouldBeEqualOrFirstIsUnreachable(
    curr->type, Type(Type::none), curr, "memory.fill must have type none");
  shouldBeEqualOrFirstIsUnreachable(
    curr->dest->type,
    memory->addressType,
    curr,
    "memory.fill dest must match memory index type");
  shouldBeEqualOrFirstIsUnreachable(curr->value->type,
                                    Type(Type::i32),
                                    curr,
                                    "memory.fill value must be an i32");
  shouldBeEqualOrFirstIsUnreachable(
    curr->size->type,
    memory->addressType,
    curr,
    "memory.fill size must match memory index type");
  shouldBeTrue(!!memory, curr, "memory.fill memory must exist");
}

void FunctionValidator::validateMemBytes(uint8_t bytes,
                                         Type type,
                                         Expression* curr) {
  switch (type.getBasic()) {
    case Type::i32:
      shouldBeTrue(bytes == 1 || bytes == 2 || bytes == 4,
                   curr,
                   "expected i32 operation to touch 1, 2, or 4 bytes");
      break;
    case Type::i64:
      shouldBeTrue(bytes == 1 || bytes == 2 || bytes == 4 || bytes == 8,
                   curr,
                   "expected i64 operation to touch 1, 2, 4, or 8 bytes");
      break;
    case Type::f32:
      shouldBeTrue(bytes == 2 || bytes == 4,
                   curr,
                   "expected f32 operation to touch 2 or 4 bytes");
      break;
    case Type::f64:
      shouldBeEqual(
        bytes, uint8_t(8), curr, "expected f64 operation to touch 8 bytes");
      break;
    case Type::v128:
      shouldBeEqual(
        bytes, uint8_t(16), curr, "expected v128 operation to touch 16 bytes");
      break;
    case Type::unreachable:
      break;
    case Type::none:
      WASM_UNREACHABLE("unexpected type");
  }
}

void FunctionValidator::visitBinary(Binary* curr) {
  if (curr->left->type != Type::unreachable &&
      curr->right->type != Type::unreachable) {
    shouldBeEqual(curr->left->type,
                  curr->right->type,
                  curr,
                  "binary child types must be equal");
  }
  switch (curr->op) {
    case AddInt32:
    case SubInt32:
    case MulInt32:
    case DivSInt32:
    case DivUInt32:
    case RemSInt32:
    case RemUInt32:
    case AndInt32:
    case OrInt32:
    case XorInt32:
    case ShlInt32:
    case ShrUInt32:
    case ShrSInt32:
    case RotLInt32:
    case RotRInt32:
    case EqInt32:
    case NeInt32:
    case LtSInt32:
    case LtUInt32:
    case LeSInt32:
    case LeUInt32:
    case GtSInt32:
    case GtUInt32:
    case GeSInt32:
    case GeUInt32: {
      shouldBeEqualOrFirstIsUnreachable(
        curr->left->type, Type(Type::i32), curr, "i32 op");
      break;
    }
    case AddInt64:
    case SubInt64:
    case MulInt64:
    case DivSInt64:
    case DivUInt64:
    case RemSInt64:
    case RemUInt64:
    case AndInt64:
    case OrInt64:
    case XorInt64:
    case ShlInt64:
    case ShrUInt64:
    case ShrSInt64:
    case RotLInt64:
    case RotRInt64:
    case EqInt64:
    case NeInt64:
    case LtSInt64:
    case LtUInt64:
    case LeSInt64:
    case LeUInt64:
    case GtSInt64:
    case GtUInt64:
    case GeSInt64:
    case GeUInt64: {
      shouldBeEqualOrFirstIsUnreachable(
        curr->left->type, Type(Type::i64), curr, "i64 op");
      break;
    }
    case AddFloat32:
    case SubFloat32:
    case MulFloat32:
    case DivFloat32:
    case CopySignFloat32:
    case MinFloat32:
    case MaxFloat32:
    case EqFloat32:
    case NeFloat32:
    case LtFloat32:
    case LeFloat32:
    case GtFloat32:
    case GeFloat32: {
      shouldBeEqualOrFirstIsUnreachable(
        curr->left->type, Type(Type::f32), curr, "f32 op");
      break;
    }
    case AddFloat64:
    case SubFloat64:
    case MulFloat64:
    case DivFloat64:
    case CopySignFloat64:
    case MinFloat64:
    case MaxFloat64:
    case EqFloat64:
    case NeFloat64:
    case LtFloat64:
    case LeFloat64:
    case GtFloat64:
    case GeFloat64: {
      shouldBeEqualOrFirstIsUnreachable(
        curr->left->type, Type(Type::f64), curr, "f64 op");
      break;
    }
    case EqVecF16x8:
    case NeVecF16x8:
    case LtVecF16x8:
    case LeVecF16x8:
    case GtVecF16x8:
    case GeVecF16x8:
    case AddVecF16x8:
    case SubVecF16x8:
    case MulVecF16x8:
    case DivVecF16x8:
    case MinVecF16x8:
    case MaxVecF16x8:
    case PMinVecF16x8:
    case PMaxVecF16x8:
      shouldBeTrue(getModule()->features.hasFP16(),
                   curr,
                   "FP16 operations require FP16 [--enable-fp16]");
      [[fallthrough]];
    case EqVecI8x16:
    case NeVecI8x16:
    case LtSVecI8x16:
    case LtUVecI8x16:
    case LeSVecI8x16:
    case LeUVecI8x16:
    case GtSVecI8x16:
    case GtUVecI8x16:
    case GeSVecI8x16:
    case GeUVecI8x16:
    case EqVecI16x8:
    case NeVecI16x8:
    case LtSVecI16x8:
    case LtUVecI16x8:
    case LeSVecI16x8:
    case LeUVecI16x8:
    case GtSVecI16x8:
    case GtUVecI16x8:
    case GeSVecI16x8:
    case GeUVecI16x8:
    case EqVecI32x4:
    case NeVecI32x4:
    case LtSVecI32x4:
    case LtUVecI32x4:
    case LeSVecI32x4:
    case LeUVecI32x4:
    case GtSVecI32x4:
    case GtUVecI32x4:
    case GeSVecI32x4:
    case GeUVecI32x4:
    case EqVecI64x2:
    case NeVecI64x2:
    case LtSVecI64x2:
    case LeSVecI64x2:
    case GtSVecI64x2:
    case GeSVecI64x2:
    case EqVecF32x4:
    case NeVecF32x4:
    case LtVecF32x4:
    case LeVecF32x4:
    case GtVecF32x4:
    case GeVecF32x4:
    case EqVecF64x2:
    case NeVecF64x2:
    case LtVecF64x2:
    case LeVecF64x2:
    case GtVecF64x2:
    case GeVecF64x2:
    case AndVec128:
    case OrVec128:
    case XorVec128:
    case AndNotVec128:
    case AddVecI8x16:
    case AddSatSVecI8x16:
    case AddSatUVecI8x16:
    case SubVecI8x16:
    case SubSatSVecI8x16:
    case SubSatUVecI8x16:
    case MinSVecI8x16:
    case MinUVecI8x16:
    case MaxSVecI8x16:
    case MaxUVecI8x16:
    case AvgrUVecI8x16:
    case Q15MulrSatSVecI16x8:
    case ExtMulLowSVecI16x8:
    case ExtMulHighSVecI16x8:
    case ExtMulLowUVecI16x8:
    case ExtMulHighUVecI16x8:
    case AddVecI16x8:
    case AddSatSVecI16x8:
    case AddSatUVecI16x8:
    case SubVecI16x8:
    case SubSatSVecI16x8:
    case SubSatUVecI16x8:
    case MulVecI16x8:
    case MinSVecI16x8:
    case MinUVecI16x8:
    case MaxSVecI16x8:
    case MaxUVecI16x8:
    case AvgrUVecI16x8:
    case AddVecI32x4:
    case SubVecI32x4:
    case MulVecI32x4:
    case MinSVecI32x4:
    case MinUVecI32x4:
    case MaxSVecI32x4:
    case MaxUVecI32x4:
    case DotSVecI16x8ToVecI32x4:
    case ExtMulLowSVecI32x4:
    case ExtMulHighSVecI32x4:
    case ExtMulLowUVecI32x4:
    case ExtMulHighUVecI32x4:
    case AddVecI64x2:
    case SubVecI64x2:
    case MulVecI64x2:
    case ExtMulLowSVecI64x2:
    case ExtMulHighSVecI64x2:
    case ExtMulLowUVecI64x2:
    case ExtMulHighUVecI64x2:
    case AddVecF32x4:
    case SubVecF32x4:
    case MulVecF32x4:
    case DivVecF32x4:
    case MinVecF32x4:
    case MaxVecF32x4:
    case PMinVecF32x4:
    case PMaxVecF32x4:
    case RelaxedMinVecF32x4:
    case RelaxedMaxVecF32x4:
    case AddVecF64x2:
    case SubVecF64x2:
    case MulVecF64x2:
    case DivVecF64x2:
    case MinVecF64x2:
    case MaxVecF64x2:
    case PMinVecF64x2:
    case PMaxVecF64x2:
    case RelaxedMinVecF64x2:
    case RelaxedMaxVecF64x2:
    case NarrowSVecI16x8ToVecI8x16:
    case NarrowUVecI16x8ToVecI8x16:
    case NarrowSVecI32x4ToVecI16x8:
    case NarrowUVecI32x4ToVecI16x8:
    case SwizzleVecI8x16:
    case RelaxedSwizzleVecI8x16:
    case RelaxedQ15MulrSVecI16x8:
    case DotI8x16I7x16SToVecI16x8: {
      shouldBeEqualOrFirstIsUnreachable(
        curr->left->type, Type(Type::v128), curr, "v128 op");
      shouldBeEqualOrFirstIsUnreachable(
        curr->right->type, Type(Type::v128), curr, "v128 op");
      break;
    }
    case InvalidBinary:
      WASM_UNREACHABLE("invliad binary op");
  }
  shouldBeTrue(Features::get(curr->op) <= getModule()->features,
               curr,
               "all used features should be allowed");
}

void FunctionValidator::visitUnary(Unary* curr) {
  shouldBeUnequal(curr->value->type,
                  Type(Type::none),
                  curr,
                  "unaries must not receive a none as their input");
  if (curr->value->type == Type::unreachable) {
    return; // nothing to check
  }
  switch (curr->op) {
    case ClzInt32:
    case CtzInt32:
    case PopcntInt32: {
      shouldBeEqual(curr->value->type,
                    Type(Type::i32),
                    curr,
                    "i32 unary value type must be correct");
      break;
    }
    case ClzInt64:
    case CtzInt64:
    case PopcntInt64: {
      shouldBeEqual(curr->value->type,
                    Type(Type::i64),
                    curr,
                    "i64 unary value type must be correct");
      break;
    }
    case NegFloat32:
    case AbsFloat32:
    case CeilFloat32:
    case FloorFloat32:
    case TruncFloat32:
    case NearestFloat32:
    case SqrtFloat32: {
      shouldBeEqual(curr->value->type,
                    Type(Type::f32),
                    curr,
                    "f32 unary value type must be correct");
      break;
    }
    case NegFloat64:
    case AbsFloat64:
    case CeilFloat64:
    case FloorFloat64:
    case TruncFloat64:
    case NearestFloat64:
    case SqrtFloat64: {
      shouldBeEqual(curr->value->type,
                    Type(Type::f64),
                    curr,
                    "f64 unary value type must be correct");
      break;
    }
    case EqZInt32: {
      shouldBeTrue(
        curr->value->type == Type::i32, curr, "i32.eqz input must be i32");
      break;
    }
    case EqZInt64: {
      shouldBeTrue(curr->value->type == Type(Type::i64),
                   curr,
                   "i64.eqz input must be i64");
      break;
    }
    case ExtendSInt32:
    case ExtendUInt32:
    case ExtendS8Int32:
    case ExtendS16Int32: {
      shouldBeEqual(curr->value->type,
                    Type(Type::i32),
                    curr,
                    "extend type must be correct");
      break;
    }
    case ExtendS8Int64:
    case ExtendS16Int64:
    case ExtendS32Int64: {
      shouldBeEqual(curr->value->type,
                    Type(Type::i64),
                    curr,
                    "extend type must be correct");
      break;
    }
    case WrapInt64: {
      shouldBeEqual(
        curr->value->type, Type(Type::i64), curr, "wrap type must be correct");
      break;
    }
    case TruncSFloat32ToInt32:
    case TruncSFloat32ToInt64:
    case TruncUFloat32ToInt32:
    case TruncUFloat32ToInt64: {
      shouldBeEqual(
        curr->value->type, Type(Type::f32), curr, "trunc type must be correct");
      break;
    }
    case TruncSatSFloat32ToInt32:
    case TruncSatSFloat32ToInt64:
    case TruncSatUFloat32ToInt32:
    case TruncSatUFloat32ToInt64: {
      shouldBeEqual(
        curr->value->type, Type(Type::f32), curr, "trunc type must be correct");
      break;
    }
    case TruncSFloat64ToInt32:
    case TruncSFloat64ToInt64:
    case TruncUFloat64ToInt32:
    case TruncUFloat64ToInt64: {
      shouldBeEqual(
        curr->value->type, Type(Type::f64), curr, "trunc type must be correct");
      break;
    }
    case TruncSatSFloat64ToInt32:
    case TruncSatSFloat64ToInt64:
    case TruncSatUFloat64ToInt32:
    case TruncSatUFloat64ToInt64: {
      shouldBeEqual(
        curr->value->type, Type(Type::f64), curr, "trunc type must be correct");
      break;
    }
    case ReinterpretFloat32: {
      shouldBeEqual(curr->value->type,
                    Type(Type::f32),
                    curr,
                    "reinterpret/f32 type must be correct");
      break;
    }
    case ReinterpretFloat64: {
      shouldBeEqual(curr->value->type,
                    Type(Type::f64),
                    curr,
                    "reinterpret/f64 type must be correct");
      break;
    }
    case ConvertUInt32ToFloat32:
    case ConvertUInt32ToFloat64:
    case ConvertSInt32ToFloat32:
    case ConvertSInt32ToFloat64: {
      shouldBeEqual(curr->value->type,
                    Type(Type::i32),
                    curr,
                    "convert type must be correct");
      break;
    }
    case ConvertUInt64ToFloat32:
    case ConvertUInt64ToFloat64:
    case ConvertSInt64ToFloat32:
    case ConvertSInt64ToFloat64: {
      shouldBeEqual(curr->value->type,
                    Type(Type::i64),
                    curr,
                    "convert type must be correct");
      break;
    }
    case PromoteFloat32: {
      shouldBeEqual(curr->value->type,
                    Type(Type::f32),
                    curr,
                    "promote type must be correct");
      break;
    }
    case DemoteFloat64: {
      shouldBeEqual(curr->value->type,
                    Type(Type::f64),
                    curr,
                    "demote type must be correct");
      break;
    }
    case ReinterpretInt32: {
      shouldBeEqual(curr->value->type,
                    Type(Type::i32),
                    curr,
                    "reinterpret/i32 type must be correct");
      break;
    }
    case ReinterpretInt64: {
      shouldBeEqual(curr->value->type,
                    Type(Type::i64),
                    curr,
                    "reinterpret/i64 type must be correct");
      break;
    }
    case SplatVecI8x16:
    case SplatVecI16x8:
    case SplatVecI32x4:
      shouldBeEqual(
        curr->type, Type(Type::v128), curr, "expected splat to have v128 type");
      shouldBeEqual(
        curr->value->type, Type(Type::i32), curr, "expected i32 splat value");
      break;
    case SplatVecI64x2:
      shouldBeEqual(
        curr->type, Type(Type::v128), curr, "expected splat to have v128 type");
      shouldBeEqual(
        curr->value->type, Type(Type::i64), curr, "expected i64 splat value");
      break;
    case SplatVecF16x8:
      shouldBeTrue(getModule()->features.hasFP16(),
                   curr,
                   "FP16 operations require FP16 [--enable-fp16]");
      [[fallthrough]];
    case SplatVecF32x4:
      shouldBeEqual(
        curr->type, Type(Type::v128), curr, "expected splat to have v128 type");
      shouldBeEqual(
        curr->value->type, Type(Type::f32), curr, "expected f32 splat value");
      break;
    case SplatVecF64x2:
      shouldBeEqual(
        curr->type, Type(Type::v128), curr, "expected splat to have v128 type");
      shouldBeEqual(
        curr->value->type, Type(Type::f64), curr, "expected f64 splat value");
      break;
    case AbsVecF16x8:
    case NegVecF16x8:
    case SqrtVecF16x8:
    case CeilVecF16x8:
    case FloorVecF16x8:
    case TruncVecF16x8:
    case NearestVecF16x8:
      shouldBeTrue(getModule()->features.hasFP16(),
                   curr,
                   "FP16 operations require FP16 [--enable-fp16]");
      [[fallthrough]];
    case NotVec128:
    case PopcntVecI8x16:
    case AbsVecI8x16:
    case AbsVecI16x8:
    case AbsVecI32x4:
    case AbsVecI64x2:
    case NegVecI8x16:
    case NegVecI16x8:
    case NegVecI32x4:
    case NegVecI64x2:
    case AbsVecF32x4:
    case NegVecF32x4:
    case SqrtVecF32x4:
    case CeilVecF32x4:
    case FloorVecF32x4:
    case TruncVecF32x4:
    case NearestVecF32x4:
    case AbsVecF64x2:
    case NegVecF64x2:
    case SqrtVecF64x2:
    case CeilVecF64x2:
    case FloorVecF64x2:
    case TruncVecF64x2:
    case NearestVecF64x2:
    case ExtAddPairwiseSVecI8x16ToI16x8:
    case ExtAddPairwiseUVecI8x16ToI16x8:
    case ExtAddPairwiseSVecI16x8ToI32x4:
    case ExtAddPairwiseUVecI16x8ToI32x4:
    case TruncSatSVecF32x4ToVecI32x4:
    case TruncSatUVecF32x4ToVecI32x4:
    case ConvertSVecI32x4ToVecF32x4:
    case ConvertUVecI32x4ToVecF32x4:
    case ExtendLowSVecI8x16ToVecI16x8:
    case ExtendHighSVecI8x16ToVecI16x8:
    case ExtendLowUVecI8x16ToVecI16x8:
    case ExtendHighUVecI8x16ToVecI16x8:
    case ExtendLowSVecI16x8ToVecI32x4:
    case ExtendHighSVecI16x8ToVecI32x4:
    case ExtendLowUVecI16x8ToVecI32x4:
    case ExtendHighUVecI16x8ToVecI32x4:
    case ExtendLowSVecI32x4ToVecI64x2:
    case ExtendHighSVecI32x4ToVecI64x2:
    case ExtendLowUVecI32x4ToVecI64x2:
    case ExtendHighUVecI32x4ToVecI64x2:
    case ConvertLowSVecI32x4ToVecF64x2:
    case ConvertLowUVecI32x4ToVecF64x2:
    case TruncSatZeroSVecF64x2ToVecI32x4:
    case TruncSatZeroUVecF64x2ToVecI32x4:
    case DemoteZeroVecF64x2ToVecF32x4:
    case PromoteLowVecF32x4ToVecF64x2:
    case RelaxedTruncSVecF32x4ToVecI32x4:
    case RelaxedTruncUVecF32x4ToVecI32x4:
    case RelaxedTruncZeroSVecF64x2ToVecI32x4:
    case RelaxedTruncZeroUVecF64x2ToVecI32x4:
    case TruncSatSVecF16x8ToVecI16x8:
    case TruncSatUVecF16x8ToVecI16x8:
    case ConvertSVecI16x8ToVecF16x8:
    case ConvertUVecI16x8ToVecF16x8:
      shouldBeEqual(curr->type, Type(Type::v128), curr, "expected v128 type");
      shouldBeEqual(
        curr->value->type, Type(Type::v128), curr, "expected v128 operand");
      break;
    case AnyTrueVec128:
    case AllTrueVecI8x16:
    case AllTrueVecI16x8:
    case AllTrueVecI32x4:
    case AllTrueVecI64x2:
    case BitmaskVecI8x16:
    case BitmaskVecI16x8:
    case BitmaskVecI32x4:
    case BitmaskVecI64x2:
      shouldBeEqual(curr->type, Type(Type::i32), curr, "expected i32 type");
      shouldBeEqual(
        curr->value->type, Type(Type::v128), curr, "expected v128 operand");
      break;
    case InvalidUnary:
      WASM_UNREACHABLE("invalid unary op");
  }
  shouldBeTrue(Features::get(curr->op) <= getModule()->features,
               curr,
               "all used features should be allowed");
}

void FunctionValidator::visitSelect(Select* curr) {
  shouldBeUnequal(
    curr->ifFalse->type, Type(Type::none), curr, "select right must be valid");
  shouldBeUnequal(
    curr->type, Type(Type::none), curr, "select type must be valid");
  shouldBeTrue(curr->condition->type == Type::unreachable ||
                 curr->condition->type == Type::i32,
               curr,
               "select condition must be valid");
  if (curr->ifTrue->type != Type::unreachable) {
    shouldBeFalse(
      curr->ifTrue->type.isTuple(), curr, "select value may not be a tuple");
  }
  if (curr->ifFalse->type != Type::unreachable) {
    shouldBeFalse(
      curr->ifFalse->type.isTuple(), curr, "select value may not be a tuple");
  }
  if (curr->type != Type::unreachable) {
    shouldBeTrue(Type::isSubType(curr->ifTrue->type, curr->type),
                 curr,
                 "select's left expression must be subtype of select's type");
    shouldBeTrue(Type::isSubType(curr->ifFalse->type, curr->type),
                 curr,
                 "select's right expression must be subtype of select's type");
  }
}

void FunctionValidator::visitDrop(Drop* curr) {
  shouldBeTrue(curr->value->type.isConcrete() ||
                 curr->value->type == Type::unreachable,
               curr,
               "can only drop a valid value");
  if (curr->value->type.isTuple()) {
    shouldBeTrue(getModule()->features.hasMultivalue(),
                 curr,
                 "Tuples drops are not allowed unless multivalue is enabled");
  }
}

void FunctionValidator::visitReturn(Return* curr) {
  auto* func = getFunction();
  if (!shouldBeTrue(!!func, curr, "return must be within a function")) {
    return;
  }
  auto results = func->getResults();
  if (results.isConcrete()) {
    if (!shouldBeTrue(
          curr->value, curr, "concrete return should have a value")) {
      return;
    }
    shouldBeSubType(
      curr->value->type,
      results,
      curr,
      "return value should be a subtype of the function result type");
  } else {
    shouldBeTrue(!curr->value, curr, "return should not have a value");
  }
}

void FunctionValidator::visitMemorySize(MemorySize* curr) {
  auto* memory = getModule()->getMemoryOrNull(curr->memory);
  shouldBeTrue(!!memory, curr, "memory.size memory must exist");
}

void FunctionValidator::visitMemoryGrow(MemoryGrow* curr) {
  auto* memory = getModule()->getMemoryOrNull(curr->memory);
  shouldBeTrue(!!memory, curr, "memory.grow memory must exist");
  shouldBeEqualOrFirstIsUnreachable(curr->delta->type,
                                    memory->addressType,
                                    curr,
                                    "memory.grow must match memory index type");
}

void FunctionValidator::visitRefNull(RefNull* curr) {
  // If we are not in a function, this is a global location like a table. We
  // allow RefNull there as we represent tables that way regardless of what
  // features are enabled.
  auto feats = curr->type.getFeatures();
  if (!shouldBeTrue(!getFunction() || feats <= getModule()->features,
                    curr,
                    "ref.null requires additional features ")) {
    getStream() << getMissingFeaturesList(*getModule(), feats) << '\n';
  }
  if (!shouldBeTrue(
        curr->type.isNullable(), curr, "ref.null types must be nullable")) {
    return;
  }
  shouldBeTrue(
    curr->type.isNull(), curr, "ref.null must have a bottom heap type");
}

void FunctionValidator::visitRefIsNull(RefIsNull* curr) {
  shouldBeTrue(
    getModule()->features.hasReferenceTypes(),
    curr,
    "ref.is_null requires reference-types [--enable-reference-types]");
  shouldBeTrue(curr->value->type == Type::unreachable ||
                 curr->value->type.isRef(),
               curr->value,
               "ref.is_null's argument should be a reference type");
}

void FunctionValidator::visitRefAs(RefAs* curr) {
  if (curr->value->type != Type::unreachable &&
      !shouldBeTrue(
        curr->value->type.isRef(), curr, "ref.as value must be reference")) {
    return;
  }
  switch (curr->op) {
    case RefAsNonNull: {
      shouldBeTrue(
        getModule()->features.hasReferenceTypes(),
        curr,
        "ref.as requires reference-types [--enable-reference-types]");
      break;
    }
    case AnyConvertExtern: {
      shouldBeTrue(getModule()->features.hasGC(),
                   curr,
                   "any.convert_extern requries GC [--enable-gc]");
      if (curr->type == Type::unreachable) {
        return;
      }
      shouldBeSubTypeIgnoringShared(
        curr->value->type,
        Type(HeapType::ext, Nullable),
        curr->value,
        "any.convert_extern value should be an externref");
      break;
    }
    case ExternConvertAny: {
      shouldBeTrue(getModule()->features.hasGC(),
                   curr,
                   "extern.convert_any requries GC [--enable-gc]");
      if (curr->type == Type::unreachable) {
        return;
      }
      shouldBeSubTypeIgnoringShared(
        curr->value->type,
        Type(HeapType::any, Nullable),
        curr->value,
        "extern.convert_any value should be an anyref");
      break;
    }
  }
}

void FunctionValidator::visitRefFunc(RefFunc* curr) {
  // If we are not in a function, this is a global location like a table. We
  // allow RefFunc there as we represent tables that way regardless of what
  // features are enabled.
  shouldBeTrue(!getFunction() || getModule()->features.hasReferenceTypes(),
               curr,
               "ref.func requires reference-types [--enable-reference-types]");
  if (!shouldBeTrue(curr->type.isNonNullable(),
                    curr,
                    "ref.func should have a non-nullable reference type")) {
    return;
  }
  if (!shouldBeTrue(curr->type.isSignature(),
                    curr,
                    "ref.func must have a function reference type")) {
    return;
  }
  if (!info.validateGlobally) {
    return;
  }
  auto* func = getModule()->getFunctionOrNull(curr->func);
  if (!shouldBeTrue(!!func, curr, "function argument of ref.func must exist")) {
    return;
  }
  shouldBeTrue(func->type == curr->type.getHeapType(),
               curr,
               "function reference type must match referenced function type");
  shouldBeTrue(
    curr->type.isExact(), curr, "function reference should be exact");
}

void FunctionValidator::visitRefEq(RefEq* curr) {
  Type eqref = Type(HeapType::eq, Nullable);
  shouldBeTrue(
    getModule()->features.hasGC(), curr, "ref.eq requires gc [--enable-gc]");
  shouldBeSubTypeIgnoringShared(
    curr->left->type,
    eqref,
    curr->left,
    "ref.eq's left argument should be a subtype of eqref");
  shouldBeSubTypeIgnoringShared(
    curr->right->type,
    eqref,
    curr->right,
    "ref.eq's right argument should be a subtype of eqref");
  if (curr->left->type.isRef() && curr->right->type.isRef()) {
    shouldBeEqual(curr->left->type.getHeapType().getShared(),
                  curr->right->type.getHeapType().getShared(),
                  curr,
                  "ref.eq operands must have the same shareability");
  }
}

void FunctionValidator::visitTableGet(TableGet* curr) {
  shouldBeTrue(getModule()->features.hasReferenceTypes(),
               curr,
               "table.get requires reference types [--enable-reference-types]");
  auto* table = getModule()->getTableOrNull(curr->table);
  if (shouldBeTrue(!!table, curr, "table.get table must exist")) {
    if (curr->type != Type::unreachable) {
      shouldBeEqual(curr->type,
                    table->type,
                    curr,
                    "table.get must have same type as table.");
    }
    shouldBeEqualOrFirstIsUnreachable(
      curr->index->type,
      table->addressType,
      curr,
      "table.get index must match the table index type.");
  }
}

void FunctionValidator::visitTableSet(TableSet* curr) {
  shouldBeTrue(getModule()->features.hasReferenceTypes(),
               curr,
               "table.set requires reference types [--enable-reference-types]");
  auto* table = getModule()->getTableOrNull(curr->table);
  if (shouldBeTrue(!!table, curr, "table.set table must exist")) {
    if (curr->type != Type::unreachable) {
      shouldBeSubType(curr->value->type,
                      table->type,
                      curr,
                      "table.set value must have right type");
    }
    shouldBeEqualOrFirstIsUnreachable(
      curr->index->type,
      table->addressType,
      curr,
      "table.set index must match the table index type.");
  }
}

void FunctionValidator::visitTableSize(TableSize* curr) {
  shouldBeTrue(
    getModule()->features.hasReferenceTypes(),
    curr,
    "table.size requires reference types [--enable-reference-types]");
  auto* table = getModule()->getTableOrNull(curr->table);
  shouldBeTrue(!!table, curr, "table.size table must exist");
}

void FunctionValidator::visitTableGrow(TableGrow* curr) {
  shouldBeTrue(
    getModule()->features.hasReferenceTypes(),
    curr,
    "table.grow requires reference types [--enable-reference-types]");
  auto* table = getModule()->getTableOrNull(curr->table);
  if (shouldBeTrue(!!table, curr, "table.grow table must exist") &&
      curr->type != Type::unreachable) {
    shouldBeSubType(curr->value->type,
                    table->type,
                    curr,
                    "table.grow value must have right type");
    shouldBeEqual(curr->delta->type,
                  table->addressType,
                  curr,
                  "table.grow must match table index type");
  }
}

void FunctionValidator::visitTableFill(TableFill* curr) {
  shouldBeTrue(getModule()->features.hasBulkMemory() &&
                 getModule()->features.hasReferenceTypes(),
               curr,
               "table.fill requires bulk-memory [--enable-bulk-memory] and "
               "reference-types [--enable-reference-types]");
  auto* table = getModule()->getTableOrNull(curr->table);
  if (shouldBeTrue(!!table, curr, "table.fill table must exist")) {
    shouldBeSubType(curr->value->type,
                    table->type,
                    curr,
                    "table.fill value must have right type");
    shouldBeEqualOrFirstIsUnreachable(
      curr->dest->type,
      table->addressType,
      curr,
      "table.fill dest must match table index type");
    shouldBeEqualOrFirstIsUnreachable(
      curr->size->type,
      table->addressType,
      curr,
      "table.fill size must match table index type");
  }
}

void FunctionValidator::visitTableCopy(TableCopy* curr) {
  shouldBeTrue(getModule()->features.hasBulkMemory(),
               curr,
               "table.copy requires bulk-memory [--enable-bulk-memory]");
  auto* sourceTable = getModule()->getTableOrNull(curr->sourceTable);
  auto* destTable = getModule()->getTableOrNull(curr->destTable);
  if (shouldBeTrue(!!sourceTable, curr, "table.copy source table must exist") &&
      shouldBeTrue(!!destTable, curr, "table.copy dest table must exist")) {
    shouldBeSubType(sourceTable->type,
                    destTable->type,
                    curr,
                    "table.copy source must have right type for dest");
  }
  shouldBeEqualOrFirstIsUnreachable(curr->dest->type,
                                    destTable->addressType,
                                    curr,
                                    "table.copy dest must be valid");
  shouldBeEqualOrFirstIsUnreachable(curr->source->type,
                                    sourceTable->addressType,
                                    curr,
                                    "table.copy source must be valid");
  Type sizeType =
    sourceTable->is64() && destTable->is64() ? Type::i64 : Type::i32;
  shouldBeEqualOrFirstIsUnreachable(
    curr->size->type, sizeType, curr, "table.copy size must be valid");
}

void FunctionValidator::visitTableInit(TableInit* curr) {
  shouldBeTrue(getModule()->features.hasBulkMemory(),
               curr,
               "table.init requires bulk-memory [--enable-bulk-memory]");
  auto* segment = getModule()->getElementSegment(curr->segment);
  auto* table = getModule()->getTableOrNull(curr->table);
  if (shouldBeTrue(!!segment, curr, "table.init segment must exist") &&
      shouldBeTrue(!!table, curr, "table.init table must exist")) {
    shouldBeSubType(segment->type,
                    table->type,
                    curr,
                    "table.init source must have right type for dest");
  }
  shouldBeEqualOrFirstIsUnreachable(curr->dest->type,
                                    table->addressType,
                                    curr,
                                    "table.init dest must be valid");
  shouldBeEqualOrFirstIsUnreachable(curr->offset->type,
                                    Type(Type::i32),
                                    curr,
                                    "table.init offset must be valid");
  shouldBeEqualOrFirstIsUnreachable(
    curr->size->type, Type(Type::i32), curr, "table.init size must be valid");
}

void FunctionValidator::visitElemDrop(ElemDrop* curr) {
  shouldBeTrue(getModule()->features.hasBulkMemory(),
               curr,
               "elem.drop requires bulk-memory [--enable-bulk-memory]");
  auto* segment = getModule()->getElementSegment(curr->segment);
  shouldBeTrue(!!segment, curr, "elem.drop segment must exist");
}

void FunctionValidator::noteDelegate(Name name, Expression* curr) {
  if (name != DELEGATE_CALLER_TARGET) {
    shouldBeTrue(delegateTargetNames.count(name) != 0,
                 curr,
                 "all delegate targets must be valid");
  }
}

void FunctionValidator::noteRethrow(Name name, Expression* curr) {
  shouldBeTrue(rethrowTargetNames.count(name) != 0,
               curr,
               "all rethrow targets must be valid");
}

void FunctionValidator::visitTry(Try* curr) {
  shouldBeTrue(getModule()->features.hasExceptionHandling(),
               curr,
               "try requires exception-handling [--enable-exception-handling]");
  if (curr->name.is()) {
    noteLabelName(curr->name);
  }
  if (curr->type != Type::unreachable) {
    shouldBeSubType(curr->body->type,
                    curr->type,
                    curr->body,
                    "try's type does not match try body's type");
    for (auto catchBody : curr->catchBodies) {
      shouldBeSubType(catchBody->type,
                      curr->type,
                      catchBody,
                      "try's type does not match catch's body type");
    }
  } else {
    shouldBeEqual(curr->body->type,
                  Type(Type::unreachable),
                  curr,
                  "unreachable try-catch must have unreachable try body");
    for (auto catchBody : curr->catchBodies) {
      shouldBeEqual(catchBody->type,
                    Type(Type::unreachable),
                    curr,
                    "unreachable try-catch must have unreachable catch body");
    }
  }
  shouldBeTrue(curr->catchBodies.size() - curr->catchTags.size() <= 1,
               curr,
               "the number of catch blocks and tags do not match");

  shouldBeFalse(curr->isCatch() && curr->isDelegate(),
                curr,
                "try cannot have both catch and delegate at the same time");

  for (Index i = 0; i < curr->catchTags.size(); i++) {
    Name tagName = curr->catchTags[i];
    auto* tag = getModule()->getTagOrNull(tagName);
    if (!shouldBeTrue(tag != nullptr, curr, "")) {
      getStream() << "tag name is invalid: " << tagName << "\n";
    } else if (!shouldBeEqual(tag->results(), Type(Type::none), curr, "")) {
      getStream()
        << "catch's tag (" << tagName
        << ") has result values, which is not allowed for exception handling";
    } else {
      auto* catchBody = curr->catchBodies[i];
      auto pops = EHUtils::findPops(catchBody);
      if (tag->params() == Type::none) {
        if (!shouldBeTrue(pops.empty(), curr, "")) {
          getStream() << "catch's tag (" << tagName
                      << ") doesn't have any params, but there are pops";
        }
      } else {
        if (shouldBeTrue(pops.size() == 1, curr, "")) {
          auto* pop = *pops.begin();
          if (!shouldBeSubType(tag->params(), pop->type, curr, "")) {
            getStream()
              << "catch's tag (" << tagName
              << ")'s pop doesn't have the same type as the tag's params";
          }
          if (!shouldBeTrue(
                EHUtils::containsValidDanglingPop(catchBody), curr, "")) {
            getStream() << "catch's body (" << tagName
                        << ")'s pop's location is not valid";
          }
        } else {
          getStream() << "catch's tag (" << tagName
                      << ") has params, so there should be a single pop within "
                         "the catch body";
        }
      }
    }
  }

  if (curr->hasCatchAll()) {
    auto* catchAllBody = curr->catchBodies.back();
    shouldBeTrue(EHUtils::findPops(catchAllBody).empty(),
                 curr,
                 "catch_all's body should not have pops");
  }

  if (curr->isDelegate()) {
    noteDelegate(curr->delegateTarget, curr);
  }

  rethrowTargetNames.erase(curr->name);
}

void FunctionValidator::visitTryTable(TryTable* curr) {
  shouldBeTrue(
    getModule()->features.hasExceptionHandling(),
    curr,
    "try_table requires exception-handling [--enable-exception-handling]");
  if (curr->type != Type::unreachable) {
    shouldBeSubType(curr->body->type,
                    curr->type,
                    curr->body,
                    "try_table's type does not match try_table body's type");
  }

  shouldBeEqual(curr->catchTags.size(),
                curr->catchDests.size(),
                curr,
                "the number of catch tags and catch destinations do not match");
  shouldBeEqual(curr->catchTags.size(),
                curr->catchRefs.size(),
                curr,
                "the number of catch tags and catch refs do not match");
  shouldBeEqual(curr->catchTags.size(),
                curr->sentTypes.size(),
                curr,
                "the number of catch tags and sent types do not match");

  const char* invalidSentTypeMsg = "invalid catch sent type information";
  Type exnref = Type(HeapType::exn, NonNullable);
  for (Index i = 0; i < curr->catchTags.size(); i++) {
    auto sentType = curr->sentTypes[i];
    size_t tagTypeSize;

    Name tagName = curr->catchTags[i];
    if (!tagName) { // catch_all or catch_all_ref
      tagTypeSize = 0;
    } else { // catch or catch_ref
      // Check tag validity
      auto* tag = getModule()->getTagOrNull(tagName);
      if (!shouldBeTrue(tag != nullptr, curr, "")) {
        getStream() << "catch's tag name is invalid: " << tagName << "\n";
      } else if (!shouldBeEqual(tag->results(), Type(Type::none), curr, "")) {
        getStream()
          << "catch's tag (" << tagName
          << ") has result values, which is not allowed for exception handling";
      }

      // tagType and sentType should be the same (except for the possible exnref
      // at the end of sentType)
      auto tagType = tag->params();
      tagTypeSize = tagType.size();
      for (Index j = 0; j < tagType.size(); j++) {
        shouldBeEqual(tagType[j], sentType[j], curr, invalidSentTypeMsg);
      }
    }

    // If this is catch_ref or catch_all_ref, sentType.size() should be
    // tagType.size() + 1 because there is an exrnef tacked at the end. If
    // this is catch/catch_all, the two sizes should be the same.
    if (curr->catchRefs[i]) {
      if (shouldBeTrue(
            sentType.size() == tagTypeSize + 1, curr, invalidSentTypeMsg)) {
        shouldBeEqual(
          sentType[sentType.size() - 1], exnref, curr, invalidSentTypeMsg);
      }
    } else {
      shouldBeTrue(sentType.size() == tagTypeSize, curr, invalidSentTypeMsg);
    }

    // Note catch destinations with sent types
    noteBreak(curr->catchDests[i], curr->sentTypes[i], curr);
  }
}

void FunctionValidator::visitThrow(Throw* curr) {
  shouldBeTrue(
    getModule()->features.hasExceptionHandling(),
    curr,
    "throw requires exception-handling [--enable-exception-handling]");
  shouldBeEqual(curr->type,
                Type(Type::unreachable),
                curr,
                "throw's type must be unreachable");
  if (!info.validateGlobally) {
    return;
  }
  auto* tag = getModule()->getTagOrNull(curr->tag);
  if (!shouldBeTrue(!!tag, curr, "throw's tag must exist")) {
    return;
  }
  shouldBeEqual(
    tag->results(),
    Type(Type::none),
    curr,
    "tags with result types must not be used for exception handling");
  if (!shouldBeEqual(curr->operands.size(),
                     tag->params().size(),
                     curr,
                     "tag's param numbers must match")) {
    return;
  }
  size_t i = 0;
  for (const auto& param : tag->params()) {
    if (!shouldBeSubType(curr->operands[i]->type,
                         param,
                         curr->operands[i],
                         "tag param types must match") &&
        !info.quiet) {
      getStream() << "(on argument " << i << ")\n";
    }
    ++i;
  }
}

void FunctionValidator::visitRethrow(Rethrow* curr) {
  shouldBeTrue(
    getModule()->features.hasExceptionHandling(),
    curr,
    "rethrow requires exception-handling [--enable-exception-handling]");
  shouldBeEqual(curr->type,
                Type(Type::unreachable),
                curr,
                "rethrow's type must be unreachable");
  noteRethrow(curr->target, curr);
}

void FunctionValidator::visitTupleMake(TupleMake* curr) {
  shouldBeTrue(getModule()->features.hasMultivalue(),
               curr,
               "Tuples are not allowed unless multivalue is enabled");
  shouldBeTrue(
    curr->operands.size() > 1, curr, "tuple.make must have multiple operands");
  std::vector<Type> types;
  for (auto* op : curr->operands) {
    if (op->type == Type::unreachable) {
      shouldBeTrue(
        curr->type == Type::unreachable,
        curr,
        "If tuple.make has an unreachable operand, it must be unreachable");
      return;
    }
    types.push_back(op->type);
  }
  shouldBeSubType(Type(types),
                  curr->type,
                  curr,
                  "Type of tuple.make does not match types of its operands");
}

void FunctionValidator::visitThrowRef(ThrowRef* curr) {
  Type exnref = Type(HeapType::exn, Nullable);
  shouldBeSubType(curr->exnref->type,
                  exnref,
                  curr,
                  "throw_ref's argument should be a subtype of exnref");
}

void FunctionValidator::visitTupleExtract(TupleExtract* curr) {
  shouldBeTrue(getModule()->features.hasMultivalue(),
               curr,
               "Tuples are not allowed unless multivalue is enabled");
  if (curr->tuple->type == Type::unreachable) {
    shouldBeTrue(
      curr->type == Type::unreachable,
      curr,
      "If tuple.extract has an unreachable operand, it must be unreachable");
  } else {
    bool inBounds = curr->index < curr->tuple->type.size();
    shouldBeTrue(inBounds, curr, "tuple.extract index out of bounds");
    if (inBounds) {
      shouldBeSubType(
        curr->tuple->type[curr->index],
        curr->type,
        curr,
        "tuple.extract type does not match the type of the extracted element");
    }
  }
}

void FunctionValidator::visitCallRef(CallRef* curr) {
  validateReturnCall(curr);
  shouldBeTrue(
    getModule()->features.hasGC(), curr, "call_ref requires gc [--enable-gc]");
  if (curr->target->type == Type::unreachable ||
      (curr->target->type.isRef() &&
       curr->target->type.getHeapType().isMaybeShared(HeapType::nofunc))) {
    return;
  }
  if (shouldBeTrue(curr->target->type.isFunction(),
                   curr,
                   "call_ref target must be a function reference")) {
    validateCallParamsAndResult(curr, curr->target->type.getHeapType());
  }
}

void FunctionValidator::visitRefI31(RefI31* curr) {
  shouldBeTrue(
    getModule()->features.hasGC(), curr, "ref.i31 requires gc [--enable-gc]");
  shouldBeSubType(curr->value->type,
                  Type::i32,
                  curr->value,
                  "ref.i31's argument should be i32");

  if (curr->type == Type::unreachable) {
    return;
  }

  if (!shouldBeTrue(curr->type.isNonNullable(),
                    curr,
                    "ref.i31 should have a non-nullable reference type")) {
    return;
  }
  auto heapType = curr->type.getHeapType();
  if (!shouldBeTrue(heapType.isBasic() &&
                      heapType.getBasic(Unshared) == HeapType::i31,
                    curr,
                    "ref.i31 should have an i31 reference type")) {
    return;
  }
  if (heapType.isShared()) {
    shouldBeTrue(
      getModule()->features.hasSharedEverything(),
      curr,
      "ref.i31_shared requires shared-everything [--enable-shared-everything]");
  }
}

void FunctionValidator::visitI31Get(I31Get* curr) {
  shouldBeTrue(getModule()->features.hasGC(),
               curr,
               "i31.get_s/u requires gc [--enable-gc]");
  shouldBeSubTypeIgnoringShared(curr->i31->type,
                                Type(HeapType::i31, Nullable),
                                curr->i31,
                                "i31.get_s/u's argument should be i31ref");
}

void FunctionValidator::visitRefTest(RefTest* curr) {
  shouldBeTrue(
    getModule()->features.hasGC(), curr, "ref.test requires gc [--enable-gc]");
  if (curr->ref->type == Type::unreachable) {
    return;
  }
  if (!shouldBeTrue(
        curr->ref->type.isRef(), curr, "ref.test ref must have ref type")) {
    return;
  }
  if (!shouldBeTrue(
        curr->castType.isRef(), curr, "ref.test target must have ref type")) {
    return;
  }
  shouldBeEqual(
    curr->castType.getHeapType().getBottom(),
    curr->ref->type.getHeapType().getBottom(),
    curr,
    "ref.test target type and ref type must have a common supertype");

  // If custom descriptors is not enabled, only trivial and null-checking exact
  // casts are allowed, i.e. those where the operand is also exact and has the
  // same heap type, but may differ in nullability. The result of these trivial
  // exact casts does not change when the types are made inexact during binary
  // writing.
  if (!getModule()->features.hasCustomDescriptors()) {
    shouldBeTrue(curr->castType.isInexact() || curr->castType.with(Nullable) ==
                                                 curr->ref->type.with(Nullable),
                 curr,
                 "ref.test of exact type requires custom descriptors "
                 "[--enable-custom-descriptors]");
  }
}

void FunctionValidator::visitRefCast(RefCast* curr) {
  shouldBeTrue(
    getModule()->features.hasGC(), curr, "ref.cast requires gc [--enable-gc]");
<<<<<<< HEAD
  if (curr->ref->type == Type::unreachable ||
      (curr->desc && curr->desc->type == Type::unreachable)) {
=======
  if (curr->type == Type::unreachable) {
>>>>>>> e20ea419
    return;
  }
  if (!shouldBeTrue(
        curr->ref->type.isRef(), curr, "ref.cast ref must have ref type")) {
    return;
  }
  // If the cast is unreachable but not the ref (we ruled out the former
  // earlier), then the cast is unreachable because the cast type had no
  // common supertype with the ref, which is invalid. This is the same as the
  // check below us, but we must do it first (as getHeapType fails otherwise).
  if (!shouldBeUnequal(
        curr->type,
        Type(Type::unreachable),
        curr,
        "ref.cast target type and ref type must have a common supertype")) {
    return;
  }
  // Also error (more generically) on i32 and anything else invalid here.
  if (!shouldBeTrue(curr->type.isRef(), curr, "ref.cast must have ref type")) {
    return;
  }
  shouldBeEqual(
    curr->type.getHeapType().getBottom(),
    curr->ref->type.getHeapType().getBottom(),
    curr,
    "ref.cast target type and ref type must have a common supertype");

  // We should never have a nullable cast of a non-nullable reference, since
  // that unnecessarily loses type information.
  shouldBeTrue(curr->ref->type.isNullable() || curr->type.isNonNullable(),
               curr,
               "ref.cast null of non-nullable references are not allowed");

  // See comment about exactness on visitRefTest.
  if (!getModule()->features.hasCustomDescriptors()) {
    shouldBeTrue(curr->type.isInexact() ||
                   curr->type.with(Nullable) == curr->ref->type.with(Nullable),
                 curr,
                 "ref.cast to exact type requires custom descriptors "
                 "[--enable-custom-descriptors]");
  }

  if (!curr->desc) {
    return;
  }

  shouldBeTrue(getModule()->features.hasCustomDescriptors(),
               curr,
               "ref.cast_desc requires custom descriptors "
               "[--enable-custom-descriptors]");
  if (!shouldBeTrue(curr->desc && curr->desc->type.isRef(),
                    curr,
                    "ref.cast_desc descriptor must have ref type")) {
    return;
  }
  auto descriptor = curr->desc->type.getHeapType();
  if (descriptor.isBottom()) {
    return;
  }

  auto described = descriptor.getDescribedType();
  if (!shouldBeTrue(bool(described),
                    curr,
                    "ref.cast_desc descriptor should have a described type")) {
    return;
  }
  shouldBeEqual(*described,
                curr->type.getHeapType(),
                curr,
                "ref.cast_desc cast type should be described by descriptor");
  shouldBeEqual(
    curr->type.getExactness(),
    curr->desc->type.getExactness(),
    curr,
    "ref.cast_desc cast exactness should match descriptor exactness");
}

void FunctionValidator::visitRefGetDesc(RefGetDesc* curr) {
  shouldBeTrue(
    getModule()->features.hasCustomDescriptors(),
    curr,
    "ref.get_desc requires custom descriptors [--enable-custom-descriptors]");
}

void FunctionValidator::visitBrOn(BrOn* curr) {
  shouldBeTrue(
    getModule()->features.hasGC(), curr, "br_on* requires gc [--enable-gc]");
  if (curr->ref->type == Type::unreachable) {
    return;
  }
  if (!shouldBeTrue(
        curr->ref->type.isRef(), curr, "br_on* ref must have ref type")) {
    return;
  }
  if (curr->op != BrOnNull && curr->op != BrOnNonNull) {
    // Common validation for all br_on_cast*
    if (!shouldBeTrue(curr->castType.isRef(),
                      curr,
                      "br_on_cast* must have reference cast type")) {
      return;
    }
    shouldBeEqual(
      curr->castType.getHeapType().getBottom(),
      curr->ref->type.getHeapType().getBottom(),
      curr,
      "br_on_cast* target type and ref type must have a common supertype");
  }
  switch (curr->op) {
    case BrOnNull:
    case BrOnNonNull:
      shouldBeEqual(curr->castType,
                    Type(Type::none),
                    curr,
                    "non-cast br_on* must not set castType field");
      break;
    case BrOnCastDesc:
    case BrOnCastDescFail: {
      shouldBeTrue(getModule()->features.hasCustomDescriptors(),
                   curr,
                   "br_on_cast_desc* requires custom descriptors "
                   "[--enable-custom-descriptors]");
      if (!shouldBeTrue(curr->desc && curr->desc->type.isRef(),
                        curr,
                        "br_on_cast_desc* descriptor must have ref type")) {
        return;
      }
      auto descriptor = curr->desc->type.getHeapType();
      if (!descriptor.isBottom()) {
        auto described = descriptor.getDescribedType();
        if (!shouldBeTrue(
              bool(described),
              curr,
              "br_on_cast_desc* descriptor should have a described type")) {
          return;
        }
        shouldBeEqual(
          *described,
          curr->castType.getHeapType(),
          curr,
          "br_on_cast_desc* cast type should be described by descriptor");
        shouldBeEqual(
          curr->castType.getExactness(),
          curr->desc->type.getExactness(),
          curr,
          "br_on_cast_desc* cast exactness should match descriptor exactness");
        shouldBeTrue(curr->ref->type.isNullable() ||
                       curr->castType.isNonNullable(),
                     curr,
                     "br_on_cast_desc* with non-nullable ref should have "
                     "non-nullable cast type");
      }
      break;
    }
    case BrOnCast:
    case BrOnCastFail: {
      shouldBeSubType(
        curr->castType,
        curr->ref->type,
        curr,
        "br_on_cast* target type must be a subtype of its input type");
      // See comment about exactness on visitRefTest.
      if (!getModule()->features.hasCustomDescriptors()) {
        shouldBeTrue(curr->castType.isInexact() ||
                       curr->castType.with(Nullable) ==
                         curr->ref->type.with(Nullable),
                     curr,
                     "br_on_cast* to exact type requires custom descriptors "
                     "[--enable-custom-descriptors]");
      }
      break;
    }
  }
  noteBreak(curr->name, curr->getSentType(), curr);
}

void FunctionValidator::visitStructNew(StructNew* curr) {
  shouldBeTrue(getModule()->features.hasGC(),
               curr,
               "struct.new requires gc [--enable-gc]");
  if (curr->type == Type::unreachable) {
    return;
  }
  if (!shouldBeTrue(curr->type.isNonNullable(),
                    curr,
                    "struct.new should have a non-nullable reference type")) {
    return;
  }
  shouldBeTrue(curr->type.isExact(), curr, "struct.new should be exact");
  auto heapType = curr->type.getHeapType();
  if (!shouldBeTrue(
        heapType.isStruct(), curr, "struct.new heap type must be struct")) {
    return;
  }
  const auto& fields = heapType.getStruct().fields;
  if (curr->isWithDefault()) {
    shouldBeTrue(curr->operands.empty(),
                 curr,
                 "struct.new_with_default should have no operands");
    // All the fields must be defaultable.
    for (const auto& field : fields) {
      shouldBeTrue(field.type.isDefaultable(),
                   field,
                   "struct.new_with_default value type must be defaultable");
    }
  } else {
    if (shouldBeEqual(curr->operands.size(),
                      fields.size(),
                      curr,
                      "struct.new must have the right number of operands")) {
      // All the fields must have the proper type.
      for (Index i = 0; i < fields.size(); i++) {
        if (!Type::isSubType(curr->operands[i]->type, fields[i].type)) {
          info.fail("struct.new operand " + std::to_string(i) +
                      " must have proper type",
                    curr,
                    getFunction());
        }
      }
    }
  }

  auto descType = curr->type.getHeapType().getDescriptorType();
  if (!descType) {
    shouldBeFalse(curr->desc,
                  curr,
                  "struct.new of type without descriptor should lack one");
  } else {
    if (!shouldBeTrue(
          curr->desc,
          curr,
          "struct.new of type with descriptor requires descriptor operand")) {
      return;
    }
    shouldBeSubType(curr->desc->type,
                    Type(*descType, Nullable, Exact),
                    curr,
                    "struct.new descriptor operand should have proper type");
  }
}

void FunctionValidator::visitStructGet(StructGet* curr) {
  shouldBeTrue(getModule()->features.hasGC(),
               curr,
               "struct.get requires gc [--enable-gc]");
  if (curr->order != MemoryOrder::Unordered) {
    shouldBeTrue(getModule()->features.hasSharedEverything(),
                 curr,
                 "struct.atomic.get requires shared-everything "
                 "[--enable-shared-everything]");
    shouldBeTrue(getModule()->features.hasAtomics(),
                 curr,
                 "struct.atomic.get requires threads [--enable-threads]");
  }
  if (curr->type == Type::unreachable || curr->ref->type.isNull()) {
    return;
  }
  if (!shouldBeTrue(curr->ref->type.isStruct(),
                    curr->ref,
                    "struct.get ref must be a struct")) {
    return;
  }
  const auto& fields = curr->ref->type.getHeapType().getStruct().fields;
  shouldBeTrue(curr->index < fields.size(), curr, "bad struct.get field");
  auto field = fields[curr->index];
  // If the type is not packed, it must be marked internally as unsigned, by
  // convention.
  if (field.type != Type::i32 || field.packedType == Field::not_packed) {
    shouldBeFalse(curr->signed_, curr, "non-packed get cannot be signed");
  }
  if (curr->ref->type == Type::unreachable) {
    return;
  }
  shouldBeEqual(
    curr->type, field.type, curr, "struct.get must have the proper type");
}

void FunctionValidator::visitStructSet(StructSet* curr) {
  shouldBeTrue(getModule()->features.hasGC(),
               curr,
               "struct.set requires gc [--enable-gc]");
  if (curr->order != MemoryOrder::Unordered) {
    shouldBeTrue(getModule()->features.hasSharedEverything(),
                 curr,
                 "struct.atomic.set requires shared-everything "
                 "[--enable-shared-everything]");
    shouldBeTrue(getModule()->features.hasAtomics(),
                 curr,
                 "struct.atomic.set requires threads [--enable-threads]");
  }
  if (curr->ref->type == Type::unreachable) {
    return;
  }
  if (!shouldBeTrue(curr->ref->type.isRef(),
                    curr->ref,
                    "struct.set ref must be a reference type")) {
    return;
  }
  auto type = curr->ref->type.getHeapType();
  if (type.isMaybeShared(HeapType::none)) {
    return;
  }
  if (!shouldBeTrue(
        type.isStruct(), curr->ref, "struct.set ref must be a struct")) {
    return;
  }
  const auto& fields = type.getStruct().fields;
  if (!shouldBeTrue(
        curr->index < fields.size(), curr, "bad struct.get field")) {
    return;
  }
  auto& field = fields[curr->index];
  shouldBeSubType(curr->value->type,
                  field.type,
                  curr,
                  "struct.set value must have the proper type");
  shouldBeEqual(
    field.mutable_, Mutable, curr, "struct.set field must be mutable");
}

void FunctionValidator::visitStructRMW(StructRMW* curr) {
  auto expected =
    FeatureSet::GC | FeatureSet::Atomics | FeatureSet::SharedEverything;
  if (!shouldBeTrue(expected <= getModule()->features,
                    curr,
                    "struct.atomic.rmw requires additional features ")) {
    getStream() << getMissingFeaturesList(*getModule(), expected) << '\n';
  }
  if (curr->ref->type == Type::unreachable) {
    return;
  }
  if (!shouldBeTrue(curr->ref->type.isRef(),
                    curr->ref,
                    "struct.atomic.rmw ref must be a reference type")) {
    return;
  }
  auto type = curr->ref->type.getHeapType();
  if (type.isMaybeShared(HeapType::none)) {
    return;
  }
  if (!shouldBeTrue(
        type.isStruct(), curr->ref, "struct.atomic.rmw ref must be a struct")) {
    return;
  }
  const auto& fields = type.getStruct().fields;
  if (!shouldBeTrue(
        curr->index < fields.size(), curr, "bad struct.atomic.rmw field")) {
    return;
  }
  auto& field = fields[curr->index];
  shouldBeEqual(
    field.mutable_, Mutable, curr, "struct.atomic.rmw field must be mutable");
  shouldBeFalse(
    field.isPacked(), curr, "struct.atomic.rmw field must not be packed");
  bool isAny =
    field.type.isRef() &&
    Type::isSubType(
      field.type,
      Type(HeapTypes::any.getBasic(field.type.getHeapType().getShared()),
           Nullable));
  if (!shouldBeTrue(field.type == Type::i32 || field.type == Type::i64 ||
                      (isAny && curr->op == RMWXchg),
                    curr,
                    "struct.atomic.rmw field type invalid for operation")) {
    return;
  }
  shouldBeSubType(curr->value->type,
                  field.type,
                  curr,
                  "struct.atomic.rmw value must have the proper type");
}

void FunctionValidator::visitStructCmpxchg(StructCmpxchg* curr) {
  auto expected =
    FeatureSet::GC | FeatureSet::Atomics | FeatureSet::SharedEverything;
  if (!shouldBeTrue(expected <= getModule()->features,
                    curr,
                    "struct.atomic.rmw requires additional features ")) {
    getStream() << getMissingFeaturesList(*getModule(), expected) << '\n';
  }
  if (curr->ref->type == Type::unreachable) {
    return;
  }
  if (!shouldBeTrue(curr->ref->type.isRef(),
                    curr->ref,
                    "struct.atomic.rmw ref must be a reference type")) {
    return;
  }
  auto type = curr->ref->type.getHeapType();
  if (type.isMaybeShared(HeapType::none)) {
    return;
  }
  if (!shouldBeTrue(
        type.isStruct(), curr->ref, "struct.atomic.rmw ref must be a struct")) {
    return;
  }
  const auto& fields = type.getStruct().fields;
  if (!shouldBeTrue(
        curr->index < fields.size(), curr, "bad struct.atomic.rmw field")) {
    return;
  }
  auto& field = fields[curr->index];
  shouldBeEqual(
    field.mutable_, Mutable, curr, "struct.atomic.rmw field must be mutable");
  shouldBeFalse(
    field.isPacked(), curr, "struct.atomic.rmw field must not be packed");

  Type expectedExpectedType;
  if (field.type == Type::i32) {
    expectedExpectedType = Type::i32;
  } else if (field.type == Type::i64) {
    expectedExpectedType = Type::i64;
  } else if (field.type.isRef()) {
    expectedExpectedType = Type(
      HeapTypes::eq.getBasic(field.type.getHeapType().getShared()), Nullable);
  } else {
    shouldBeTrue(
      false, curr, "struct.atomic.rmw field type invalid for operation");
    return;
  }
  shouldBeSubType(
    curr->expected->type,
    expectedExpectedType,
    curr,
    "struct.atomic.rmw.cmpxchg expected value must have the proper type");
  shouldBeSubType(
    curr->replacement->type,
    field.type,
    curr,
    "struct.atomic.rmw.cmpxchg replacement value must have the proper type");
}

void FunctionValidator::visitArrayNew(ArrayNew* curr) {
  shouldBeTrue(
    getModule()->features.hasGC(), curr, "array.new requires gc [--enable-gc]");
  shouldBeEqualOrFirstIsUnreachable(
    curr->size->type, Type(Type::i32), curr, "array.new size must be an i32");
  if (curr->type == Type::unreachable) {
    return;
  }
  if (!shouldBeTrue(curr->type.isNonNullable(),
                    curr,
                    "array.new should have a non-nullable reference type")) {
    return;
  }
  shouldBeTrue(curr->type.isExact(), curr, "array.new* should be exact");
  auto heapType = curr->type.getHeapType();
  if (!shouldBeTrue(
        heapType.isArray(), curr, "array.new heap type must be array")) {
    return;
  }
  const auto& element = heapType.getArray().element;
  if (curr->isWithDefault()) {
    shouldBeTrue(
      !curr->init, curr, "array.new_with_default should have no init");
    // The element must be defaultable.
    shouldBeTrue(element.type.isDefaultable(),
                 element,
                 "array.new_with_default value type must be defaultable");
  } else {
    shouldBeTrue(!!curr->init, curr, "array.new should have an init");
    // The inits must have the proper type.
    shouldBeSubType(curr->init->type,
                    element.type,
                    curr,
                    "array.new init must have proper type");
  }
}

template<typename ArrayNew>
void FunctionValidator::visitArrayNewSegment(ArrayNew* curr) {
  shouldBeTrue(getModule()->features.hasGC(),
               curr,
               "array.new_{data, elem} requires gc [--enable-gc]");
  shouldBeEqualOrFirstIsUnreachable(
    curr->offset->type,
    Type(Type::i32),
    curr,
    "array.new_{data, elem} offset must be an i32");
  shouldBeEqualOrFirstIsUnreachable(
    curr->size->type,
    Type(Type::i32),
    curr,
    "array.new_{data, elem} size must be an i32");
  if (curr->type == Type::unreachable) {
    return;
  }
  if (!shouldBeTrue(
        curr->type.isRef(),
        curr,
        "array.new_{data, elem} type should be an array reference")) {
    return;
  }
  shouldBeTrue(
    curr->type.isExact(), curr, "array.new_{data, elem} should be exact");
  auto heapType = curr->type.getHeapType();
  if (!shouldBeTrue(
        heapType.isArray(),
        curr,
        "array.new_{data, elem} type should be an array reference")) {
    return;
  }
}

void FunctionValidator::visitArrayNewData(ArrayNewData* curr) {
  visitArrayNewSegment(curr);

  shouldBeTrue(
    getModule()->features.hasBulkMemory(),
    curr,
    "Data segment operations require bulk memory [--enable-bulk-memory]");
  if (!shouldBeTrue(getModule()->getDataSegment(curr->segment),
                    curr,
                    "array.new_data segment should exist")) {
    return;
  }

  auto field = GCTypeUtils::getField(curr->type);
  if (!field) {
    // A bottom type, or unreachable.
    return;
  }
  shouldBeTrue(field->type.isNumber(),
               curr,
               "array.new_data result element type should be numeric");
}

void FunctionValidator::visitArrayNewElem(ArrayNewElem* curr) {
  visitArrayNewSegment(curr);

  if (!shouldBeTrue(getModule()->getElementSegment(curr->segment),
                    curr,
                    "array.new_elem segment should exist")) {
    return;
  }

  auto field = GCTypeUtils::getField(curr->type);
  if (!field) {
    // A bottom type, or unreachable.
    return;
  }
  shouldBeSubType(getModule()->getElementSegment(curr->segment)->type,
                  field->type,
                  curr,
                  "array.new_elem segment type should be a subtype of the "
                  "result element type");
}

void FunctionValidator::visitArrayNewFixed(ArrayNewFixed* curr) {
  shouldBeTrue(getModule()->features.hasGC(),
               curr,
               "array.new_fixed requires gc [--enable-gc]");
  if (curr->type == Type::unreachable) {
    return;
  }
  shouldBeTrue(curr->type.isExact(), curr, "array.new_fixed should be exact");
  auto heapType = curr->type.getHeapType();
  if (!shouldBeTrue(
        heapType.isArray(), curr, "array.new_fixed heap type must be array")) {
    return;
  }
  const auto& element = heapType.getArray().element;
  for (auto* value : curr->values) {
    shouldBeSubType(value->type,
                    element.type,
                    curr,
                    "array.new_fixed value must have proper type");
  }
}

void FunctionValidator::visitArrayGet(ArrayGet* curr) {
  shouldBeTrue(
    getModule()->features.hasGC(), curr, "array.get requires gc [--enable-gc]");
  shouldBeEqualOrFirstIsUnreachable(
    curr->index->type, Type(Type::i32), curr, "array.get index must be an i32");
  const char* mustBeArray =
    "array.get target should be a specific array reference";
  if (curr->type == Type::unreachable ||
      !shouldBeTrue(curr->ref->type.isRef(), curr, mustBeArray) ||
      curr->ref->type.getHeapType().isBottom() ||
      !shouldBeTrue(curr->ref->type.isArray(), curr, mustBeArray)) {
    return;
  }
  auto heapType = curr->ref->type.getHeapType();
  const auto& element = heapType.getArray().element;
  // If the type is not packed, it must be marked internally as unsigned, by
  // convention.
  if (element.type != Type::i32 || element.packedType == Field::not_packed) {
    shouldBeFalse(curr->signed_, curr, "non-packed get cannot be signed");
  }
  shouldBeEqual(
    curr->type, element.type, curr, "array.get must have the proper type");
}

void FunctionValidator::visitArraySet(ArraySet* curr) {
  shouldBeTrue(
    getModule()->features.hasGC(), curr, "array.set requires gc [--enable-gc]");
  shouldBeEqualOrFirstIsUnreachable(
    curr->index->type, Type(Type::i32), curr, "array.set index must be an i32");
  if (curr->type == Type::unreachable) {
    return;
  }
  const char* mustBeArray = "array.set target should be an array reference";
  if (curr->type == Type::unreachable ||
      !shouldBeTrue(curr->ref->type.isRef(), curr, mustBeArray) ||
      curr->ref->type.getHeapType().isBottom() ||
      !shouldBeTrue(curr->ref->type.isArray(), curr, mustBeArray)) {
    return;
  }
  const auto& element = curr->ref->type.getHeapType().getArray().element;
  shouldBeSubType(curr->value->type,
                  element.type,
                  curr,
                  "array.set must have the proper type");
  shouldBeTrue(element.mutable_, curr, "array.set type must be mutable");
}

void FunctionValidator::visitArrayLen(ArrayLen* curr) {
  shouldBeTrue(
    getModule()->features.hasGC(), curr, "array.len requires gc [--enable-gc]");
  shouldBeEqualOrFirstIsUnreachable(
    curr->type, Type(Type::i32), curr, "array.len result must be an i32");
  shouldBeSubTypeIgnoringShared(
    curr->ref->type,
    Type(HeapType::array, Nullable),
    curr,
    "array.len argument must be an array reference");
}

void FunctionValidator::visitArrayCopy(ArrayCopy* curr) {
  shouldBeTrue(getModule()->features.hasGC(),
               curr,
               "array.copy requires gc [--enable-gc]");
  shouldBeEqualOrFirstIsUnreachable(curr->srcIndex->type,
                                    Type(Type::i32),
                                    curr,
                                    "array.copy src index must be an i32");
  shouldBeEqualOrFirstIsUnreachable(curr->destIndex->type,
                                    Type(Type::i32),
                                    curr,
                                    "array.copy dest index must be an i32");
  if (curr->type == Type::unreachable) {
    return;
  }
  if (!shouldBeTrue(curr->srcRef->type.isRef(),
                    curr,
                    "array.copy source should be a reference")) {
    return;
  }
  if (!shouldBeTrue(curr->destRef->type.isRef(),
                    curr,
                    "array.copy destination should be a reference")) {
    return;
  }
  auto srcHeapType = curr->srcRef->type.getHeapType();
  auto destHeapType = curr->destRef->type.getHeapType();
  // Normally both types need to be references to specific arrays, but if either
  // of the types are bottom, we don't further constrain the other at all
  // because this will be emitted as an unreachable.
  if (srcHeapType.isBottom() || destHeapType.isBottom()) {
    return;
  }
  if (!shouldBeTrue(srcHeapType.isArray(),
                    curr,
                    "array.copy source should be an array reference")) {
    return;
  }
  if (!shouldBeTrue(destHeapType.isArray(),
                    curr,
                    "array.copy destination should be an array reference")) {
    return;
  }
  const auto& srcElement = srcHeapType.getArray().element;
  const auto& destElement = destHeapType.getArray().element;
  shouldBeSubType(srcElement.type,
                  destElement.type,
                  curr,
                  "array.copy must have the proper types");
  shouldBeEqual(srcElement.packedType,
                destElement.packedType,
                curr,
                "array.copy types must match");
  shouldBeTrue(
    destElement.mutable_, curr, "array.copy destination must be mutable");
}

void FunctionValidator::visitArrayFill(ArrayFill* curr) {
  shouldBeTrue(getModule()->features.hasGC(),
               curr,
               "array.fill requires gc [--enable-gc]");
  shouldBeEqualOrFirstIsUnreachable(curr->index->type,
                                    Type(Type::i32),
                                    curr,
                                    "array.fill index must be an i32");
  shouldBeEqualOrFirstIsUnreachable(
    curr->size->type, Type(Type::i32), curr, "array.fill size must be an i32");
  const char* mustBeArray =
    "array.fill destination should be an array reference";
  if (curr->type == Type::unreachable ||
      !shouldBeTrue(curr->ref->type.isRef(), curr, mustBeArray) ||
      curr->ref->type.getHeapType().isBottom() ||
      !shouldBeTrue(curr->ref->type.isArray(), curr, mustBeArray)) {
    return;
  }
  auto heapType = curr->ref->type.getHeapType();
  auto element = heapType.getArray().element;
  shouldBeSubType(curr->value->type,
                  element.type,
                  curr,
                  "array.fill value must match destination element type");
  shouldBeTrue(
    element.mutable_, curr, "array.fill destination must be mutable");
}

template<typename ArrayInit>
void FunctionValidator::visitArrayInit(ArrayInit* curr) {
  shouldBeTrue(getModule()->features.hasGC(),
               curr,
               "array.init_* requires gc [--enable-gc]");
  shouldBeEqualOrFirstIsUnreachable(curr->index->type,
                                    Type(Type::i32),
                                    curr,
                                    "array.init_* index must be an i32");
  shouldBeEqualOrFirstIsUnreachable(curr->offset->type,
                                    Type(Type::i32),
                                    curr,
                                    "array.init_* offset must be an i32");
  shouldBeEqualOrFirstIsUnreachable(curr->size->type,
                                    Type(Type::i32),
                                    curr,
                                    "array.init_* size must be an i32");
  const char* mustBeArray =
    "array.init_* destination must be an array reference";
  if (curr->type == Type::unreachable ||
      !shouldBeTrue(curr->ref->type.isRef(), curr, mustBeArray) ||
      curr->ref->type.getHeapType().isBottom() ||
      !shouldBeTrue(curr->ref->type.isArray(), curr, mustBeArray)) {
    return;
  }
  auto heapType = curr->ref->type.getHeapType();
  auto element = heapType.getArray().element;
  shouldBeTrue(
    element.mutable_, curr, "array.init_* destination must be mutable");
}

void FunctionValidator::visitArrayInitData(ArrayInitData* curr) {
  visitArrayInit(curr);

  shouldBeTrue(
    getModule()->features.hasBulkMemory(),
    curr,
    "Data segment operations require bulk memory [--enable-bulk-memory]");
  shouldBeTrue(getModule()->getDataSegmentOrNull(curr->segment),
               curr,
               "array.init_data segment must exist");

  auto field = GCTypeUtils::getField(curr->ref->type);
  if (!field) {
    // A bottom type, or unreachable.
    return;
  }
  shouldBeTrue(field->type.isNumber(),
               curr,
               "array.init_data destination must be numeric");
}

void FunctionValidator::visitArrayInitElem(ArrayInitElem* curr) {
  visitArrayInit(curr);

  auto* seg = getModule()->getElementSegmentOrNull(curr->segment);
  if (!shouldBeTrue(seg, curr, "array.init_elem segment must exist")) {
    return;
  }

  auto field = GCTypeUtils::getField(curr->ref->type);
  if (!field) {
    // A bottom type, or unreachable.
    return;
  }

  shouldBeSubType(seg->type,
                  field->type,
                  curr,
                  "array.init_elem segment type must match destination type");
}

void FunctionValidator::visitArrayRMW(ArrayRMW* curr) {
  auto expected =
    FeatureSet::GC | FeatureSet::Atomics | FeatureSet::SharedEverything;
  if (!shouldBeTrue(expected <= getModule()->features,
                    curr,
                    "array.atomic.rmw requires additional features ")) {
    getStream() << getMissingFeaturesList(*getModule(), expected) << '\n';
  }
  if (curr->ref->type == Type::unreachable) {
    return;
  }
  if (!shouldBeTrue(curr->ref->type.isRef(),
                    curr->ref,
                    "array.atomic.rmw ref must be a reference type")) {
    return;
  }
  auto type = curr->ref->type.getHeapType();
  if (type.isMaybeShared(HeapType::none)) {
    return;
  }
  if (!shouldBeTrue(
        type.isArray(), curr->ref, "array.atomic.rmw ref must be a array")) {
    return;
  }
  const auto& element = type.getArray().element;
  shouldBeEqual(element.mutable_,
                Mutable,
                curr,
                "array.atomic.rmw element must be mutable");
  shouldBeFalse(
    element.isPacked(), curr, "array.atomic.rmw element must not be packed");
  bool isAny =
    element.type.isRef() &&
    Type::isSubType(
      element.type,
      Type(HeapTypes::any.getBasic(element.type.getHeapType().getShared()),
           Nullable));
  if (!shouldBeTrue(element.type == Type::i32 || element.type == Type::i64 ||
                      (isAny && curr->op == RMWXchg),
                    curr,
                    "array.atomic.rmw element type invalid for operation")) {
    return;
  }
  shouldBeSubType(curr->value->type,
                  element.type,
                  curr,
                  "array.atomic.rmw value must have the proper type");
}

void FunctionValidator::visitArrayCmpxchg(ArrayCmpxchg* curr) {
  auto expected =
    FeatureSet::GC | FeatureSet::Atomics | FeatureSet::SharedEverything;
  if (!shouldBeTrue(expected <= getModule()->features,
                    curr,
                    "array.atomic.rmw requires additional features ")) {
    getStream() << getMissingFeaturesList(*getModule(), expected) << '\n';
  }
  if (curr->ref->type == Type::unreachable) {
    return;
  }
  if (!shouldBeTrue(curr->ref->type.isRef(),
                    curr->ref,
                    "array.atomic.rmw ref must be a reference type")) {
    return;
  }
  auto type = curr->ref->type.getHeapType();
  if (type.isMaybeShared(HeapType::none)) {
    return;
  }
  if (!shouldBeTrue(
        type.isArray(), curr->ref, "array.atomic.rmw ref must be a array")) {
    return;
  }
  const auto& element = type.getArray().element;
  shouldBeEqual(element.mutable_,
                Mutable,
                curr,
                "array.atomic.rmw element must be mutable");
  shouldBeFalse(
    element.isPacked(), curr, "array.atomic.rmw element must not be packed");

  Type expectedExpectedType;
  if (element.type == Type::i32) {
    expectedExpectedType = Type::i32;
  } else if (element.type == Type::i64) {
    expectedExpectedType = Type::i64;
  } else if (element.type.isRef()) {
    expectedExpectedType = Type(
      HeapTypes::eq.getBasic(element.type.getHeapType().getShared()), Nullable);
  } else {
    shouldBeTrue(
      false, curr, "array.atomic.rmw element type invalid for operation");
    return;
  }
  shouldBeSubType(
    curr->expected->type,
    expectedExpectedType,
    curr,
    "array.atomic.rmw.cmpxchg expected value must have the proper type");
  shouldBeSubType(
    curr->replacement->type,
    element.type,
    curr,
    "array.atomic.rmw.cmpxchg replacement value must have the proper type");
}

void FunctionValidator::visitStringNew(StringNew* curr) {
  shouldBeTrue(!getModule() || getModule()->features.hasStrings(),
               curr,
               "string operations require strings [--enable-strings]");

  switch (curr->op) {
    case StringNewLossyUTF8Array:
    case StringNewWTF16Array: {
      auto refType = curr->ref->type;
      if (refType == Type::unreachable) {
        return;
      }
      if (!shouldBeTrue(
            refType.isRef(), curr, "string.new input must have array type")) {
        return;
      }
      auto heapType = refType.getHeapType();
      if (!shouldBeTrue(heapType.isBottom() || heapType.isArray(),
                        curr,
                        "string.new input must have array type")) {
        return;
      }
      shouldBeEqualOrFirstIsUnreachable(curr->start->type,
                                        Type(Type::i32),
                                        curr,
                                        "string.new start must be i32");
      shouldBeEqualOrFirstIsUnreachable(
        curr->end->type, Type(Type::i32), curr, "string.new end must be i32");
      return;
    }
    case StringNewFromCodePoint:
      shouldBeEqualOrFirstIsUnreachable(
        curr->ref->type,
        Type(Type::i32),
        curr,
        "string.from_code_point code point must be i32");
      shouldBeTrue(
        !curr->start, curr, "string.from_code_point should not have start");
      shouldBeTrue(
        !curr->end, curr, "string.from_code_point should not have end");
      return;
  }
  WASM_UNREACHABLE("unexpected op");
}

void FunctionValidator::visitStringConst(StringConst* curr) {
  shouldBeTrue(!getModule() || getModule()->features.hasStrings(),
               curr,
               "string operations require strings [--enable-strings]");
}

void FunctionValidator::visitStringMeasure(StringMeasure* curr) {
  shouldBeTrue(!getModule() || getModule()->features.hasStrings(),
               curr,
               "string operations require strings [--enable-strings]");
}

void FunctionValidator::visitStringEncode(StringEncode* curr) {
  shouldBeTrue(!getModule() || getModule()->features.hasStrings(),
               curr,
               "string operations require strings [--enable-strings]");
}

void FunctionValidator::visitStringConcat(StringConcat* curr) {
  shouldBeTrue(!getModule() || getModule()->features.hasStrings(),
               curr,
               "string operations require strings [--enable-strings]");
}

void FunctionValidator::visitStringEq(StringEq* curr) {
  shouldBeTrue(!getModule() || getModule()->features.hasStrings(),
               curr,
               "string operations require strings [--enable-strings]");
}

void FunctionValidator::visitStringTest(StringTest* curr) {
  shouldBeTrue(!getModule() || getModule()->features.hasStrings(),
               curr,
               "string operations require strings [--enable-strings]");
}

void FunctionValidator::visitStringWTF16Get(StringWTF16Get* curr) {
  shouldBeTrue(!getModule() || getModule()->features.hasStrings(),
               curr,
               "string operations require strings [--enable-strings]");
}

void FunctionValidator::visitStringSliceWTF(StringSliceWTF* curr) {
  shouldBeTrue(!getModule() || getModule()->features.hasStrings(),
               curr,
               "string operations require strings [--enable-strings]");
}

void FunctionValidator::visitContNew(ContNew* curr) {
  // TODO implement actual type-checking
  shouldBeTrue(!getModule() || getModule()->features.hasStackSwitching(),
               curr,
               "cont.new requires stack-switching [--enable-stack-switching]");

  if (curr->type == Type::unreachable) {
    return;
  }

  if (!shouldBeTrue(curr->type.isNonNullable(),
                    curr,
                    "cont.new should have a non-nullable reference type")) {
    return;
  }
  shouldBeTrue(curr->type.isExact(), curr, "cont.new should be exact");

  shouldBeTrue(curr->type.isContinuation() &&
                 curr->type.getHeapType().getContinuation().type.isSignature(),
               curr,
               "cont.new must be annotated with a continuation type");
}

void FunctionValidator::visitContBind(ContBind* curr) {
  // TODO implement actual type-checking
  shouldBeTrue(!getModule() || getModule()->features.hasStackSwitching(),
               curr,
               "cont.bind requires stack-switching [--enable-stack-switching]");

  shouldBeTrue(
    (curr->cont->type.isContinuation() &&
     curr->cont->type.getHeapType().getContinuation().type.isSignature()) ||
      curr->cont->type == Type::unreachable,
    curr,
    "the first type annotation on cont.bind must be a continuation type");

  shouldBeTrue(
    (curr->type.isContinuation() &&
     curr->type.getHeapType().getContinuation().type.isSignature()) ||
      curr->type == Type::unreachable,
    curr,
    "the second type annotation on cont.bind must be a continuation type");

  if (curr->type == Type::unreachable) {
    return;
  }

  if (!shouldBeTrue(curr->type.isNonNullable(),
                    curr,
                    "cont.bind should have a non-nullable reference type")) {
    return;
  }
  shouldBeTrue(curr->type.isExact(), curr, "cont.bind should be exact");
}

void FunctionValidator::visitSuspend(Suspend* curr) {
  // TODO implement actual type-checking
  shouldBeTrue(!getModule() || getModule()->features.hasStackSwitching(),
               curr,
               "suspend requires stack-switching [--enable-stack-switching]");
}

void FunctionValidator::visitResume(Resume* curr) {
  // TODO implement actual type-checking
  shouldBeTrue(!getModule() || getModule()->features.hasStackSwitching(),
               curr,
               "resume requires stack-switching [--enable-stack-switching]");

  shouldBeTrue(
    curr->sentTypes.size() == curr->handlerBlocks.size(),
    curr,
    "sentTypes cache in resume instruction has not been initialized");

  shouldBeTrue(
    (curr->cont->type.isContinuation() &&
     curr->cont->type.getHeapType().getContinuation().type.isSignature()) ||
      curr->type == Type::unreachable,
    curr,
    "resume must be annotated with a continuation type");
}

void FunctionValidator::visitResumeThrow(ResumeThrow* curr) {
  // TODO implement actual type-checking
  shouldBeTrue(
    !getModule() || (getModule()->features.hasExceptionHandling() &&
                     getModule()->features.hasStackSwitching()),
    curr,
    "resume_throw requires exception handling [--enable-exception-handling] "
    "and stack-switching [--enable-stack-switching]");

  shouldBeTrue(
    curr->sentTypes.size() == curr->handlerBlocks.size(),
    curr,
    "sentTypes cache in resume_throw instruction has not been initialized");

  shouldBeTrue(
    (curr->cont->type.isContinuation() &&
     curr->cont->type.getHeapType().getContinuation().type.isSignature()) ||
      curr->type == Type::unreachable,
    curr,
    "resume_throw must be annotated with a continuation type");

  auto* tag = getModule()->getTagOrNull(curr->tag);
  if (!shouldBeTrue(!!tag, curr, "resume_throw must be annotated with a tag")) {
    return;
  }
}

void FunctionValidator::visitStackSwitch(StackSwitch* curr) {
  // TODO implement actual type-checking
  shouldBeTrue(!getModule() || getModule()->features.hasStackSwitching(),
               curr,
               "switch requires stack-switching [--enable-stack-switching]");

  shouldBeTrue(
    (curr->cont->type.isContinuation() &&
     curr->cont->type.getHeapType().getContinuation().type.isSignature()) ||
      curr->type == Type::unreachable,
    curr,
    "switch must be annotated with a continuation type");

  auto* tag = getModule()->getTagOrNull(curr->tag);
  if (!shouldBeTrue(!!tag, curr, "switch must be annotated with a tag")) {
    return;
  }
}

void FunctionValidator::visitFunction(Function* curr) {
  FeatureSet features;
  // Check for things like having a rec group with GC enabled. The type we're
  // checking is a reference type even if this an MVP function type, so ignore
  // the reference types feature here.
  features |= (curr->type.getFeatures() & ~FeatureSet::ReferenceTypes);
  for (const auto& param : curr->getParams()) {
    features |= param.getFeatures();
    shouldBeTrue(param.isConcrete(), curr, "params must be concretely typed");
  }
  for (const auto& result : curr->getResults()) {
    features |= result.getFeatures();
    shouldBeTrue(result.isConcrete(), curr, "results must be concretely typed");
  }
  for (const auto& var : curr->vars) {
    features |= var.getFeatures();
  }
  shouldBeTrue(features <= getModule()->features,
               curr->name,
               "all used types should be allowed");

  // validate optional local names
  std::unordered_set<Name> seen;
  for (auto& pair : curr->localNames) {
    Name name = pair.second;
    shouldBeTrue(seen.insert(name).second, name, "local names must be unique");
  }

  if (curr->body) {
    if (curr->getResults().isTuple()) {
      shouldBeTrue(getModule()->features.hasMultivalue(),
                   curr->body,
                   "Multivalue function results (multivalue is not enabled)");
    }
    if (curr->profile == IRProfile::Poppy) {
      shouldBeTrue(
        curr->body->is<Block>(), curr->body, "Function body must be a block");
    }
    // if function has no result, it is ignored
    // if body is unreachable, it might be e.g. a return
    shouldBeSubType(curr->body->type,
                    curr->getResults(),
                    curr->body,
                    "function body type must match, if function returns");

    if (getModule()->features.hasGC()) {
      // If we have non-nullable locals, verify that local.get are valid.
      LocalStructuralDominance info(curr, *getModule());
      for (auto index : info.nonDominatingIndices) {
        auto localType = curr->getLocalType(index);
        for (auto type : localType) {
          shouldBeTrue(!type.isNonNullable(),
                       index,
                       "non-nullable local's sets must dominate gets");
        }
      }
    }

    // Assert that we finished with a clean state after processing the body's
    // expressions, and reset the state for next time. Note that we use some of
    // this state in the above validations, so this must appear last.
    assert(breakTypes.empty());
    assert(delegateTargetNames.empty());
    assert(rethrowTargetNames.empty());
    labelNames.clear();
  }
}

void FunctionValidator::validateOffset(Address offset,
                                       Memory* mem,
                                       Expression* curr) {
  shouldBeTrue(mem->is64() || offset <= std::numeric_limits<uint32_t>::max(),
               curr,
               "offset must be u32");
}

void FunctionValidator::validateAlignment(
  size_t align, Type type, Index bytes, bool isAtomic, Expression* curr) {
  if (isAtomic) {
    shouldBeEqual(align,
                  (size_t)bytes,
                  curr,
                  "atomic accesses must have natural alignment");
    return;
  }
  switch (align) {
    case 1:
    case 2:
    case 4:
    case 8:
    case 16:
      break;
    default: {
      info.fail("bad alignment: " + std::to_string(align), curr, getFunction());
      break;
    }
  }
  shouldBeTrue(align <= bytes, curr, "alignment must not exceed natural");
  TODO_SINGLE_COMPOUND(type);
  switch (type.getBasic()) {
    case Type::i32:
    case Type::f32: {
      shouldBeTrue(align <= 4, curr, "alignment must not exceed natural");
      break;
    }
    case Type::i64:
    case Type::f64: {
      shouldBeTrue(align <= 8, curr, "alignment must not exceed natural");
      break;
    }
    case Type::v128:
    case Type::unreachable:
      break;
    case Type::none:
      WASM_UNREACHABLE("invalid type");
  }
}

static void validateBinaryenIR(Module& wasm, ValidationInfo& info) {
  struct BinaryenIRValidator
    : public PostWalker<BinaryenIRValidator,
                        UnifiedExpressionVisitor<BinaryenIRValidator>> {
    ValidationInfo& info;

    std::unordered_set<Expression*> seen;

    BinaryenIRValidator(ValidationInfo& info) : info(info) {}

    void visitExpression(Expression* curr) {
      auto scope = getFunction() ? getFunction()->name : Name("(global scope)");
      // check if a node type is 'stale', i.e., we forgot to finalize() the
      // node.
      auto oldType = curr->type;
      ReFinalizeNode().visit(curr);
      auto newType = curr->type;
      // It's ok for control flow structures to be further refinable, but all
      // other instructions must have the most-precise possible types.
      if (oldType != newType && !(Properties::isControlFlowStructure(curr) &&
                                  Type::isSubType(newType, oldType))) {
        std::ostringstream ss;
        ss << "stale type found in " << scope << " on " << curr
           << "\n(marked as " << oldType << ", should be " << newType << ")\n";
        info.fail(ss.str(), curr, getFunction());
      }
      curr->type = oldType;
      // check if a node is a duplicate - expressions must not be seen more than
      // once
      if (!seen.insert(curr).second) {
        std::ostringstream ss;
        ss << "expression seen more than once in the tree in " << scope
           << " on " << curr << '\n';
        info.fail(ss.str(), curr, getFunction());
      }
    }
  };
  BinaryenIRValidator binaryenIRValidator(info);
  binaryenIRValidator.walkModule(&wasm);
}

// Main validator class

static void validateTypes(Module& module, ValidationInfo& info) {
  // Check that public types do not contain any exact references if custom
  // descriptors is not enabled. If they did, we would erase the exactness
  // during binary writing and change the public type identities.
  if (module.features.hasCustomDescriptors()) {
    return;
  }

  for (auto type : ModuleUtils::getPublicHeapTypes(module)) {
    for (auto child : type.getTypeChildren()) {
      if (child.isExact()) {
        std::string typeName;
        if (auto it = module.typeNames.find(type);
            it != module.typeNames.end()) {
          typeName = '$' + it->second.name.toString();
        } else {
          typeName = type.toString();
        }
        info.fail("Exact reference in public type not allowed without custom "
                  "descriptors [--enable-custom-descriptors]",
                  typeName,
                  nullptr);
        break;
      }
    }
  }
}

static void validateImports(Module& module, ValidationInfo& info) {
  ModuleUtils::iterImportedFunctions(module, [&](Function* curr) {
    if (curr->getResults().isTuple()) {
      info.shouldBeTrue(module.features.hasMultivalue(),
                        curr->name,
                        "Imported multivalue function requires multivalue "
                        "[--enable-multivalue]");
    }
    if (info.validateWeb) {
      for (const auto& param : curr->getParams()) {
        info.shouldBeUnequal(param,
                             Type(Type::i64),
                             curr->name,
                             "Imported function must not have i64 parameters");
      }
      for (const auto& result : curr->getResults()) {
        info.shouldBeUnequal(result,
                             Type(Type::i64),
                             curr->name,
                             "Imported function must not have i64 results");
      }
    }

    if (Intrinsics(module).isCallWithoutEffects(curr)) {
      auto lastParam = curr->getParams();
      if (lastParam.isTuple()) {
        lastParam = lastParam.getTuple().back();
      }
      info.shouldBeTrue(lastParam.isFunction(),
                        curr->name,
                        "call.if.used's last param must be a function");
    }
  });
  ModuleUtils::iterImportedGlobals(module, [&](Global* curr) {
    if (!module.features.hasMutableGlobals()) {
      info.shouldBeFalse(curr->mutable_,
                         curr->name,
                         "Imported mutable global requires mutable-globals "
                         "[--enable-mutable-globals]");
    }
    info.shouldBeFalse(
      curr->type.isTuple(), curr->name, "Imported global cannot be tuple");
  });
}

static void validateExports(Module& module, ValidationInfo& info) {
  for (auto& curr : module.exports) {
    if (curr->kind == ExternalKind::Function) {
      if (info.validateWeb) {
        Function* f = module.getFunction(*curr->getInternalName());
        for (const auto& param : f->getParams()) {
          info.shouldBeUnequal(
            param,
            Type(Type::i64),
            f->name,
            "Exported function must not have i64 parameters");
        }
        for (const auto& result : f->getResults()) {
          info.shouldBeUnequal(result,
                               Type(Type::i64),
                               f->name,
                               "Exported function must not have i64 results");
        }
      }
    } else if (curr->kind == ExternalKind::Global) {
      if (Global* g = module.getGlobalOrNull(*curr->getInternalName())) {
        if (!module.features.hasMutableGlobals()) {
          info.shouldBeFalse(g->mutable_,
                             g->name,
                             "Exported mutable global requires mutable-globals "
                             "[--enable-mutable-globals]");
        }
        info.shouldBeFalse(
          g->type.isTuple(), g->name, "Exported global cannot be tuple");
      }
    }
  }
  std::unordered_set<Name> exportNames;
  for (auto& exp : module.exports) {
    if (exp->kind == ExternalKind::Function) {
      Name name = *exp->getInternalName();
      info.shouldBeTrue(module.getFunctionOrNull(name),
                        name,
                        "module function exports must be found");
    } else if (exp->kind == ExternalKind::Global) {
      Name name = *exp->getInternalName();
      info.shouldBeTrue(module.getGlobalOrNull(name),
                        name,
                        "module global exports must be found");
    } else if (exp->kind == ExternalKind::Table) {
      Name name = *exp->getInternalName();
      info.shouldBeTrue(module.getTableOrNull(name),
                        name,
                        "module table exports must be found");
    } else if (exp->kind == ExternalKind::Memory) {
      Name name = *exp->getInternalName();
      info.shouldBeTrue(module.getMemoryOrNull(name),
                        name,
                        "module memory exports must be found");
    } else if (exp->kind == ExternalKind::Tag) {
      Name name = *exp->getInternalName();
      info.shouldBeTrue(
        module.getTagOrNull(name), name, "module tag exports must be found");
    } else {
      WASM_UNREACHABLE("invalid ExternalKind");
    }
    Name exportName = exp->name;
    info.shouldBeFalse(exportNames.count(exportName) > 0,
                       exportName,
                       "module exports must be unique");
    exportNames.insert(exportName);
  }
}

static void validateGlobals(Module& module, ValidationInfo& info) {
  std::unordered_set<Global*> seen;
  ModuleUtils::iterDefinedGlobals(module, [&](Global* curr) {
    info.shouldBeTrue(curr->type.getFeatures() <= module.features,
                      curr->name,
                      "all used types should be allowed");
    info.shouldBeTrue(
      curr->init != nullptr, curr->name, "global init must be non-null");
    assert(curr->init);
    info.shouldBeTrue(GlobalUtils::canInitializeGlobal(module, curr->init),
                      curr->name,
                      "global init must be constant");

    if (!info.shouldBeSubType(curr->init->type,
                              curr->type,
                              curr->init,
                              "global init must have correct type") &&
        !info.quiet) {
      info.getStream(nullptr) << "(on global " << curr->name << ")\n";
    }
    FunctionValidator(module, &info).validate(curr->init);
    // If GC is enabled (which means globals can refer to other non-imported
    // globals), check that globals only refer to preceeding globals.
    if (module.features.hasGC() && curr->init) {
      for (auto* get : FindAll<GlobalGet>(curr->init).list) {
        auto* global = module.getGlobalOrNull(get->name);
        info.shouldBeTrue(
          global && (seen.count(global) || global->imported()),
          curr->init,
          "global initializer should only refer to previous globals");
      }
      seen.insert(curr);
    }
  });

  // Check that globals have allowed types.
  for (auto& g : module.globals) {
    auto globalFeats = g->type.getFeatures();
    if (!info.shouldBeTrue(globalFeats <= module.features, g->name, "")) {
      info.getStream(nullptr)
        << "global type requires additional features "
        << getMissingFeaturesList(module, globalFeats) << '\n';
    }
  }
}

static void validateMemories(Module& module, ValidationInfo& info) {
  if (module.memories.size() > 1) {
    info.shouldBeTrue(
      module.features.hasMultiMemory(),
      "memory",
      "multiple memories require multimemory [--enable-multimemory]");
  }
  for (auto& memory : module.memories) {
    if (memory->hasMax()) {
      info.shouldBeFalse(
        memory->initial > memory->max, "memory", "memory max >= initial");
    }
    if (memory->is64()) {
      info.shouldBeTrue(module.features.hasMemory64(),
                        "memory",
                        "64-bit memories require memory64 [--enable-memory64]");
    } else {
      info.shouldBeTrue(memory->initial <= Memory::kMaxSize32,
                        "memory",
                        "initial memory must be <= 4GB");
      info.shouldBeTrue(!memory->hasMax() || memory->max <= Memory::kMaxSize32,
                        "memory",
                        "max memory must be <= 4GB, or unlimited");
    }
    info.shouldBeTrue(!memory->shared || memory->hasMax(),
                      "memory",
                      "shared memory must have max size");
    if (memory->shared) {
      info.shouldBeTrue(module.features.hasAtomics(),
                        "memory",
                        "shared memory requires threads [--enable-threads]");
    }
  }
}

static void validateDataSegments(Module& module, ValidationInfo& info) {
  for (auto& segment : module.dataSegments) {
    if (segment->isPassive) {
      info.shouldBeTrue(
        module.features.hasBulkMemory(),
        segment->offset,
        "nonzero segment flags require bulk memory [--enable-bulk-memory]");
      info.shouldBeEqual(segment->offset,
                         (Expression*)nullptr,
                         segment->offset,
                         "passive segment should not have an offset");
    } else {
      auto memory = module.getMemoryOrNull(segment->memory);
      if (!info.shouldBeTrue(memory != nullptr,
                             "segment",
                             "active segment must have a valid memory name")) {
        continue;
      }
      info.shouldBeEqual(segment->offset->type,
                         memory->addressType,
                         segment->offset,
                         "segment offset must match memory index type");
      info.shouldBeTrue(
        Properties::isValidConstantExpression(module, segment->offset),
        segment->offset,
        "memory segment offset must be constant");
      FunctionValidator(module, &info).validate(segment->offset);
    }
  }
}

static void validateTables(Module& module, ValidationInfo& info) {
  FunctionValidator validator(module, &info);

  if (!module.features.hasReferenceTypes()) {
    info.shouldBeTrue(module.tables.size() <= 1,
                      "table",
                      "Only 1 table definition allowed in MVP (requires "
                      "--enable-reference-types)");
    if (!module.tables.empty()) {
      auto& table = module.tables.front();
      info.shouldBeTrue(table->type == Type(HeapType::func, Nullable),
                        "table",
                        "Only funcref is valid for table type (when reference "
                        "types are disabled)");
      for (auto& segment : module.elementSegments) {
        info.shouldBeTrue(segment->table == table->name,
                          "elem",
                          "all element segments should refer to a single table "
                          "in MVP.");
        for (auto* expr : segment->data) {
          info.shouldBeTrue(
            expr->is<RefFunc>(),
            expr,
            "all table elements must be non-null funcrefs in MVP.");
          validator.validate(expr);
        }
      }
    }
  }

  auto funcref = Type(HeapType::func, Nullable);
  for (auto& table : module.tables) {
    info.shouldBeTrue(table->initial <= table->max,
                      "table",
                      "size minimum must not be greater than maximum");
    info.shouldBeTrue(
      table->type.isNullable(),
      "table",
      "Non-nullable reference types are not yet supported for tables");
    auto typeFeats = table->type.getFeatures();
    if (!info.shouldBeTrue(table->type == funcref ||
                             typeFeats <= module.features,
                           "table",
                           "table type requires additional features ")) {
      info.getStream(nullptr)
        << getMissingFeaturesList(module, typeFeats) << '\n';
    }
    if (table->is64()) {
      info.shouldBeTrue(module.features.hasMemory64(),
                        "memory",
                        "64-bit tables require memory64 [--enable-memory64]");
    }
  }

  for (auto& segment : module.elementSegments) {
    info.shouldBeTrue(segment->type.isRef(),
                      "elem",
                      "element segment type must be of reference type.");
    info.shouldBeTrue(
      segment->type.isNullable(),
      "elem",
      "Non-nullable reference types are not yet supported for tables");
    auto typeFeats = segment->type.getFeatures();
    if (!info.shouldBeTrue(
          segment->type == funcref || typeFeats <= module.features,
          "elem",
          "element segment type requires additional features ")) {
      info.getStream(nullptr)
        << getMissingFeaturesList(module, typeFeats) << '\n';
    }

    bool isPassive = !segment->table.is();
    if (isPassive) {
      info.shouldBeTrue(
        !segment->offset, "elem", "passive segment should not have an offset");
    } else {
      auto table = module.getTableOrNull(segment->table);
      info.shouldBeTrue(table != nullptr,
                        "elem",
                        "element segment must have a valid table name");
      info.shouldBeTrue(
        !!segment->offset, "elem", "table segment offset must have an offset");
      info.shouldBeEqual(segment->offset->type,
                         table->addressType,
                         segment->offset,
                         "element segment offset must match table index type");
      info.shouldBeTrue(
        Properties::isValidConstantExpression(module, segment->offset),
        segment->offset,
        "table segment offset must be constant");
      info.shouldBeTrue(
        Type::isSubType(segment->type, table->type),
        "elem",
        "element segment type must be a subtype of the table type");
      validator.validate(segment->offset);
    }
    for (auto* expr : segment->data) {
      info.shouldBeTrue(Properties::isValidConstantExpression(module, expr),
                        expr,
                        "element must be a constant expression");
      info.shouldBeSubType(expr->type,
                           segment->type,
                           expr,
                           "element must be a subtype of the segment type");
      validator.validate(expr);
    }
  }
}

static void validateTags(Module& module, ValidationInfo& info) {
  if (!module.tags.empty()) {
    info.shouldBeTrue(
      module.features.hasExceptionHandling(),
      module.tags[0]->name,
      "Tags require exception-handling [--enable-exception-handling]");
  }
  for (auto& curr : module.tags) {
    if (curr->results() != Type::none) {
      info.shouldBeTrue(module.features.hasStackSwitching(),
                        curr->name,
                        "Tags with result types require stack switching "
                        "feature [--enable-stack-switching]");
    }
    if (curr->params().isTuple()) {
      info.shouldBeTrue(
        module.features.hasMultivalue(),
        curr->name,
        "Multivalue tag type requires multivalue [--enable-multivalue]");
    }
    FeatureSet features;
    for (const auto& param : curr->params()) {
      features |= param.getFeatures();
      info.shouldBeTrue(param.isConcrete(),
                        curr->name,
                        "Values in a tag should have concrete types");
    }
    info.shouldBeTrue(features <= module.features,
                      curr->name,
                      "all param types in tags should be allowed");
  }
}

static void validateStart(Module& module, ValidationInfo& info) {
  // start
  if (module.start.is()) {
    auto func = module.getFunctionOrNull(module.start);
    if (info.shouldBeTrue(
          func != nullptr, module.start, "start must be found")) {
      info.shouldBeTrue(func->getParams() == Type::none,
                        module.start,
                        "start must have 0 params");
      info.shouldBeTrue(func->getResults() == Type::none,
                        module.start,
                        "start must not return a value");
    }
  }
}

namespace {
template<typename T, typename U>
void validateModuleMap(Module& module,
                       ValidationInfo& info,
                       T& list,
                       U getter,
                       const std::string& kind) {
  // Given a list of module elements (like exports or globals), see that we can
  // get the items using the getter (getExportorNull, etc.). The getter uses the
  // lookup map internally, so this validates that they contain all items in
  // the list.
  for (auto& item : list) {
    auto* ptr = (module.*getter)(item->name);
    if (!ptr) {
      info.fail(kind + " must be found (use updateMaps)", item->name, nullptr);
    } else {
      info.shouldBeEqual(item->name,
                         ptr->name,
                         item->name,
                         "getter must return the correct item");
    }
  }

  // TODO: Also check there is nothing extraneous in the map, but that would
  //       require inspecting private fields of Module.
}
} // anonymous namespace

static void validateModuleMaps(Module& module, ValidationInfo& info) {
  // Module maps should be up to date.
  validateModuleMap(
    module, info, module.exports, &Module::getExportOrNull, "Export");
  validateModuleMap(
    module, info, module.functions, &Module::getFunctionOrNull, "Function");
  validateModuleMap(
    module, info, module.globals, &Module::getGlobalOrNull, "Global");
  validateModuleMap(module, info, module.tags, &Module::getTagOrNull, "Tag");
  validateModuleMap(module,
                    info,
                    module.elementSegments,
                    &Module::getElementSegmentOrNull,
                    "ElementSegment");
  validateModuleMap(
    module, info, module.memories, &Module::getMemoryOrNull, "Memory");
  validateModuleMap(module,
                    info,
                    module.dataSegments,
                    &Module::getDataSegmentOrNull,
                    "DataSegment");
  validateModuleMap(
    module, info, module.tables, &Module::getTableOrNull, "Table");
}

static void validateFeatures(Module& module, ValidationInfo& info) {
  if (module.features.hasGC()) {
    info.shouldBeTrue(module.features.hasReferenceTypes(),
                      module.features,
                      "--enable-gc requires --enable-reference-types");
  }
}

// TODO: If we want the validator to be part of libwasm rather than libpasses,
// then Using PassRunner::getPassDebug causes a circular dependence. We should
// fix that, perhaps by moving some of the pass infrastructure into libsupport.
bool WasmValidator::validate(Module& module, Flags flags) {
  ValidationInfo info(module);
  info.validateWeb = (flags & Web) != 0;
  info.validateGlobally = (flags & Globally) != 0;
  info.quiet = (flags & Quiet) != 0;

  // Parallel function validation.
  PassRunner runner(&module);
  FunctionValidator functionValidator(module, &info);
  functionValidator.validate(&runner);

  // Also validate imports, which were not covered in the parallel traversal
  // since it is a function-parallel operation.
  for (auto& func : module.functions) {
    if (func->imported()) {
      functionValidator.visitFunction(func.get());
    }
  }

  // Validate globally.
  if (info.validateGlobally) {
    validateTypes(module, info);
    validateImports(module, info);
    validateExports(module, info);
    validateGlobals(module, info);
    validateMemories(module, info);
    validateDataSegments(module, info);
    validateTables(module, info);
    validateTags(module, info);
    validateStart(module, info);
    validateModuleMaps(module, info);
    validateFeatures(module, info);
  }

  // Validate additional internal IR details when in pass-debug mode.
  if (PassRunner::getPassDebug()) {
    validateBinaryenIR(module, info);
  }

  // Print all the data.
  if (!info.valid.load() && !info.quiet) {
    for (auto& func : module.functions) {
      std::cerr << info.getStream(func.get()).str();
    }
    std::cerr << info.getStream(nullptr).str();
  }
  return info.valid.load();
}

bool WasmValidator::validate(Module& module, const PassOptions& options) {
  return validate(module, options.validateGlobally ? Globally : Minimal);
}

bool WasmValidator::validate(Function* func, Module& module, Flags flags) {
  ValidationInfo info(module);
  info.validateWeb = (flags & Web) != 0;
  info.validateGlobally = (flags & Globally) != 0;
  info.quiet = (flags & Quiet) != 0;
  FunctionValidator(module, &info).validate(func);
  // print all the data
  if (!info.valid.load() && !info.quiet) {
    std::cerr << info.getStream(func).str();
    std::cerr << info.getStream(nullptr).str();
  }
  return info.valid.load();
}

} // namespace wasm<|MERGE_RESOLUTION|>--- conflicted
+++ resolved
@@ -2936,12 +2936,7 @@
 void FunctionValidator::visitRefCast(RefCast* curr) {
   shouldBeTrue(
     getModule()->features.hasGC(), curr, "ref.cast requires gc [--enable-gc]");
-<<<<<<< HEAD
-  if (curr->ref->type == Type::unreachable ||
-      (curr->desc && curr->desc->type == Type::unreachable)) {
-=======
   if (curr->type == Type::unreachable) {
->>>>>>> e20ea419
     return;
   }
   if (!shouldBeTrue(
