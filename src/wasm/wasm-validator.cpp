/*
 * Copyright 2017 WebAssembly Community Group participants
 *
 * Licensed under the Apache License, Version 2.0 (the "License");
 * you may not use this file except in compliance with the License.
 * You may obtain a copy of the License at
 *
 *     http://www.apache.org/licenses/LICENSE-2.0
 *
 * Unless required by applicable law or agreed to in writing, software
 * distributed under the License is distributed on an "AS IS" BASIS,
 * WITHOUT WARRANTIES OR CONDITIONS OF ANY KIND, either express or implied.
 * See the License for the specific language governing permissions and
 * limitations under the License.
 */

#include "wasm-validator.h"

#include "ast_utils.h"
#include "ast/branch-utils.h"
#include "support/colors.h"


namespace wasm {
void WasmValidator::noteLabelName(Name name) {
  if (!name.is()) return;
  shouldBeTrue(labelNames.find(name) == labelNames.end(), name, "names in Binaryen IR must be unique - IR generators must ensure that");
  labelNames.insert(name);
}

void WasmValidator::visitBlock(Block *curr) {
  // if we are break'ed to, then the value must be right for us
  if (curr->name.is()) {
    noteLabelName(curr->name);
    if (breakInfos.count(curr) > 0) {
      auto& info = breakInfos[curr];
      if (isConcreteWasmType(curr->type)) {
        shouldBeTrue(info.arity != 0, curr, "break arities must be > 0 if block has a value");
      } else {
        shouldBeTrue(info.arity == 0, curr, "break arities must be 0 if block has no value");
      }
      // none or unreachable means a poison value that we should ignore - if consumed, it will error
      if (isConcreteWasmType(info.type) && isConcreteWasmType(curr->type)) {
        shouldBeEqual(curr->type, info.type, curr, "block+breaks must have right type if breaks return a value");
      }
      if (isConcreteWasmType(curr->type) && info.arity && info.type != unreachable) {
        shouldBeEqual(curr->type, info.type, curr, "block+breaks must have right type if breaks have arity");
      }
      shouldBeTrue(info.arity != Index(-1), curr, "break arities must match");
      if (curr->list.size() > 0) {
        auto last = curr->list.back()->type;
        if (isConcreteWasmType(last) && info.type != unreachable) {
          shouldBeEqual(last, info.type, curr, "block+breaks must have right type if block ends with a reachable value");
        }
        if (last == none) {
          shouldBeTrue(info.arity == Index(0), curr, "if block ends with a none, breaks cannot send a value of any type");
        }
      }
    }
    breakTargets.erase(curr->name);
    namedBreakTargets.erase(curr->name);
  }
  if (curr->list.size() > 1) {
    for (Index i = 0; i < curr->list.size() - 1; i++) {
      if (!shouldBeTrue(!isConcreteWasmType(curr->list[i]->type), curr, "non-final block elements returning a value must be drop()ed (binaryen's autodrop option might help you)") && !quiet) {
        std::cerr << "(on index " << i << ":\n" << curr->list[i] << "\n), type: " << curr->list[i]->type << "\n";
      }
    }
  }
  if (curr->list.size() > 0) {
    auto backType = curr->list.back()->type;
    if (!isConcreteWasmType(curr->type)) {
      shouldBeFalse(isConcreteWasmType(backType), curr, "if block is not returning a value, final element should not flow out a value");
    } else {
      if (isConcreteWasmType(backType)) {
        shouldBeEqual(curr->type, backType, curr, "block with value and last element with value must match types");
      } else {
        shouldBeUnequal(backType, none, curr, "block with value must not have last element that is none");
      }
    }
  }
  if (isConcreteWasmType(curr->type)) {
    shouldBeTrue(curr->list.size() > 0, curr, "block with a value must not be empty");
  }
}

void WasmValidator::visitLoop(Loop *curr) {
  if (curr->name.is()) {
    noteLabelName(curr->name);
    breakTargets.erase(curr->name);
    namedBreakTargets.erase(curr->name);
    if (breakInfos.count(curr) > 0) {
      auto& info = breakInfos[curr];
      shouldBeEqual(info.arity, Index(0), curr, "breaks to a loop cannot pass a value");
    }
  }
  if (curr->type == none) {
    shouldBeFalse(isConcreteWasmType(curr->body->type), curr, "bad body for a loop that has no value");
  }
}

void WasmValidator::visitIf(If *curr) {
  shouldBeTrue(curr->condition->type == unreachable || curr->condition->type == i32, curr, "if condition must be valid");
  if (!curr->ifFalse) {
    shouldBeFalse(isConcreteWasmType(curr->ifTrue->type), curr, "if without else must not return a value in body");
    if (curr->condition->type != unreachable) {
      shouldBeEqual(curr->type, none, curr, "if without else and reachable condition must be none");
    }
  } else {
    if (curr->type != unreachable) {
      shouldBeEqualOrFirstIsUnreachable(curr->ifTrue->type, curr->type, curr, "returning if-else's true must have right type");
      shouldBeEqualOrFirstIsUnreachable(curr->ifFalse->type, curr->type, curr, "returning if-else's false must have right type");
    } else {
      if (curr->condition->type != unreachable) {
        shouldBeEqual(curr->ifTrue->type, unreachable, curr, "unreachable if-else must have unreachable true");
        shouldBeEqual(curr->ifFalse->type, unreachable, curr, "unreachable if-else must have unreachable false");
      }
    }
    if (isConcreteWasmType(curr->ifTrue->type)) {
      shouldBeEqual(curr->type, curr->ifTrue->type, curr, "if type must match concrete ifTrue");
      shouldBeEqualOrFirstIsUnreachable(curr->ifFalse->type, curr->ifTrue->type, curr, "other arm must match concrete ifTrue");
    }
    if (isConcreteWasmType(curr->ifFalse->type)) {
      shouldBeEqual(curr->type, curr->ifFalse->type, curr, "if type must match concrete ifFalse");
      shouldBeEqualOrFirstIsUnreachable(curr->ifTrue->type, curr->ifFalse->type, curr, "other arm must match concrete ifFalse");
    }
  }
}

void WasmValidator::noteBreak(Name name, Expression* value, Expression* curr) {
  namedBreakTargets.insert(name);
  WasmType valueType = none;
  Index arity = 0;
  if (value) {
    valueType = value->type;
    shouldBeUnequal(valueType, none, curr, "breaks must have a valid value");
    arity = 1;
  }
  if (!shouldBeTrue(breakTargets.count(name) > 0, curr, "all break targets must be valid")) return;
  auto* target = breakTargets[name];
  if (breakInfos.count(target) == 0) {
    breakInfos[target] = BreakInfo(valueType, arity);
  } else {
    auto& info = breakInfos[target];
    if (info.type == unreachable) {
      info.type = valueType;
    } else if (valueType != unreachable) {
      if (valueType != info.type) {
        info.type = none; // a poison value that must not be consumed
      }
    }
    if (arity != info.arity) {
      info.arity = Index(-1); // a poison value
    }
  }
}
void WasmValidator::visitBreak(Break *curr) {
  noteBreak(curr->name, curr->value, curr);
  if (curr->condition) {
    shouldBeTrue(curr->condition->type == unreachable || curr->condition->type == i32, curr, "break condition must be i32");
  }
}

void WasmValidator::visitSwitch(Switch *curr) {
  for (auto& target : curr->targets) {
    noteBreak(target, curr->value, curr);
  }
  noteBreak(curr->default_, curr->value, curr);
  shouldBeTrue(curr->condition->type == unreachable || curr->condition->type == i32, curr, "br_table condition must be i32");
}
void WasmValidator::visitCall(Call *curr) {
  if (!validateGlobally) return;
  auto* target = getModule()->getFunctionOrNull(curr->target);
  if (!shouldBeTrue(!!target, curr, "call target must exist")) {
    if (getModule()->getImportOrNull(curr->target) && !quiet) {
      std::cerr << "(perhaps it should be a CallImport instead of Call?)\n";
    }
    return;
  }
  if (!shouldBeTrue(curr->operands.size() == target->params.size(), curr, "call param number must match")) return;
  for (size_t i = 0; i < curr->operands.size(); i++) {
    if (!shouldBeEqualOrFirstIsUnreachable(curr->operands[i]->type, target->params[i], curr, "call param types must match") && !quiet) {
      std::cerr << "(on argument " << i << ")\n";
    }
  }
}
void WasmValidator::visitCallImport(CallImport *curr) {
  if (!validateGlobally) return;
  auto* import = getModule()->getImportOrNull(curr->target);
  if (!shouldBeTrue(!!import, curr, "call_import target must exist")) return;
  if (!shouldBeTrue(!!import->functionType.is(), curr, "called import must be function")) return;
  auto* type = getModule()->getFunctionType(import->functionType);
  if (!shouldBeTrue(curr->operands.size() == type->params.size(), curr, "call param number must match")) return;
  for (size_t i = 0; i < curr->operands.size(); i++) {
    if (!shouldBeEqualOrFirstIsUnreachable(curr->operands[i]->type, type->params[i], curr, "call param types must match") && !quiet) {
      std::cerr << "(on argument " << i << ")\n";
    }
  }
}
void WasmValidator::visitCallIndirect(CallIndirect *curr) {
  if (!validateGlobally) return;
  auto* type = getModule()->getFunctionTypeOrNull(curr->fullType);
  if (!shouldBeTrue(!!type, curr, "call_indirect type must exist")) return;
  shouldBeEqualOrFirstIsUnreachable(curr->target->type, i32, curr, "indirect call target must be an i32");
  if (!shouldBeTrue(curr->operands.size() == type->params.size(), curr, "call param number must match")) return;
  for (size_t i = 0; i < curr->operands.size(); i++) {
    if (!shouldBeEqualOrFirstIsUnreachable(curr->operands[i]->type, type->params[i], curr, "call param types must match") && !quiet) {
      std::cerr << "(on argument " << i << ")\n";
    }
  }
}
void WasmValidator::visitGetLocal(GetLocal* curr) {
  shouldBeTrue(isConcreteWasmType(curr->type), curr, "get_local must have a valid type - check what you provided when you constructed the node");
}
void WasmValidator::visitSetLocal(SetLocal *curr) {
  shouldBeTrue(curr->index < getFunction()->getNumLocals(), curr, "set_local index must be small enough");
  if (curr->value->type != unreachable) {
    if (curr->type != none) { // tee is ok anyhow
      shouldBeEqualOrFirstIsUnreachable(curr->value->type, curr->type, curr, "set_local type must be correct");
    }
    shouldBeEqual(getFunction()->getLocalType(curr->index), curr->value->type, curr, "set_local type must match function");
  }
}
void WasmValidator::visitLoad(Load *curr) {
  if (curr->isAtomic && !getModule()->memory.shared) fail("Atomic operation with non-shared memory", curr);
  validateMemBytes(curr->bytes, curr->type, curr);
  validateAlignment(curr->align, curr->type, curr->bytes, curr->isAtomic, curr);
  shouldBeEqualOrFirstIsUnreachable(curr->ptr->type, i32, curr, "load pointer type must be i32");
}
void WasmValidator::visitStore(Store *curr) {
  if (curr->isAtomic && !getModule()->memory.shared) fail("Atomic operation with non-shared memory", curr);
  validateMemBytes(curr->bytes, curr->valueType, curr);
  validateAlignment(curr->align, curr->type, curr->bytes, curr->isAtomic, curr);
  shouldBeEqualOrFirstIsUnreachable(curr->ptr->type, i32, curr, "store pointer type must be i32");
  shouldBeUnequal(curr->value->type, none, curr, "store value type must not be none");
  shouldBeEqualOrFirstIsUnreachable(curr->value->type, curr->valueType, curr, "store value type must match");
}
void WasmValidator::shouldBeIntOrUnreachable(WasmType ty, Expression* curr, const char* text) {
  switch (ty) {
    case i32:
    case i64:
    case unreachable: {
      break;
    }
    default: fail(text, curr);
  }
}
void WasmValidator::visitAtomicRMW(AtomicRMW* curr) {
  if (!getModule()->memory.shared) fail("Atomic operation with non-shared memory", curr);
  validateMemBytes(curr->bytes, curr->type, curr);
  shouldBeEqualOrFirstIsUnreachable(curr->ptr->type, i32, curr, "AtomicRMW pointer type must be i32");
  shouldBeEqualOrFirstIsUnreachable(curr->value->type, curr->type, curr, "AtomicRMW result type must match operand");
  shouldBeIntOrUnreachable(curr->type, curr, "Atomic operations are only valid on int types");
}
void WasmValidator::visitAtomicCmpxchg(AtomicCmpxchg* curr) {
  if (!getModule()->memory.shared) fail("Atomic operation with non-shared memory", curr);
  validateMemBytes(curr->bytes, curr->type, curr);
  shouldBeEqualOrFirstIsUnreachable(curr->ptr->type, i32, curr, "cmpxchg pointer type must be i32");
  if (curr->expected->type != unreachable && curr->replacement->type != unreachable) {
    shouldBeEqual(curr->expected->type, curr->replacement->type, curr, "cmpxchg operand types must match");
  }
  shouldBeEqualOrFirstIsUnreachable(curr->expected->type, curr->type, curr, "Cmpxchg result type must match expected");
  shouldBeEqualOrFirstIsUnreachable(curr->replacement->type, curr->type, curr, "Cmpxchg result type must match replacement");
  shouldBeIntOrUnreachable(curr->expected->type, curr, "Atomic operations are only valid on int types");
}
void WasmValidator::visitAtomicWait(AtomicWait* curr) {
  if (!getModule()->memory.shared) fail("Atomic operation with non-shared memory", curr);
  shouldBeEqualOrFirstIsUnreachable(curr->type, i32, curr, "AtomicWait must have type i32");
  shouldBeEqualOrFirstIsUnreachable(curr->ptr->type, i32, curr, "AtomicWait pointer type must be i32");
  shouldBeIntOrUnreachable(curr->expected->type, curr, "AtomicWait expected type must be int");
  shouldBeEqualOrFirstIsUnreachable(curr->expected->type, curr->expectedType, curr, "AtomicWait expected type must match operand");
  shouldBeEqualOrFirstIsUnreachable(curr->timeout->type, i64, curr, "AtomicWait timeout type must be i64");
}
void WasmValidator::visitAtomicWake(AtomicWake* curr) {
  if (!getModule()->memory.shared) fail("Atomic operation with non-shared memory", curr);
  shouldBeEqualOrFirstIsUnreachable(curr->type, i32, curr, "AtomicWake must have type i32");
  shouldBeEqualOrFirstIsUnreachable(curr->ptr->type, i32, curr, "AtomicWake pointer type must be i32");
  shouldBeEqualOrFirstIsUnreachable(curr->wakeCount->type, i32, curr, "AtomicWake wakeCount type must be i32");
}
void WasmValidator::validateMemBytes(uint8_t bytes, WasmType type, Expression* curr) {
  switch (bytes) {
    case 1:
    case 2:
    case 4: break;
    case 8: {
      // if we have a concrete type for the load, then we know the size of the mem operation and
      // can validate it
      if (type != unreachable) {
        shouldBeEqual(getWasmTypeSize(type), 8U, curr, "8-byte mem operations are only allowed with 8-byte wasm types");
      }
      break;
    }
    default: fail("Memory operations must be 1,2,4, or 8 bytes", curr);
  }
}
void WasmValidator::visitBinary(Binary *curr) {
  if (curr->left->type != unreachable && curr->right->type != unreachable) {
    shouldBeEqual(curr->left->type, curr->right->type, curr, "binary child types must be equal");
  }
  switch (curr->op) {
    case AddInt32:
    case SubInt32:
    case MulInt32:
    case DivSInt32:
    case DivUInt32:
    case RemSInt32:
    case RemUInt32:
    case AndInt32:
    case OrInt32:
    case XorInt32:
    case ShlInt32:
    case ShrUInt32:
    case ShrSInt32:
    case RotLInt32:
    case RotRInt32:
    case EqInt32:
    case NeInt32:
    case LtSInt32:
    case LtUInt32:
    case LeSInt32:
    case LeUInt32:
    case GtSInt32:
    case GtUInt32:
    case GeSInt32:
    case GeUInt32: {
      shouldBeEqualOrFirstIsUnreachable(curr->left->type, i32, curr, "i32 op");
      break;
    }
    case AddInt64:
    case SubInt64:
    case MulInt64:
    case DivSInt64:
    case DivUInt64:
    case RemSInt64:
    case RemUInt64:
    case AndInt64:
    case OrInt64:
    case XorInt64:
    case ShlInt64:
    case ShrUInt64:
    case ShrSInt64:
    case RotLInt64:
    case RotRInt64:
    case EqInt64:
    case NeInt64:
    case LtSInt64:
    case LtUInt64:
    case LeSInt64:
    case LeUInt64:
    case GtSInt64:
    case GtUInt64:
    case GeSInt64:
    case GeUInt64: {
      shouldBeEqualOrFirstIsUnreachable(curr->left->type, i64, curr, "i64 op");
      break;
    }
    case AddFloat32:
    case SubFloat32:
    case MulFloat32:
    case DivFloat32:
    case CopySignFloat32:
    case MinFloat32:
    case MaxFloat32:
    case EqFloat32:
    case NeFloat32:
    case LtFloat32:
    case LeFloat32:
    case GtFloat32:
    case GeFloat32: {
      shouldBeEqualOrFirstIsUnreachable(curr->left->type, f32, curr, "f32 op");
      break;
    }
    case AddFloat64:
    case SubFloat64:
    case MulFloat64:
    case DivFloat64:
    case CopySignFloat64:
    case MinFloat64:
    case MaxFloat64:
    case EqFloat64:
    case NeFloat64:
    case LtFloat64:
    case LeFloat64:
    case GtFloat64:
    case GeFloat64: {
      shouldBeEqualOrFirstIsUnreachable(curr->left->type, f64, curr, "f64 op");
      break;
    }
    default: WASM_UNREACHABLE();
  }
}
void WasmValidator::visitUnary(Unary *curr) {
  shouldBeUnequal(curr->value->type, none, curr, "unaries must not receive a none as their input");
  if (curr->value->type == unreachable) return; // nothing to check
  switch (curr->op) {
    case ClzInt32:
    case CtzInt32:
    case PopcntInt32: {
      shouldBeEqual(curr->value->type, i32, curr, "i32 unary value type must be correct");
      break;
    }
    case ClzInt64:
    case CtzInt64:
    case PopcntInt64: {
      shouldBeEqual(curr->value->type, i64, curr, "i64 unary value type must be correct");
      break;
    }
    case NegFloat32:
    case AbsFloat32:
    case CeilFloat32:
    case FloorFloat32:
    case TruncFloat32:
    case NearestFloat32:
    case SqrtFloat32: {
      shouldBeEqual(curr->value->type, f32, curr, "f32 unary value type must be correct");
      break;
    }
    case NegFloat64:
    case AbsFloat64:
    case CeilFloat64:
    case FloorFloat64:
    case TruncFloat64:
    case NearestFloat64:
    case SqrtFloat64: {
      shouldBeEqual(curr->value->type, f64, curr, "f64 unary value type must be correct");
      break;
    }
    case EqZInt32: {
      shouldBeTrue(curr->value->type == i32, curr, "i32.eqz input must be i32");
      break;
    }
    case EqZInt64: {
      shouldBeTrue(curr->value->type == i64, curr, "i64.eqz input must be i64");
      break;
    }
    case ExtendSInt32:           shouldBeEqual(curr->value->type, i32, curr, "extend type must be correct"); break;
    case ExtendUInt32:           shouldBeEqual(curr->value->type, i32, curr, "extend type must be correct"); break;
    case WrapInt64:              shouldBeEqual(curr->value->type, i64, curr, "wrap type must be correct"); break;
    case TruncSFloat32ToInt32:   shouldBeEqual(curr->value->type, f32, curr, "trunc type must be correct"); break;
    case TruncSFloat32ToInt64:   shouldBeEqual(curr->value->type, f32, curr, "trunc type must be correct"); break;
    case TruncUFloat32ToInt32:   shouldBeEqual(curr->value->type, f32, curr, "trunc type must be correct"); break;
    case TruncUFloat32ToInt64:   shouldBeEqual(curr->value->type, f32, curr, "trunc type must be correct"); break;
    case TruncSFloat64ToInt32:   shouldBeEqual(curr->value->type, f64, curr, "trunc type must be correct"); break;
    case TruncSFloat64ToInt64:   shouldBeEqual(curr->value->type, f64, curr, "trunc type must be correct"); break;
    case TruncUFloat64ToInt32:   shouldBeEqual(curr->value->type, f64, curr, "trunc type must be correct"); break;
    case TruncUFloat64ToInt64:   shouldBeEqual(curr->value->type, f64, curr, "trunc type must be correct"); break;
    case ReinterpretFloat32:     shouldBeEqual(curr->value->type, f32, curr, "reinterpret/f32 type must be correct"); break;
    case ReinterpretFloat64:     shouldBeEqual(curr->value->type, f64, curr, "reinterpret/f64 type must be correct"); break;
    case ConvertUInt32ToFloat32: shouldBeEqual(curr->value->type, i32, curr, "convert type must be correct"); break;
    case ConvertUInt32ToFloat64: shouldBeEqual(curr->value->type, i32, curr, "convert type must be correct"); break;
    case ConvertSInt32ToFloat32: shouldBeEqual(curr->value->type, i32, curr, "convert type must be correct"); break;
    case ConvertSInt32ToFloat64: shouldBeEqual(curr->value->type, i32, curr, "convert type must be correct"); break;
    case ConvertUInt64ToFloat32: shouldBeEqual(curr->value->type, i64, curr, "convert type must be correct"); break;
    case ConvertUInt64ToFloat64: shouldBeEqual(curr->value->type, i64, curr, "convert type must be correct"); break;
    case ConvertSInt64ToFloat32: shouldBeEqual(curr->value->type, i64, curr, "convert type must be correct"); break;
    case ConvertSInt64ToFloat64: shouldBeEqual(curr->value->type, i64, curr, "convert type must be correct"); break;
    case PromoteFloat32:         shouldBeEqual(curr->value->type, f32, curr, "promote type must be correct"); break;
    case DemoteFloat64:          shouldBeEqual(curr->value->type, f64, curr, "demote type must be correct"); break;
    case ReinterpretInt32:       shouldBeEqual(curr->value->type, i32, curr, "reinterpret/i32 type must be correct"); break;
    case ReinterpretInt64:       shouldBeEqual(curr->value->type, i64, curr, "reinterpret/i64 type must be correct"); break;
    default: abort();
  }
}
void WasmValidator::visitSelect(Select* curr) {
  shouldBeUnequal(curr->ifTrue->type, none, curr, "select left must be valid");
  shouldBeUnequal(curr->ifFalse->type, none, curr, "select right must be valid");
  shouldBeTrue(curr->condition->type == unreachable || curr->condition->type == i32, curr, "select condition must be valid");
  if (curr->ifTrue->type != unreachable && curr->ifFalse->type != unreachable) {
    shouldBeEqual(curr->ifTrue->type, curr->ifFalse->type, curr, "select sides must be equal");
  }
}

void WasmValidator::visitDrop(Drop* curr) {
  shouldBeTrue(isConcreteWasmType(curr->value->type) || curr->value->type == unreachable, curr, "can only drop a valid value");
}

void WasmValidator::visitReturn(Return* curr) {
  if (curr->value) {
    if (returnType == unreachable) {
      returnType = curr->value->type;
    } else if (curr->value->type != unreachable) {
      shouldBeEqual(curr->value->type, returnType, curr, "function results must match");
    }
  } else {
    returnType = none;
  }
}

void WasmValidator::visitHost(Host* curr) {
  switch (curr->op) {
    case GrowMemory: {
      shouldBeEqual(curr->operands.size(), size_t(1), curr, "grow_memory must have 1 operand");
      shouldBeEqualOrFirstIsUnreachable(curr->operands[0]->type, i32, curr, "grow_memory must have i32 operand");
      break;
    }
    case PageSize:
    case CurrentMemory:
    case HasFeature: break;
    default: WASM_UNREACHABLE();
  }
}

void WasmValidator::visitImport(Import* curr) {
  if (!validateGlobally) return;
  if (curr->kind == ExternalKind::Function) {
    if (validateWeb) {
      auto* functionType = getModule()->getFunctionType(curr->functionType);
      shouldBeUnequal(functionType->result, i64, curr->name, "Imported function must not have i64 return type");
      for (WasmType param : functionType->params) {
        shouldBeUnequal(param, i64, curr->name, "Imported function must not have i64 parameters");
      }
    }
  }
  if (curr->kind == ExternalKind::Table) {
    shouldBeTrue(getModule()->table.imported, curr->name, "Table import record exists but table is not marked as imported");
  }
  if (curr->kind == ExternalKind::Memory) {
    shouldBeTrue(getModule()->memory.imported, curr->name, "Memory import record exists but memory is not marked as imported");
  }
}

void WasmValidator::visitExport(Export* curr) {
  if (!validateGlobally) return;
  if (curr->kind == ExternalKind::Function) {
    if (validateWeb) {
      Function* f = getModule()->getFunction(curr->value);
      shouldBeUnequal(f->result, i64, f->name, "Exported function must not have i64 return type");
      for (auto param : f->params) {
        shouldBeUnequal(param, i64, f->name, "Exported function must not have i64 parameters");
      }
    }
  }
}

void WasmValidator::visitGlobal(Global* curr) {
  if (!validateGlobally) return;
  shouldBeTrue(curr->init != nullptr, curr->name, "global init must be non-null");
  shouldBeTrue(curr->init->is<Const>() || curr->init->is<GetGlobal>(), curr->name, "global init must be valid");
  if (!shouldBeEqual(curr->type, curr->init->type, curr->init, "global init must have correct type") && !quiet) {
    std::cerr << "(on global " << curr->name << ")\n";
  }
}

void WasmValidator::visitFunction(Function *curr) {
  // if function has no result, it is ignored
  // if body is unreachable, it might be e.g. a return
  if (curr->body->type != unreachable) {
    shouldBeEqual(curr->result, curr->body->type, curr->body, "function body type must match, if function returns");
  }
  if (returnType != unreachable) {
    shouldBeEqual(curr->result, returnType, curr->body, "function result must match, if function has returns");
  }
<<<<<<< HEAD
  if (!shouldBeTrue(namedBreakTargets.empty(), curr->body, "all named break targets must exist")) {
=======
  if (!shouldBeTrue(namedBreakTargets.empty(), curr->body, "all named break targets must exist (even if not taken)") && !quiet) {
>>>>>>> 4f58e1e6
    std::cerr << "(on label " << *namedBreakTargets.begin() << ")\n";
  }
  returnType = unreachable;
  labelNames.clear();
}

static bool checkOffset(Expression* curr, Address add, Address max) {
  if (curr->is<GetGlobal>()) return true;
  auto* c = curr->dynCast<Const>();
  if (!c) return false;
  uint64_t raw = c->value.getInteger();
  if (raw > std::numeric_limits<Address::address_t>::max()) {
    return false;
  }
  if (raw + uint64_t(add) > std::numeric_limits<Address::address_t>::max()) {
    return false;
  }
  Address offset = raw;
  return offset + add <= max;
}

void WasmValidator::visitMemory(Memory *curr) {
  shouldBeFalse(curr->initial > curr->max, "memory", "memory max >= initial");
  shouldBeTrue(curr->max <= Memory::kMaxSize, "memory", "max memory must be <= 4GB");
  Index mustBeGreaterOrEqual = 0;
  for (auto& segment : curr->segments) {
    if (!shouldBeEqual(segment.offset->type, i32, segment.offset, "segment offset should be i32")) continue;
    shouldBeTrue(checkOffset(segment.offset, segment.data.size(), getModule()->memory.initial * Memory::kPageSize), segment.offset, "segment offset should be reasonable");
    Index size = segment.data.size();
    shouldBeTrue(size <= curr->initial * Memory::kPageSize, segment.data.size(), "segment size should fit in memory");
    if (segment.offset->is<Const>()) {
      Index start = segment.offset->cast<Const>()->value.geti32();
      Index end = start + size;
      shouldBeTrue(end <= curr->initial * Memory::kPageSize, segment.data.size(), "segment size should fit in memory");
      shouldBeTrue(start >= mustBeGreaterOrEqual, segment.data.size(), "segment size should fit in memory");
      mustBeGreaterOrEqual = end;
    }
  }
}
void WasmValidator::visitTable(Table* curr) {
  for (auto& segment : curr->segments) {
    shouldBeEqual(segment.offset->type, i32, segment.offset, "segment offset should be i32");
    shouldBeTrue(checkOffset(segment.offset, segment.data.size(), getModule()->table.initial * Table::kPageSize), segment.offset, "segment offset should be reasonable");
    for (auto name : segment.data) {
      shouldBeTrue(getModule()->getFunctionOrNull(name) || getModule()->getImportOrNull(name), name, "segment name should be valid");
    }
  }
}
void WasmValidator::visitModule(Module *curr) {
  if (!validateGlobally) return;
  // exports
  std::set<Name> exportNames;
  for (auto& exp : curr->exports) {
    Name name = exp->value;
    if (exp->kind == ExternalKind::Function) {
      bool found = false;
      for (auto& func : curr->functions) {
        if (func->name == name) {
          found = true;
          break;
        }
      }
      shouldBeTrue(found, name, "module function exports must be found");
    } else if (exp->kind == ExternalKind::Global) {
      shouldBeTrue(curr->getGlobalOrNull(name), name, "module global exports must be found");
    } else if (exp->kind == ExternalKind::Table) {
      shouldBeTrue(name == Name("0") || name == curr->table.name, name, "module table exports must be found");
    } else if (exp->kind == ExternalKind::Memory) {
      shouldBeTrue(name == Name("0") || name == curr->memory.name, name, "module memory exports must be found");
    } else {
      WASM_UNREACHABLE();
    }
    Name exportName = exp->name;
    shouldBeFalse(exportNames.count(exportName) > 0, exportName, "module exports must be unique");
    exportNames.insert(exportName);
  }
  // start
  if (curr->start.is()) {
    auto func = curr->getFunctionOrNull(curr->start);
    if (shouldBeTrue(func != nullptr, curr->start, "start must be found")) {
      shouldBeTrue(func->params.size() == 0, curr, "start must have 0 params");
      shouldBeTrue(func->result == none, curr, "start must not return a value");
    }
  }
}

void WasmValidator::validateAlignment(size_t align, WasmType type, Index bytes,
                                      bool isAtomic, Expression* curr) {
  if (isAtomic) {
    shouldBeEqual(align, (size_t)bytes, curr, "atomic accesses must have natural alignment");
    return;
  }
  switch (align) {
    case 1:
    case 2:
    case 4:
    case 8: break;
    default:{
      fail("bad alignment: " + std::to_string(align), curr);
      break;
    }
  }
  shouldBeTrue(align <= bytes, curr, "alignment must not exceed natural");
  switch (type) {
    case i32:
    case f32: {
      shouldBeTrue(align <= 4, curr, "alignment must not exceed natural");
      break;
    }
    case i64:
    case f64: {
      shouldBeTrue(align <= 8, curr, "alignment must not exceed natural");
      break;
    }
    default: {}
  }
}

void WasmValidator::validateBinaryenIR(Module& wasm) {
  struct BinaryenIRValidator : public PostWalker<BinaryenIRValidator, UnifiedExpressionVisitor<BinaryenIRValidator>> {
    WasmValidator& parent;

    BinaryenIRValidator(WasmValidator& parent) : parent(parent) {}

    void visitExpression(Expression* curr) {
      // check if a node type is 'stale', i.e., we forgot to finalize() the node.
      auto oldType = curr->type;
      ReFinalizeNode().visit(curr);
      auto newType = curr->type;
      if (newType != oldType) {
        // We accept concrete => undefined,
        // e.g.
        //
        //  (drop (block (result i32) (unreachable)))
        //
        // The block has an added type, not derived from the ast itself, so it is
        // ok for it to be either i32 or unreachable.
        if (!(isConcreteWasmType(oldType) && newType == unreachable)) {
          parent.printFailureHeader() << "stale type found in " << (getFunction() ? getFunction()->name : Name("(global scope)")) << " on " << curr << "\n(marked as " << printWasmType(oldType) << ", should be " << printWasmType(newType) << ")\n";
          parent.valid = false;
        }
        curr->type = oldType;
      }
    }
  };
  BinaryenIRValidator binaryenIRValidator(*this);
  binaryenIRValidator.walkModule(&wasm);
}

template <typename T, typename S>
std::ostream& WasmValidator::fail(S text, T curr) {
  valid = false;
  if (quiet) return std::cerr;
  auto& ret = printFailureHeader() << text << ", on \n";
  return printModuleComponent(curr, ret);
}

std::ostream& WasmValidator::printFailureHeader() {
  if (quiet) return std::cerr;
  Colors::red(std::cerr);
  if (getFunction()) {
    std::cerr << "[wasm-validator error in function ";
    Colors::green(std::cerr);
    std::cerr << getFunction()->name;
    Colors::red(std::cerr);
    std::cerr << "] ";
  } else {
    std::cerr << "[wasm-validator error in module] ";
  }
  Colors::normal(std::cerr);
  return std::cerr;
}


} // namespace wasm<|MERGE_RESOLUTION|>--- conflicted
+++ resolved
@@ -550,11 +550,7 @@
   if (returnType != unreachable) {
     shouldBeEqual(curr->result, returnType, curr->body, "function result must match, if function has returns");
   }
-<<<<<<< HEAD
-  if (!shouldBeTrue(namedBreakTargets.empty(), curr->body, "all named break targets must exist")) {
-=======
-  if (!shouldBeTrue(namedBreakTargets.empty(), curr->body, "all named break targets must exist (even if not taken)") && !quiet) {
->>>>>>> 4f58e1e6
+  if (!shouldBeTrue(namedBreakTargets.empty(), curr->body, "all named break targets must exist") && !quiet) {
     std::cerr << "(on label " << *namedBreakTargets.begin() << ")\n";
   }
   returnType = unreachable;
