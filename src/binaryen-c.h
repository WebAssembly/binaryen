/*
 * Copyright 2016 WebAssembly Community Group participants
 *
 * Licensed under the Apache License, Version 2.0 (the "License");
 * you may not use this file except in compliance with the License.
 * You may obtain a copy of the License at
 *
 *     http://www.apache.org/licenses/LICENSE-2.0
 *
 * Unless required by applicable law or agreed to in writing, software
 * distributed under the License is distributed on an "AS IS" BASIS,
 * WITHOUT WARRANTIES OR CONDITIONS OF ANY KIND, either express or implied.
 * See the License for the specific language governing permissions and
 * limitations under the License.
 */

//================
// Binaryen C API
//
// The first part of the API lets you create modules and their parts.
//
// The second part of the API lets you perform operations on modules.
//
// The third part of the API lets you provide a general control-flow
//   graph (CFG) as input.
//
// The final part of the API contains miscellaneous utilities like
//   debugging/tracing for the API itself.
//
// ---------------
//
// Thread safety: You can create Expressions in parallel, as they do not
//                refer to global state. BinaryenAddFunction is also
//                thread-safe, which means that you can create functions and
//                their contents in multiple threads. This is important since
//                functions are where the majority of the work is done.
//                Other methods - creating imports, exports, etc. - are
//                not currently thread-safe (as there is typically no need
//                to parallelize them).
//
//================

#ifndef wasm_binaryen_c_h
#define wasm_binaryen_c_h

#include <stddef.h>
#include <stdint.h>

#ifdef __GNUC__
#define WASM_DEPRECATED __attribute__((deprecated))
#elif defined(_MSC_VER)
#define WASM_DEPRECATED __declspec(deprecated)
#else
#define WASM_DEPRECATED
#endif

#if defined(__EMSCRIPTEN__)
#include <emscripten.h>
#define BINARYEN_API EMSCRIPTEN_KEEPALIVE
#elif defined(_MSC_VER) && !defined(BUILD_STATIC_LIBRARY)
#define BINARYEN_API __declspec(dllexport)
#else
#define BINARYEN_API
#endif

#ifdef __cplusplus
#define BINARYEN_REF(NAME)                                                     \
  namespace wasm {                                                             \
  class NAME;                                                                  \
  };                                                                           \
  typedef class wasm::NAME* Binaryen##NAME##Ref;
#else
#define BINARYEN_REF(NAME) typedef struct Binaryen##NAME* Binaryen##NAME##Ref;
#endif

#ifdef __cplusplus
extern "C" {
#endif

//
// ========== Module Creation ==========
//

// BinaryenIndex
//
// Used for internal indexes and list sizes.

typedef uint32_t BinaryenIndex;

// Core types (call to get the value of each; you can cache them, they
// never change)

typedef uintptr_t BinaryenType;

BINARYEN_API BinaryenType BinaryenTypeNone(void);
BINARYEN_API BinaryenType BinaryenTypeInt32(void);
BINARYEN_API BinaryenType BinaryenTypeInt64(void);
BINARYEN_API BinaryenType BinaryenTypeFloat32(void);
BINARYEN_API BinaryenType BinaryenTypeFloat64(void);
BINARYEN_API BinaryenType BinaryenTypeVec128(void);
BINARYEN_API BinaryenType BinaryenTypeFuncref(void);
BINARYEN_API BinaryenType BinaryenTypeExternref(void);
BINARYEN_API BinaryenType BinaryenTypeNullref(void);
BINARYEN_API BinaryenType BinaryenTypeExnref(void);
BINARYEN_API BinaryenType BinaryenTypeUnreachable(void);
// Not a real type. Used as the last parameter to BinaryenBlock to let
// the API figure out the type instead of providing one.
BINARYEN_API BinaryenType BinaryenTypeAuto(void);
BINARYEN_API BinaryenType BinaryenTypeCreate(BinaryenType* valueTypes,
                                             uint32_t numTypes);
BINARYEN_API uint32_t BinaryenTypeArity(BinaryenType t);
BINARYEN_API void BinaryenTypeExpand(BinaryenType t, BinaryenType* buf);

WASM_DEPRECATED BinaryenType BinaryenNone(void);
WASM_DEPRECATED BinaryenType BinaryenInt32(void);
WASM_DEPRECATED BinaryenType BinaryenInt64(void);
WASM_DEPRECATED BinaryenType BinaryenFloat32(void);
WASM_DEPRECATED BinaryenType BinaryenFloat64(void);
WASM_DEPRECATED BinaryenType BinaryenUndefined(void);

// Expression ids (call to get the value of each; you can cache them)

typedef uint32_t BinaryenExpressionId;

BINARYEN_API BinaryenExpressionId BinaryenInvalidId(void);
BINARYEN_API BinaryenExpressionId BinaryenBlockId(void);
BINARYEN_API BinaryenExpressionId BinaryenIfId(void);
BINARYEN_API BinaryenExpressionId BinaryenLoopId(void);
BINARYEN_API BinaryenExpressionId BinaryenBreakId(void);
BINARYEN_API BinaryenExpressionId BinaryenSwitchId(void);
BINARYEN_API BinaryenExpressionId BinaryenCallId(void);
BINARYEN_API BinaryenExpressionId BinaryenCallIndirectId(void);
BINARYEN_API BinaryenExpressionId BinaryenLocalGetId(void);
BINARYEN_API BinaryenExpressionId BinaryenLocalSetId(void);
BINARYEN_API BinaryenExpressionId BinaryenGlobalGetId(void);
BINARYEN_API BinaryenExpressionId BinaryenGlobalSetId(void);
BINARYEN_API BinaryenExpressionId BinaryenLoadId(void);
BINARYEN_API BinaryenExpressionId BinaryenStoreId(void);
BINARYEN_API BinaryenExpressionId BinaryenConstId(void);
BINARYEN_API BinaryenExpressionId BinaryenUnaryId(void);
BINARYEN_API BinaryenExpressionId BinaryenBinaryId(void);
BINARYEN_API BinaryenExpressionId BinaryenSelectId(void);
BINARYEN_API BinaryenExpressionId BinaryenDropId(void);
BINARYEN_API BinaryenExpressionId BinaryenReturnId(void);
BINARYEN_API BinaryenExpressionId BinaryenHostId(void);
BINARYEN_API BinaryenExpressionId BinaryenNopId(void);
BINARYEN_API BinaryenExpressionId BinaryenUnreachableId(void);
BINARYEN_API BinaryenExpressionId BinaryenAtomicCmpxchgId(void);
BINARYEN_API BinaryenExpressionId BinaryenAtomicRMWId(void);
BINARYEN_API BinaryenExpressionId BinaryenAtomicWaitId(void);
BINARYEN_API BinaryenExpressionId BinaryenAtomicNotifyId(void);
BINARYEN_API BinaryenExpressionId BinaryenAtomicFenceId(void);
BINARYEN_API BinaryenExpressionId BinaryenSIMDExtractId(void);
BINARYEN_API BinaryenExpressionId BinaryenSIMDReplaceId(void);
BINARYEN_API BinaryenExpressionId BinaryenSIMDShuffleId(void);
BINARYEN_API BinaryenExpressionId BinaryenSIMDTernaryId(void);
BINARYEN_API BinaryenExpressionId BinaryenSIMDShiftId(void);
BINARYEN_API BinaryenExpressionId BinaryenSIMDLoadId(void);
BINARYEN_API BinaryenExpressionId BinaryenMemoryInitId(void);
BINARYEN_API BinaryenExpressionId BinaryenDataDropId(void);
BINARYEN_API BinaryenExpressionId BinaryenMemoryCopyId(void);
BINARYEN_API BinaryenExpressionId BinaryenMemoryFillId(void);
BINARYEN_API BinaryenExpressionId BinaryenRefNullId(void);
BINARYEN_API BinaryenExpressionId BinaryenRefIsNullId(void);
BINARYEN_API BinaryenExpressionId BinaryenRefFuncId(void);
BINARYEN_API BinaryenExpressionId BinaryenTryId(void);
BINARYEN_API BinaryenExpressionId BinaryenThrowId(void);
BINARYEN_API BinaryenExpressionId BinaryenRethrowId(void);
BINARYEN_API BinaryenExpressionId BinaryenBrOnExnId(void);
BINARYEN_API BinaryenExpressionId BinaryenTupleMakeId(void);
BINARYEN_API BinaryenExpressionId BinaryenTupleExtractId(void);
BINARYEN_API BinaryenExpressionId BinaryenPopId(void);

// External kinds (call to get the value of each; you can cache them)

typedef uint32_t BinaryenExternalKind;

BINARYEN_API BinaryenExternalKind BinaryenExternalFunction(void);
BINARYEN_API BinaryenExternalKind BinaryenExternalTable(void);
BINARYEN_API BinaryenExternalKind BinaryenExternalMemory(void);
BINARYEN_API BinaryenExternalKind BinaryenExternalGlobal(void);
BINARYEN_API BinaryenExternalKind BinaryenExternalEvent(void);

// Features. Call to get the value of each; you can cache them. Use bitwise
// operators to combine and test particular features.

typedef uint32_t BinaryenFeatures;

BINARYEN_API BinaryenFeatures BinaryenFeatureMVP(void);
BINARYEN_API BinaryenFeatures BinaryenFeatureAtomics(void);
BINARYEN_API BinaryenFeatures BinaryenFeatureBulkMemory(void);
BINARYEN_API BinaryenFeatures BinaryenFeatureMutableGlobals(void);
BINARYEN_API BinaryenFeatures BinaryenFeatureNontrappingFPToInt(void);
BINARYEN_API BinaryenFeatures BinaryenFeatureSignExt(void);
BINARYEN_API BinaryenFeatures BinaryenFeatureSIMD128(void);
BINARYEN_API BinaryenFeatures BinaryenFeatureExceptionHandling(void);
BINARYEN_API BinaryenFeatures BinaryenFeatureTailCall(void);
BINARYEN_API BinaryenFeatures BinaryenFeatureReferenceTypes(void);
BINARYEN_API BinaryenFeatures BinaryenFeatureMultivalue(void);
BINARYEN_API BinaryenFeatures BinaryenFeatureAll(void);

// Modules
//
// Modules contain lists of functions, imports, exports, function types. The
// Add* methods create them on a module. The module owns them and will free
// their memory when the module is disposed of.
//
// Expressions are also allocated inside modules, and freed with the module.
// They are not created by Add* methods, since they are not added directly on
// the module, instead, they are arguments to other expressions (and then they
// are the children of that AST node), or to a function (and then they are the
// body of that function).
//
// A module can also contain a function table for indirect calls, a memory,
// and a start method.

BINARYEN_REF(Module);

BINARYEN_API BinaryenModuleRef BinaryenModuleCreate(void);
BINARYEN_API void BinaryenModuleDispose(BinaryenModuleRef module);

// Literals. These are passed by value.

struct BinaryenLiteral {
  int32_t type;
  union {
    int32_t i32;
    int64_t i64;
    float f32;
    double f64;
    uint8_t v128[16];
    const char* func;
  };
};

BINARYEN_API struct BinaryenLiteral BinaryenLiteralInt32(int32_t x);
BINARYEN_API struct BinaryenLiteral BinaryenLiteralInt64(int64_t x);
BINARYEN_API struct BinaryenLiteral BinaryenLiteralFloat32(float x);
BINARYEN_API struct BinaryenLiteral BinaryenLiteralFloat64(double x);
BINARYEN_API struct BinaryenLiteral BinaryenLiteralVec128(const uint8_t x[16]);
BINARYEN_API struct BinaryenLiteral BinaryenLiteralFloat32Bits(int32_t x);
BINARYEN_API struct BinaryenLiteral BinaryenLiteralFloat64Bits(int64_t x);

// Expressions
//
// Some expressions have a BinaryenOp, which is the more
// specific operation/opcode.
//
// Some expressions have optional parameters, like Return may not
// return a value. You can supply a NULL pointer in those cases.
//
// For more information, see wasm.h

typedef int32_t BinaryenOp;

BINARYEN_API BinaryenOp BinaryenClzInt32(void);
BINARYEN_API BinaryenOp BinaryenCtzInt32(void);
BINARYEN_API BinaryenOp BinaryenPopcntInt32(void);
BINARYEN_API BinaryenOp BinaryenNegFloat32(void);
BINARYEN_API BinaryenOp BinaryenAbsFloat32(void);
BINARYEN_API BinaryenOp BinaryenCeilFloat32(void);
BINARYEN_API BinaryenOp BinaryenFloorFloat32(void);
BINARYEN_API BinaryenOp BinaryenTruncFloat32(void);
BINARYEN_API BinaryenOp BinaryenNearestFloat32(void);
BINARYEN_API BinaryenOp BinaryenSqrtFloat32(void);
BINARYEN_API BinaryenOp BinaryenEqZInt32(void);
BINARYEN_API BinaryenOp BinaryenClzInt64(void);
BINARYEN_API BinaryenOp BinaryenCtzInt64(void);
BINARYEN_API BinaryenOp BinaryenPopcntInt64(void);
BINARYEN_API BinaryenOp BinaryenNegFloat64(void);
BINARYEN_API BinaryenOp BinaryenAbsFloat64(void);
BINARYEN_API BinaryenOp BinaryenCeilFloat64(void);
BINARYEN_API BinaryenOp BinaryenFloorFloat64(void);
BINARYEN_API BinaryenOp BinaryenTruncFloat64(void);
BINARYEN_API BinaryenOp BinaryenNearestFloat64(void);
BINARYEN_API BinaryenOp BinaryenSqrtFloat64(void);
BINARYEN_API BinaryenOp BinaryenEqZInt64(void);
BINARYEN_API BinaryenOp BinaryenExtendSInt32(void);
BINARYEN_API BinaryenOp BinaryenExtendUInt32(void);
BINARYEN_API BinaryenOp BinaryenWrapInt64(void);
BINARYEN_API BinaryenOp BinaryenTruncSFloat32ToInt32(void);
BINARYEN_API BinaryenOp BinaryenTruncSFloat32ToInt64(void);
BINARYEN_API BinaryenOp BinaryenTruncUFloat32ToInt32(void);
BINARYEN_API BinaryenOp BinaryenTruncUFloat32ToInt64(void);
BINARYEN_API BinaryenOp BinaryenTruncSFloat64ToInt32(void);
BINARYEN_API BinaryenOp BinaryenTruncSFloat64ToInt64(void);
BINARYEN_API BinaryenOp BinaryenTruncUFloat64ToInt32(void);
BINARYEN_API BinaryenOp BinaryenTruncUFloat64ToInt64(void);
BINARYEN_API BinaryenOp BinaryenReinterpretFloat32(void);
BINARYEN_API BinaryenOp BinaryenReinterpretFloat64(void);
BINARYEN_API BinaryenOp BinaryenConvertSInt32ToFloat32(void);
BINARYEN_API BinaryenOp BinaryenConvertSInt32ToFloat64(void);
BINARYEN_API BinaryenOp BinaryenConvertUInt32ToFloat32(void);
BINARYEN_API BinaryenOp BinaryenConvertUInt32ToFloat64(void);
BINARYEN_API BinaryenOp BinaryenConvertSInt64ToFloat32(void);
BINARYEN_API BinaryenOp BinaryenConvertSInt64ToFloat64(void);
BINARYEN_API BinaryenOp BinaryenConvertUInt64ToFloat32(void);
BINARYEN_API BinaryenOp BinaryenConvertUInt64ToFloat64(void);
BINARYEN_API BinaryenOp BinaryenPromoteFloat32(void);
BINARYEN_API BinaryenOp BinaryenDemoteFloat64(void);
BINARYEN_API BinaryenOp BinaryenReinterpretInt32(void);
BINARYEN_API BinaryenOp BinaryenReinterpretInt64(void);
BINARYEN_API BinaryenOp BinaryenExtendS8Int32(void);
BINARYEN_API BinaryenOp BinaryenExtendS16Int32(void);
BINARYEN_API BinaryenOp BinaryenExtendS8Int64(void);
BINARYEN_API BinaryenOp BinaryenExtendS16Int64(void);
BINARYEN_API BinaryenOp BinaryenExtendS32Int64(void);
BINARYEN_API BinaryenOp BinaryenAddInt32(void);
BINARYEN_API BinaryenOp BinaryenSubInt32(void);
BINARYEN_API BinaryenOp BinaryenMulInt32(void);
BINARYEN_API BinaryenOp BinaryenDivSInt32(void);
BINARYEN_API BinaryenOp BinaryenDivUInt32(void);
BINARYEN_API BinaryenOp BinaryenRemSInt32(void);
BINARYEN_API BinaryenOp BinaryenRemUInt32(void);
BINARYEN_API BinaryenOp BinaryenAndInt32(void);
BINARYEN_API BinaryenOp BinaryenOrInt32(void);
BINARYEN_API BinaryenOp BinaryenXorInt32(void);
BINARYEN_API BinaryenOp BinaryenShlInt32(void);
BINARYEN_API BinaryenOp BinaryenShrUInt32(void);
BINARYEN_API BinaryenOp BinaryenShrSInt32(void);
BINARYEN_API BinaryenOp BinaryenRotLInt32(void);
BINARYEN_API BinaryenOp BinaryenRotRInt32(void);
BINARYEN_API BinaryenOp BinaryenEqInt32(void);
BINARYEN_API BinaryenOp BinaryenNeInt32(void);
BINARYEN_API BinaryenOp BinaryenLtSInt32(void);
BINARYEN_API BinaryenOp BinaryenLtUInt32(void);
BINARYEN_API BinaryenOp BinaryenLeSInt32(void);
BINARYEN_API BinaryenOp BinaryenLeUInt32(void);
BINARYEN_API BinaryenOp BinaryenGtSInt32(void);
BINARYEN_API BinaryenOp BinaryenGtUInt32(void);
BINARYEN_API BinaryenOp BinaryenGeSInt32(void);
BINARYEN_API BinaryenOp BinaryenGeUInt32(void);
BINARYEN_API BinaryenOp BinaryenAddInt64(void);
BINARYEN_API BinaryenOp BinaryenSubInt64(void);
BINARYEN_API BinaryenOp BinaryenMulInt64(void);
BINARYEN_API BinaryenOp BinaryenDivSInt64(void);
BINARYEN_API BinaryenOp BinaryenDivUInt64(void);
BINARYEN_API BinaryenOp BinaryenRemSInt64(void);
BINARYEN_API BinaryenOp BinaryenRemUInt64(void);
BINARYEN_API BinaryenOp BinaryenAndInt64(void);
BINARYEN_API BinaryenOp BinaryenOrInt64(void);
BINARYEN_API BinaryenOp BinaryenXorInt64(void);
BINARYEN_API BinaryenOp BinaryenShlInt64(void);
BINARYEN_API BinaryenOp BinaryenShrUInt64(void);
BINARYEN_API BinaryenOp BinaryenShrSInt64(void);
BINARYEN_API BinaryenOp BinaryenRotLInt64(void);
BINARYEN_API BinaryenOp BinaryenRotRInt64(void);
BINARYEN_API BinaryenOp BinaryenEqInt64(void);
BINARYEN_API BinaryenOp BinaryenNeInt64(void);
BINARYEN_API BinaryenOp BinaryenLtSInt64(void);
BINARYEN_API BinaryenOp BinaryenLtUInt64(void);
BINARYEN_API BinaryenOp BinaryenLeSInt64(void);
BINARYEN_API BinaryenOp BinaryenLeUInt64(void);
BINARYEN_API BinaryenOp BinaryenGtSInt64(void);
BINARYEN_API BinaryenOp BinaryenGtUInt64(void);
BINARYEN_API BinaryenOp BinaryenGeSInt64(void);
BINARYEN_API BinaryenOp BinaryenGeUInt64(void);
BINARYEN_API BinaryenOp BinaryenAddFloat32(void);
BINARYEN_API BinaryenOp BinaryenSubFloat32(void);
BINARYEN_API BinaryenOp BinaryenMulFloat32(void);
BINARYEN_API BinaryenOp BinaryenDivFloat32(void);
BINARYEN_API BinaryenOp BinaryenCopySignFloat32(void);
BINARYEN_API BinaryenOp BinaryenMinFloat32(void);
BINARYEN_API BinaryenOp BinaryenMaxFloat32(void);
BINARYEN_API BinaryenOp BinaryenEqFloat32(void);
BINARYEN_API BinaryenOp BinaryenNeFloat32(void);
BINARYEN_API BinaryenOp BinaryenLtFloat32(void);
BINARYEN_API BinaryenOp BinaryenLeFloat32(void);
BINARYEN_API BinaryenOp BinaryenGtFloat32(void);
BINARYEN_API BinaryenOp BinaryenGeFloat32(void);
BINARYEN_API BinaryenOp BinaryenAddFloat64(void);
BINARYEN_API BinaryenOp BinaryenSubFloat64(void);
BINARYEN_API BinaryenOp BinaryenMulFloat64(void);
BINARYEN_API BinaryenOp BinaryenDivFloat64(void);
BINARYEN_API BinaryenOp BinaryenCopySignFloat64(void);
BINARYEN_API BinaryenOp BinaryenMinFloat64(void);
BINARYEN_API BinaryenOp BinaryenMaxFloat64(void);
BINARYEN_API BinaryenOp BinaryenEqFloat64(void);
BINARYEN_API BinaryenOp BinaryenNeFloat64(void);
BINARYEN_API BinaryenOp BinaryenLtFloat64(void);
BINARYEN_API BinaryenOp BinaryenLeFloat64(void);
BINARYEN_API BinaryenOp BinaryenGtFloat64(void);
BINARYEN_API BinaryenOp BinaryenGeFloat64(void);
BINARYEN_API BinaryenOp BinaryenMemorySize(void);
BINARYEN_API BinaryenOp BinaryenMemoryGrow(void);
BINARYEN_API BinaryenOp BinaryenAtomicRMWAdd(void);
BINARYEN_API BinaryenOp BinaryenAtomicRMWSub(void);
BINARYEN_API BinaryenOp BinaryenAtomicRMWAnd(void);
BINARYEN_API BinaryenOp BinaryenAtomicRMWOr(void);
BINARYEN_API BinaryenOp BinaryenAtomicRMWXor(void);
BINARYEN_API BinaryenOp BinaryenAtomicRMWXchg(void);
BINARYEN_API BinaryenOp BinaryenTruncSatSFloat32ToInt32(void);
BINARYEN_API BinaryenOp BinaryenTruncSatSFloat32ToInt64(void);
BINARYEN_API BinaryenOp BinaryenTruncSatUFloat32ToInt32(void);
BINARYEN_API BinaryenOp BinaryenTruncSatUFloat32ToInt64(void);
BINARYEN_API BinaryenOp BinaryenTruncSatSFloat64ToInt32(void);
BINARYEN_API BinaryenOp BinaryenTruncSatSFloat64ToInt64(void);
BINARYEN_API BinaryenOp BinaryenTruncSatUFloat64ToInt32(void);
BINARYEN_API BinaryenOp BinaryenTruncSatUFloat64ToInt64(void);
BINARYEN_API BinaryenOp BinaryenSplatVecI8x16(void);
BINARYEN_API BinaryenOp BinaryenExtractLaneSVecI8x16(void);
BINARYEN_API BinaryenOp BinaryenExtractLaneUVecI8x16(void);
BINARYEN_API BinaryenOp BinaryenReplaceLaneVecI8x16(void);
BINARYEN_API BinaryenOp BinaryenSplatVecI16x8(void);
BINARYEN_API BinaryenOp BinaryenExtractLaneSVecI16x8(void);
BINARYEN_API BinaryenOp BinaryenExtractLaneUVecI16x8(void);
BINARYEN_API BinaryenOp BinaryenReplaceLaneVecI16x8(void);
BINARYEN_API BinaryenOp BinaryenSplatVecI32x4(void);
BINARYEN_API BinaryenOp BinaryenExtractLaneVecI32x4(void);
BINARYEN_API BinaryenOp BinaryenReplaceLaneVecI32x4(void);
BINARYEN_API BinaryenOp BinaryenSplatVecI64x2(void);
BINARYEN_API BinaryenOp BinaryenExtractLaneVecI64x2(void);
BINARYEN_API BinaryenOp BinaryenReplaceLaneVecI64x2(void);
BINARYEN_API BinaryenOp BinaryenSplatVecF32x4(void);
BINARYEN_API BinaryenOp BinaryenExtractLaneVecF32x4(void);
BINARYEN_API BinaryenOp BinaryenReplaceLaneVecF32x4(void);
BINARYEN_API BinaryenOp BinaryenSplatVecF64x2(void);
BINARYEN_API BinaryenOp BinaryenExtractLaneVecF64x2(void);
BINARYEN_API BinaryenOp BinaryenReplaceLaneVecF64x2(void);
BINARYEN_API BinaryenOp BinaryenEqVecI8x16(void);
BINARYEN_API BinaryenOp BinaryenNeVecI8x16(void);
BINARYEN_API BinaryenOp BinaryenLtSVecI8x16(void);
BINARYEN_API BinaryenOp BinaryenLtUVecI8x16(void);
BINARYEN_API BinaryenOp BinaryenGtSVecI8x16(void);
BINARYEN_API BinaryenOp BinaryenGtUVecI8x16(void);
BINARYEN_API BinaryenOp BinaryenLeSVecI8x16(void);
BINARYEN_API BinaryenOp BinaryenLeUVecI8x16(void);
BINARYEN_API BinaryenOp BinaryenGeSVecI8x16(void);
BINARYEN_API BinaryenOp BinaryenGeUVecI8x16(void);
BINARYEN_API BinaryenOp BinaryenEqVecI16x8(void);
BINARYEN_API BinaryenOp BinaryenNeVecI16x8(void);
BINARYEN_API BinaryenOp BinaryenLtSVecI16x8(void);
BINARYEN_API BinaryenOp BinaryenLtUVecI16x8(void);
BINARYEN_API BinaryenOp BinaryenGtSVecI16x8(void);
BINARYEN_API BinaryenOp BinaryenGtUVecI16x8(void);
BINARYEN_API BinaryenOp BinaryenLeSVecI16x8(void);
BINARYEN_API BinaryenOp BinaryenLeUVecI16x8(void);
BINARYEN_API BinaryenOp BinaryenGeSVecI16x8(void);
BINARYEN_API BinaryenOp BinaryenGeUVecI16x8(void);
BINARYEN_API BinaryenOp BinaryenEqVecI32x4(void);
BINARYEN_API BinaryenOp BinaryenNeVecI32x4(void);
BINARYEN_API BinaryenOp BinaryenLtSVecI32x4(void);
BINARYEN_API BinaryenOp BinaryenLtUVecI32x4(void);
BINARYEN_API BinaryenOp BinaryenGtSVecI32x4(void);
BINARYEN_API BinaryenOp BinaryenGtUVecI32x4(void);
BINARYEN_API BinaryenOp BinaryenLeSVecI32x4(void);
BINARYEN_API BinaryenOp BinaryenLeUVecI32x4(void);
BINARYEN_API BinaryenOp BinaryenGeSVecI32x4(void);
BINARYEN_API BinaryenOp BinaryenGeUVecI32x4(void);
BINARYEN_API BinaryenOp BinaryenEqVecF32x4(void);
BINARYEN_API BinaryenOp BinaryenNeVecF32x4(void);
BINARYEN_API BinaryenOp BinaryenLtVecF32x4(void);
BINARYEN_API BinaryenOp BinaryenGtVecF32x4(void);
BINARYEN_API BinaryenOp BinaryenLeVecF32x4(void);
BINARYEN_API BinaryenOp BinaryenGeVecF32x4(void);
BINARYEN_API BinaryenOp BinaryenEqVecF64x2(void);
BINARYEN_API BinaryenOp BinaryenNeVecF64x2(void);
BINARYEN_API BinaryenOp BinaryenLtVecF64x2(void);
BINARYEN_API BinaryenOp BinaryenGtVecF64x2(void);
BINARYEN_API BinaryenOp BinaryenLeVecF64x2(void);
BINARYEN_API BinaryenOp BinaryenGeVecF64x2(void);
BINARYEN_API BinaryenOp BinaryenNotVec128(void);
BINARYEN_API BinaryenOp BinaryenAndVec128(void);
BINARYEN_API BinaryenOp BinaryenOrVec128(void);
BINARYEN_API BinaryenOp BinaryenXorVec128(void);
BINARYEN_API BinaryenOp BinaryenAndNotVec128(void);
BINARYEN_API BinaryenOp BinaryenBitselectVec128(void);
BINARYEN_API BinaryenOp BinaryenAbsVecI8x16(void);
BINARYEN_API BinaryenOp BinaryenNegVecI8x16(void);
BINARYEN_API BinaryenOp BinaryenAnyTrueVecI8x16(void);
BINARYEN_API BinaryenOp BinaryenAllTrueVecI8x16(void);
BINARYEN_API BinaryenOp BinaryenBitmaskVecI8x16(void);
BINARYEN_API BinaryenOp BinaryenShlVecI8x16(void);
BINARYEN_API BinaryenOp BinaryenShrSVecI8x16(void);
BINARYEN_API BinaryenOp BinaryenShrUVecI8x16(void);
BINARYEN_API BinaryenOp BinaryenAddVecI8x16(void);
BINARYEN_API BinaryenOp BinaryenAddSatSVecI8x16(void);
BINARYEN_API BinaryenOp BinaryenAddSatUVecI8x16(void);
BINARYEN_API BinaryenOp BinaryenSubVecI8x16(void);
BINARYEN_API BinaryenOp BinaryenSubSatSVecI8x16(void);
BINARYEN_API BinaryenOp BinaryenSubSatUVecI8x16(void);
BINARYEN_API BinaryenOp BinaryenMulVecI8x16(void);
BINARYEN_API BinaryenOp BinaryenMinSVecI8x16(void);
BINARYEN_API BinaryenOp BinaryenMinUVecI8x16(void);
BINARYEN_API BinaryenOp BinaryenMaxSVecI8x16(void);
BINARYEN_API BinaryenOp BinaryenMaxUVecI8x16(void);
BINARYEN_API BinaryenOp BinaryenAvgrUVecI8x16(void);
BINARYEN_API BinaryenOp BinaryenAbsVecI16x8(void);
BINARYEN_API BinaryenOp BinaryenNegVecI16x8(void);
BINARYEN_API BinaryenOp BinaryenAnyTrueVecI16x8(void);
BINARYEN_API BinaryenOp BinaryenAllTrueVecI16x8(void);
BINARYEN_API BinaryenOp BinaryenBitmaskVecI16x8(void);
BINARYEN_API BinaryenOp BinaryenShlVecI16x8(void);
BINARYEN_API BinaryenOp BinaryenShrSVecI16x8(void);
BINARYEN_API BinaryenOp BinaryenShrUVecI16x8(void);
BINARYEN_API BinaryenOp BinaryenAddVecI16x8(void);
BINARYEN_API BinaryenOp BinaryenAddSatSVecI16x8(void);
BINARYEN_API BinaryenOp BinaryenAddSatUVecI16x8(void);
BINARYEN_API BinaryenOp BinaryenSubVecI16x8(void);
BINARYEN_API BinaryenOp BinaryenSubSatSVecI16x8(void);
BINARYEN_API BinaryenOp BinaryenSubSatUVecI16x8(void);
BINARYEN_API BinaryenOp BinaryenMulVecI16x8(void);
BINARYEN_API BinaryenOp BinaryenMinSVecI16x8(void);
BINARYEN_API BinaryenOp BinaryenMinUVecI16x8(void);
BINARYEN_API BinaryenOp BinaryenMaxSVecI16x8(void);
BINARYEN_API BinaryenOp BinaryenMaxUVecI16x8(void);
BINARYEN_API BinaryenOp BinaryenAvgrUVecI16x8(void);
BINARYEN_API BinaryenOp BinaryenAbsVecI32x4(void);
BINARYEN_API BinaryenOp BinaryenNegVecI32x4(void);
BINARYEN_API BinaryenOp BinaryenAnyTrueVecI32x4(void);
BINARYEN_API BinaryenOp BinaryenAllTrueVecI32x4(void);
BINARYEN_API BinaryenOp BinaryenBitmaskVecI32x4(void);
BINARYEN_API BinaryenOp BinaryenShlVecI32x4(void);
BINARYEN_API BinaryenOp BinaryenShrSVecI32x4(void);
BINARYEN_API BinaryenOp BinaryenShrUVecI32x4(void);
BINARYEN_API BinaryenOp BinaryenAddVecI32x4(void);
BINARYEN_API BinaryenOp BinaryenSubVecI32x4(void);
BINARYEN_API BinaryenOp BinaryenMulVecI32x4(void);
BINARYEN_API BinaryenOp BinaryenMinSVecI32x4(void);
BINARYEN_API BinaryenOp BinaryenMinUVecI32x4(void);
BINARYEN_API BinaryenOp BinaryenMaxSVecI32x4(void);
BINARYEN_API BinaryenOp BinaryenMaxUVecI32x4(void);
BINARYEN_API BinaryenOp BinaryenDotSVecI16x8ToVecI32x4(void);
BINARYEN_API BinaryenOp BinaryenNegVecI64x2(void);
BINARYEN_API BinaryenOp BinaryenAnyTrueVecI64x2(void);
BINARYEN_API BinaryenOp BinaryenAllTrueVecI64x2(void);
BINARYEN_API BinaryenOp BinaryenShlVecI64x2(void);
BINARYEN_API BinaryenOp BinaryenShrSVecI64x2(void);
BINARYEN_API BinaryenOp BinaryenShrUVecI64x2(void);
BINARYEN_API BinaryenOp BinaryenAddVecI64x2(void);
BINARYEN_API BinaryenOp BinaryenSubVecI64x2(void);
BINARYEN_API BinaryenOp BinaryenMulVecI64x2(void);
BINARYEN_API BinaryenOp BinaryenAbsVecF32x4(void);
BINARYEN_API BinaryenOp BinaryenNegVecF32x4(void);
BINARYEN_API BinaryenOp BinaryenSqrtVecF32x4(void);
BINARYEN_API BinaryenOp BinaryenQFMAVecF32x4(void);
BINARYEN_API BinaryenOp BinaryenQFMSVecF32x4(void);
BINARYEN_API BinaryenOp BinaryenAddVecF32x4(void);
BINARYEN_API BinaryenOp BinaryenSubVecF32x4(void);
BINARYEN_API BinaryenOp BinaryenMulVecF32x4(void);
BINARYEN_API BinaryenOp BinaryenDivVecF32x4(void);
BINARYEN_API BinaryenOp BinaryenMinVecF32x4(void);
BINARYEN_API BinaryenOp BinaryenMaxVecF32x4(void);
BINARYEN_API BinaryenOp BinaryenPMinVecF32x4(void);
BINARYEN_API BinaryenOp BinaryenPMaxVecF32x4(void);
BINARYEN_API BinaryenOp BinaryenCeilVecF32x4(void);
BINARYEN_API BinaryenOp BinaryenFloorVecF32x4(void);
BINARYEN_API BinaryenOp BinaryenTruncVecF32x4(void);
BINARYEN_API BinaryenOp BinaryenNearestVecF32x4(void);
BINARYEN_API BinaryenOp BinaryenAbsVecF64x2(void);
BINARYEN_API BinaryenOp BinaryenNegVecF64x2(void);
BINARYEN_API BinaryenOp BinaryenSqrtVecF64x2(void);
BINARYEN_API BinaryenOp BinaryenQFMAVecF64x2(void);
BINARYEN_API BinaryenOp BinaryenQFMSVecF64x2(void);
BINARYEN_API BinaryenOp BinaryenAddVecF64x2(void);
BINARYEN_API BinaryenOp BinaryenSubVecF64x2(void);
BINARYEN_API BinaryenOp BinaryenMulVecF64x2(void);
BINARYEN_API BinaryenOp BinaryenDivVecF64x2(void);
BINARYEN_API BinaryenOp BinaryenMinVecF64x2(void);
BINARYEN_API BinaryenOp BinaryenMaxVecF64x2(void);
BINARYEN_API BinaryenOp BinaryenPMinVecF64x2(void);
BINARYEN_API BinaryenOp BinaryenPMaxVecF64x2(void);
BINARYEN_API BinaryenOp BinaryenCeilVecF64x2(void);
BINARYEN_API BinaryenOp BinaryenFloorVecF64x2(void);
BINARYEN_API BinaryenOp BinaryenTruncVecF64x2(void);
BINARYEN_API BinaryenOp BinaryenNearestVecF64x2(void);
BINARYEN_API BinaryenOp BinaryenTruncSatSVecF32x4ToVecI32x4(void);
BINARYEN_API BinaryenOp BinaryenTruncSatUVecF32x4ToVecI32x4(void);
BINARYEN_API BinaryenOp BinaryenTruncSatSVecF64x2ToVecI64x2(void);
BINARYEN_API BinaryenOp BinaryenTruncSatUVecF64x2ToVecI64x2(void);
BINARYEN_API BinaryenOp BinaryenConvertSVecI32x4ToVecF32x4(void);
BINARYEN_API BinaryenOp BinaryenConvertUVecI32x4ToVecF32x4(void);
BINARYEN_API BinaryenOp BinaryenConvertSVecI64x2ToVecF64x2(void);
BINARYEN_API BinaryenOp BinaryenConvertUVecI64x2ToVecF64x2(void);
BINARYEN_API BinaryenOp BinaryenLoadSplatVec8x16(void);
BINARYEN_API BinaryenOp BinaryenLoadSplatVec16x8(void);
BINARYEN_API BinaryenOp BinaryenLoadSplatVec32x4(void);
BINARYEN_API BinaryenOp BinaryenLoadSplatVec64x2(void);
BINARYEN_API BinaryenOp BinaryenLoadExtSVec8x8ToVecI16x8(void);
BINARYEN_API BinaryenOp BinaryenLoadExtUVec8x8ToVecI16x8(void);
BINARYEN_API BinaryenOp BinaryenLoadExtSVec16x4ToVecI32x4(void);
BINARYEN_API BinaryenOp BinaryenLoadExtUVec16x4ToVecI32x4(void);
BINARYEN_API BinaryenOp BinaryenLoadExtSVec32x2ToVecI64x2(void);
BINARYEN_API BinaryenOp BinaryenLoadExtUVec32x2ToVecI64x2(void);
BINARYEN_API BinaryenOp BinaryenNarrowSVecI16x8ToVecI8x16(void);
BINARYEN_API BinaryenOp BinaryenNarrowUVecI16x8ToVecI8x16(void);
BINARYEN_API BinaryenOp BinaryenNarrowSVecI32x4ToVecI16x8(void);
BINARYEN_API BinaryenOp BinaryenNarrowUVecI32x4ToVecI16x8(void);
BINARYEN_API BinaryenOp BinaryenWidenLowSVecI8x16ToVecI16x8(void);
BINARYEN_API BinaryenOp BinaryenWidenHighSVecI8x16ToVecI16x8(void);
BINARYEN_API BinaryenOp BinaryenWidenLowUVecI8x16ToVecI16x8(void);
BINARYEN_API BinaryenOp BinaryenWidenHighUVecI8x16ToVecI16x8(void);
BINARYEN_API BinaryenOp BinaryenWidenLowSVecI16x8ToVecI32x4(void);
BINARYEN_API BinaryenOp BinaryenWidenHighSVecI16x8ToVecI32x4(void);
BINARYEN_API BinaryenOp BinaryenWidenLowUVecI16x8ToVecI32x4(void);
BINARYEN_API BinaryenOp BinaryenWidenHighUVecI16x8ToVecI32x4(void);
BINARYEN_API BinaryenOp BinaryenSwizzleVec8x16(void);

BINARYEN_REF(Expression);

// Block: name can be NULL. Specifying BinaryenUndefined() as the 'type'
//        parameter indicates that the block's type shall be figured out
//        automatically instead of explicitly providing it. This conforms
//        to the behavior before the 'type' parameter has been introduced.
BINARYEN_API BinaryenExpressionRef
BinaryenBlock(BinaryenModuleRef module,
              const char* name,
              BinaryenExpressionRef* children,
              BinaryenIndex numChildren,
              BinaryenType type);
// If: ifFalse can be NULL
BINARYEN_API BinaryenExpressionRef BinaryenIf(BinaryenModuleRef module,
                                              BinaryenExpressionRef condition,
                                              BinaryenExpressionRef ifTrue,
                                              BinaryenExpressionRef ifFalse);
BINARYEN_API BinaryenExpressionRef BinaryenLoop(BinaryenModuleRef module,
                                                const char* in,
                                                BinaryenExpressionRef body);
// Break: value and condition can be NULL
BINARYEN_API BinaryenExpressionRef
BinaryenBreak(BinaryenModuleRef module,
              const char* name,
              BinaryenExpressionRef condition,
              BinaryenExpressionRef value);
// Switch: value can be NULL
BINARYEN_API BinaryenExpressionRef
BinaryenSwitch(BinaryenModuleRef module,
               const char** names,
               BinaryenIndex numNames,
               const char* defaultName,
               BinaryenExpressionRef condition,
               BinaryenExpressionRef value);
// Call: Note the 'returnType' parameter. You must declare the
//       type returned by the function being called, as that
//       function might not have been created yet, so we don't
//       know what it is.
BINARYEN_API BinaryenExpressionRef BinaryenCall(BinaryenModuleRef module,
                                                const char* target,
                                                BinaryenExpressionRef* operands,
                                                BinaryenIndex numOperands,
                                                BinaryenType returnType);
BINARYEN_API BinaryenExpressionRef
BinaryenCallIndirect(BinaryenModuleRef module,
                     BinaryenExpressionRef target,
                     BinaryenExpressionRef* operands,
                     BinaryenIndex numOperands,
                     BinaryenType params,
                     BinaryenType results);
BINARYEN_API BinaryenExpressionRef
BinaryenReturnCall(BinaryenModuleRef module,
                   const char* target,
                   BinaryenExpressionRef* operands,
                   BinaryenIndex numOperands,
                   BinaryenType returnType);
BINARYEN_API BinaryenExpressionRef
BinaryenReturnCallIndirect(BinaryenModuleRef module,
                           BinaryenExpressionRef target,
                           BinaryenExpressionRef* operands,
                           BinaryenIndex numOperands,
                           BinaryenType params,
                           BinaryenType results);

// LocalGet: Note the 'type' parameter. It might seem redundant, since the
//           local at that index must have a type. However, this API lets you
//           build code "top-down": create a node, then its parents, and so
//           on, and finally create the function at the end. (Note that in fact
//           you do not mention a function when creating ExpressionRefs, only
//           a module.) And since LocalGet is a leaf node, we need to be told
//           its type. (Other nodes detect their type either from their
//           type or their opcode, or failing that, their children. But
//           LocalGet has no children, it is where a "stream" of type info
//           begins.)
//           Note also that the index of a local can refer to a param or
//           a var, that is, either a parameter to the function or a variable
//           declared when you call BinaryenAddFunction. See BinaryenAddFunction
//           for more details.
BINARYEN_API BinaryenExpressionRef BinaryenLocalGet(BinaryenModuleRef module,
                                                    BinaryenIndex index,
                                                    BinaryenType type);
BINARYEN_API BinaryenExpressionRef BinaryenLocalSet(
  BinaryenModuleRef module, BinaryenIndex index, BinaryenExpressionRef value);
BINARYEN_API BinaryenExpressionRef BinaryenLocalTee(BinaryenModuleRef module,
                                                    BinaryenIndex index,
                                                    BinaryenExpressionRef value,
                                                    BinaryenType type);
BINARYEN_API BinaryenExpressionRef BinaryenGlobalGet(BinaryenModuleRef module,
                                                     const char* name,
                                                     BinaryenType type);
BINARYEN_API BinaryenExpressionRef BinaryenGlobalSet(
  BinaryenModuleRef module, const char* name, BinaryenExpressionRef value);
// Load: align can be 0, in which case it will be the natural alignment (equal
// to bytes)
BINARYEN_API BinaryenExpressionRef BinaryenLoad(BinaryenModuleRef module,
                                                uint32_t bytes,
                                                int8_t signed_,
                                                uint32_t offset,
                                                uint32_t align,
                                                BinaryenType type,
                                                BinaryenExpressionRef ptr);
// Store: align can be 0, in which case it will be the natural alignment (equal
// to bytes)
BINARYEN_API BinaryenExpressionRef BinaryenStore(BinaryenModuleRef module,
                                                 uint32_t bytes,
                                                 uint32_t offset,
                                                 uint32_t align,
                                                 BinaryenExpressionRef ptr,
                                                 BinaryenExpressionRef value,
                                                 BinaryenType type);
BINARYEN_API BinaryenExpressionRef BinaryenConst(BinaryenModuleRef module,
                                                 struct BinaryenLiteral value);
BINARYEN_API BinaryenExpressionRef BinaryenUnary(BinaryenModuleRef module,
                                                 BinaryenOp op,
                                                 BinaryenExpressionRef value);
BINARYEN_API BinaryenExpressionRef BinaryenBinary(BinaryenModuleRef module,
                                                  BinaryenOp op,
                                                  BinaryenExpressionRef left,
                                                  BinaryenExpressionRef right);
BINARYEN_API BinaryenExpressionRef
BinaryenSelect(BinaryenModuleRef module,
               BinaryenExpressionRef condition,
               BinaryenExpressionRef ifTrue,
               BinaryenExpressionRef ifFalse,
               BinaryenType type);
BINARYEN_API BinaryenExpressionRef BinaryenDrop(BinaryenModuleRef module,
                                                BinaryenExpressionRef value);
// Return: value can be NULL
BINARYEN_API BinaryenExpressionRef BinaryenReturn(BinaryenModuleRef module,
                                                  BinaryenExpressionRef value);
// Host: name may be NULL
BINARYEN_API BinaryenExpressionRef BinaryenHost(BinaryenModuleRef module,
                                                BinaryenOp op,
                                                const char* name,
                                                BinaryenExpressionRef* operands,
                                                BinaryenIndex numOperands);
BINARYEN_API BinaryenExpressionRef BinaryenNop(BinaryenModuleRef module);
BINARYEN_API BinaryenExpressionRef
BinaryenUnreachable(BinaryenModuleRef module);
BINARYEN_API BinaryenExpressionRef
BinaryenAtomicLoad(BinaryenModuleRef module,
                   uint32_t bytes,
                   uint32_t offset,
                   BinaryenType type,
                   BinaryenExpressionRef ptr);
BINARYEN_API BinaryenExpressionRef
BinaryenAtomicStore(BinaryenModuleRef module,
                    uint32_t bytes,
                    uint32_t offset,
                    BinaryenExpressionRef ptr,
                    BinaryenExpressionRef value,
                    BinaryenType type);
BINARYEN_API BinaryenExpressionRef
BinaryenAtomicRMW(BinaryenModuleRef module,
                  BinaryenOp op,
                  BinaryenIndex bytes,
                  BinaryenIndex offset,
                  BinaryenExpressionRef ptr,
                  BinaryenExpressionRef value,
                  BinaryenType type);
BINARYEN_API BinaryenExpressionRef
BinaryenAtomicCmpxchg(BinaryenModuleRef module,
                      BinaryenIndex bytes,
                      BinaryenIndex offset,
                      BinaryenExpressionRef ptr,
                      BinaryenExpressionRef expected,
                      BinaryenExpressionRef replacement,
                      BinaryenType type);
BINARYEN_API BinaryenExpressionRef
BinaryenAtomicWait(BinaryenModuleRef module,
                   BinaryenExpressionRef ptr,
                   BinaryenExpressionRef expected,
                   BinaryenExpressionRef timeout,
                   BinaryenType type);
BINARYEN_API BinaryenExpressionRef
BinaryenAtomicNotify(BinaryenModuleRef module,
                     BinaryenExpressionRef ptr,
                     BinaryenExpressionRef notifyCount);
BINARYEN_API BinaryenExpressionRef
BinaryenAtomicFence(BinaryenModuleRef module);
BINARYEN_API BinaryenExpressionRef
BinaryenSIMDExtract(BinaryenModuleRef module,
                    BinaryenOp op,
                    BinaryenExpressionRef vec,
                    uint8_t index);
BINARYEN_API BinaryenExpressionRef
BinaryenSIMDReplace(BinaryenModuleRef module,
                    BinaryenOp op,
                    BinaryenExpressionRef vec,
                    uint8_t index,
                    BinaryenExpressionRef value);
BINARYEN_API BinaryenExpressionRef
BinaryenSIMDShuffle(BinaryenModuleRef module,
                    BinaryenExpressionRef left,
                    BinaryenExpressionRef right,
                    const uint8_t mask[16]);
BINARYEN_API BinaryenExpressionRef BinaryenSIMDTernary(BinaryenModuleRef module,
                                                       BinaryenOp op,
                                                       BinaryenExpressionRef a,
                                                       BinaryenExpressionRef b,
                                                       BinaryenExpressionRef c);
BINARYEN_API BinaryenExpressionRef
BinaryenSIMDShift(BinaryenModuleRef module,
                  BinaryenOp op,
                  BinaryenExpressionRef vec,
                  BinaryenExpressionRef shift);
BINARYEN_API BinaryenExpressionRef BinaryenSIMDLoad(BinaryenModuleRef module,
                                                    BinaryenOp op,
                                                    uint32_t offset,
                                                    uint32_t align,
                                                    BinaryenExpressionRef ptr);
BINARYEN_API BinaryenExpressionRef
BinaryenMemoryInit(BinaryenModuleRef module,
                   uint32_t segment,
                   BinaryenExpressionRef dest,
                   BinaryenExpressionRef offset,
                   BinaryenExpressionRef size);
BINARYEN_API BinaryenExpressionRef BinaryenDataDrop(BinaryenModuleRef module,
                                                    uint32_t segment);
BINARYEN_API BinaryenExpressionRef
BinaryenMemoryCopy(BinaryenModuleRef module,
                   BinaryenExpressionRef dest,
                   BinaryenExpressionRef source,
                   BinaryenExpressionRef size);
BINARYEN_API BinaryenExpressionRef
BinaryenMemoryFill(BinaryenModuleRef module,
                   BinaryenExpressionRef dest,
                   BinaryenExpressionRef value,
                   BinaryenExpressionRef size);
BINARYEN_API BinaryenExpressionRef BinaryenRefNull(BinaryenModuleRef module);
BINARYEN_API BinaryenExpressionRef
BinaryenRefIsNull(BinaryenModuleRef module, BinaryenExpressionRef value);
BINARYEN_API BinaryenExpressionRef BinaryenRefFunc(BinaryenModuleRef module,
                                                   const char* func);
BINARYEN_API BinaryenExpressionRef BinaryenTry(BinaryenModuleRef module,
                                               BinaryenExpressionRef body,
                                               BinaryenExpressionRef catchBody);
BINARYEN_API BinaryenExpressionRef
BinaryenThrow(BinaryenModuleRef module,
              const char* event,
              BinaryenExpressionRef* operands,
              BinaryenIndex numOperands);
BINARYEN_API BinaryenExpressionRef
BinaryenRethrow(BinaryenModuleRef module, BinaryenExpressionRef exnref);
BINARYEN_API BinaryenExpressionRef
BinaryenBrOnExn(BinaryenModuleRef module,
                const char* name,
                const char* eventName,
                BinaryenExpressionRef exnref);
BINARYEN_API BinaryenExpressionRef
BinaryenTupleMake(BinaryenModuleRef module,
                  BinaryenExpressionRef* operands,
                  BinaryenIndex numOperands);
BINARYEN_API BinaryenExpressionRef BinaryenTupleExtract(
  BinaryenModuleRef module, BinaryenExpressionRef tuple, BinaryenIndex index);
BINARYEN_API BinaryenExpressionRef BinaryenPop(BinaryenModuleRef module,
                                               BinaryenType type);

// Gets the id (kind) of the given expression.
BINARYEN_API BinaryenExpressionId
BinaryenExpressionGetId(BinaryenExpressionRef expr);
// Gets the type of the given expression.
BINARYEN_API BinaryenType BinaryenExpressionGetType(BinaryenExpressionRef expr);
// Sets the type of the given expression.
BINARYEN_API void BinaryenExpressionSetType(BinaryenExpressionRef expr,
                                            BinaryenType type);
// Prints text format of the given expression to stdout.
BINARYEN_API void BinaryenExpressionPrint(BinaryenExpressionRef expr);
<<<<<<< HEAD
// Re-finalizes an expression after it has been modified.
BINARYEN_API void BinaryenExpressionFinalize(BinaryenExpressionRef expr);
=======
BINARYEN_API BinaryenExpressionRef
BinaryenExpressionCopy(BinaryenExpressionRef expr, BinaryenModuleRef module);
>>>>>>> 8dc843d6

// Gets the name (label) of a `block` expression.
BINARYEN_API const char* BinaryenBlockGetName(BinaryenExpressionRef expr);
// Sets the name (label) of a `block` expression.
BINARYEN_API void BinaryenBlockSetName(BinaryenExpressionRef expr,
                                       const char* name);
// Gets the number of child expressions of a `block` expression.
BINARYEN_API BinaryenIndex
BinaryenBlockGetNumChildren(BinaryenExpressionRef expr);
// Gets the child expression at the specified index of a `block` expression.
BINARYEN_API BinaryenExpressionRef
BinaryenBlockGetChildAt(BinaryenExpressionRef expr, BinaryenIndex index);
// Sets (replaces) the child expression at the specified index of a `block`
// expression.
BINARYEN_API void BinaryenBlockSetChildAt(BinaryenExpressionRef expr,
                                          BinaryenIndex index,
                                          BinaryenExpressionRef childExpr);
// Appends a child expression to a `block` expression, returning its insertion
// index.
BINARYEN_API BinaryenIndex BinaryenBlockAppendChild(
  BinaryenExpressionRef expr, BinaryenExpressionRef childExpr);
// Inserts a child expression at the specified index of a `block` expression,
// moving existing children including the one previously at that index one index
// up.
BINARYEN_API void BinaryenBlockInsertChildAt(BinaryenExpressionRef expr,
                                             BinaryenIndex index,
                                             BinaryenExpressionRef childExpr);
// Removes the child expression at the specified index of a `block` expression,
// moving all subsequent children one index down. Returns the child expression.
BINARYEN_API BinaryenExpressionRef
BinaryenBlockRemoveChildAt(BinaryenExpressionRef expr, BinaryenIndex index);

// Gets the condition expression of an `if` expression.
BINARYEN_API BinaryenExpressionRef
BinaryenIfGetCondition(BinaryenExpressionRef expr);
// Sets the condition expression of an `if` expression.
BINARYEN_API void BinaryenIfSetCondition(BinaryenExpressionRef expr,
                                         BinaryenExpressionRef condExpr);
// Gets the ifTrue (then) expression of an `if` expression.
BINARYEN_API BinaryenExpressionRef
BinaryenIfGetIfTrue(BinaryenExpressionRef expr);
// Sets the ifTrue (then) expression of an `if` expression.
BINARYEN_API void BinaryenIfSetIfTrue(BinaryenExpressionRef expr,
                                      BinaryenExpressionRef ifTrueExpr);
// Gets the ifFalse (else) expression, if any, of an `if` expression.
BINARYEN_API BinaryenExpressionRef
BinaryenIfGetIfFalse(BinaryenExpressionRef expr);
// Sets the ifFalse (else) expression, if any, of an `if` expression.
BINARYEN_API void BinaryenIfSetIfFalse(BinaryenExpressionRef expr,
                                       BinaryenExpressionRef ifFalseExpr);

// Gets the name (label) of a `loop` expression.
BINARYEN_API const char* BinaryenLoopGetName(BinaryenExpressionRef expr);
// Sets the name (label) of a `loop` expression.
BINARYEN_API void BinaryenLoopSetName(BinaryenExpressionRef expr,
                                      const char* name);
// Gets the body expression of a `loop` expression.
BINARYEN_API BinaryenExpressionRef
BinaryenLoopGetBody(BinaryenExpressionRef expr);
// Sets the body expression of a `loop` expression.
BINARYEN_API void BinaryenLoopSetBody(BinaryenExpressionRef expr,
                                      BinaryenExpressionRef bodyExpr);

// Gets the name (target label) of a `br` or `br_if` expression.
BINARYEN_API const char* BinaryenBreakGetName(BinaryenExpressionRef expr);
// Sets the name (target label) of a `br` or `br_if` expression.
BINARYEN_API void BinaryenBreakSetName(BinaryenExpressionRef expr,
                                       const char* name);
// Gets the condition expression, if any, of a `br_if` expression. No condition
// indicates a `br` expression.
BINARYEN_API BinaryenExpressionRef
BinaryenBreakGetCondition(BinaryenExpressionRef expr);
// Sets the condition expression, if any, of a `br_if` expression. No condition
// makes it a `br` expression.
BINARYEN_API void BinaryenBreakSetCondition(BinaryenExpressionRef expr,
                                            BinaryenExpressionRef condExpr);
// Gets the value expression, if any, of a `br` or `br_if` expression.
BINARYEN_API BinaryenExpressionRef
BinaryenBreakGetValue(BinaryenExpressionRef expr);
// Sets the value expression, if any, of a `br` or `br_if` expression.
BINARYEN_API void BinaryenBreakSetValue(BinaryenExpressionRef expr,
                                        BinaryenExpressionRef valueExpr);

// Gets the number of names (target labels) of a `br_table` expression.
BINARYEN_API BinaryenIndex
BinaryenSwitchGetNumNames(BinaryenExpressionRef expr);
// Gets the name (target label) at the specified index of a `br_table`
// expression.
BINARYEN_API const char* BinaryenSwitchGetNameAt(BinaryenExpressionRef expr,
                                                 BinaryenIndex index);
// Sets the name (target label) at the specified index of a `br_table`
// expression.
BINARYEN_API void BinaryenSwitchSetNameAt(BinaryenExpressionRef expr,
                                          BinaryenIndex index,
                                          const char* name);
// Gets the default name (target label), if any, of a `br_table` expression.
BINARYEN_API const char*
BinaryenSwitchGetDefaultName(BinaryenExpressionRef expr);
// Sets the default name (target label), if any, of a `br_table` expression.
BINARYEN_API void BinaryenSwitchSetDefaultName(BinaryenExpressionRef expr,
                                               const char* name);
// Gets the condition expression of a `br_table` expression.
BINARYEN_API BinaryenExpressionRef
BinaryenSwitchGetCondition(BinaryenExpressionRef expr);
// Sets the condition expression of a `br_table` expression.
BINARYEN_API void BinaryenSwitchSetCondition(BinaryenExpressionRef expr,
                                             BinaryenExpressionRef condExpr);
// Gets the value expression, if any, of a `br_table` expression.
BINARYEN_API BinaryenExpressionRef
BinaryenSwitchGetValue(BinaryenExpressionRef expr);
// Sets the value expression, if any, of a `br_table` expression.
BINARYEN_API void BinaryenSwitchSetValue(BinaryenExpressionRef expr,
                                         BinaryenExpressionRef valueExpr);

<<<<<<< HEAD
// Gets the target function name of a `call` expression.
=======
BINARYEN_API int BinaryenCallIsReturn(BinaryenExpressionRef expr);
>>>>>>> 8dc843d6
BINARYEN_API const char* BinaryenCallGetTarget(BinaryenExpressionRef expr);
// Sets the target function name of a `call` expression.
BINARYEN_API void BinaryenCallSetTarget(BinaryenExpressionRef expr,
                                        const char* target);
// Gets the number of operands of a `call` expression.
BINARYEN_API BinaryenIndex
BinaryenCallGetNumOperands(BinaryenExpressionRef expr);
<<<<<<< HEAD
// Gets the operand expression at the specified index of a `call` expression.
BINARYEN_API BinaryenExpressionRef
BinaryenCallGetOperandAt(BinaryenExpressionRef expr, BinaryenIndex index);
// Sets the operand expression at the specified index of a `call` expression.
BINARYEN_API void BinaryenCallSetOperandAt(BinaryenExpressionRef expr,
                                           BinaryenIndex index,
                                           BinaryenExpressionRef operandExpr);
// Appends an operand expression to a `call` expression, returning its insertion
// index.
BINARYEN_API BinaryenIndex BinaryenCallAppendOperand(
  BinaryenExpressionRef expr, BinaryenExpressionRef operandExpr);
// Inserts an operand expression at the specified index of a `call` expression,
// moving existing operands including the one previously at that index one index
// up.
BINARYEN_API void
BinaryenCallInsertOperandAt(BinaryenExpressionRef expr,
                            BinaryenIndex index,
                            BinaryenExpressionRef operandExpr);
// Removes the operand expression at the specified index of a `call` expression,
// moving all subsequent operands one index down. Returns the operand
// expression.
BINARYEN_API BinaryenExpressionRef
BinaryenCallRemoveOperandAt(BinaryenExpressionRef expr, BinaryenIndex index);
// Gets whether the specified `call` expression is a tail call.
BINARYEN_API int BinaryenCallIsReturn(BinaryenExpressionRef expr);
// Sets whether the specified `call` expression is a tail call.
BINARYEN_API void BinaryenCallSetReturn(BinaryenExpressionRef expr,
                                        int isReturn);

// Gets the target expression of a `call_indirect` expression.
=======
BINARYEN_API BinaryenExpressionRef
BinaryenCallGetOperand(BinaryenExpressionRef expr, BinaryenIndex index);

BINARYEN_API int BinaryenCallIndirectIsReturn(BinaryenExpressionRef expr);
>>>>>>> 8dc843d6
BINARYEN_API BinaryenExpressionRef
BinaryenCallIndirectGetTarget(BinaryenExpressionRef expr);
// Sets the target expression of a `call_indirect` expression.
BINARYEN_API void
BinaryenCallIndirectSetTarget(BinaryenExpressionRef expr,
                              BinaryenExpressionRef targetExpr);
// Gets the number of operands of a `call_indirect` expression.
BINARYEN_API BinaryenIndex
BinaryenCallIndirectGetNumOperands(BinaryenExpressionRef expr);
// Gets the operand expression at the specified index of a `call_indirect`
// expression.
BINARYEN_API BinaryenExpressionRef BinaryenCallIndirectGetOperandAt(
  BinaryenExpressionRef expr, BinaryenIndex index);
// Sets the operand expression at the specified index of a `call_indirect`
// expression.
BINARYEN_API void
BinaryenCallIndirectSetOperandAt(BinaryenExpressionRef expr,
                                 BinaryenIndex index,
                                 BinaryenExpressionRef operandExpr);
// Appends an operand expression to a `call_indirect` expression, returning its
// insertion index.
BINARYEN_API BinaryenIndex BinaryenCallIndirectAppendOperand(
  BinaryenExpressionRef expr, BinaryenExpressionRef operandExpr);
// Inserts an operand expression at the specified index of a `call_indirect`
// expression, moving existing operands including the one previously at that
// index one index up.
BINARYEN_API void
BinaryenCallIndirectInsertOperandAt(BinaryenExpressionRef expr,
                                    BinaryenIndex index,
                                    BinaryenExpressionRef operandExpr);
// Removes the operand expression at the specified index of a `call_indirect`
// expression, moving all subsequent operands one index down. Returns the
// operand expression.
BINARYEN_API BinaryenExpressionRef BinaryenCallIndirectRemoveOperandAt(
  BinaryenExpressionRef expr, BinaryenIndex index);
// Gets whether the specified `call_indirect` expression is a tail call.
BINARYEN_API int BinaryenCallIndirectIsReturn(BinaryenExpressionRef expr);
// Sets whether the specified `call_indirect` expression is a tail call.
BINARYEN_API void BinaryenCallIndirectSetReturn(BinaryenExpressionRef expr,
                                                int isReturn);

// Gets the local index of a `local.get` expression.
BINARYEN_API BinaryenIndex BinaryenLocalGetGetIndex(BinaryenExpressionRef expr);
// Sets the local index of a `local.get` expression.
BINARYEN_API void BinaryenLocalGetSetIndex(BinaryenExpressionRef expr,
                                           BinaryenIndex index);
// Gets whether a `local.set` tees its value (is a `local.tee`). True if the
// expression has a type other than `none`.
BINARYEN_API int BinaryenLocalSetIsTee(BinaryenExpressionRef expr);
// Gets the local index of a `local.set` or `local.tee` expression.
BINARYEN_API BinaryenIndex BinaryenLocalSetGetIndex(BinaryenExpressionRef expr);
// Sets the local index of a `local.set` or `local.tee` expression.
BINARYEN_API void BinaryenLocalSetSetIndex(BinaryenExpressionRef expr,
                                           BinaryenIndex index);
// Gets the value expression of a `local.set` or `local.tee` expression.
BINARYEN_API BinaryenExpressionRef
BinaryenLocalSetGetValue(BinaryenExpressionRef expr);
// Sets the value expression of a `local.set` or `local.tee` expression.
BINARYEN_API void BinaryenLocalSetSetValue(BinaryenExpressionRef expr,
                                           BinaryenExpressionRef valueExpr);

// Gets the name of the global being accessed by a `global.get` expression.
BINARYEN_API const char* BinaryenGlobalGetGetName(BinaryenExpressionRef expr);
// Sets the name of the global being accessed by a `global.get` expression.
BINARYEN_API void BinaryenGlobalGetSetName(BinaryenExpressionRef expr,
                                           const char* name);

// Gets the name of the global being accessed by a `global.set` expression.
BINARYEN_API const char* BinaryenGlobalSetGetName(BinaryenExpressionRef expr);
// Sets the name of the global being accessed by a `global.set` expression.
BINARYEN_API void BinaryenGlobalSetSetName(BinaryenExpressionRef expr,
                                           const char* name);
// Gets the value expression of a `global.set` expression.
BINARYEN_API BinaryenExpressionRef
BinaryenGlobalSetGetValue(BinaryenExpressionRef expr);
// Sets the value expression of a `global.set` expression.
BINARYEN_API void BinaryenGlobalSetSetValue(BinaryenExpressionRef expr,
                                            BinaryenExpressionRef valueExpr);

// Gets the operation being performed by a host expression.
BINARYEN_API BinaryenOp BinaryenHostGetOp(BinaryenExpressionRef expr);
// Sets the operation being performed by a host expression.
BINARYEN_API void BinaryenHostSetOp(BinaryenExpressionRef expr, BinaryenOp op);
// Gets the name operand, if any, of a host expression.
BINARYEN_API const char* BinaryenHostGetNameOperand(BinaryenExpressionRef expr);
// Sets the name operand, if any, of a host expression.
BINARYEN_API void BinaryenHostSetNameOperand(BinaryenExpressionRef expr,
                                             const char* nameOperand);
// Gets the number of operands of a host expression.
BINARYEN_API BinaryenIndex
BinaryenHostGetNumOperands(BinaryenExpressionRef expr);
// Gets the operand at the specified index of a host expression.
BINARYEN_API BinaryenExpressionRef
BinaryenHostGetOperandAt(BinaryenExpressionRef expr, BinaryenIndex index);
// Sets the operand at the specified index of a host expression.
BINARYEN_API void BinaryenHostSetOperandAt(BinaryenExpressionRef expr,
                                           BinaryenIndex index,
                                           BinaryenExpressionRef operandExpr);

// Gets whether a `load` expression is atomic (is an `atomic.load`).
BINARYEN_API int BinaryenLoadIsAtomic(BinaryenExpressionRef expr);
// Sets whether a `load` expression is atomic (is an `atomic.load`).
BINARYEN_API void BinaryenLoadSetAtomic(BinaryenExpressionRef expr,
                                        int isAtomic);
// Gets whether a `load` expression operates on a signed value (`_s`).
BINARYEN_API int BinaryenLoadIsSigned(BinaryenExpressionRef expr);
// Sets whether a `load` expression operates on a signed value (`_s`).
BINARYEN_API void BinaryenLoadSetSigned(BinaryenExpressionRef expr,
                                        int isSigned);
// Gets the constant offset of a `load` expression.
BINARYEN_API uint32_t BinaryenLoadGetOffset(BinaryenExpressionRef expr);
// Sets the constant offset of a `load` expression.
BINARYEN_API void BinaryenLoadSetOffset(BinaryenExpressionRef expr,
                                        uint32_t offset);
// Gets the number of bytes loaded by a `load` expression.
BINARYEN_API uint32_t BinaryenLoadGetBytes(BinaryenExpressionRef expr);
// Sets the number of bytes loaded by a `load` expression.
BINARYEN_API void BinaryenLoadSetBytes(BinaryenExpressionRef expr,
                                       uint32_t bytes);
// Gets the byte alignment of a `load` expression.
BINARYEN_API uint32_t BinaryenLoadGetAlign(BinaryenExpressionRef expr);
// Sets the byte alignment of a `load` expression.
BINARYEN_API void BinaryenLoadSetAlign(BinaryenExpressionRef expr,
                                       uint32_t align);
// Gets the pointer expression of a `load` expression.
BINARYEN_API BinaryenExpressionRef
BinaryenLoadGetPtr(BinaryenExpressionRef expr);
// Sets the pointer expression of a `load` expression.
BINARYEN_API void BinaryenLoadSetPtr(BinaryenExpressionRef expr,
                                     BinaryenExpressionRef ptrExpr);

// Gets whether a `store` expression is atomic (is an `atomic.store`).
BINARYEN_API int BinaryenStoreIsAtomic(BinaryenExpressionRef expr);
// Sets whether a `store` expression is atomic (is an `atomic.store`).
BINARYEN_API void BinaryenStoreSetAtomic(BinaryenExpressionRef expr,
                                         int isAtomic);
// Gets the number of bytes stored by a `store` expression.
BINARYEN_API uint32_t BinaryenStoreGetBytes(BinaryenExpressionRef expr);
// Sets the number of bytes stored by a `store` expression.
BINARYEN_API void BinaryenStoreSetBytes(BinaryenExpressionRef expr,
                                        uint32_t bytes);
// Gets the constant offset of a `store` expression.
BINARYEN_API uint32_t BinaryenStoreGetOffset(BinaryenExpressionRef expr);
// Sets the constant offset of a `store` expression.
BINARYEN_API void BinaryenStoreSetOffset(BinaryenExpressionRef expr,
                                         uint32_t offset);
// Gets the byte alignment of a `store` expression.
BINARYEN_API uint32_t BinaryenStoreGetAlign(BinaryenExpressionRef expr);
// Sets the byte alignment of a `store` expression.
BINARYEN_API void BinaryenStoreSetAlign(BinaryenExpressionRef expr,
                                        uint32_t align);
// Gets the pointer expression of a `store` expression.
BINARYEN_API BinaryenExpressionRef
BinaryenStoreGetPtr(BinaryenExpressionRef expr);
// Sets the pointer expression of a `store` expression.
BINARYEN_API void BinaryenStoreSetPtr(BinaryenExpressionRef expr,
                                      BinaryenExpressionRef ptrExpr);
// Gets the value expression of a `store` expression.
BINARYEN_API BinaryenExpressionRef
BinaryenStoreGetValue(BinaryenExpressionRef expr);
// Sets the value expression of a `store` expression.
BINARYEN_API void BinaryenStoreSetValue(BinaryenExpressionRef expr,
                                        BinaryenExpressionRef valueExpr);

// Gets the 32-bit integer value of an `i32.const` expression.
BINARYEN_API int32_t BinaryenConstGetValueI32(BinaryenExpressionRef expr);
// Sets the 32-bit integer value of an `i32.const` expression.
BINARYEN_API void BinaryenConstSetValueI32(BinaryenExpressionRef expr,
                                           int32_t value);
// Gets the 64-bit integer value of an `i64.const` expression.
BINARYEN_API int64_t BinaryenConstGetValueI64(BinaryenExpressionRef expr);
// Sets the 64-bit integer value of an `i64.const` expression.
BINARYEN_API void BinaryenConstSetValueI64(BinaryenExpressionRef expr,
                                           int64_t value);
// Gets the low 32-bits of the 64-bit integer value of an `i64.const`
// expression.
BINARYEN_API int32_t BinaryenConstGetValueI64Low(BinaryenExpressionRef expr);
// Sets the low 32-bits of the 64-bit integer value of an `i64.const`
// expression.
BINARYEN_API void BinaryenConstSetValueI64Low(BinaryenExpressionRef expr,
                                              int32_t valueLow);
// Gets the high 32-bits of the 64-bit integer value of an `i64.const`
// expression.
BINARYEN_API int32_t BinaryenConstGetValueI64High(BinaryenExpressionRef expr);
// Sets the high 32-bits of the 64-bit integer value of an `i64.const`
// expression.
BINARYEN_API void BinaryenConstSetValueI64High(BinaryenExpressionRef expr,
                                               int32_t valueHigh);
// Gets the 32-bit float value of a `f32.const` expression.
BINARYEN_API float BinaryenConstGetValueF32(BinaryenExpressionRef expr);
// Sets the 32-bit float value of a `f32.const` expression.
BINARYEN_API void BinaryenConstSetValueF32(BinaryenExpressionRef expr,
                                           float value);
// Gets the 64-bit float (double) value of a `f64.const` expression.
BINARYEN_API double BinaryenConstGetValueF64(BinaryenExpressionRef expr);
// Sets the 64-bit float (double) value of a `f64.const` expression.
BINARYEN_API void BinaryenConstSetValueF64(BinaryenExpressionRef expr,
                                           double value);
// Reads the 128-bit vector value of a `v128.const` expression.
BINARYEN_API void BinaryenConstGetValueV128(BinaryenExpressionRef expr,
                                            uint8_t* out);
// Sets the 128-bit vector value of a `v128.const` expression.
BINARYEN_API void BinaryenConstSetValueV128(BinaryenExpressionRef expr,
                                            const uint8_t value[16]);

// Gets the operation being performed by a unary expression.
BINARYEN_API BinaryenOp BinaryenUnaryGetOp(BinaryenExpressionRef expr);
// Sets the operation being performed by a unary expression.
BINARYEN_API void BinaryenUnarySetOp(BinaryenExpressionRef expr, BinaryenOp op);
// Gets the value expression of a unary expression.
BINARYEN_API BinaryenExpressionRef
BinaryenUnaryGetValue(BinaryenExpressionRef expr);
// Sets the value expression of a unary expression.
BINARYEN_API void BinaryenUnarySetValue(BinaryenExpressionRef expr,
                                        BinaryenExpressionRef valueExpr);

// Gets the operation being performed by a binary expression.
BINARYEN_API BinaryenOp BinaryenBinaryGetOp(BinaryenExpressionRef expr);
// Sets the operation being performed by a binary expression.
BINARYEN_API void BinaryenBinarySetOp(BinaryenExpressionRef expr,
                                      BinaryenOp op);
// Gets the left expression of a binary expression.
BINARYEN_API BinaryenExpressionRef
BinaryenBinaryGetLeft(BinaryenExpressionRef expr);
// Sets the left expression of a binary expression.
BINARYEN_API void BinaryenBinarySetLeft(BinaryenExpressionRef expr,
                                        BinaryenExpressionRef leftExpr);
// Gets the right expression of a binary expression.
BINARYEN_API BinaryenExpressionRef
BinaryenBinaryGetRight(BinaryenExpressionRef expr);
// Sets the right expression of a binary expression.
BINARYEN_API void BinaryenBinarySetRight(BinaryenExpressionRef expr,
                                         BinaryenExpressionRef rightExpr);

// Gets the expression becoming selected by a `select` expression if the
// condition turns out true.
BINARYEN_API BinaryenExpressionRef
BinaryenSelectGetIfTrue(BinaryenExpressionRef expr);
// Sets the expression becoming selected by a `select` expression if the
// condition turns out true.
BINARYEN_API void BinaryenSelectSetIfTrue(BinaryenExpressionRef expr,
                                          BinaryenExpressionRef ifTrueExpr);
// Gets the expression becoming selected by a `select` expression if the
// condition turns out false.
BINARYEN_API BinaryenExpressionRef
BinaryenSelectGetIfFalse(BinaryenExpressionRef expr);
// Sets the expression becoming selected by a `select` expression if the
// condition turns out false.
BINARYEN_API void BinaryenSelectSetIfFalse(BinaryenExpressionRef expr,
                                           BinaryenExpressionRef ifFalseExpr);
// Gets the condition expression of a `select` expression.
BINARYEN_API BinaryenExpressionRef
BinaryenSelectGetCondition(BinaryenExpressionRef expr);
// Sets the condition expression of a `select` expression.
BINARYEN_API void BinaryenSelectSetCondition(BinaryenExpressionRef expr,
                                             BinaryenExpressionRef condExpr);

// Gets the value expression being dropped by a `drop` expression.
BINARYEN_API BinaryenExpressionRef
BinaryenDropGetValue(BinaryenExpressionRef expr);
// Sets the value expression being dropped by a `drop` expression.
BINARYEN_API void BinaryenDropSetValue(BinaryenExpressionRef expr,
                                       BinaryenExpressionRef valueExpr);

// Gets the value expression, if any, being returned by a `return` expression.
BINARYEN_API BinaryenExpressionRef
BinaryenReturnGetValue(BinaryenExpressionRef expr);
// Sets the value expression, if any, being returned by a `return` expression.
BINARYEN_API void BinaryenReturnSetValue(BinaryenExpressionRef expr,
                                         BinaryenExpressionRef valueExpr);

// Gets the operation being performed by an atomic read-modify-write expression.
BINARYEN_API BinaryenOp BinaryenAtomicRMWGetOp(BinaryenExpressionRef expr);
// Sets the operation being performed by an atomic read-modify-write expression.
BINARYEN_API void BinaryenAtomicRMWSetOp(BinaryenExpressionRef expr,
                                         BinaryenOp op);
// Gets the number of bytes affected by an atomic read-modify-write expression.
BINARYEN_API uint32_t BinaryenAtomicRMWGetBytes(BinaryenExpressionRef expr);
// Sets the number of bytes affected by an atomic read-modify-write expression.
BINARYEN_API void BinaryenAtomicRMWSetBytes(BinaryenExpressionRef expr,
                                            uint32_t bytes);
// Gets the constant offset of an atomic read-modify-write expression.
BINARYEN_API uint32_t BinaryenAtomicRMWGetOffset(BinaryenExpressionRef expr);
// Sets the constant offset of an atomic read-modify-write expression.
BINARYEN_API void BinaryenAtomicRMWSetOffset(BinaryenExpressionRef expr,
                                             uint32_t offset);
// Gets the pointer expression of an atomic read-modify-write expression.
BINARYEN_API BinaryenExpressionRef
BinaryenAtomicRMWGetPtr(BinaryenExpressionRef expr);
// Sets the pointer expression of an atomic read-modify-write expression.
BINARYEN_API void BinaryenAtomicRMWSetPtr(BinaryenExpressionRef expr,
                                          BinaryenExpressionRef ptrExpr);
// Gets the value expression of an atomic read-modify-write expression.
BINARYEN_API BinaryenExpressionRef
BinaryenAtomicRMWGetValue(BinaryenExpressionRef expr);
// Sets the value expression of an atomic read-modify-write expression.
BINARYEN_API void BinaryenAtomicRMWSetValue(BinaryenExpressionRef expr,
                                            BinaryenExpressionRef valueExpr);

// Gets the number of bytes affected by an atomic compare and exchange
// expression.
BINARYEN_API uint32_t BinaryenAtomicCmpxchgGetBytes(BinaryenExpressionRef expr);
// Sets the number of bytes affected by an atomic compare and exchange
// expression.
BINARYEN_API void BinaryenAtomicCmpxchgSetBytes(BinaryenExpressionRef expr,
                                                uint32_t bytes);
// Gets the constant offset of an atomic compare and exchange expression.
BINARYEN_API uint32_t
BinaryenAtomicCmpxchgGetOffset(BinaryenExpressionRef expr);
// Sets the constant offset of an atomic compare and exchange expression.
BINARYEN_API void BinaryenAtomicCmpxchgSetOffset(BinaryenExpressionRef expr,
                                                 uint32_t offset);
// Gets the pointer expression of an atomic compare and exchange expression.
BINARYEN_API BinaryenExpressionRef
BinaryenAtomicCmpxchgGetPtr(BinaryenExpressionRef expr);
// Sets the pointer expression of an atomic compare and exchange expression.
BINARYEN_API void BinaryenAtomicCmpxchgSetPtr(BinaryenExpressionRef expr,
                                              BinaryenExpressionRef ptrExpr);
// Gets the expression representing the expected value of an atomic compare and
// exchange expression.
BINARYEN_API BinaryenExpressionRef
BinaryenAtomicCmpxchgGetExpected(BinaryenExpressionRef expr);
// Sets the expression representing the expected value of an atomic compare and
// exchange expression.
BINARYEN_API void
BinaryenAtomicCmpxchgSetExpected(BinaryenExpressionRef expr,
                                 BinaryenExpressionRef expectedExpr);
// Gets the replacement expression of an atomic compare and exchange expression.
BINARYEN_API BinaryenExpressionRef
BinaryenAtomicCmpxchgGetReplacement(BinaryenExpressionRef expr);
// Sets the replacement expression of an atomic compare and exchange expression.
BINARYEN_API void
BinaryenAtomicCmpxchgSetReplacement(BinaryenExpressionRef expr,
                                    BinaryenExpressionRef replacementExpr);

// Gets the pointer expression of an `atomic.wait` expression.
BINARYEN_API BinaryenExpressionRef
BinaryenAtomicWaitGetPtr(BinaryenExpressionRef expr);
// Sets the pointer expression of an `atomic.wait` expression.
BINARYEN_API void BinaryenAtomicWaitSetPtr(BinaryenExpressionRef expr,
                                           BinaryenExpressionRef ptrExpr);
// Gets the expression representing the expected value of an `atomic.wait`
// expression.
BINARYEN_API BinaryenExpressionRef
BinaryenAtomicWaitGetExpected(BinaryenExpressionRef expr);
// Sets the expression representing the expected value of an `atomic.wait`
// expression.
BINARYEN_API void
BinaryenAtomicWaitSetExpected(BinaryenExpressionRef expr,
                              BinaryenExpressionRef expectedExpr);
// Gets the timeout expression of an `atomic.wait` expression.
BINARYEN_API BinaryenExpressionRef
BinaryenAtomicWaitGetTimeout(BinaryenExpressionRef expr);
// Sets the timeout expression of an `atomic.wait` expression.
BINARYEN_API void
BinaryenAtomicWaitSetTimeout(BinaryenExpressionRef expr,
                             BinaryenExpressionRef timeoutExpr);
// Gets the expected type of an `atomic.wait` expression.
BINARYEN_API BinaryenType
BinaryenAtomicWaitGetExpectedType(BinaryenExpressionRef expr);
// Sets the expected type of an `atomic.wait` expression.
BINARYEN_API void BinaryenAtomicWaitSetExpectedType(BinaryenExpressionRef expr,
                                                    BinaryenType expectedType);

// Gets the pointer expression of an `atomic.notify` expression.
BINARYEN_API BinaryenExpressionRef
BinaryenAtomicNotifyGetPtr(BinaryenExpressionRef expr);
// Sets the pointer expression of an `atomic.notify` expression.
BINARYEN_API void BinaryenAtomicNotifySetPtr(BinaryenExpressionRef expr,
                                             BinaryenExpressionRef ptrExpr);
// Gets the notify count expression of an `atomic.notify` expression.
BINARYEN_API BinaryenExpressionRef
BinaryenAtomicNotifyGetNotifyCount(BinaryenExpressionRef expr);
// Sets the notify count expression of an `atomic.notify` expression.
BINARYEN_API void
BinaryenAtomicNotifySetNotifyCount(BinaryenExpressionRef expr,
                                   BinaryenExpressionRef notifyCountExpr);

// Gets the order of an `atomic.fence` expression.
BINARYEN_API uint8_t BinaryenAtomicFenceGetOrder(BinaryenExpressionRef expr);
// Sets the order of an `atomic.fence` expression.
BINARYEN_API void BinaryenAtomicFenceSetOrder(BinaryenExpressionRef expr,
                                              uint8_t order);

// Gets the operation being performed by a SIMD extract expression.
BINARYEN_API BinaryenOp BinaryenSIMDExtractGetOp(BinaryenExpressionRef expr);
// Sets the operation being performed by a SIMD extract expression.
BINARYEN_API void BinaryenSIMDExtractSetOp(BinaryenExpressionRef expr,
                                           BinaryenOp op);
// Gets the vector expression a SIMD extract expression extracts from.
BINARYEN_API BinaryenExpressionRef
BinaryenSIMDExtractGetVec(BinaryenExpressionRef expr);
// Sets the vector expression a SIMD extract expression extracts from.
BINARYEN_API void BinaryenSIMDExtractSetVec(BinaryenExpressionRef expr,
                                            BinaryenExpressionRef vecExpr);
// Gets the index of the extracted lane of a SIMD extract expression.
BINARYEN_API uint8_t BinaryenSIMDExtractGetIndex(BinaryenExpressionRef expr);
// Sets the index of the extracted lane of a SIMD extract expression.
BINARYEN_API void BinaryenSIMDExtractSetIndex(BinaryenExpressionRef expr,
                                              uint8_t index);

// Gets the operation being performed by a SIMD replace expression.
BINARYEN_API BinaryenOp BinaryenSIMDReplaceGetOp(BinaryenExpressionRef expr);
// Sets the operation being performed by a SIMD replace expression.
BINARYEN_API void BinaryenSIMDReplaceSetOp(BinaryenExpressionRef expr,
                                           BinaryenOp op);
// Gets the vector expression a SIMD replace expression replaces in.
BINARYEN_API BinaryenExpressionRef
BinaryenSIMDReplaceGetVec(BinaryenExpressionRef expr);
// Sets the vector expression a SIMD replace expression replaces in.
BINARYEN_API void BinaryenSIMDReplaceSetVec(BinaryenExpressionRef expr,
                                            BinaryenExpressionRef vecExpr);
// Gets the index of the replaced lane of a SIMD replace expression.
BINARYEN_API uint8_t BinaryenSIMDReplaceGetIndex(BinaryenExpressionRef expr);
// Sets the index of the replaced lane of a SIMD replace expression.
BINARYEN_API void BinaryenSIMDReplaceSetIndex(BinaryenExpressionRef expr,
                                              uint8_t index);
// Gets the value expression a SIMD replace expression replaces with.
BINARYEN_API BinaryenExpressionRef
BinaryenSIMDReplaceGetValue(BinaryenExpressionRef expr);
// Sets the value expression a SIMD replace expression replaces with.
BINARYEN_API void BinaryenSIMDReplaceSetValue(BinaryenExpressionRef expr,
                                              BinaryenExpressionRef valueExpr);

// Gets the left expression of a SIMD shuffle expression.
BINARYEN_API BinaryenExpressionRef
BinaryenSIMDShuffleGetLeft(BinaryenExpressionRef expr);
// Sets the left expression of a SIMD shuffle expression.
BINARYEN_API void BinaryenSIMDShuffleSetLeft(BinaryenExpressionRef expr,
                                             BinaryenExpressionRef leftExpr);
// Gets the right expression of a SIMD shuffle expression.
BINARYEN_API BinaryenExpressionRef
BinaryenSIMDShuffleGetRight(BinaryenExpressionRef expr);
// Sets the right expression of a SIMD shuffle expression.
BINARYEN_API void BinaryenSIMDShuffleSetRight(BinaryenExpressionRef expr,
                                              BinaryenExpressionRef rightExpr);
// Gets the 128-bit mask of a SIMD shuffle expression.
BINARYEN_API void BinaryenSIMDShuffleGetMask(BinaryenExpressionRef expr,
                                             uint8_t* mask);
// Sets the 128-bit mask of a SIMD shuffle expression.
BINARYEN_API void BinaryenSIMDShuffleSetMask(BinaryenExpressionRef expr,
                                             const uint8_t mask[16]);

// Gets the operation being performed by a SIMD ternary expression.
BINARYEN_API BinaryenOp BinaryenSIMDTernaryGetOp(BinaryenExpressionRef expr);
// Sets the operation being performed by a SIMD ternary expression.
BINARYEN_API void BinaryenSIMDTernarySetOp(BinaryenExpressionRef expr,
                                           BinaryenOp op);
// Gets the first operand expression of a SIMD ternary expression.
BINARYEN_API BinaryenExpressionRef
BinaryenSIMDTernaryGetA(BinaryenExpressionRef expr);
// Sets the first operand expression of a SIMD ternary expression.
BINARYEN_API void BinaryenSIMDTernarySetA(BinaryenExpressionRef expr,
                                          BinaryenExpressionRef aExpr);
// Gets the second operand expression of a SIMD ternary expression.
BINARYEN_API BinaryenExpressionRef
BinaryenSIMDTernaryGetB(BinaryenExpressionRef expr);
// Sets the second operand expression of a SIMD ternary expression.
BINARYEN_API void BinaryenSIMDTernarySetB(BinaryenExpressionRef expr,
                                          BinaryenExpressionRef bExpr);
// Gets the third operand expression of a SIMD ternary expression.
BINARYEN_API BinaryenExpressionRef
BinaryenSIMDTernaryGetC(BinaryenExpressionRef expr);
// Sets the third operand expression of a SIMD ternary expression.
BINARYEN_API void BinaryenSIMDTernarySetC(BinaryenExpressionRef expr,
                                          BinaryenExpressionRef cExpr);

// Gets the operation being performed by a SIMD shift expression.
BINARYEN_API BinaryenOp BinaryenSIMDShiftGetOp(BinaryenExpressionRef expr);
// Sets the operation being performed by a SIMD shift expression.
BINARYEN_API void BinaryenSIMDShiftSetOp(BinaryenExpressionRef expr,
                                         BinaryenOp op);
// Gets the expression being shifted by a SIMD shift expression.
BINARYEN_API BinaryenExpressionRef
BinaryenSIMDShiftGetVec(BinaryenExpressionRef expr);
// Sets the expression being shifted by a SIMD shift expression.
BINARYEN_API void BinaryenSIMDShiftSetVec(BinaryenExpressionRef expr,
                                          BinaryenExpressionRef vecExpr);
// Gets the expression representing the shift of a SIMD shift expression.
BINARYEN_API BinaryenExpressionRef
BinaryenSIMDShiftGetShift(BinaryenExpressionRef expr);
// Sets the expression representing the shift of a SIMD shift expression.
BINARYEN_API void BinaryenSIMDShiftSetShift(BinaryenExpressionRef expr,
                                            BinaryenExpressionRef shiftExpr);

// Gets the operation being performed by a SIMD load expression.
BINARYEN_API BinaryenOp BinaryenSIMDLoadGetOp(BinaryenExpressionRef expr);
// Sets the operation being performed by a SIMD load expression.
BINARYEN_API void BinaryenSIMDLoadSetOp(BinaryenExpressionRef expr,
                                        BinaryenOp op);
// Gets the constant offset of a SIMD load expression.
BINARYEN_API uint32_t BinaryenSIMDLoadGetOffset(BinaryenExpressionRef expr);
// Sets the constant offset of a SIMD load expression.
BINARYEN_API void BinaryenSIMDLoadSetOffset(BinaryenExpressionRef expr,
                                            uint32_t offset);
// Gets the byte alignment of a SIMD load expression.
BINARYEN_API uint32_t BinaryenSIMDLoadGetAlign(BinaryenExpressionRef expr);
// Sets the byte alignment of a SIMD load expression.
BINARYEN_API void BinaryenSIMDLoadSetAlign(BinaryenExpressionRef expr,
                                           uint32_t align);
// Gets the pointer expression of a SIMD load expression.
BINARYEN_API BinaryenExpressionRef
BinaryenSIMDLoadGetPtr(BinaryenExpressionRef expr);
// Sets the pointer expression of a SIMD load expression.
BINARYEN_API void BinaryenSIMDLoadSetPtr(BinaryenExpressionRef expr,
                                         BinaryenExpressionRef ptrExpr);

// Gets the index of the segment being initialized by a `memory.init`
// expression.
BINARYEN_API uint32_t BinaryenMemoryInitGetSegment(BinaryenExpressionRef expr);
// Sets the index of the segment being initialized by a `memory.init`
// expression.
BINARYEN_API void BinaryenMemoryInitSetSegment(BinaryenExpressionRef expr,
                                               uint32_t segmentIndex);
// Gets the destination expression of a `memory.init` expression.
BINARYEN_API BinaryenExpressionRef
BinaryenMemoryInitGetDest(BinaryenExpressionRef expr);
// Sets the destination expression of a `memory.init` expression.
BINARYEN_API void BinaryenMemoryInitSetDest(BinaryenExpressionRef expr,
                                            BinaryenExpressionRef destExpr);
// Gets the offset expression of a `memory.init` expression.
BINARYEN_API BinaryenExpressionRef
BinaryenMemoryInitGetOffset(BinaryenExpressionRef expr);
// Sets the offset expression of a `memory.init` expression.
BINARYEN_API void BinaryenMemoryInitSetOffset(BinaryenExpressionRef expr,
                                              BinaryenExpressionRef offsetExpr);
// Gets the size expression of a `memory.init` expression.
BINARYEN_API BinaryenExpressionRef
BinaryenMemoryInitGetSize(BinaryenExpressionRef expr);
// Sets the size expression of a `memory.init` expression.
BINARYEN_API void BinaryenMemoryInitSetSize(BinaryenExpressionRef expr,
                                            BinaryenExpressionRef sizeExpr);

// Gets the index of the segment being dropped by a `memory.drop` expression.
BINARYEN_API uint32_t BinaryenDataDropGetSegment(BinaryenExpressionRef expr);
// Sets the index of the segment being dropped by a `memory.drop` expression.
BINARYEN_API void BinaryenDataDropSetSegment(BinaryenExpressionRef expr,
                                             uint32_t segmentIndex);

// Gets the destination expression of a `memory.copy` expression.
BINARYEN_API BinaryenExpressionRef
BinaryenMemoryCopyGetDest(BinaryenExpressionRef expr);
// Sets the destination expression of a `memory.copy` expression.
BINARYEN_API void BinaryenMemoryCopySetDest(BinaryenExpressionRef expr,
                                            BinaryenExpressionRef destExpr);
// Gets the source expression of a `memory.copy` expression.
BINARYEN_API BinaryenExpressionRef
BinaryenMemoryCopyGetSource(BinaryenExpressionRef expr);
// Sets the source expression of a `memory.copy` expression.
BINARYEN_API void BinaryenMemoryCopySetSource(BinaryenExpressionRef expr,
                                              BinaryenExpressionRef sourceExpr);
// Gets the size expression (number of bytes copied) of a `memory.copy`
// expression.
BINARYEN_API BinaryenExpressionRef
BinaryenMemoryCopyGetSize(BinaryenExpressionRef expr);
// Sets the size expression (number of bytes copied) of a `memory.copy`
// expression.
BINARYEN_API void BinaryenMemoryCopySetSize(BinaryenExpressionRef expr,
                                            BinaryenExpressionRef sizeExpr);

// Gets the destination expression of a `memory.fill` expression.
BINARYEN_API BinaryenExpressionRef
BinaryenMemoryFillGetDest(BinaryenExpressionRef expr);
// Sets the destination expression of a `memory.fill` expression.
BINARYEN_API void BinaryenMemoryFillSetDest(BinaryenExpressionRef expr,
                                            BinaryenExpressionRef destExpr);
// Gets the value expression of a `memory.fill` expression.
BINARYEN_API BinaryenExpressionRef
BinaryenMemoryFillGetValue(BinaryenExpressionRef expr);
// Sets the value expression of a `memory.fill` expression.
BINARYEN_API void BinaryenMemoryFillSetValue(BinaryenExpressionRef expr,
                                             BinaryenExpressionRef valueExpr);
// Gets the size expression (number of bytes filled) of a `memory.fill`
// expression.
BINARYEN_API BinaryenExpressionRef
BinaryenMemoryFillGetSize(BinaryenExpressionRef expr);
// Sets the size expression (number of bytes filled) of a `memory.fill`
// expression.
BINARYEN_API void BinaryenMemoryFillSetSize(BinaryenExpressionRef expr,
                                            BinaryenExpressionRef sizeExpr);

// Gets the value expression tested to be null of a `ref.is_null` expression.
BINARYEN_API BinaryenExpressionRef
BinaryenRefIsNullGetValue(BinaryenExpressionRef expr);
// Sets the value expression tested to be null of a `ref.is_null` expression.
BINARYEN_API void BinaryenRefIsNullSetValue(BinaryenExpressionRef expr,
                                            BinaryenExpressionRef valueExpr);

// Gets the name of the function being wrapped by a `ref.func` expression.
BINARYEN_API const char* BinaryenRefFuncGetFunc(BinaryenExpressionRef expr);
// Sets the name of the function being wrapped by a `ref.func` expression.
BINARYEN_API void BinaryenRefFuncSetFunc(BinaryenExpressionRef expr,
                                         const char* funcName);

// Gets the body expression of a `try` expression.
BINARYEN_API BinaryenExpressionRef
BinaryenTryGetBody(BinaryenExpressionRef expr);
// Sets the body expression of a `try` expression.
BINARYEN_API void BinaryenTrySetBody(BinaryenExpressionRef expr,
                                     BinaryenExpressionRef bodyExpr);
// Gets the catch body expression of a `try` expression.
BINARYEN_API BinaryenExpressionRef
BinaryenTryGetCatchBody(BinaryenExpressionRef expr);
// Sets the catch body expression of a `try` expression.
BINARYEN_API void BinaryenTrySetCatchBody(BinaryenExpressionRef expr,
                                          BinaryenExpressionRef catchBodyExpr);

// Gets the name of the event being thrown by a `throw` expression.
BINARYEN_API const char* BinaryenThrowGetEvent(BinaryenExpressionRef expr);
// Sets the name of the event being thrown by a `throw` expression.
BINARYEN_API void BinaryenThrowSetEvent(BinaryenExpressionRef expr,
                                        const char* eventName);
// Gets the operand at the specified index of a `throw` expression.
BINARYEN_API BinaryenExpressionRef
BinaryenThrowGetOperandAt(BinaryenExpressionRef expr, BinaryenIndex index);
// Sets the operand at the specified index of a `throw` expression.
BINARYEN_API void BinaryenThrowSetOperandAt(BinaryenExpressionRef expr,
                                            BinaryenIndex index,
                                            BinaryenExpressionRef operandExpr);
// Gets the number of operands of a `throw` expression.
BINARYEN_API BinaryenIndex
BinaryenThrowGetNumOperands(BinaryenExpressionRef expr);

// Gets the exception reference expression of a `rethrow` expression.
BINARYEN_API BinaryenExpressionRef
BinaryenRethrowGetExnref(BinaryenExpressionRef expr);
// Sets the exception reference expression of a `rethrow` expression.
BINARYEN_API void BinaryenRethrowSetExnref(BinaryenExpressionRef expr,
                                           BinaryenExpressionRef exnrefExpr);

// Gets the name of the event triggering a `br_on_exn` expression.
BINARYEN_API const char* BinaryenBrOnExnGetEvent(BinaryenExpressionRef expr);
// Sets the name of the event triggering a `br_on_exn` expression.
BINARYEN_API void BinaryenBrOnExnSetEvent(BinaryenExpressionRef expr,
                                          const char* eventName);
// Gets the name (target label) of a `br_on_exn` expression.
BINARYEN_API const char* BinaryenBrOnExnGetName(BinaryenExpressionRef expr);
// Sets the name (target label) of a `br_on_exn` expression.
BINARYEN_API void BinaryenBrOnExnSetName(BinaryenExpressionRef expr,
                                         const char* name);
// Gets the expression reference expression of a `br_on_exn` expression.
BINARYEN_API BinaryenExpressionRef
BinaryenBrOnExnGetExnref(BinaryenExpressionRef expr);
// Sets the expression reference expression of a `br_on_exn` expression.
BINARYEN_API void BinaryenBrOnExnSetExnref(BinaryenExpressionRef expr,
                                           BinaryenExpressionRef exnrefExpr);

<<<<<<< HEAD
// Gets the value expression being pushed by a `push` expression.
BINARYEN_API BinaryenExpressionRef
BinaryenPushGetValue(BinaryenExpressionRef expr);
// Sets the value expression being pushed by a `push` expression.
BINARYEN_API void BinaryenPushSetValue(BinaryenExpressionRef expr,
                                       BinaryenExpressionRef valueExpr);
=======
BINARYEN_API BinaryenIndex
BinaryenTupleMakeGetNumOperands(BinaryenExpressionRef expr);
BINARYEN_API BinaryenExpressionRef
BinaryenTupleMakeGetOperand(BinaryenExpressionRef expr, BinaryenIndex index);

BINARYEN_API BinaryenExpressionRef
BinaryenTupleExtractGetTuple(BinaryenExpressionRef expr);
BINARYEN_API BinaryenIndex
BinaryenTupleExtractGetIndex(BinaryenExpressionRef expr);
>>>>>>> 8dc843d6

// Functions

BINARYEN_REF(Function);

// Adds a function to the module. This is thread-safe.
// @varTypes: the types of variables. In WebAssembly, vars share
//            an index space with params. In other words, params come from
//            the function type, and vars are provided in this call, and
//            together they are all the locals. The order is first params
//            and then vars, so if you have one param it will be at index
//            0 (and written $0), and if you also have 2 vars they will be
//            at indexes 1 and 2, etc., that is, they share an index space.
BINARYEN_API BinaryenFunctionRef
BinaryenAddFunction(BinaryenModuleRef module,
                    const char* name,
                    BinaryenType params,
                    BinaryenType results,
                    BinaryenType* varTypes,
                    BinaryenIndex numVarTypes,
                    BinaryenExpressionRef body);
// Gets a function reference by name.
BINARYEN_API BinaryenFunctionRef BinaryenGetFunction(BinaryenModuleRef module,
                                                     const char* name);
// Removes a function by name.
BINARYEN_API void BinaryenRemoveFunction(BinaryenModuleRef module,
                                         const char* name);

// Gets the number of functions in the module.
BINARYEN_API uint32_t BinaryenGetNumFunctions(BinaryenModuleRef module);
// Get function pointer from its index.
BINARYEN_API BinaryenFunctionRef
BinaryenGetFunctionByIndex(BinaryenModuleRef module, BinaryenIndex id);

// Imports

BINARYEN_API void BinaryenAddFunctionImport(BinaryenModuleRef module,
                                            const char* internalName,
                                            const char* externalModuleName,
                                            const char* externalBaseName,
                                            BinaryenType params,
                                            BinaryenType results);
BINARYEN_API void BinaryenAddTableImport(BinaryenModuleRef module,
                                         const char* internalName,
                                         const char* externalModuleName,
                                         const char* externalBaseName);
BINARYEN_API void BinaryenAddMemoryImport(BinaryenModuleRef module,
                                          const char* internalName,
                                          const char* externalModuleName,
                                          const char* externalBaseName,
                                          uint8_t shared);
BINARYEN_API void BinaryenAddGlobalImport(BinaryenModuleRef module,
                                          const char* internalName,
                                          const char* externalModuleName,
                                          const char* externalBaseName,
                                          BinaryenType globalType,
                                          int mutable_);
BINARYEN_API void BinaryenAddEventImport(BinaryenModuleRef module,
                                         const char* internalName,
                                         const char* externalModuleName,
                                         const char* externalBaseName,
                                         uint32_t attribute,
                                         BinaryenType params,
                                         BinaryenType results);

// Exports

BINARYEN_REF(Export);

WASM_DEPRECATED BinaryenExportRef BinaryenAddExport(BinaryenModuleRef module,
                                                    const char* internalName,
                                                    const char* externalName);
BINARYEN_API BinaryenExportRef BinaryenAddFunctionExport(
  BinaryenModuleRef module, const char* internalName, const char* externalName);
BINARYEN_API BinaryenExportRef BinaryenAddTableExport(BinaryenModuleRef module,
                                                      const char* internalName,
                                                      const char* externalName);
BINARYEN_API BinaryenExportRef BinaryenAddMemoryExport(
  BinaryenModuleRef module, const char* internalName, const char* externalName);
BINARYEN_API BinaryenExportRef BinaryenAddGlobalExport(
  BinaryenModuleRef module, const char* internalName, const char* externalName);
BINARYEN_API BinaryenExportRef BinaryenAddEventExport(BinaryenModuleRef module,
                                                      const char* internalName,
                                                      const char* externalName);
BINARYEN_API void BinaryenRemoveExport(BinaryenModuleRef module,
                                       const char* externalName);

// Globals

BINARYEN_REF(Global);

BINARYEN_API BinaryenGlobalRef BinaryenAddGlobal(BinaryenModuleRef module,
                                                 const char* name,
                                                 BinaryenType type,
                                                 int8_t mutable_,
                                                 BinaryenExpressionRef init);
// Gets a global reference by name.
BINARYEN_API BinaryenGlobalRef BinaryenGetGlobal(BinaryenModuleRef module,
                                                 const char* name);
BINARYEN_API void BinaryenRemoveGlobal(BinaryenModuleRef module,
                                       const char* name);

// Events

BINARYEN_REF(Event);

BINARYEN_API BinaryenEventRef BinaryenAddEvent(BinaryenModuleRef module,
                                               const char* name,
                                               uint32_t attribute,
                                               BinaryenType params,
                                               BinaryenType results);
BINARYEN_API BinaryenEventRef BinaryenGetEvent(BinaryenModuleRef module,
                                               const char* name);
BINARYEN_API void BinaryenRemoveEvent(BinaryenModuleRef module,
                                      const char* name);

// Function table. One per module

// TODO: Add support for multiple segments in BinaryenSetFunctionTable.
BINARYEN_API void BinaryenSetFunctionTable(BinaryenModuleRef module,
                                           BinaryenIndex initial,
                                           BinaryenIndex maximum,
                                           const char** funcNames,
                                           BinaryenIndex numFuncNames,
                                           BinaryenExpressionRef offset);
BINARYEN_API int BinaryenIsFunctionTableImported(BinaryenModuleRef module);
BINARYEN_API BinaryenIndex
BinaryenGetNumFunctionTableSegments(BinaryenModuleRef module);
BINARYEN_API BinaryenExpressionRef BinaryenGetFunctionTableSegmentOffset(
  BinaryenModuleRef module, BinaryenIndex segmentId);
BINARYEN_API BinaryenIndex BinaryenGetFunctionTableSegmentLength(
  BinaryenModuleRef module, BinaryenIndex segmentId);
BINARYEN_API const char* BinaryenGetFunctionTableSegmentData(
  BinaryenModuleRef module, BinaryenIndex segmentId, BinaryenIndex dataId);

// Memory. One per module

// Each segment has data in segments, a start offset in segmentOffsets, and a
// size in segmentSizes. exportName can be NULL
BINARYEN_API void BinaryenSetMemory(BinaryenModuleRef module,
                                    BinaryenIndex initial,
                                    BinaryenIndex maximum,
                                    const char* exportName,
                                    const char** segments,
                                    int8_t* segmentPassive,
                                    BinaryenExpressionRef* segmentOffsets,
                                    BinaryenIndex* segmentSizes,
                                    BinaryenIndex numSegments,
                                    uint8_t shared);

// Memory segments. Query utilities.

BINARYEN_API uint32_t BinaryenGetNumMemorySegments(BinaryenModuleRef module);
BINARYEN_API uint32_t
BinaryenGetMemorySegmentByteOffset(BinaryenModuleRef module, BinaryenIndex id);
BINARYEN_API size_t BinaryenGetMemorySegmentByteLength(BinaryenModuleRef module,
                                                       BinaryenIndex id);
BINARYEN_API int BinaryenGetMemorySegmentPassive(BinaryenModuleRef module,
                                                 BinaryenIndex id);
BINARYEN_API void BinaryenCopyMemorySegmentData(BinaryenModuleRef module,
                                                BinaryenIndex id,
                                                char* buffer);

// Start function. One per module

BINARYEN_API void BinaryenSetStart(BinaryenModuleRef module,
                                   BinaryenFunctionRef start);

// Features

// These control what features are allowed when validation and in passes.
BINARYEN_API BinaryenFeatures
BinaryenModuleGetFeatures(BinaryenModuleRef module);
BINARYEN_API void BinaryenModuleSetFeatures(BinaryenModuleRef module,
                                            BinaryenFeatures features);

//
// ========== Module Operations ==========
//

// Parse a module in s-expression text format
BINARYEN_API BinaryenModuleRef BinaryenModuleParse(const char* text);

// Print a module to stdout in s-expression text format. Useful for debugging.
BINARYEN_API void BinaryenModulePrint(BinaryenModuleRef module);

// Print a module to stdout in asm.js syntax.
BINARYEN_API void BinaryenModulePrintAsmjs(BinaryenModuleRef module);

// Validate a module, showing errors on problems.
//  @return 0 if an error occurred, 1 if validated succesfully
BINARYEN_API int BinaryenModuleValidate(BinaryenModuleRef module);

// Runs the standard optimization passes on the module. Uses the currently set
// global optimize and shrink level.
BINARYEN_API void BinaryenModuleOptimize(BinaryenModuleRef module);

// Gets the currently set optimize level. Applies to all modules, globally.
// 0, 1, 2 correspond to -O0, -O1, -O2 (default), etc.
BINARYEN_API int BinaryenGetOptimizeLevel(void);

// Sets the optimization level to use. Applies to all modules, globally.
// 0, 1, 2 correspond to -O0, -O1, -O2 (default), etc.
BINARYEN_API void BinaryenSetOptimizeLevel(int level);

// Gets the currently set shrink level. Applies to all modules, globally.
// 0, 1, 2 correspond to -O0, -Os (default), -Oz.
BINARYEN_API int BinaryenGetShrinkLevel(void);

// Sets the shrink level to use. Applies to all modules, globally.
// 0, 1, 2 correspond to -O0, -Os (default), -Oz.
BINARYEN_API void BinaryenSetShrinkLevel(int level);

// Gets whether generating debug information is currently enabled or not.
// Applies to all modules, globally.
BINARYEN_API int BinaryenGetDebugInfo(void);

// Enables or disables debug information in emitted binaries.
// Applies to all modules, globally.
BINARYEN_API void BinaryenSetDebugInfo(int on);

// Gets whether the low 1K of memory can be considered unused when optimizing.
// Applies to all modules, globally.
BINARYEN_API int BinaryenGetLowMemoryUnused(void);

// Enables or disables whether the low 1K of memory can be considered unused
// when optimizing. Applies to all modules, globally.
BINARYEN_API void BinaryenSetLowMemoryUnused(int on);

// Gets the value of the specified arbitrary pass argument.
// Applies to all modules, globally.
BINARYEN_API const char* BinaryenGetPassArgument(const char* name);

// Sets the value of the specified arbitrary pass argument. Removes the
// respective argument if `value` is NULL. Applies to all modules, globally.
BINARYEN_API void BinaryenSetPassArgument(const char* name, const char* value);

// Clears all arbitrary pass arguments.
// Applies to all modules, globally.
BINARYEN_API void BinaryenClearPassArguments();

// Gets the function size at which we always inline.
// Applies to all modules, globally.
BINARYEN_API BinaryenIndex BinaryenGetAlwaysInlineMaxSize(void);

// Sets the function size at which we always inline.
// Applies to all modules, globally.
BINARYEN_API void BinaryenSetAlwaysInlineMaxSize(BinaryenIndex size);

// Gets the function size which we inline when functions are lightweight.
// Applies to all modules, globally.
BINARYEN_API BinaryenIndex BinaryenGetFlexibleInlineMaxSize(void);

// Sets the function size which we inline when functions are lightweight.
// Applies to all modules, globally.
BINARYEN_API void BinaryenSetFlexibleInlineMaxSize(BinaryenIndex size);

// Gets the function size which we inline when there is only one caller.
// Applies to all modules, globally.
BINARYEN_API BinaryenIndex BinaryenGetOneCallerInlineMaxSize(void);

// Sets the function size which we inline when there is only one caller.
// Applies to all modules, globally.
BINARYEN_API void BinaryenSetOneCallerInlineMaxSize(BinaryenIndex size);

// Runs the specified passes on the module. Uses the currently set global
// optimize and shrink level.
BINARYEN_API void BinaryenModuleRunPasses(BinaryenModuleRef module,
                                          const char** passes,
                                          BinaryenIndex numPasses);

// Auto-generate drop() operations where needed. This lets you generate code
// without worrying about where they are needed. (It is more efficient to do it
// yourself, but simpler to use autodrop).
BINARYEN_API void BinaryenModuleAutoDrop(BinaryenModuleRef module);

// Serialize a module into binary form. Uses the currently set global debugInfo
// option.
// @return how many bytes were written. This will be less than or equal to
//         outputSize
size_t BINARYEN_API BinaryenModuleWrite(BinaryenModuleRef module,
                                        char* output,
                                        size_t outputSize);

// Serialize a module in s-expression text format.
// @return how many bytes were written. This will be less than or equal to
//         outputSize
BINARYEN_API size_t BinaryenModuleWriteText(BinaryenModuleRef module,
                                            char* output,
                                            size_t outputSize);

typedef struct BinaryenBufferSizes {
  size_t outputBytes;
  size_t sourceMapBytes;
} BinaryenBufferSizes;

// Serialize a module into binary form including its source map. Uses the
// currently set global debugInfo option.
// @returns how many bytes were written. This will be less than or equal to
//          outputSize
BINARYEN_API BinaryenBufferSizes
BinaryenModuleWriteWithSourceMap(BinaryenModuleRef module,
                                 const char* url,
                                 char* output,
                                 size_t outputSize,
                                 char* sourceMap,
                                 size_t sourceMapSize);

// Result structure of BinaryenModuleAllocateAndWrite. Contained buffers have
// been allocated using malloc() and the user is expected to free() them
// manually once not needed anymore.
typedef struct BinaryenModuleAllocateAndWriteResult {
  void* binary;
  size_t binaryBytes;
  char* sourceMap;
} BinaryenModuleAllocateAndWriteResult;

// Serializes a module into binary form, optionally including its source map if
// sourceMapUrl has been specified. Uses the currently set global debugInfo
// option. Differs from BinaryenModuleWrite in that it implicitly allocates
// appropriate buffers using malloc(), and expects the user to free() them
// manually once not needed anymore.
BINARYEN_API BinaryenModuleAllocateAndWriteResult
BinaryenModuleAllocateAndWrite(BinaryenModuleRef module,
                               const char* sourceMapUrl);

// Serialize a module in s-expression form. Implicity allocates the returned
// char* with malloc(), and expects the user to free() them manually
// once not needed anymore.
BINARYEN_API char* BinaryenModuleAllocateAndWriteText(BinaryenModuleRef module);

// Deserialize a module from binary form.
BINARYEN_API BinaryenModuleRef BinaryenModuleRead(char* input,
                                                  size_t inputSize);

// Execute a module in the Binaryen interpreter. This will create an instance of
// the module, run it in the interpreter - which means running the start method
// - and then destroying the instance.
BINARYEN_API void BinaryenModuleInterpret(BinaryenModuleRef module);

// Adds a debug info file name to the module and returns its index.
BINARYEN_API BinaryenIndex BinaryenModuleAddDebugInfoFileName(
  BinaryenModuleRef module, const char* filename);

// Gets the name of the debug info file at the specified index. Returns `NULL`
// if it does not exist.
BINARYEN_API const char*
BinaryenModuleGetDebugInfoFileName(BinaryenModuleRef module,
                                   BinaryenIndex index);

//
// ========== Function Operations ==========
//

// Gets the name of the specified `Function`.
BINARYEN_API const char* BinaryenFunctionGetName(BinaryenFunctionRef func);
// Gets the type of the parameter at the specified index of the specified
// `Function`.
BINARYEN_API BinaryenType BinaryenFunctionGetParams(BinaryenFunctionRef func);
// Gets the result type of the specified `Function`.
BINARYEN_API BinaryenType BinaryenFunctionGetResults(BinaryenFunctionRef func);
// Gets the number of additional locals within the specified `Function`.
BINARYEN_API BinaryenIndex BinaryenFunctionGetNumVars(BinaryenFunctionRef func);
// Gets the type of the additional local at the specified index within the
// specified `Function`.
BINARYEN_API BinaryenType BinaryenFunctionGetVar(BinaryenFunctionRef func,
                                                 BinaryenIndex index);
// Gets the body of the specified `Function`.
BINARYEN_API BinaryenExpressionRef
BinaryenFunctionGetBody(BinaryenFunctionRef func);

// Runs the standard optimization passes on the function. Uses the currently set
// global optimize and shrink level.
BINARYEN_API void BinaryenFunctionOptimize(BinaryenFunctionRef func,
                                           BinaryenModuleRef module);

// Runs the specified passes on the function. Uses the currently set global
// optimize and shrink level.
BINARYEN_API void BinaryenFunctionRunPasses(BinaryenFunctionRef func,
                                            BinaryenModuleRef module,
                                            const char** passes,
                                            BinaryenIndex numPasses);

// Sets the debug location of the specified `Expression` within the specified
// `Function`.
BINARYEN_API void BinaryenFunctionSetDebugLocation(BinaryenFunctionRef func,
                                                   BinaryenExpressionRef expr,
                                                   BinaryenIndex fileIndex,
                                                   BinaryenIndex lineNumber,
                                                   BinaryenIndex columnNumber);

//
// ========== Global Operations ==========
//

// Gets the name of the specified `Global`.
BINARYEN_API const char* BinaryenGlobalGetName(BinaryenGlobalRef global);
// Gets the name of the `GlobalType` associated with the specified `Global`. May
// be `NULL` if the signature is implicit.
BINARYEN_API BinaryenType BinaryenGlobalGetType(BinaryenGlobalRef global);
// Returns true if the specified `Global` is mutable.
BINARYEN_API int BinaryenGlobalIsMutable(BinaryenGlobalRef global);
// Gets the initialization expression of the specified `Global`.
BINARYEN_API BinaryenExpressionRef
BinaryenGlobalGetInitExpr(BinaryenGlobalRef global);

//
// ========== Event Operations ==========
//

// Gets the name of the specified `Event`.
BINARYEN_API const char* BinaryenEventGetName(BinaryenEventRef event);
// Gets the attribute of the specified `Event`.
BINARYEN_API int BinaryenEventGetAttribute(BinaryenEventRef event);
// Gets the parameters type of the specified `Event`.
BINARYEN_API BinaryenType BinaryenEventGetParams(BinaryenEventRef event);
// Gets the results type of the specified `Event`.
BINARYEN_API BinaryenType BinaryenEventGetResults(BinaryenEventRef event);

//
// ========== Import Operations ==========
//

// Gets the external module name of the specified import.
BINARYEN_API const char*
BinaryenFunctionImportGetModule(BinaryenFunctionRef import);
BINARYEN_API const char*
BinaryenGlobalImportGetModule(BinaryenGlobalRef import);
BINARYEN_API const char* BinaryenEventImportGetModule(BinaryenEventRef import);
// Gets the external base name of the specified import.
BINARYEN_API const char*
BinaryenFunctionImportGetBase(BinaryenFunctionRef import);
BINARYEN_API const char* BinaryenGlobalImportGetBase(BinaryenGlobalRef import);
BINARYEN_API const char* BinaryenEventImportGetBase(BinaryenEventRef import);

//
// ========== Export Operations ==========
//

// Gets the external kind of the specified export.
BINARYEN_API BinaryenExternalKind
BinaryenExportGetKind(BinaryenExportRef export_);
// Gets the external name of the specified export.
BINARYEN_API const char* BinaryenExportGetName(BinaryenExportRef export_);
// Gets the internal name of the specified export.
BINARYEN_API const char* BinaryenExportGetValue(BinaryenExportRef export_);
// Gets the number of exports in the module.
BINARYEN_API uint32_t BinaryenGetNumExports(BinaryenModuleRef module);
// Get export pointer from its index.
BINARYEN_API BinaryenExportRef
BinaryenGetExportByIndex(BinaryenModuleRef module, BinaryenIndex id);

//
// ========= Custom sections =========
//

BINARYEN_API void BinaryenAddCustomSection(BinaryenModuleRef module,
                                           const char* name,
                                           const char* contents,
                                           BinaryenIndex contentsSize);

//
// ========= Effect analyzer =========
//

typedef uint32_t BinaryenSideEffects;

BINARYEN_API BinaryenSideEffects BinaryenSideEffectNone(void);
BINARYEN_API BinaryenSideEffects BinaryenSideEffectBranches(void);
BINARYEN_API BinaryenSideEffects BinaryenSideEffectCalls(void);
BINARYEN_API BinaryenSideEffects BinaryenSideEffectReadsLocal(void);
BINARYEN_API BinaryenSideEffects BinaryenSideEffectWritesLocal(void);
BINARYEN_API BinaryenSideEffects BinaryenSideEffectReadsGlobal(void);
BINARYEN_API BinaryenSideEffects BinaryenSideEffectWritesGlobal(void);
BINARYEN_API BinaryenSideEffects BinaryenSideEffectReadsMemory(void);
BINARYEN_API BinaryenSideEffects BinaryenSideEffectWritesMemory(void);
BINARYEN_API BinaryenSideEffects BinaryenSideEffectImplicitTrap(void);
BINARYEN_API BinaryenSideEffects BinaryenSideEffectIsAtomic(void);
BINARYEN_API BinaryenSideEffects BinaryenSideEffectThrows(void);
BINARYEN_API BinaryenSideEffects BinaryenSideEffectDanglingPop(void);
BINARYEN_API BinaryenSideEffects BinaryenSideEffectAny(void);

BINARYEN_API BinaryenSideEffects BinaryenExpressionGetSideEffects(
  BinaryenExpressionRef expr, BinaryenFeatures features);

//
// ========== CFG / Relooper ==========
//
// General usage is (1) create a relooper, (2) create blocks, (3) add
// branches between them, (4) render the output.
//
// For more details, see src/cfg/Relooper.h and
// https://github.com/WebAssembly/binaryen/wiki/Compiling-to-WebAssembly-with-Binaryen#cfg-api

#ifdef __cplusplus
namespace CFG {
struct Relooper;
struct Block;
} // namespace CFG
typedef struct CFG::Relooper* RelooperRef;
typedef struct CFG::Block* RelooperBlockRef;
#else
typedef struct Relooper* RelooperRef;
typedef struct RelooperBlock* RelooperBlockRef;
#endif

// Create a relooper instance
BINARYEN_API RelooperRef RelooperCreate(BinaryenModuleRef module);

// Create a basic block that ends with nothing, or with some simple branching
BINARYEN_API RelooperBlockRef RelooperAddBlock(RelooperRef relooper,
                                               BinaryenExpressionRef code);

// Create a branch to another basic block
// The branch can have code on it, that is executed as the branch happens. this
// is useful for phis. otherwise, code can be NULL
BINARYEN_API void RelooperAddBranch(RelooperBlockRef from,
                                    RelooperBlockRef to,
                                    BinaryenExpressionRef condition,
                                    BinaryenExpressionRef code);

// Create a basic block that ends a switch on a condition
BINARYEN_API RelooperBlockRef
RelooperAddBlockWithSwitch(RelooperRef relooper,
                           BinaryenExpressionRef code,
                           BinaryenExpressionRef condition);

// Create a switch-style branch to another basic block. The block's switch table
// will have these indexes going to that target
BINARYEN_API void RelooperAddBranchForSwitch(RelooperBlockRef from,
                                             RelooperBlockRef to,
                                             BinaryenIndex* indexes,
                                             BinaryenIndex numIndexes,
                                             BinaryenExpressionRef code);

// Generate structed wasm control flow from the CFG of blocks and branches that
// were created on this relooper instance. This returns the rendered output, and
// also disposes of the relooper and its blocks and branches, as they are no
// longer needed.
// @param labelHelper To render irreducible control flow, we may need a helper
//        variable to guide us to the right target label. This value should be
//        an index of an i32 local variable that is free for us to use.
BINARYEN_API BinaryenExpressionRef RelooperRenderAndDispose(
  RelooperRef relooper, RelooperBlockRef entry, BinaryenIndex labelHelper);

//
// ========= ExpressionRunner ==========
//

#ifdef __cplusplus
namespace wasm {
class CExpressionRunner;
} // namespace wasm
typedef class wasm::CExpressionRunner* ExpressionRunnerRef;
#else
typedef struct CExpressionRunner* ExpressionRunnerRef;
#endif

typedef uint32_t ExpressionRunnerFlags;

// By default, just evaluate the expression, i.e. all we want to know is whether
// it computes down to a concrete value, where it is not necessary to preserve
// side effects like those of a `local.tee`.
BINARYEN_API ExpressionRunnerFlags ExpressionRunnerFlagsDefault();

// Be very careful to preserve any side effects. For example, if we are
// intending to replace the expression with a constant afterwards, even if we
// can technically evaluate down to a constant, we still cannot replace the
// expression if it also sets a local, which must be preserved in this scenario
// so subsequent code keeps functioning.
BINARYEN_API ExpressionRunnerFlags ExpressionRunnerFlagsPreserveSideeffects();

// Traverse through function calls, attempting to compute their concrete value.
// Must not be used in function-parallel scenarios, where the called function
// might be concurrently modified, leading to undefined behavior. Traversing
// another function reuses all of this runner's flags.
BINARYEN_API ExpressionRunnerFlags ExpressionRunnerFlagsTraverseCalls();

// Creates an ExpressionRunner instance
BINARYEN_API ExpressionRunnerRef
ExpressionRunnerCreate(BinaryenModuleRef module,
                       ExpressionRunnerFlags flags,
                       BinaryenIndex maxDepth,
                       BinaryenIndex maxLoopIterations);

// Sets a known local value to use. Order matters if expressions have side
// effects. For example, if the expression also sets a local, this side effect
// will also happen (not affected by any flags). Returns `true` if the
// expression actually evaluates to a constant.
BINARYEN_API int ExpressionRunnerSetLocalValue(ExpressionRunnerRef runner,
                                               BinaryenIndex index,
                                               BinaryenExpressionRef value);

// Sets a known global value to use. Order matters if expressions have side
// effects. For example, if the expression also sets a local, this side effect
// will also happen (not affected by any flags). Returns `true` if the
// expression actually evaluates to a constant.
BINARYEN_API int ExpressionRunnerSetGlobalValue(ExpressionRunnerRef runner,
                                                const char* name,
                                                BinaryenExpressionRef value);

// Runs the expression and returns the constant value expression it evaluates
// to, if any. Otherwise returns `NULL`. Also disposes the runner.
BINARYEN_API BinaryenExpressionRef ExpressionRunnerRunAndDispose(
  ExpressionRunnerRef runner, BinaryenExpressionRef expr);

//
// ========= Utilities =========
//

// Enable or disable coloring for the WASM printer
BINARYEN_API void BinaryenSetColorsEnabled(int enabled);

// Query whether color is enable for the WASM printer
BINARYEN_API int BinaryenAreColorsEnabled();
#ifdef __cplusplus
} // extern "C"
#endif

#endif // wasm_binaryen_c_h<|MERGE_RESOLUTION|>--- conflicted
+++ resolved
@@ -864,13 +864,11 @@
                                             BinaryenType type);
 // Prints text format of the given expression to stdout.
 BINARYEN_API void BinaryenExpressionPrint(BinaryenExpressionRef expr);
-<<<<<<< HEAD
 // Re-finalizes an expression after it has been modified.
 BINARYEN_API void BinaryenExpressionFinalize(BinaryenExpressionRef expr);
-=======
+// Makes a deep copy of the given expression.
 BINARYEN_API BinaryenExpressionRef
 BinaryenExpressionCopy(BinaryenExpressionRef expr, BinaryenModuleRef module);
->>>>>>> 8dc843d6
 
 // Gets the name (label) of a `block` expression.
 BINARYEN_API const char* BinaryenBlockGetName(BinaryenExpressionRef expr);
@@ -985,11 +983,7 @@
 BINARYEN_API void BinaryenSwitchSetValue(BinaryenExpressionRef expr,
                                          BinaryenExpressionRef valueExpr);
 
-<<<<<<< HEAD
 // Gets the target function name of a `call` expression.
-=======
-BINARYEN_API int BinaryenCallIsReturn(BinaryenExpressionRef expr);
->>>>>>> 8dc843d6
 BINARYEN_API const char* BinaryenCallGetTarget(BinaryenExpressionRef expr);
 // Sets the target function name of a `call` expression.
 BINARYEN_API void BinaryenCallSetTarget(BinaryenExpressionRef expr,
@@ -997,7 +991,6 @@
 // Gets the number of operands of a `call` expression.
 BINARYEN_API BinaryenIndex
 BinaryenCallGetNumOperands(BinaryenExpressionRef expr);
-<<<<<<< HEAD
 // Gets the operand expression at the specified index of a `call` expression.
 BINARYEN_API BinaryenExpressionRef
 BinaryenCallGetOperandAt(BinaryenExpressionRef expr, BinaryenIndex index);
@@ -1026,14 +1019,11 @@
 // Sets whether the specified `call` expression is a tail call.
 BINARYEN_API void BinaryenCallSetReturn(BinaryenExpressionRef expr,
                                         int isReturn);
-
 // Gets the target expression of a `call_indirect` expression.
-=======
 BINARYEN_API BinaryenExpressionRef
 BinaryenCallGetOperand(BinaryenExpressionRef expr, BinaryenIndex index);
 
-BINARYEN_API int BinaryenCallIndirectIsReturn(BinaryenExpressionRef expr);
->>>>>>> 8dc843d6
+// Gets the target expression of a `call_indirect` expression.
 BINARYEN_API BinaryenExpressionRef
 BinaryenCallIndirectGetTarget(BinaryenExpressionRef expr);
 // Sets the target expression of a `call_indirect` expression.
@@ -1681,14 +1671,6 @@
 BINARYEN_API void BinaryenBrOnExnSetExnref(BinaryenExpressionRef expr,
                                            BinaryenExpressionRef exnrefExpr);
 
-<<<<<<< HEAD
-// Gets the value expression being pushed by a `push` expression.
-BINARYEN_API BinaryenExpressionRef
-BinaryenPushGetValue(BinaryenExpressionRef expr);
-// Sets the value expression being pushed by a `push` expression.
-BINARYEN_API void BinaryenPushSetValue(BinaryenExpressionRef expr,
-                                       BinaryenExpressionRef valueExpr);
-=======
 BINARYEN_API BinaryenIndex
 BinaryenTupleMakeGetNumOperands(BinaryenExpressionRef expr);
 BINARYEN_API BinaryenExpressionRef
@@ -1698,7 +1680,6 @@
 BinaryenTupleExtractGetTuple(BinaryenExpressionRef expr);
 BINARYEN_API BinaryenIndex
 BinaryenTupleExtractGetIndex(BinaryenExpressionRef expr);
->>>>>>> 8dc843d6
 
 // Functions
 
