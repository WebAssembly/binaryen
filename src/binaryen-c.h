/*
 * Copyright 2016 WebAssembly Community Group participants
 *
 * Licensed under the Apache License, Version 2.0 (the "License");
 * you may not use this file except in compliance with the License.
 * You may obtain a copy of the License at
 *
 *     http://www.apache.org/licenses/LICENSE-2.0
 *
 * Unless required by applicable law or agreed to in writing, software
 * distributed under the License is distributed on an "AS IS" BASIS,
 * WITHOUT WARRANTIES OR CONDITIONS OF ANY KIND, either express or implied.
 * See the License for the specific language governing permissions and
 * limitations under the License.
 */

//================
// Binaryen C API
//
// The first part of the API lets you create modules and their parts.
//
// The second part of the API lets you perform operations on modules.
//
// The third part of the API lets you provide a general control-flow
//   graph (CFG) as input.
//
// The final part of the API contains miscellaneous utilities like
//   debugging/tracing for the API itself.
//
// ---------------
//
// Thread safety: You can create Expressions in parallel, as they do not
//                refer to global state. BinaryenAddFunction and
//                BinaryenAddFunctionType are also thread-safe, which means
//                that you can create functions and their contents in multiple
//                threads. This is important since functions are where the
//                majority of the work is done.
//                Other methods - creating imports, exports, etc. - are
//                not currently thread-safe (as there is typically no need
//                to parallelize them).
//
//================

#ifndef wasm_binaryen_c_h
#define wasm_binaryen_c_h

#include <stddef.h>
#include <stdint.h>

#ifdef __cplusplus
extern "C" {
#endif

//
// ========== Module Creation ==========
//

// BinaryenIndex
//
// Used for internal indexes and list sizes.

typedef uint32_t BinaryenIndex;

// Core types (call to get the value of each; you can cache them, they
// never change)

typedef uint32_t BinaryenType;

BinaryenType BinaryenNone(void);
BinaryenType BinaryenInt32(void);
BinaryenType BinaryenInt64(void);
BinaryenType BinaryenFloat32(void);
BinaryenType BinaryenFloat64(void);

// Not a real type. Used as the last parameter to BinaryenBlock to let
// the API figure out the type instead of providing one.
BinaryenType BinaryenUndefined(void);

// Expression ids (call to get the value of each; you can cache them)

typedef uint32_t BinaryenExpressionId;

BinaryenExpressionId BinaryenInvalidId(void);
BinaryenExpressionId BinaryenBlockId(void);
BinaryenExpressionId BinaryenIfId(void);
BinaryenExpressionId BinaryenLoopId(void);
BinaryenExpressionId BinaryenBreakId(void);
BinaryenExpressionId BinaryenSwitchId(void);
BinaryenExpressionId BinaryenCallId(void);
BinaryenExpressionId BinaryenCallImportId(void);
BinaryenExpressionId BinaryenCallIndirectId(void);
BinaryenExpressionId BinaryenGetLocalId(void);
BinaryenExpressionId BinaryenSetLocalId(void);
BinaryenExpressionId BinaryenGetGlobalId(void);
BinaryenExpressionId BinaryenSetGlobalId(void);
BinaryenExpressionId BinaryenLoadId(void);
BinaryenExpressionId BinaryenStoreId(void);
BinaryenExpressionId BinaryenConstId(void);
BinaryenExpressionId BinaryenUnaryId(void);
BinaryenExpressionId BinaryenBinaryId(void);
BinaryenExpressionId BinaryenSelectId(void);
BinaryenExpressionId BinaryenDropId(void);
BinaryenExpressionId BinaryenReturnId(void);
BinaryenExpressionId BinaryenHostId(void);
BinaryenExpressionId BinaryenNopId(void);
BinaryenExpressionId BinaryenUnreachableId(void);
BinaryenExpressionId BinaryenAtomicCmpxchgId(void);
BinaryenExpressionId BinaryenAtomicRMWId(void);
BinaryenExpressionId BinaryenAtomicWaitId(void);
BinaryenExpressionId BinaryenAtomicWakeId(void);

// Modules
//
// Modules contain lists of functions, imports, exports, function types. The
// Add* methods create them on a module. The module owns them and will free their
// memory when the module is disposed of.
//
// Expressions are also allocated inside modules, and freed with the module. They
// are not created by Add* methods, since they are not added directly on the
// module, instead, they are arguments to other expressions (and then they are
// the children of that AST node), or to a function (and then they are the body
// of that function).
//
// A module can also contain a function table for indirect calls, a memory,
// and a start method.

typedef void* BinaryenModuleRef;

BinaryenModuleRef BinaryenModuleCreate(void);
void BinaryenModuleDispose(BinaryenModuleRef module);

// Function types

typedef void* BinaryenFunctionTypeRef;

// Add a new function type. This is thread-safe.
// Note: name can be NULL, in which case we auto-generate a name
BinaryenFunctionTypeRef BinaryenAddFunctionType(BinaryenModuleRef module, const char* name, BinaryenType result, BinaryenType* paramTypes, BinaryenIndex numParams);

// Literals. These are passed by value.

struct BinaryenLiteral {
  int32_t type;
  union {
    int32_t i32;
    int64_t i64;
    float f32;
    double f64;
  };
};

struct BinaryenLiteral BinaryenLiteralInt32(int32_t x);
struct BinaryenLiteral BinaryenLiteralInt64(int64_t x);
struct BinaryenLiteral BinaryenLiteralFloat32(float x);
struct BinaryenLiteral BinaryenLiteralFloat64(double x);
struct BinaryenLiteral BinaryenLiteralFloat32Bits(int32_t x);
struct BinaryenLiteral BinaryenLiteralFloat64Bits(int64_t x);

// Expressions
//
// Some expressions have a BinaryenOp, which is the more
// specific operation/opcode.
//
// Some expressions have optional parameters, like Return may not
// return a value. You can supply a NULL pointer in those cases.
//
// For more information, see wasm.h

typedef int32_t BinaryenOp;

BinaryenOp BinaryenClzInt32(void);
BinaryenOp BinaryenCtzInt32(void);
BinaryenOp BinaryenPopcntInt32(void);
BinaryenOp BinaryenNegFloat32(void);
BinaryenOp BinaryenAbsFloat32(void);
BinaryenOp BinaryenCeilFloat32(void);
BinaryenOp BinaryenFloorFloat32(void);
BinaryenOp BinaryenTruncFloat32(void);
BinaryenOp BinaryenNearestFloat32(void);
BinaryenOp BinaryenSqrtFloat32(void);
BinaryenOp BinaryenEqZInt32(void);
BinaryenOp BinaryenClzInt64(void);
BinaryenOp BinaryenCtzInt64(void);
BinaryenOp BinaryenPopcntInt64(void);
BinaryenOp BinaryenNegFloat64(void);
BinaryenOp BinaryenAbsFloat64(void);
BinaryenOp BinaryenCeilFloat64(void);
BinaryenOp BinaryenFloorFloat64(void);
BinaryenOp BinaryenTruncFloat64(void);
BinaryenOp BinaryenNearestFloat64(void);
BinaryenOp BinaryenSqrtFloat64(void);
BinaryenOp BinaryenEqZInt64(void);
BinaryenOp BinaryenExtendSInt32(void);
BinaryenOp BinaryenExtendUInt32(void);
BinaryenOp BinaryenWrapInt64(void);
BinaryenOp BinaryenTruncSFloat32ToInt32(void);
BinaryenOp BinaryenTruncSFloat32ToInt64(void);
BinaryenOp BinaryenTruncUFloat32ToInt32(void);
BinaryenOp BinaryenTruncUFloat32ToInt64(void);
BinaryenOp BinaryenTruncSFloat64ToInt32(void);
BinaryenOp BinaryenTruncSFloat64ToInt64(void);
BinaryenOp BinaryenTruncUFloat64ToInt32(void);
BinaryenOp BinaryenTruncUFloat64ToInt64(void);
BinaryenOp BinaryenReinterpretFloat32(void);
BinaryenOp BinaryenReinterpretFloat64(void);
BinaryenOp BinaryenConvertSInt32ToFloat32(void);
BinaryenOp BinaryenConvertSInt32ToFloat64(void);
BinaryenOp BinaryenConvertUInt32ToFloat32(void);
BinaryenOp BinaryenConvertUInt32ToFloat64(void);
BinaryenOp BinaryenConvertSInt64ToFloat32(void);
BinaryenOp BinaryenConvertSInt64ToFloat64(void);
BinaryenOp BinaryenConvertUInt64ToFloat32(void);
BinaryenOp BinaryenConvertUInt64ToFloat64(void);
BinaryenOp BinaryenPromoteFloat32(void);
BinaryenOp BinaryenDemoteFloat64(void);
BinaryenOp BinaryenReinterpretInt32(void);
BinaryenOp BinaryenReinterpretInt64(void);
BinaryenOp BinaryenAddInt32(void);
BinaryenOp BinaryenSubInt32(void);
BinaryenOp BinaryenMulInt32(void);
BinaryenOp BinaryenDivSInt32(void);
BinaryenOp BinaryenDivUInt32(void);
BinaryenOp BinaryenRemSInt32(void);
BinaryenOp BinaryenRemUInt32(void);
BinaryenOp BinaryenAndInt32(void);
BinaryenOp BinaryenOrInt32(void);
BinaryenOp BinaryenXorInt32(void);
BinaryenOp BinaryenShlInt32(void);
BinaryenOp BinaryenShrUInt32(void);
BinaryenOp BinaryenShrSInt32(void);
BinaryenOp BinaryenRotLInt32(void);
BinaryenOp BinaryenRotRInt32(void);
BinaryenOp BinaryenEqInt32(void);
BinaryenOp BinaryenNeInt32(void);
BinaryenOp BinaryenLtSInt32(void);
BinaryenOp BinaryenLtUInt32(void);
BinaryenOp BinaryenLeSInt32(void);
BinaryenOp BinaryenLeUInt32(void);
BinaryenOp BinaryenGtSInt32(void);
BinaryenOp BinaryenGtUInt32(void);
BinaryenOp BinaryenGeSInt32(void);
BinaryenOp BinaryenGeUInt32(void);
BinaryenOp BinaryenAddInt64(void);
BinaryenOp BinaryenSubInt64(void);
BinaryenOp BinaryenMulInt64(void);
BinaryenOp BinaryenDivSInt64(void);
BinaryenOp BinaryenDivUInt64(void);
BinaryenOp BinaryenRemSInt64(void);
BinaryenOp BinaryenRemUInt64(void);
BinaryenOp BinaryenAndInt64(void);
BinaryenOp BinaryenOrInt64(void);
BinaryenOp BinaryenXorInt64(void);
BinaryenOp BinaryenShlInt64(void);
BinaryenOp BinaryenShrUInt64(void);
BinaryenOp BinaryenShrSInt64(void);
BinaryenOp BinaryenRotLInt64(void);
BinaryenOp BinaryenRotRInt64(void);
BinaryenOp BinaryenEqInt64(void);
BinaryenOp BinaryenNeInt64(void);
BinaryenOp BinaryenLtSInt64(void);
BinaryenOp BinaryenLtUInt64(void);
BinaryenOp BinaryenLeSInt64(void);
BinaryenOp BinaryenLeUInt64(void);
BinaryenOp BinaryenGtSInt64(void);
BinaryenOp BinaryenGtUInt64(void);
BinaryenOp BinaryenGeSInt64(void);
BinaryenOp BinaryenGeUInt64(void);
BinaryenOp BinaryenAddFloat32(void);
BinaryenOp BinaryenSubFloat32(void);
BinaryenOp BinaryenMulFloat32(void);
BinaryenOp BinaryenDivFloat32(void);
BinaryenOp BinaryenCopySignFloat32(void);
BinaryenOp BinaryenMinFloat32(void);
BinaryenOp BinaryenMaxFloat32(void);
BinaryenOp BinaryenEqFloat32(void);
BinaryenOp BinaryenNeFloat32(void);
BinaryenOp BinaryenLtFloat32(void);
BinaryenOp BinaryenLeFloat32(void);
BinaryenOp BinaryenGtFloat32(void);
BinaryenOp BinaryenGeFloat32(void);
BinaryenOp BinaryenAddFloat64(void);
BinaryenOp BinaryenSubFloat64(void);
BinaryenOp BinaryenMulFloat64(void);
BinaryenOp BinaryenDivFloat64(void);
BinaryenOp BinaryenCopySignFloat64(void);
BinaryenOp BinaryenMinFloat64(void);
BinaryenOp BinaryenMaxFloat64(void);
BinaryenOp BinaryenEqFloat64(void);
BinaryenOp BinaryenNeFloat64(void);
BinaryenOp BinaryenLtFloat64(void);
BinaryenOp BinaryenLeFloat64(void);
BinaryenOp BinaryenGtFloat64(void);
BinaryenOp BinaryenGeFloat64(void);
BinaryenOp BinaryenPageSize(void);
BinaryenOp BinaryenCurrentMemory(void);
BinaryenOp BinaryenGrowMemory(void);
BinaryenOp BinaryenHasFeature(void);
BinaryenOp BinaryenAtomicRMWAdd(void);
BinaryenOp BinaryenAtomicRMWSub(void);
BinaryenOp BinaryenAtomicRMWAnd(void);
BinaryenOp BinaryenAtomicRMWOr(void);
BinaryenOp BinaryenAtomicRMWXor(void);
BinaryenOp BinaryenAtomicRMWXchg(void);

typedef void* BinaryenExpressionRef;

// Block: name can be NULL. Specifying BinaryenUndefined() as the 'type'
//        parameter indicates that the block's type shall be figured out
//        automatically instead of explicitly providing it. This conforms
//        to the behavior before the 'type' parameter has been introduced.
BinaryenExpressionRef BinaryenBlock(BinaryenModuleRef module, const char* name, BinaryenExpressionRef* children, BinaryenIndex numChildren, BinaryenType type);
// If: ifFalse can be NULL
BinaryenExpressionRef BinaryenIf(BinaryenModuleRef module, BinaryenExpressionRef condition, BinaryenExpressionRef ifTrue, BinaryenExpressionRef ifFalse);
BinaryenExpressionRef BinaryenLoop(BinaryenModuleRef module, const char* in, BinaryenExpressionRef body);
// Break: value and condition can be NULL
BinaryenExpressionRef BinaryenBreak(BinaryenModuleRef module, const char* name, BinaryenExpressionRef condition, BinaryenExpressionRef value);
// Switch: value can be NULL
BinaryenExpressionRef BinaryenSwitch(BinaryenModuleRef module, const char **names, BinaryenIndex numNames, const char* defaultName, BinaryenExpressionRef condition, BinaryenExpressionRef value);
// Call, CallImport: Note the 'returnType' parameter. You must declare the
//                   type returned by the function being called, as that
//                   function might not have been created yet, so we don't
//                   know what it is.
//                   Also note that WebAssembly does not differentiate
//                   between Call and CallImport, but Binaryen does, so you
//                   must use CallImport if calling an import, and vice versa.
BinaryenExpressionRef BinaryenCall(BinaryenModuleRef module, const char *target, BinaryenExpressionRef* operands, BinaryenIndex numOperands, BinaryenType returnType);
BinaryenExpressionRef BinaryenCallImport(BinaryenModuleRef module, const char *target, BinaryenExpressionRef* operands, BinaryenIndex numOperands, BinaryenType returnType);
BinaryenExpressionRef BinaryenCallIndirect(BinaryenModuleRef module, BinaryenExpressionRef target, BinaryenExpressionRef* operands, BinaryenIndex numOperands, const char* type);
// GetLocal: Note the 'type' parameter. It might seem redundant, since the
//           local at that index must have a type. However, this API lets you
//           build code "top-down": create a node, then its parents, and so
//           on, and finally create the function at the end. (Note that in fact
//           you do not mention a function when creating ExpressionRefs, only
//           a module.) And since GetLocal is a leaf node, we need to be told
//           its type. (Other nodes detect their type either from their
//           type or their opcode, or failing that, their children. But
//           GetLocal has no children, it is where a "stream" of type info
//           begins.)
//           Note also that the index of a local can refer to a param or
//           a var, that is, either a parameter to the function or a variable
//           declared when you call BinaryenAddFunction. See BinaryenAddFunction
//           for more details.
BinaryenExpressionRef BinaryenGetLocal(BinaryenModuleRef module, BinaryenIndex index, BinaryenType type);
BinaryenExpressionRef BinaryenSetLocal(BinaryenModuleRef module, BinaryenIndex index, BinaryenExpressionRef value);
BinaryenExpressionRef BinaryenTeeLocal(BinaryenModuleRef module, BinaryenIndex index, BinaryenExpressionRef value);
BinaryenExpressionRef BinaryenGetGlobal(BinaryenModuleRef module, const char *name, BinaryenType type);
BinaryenExpressionRef BinaryenSetGlobal(BinaryenModuleRef module, const char *name, BinaryenExpressionRef value);
// Load: align can be 0, in which case it will be the natural alignment (equal to bytes)
BinaryenExpressionRef BinaryenLoad(BinaryenModuleRef module, uint32_t bytes, int8_t signed_, uint32_t offset, uint32_t align, BinaryenType type, BinaryenExpressionRef ptr);
// Store: align can be 0, in which case it will be the natural alignment (equal to bytes)
BinaryenExpressionRef BinaryenStore(BinaryenModuleRef module, uint32_t bytes, uint32_t offset, uint32_t align, BinaryenExpressionRef ptr, BinaryenExpressionRef value, BinaryenType type);
BinaryenExpressionRef BinaryenConst(BinaryenModuleRef module, struct BinaryenLiteral value);
BinaryenExpressionRef BinaryenUnary(BinaryenModuleRef module, BinaryenOp op, BinaryenExpressionRef value);
BinaryenExpressionRef BinaryenBinary(BinaryenModuleRef module, BinaryenOp op, BinaryenExpressionRef left, BinaryenExpressionRef right);
BinaryenExpressionRef BinaryenSelect(BinaryenModuleRef module, BinaryenExpressionRef condition, BinaryenExpressionRef ifTrue, BinaryenExpressionRef ifFalse);
BinaryenExpressionRef BinaryenDrop(BinaryenModuleRef module, BinaryenExpressionRef value);
// Return: value can be NULL
BinaryenExpressionRef BinaryenReturn(BinaryenModuleRef module, BinaryenExpressionRef value);
// Host: name may be NULL
BinaryenExpressionRef BinaryenHost(BinaryenModuleRef module, BinaryenOp op, const char* name, BinaryenExpressionRef* operands, BinaryenIndex numOperands);
BinaryenExpressionRef BinaryenNop(BinaryenModuleRef module);
BinaryenExpressionRef BinaryenUnreachable(BinaryenModuleRef module);
BinaryenExpressionRef BinaryenAtomicRMW(BinaryenModuleRef module, BinaryenOp op, BinaryenIndex bytes, BinaryenIndex offset, BinaryenExpressionRef ptr, BinaryenExpressionRef value, BinaryenType type);
BinaryenExpressionRef BinaryenAtomicCmpxchg(BinaryenModuleRef module, BinaryenIndex bytes, BinaryenIndex offset, BinaryenExpressionRef ptr, BinaryenExpressionRef expected, BinaryenExpressionRef replacement, BinaryenType type);
BinaryenExpressionRef BinaryenAtomicWait(BinaryenModuleRef module, BinaryenExpressionRef ptr, BinaryenExpressionRef expected, BinaryenExpressionRef timeout, BinaryenType type);
BinaryenExpressionRef BinaryenAtomicWake(BinaryenModuleRef module, BinaryenExpressionRef ptr, BinaryenExpressionRef wakeCount);

// Gets the id (kind) of the specified expression.
BinaryenExpressionId BinaryenExpressionGetId(BinaryenExpressionRef expr);
// Gets the type of the specified expression.
BinaryenType BinaryenExpressionGetType(BinaryenExpressionRef expr);
// Print an expression to stdout. Useful for debugging.
void BinaryenExpressionPrint(BinaryenExpressionRef expr);
<<<<<<< HEAD
// Precomputes a single expression to a literal, if possible.
// @module: module context, can be `NULL`
// @functionName: function context within the module, can be `NULL`
// @return: the precomputed literal or a literal of type `BinaryenNone()` if not computable
BinaryenLiteral BinaryenExpressionPrecomputeValue(BinaryenExpressionRef expr, BinaryenModuleRef module, const char* functionName);
=======
// Gets the 32-bit integer value of the specified `Const` expression.
int32_t BinaryenConstGetValueI32(BinaryenExpressionRef expr);
// Gets the 64-bit integer value of the specified `Const` expression.
int64_t BinaryenConstGetValueI64(BinaryenExpressionRef expr);
// Gets the low 32-bits of a 64-bit integer value of the specified `Const` expression. Useful where I64 returning exports are illegal, i.e. binaryen.js.
int32_t BinaryenConstGetValueI64Low(BinaryenExpressionRef expr);
// Gets the high 32-bits of a 64-bit integer value of the specified `Const` expression. Useful where I64 returning exports are illegal, i.e. binaryen.js.
int32_t BinaryenConstGetValueI64High(BinaryenExpressionRef expr);
// Gets the 32-bit float value of the specified `Const` expression.
float BinaryenConstGetValueF32(BinaryenExpressionRef expr);
// Gets the 64-bit float value of the specified `Const` expression.
double BinaryenConstGetValueF64(BinaryenExpressionRef expr);
>>>>>>> 27474b74

// Functions

typedef void* BinaryenFunctionRef;

// Adds a function to the module. This is thread-safe.
// @varTypes: the types of variables. In WebAssembly, vars share
//            an index space with params. In other words, params come from
//            the function type, and vars are provided in this call, and
//            together they are all the locals. The order is first params
//            and then vars, so if you have one param it will be at index
//            0 (and written $0), and if you also have 2 vars they will be
//            at indexes 1 and 2, etc., that is, they share an index space.
BinaryenFunctionRef BinaryenAddFunction(BinaryenModuleRef module, const char* name, BinaryenFunctionTypeRef type, BinaryenType* varTypes, BinaryenIndex numVarTypes, BinaryenExpressionRef body);

// Imports

typedef void* BinaryenImportRef;

BinaryenImportRef BinaryenAddImport(BinaryenModuleRef module, const char* internalName, const char* externalModuleName, const char *externalBaseName, BinaryenFunctionTypeRef type);
void BinaryenRemoveImport(BinaryenModuleRef module, const char* internalName);

// Exports

typedef void* BinaryenExportRef;

BinaryenExportRef BinaryenAddExport(BinaryenModuleRef module, const char* internalName, const char* externalName);
void BinaryenRemoveExport(BinaryenModuleRef module, const char* externalName);

// Globals

typedef void* BinaryenGlobalRef;

BinaryenGlobalRef BinaryenAddGlobal(BinaryenModuleRef module, const char* name, BinaryenType type, int8_t mutable_, BinaryenExpressionRef init);

// Function table. One per module

void BinaryenSetFunctionTable(BinaryenModuleRef module, BinaryenFunctionRef* funcs, BinaryenIndex numFuncs);

// Memory. One per module

// Each segment has data in segments, a start offset in segmentOffsets, and a size in segmentSizes.
// exportName can be NULL
void BinaryenSetMemory(BinaryenModuleRef module, BinaryenIndex initial, BinaryenIndex maximum, const char* exportName, const char **segments, BinaryenExpressionRef* segmentOffsets, BinaryenIndex* segmentSizes, BinaryenIndex numSegments);

// Start function. One per module

void BinaryenSetStart(BinaryenModuleRef module, BinaryenFunctionRef start);

//
// ========== Module Operations ==========
//

// Parse a module in s-expression text format
BinaryenModuleRef BinaryenModuleParse(const char* text);

// Print a module to stdout in s-expression text format. Useful for debugging.
void BinaryenModulePrint(BinaryenModuleRef module);

// Print a module to stdout in asm.js syntax.
void BinaryenModulePrintAsmjs(BinaryenModuleRef module);

// Validate a module, showing errors on problems.
//  @return 0 if an error occurred, 1 if validated succesfully
int BinaryenModuleValidate(BinaryenModuleRef module);

// Run the standard optimization passes on the module.
void BinaryenModuleOptimize(BinaryenModuleRef module);

// Runs the specified passes on the module.
void BinaryenModuleRunPasses(BinaryenModuleRef module, const char **passes, BinaryenIndex numPasses);

// Auto-generate drop() operations where needed. This lets you generate code without
// worrying about where they are needed. (It is more efficient to do it yourself,
// but simpler to use autodrop).
void BinaryenModuleAutoDrop(BinaryenModuleRef module);

// Serialize a module into binary form.
// @return how many bytes were written. This will be less than or equal to outputSize
size_t BinaryenModuleWrite(BinaryenModuleRef module, char* output, size_t outputSize);

// Deserialize a module from binary form.
BinaryenModuleRef BinaryenModuleRead(char* input, size_t inputSize);

// Execute a module in the Binaryen interpreter. This will create an instance of
// the module, run it in the interpreter - which means running the start method -
// and then destroying the instance.
void BinaryenModuleInterpret(BinaryenModuleRef module);

//
// ========== CFG / Relooper ==========
//
// General usage is (1) create a relooper, (2) create blocks, (3) add
// branches between them, (4) render the output.
//
// See Relooper.h for more details

typedef void* RelooperRef;
typedef void* RelooperBlockRef;

// Create a relooper instance
RelooperRef RelooperCreate(void);

// Create a basic block that ends with nothing, or with some simple branching
RelooperBlockRef RelooperAddBlock(RelooperRef relooper, BinaryenExpressionRef code);

// Create a branch to another basic block
// The branch can have code on it, that is executed as the branch happens. this is useful for phis. otherwise, code can be NULL
void RelooperAddBranch(RelooperBlockRef from, RelooperBlockRef to, BinaryenExpressionRef condition, BinaryenExpressionRef code);

// Create a basic block that ends a switch on a condition
RelooperBlockRef RelooperAddBlockWithSwitch(RelooperRef relooper, BinaryenExpressionRef code, BinaryenExpressionRef condition);

// Create a switch-style branch to another basic block. The block's switch table will have these indexes going to that target
void RelooperAddBranchForSwitch(RelooperBlockRef from, RelooperBlockRef to, BinaryenIndex* indexes, BinaryenIndex numIndexes, BinaryenExpressionRef code);

// Generate structed wasm control flow from the CFG of blocks and branches that were created
// on this relooper instance. This returns the rendered output, and also disposes of the
// relooper and its blocks and branches, as they are no longer needed.
//   @param labelHelper To render irreducible control flow, we may need a helper variable to
//                      guide us to the right target label. This value should be an index of
//                      an i32 local variable that is free for us to use.
BinaryenExpressionRef RelooperRenderAndDispose(RelooperRef relooper, RelooperBlockRef entry, BinaryenIndex labelHelper, BinaryenModuleRef module);

//
// ========= Other APIs =========
//

// Sets whether API tracing is on or off. It is off by default. When on, each call
// to an API method will print out C code equivalent to it, which is useful for
// auto-generating standalone testcases from projects using the API.
// When calling this to turn on tracing, the prelude of the full program is printed,
// and when calling it to turn it off, the ending of the program is printed, giving
// you the full compilable testcase.
// TODO: compile-time option to enable/disable this feature entirely at build time?
void BinaryenSetAPITracing(int on);

//
// ========= Utilities =========
//

// Note that this function has been added because there is no better alternative
// currently and is scheduled for removal once there is one. It takes the same set
// of parameters as BinaryenAddFunctionType but instead of adding a new function
// signature, it returns a pointer to the existing signature or NULL if there is no
// such signature yet.
BinaryenFunctionTypeRef BinaryenGetFunctionTypeBySignature(BinaryenModuleRef module, BinaryenType result, BinaryenType* paramTypes, BinaryenIndex numParams);

#ifdef __cplusplus
} // extern "C"
#endif

#endif // wasm_binaryen_c_h<|MERGE_RESOLUTION|>--- conflicted
+++ resolved
@@ -371,13 +371,11 @@
 BinaryenType BinaryenExpressionGetType(BinaryenExpressionRef expr);
 // Print an expression to stdout. Useful for debugging.
 void BinaryenExpressionPrint(BinaryenExpressionRef expr);
-<<<<<<< HEAD
 // Precomputes a single expression to a literal, if possible.
 // @module: module context, can be `NULL`
 // @functionName: function context within the module, can be `NULL`
 // @return: the precomputed literal or a literal of type `BinaryenNone()` if not computable
 BinaryenLiteral BinaryenExpressionPrecomputeValue(BinaryenExpressionRef expr, BinaryenModuleRef module, const char* functionName);
-=======
 // Gets the 32-bit integer value of the specified `Const` expression.
 int32_t BinaryenConstGetValueI32(BinaryenExpressionRef expr);
 // Gets the 64-bit integer value of the specified `Const` expression.
@@ -390,7 +388,6 @@
 float BinaryenConstGetValueF32(BinaryenExpressionRef expr);
 // Gets the 64-bit float value of the specified `Const` expression.
 double BinaryenConstGetValueF64(BinaryenExpressionRef expr);
->>>>>>> 27474b74
 
 // Functions
 
