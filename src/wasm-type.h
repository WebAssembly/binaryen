--- conflicted
+++ resolved
@@ -359,13 +359,6 @@
   bool operator!=(const HeapType& other) const { return id != other.id; }
   bool operator!=(const BasicHeapType& other) const { return id != other; }
 
-<<<<<<< HEAD
-  std::string toString() const;
-=======
-  // Order heap types by some notion of simplicity.
-  bool operator<(const HeapType& other) const;
->>>>>>> f8bb9c22
-
   // Returns true if left is a subtype of right. Subtype includes itself.
   static bool isSubType(HeapType left, HeapType right);
 
