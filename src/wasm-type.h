/*
 * Copyright 2017 WebAssembly Community Group participants
 *
 * Licensed under the Apache License, Version 2.0 (the "License");
 * you may not use this file except in compliance with the License.
 * You may obtain a copy of the License at
 *
 *     http://www.apache.org/licenses/LICENSE-2.0
 *
 * Unless required by applicable law or agreed to in writing, software
 * distributed under the License is distributed on an "AS IS" BASIS,
 * WITHOUT WARRANTIES OR CONDITIONS OF ANY KIND, either express or implied.
 * See the License for the specific language governing permissions and
 * limitations under the License.
 */

#ifndef wasm_wasm_type_h
#define wasm_wasm_type_h

#include "support/name.h"
#include "wasm-features.h"
#include <optional>
#include <ostream>
#include <vector>

// TODO: At various code locations we were assuming that single types are basic
// types, but this is going to change with the introduction of the compound
// Signature, Struct and Array types that will be single but not basic. To
// prepare for this change, the following macro marks affected code locations.
#define TODO_SINGLE_COMPOUND(type)                                             \
  assert(!type.isTuple() && "Unexpected tuple type");                          \
  assert(!type.isCompound() && "TODO: handle compound types");

namespace wasm {

enum class TypeSystem {
  Equirecursive,
  Nominal,
  Isorecursive,
};

// This should only ever be called before any Types or HeapTypes have been
// created. The default system is equirecursive.
void setTypeSystem(TypeSystem system);

TypeSystem getTypeSystem();

// The types defined in this file. All of them are small and typically passed by
// value except for `Tuple` and `Struct`, which may own an unbounded amount of
// data.
class Type;
class HeapType;
class RecGroup;
struct Tuple;
struct Signature;
struct Field;
struct Struct;
struct Array;
struct Rtt;

enum Nullability { NonNullable, Nullable };
enum Mutability { Immutable, Mutable };

// The type used for interning IDs in the public interfaces of Type and
// HeapType.
using TypeID = uint64_t;

class Type {
  // The `id` uniquely represents each type, so type equality is just a
  // comparison of the ids. For basic types the `id` is just the `BasicType`
  // enum value below, and for constructed types the `id` is the address of the
  // canonical representation of the type, making lookups cheap for all types.
  // Since `Type` is really just a single integer, it should be passed by value.
  // This is a uintptr_t rather than a TypeID (uint64_t) to save memory on
  // 32-bit platforms.
  uintptr_t id;

public:
  enum BasicType : uint32_t {
    none,
    unreachable,
    i32,
    i64,
    f32,
    f64,
    v128,
    funcref,
    externref,
    anyref,
    eqref,
    i31ref,
    dataref,
  };
  static constexpr BasicType _last_basic_type = dataref;

  Type() : id(none) {}

  // BasicType can be implicitly upgraded to Type
  constexpr Type(BasicType id) : id(id) {}

  // But converting raw TypeID is more dangerous, so make it explicit
  explicit Type(TypeID id) : id(id) {}

  // Construct tuple from a list of single types
  Type(std::initializer_list<Type>);

  // Construct from tuple description
  Type(const Tuple&);
  Type(Tuple&&);

  // Construct from a heap type description. Also covers construction from
  // Signature, Struct or Array via implicit conversion to HeapType.
  Type(HeapType, Nullability nullable);

  // Construct from rtt description
  Type(Rtt);

  // Predicates
  //                 Compound Concrete
  //   Type        Basic │ Single│
  // ╒═════════════╦═│═╤═│═╤═│═╤═│═╤═══════╕
  // │ none        ║ x │   │   │   │       │
  // │ unreachable ║ x │   │   │   │       │
  // ├─────────────╫───┼───┼───┼───┤───────┤
  // │ i32         ║ x │   │ x │ x │ I     │ ┐ Number
  // │ i64         ║ x │   │ x │ x │ I     │ │  I_nteger
  // │ f32         ║ x │   │ x │ x │   F   │ │  F_loat
  // │ f64         ║ x │   │ x │ x │   F   │ │  V_ector
  // │ v128        ║ x │   │ x │ x │     V │ ┘
  // ├─ Aliases ───╫───┼───┼───┼───┤───────┤
  // │ funcref     ║ x │   │ x │ x │ f  n  │ ┐ Ref
  // │ externref   ║ x │   │ x │ x │ f? n  │ │  f_unc
  // │ anyref      ║ x │   │ x │ x │ f? n  │ │  n_ullable
  // │ eqref       ║ x │   │ x │ x │    n  │ │ ┐ TODO (GC)
  // │ i31ref      ║ x │   │ x │ x │       │ │ │
  // │ dataref     ║ x │   │ x │ x │       │ │ ┘
  // ├─ Compound ──╫───┼───┼───┼───┤───────┤ │
  // │ Ref         ║   │ x │ x │ x │ f? n? │◄┘
  // │ Tuple       ║   │ x │   │ x │       │
  // │ Rtt         ║   │ x │ x │ x │       │
  // └─────────────╨───┴───┴───┴───┴───────┘
  constexpr bool isBasic() const { return id <= _last_basic_type; }
  constexpr bool isCompound() const { return id > _last_basic_type; }
  constexpr bool isConcrete() const { return id >= i32; }
  constexpr bool isInteger() const { return id == i32 || id == i64; }
  constexpr bool isFloat() const { return id == f32 || id == f64; }
  constexpr bool isVector() const { return id == v128; };
  constexpr bool isNumber() const { return id >= i32 && id <= v128; }
  bool isTuple() const;
  bool isSingle() const { return isConcrete() && !isTuple(); }
  bool isRef() const;
  bool isFunction() const;
  bool isData() const;
  // Checks whether a type is a reference and is nullable. This returns false
  // for a value that is not a reference, that is, for which nullability is
  // irrelevant.
  bool isNullable() const;
  // Checks whether a type is a reference and is non-nullable. This returns
  // false for a value that is not a reference, that is, for which nullability
  // is irrelevant. (For that reason, this is only the negation of isNullable()
  // on references, but both return false on non-references.)
  bool isNonNullable() const;
  bool isRtt() const;
  bool isStruct() const;
  bool isArray() const;
  bool isDefaultable() const;

  Nullability getNullability() const;

private:
  template<bool (Type::*pred)() const> bool hasPredicate() {
    for (const auto& type : *this) {
      if ((type.*pred)()) {
        return true;
      }
    }
    return false;
  }

public:
  bool hasVector() { return hasPredicate<&Type::isVector>(); }
  bool hasRef() { return hasPredicate<&Type::isRef>(); }

  constexpr TypeID getID() const { return id; }
  constexpr BasicType getBasic() const {
    assert(isBasic() && "Basic type expected");
    return static_cast<BasicType>(id);
  }

  // (In)equality must be defined for both Type and BasicType because it is
  // otherwise ambiguous whether to convert both this and other to int or
  // convert other to Type.
  bool operator==(const Type& other) const { return id == other.id; }
  bool operator==(const BasicType& other) const { return id == other; }
  bool operator!=(const Type& other) const { return id != other.id; }
  bool operator!=(const BasicType& other) const { return id != other; }

  // Returns the type size in bytes. Only single types are supported.
  unsigned getByteSize() const;

  // Returns whether the type has a size in bytes. This is the same as whether
  // it can be stored in linear memory. Things like references do not have this
  // property, while numbers do. Tuples may or may not depending on their
  // contents.
  unsigned hasByteSize() const;

  // Reinterpret an integer type to a float type with the same size and vice
  // versa. Only single integer and float types are supported.
  Type reinterpret() const;

  // Returns the feature set required to use this type.
  FeatureSet getFeatures() const;

  // Returns the tuple, assuming that this is a tuple type. Note that it is
  // normally simpler to use operator[] and size() on the Type directly.
  const Tuple& getTuple() const;

  // Gets the heap type corresponding to this type, assuming that it is a
  // reference or Rtt type.
  HeapType getHeapType() const;

  // Gets the Rtt for this type, assuming that it is an Rtt type.
  Rtt getRtt() const;

  // Returns a number type based on its size in bytes and whether it is a float
  // type.
  static Type get(unsigned byteSize, bool float_);

  // Returns true if left is a subtype of right. Subtype includes itself.
  static bool isSubType(Type left, Type right);

  // Return the ordered HeapType children, looking through child Types.
  std::vector<HeapType> getHeapTypeChildren();

  // Computes the least upper bound from the type lattice.
  // If one of the type is unreachable, the other type becomes the result. If
  // the common supertype does not exist, returns none, a poison value.
  static bool hasLeastUpperBound(Type a, Type b);
  static Type getLeastUpperBound(Type a, Type b);
  template<typename T> static bool hasLeastUpperBound(const T& types) {
    auto first = types.begin(), end = types.end();
    if (first == end) {
      return false;
    }
    for (auto second = std::next(first); second != end;) {
      if (!hasLeastUpperBound(*first++, *second++)) {
        return false;
      }
    }
    return true;
  }
  template<typename T> static Type getLeastUpperBound(const T& types) {
    auto it = types.begin(), end = types.end();
    if (it == end) {
      return Type::none;
    }
    Type lub = *it++;
    for (; it != end; ++it) {
      lub = getLeastUpperBound(lub, *it);
      if (lub == Type::none) {
        return Type::none;
      }
    }
    return lub;
  }

  std::string toString() const;

  struct Iterator {
    // Iterator traits
    using iterator_category = std::random_access_iterator_tag;
    using value_type = Type;
    using difference_type = std::ptrdiff_t;
    using pointer = const Type*;
    using reference = const Type&;

    const Type* parent;
    size_t index;
    Iterator(const Type* parent, size_t index) : parent(parent), index(index) {}
    bool operator==(const Iterator& other) const {
      return index == other.index && parent == other.parent;
    }
    bool operator!=(const Iterator& other) const { return !(*this == other); }
    Iterator& operator++() {
      ++index;
      return *this;
    }
    Iterator& operator--() {
      --index;
      return *this;
    }
    Iterator operator++(int) {
      auto it = *this;
      index++;
      return it;
    }
    Iterator operator--(int) {
      auto it = *this;
      index--;
      return it;
    }
    Iterator& operator+=(difference_type off) {
      index += off;
      return *this;
    }
    Iterator operator+(difference_type off) const {
      return Iterator(*this) += off;
    }
    Iterator& operator-=(difference_type off) {
      index -= off;
      return *this;
    }
    Iterator operator-(difference_type off) const {
      return Iterator(*this) -= off;
    }
    difference_type operator-(const Iterator& other) const {
      assert(parent == other.parent);
      return index - other.index;
    }
    const value_type& operator*() const;
  };

  Iterator begin() const { return Iterator(this, 0); }
  Iterator end() const;
  std::reverse_iterator<Iterator> rbegin() const {
    return std::make_reverse_iterator(end());
  }
  std::reverse_iterator<Iterator> rend() const {
    return std::make_reverse_iterator(begin());
  }
  size_t size() const { return end() - begin(); }
  const Type& operator[](size_t i) const;
};

class HeapType {
  // Unlike `Type`, which represents the types of values on the WebAssembly
  // stack, `HeapType` is used to describe the structures that reference types
  // refer to. HeapTypes are canonicalized and interned exactly like Types and
  // should also be passed by value.
  uintptr_t id;

public:
  enum BasicHeapType : uint32_t {
    func,
    ext,
    any,
    eq,
    i31,
    data,
  };
  static constexpr BasicHeapType _last_basic_type = data;

  // BasicHeapType can be implicitly upgraded to HeapType
  constexpr HeapType(BasicHeapType id) : id(id) {}

  // But converting raw TypeID is more dangerous, so make it explicit
  explicit HeapType(TypeID id) : id(id) {}

  // Choose an arbitrary heap type as the default.
  constexpr HeapType() : HeapType(func) {}

  // Construct a HeapType referring to the single canonical HeapType for the
  // given signature. In nominal mode, this is the first HeapType created with
  // this signature.
  HeapType(Signature signature);

  // Create a HeapType with the given structure. In equirecursive mode, this may
  // be the same as a previous HeapType created with the same contents. In
  // nominal mode, this will be a fresh type distinct from all previously
  // created HeapTypes.
  // TODO: make these explicit to differentiate them.
  HeapType(const Struct& struct_);
  HeapType(Struct&& struct_);
  HeapType(Array array);

  constexpr bool isBasic() const { return id <= _last_basic_type; }
  constexpr bool isCompound() const { return id > _last_basic_type; }
  bool isFunction() const;
  bool isData() const;
  bool isSignature() const;
  bool isStruct() const;
  bool isArray() const;

  Signature getSignature() const;
  const Struct& getStruct() const;
  Array getArray() const;

  // If there is a nontrivial (i.e. non-basic) nominal supertype, return it,
  // else an empty optional.
  std::optional<HeapType> getSuperType() const;

  // Return the depth of this heap type in the nominal type hierarchy, i.e. the
  // number of supertypes in its supertype chain.
  size_t getDepth() const;

<<<<<<< HEAD
  // Whether this is a nominal type in the sense of being a GC Milestone 4
  // nominal type. Although all non-basic HeapTypes are nominal in
  // `TypeSystem::Nominal` mode, this will still return false unless the type is
  // specifically constructed as a Milestone 4 nominal type.
  bool isNominal() const;

  // Get the recursion group for this non-basic type.
  RecGroup getRecGroup() const;

=======
>>>>>>> 5436efcc
  constexpr TypeID getID() const { return id; }
  constexpr BasicHeapType getBasic() const {
    assert(isBasic() && "Basic heap type expected");
    return static_cast<BasicHeapType>(id);
  }

  // (In)equality must be defined for both HeapType and BasicHeapType because it
  // is otherwise ambiguous whether to convert both this and other to int or
  // convert other to HeapType.
  bool operator==(const HeapType& other) const { return id == other.id; }
  bool operator==(const BasicHeapType& other) const { return id == other; }
  bool operator!=(const HeapType& other) const { return id != other.id; }
  bool operator!=(const BasicHeapType& other) const { return id != other; }

  // Returns true if left is a subtype of right. Subtype includes itself.
  static bool isSubType(HeapType left, HeapType right);

  // Return the ordered HeapType children, looking through child Types.
  std::vector<HeapType> getHeapTypeChildren();

  // Return the LUB of two HeapTypes. The LUB always exists.
  static HeapType getLeastUpperBound(HeapType a, HeapType b);

  std::string toString() const;
};

// A recursion group consisting of one or more HeapTypes. HeapTypes with single
// members are encoded without using any additional memory, which is why
// `getHeapTypes` has to return a vector by value; it might have to create one
// on the fly.
class RecGroup {
  uintptr_t id;

public:
  explicit RecGroup(uintptr_t id) : id(id) {}
  bool operator==(const RecGroup& other) { return id == other.id; }
  bool operator!=(const RecGroup& other) { return id != other.id; }
  std::vector<HeapType> getHeapTypes() const;
  size_t size() const;
};

typedef std::vector<Type> TypeList;

// Passed by reference rather than by value because it can own an unbounded
// amount of data.
struct Tuple {
  TypeList types;
  Tuple() : types() {}
  Tuple(std::initializer_list<Type> types) : types(types) { validate(); }
  Tuple(const TypeList& types) : types(types) { validate(); }
  Tuple(TypeList&& types) : types(std::move(types)) { validate(); }

  // Allow copies when constructing.
  Tuple(const Tuple& other) : types(other.types) { validate(); }

  // Prevent accidental copies.
  Tuple& operator=(const Tuple&) = delete;

  bool operator==(const Tuple& other) const { return types == other.types; }
  bool operator!=(const Tuple& other) const { return !(*this == other); }
  std::string toString() const;

private:
  void validate() {
#ifndef NDEBUG
    for (auto type : types) {
      assert(type.isSingle());
    }
#endif
  }
};

struct Signature {
  Type params;
  Type results;
  Signature() : params(Type::none), results(Type::none) {}
  Signature(Type params, Type results) : params(params), results(results) {}
  bool operator==(const Signature& other) const {
    return params == other.params && results == other.results;
  }
  bool operator!=(const Signature& other) const { return !(*this == other); }
  std::string toString() const;
};

struct Field {
  Type type;
  enum PackedType {
    not_packed,
    i8,
    i16,
  } packedType; // applicable iff type=i32
  Mutability mutable_;

  // Arbitrary defaults for convenience.
  Field() : type(Type::i32), packedType(not_packed), mutable_(Mutable) {}
  Field(Type type, Mutability mutable_)
    : type(type), packedType(not_packed), mutable_(mutable_) {}
  Field(PackedType packedType, Mutability mutable_)
    : type(Type::i32), packedType(packedType), mutable_(mutable_) {}

  constexpr bool isPacked() const {
    if (packedType != not_packed) {
      assert(type == Type::i32 && "unexpected type");
      return true;
    }
    return false;
  }

  bool operator==(const Field& other) const {
    return type == other.type && packedType == other.packedType &&
           mutable_ == other.mutable_;
  }
  bool operator!=(const Field& other) const { return !(*this == other); }
  std::string toString() const;

  unsigned getByteSize() const;
};

typedef std::vector<Field> FieldList;

// Passed by reference rather than by value because it can own an unbounded
// amount of data.
struct Struct {
  FieldList fields;
  Struct() = default;
  Struct(const Struct& other) : fields(other.fields) {}
  Struct(const FieldList& fields) : fields(fields) {}
  Struct(FieldList&& fields) : fields(std::move(fields)) {}
  bool operator==(const Struct& other) const { return fields == other.fields; }
  bool operator!=(const Struct& other) const { return !(*this == other); }
  std::string toString() const;

  // Prevent accidental copies
  Struct& operator=(const Struct&) = delete;
};

struct Array {
  Field element;
  Array() = default;
  Array(const Array& other) : element(other.element) {}
  Array(Field element) : element(element) {}
  bool operator==(const Array& other) const { return element == other.element; }
  bool operator!=(const Array& other) const { return !(*this == other); }
  std::string toString() const;
};

struct Rtt {
  // An Rtt can have no depth specified
  static constexpr uint32_t NoDepth = -1;
  uint32_t depth;
  HeapType heapType;
  Rtt(HeapType heapType) : depth(NoDepth), heapType(heapType) {}
  Rtt(uint32_t depth, HeapType heapType) : depth(depth), heapType(heapType) {}
  bool operator==(const Rtt& other) const {
    return depth == other.depth && heapType == other.heapType;
  }
  bool operator!=(const Rtt& other) const { return !(*this == other); }
  bool hasDepth() const { return depth != uint32_t(NoDepth); }
  std::string toString() const;
};

// TypeBuilder - allows for the construction of recursive types. Contains a
// table of `n` mutable HeapTypes and can construct temporary types that are
// backed by those HeapTypes, refering to them by reference. Those temporary
// types are owned by the TypeBuilder and should only be used in the
// construction of HeapTypes to insert into the TypeBuilder. Temporary types
// should never be used in the construction of normal Types, only other
// temporary types.
struct TypeBuilder {
  struct Impl;
  std::unique_ptr<Impl> impl;

  TypeBuilder(size_t n);
  TypeBuilder() : TypeBuilder(0) {}
  ~TypeBuilder();

  TypeBuilder(TypeBuilder& other) = delete;
  TypeBuilder& operator=(TypeBuilder&) = delete;

  TypeBuilder(TypeBuilder&& other);
  TypeBuilder& operator=(TypeBuilder&& other);

  // Append `n` new uninitialized HeapType slots to the end of the TypeBuilder.
  void grow(size_t n);

  // The number of HeapType slots in the TypeBuilder.
  size_t size();

  // Sets the heap type at index `i`. May only be called before `build`. The
  // BasicHeapType overload may not be used in nominal mode.
  void setHeapType(size_t i, HeapType::BasicHeapType basic);
  void setHeapType(size_t i, Signature signature);
  void setHeapType(size_t i, const Struct& struct_);
  void setHeapType(size_t i, Struct&& struct_);
  void setHeapType(size_t i, Array array);

  // This is an ugly hack around the fact that temp heap types initialized with
  // BasicHeapTypes are not themselves considered basic, so `HeapType::isBasic`
  // and `HeapType::getBasic` do not work as expected with them. Call these
  // methods instead.
  bool isBasic(size_t i);
  HeapType::BasicHeapType getBasic(size_t i);

  // Gets the temporary HeapType at index `i`. This HeapType should only be used
  // to construct temporary Types using the methods below.
  HeapType getTempHeapType(size_t i);

  // Gets a temporary type or heap type for use in initializing the
  // TypeBuilder's HeapTypes. For Ref and Rtt types, the HeapType may be a
  // temporary HeapType owned by this builder or a canonical HeapType.
  Type getTempTupleType(const Tuple&);
  Type getTempRefType(HeapType heapType, Nullability nullable);
  Type getTempRttType(Rtt rtt);

  // In nominal mode, or for nominal types, declare the HeapType being built at
  // index `i` to be an immediate subtype of the HeapType being built at index
  // `j`. Does nothing for equirecursive types.
  void setSubType(size_t i, size_t j);

<<<<<<< HEAD
  // Make this type nominal in the sense of the Milestone 4 GC spec, independent
  // of the current TypeSystem configuration.
  void setNominal(size_t i);

  // Create a new recursion group covering slots [i, i + length). Groups must
  // not overlap or go out of bounds.
  void createRecGroup(size_t i, size_t length);

=======
>>>>>>> 5436efcc
  // Returns all of the newly constructed heap types. May only be called once
  // all of the heap types have been initialized with `setHeapType`. In nominal
  // mode, all of the constructed HeapTypes will be fresh and distinct. In
  // nominal mode, will also produce a fatal error if the declared subtype
  // relationships are not valid.
  std::vector<HeapType> build();

  // Utility for ergonomically using operator[] instead of explicit setHeapType
  // and getTempHeapType methods.
  struct Entry {
    TypeBuilder& builder;
    size_t index;
    operator HeapType() const { return builder.getTempHeapType(index); }
    Entry& operator=(HeapType::BasicHeapType basic) {
      builder.setHeapType(index, basic);
      return *this;
    }
    Entry& operator=(Signature signature) {
      builder.setHeapType(index, signature);
      return *this;
    }
    Entry& operator=(const Struct& struct_) {
      builder.setHeapType(index, struct_);
      return *this;
    }
    Entry& operator=(Struct&& struct_) {
      builder.setHeapType(index, std::move(struct_));
      return *this;
    }
    Entry& operator=(Array array) {
      builder.setHeapType(index, array);
      return *this;
    }
    Entry& subTypeOf(Entry other) {
      assert(&builder == &other.builder);
      builder.setSubType(index, other.index);
      return *this;
    }
  };

  Entry operator[](size_t i) { return Entry{*this, i}; }
};

std::ostream& operator<<(std::ostream&, Type);
std::ostream& operator<<(std::ostream&, HeapType);
std::ostream& operator<<(std::ostream&, Tuple);
std::ostream& operator<<(std::ostream&, Signature);
std::ostream& operator<<(std::ostream&, Field);
std::ostream& operator<<(std::ostream&, Struct);
std::ostream& operator<<(std::ostream&, Array);
std::ostream& operator<<(std::ostream&, Rtt);

} // namespace wasm

namespace std {

template<> class hash<wasm::Type> {
public:
  size_t operator()(const wasm::Type&) const;
};
template<> class hash<wasm::Tuple> {
public:
  size_t operator()(const wasm::Tuple&) const;
};
template<> class hash<wasm::Signature> {
public:
  size_t operator()(const wasm::Signature&) const;
};
template<> class hash<wasm::Field> {
public:
  size_t operator()(const wasm::Field&) const;
};
template<> class hash<wasm::Struct> {
public:
  size_t operator()(const wasm::Struct&) const;
};
template<> class hash<wasm::Array> {
public:
  size_t operator()(const wasm::Array&) const;
};
template<> class hash<wasm::HeapType> {
public:
  size_t operator()(const wasm::HeapType&) const;
};
template<> class hash<wasm::Rtt> {
public:
  size_t operator()(const wasm::Rtt&) const;
};

} // namespace std

#endif // wasm_wasm_type_h<|MERGE_RESOLUTION|>--- conflicted
+++ resolved
@@ -393,18 +393,9 @@
   // number of supertypes in its supertype chain.
   size_t getDepth() const;
 
-<<<<<<< HEAD
-  // Whether this is a nominal type in the sense of being a GC Milestone 4
-  // nominal type. Although all non-basic HeapTypes are nominal in
-  // `TypeSystem::Nominal` mode, this will still return false unless the type is
-  // specifically constructed as a Milestone 4 nominal type.
-  bool isNominal() const;
-
   // Get the recursion group for this non-basic type.
   RecGroup getRecGroup() const;
 
-=======
->>>>>>> 5436efcc
   constexpr TypeID getID() const { return id; }
   constexpr BasicHeapType getBasic() const {
     assert(isBasic() && "Basic heap type expected");
@@ -624,17 +615,10 @@
   // `j`. Does nothing for equirecursive types.
   void setSubType(size_t i, size_t j);
 
-<<<<<<< HEAD
-  // Make this type nominal in the sense of the Milestone 4 GC spec, independent
-  // of the current TypeSystem configuration.
-  void setNominal(size_t i);
-
   // Create a new recursion group covering slots [i, i + length). Groups must
   // not overlap or go out of bounds.
   void createRecGroup(size_t i, size_t length);
 
-=======
->>>>>>> 5436efcc
   // Returns all of the newly constructed heap types. May only be called once
   // all of the heap types have been initialized with `setHeapType`. In nominal
   // mode, all of the constructed HeapTypes will be fresh and distinct. In
