--- conflicted
+++ resolved
@@ -429,64 +429,6 @@
   std::string toString() const;
 };
 
-<<<<<<< HEAD
-=======
-struct HeapType {
-  enum Kind {
-    FuncKind,
-    ExternKind,
-    ExnKind,
-    AnyKind,
-    EqKind,
-    I31Kind,
-    _last_basic_kind = I31Kind,
-    SignatureKind,
-    StructKind,
-    ArrayKind,
-  } kind;
-  union {
-    Signature signature;
-    Struct struct_;
-    Array array;
-  };
-  HeapType(Kind kind) : kind(kind) { assert(kind <= _last_basic_kind); }
-  HeapType(const Signature& signature)
-    : kind(SignatureKind), signature(signature) {}
-  HeapType(Signature&& signature)
-    : kind(SignatureKind), signature(std::move(signature)) {}
-  HeapType(const Struct& struct_) : kind(StructKind), struct_(struct_) {}
-  HeapType(Struct&& struct_) : kind(StructKind), struct_(std::move(struct_)) {}
-  HeapType(const Array& array) : kind(ArrayKind), array(array) {}
-  HeapType(Array&& array) : kind(ArrayKind), array(std::move(array)) {}
-  HeapType(const HeapType& other);
-  ~HeapType();
-
-  bool isBasic() const { return kind <= _last_basic_kind; }
-  bool isSignature() const { return kind == SignatureKind; }
-  Signature getSignature() const {
-    assert(isSignature() && "Not a signature");
-    return signature;
-  }
-  bool isStruct() const { return kind == StructKind; }
-  const Struct& getStruct() const {
-    assert(isStruct() && "Not a struct");
-    return struct_;
-  }
-  bool isArray() const { return kind == ArrayKind; }
-  const Array& getArray() const {
-    assert(isArray() && "Not an array");
-    return array;
-  }
-  bool isException() const { return kind == ExnKind; }
-
-  bool operator==(const HeapType& other) const;
-  bool operator!=(const HeapType& other) const { return !(*this == other); }
-  bool operator<(const HeapType& other) const;
-  HeapType& operator=(const HeapType& other);
-  std::string toString() const;
-};
-
->>>>>>> a84898c1
 struct Rtt {
   uint32_t depth;
   HeapType heapType;
