/*
 * Copyright 2017 WebAssembly Community Group participants
 *
 * Licensed under the Apache License, Version 2.0 (the "License");
 * you may not use this file except in compliance with the License.
 * You may obtain a copy of the License at
 *
 *     http://www.apache.org/licenses/LICENSE-2.0
 *
 * Unless required by applicable law or agreed to in writing, software
 * distributed under the License is distributed on an "AS IS" BASIS,
 * WITHOUT WARRANTIES OR CONDITIONS OF ANY KIND, either express or implied.
 * See the License for the specific language governing permissions and
 * limitations under the License.
 */

#ifndef wasm_wasm_type_h
#define wasm_wasm_type_h

#include <functional>
#include <optional>
#include <ostream>
#include <string>
#include <unordered_map>
#include <variant>
#include <vector>

#include "support/index.h"
#include "support/name.h"
#include "support/parent_index_iterator.h"
#include "wasm-features.h"

// TODO: At various code locations we were assuming that single types are basic
// types, but this is going to change with the introduction of the compound
// Signature, Struct and Array types that will be single but not basic. To
// prepare for this change, the following macro marks affected code locations.
#define TODO_SINGLE_COMPOUND(type)                                             \
  assert(!type.isTuple() && "Unexpected tuple type");                          \
  assert(type.isBasic() && "TODO: handle compound types");

namespace wasm {

// Dangerous! Frees all types and heap types that have ever been created and
// resets the type system's internal state. This is only really meant to be used
// for tests.
void destroyAllTypesForTestingPurposesOnly();

// The types defined in this file. All of them are small and typically passed by
// value except for `Tuple` and `Struct`, which may own an unbounded amount of
// data.
class Type;
class HeapType;
class RecGroup;
struct Signature;
struct Continuation;
struct Field;
struct Struct;
struct Array;

using TypeList = std::vector<Type>;
using Tuple = TypeList;

enum Nullability { NonNullable, Nullable };
enum Mutability { Immutable, Mutable };

// HeapType name information used for printing.
struct TypeNames {
  // The name of the type.
  Name name;
  // For a Struct, names of fields.
  std::unordered_map<Index, Name> fieldNames;
};

// Used to generate HeapType names.
using HeapTypeNameGenerator = std::function<TypeNames(HeapType)>;

// The type used for interning IDs in the public interfaces of Type and
// HeapType.
using TypeID = uint64_t;

enum Shareability { Shared, Unshared };

enum class HeapTypeKind {
  Basic,
  Func,
  Struct,
  Array,
  Cont,
};

class HeapType {
  // Unlike `Type`, which represents the types of values on the WebAssembly
  // stack, `HeapType` is used to describe the structures that reference types
  // refer to. HeapTypes are canonicalized and interned exactly like Types and
  // should also be passed by value.
  uintptr_t id;

public:
  // Bits 0 and 1 are used by the Type representation, so need to be left free.
  // Bit 2 determines whether the basic heap type is shared (1) or unshared (0).
  enum BasicHeapType : uint32_t {
    ext = 1 << 3,
    func = 2 << 3,
    cont = 3 << 3,
    any = 4 << 3,
    eq = 5 << 3,
    i31 = 6 << 3,
    struct_ = 7 << 3,
    array = 8 << 3,
    exn = 9 << 3,
    string = 10 << 3,
    none = 11 << 3,
    noext = 12 << 3,
    nofunc = 13 << 3,
    nocont = 14 << 3,
    noexn = 15 << 3,
  };
  static constexpr BasicHeapType _last_basic_type =
    BasicHeapType(noexn + (1 << 2));

  // BasicHeapType can be implicitly upgraded to HeapType
  constexpr HeapType(BasicHeapType id) : id(id) {}

  // But converting raw TypeID is more dangerous, so make it explicit
  explicit HeapType(TypeID id) : id(id) {}

  // Choose an arbitrary heap type as the default.
  constexpr HeapType() : HeapType(func) {}

  // Construct a HeapType referring to the single canonical HeapType for the
  // given signature. In nominal mode, this is the first HeapType created with
  // this signature.
  HeapType(Signature signature);

  HeapType(Continuation cont);

  // Create a HeapType with the given structure. In equirecursive mode, this may
  // be the same as a previous HeapType created with the same contents. In
  // nominal mode, this will be a fresh type distinct from all previously
  // created HeapTypes.
  // TODO: make these explicit to differentiate them.
  HeapType(const Struct& struct_);
  HeapType(Struct&& struct_);
  HeapType(Array array);

  HeapTypeKind getKind() const;

  constexpr bool isBasic() const { return id <= _last_basic_type; }
  bool isFunction() const {
    return isMaybeShared(func) || getKind() == HeapTypeKind::Func;
  }
  bool isData() const {
    auto kind = getKind();
    return isMaybeShared(string) || kind == HeapTypeKind::Struct ||
           kind == HeapTypeKind::Array;
  }
  bool isSignature() const { return getKind() == HeapTypeKind::Func; }
  bool isContinuation() const { return getKind() == HeapTypeKind::Cont; }
  bool isStruct() const { return getKind() == HeapTypeKind::Struct; }
  bool isArray() const { return getKind() == HeapTypeKind::Array; }
  bool isExn() const { return isMaybeShared(HeapType::exn); }
  bool isString() const { return isMaybeShared(HeapType::string); }
  bool isBottom() const;
  bool isOpen() const;
  bool isShared() const { return getShared() == Shared; }

  Shareability getShared() const;

  // Check if the type is a given basic heap type, while ignoring whether it is
  // shared or not.
  bool isMaybeShared(BasicHeapType type) const {
    return isBasic() && getBasic(Unshared) == type;
  }

  Signature getSignature() const;
  Continuation getContinuation() const;

  const Struct& getStruct() const;
  Array getArray() const;

  // If there is a nontrivial (i.e. non-basic, one that was declared by the
  // module) nominal supertype, return it, else an empty optional.
  std::optional<HeapType> getDeclaredSuperType() const;

  // As |getDeclaredSuperType|, but also handles basic types, that is, if the
  // super is a basic type, then we return it here. Declared types are returned
  // as well, just like |getDeclaredSuperType|.
  std::optional<HeapType> getSuperType() const;

  // Return the depth of this heap type in the nominal type hierarchy, i.e. the
  // number of supertypes in its supertype chain.
  size_t getDepth() const;

  // Get the bottom heap type for this heap type's hierarchy.
  BasicHeapType getUnsharedBottom() const;
  BasicHeapType getBottom() const {
    return HeapType(getUnsharedBottom()).getBasic(getShared());
  }

  // Get the top heap type for this heap type's hierarchy.
  BasicHeapType getUnsharedTop() const;
  BasicHeapType getTop() const {
    return HeapType(getUnsharedTop()).getBasic(getShared());
  }

  // Get the recursion group for this non-basic type.
  RecGroup getRecGroup() const;

  // Get the index of this non-basic type within its recursion group.
  size_t getRecGroupIndex() const;

  constexpr TypeID getID() const { return id; }

  // Get the shared or unshared version of this basic heap type.
  constexpr BasicHeapType getBasic(Shareability share) const {
    assert(isBasic());
    return BasicHeapType(share == Shared ? (id | 4) : (id & ~4));
  }

  // (In)equality must be defined for both HeapType and BasicHeapType because it
  // is otherwise ambiguous whether to convert both this and other to int or
  // convert other to HeapType.
  bool operator==(const HeapType& other) const { return id == other.id; }
  bool operator==(const BasicHeapType& other) const { return id == other; }
  bool operator!=(const HeapType& other) const { return id != other.id; }
  bool operator!=(const BasicHeapType& other) const { return id != other; }

  // Returns true if left is a subtype of right. Subtype includes itself.
  static bool isSubType(HeapType left, HeapType right);

  std::vector<Type> getTypeChildren() const;

  // Return the ordered HeapType children, looking through child Types.
  std::vector<HeapType> getHeapTypeChildren() const;

  // Similar to `getHeapTypeChildren`, but also includes the supertype if it
  // exists.
  std::vector<HeapType> getReferencedHeapTypes() const;

  // Return the LUB of two HeapTypes, which may or may not exist.
  static std::optional<HeapType> getLeastUpperBound(HeapType a, HeapType b);

  // Returns the feature set required to use this type.
  FeatureSet getFeatures() const;

  // Helper allowing the value of `print(...)` to be sent to an ostream. Stores
  // a `TypeID` because `Type` is incomplete at this point and using a reference
  // makes it less convenient to use.
  struct Printed {
    TypeID typeID;
    HeapTypeNameGenerator generateName;
  };

  // Given a function for generating HeapType names, print the definition of
  // this HeapType to `os`. `generateName` should return the same
  // name each time it is called with the same HeapType and it should return
  // different names for different types.
  Printed print(HeapTypeNameGenerator generateName) {
    return Printed{getID(), generateName};
  }

  std::string toString() const;
};

class Type {
  // The `id` uniquely represents each type, so type equality is just a
  // comparison of the ids. The basic types are packed at the bottom of the
  // expressible range, and after that tuple types are distinguished by having
  // bit 0 set. When that bit is masked off, they are pointers to the underlying
  // vectors of types. Otherwise, the type is a reference type, and is
  // represented as a heap type with bit 1 set iff the reference type is
  // nullable.
  //
  // Since `Type` is really just a single integer, it should be passed by value.
  // This is a uintptr_t rather than a TypeID (uint64_t) to save memory on
  // 32-bit platforms.
  uintptr_t id;

public:
  enum BasicType : uint32_t {
    none = 0,
    unreachable = 1,
    i32 = 2,
    i64 = 3,
    f32 = 4,
    f64 = 5,
    v128 = 6,
  };
  static constexpr BasicType _last_basic_type = v128;

  Type() : id(none) {}

  // BasicType can be implicitly upgraded to Type
  constexpr Type(BasicType id) : id(id) {}

  // But converting raw TypeID is more dangerous, so make it explicit
  explicit Type(TypeID id) : id(id) {}

  // Construct tuple from a list of single types
  Type(std::initializer_list<Type>);

  // Construct from tuple description
  Type(const Tuple&);
  Type(Tuple&&);

  // Construct from a heap type description. Also covers construction from
  // Signature, Struct or Array via implicit conversion to HeapType.
  Type(HeapType heapType, Nullability nullable)
    : Type(heapType.getID() | (nullable == Nullable ? 2 : 0)) {}

  // Predicates
  //                 Compound Concrete
  //   Type        Basic │ Single│
  // ╒═════════════╦═│═╤═│═╤═│═╤═│═╤═══════╕
  // │ none        ║ x │   │   │   │       │
  // │ unreachable ║ x │   │   │   │       │
  // ├─────────────╫───┼───┼───┼───┤───────┤
  // │ i32         ║ x │   │ x │ x │ I     │ ┐ Number
  // │ i64         ║ x │   │ x │ x │ I     │ │  I_nteger
  // │ f32         ║ x │   │ x │ x │   F   │ │  F_loat
  // │ f64         ║ x │   │ x │ x │   F   │ │  V_ector
  // │ v128        ║ x │   │ x │ x │     V │ ┘
  // ├─ Aliases ───╫───┼───┼───┼───┤───────┤
  // │ funcref     ║ x │   │ x │ x │ f  n  │ ┐ Ref
  // │ anyref      ║ x │   │ x │ x │ f? n  │ │  f_unc
  // │ eqref       ║ x │   │ x │ x │    n  │ │  n_ullable
  // │ i31ref      ║ x │   │ x │ x │    n  │ │
  // │ structref   ║ x │   │ x │ x │    n  │ │
  // │ arrayref    ║ x │   │ x │ x │    n  │ │
  // │ exnref      ║ x │   │ x │ x │    n  │ │
  // │ stringref   ║ x │   │ x │ x │    n  │ │
  // ├─ Compound ──╫───┼───┼───┼───┤───────┤ │
  // │ Ref         ║   │ x │ x │ x │ f? n? │◄┘
  // │ Tuple       ║   │ x │   │ x │       │
  // └─────────────╨───┴───┴───┴───┴───────┘
  constexpr bool isBasic() const { return id <= _last_basic_type; }
  constexpr bool isConcrete() const { return id >= i32; }
  constexpr bool isInteger() const { return id == i32 || id == i64; }
  constexpr bool isFloat() const { return id == f32 || id == f64; }
  constexpr bool isVector() const { return id == v128; };
  constexpr bool isNumber() const { return id >= i32 && id <= v128; }
  bool isSingle() const { return isConcrete() && !isTuple(); }

  // Tuples, refs, etc. are quickly handled using isBasic(), leaving the non-
  // basic case for the underlying implementation.

  // TODO: Experiment with leaving bit 0 free in basic types.
  bool isTuple() const { return !isBasic() && (id & 1); }
  const Tuple& getTuple() const {
    assert(isTuple());
    return *(Tuple*)(id & ~1);
  }

  bool isRef() const { return !isBasic() && !(id & 1); }
  bool isNullable() const { return isRef() && (id & 2); }
  bool isNonNullable() const { return isRef() && !(id & 2); }
  HeapType getHeapType() const {
    assert(isRef());
    return HeapType(id & ~2);
  }

  bool isFunction() const { return isRef() && getHeapType().isFunction(); }
  bool isSignature() const { return isRef() && getHeapType().isSignature(); }
  bool isData() const { return isRef() && getHeapType().isData(); }

  // Whether this type is only inhabited by null values.
<<<<<<< HEAD
  bool isNull() const;
  bool isContinuation() const;
  bool isStruct() const;
  bool isArray() const;
  bool isExn() const;
  bool isString() const;
=======
  bool isNull() const { return isRef() && getHeapType().isBottom(); }
  bool isStruct() const { return isRef() && getHeapType().isStruct(); }
  bool isArray() const { return isRef() && getHeapType().isArray(); }
  bool isExn() const { return isRef() && getHeapType().isExn(); }
  bool isString() const { return isRef() && getHeapType().isString(); }
>>>>>>> d555a063
  bool isDefaultable() const;

  // TODO: Allow this only for reference types.
  Nullability getNullability() const {
    return isNullable() ? Nullable : NonNullable;
  }

private:
  template<bool (Type::*pred)() const> bool hasPredicate() {
    for (const auto& type : *this) {
      if ((type.*pred)()) {
        return true;
      }
    }
    return false;
  }

public:
  bool hasVector() { return hasPredicate<&Type::isVector>(); }
  bool hasRef() { return hasPredicate<&Type::isRef>(); }

  constexpr TypeID getID() const { return id; }
  constexpr BasicType getBasic() const {
    assert(isBasic() && "Basic type expected");
    return static_cast<BasicType>(id);
  }

  // (In)equality must be defined for both Type and BasicType because it is
  // otherwise ambiguous whether to convert both this and other to int or
  // convert other to Type.
  bool operator==(const Type& other) const { return id == other.id; }
  bool operator==(const BasicType& other) const { return id == other; }
  bool operator!=(const Type& other) const { return id != other.id; }
  bool operator!=(const BasicType& other) const { return id != other; }

  // Returns the type size in bytes. Only single types are supported.
  unsigned getByteSize() const;

  // Returns whether the type has a size in bytes. This is the same as whether
  // it can be stored in linear memory. Things like references do not have this
  // property, while numbers do. Tuples may or may not depending on their
  // contents.
  unsigned hasByteSize() const;

  // Reinterpret an integer type to a float type with the same size and vice
  // versa. Only single integer and float types are supported.
  Type reinterpret() const;

  // Returns the feature set required to use this type.
  FeatureSet getFeatures() const;

  // Returns a number type based on its size in bytes and whether it is a float
  // type.
  static Type get(unsigned byteSize, bool float_);

  // Returns true if left is a subtype of right. Subtype includes itself.
  static bool isSubType(Type left, Type right);

  // Return the ordered HeapType children, looking through child Types.
  std::vector<HeapType> getHeapTypeChildren();

  // Computes the least upper bound from the type lattice.
  // If one of the type is unreachable, the other type becomes the result. If
  // the common supertype does not exist, returns none, a poison value.
  static bool hasLeastUpperBound(Type a, Type b);
  static Type getLeastUpperBound(Type a, Type b);
  template<typename T> static bool hasLeastUpperBound(const T& types) {
    auto first = types.begin(), end = types.end();
    if (first == end) {
      return false;
    }
    for (auto second = std::next(first); second != end;) {
      if (!hasLeastUpperBound(*first++, *second++)) {
        return false;
      }
    }
    return true;
  }
  template<typename T> static Type getLeastUpperBound(const T& types) {
    auto it = types.begin(), end = types.end();
    if (it == end) {
      return Type::none;
    }
    Type lub = *it++;
    for (; it != end; ++it) {
      lub = getLeastUpperBound(lub, *it);
      if (lub == Type::none) {
        return Type::none;
      }
    }
    return lub;
  }

  static Type getGreatestLowerBound(Type a, Type b);

  // Helper allowing the value of `print(...)` to be sent to an ostream. Stores
  // a `TypeID` because `Type` is incomplete at this point and using a reference
  // makes it less convenient to use.
  struct Printed {
    TypeID typeID;
    HeapTypeNameGenerator generateName;
  };

  // Given a function for generating non-basic HeapType names, print this Type
  // to `os`.`generateName` should return the same name each time it is called
  // with the same HeapType and it should return different names for different
  // types.
  Printed print(HeapTypeNameGenerator generateName) {
    return Printed{getID(), generateName};
  }

  std::string toString() const;

  size_t size() const {
    return isTuple() ? getTuple().size() : size_t(id != Type::none);
  }

  struct Iterator : ParentIndexIterator<const Type*, Iterator> {
    using value_type = Type;
    using pointer = const Type*;
    using reference = const Type&;
    reference operator*() const;
  };

  Iterator begin() const { return Iterator{{this, 0}}; }
  Iterator end() const { return Iterator{{this, size()}}; }
  std::reverse_iterator<Iterator> rbegin() const {
    return std::make_reverse_iterator(end());
  }
  std::reverse_iterator<Iterator> rend() const {
    return std::make_reverse_iterator(begin());
  }
  const Type& operator[](size_t i) const { return *Iterator{{this, i}}; }
};

namespace HeapTypes {

constexpr HeapType ext = HeapType::ext;
constexpr HeapType func = HeapType::func;
constexpr HeapType cont = HeapType::cont;
constexpr HeapType any = HeapType::any;
constexpr HeapType eq = HeapType::eq;
constexpr HeapType i31 = HeapType::i31;
constexpr HeapType struct_ = HeapType::struct_;
constexpr HeapType array = HeapType::array;
constexpr HeapType exn = HeapType::exn;
constexpr HeapType string = HeapType::string;
constexpr HeapType none = HeapType::none;
constexpr HeapType noext = HeapType::noext;
constexpr HeapType nofunc = HeapType::nofunc;
constexpr HeapType nocont = HeapType::nocont;
constexpr HeapType noexn = HeapType::noexn;

} // namespace HeapTypes

// A recursion group consisting of one or more HeapTypes. HeapTypes with single
// members are encoded without using any additional memory, which is why
// `getHeapTypes` has to return a vector by value; it might have to create one
// on the fly.
class RecGroup {
  uintptr_t id;

public:
  explicit RecGroup(uintptr_t id) : id(id) {}
  constexpr TypeID getID() const { return id; }
  bool operator==(const RecGroup& other) const { return id == other.id; }
  bool operator!=(const RecGroup& other) const { return id != other.id; }
  size_t size() const;

  struct Iterator : ParentIndexIterator<const RecGroup*, Iterator> {
    using value_type = HeapType;
    using pointer = const HeapType*;
    using reference = const HeapType&;
    value_type operator*() const;
  };

  Iterator begin() const { return Iterator{{this, 0}}; }
  Iterator end() const { return Iterator{{this, size()}}; }
  HeapType operator[](size_t i) const { return *Iterator{{this, i}}; }
};

struct Signature {
  Type params;
  Type results;
  Signature() : params(Type::none), results(Type::none) {}
  Signature(Type params, Type results) : params(params), results(results) {}
  bool operator==(const Signature& other) const {
    return params == other.params && results == other.results;
  }
  bool operator!=(const Signature& other) const { return !(*this == other); }
  std::string toString() const;
};

struct Continuation {
  HeapType type;
  Continuation(HeapType type) : type(type) {}
  bool operator==(const Continuation& other) const {
    return type == other.type;
  }
  bool operator!=(const Continuation& other) const { return !(*this == other); }
  std::string toString() const;
};

struct Field {
  Type type;
  enum PackedType {
    not_packed,
    i8,
    i16,
  } packedType; // applicable iff type=i32
  Mutability mutable_;

  // Arbitrary defaults for convenience.
  Field() : type(Type::i32), packedType(not_packed), mutable_(Mutable) {}
  Field(Type type, Mutability mutable_)
    : type(type), packedType(not_packed), mutable_(mutable_) {}
  Field(PackedType packedType, Mutability mutable_)
    : type(Type::i32), packedType(packedType), mutable_(mutable_) {}

  constexpr bool isPacked() const {
    if (packedType != not_packed) {
      assert(type == Type::i32 && "unexpected type");
      return true;
    }
    return false;
  }

  bool operator==(const Field& other) const {
    return type == other.type && packedType == other.packedType &&
           mutable_ == other.mutable_;
  }
  bool operator!=(const Field& other) const { return !(*this == other); }
  std::string toString() const;

  unsigned getByteSize() const;
};

using FieldList = std::vector<Field>;

// Passed by reference rather than by value because it can own an unbounded
// amount of data.
struct Struct {
  FieldList fields;
  Struct() = default;
  Struct(const Struct& other) : fields(other.fields) {}
  Struct(const FieldList& fields) : fields(fields) {}
  Struct(FieldList&& fields) : fields(std::move(fields)) {}
  bool operator==(const Struct& other) const { return fields == other.fields; }
  bool operator!=(const Struct& other) const { return !(*this == other); }
  std::string toString() const;

  // Prevent accidental copies
  Struct& operator=(const Struct&) = delete;
  Struct& operator=(Struct&&) = default;
};

struct Array {
  Field element;
  Array() = default;
  Array(const Array& other) : element(other.element) {}
  Array(Field element) : element(element) {}
  bool operator==(const Array& other) const { return element == other.element; }
  bool operator!=(const Array& other) const { return !(*this == other); }
  std::string toString() const;

  Array& operator=(const Array& other) = default;
};

// TypeBuilder - allows for the construction of recursive types. Contains a
// table of `n` mutable HeapTypes and can construct temporary types that are
// backed by those HeapTypes, refering to them by reference. Those temporary
// types are owned by the TypeBuilder and should only be used in the
// construction of HeapTypes to insert into the TypeBuilder. Temporary types
// should never be used in the construction of normal Types, only other
// temporary types.
struct TypeBuilder {
  struct Impl;
  std::unique_ptr<Impl> impl;

  TypeBuilder(size_t n);
  TypeBuilder() : TypeBuilder(0) {}
  ~TypeBuilder();

  TypeBuilder(TypeBuilder& other) = delete;
  TypeBuilder& operator=(TypeBuilder&) = delete;

  TypeBuilder(TypeBuilder&& other);
  TypeBuilder& operator=(TypeBuilder&& other);

  // Append `n` new uninitialized HeapType slots to the end of the TypeBuilder.
  void grow(size_t n);

  // The number of HeapType slots in the TypeBuilder.
  size_t size();

  // Sets the heap type at index `i`. May only be called before `build`.
  void setHeapType(size_t i, Signature signature);
  void setHeapType(size_t i, Continuation continuation);
  void setHeapType(size_t i, const Struct& struct_);
  void setHeapType(size_t i, Struct&& struct_);
  void setHeapType(size_t i, Array array);

  // Sets the heap type at index `i` to be a copy of the given heap type with
  // its referenced HeapTypes to be replaced according to the provided mapping
  // function.
  template<typename F> void copyHeapType(size_t i, HeapType type, F map) {
    assert(!type.isBasic());
    if (auto super = type.getDeclaredSuperType()) {
      setSubType(i, map(*super));
    }
    setOpen(i, type.isOpen());
    setShared(i, type.getShared());

    auto copySingleType = [&](Type t) -> Type {
      if (t.isBasic()) {
        return t;
      }
      assert(t.isRef());
      return getTempRefType(map(t.getHeapType()), t.getNullability());
    };
    auto copyType = [&](Type t) -> Type {
      if (t.isTuple()) {
        std::vector<Type> elems;
        elems.reserve(t.size());
        for (auto elem : t) {
          elems.push_back(copySingleType(elem));
        }
        return getTempTupleType(elems);
      }
      return copySingleType(t);
    };
    switch (type.getKind()) {
      case HeapTypeKind::Func: {
        auto sig = type.getSignature();
        setHeapType(i, Signature(copyType(sig.params), copyType(sig.results)));
        return;
      }
      case HeapTypeKind::Struct: {
        const auto& struct_ = type.getStruct();
        std::vector<Field> fields;
        fields.reserve(struct_.fields.size());
        for (auto field : struct_.fields) {
          field.type = copyType(field.type);
          fields.push_back(field);
        }
        setHeapType(i, Struct(fields));
        return;
      }
      case HeapTypeKind::Array: {
        auto elem = type.getArray().element;
        elem.type = copyType(elem.type);
        // MSVC gets confused without this disambiguation.
        setHeapType(i, wasm::Array(elem));
        return;
      }
      case HeapTypeKind::Cont:
        setHeapType(i, Continuation(map(type.getContinuation().type)));
        return;
      case HeapTypeKind::Basic:
        WASM_UNREACHABLE("unexpected kind");
    }
  }

  // Gets the temporary HeapType at index `i`. This HeapType should only be used
  // to construct temporary Types using the methods below.
  HeapType getTempHeapType(size_t i);

  // Gets a temporary type or heap type for use in initializing the
  // TypeBuilder's HeapTypes. For Ref types, the HeapType may be a temporary
  // HeapType owned by this builder or a canonical HeapType.
  Type getTempTupleType(const Tuple&);
  Type getTempRefType(HeapType heapType, Nullability nullable);

  // Declare the HeapType being built at index `i` to be an immediate subtype of
  // the given HeapType.
  void setSubType(size_t i, std::optional<HeapType> super);

  // Create a new recursion group covering slots [i, i + length). Groups must
  // not overlap or go out of bounds.
  void createRecGroup(size_t i, size_t length);

  void setOpen(size_t i, bool open = true);
  void setShared(size_t i, Shareability share = Shared);

  enum class ErrorReason {
    // There is a cycle in the supertype relation.
    SelfSupertype,
    // The declared supertype of a type is invalid.
    InvalidSupertype,
    // The declared supertype is an invalid forward reference.
    ForwardSupertypeReference,
    // A child of the type is an invalid forward reference.
    ForwardChildReference,
    // A continuation reference that does not refer to a function type.
    InvalidFuncType,
    // A non-shared field of a shared heap type.
    InvalidUnsharedField,
  };

  struct Error {
    // The index of the type causing the failure.
    size_t index;
    ErrorReason reason;
  };

  struct BuildResult : std::variant<std::vector<HeapType>, Error> {
    operator bool() const {
      return bool(std::get_if<std::vector<HeapType>>(this));
    }
    const std::vector<HeapType>& operator*() const {
      return std::get<std::vector<HeapType>>(*this);
    }
    const std::vector<HeapType>* operator->() const { return &*(*this); }
    const Error* getError() const { return std::get_if<Error>(this); }
  };

  // Returns all of the newly constructed heap types. May only be called once
  // all of the heap types have been initialized with `setHeapType`. In nominal
  // mode, all of the constructed HeapTypes will be fresh and distinct. In
  // nominal mode, will also produce a fatal error if the declared subtype
  // relationships are not valid.
  BuildResult build();

  // Utility for ergonomically using operator[] instead of explicit setHeapType
  // and getTempHeapType methods.
  struct Entry {
    TypeBuilder& builder;
    size_t index;
    operator HeapType() const { return builder.getTempHeapType(index); }
    Entry& operator=(Signature signature) {
      builder.setHeapType(index, signature);
      return *this;
    }
    Entry& operator=(Continuation continuation) {
      builder.setHeapType(index, continuation);
      return *this;
    }
    Entry& operator=(const Struct& struct_) {
      builder.setHeapType(index, struct_);
      return *this;
    }
    Entry& operator=(Struct&& struct_) {
      builder.setHeapType(index, std::move(struct_));
      return *this;
    }
    Entry& operator=(Array array) {
      builder.setHeapType(index, array);
      return *this;
    }
    Entry& subTypeOf(std::optional<HeapType> other) {
      builder.setSubType(index, other);
      return *this;
    }
    Entry& setOpen(bool open = true) {
      builder.setOpen(index, open);
      return *this;
    }
    Entry& setShared(Shareability share = Shared) {
      builder.setShared(index, share);
      return *this;
    }
    template<typename F> Entry& copy(HeapType type, F map) {
      builder.copyHeapType(index, type, map);
      return *this;
    }
    Entry& copy(HeapType type) {
      return copy(type, [](HeapType t) { return t; });
    }
  };

  Entry operator[](size_t i) { return Entry{*this, i}; }

  void dump();
};

// We consider certain specific types to always be public, to allow closed-
// world to operate even if they escape. Specifically, "plain old data" types
// like array of i8 and i16, which are used to represent strings, may cross
// the boundary in Web environments.
//
// These are "ignorable as public", because we do not error on them being
// public. That is, we
//
//  1. Consider them public, so that passes that do not operate on public types
//     do not in fact operate on them, and
//  2. Are ok with them being public in the validator.
//
std::unordered_set<HeapType> getIgnorablePublicTypes();

std::ostream& operator<<(std::ostream&, Type);
std::ostream& operator<<(std::ostream&, Type::Printed);
std::ostream& operator<<(std::ostream&, HeapType);
std::ostream& operator<<(std::ostream&, HeapType::Printed);
std::ostream& operator<<(std::ostream&, Tuple);
std::ostream& operator<<(std::ostream&, Signature);
std::ostream& operator<<(std::ostream&, Continuation);
std::ostream& operator<<(std::ostream&, Field);
std::ostream& operator<<(std::ostream&, Struct);
std::ostream& operator<<(std::ostream&, Array);
std::ostream& operator<<(std::ostream&, TypeBuilder::ErrorReason);

// Inline some nontrivial methods here for performance reasons.

inline bool HeapType::isBottom() const {
  if (isBasic()) {
    switch (getBasic(Unshared)) {
      case ext:
      case func:
      case cont:
      case any:
      case eq:
      case i31:
      case struct_:
      case array:
      case exn:
      case string:
        return false;
      case none:
      case noext:
      case nofunc:
      case nocont:
      case noexn:
        return true;
    }
  }
  return false;
}

} // namespace wasm

namespace std {

template<> class hash<wasm::Type> {
public:
  size_t operator()(const wasm::Type&) const;
};
template<> class hash<wasm::Signature> {
public:
  size_t operator()(const wasm::Signature&) const;
};
template<> class hash<wasm::Continuation> {
public:
  size_t operator()(const wasm::Continuation&) const;
};
template<> class hash<wasm::Field> {
public:
  size_t operator()(const wasm::Field&) const;
};
template<> class hash<wasm::Struct> {
public:
  size_t operator()(const wasm::Struct&) const;
};
template<> class hash<wasm::Array> {
public:
  size_t operator()(const wasm::Array&) const;
};
template<> class hash<wasm::HeapType> {
public:
  size_t operator()(const wasm::HeapType&) const;
};
template<> class hash<wasm::RecGroup> {
public:
  size_t operator()(const wasm::RecGroup&) const;
};

} // namespace std

#endif // wasm_wasm_type_h<|MERGE_RESOLUTION|>--- conflicted
+++ resolved
@@ -364,20 +364,12 @@
   bool isData() const { return isRef() && getHeapType().isData(); }
 
   // Whether this type is only inhabited by null values.
-<<<<<<< HEAD
-  bool isNull() const;
-  bool isContinuation() const;
-  bool isStruct() const;
-  bool isArray() const;
-  bool isExn() const;
-  bool isString() const;
-=======
   bool isNull() const { return isRef() && getHeapType().isBottom(); }
   bool isStruct() const { return isRef() && getHeapType().isStruct(); }
   bool isArray() const { return isRef() && getHeapType().isArray(); }
   bool isExn() const { return isRef() && getHeapType().isExn(); }
   bool isString() const { return isRef() && getHeapType().isString(); }
->>>>>>> d555a063
+  bool isContinuation() const { return isRef() && getHeapType().isContinuation(); }
   bool isDefaultable() const;
 
   // TODO: Allow this only for reference types.
