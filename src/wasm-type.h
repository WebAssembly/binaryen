/*
 * Copyright 2017 WebAssembly Community Group participants
 *
 * Licensed under the Apache License, Version 2.0 (the "License");
 * you may not use this file except in compliance with the License.
 * You may obtain a copy of the License at
 *
 *     http://www.apache.org/licenses/LICENSE-2.0
 *
 * Unless required by applicable law or agreed to in writing, software
 * distributed under the License is distributed on an "AS IS" BASIS,
 * WITHOUT WARRANTIES OR CONDITIONS OF ANY KIND, either express or implied.
 * See the License for the specific language governing permissions and
 * limitations under the License.
 */

#ifndef wasm_wasm_type_h
#define wasm_wasm_type_h

#include "wasm-features.h"
#include <ostream>
#include <vector>

// TODO: At various code locations we were assuming that single types are basic
// types, but this is going to change with the introduction of the compound
// Signature, Struct and Array types that will be single but not basic. To
// prepare for this change, the following macro marks affected code locations.
#define TODO_SINGLE_COMPOUND(type)                                             \
  assert(!type.isTuple() && "Unexpected tuple type");                          \
  assert(!type.isCompound() && "TODO: handle compound types");

namespace wasm {

class Type;
struct TypeDef;
struct Tuple;
struct Signature;
struct Struct;
struct Array;

typedef std::vector<Type> TypeList;

class Type {
  // The `id` uniquely represents each type, so type equality is just a
  // comparison of the ids. For basic types the `id` is just the `BasicID`
  // enum value below, and for constructed types the `id` is the address of the
  // canonical representation of the type, making lookups cheap for all types.
  uintptr_t id;

public:
  enum BasicID : uint32_t {
    none,
    unreachable,
    i32,
    i64,
    f32,
    f64,
    v128,
    funcref,
    externref,
    nullref,
    exnref,
    _last_basic_id = exnref
  };

  Type() = default;

  // BasicID can be implicitly upgraded to Type
  constexpr Type(BasicID id) : id(id){};

  // But converting raw uint32_t is more dangerous, so make it explicit
  explicit Type(uint64_t id) : id(id){};

  // Construct tuple from a list of single types
  Type(std::initializer_list<Type>);

  // Construct from tuple description
  explicit Type(const Tuple&);

  // Construct from signature description
  explicit Type(const Signature, bool nullable);

  // Construct from struct description
  explicit Type(const Struct&, bool nullable);

  // Construct from array description
  explicit Type(const Array&, bool nullable);

<<<<<<< HEAD
  // Accessors
  size_t size() const;
  const TypeList& expand() const;

=======
>>>>>>> a18d30fb
  // Predicates
  //                 Compound Concrete
  //   Type        Basic │ Single│
  // ╒═════════════╦═│═╤═│═╤═│═╤═│═╤═══════╕
  // │ none        ║ x │   │   │   │       │
  // │ unreachable ║ x │   │   │   │       │
  // ├─────────────╫───┼───┼───┼───┤───────┤
  // │ i32         ║ x │   │ x │ x │ I     │ ┐ Number
  // │ i64         ║ x │   │ x │ x │ I     │ │  I_nteger
  // │ f32         ║ x │   │ x │ x │   F   │ │  F_loat
  // │ f64         ║ x │   │ x │ x │   F   │ │  V_ector
  // │ v128        ║ x │   │ x │ x │     V │ ┘
  // ├─────────────╫───┼───┼───┼───┤───────┤
  // │ funcref     ║ x │   │ x │ x │ f     │ ┐ Ref
  // │ externref   ║ x │   │ x │ x │       │ │  f_unc
  // │ nullref     ║ x │   │ x │ x │       │ │
  // │ exnref      ║ x │   │ x │ x │       │ │
  // ├─────────────╫───┼───┼───┼───┤───────┤ │
  // │ Signature   ║   │ x │ x │ x │ f     │ │
  // │ Struct      ║   │ x │ x │ x │       │ │
  // │ Array       ║   │ x │ x │ x │       │ ┘
  // │ Tuple       ║   │ x │   │ x │       │
  // └─────────────╨───┴───┴───┴───┴───────┘
  constexpr bool isBasic() const { return id <= _last_basic_id; }
  constexpr bool isCompound() const { return id > _last_basic_id; }
  constexpr bool isConcrete() const { return id >= i32; }
  constexpr bool isInteger() const { return id == i32 || id == i64; }
  constexpr bool isFloat() const { return id == f32 || id == f64; }
  constexpr bool isVector() const { return id == v128; };
  constexpr bool isNumber() const { return id >= i32 && id <= v128; }
  bool isTuple() const;
  bool isSingle() const { return isConcrete() && !isTuple(); }
  bool isRef() const;
  bool isNullable() const;

private:
  template<bool (Type::*pred)() const> bool hasPredicate() {
    for (auto& type : *this) {
      if ((type.*pred)()) {
        return true;
      }
    }
    return false;
  }

public:
  bool hasVector() { return hasPredicate<&Type::isVector>(); }
  bool hasRef() { return hasPredicate<&Type::isRef>(); }

  constexpr uint64_t getID() const { return id; }
  constexpr BasicID getBasic() const {
    assert(isBasic() && "Basic type expected");
    return static_cast<BasicID>(id);
  }

  // (In)equality must be defined for both Type and BasicID because it is
  // otherwise ambiguous whether to convert both this and other to int or
  // convert other to Type.
  bool operator==(const Type& other) const { return id == other.id; }
  bool operator==(const BasicID& other) const { return id == other; }
  bool operator!=(const Type& other) const { return id != other.id; }
  bool operator!=(const BasicID& other) const { return id != other; }

  // Order types by some notion of simplicity
  bool operator<(const Type& other) const;

  // Returns the type size in bytes. Only single types are supported.
  unsigned getByteSize() const;

  // Reinterpret an integer type to a float type with the same size and vice
  // versa. Only single integer and float types are supported.
  Type reinterpret() const;

  // Returns the feature set required to use this type.
  FeatureSet getFeatures() const;

  // Returns a number type based on its size in bytes and whether it is a float
  // type.
  static Type get(unsigned byteSize, bool float_);

  // Returns true if left is a subtype of right. Subtype includes itself.
  static bool isSubType(Type left, Type right);

  // Computes the least upper bound from the type lattice.
  // If one of the type is unreachable, the other type becomes the result. If
  // the common supertype does not exist, returns none, a poison value.
  static Type getLeastUpperBound(Type a, Type b);

  // Computes the least upper bound for all types in the given list.
  template<typename T> static Type mergeTypes(const T& types) {
    Type type = Type::unreachable;
    for (auto other : types) {
      type = Type::getLeastUpperBound(type, other);
    }
    return type;
  }

  std::string toString() const;

  struct Iterator
    : std::iterator<std::random_access_iterator_tag, Type, long, Type*, Type&> {
    const Type* parent;
    size_t index;
    Iterator(const Type* parent, size_t index) : parent(parent), index(index) {}
    bool operator==(const Iterator& other) const {
      return index == other.index && parent == other.parent;
    }
    bool operator!=(const Iterator& other) const { return !(*this == other); }
    void operator++() { index++; }
    Iterator& operator+=(difference_type off) {
      index += off;
      return *this;
    }
    const Iterator operator+(difference_type off) const {
      return Iterator(*this) += off;
    }
    difference_type operator-(const Iterator& other) {
      assert(parent == other.parent);
      return index - other.index;
    }
    const value_type& operator*() const {
      if (parent->isMulti()) {
        return (*(std::vector<Type>*)parent->getID())[index];
      } else {
        // see TODO in Type::end()
        assert(index == 0 && parent->id != Type::none && "Index out of bounds");
        return *parent;
      }
    }
  };

  Iterator begin() const { return Iterator(this, 0); }
  Iterator end() const {
    if (isMulti()) {
      return Iterator(this, (*(std::vector<Type>*)getID()).size());
    } else {
      // TODO: unreachable is special and expands to {unreachable} currently.
      // see also: https://github.com/WebAssembly/binaryen/issues/3062
      return Iterator(this, size_t(id != Type::none));
    }
  }
  size_t size() const { return end() - begin(); }
  const Type& operator[](size_t i) const {
    if (isMulti()) {
      return (*(std::vector<Type>*)getID())[i];
    } else {
      return *begin();
    }
  }
};

// Wrapper type for formatting types as "(param i32 i64 f32)"
struct ParamType {
  Type type;
  ParamType(Type type) : type(type) {}
  std::string toString() const;
};

// Wrapper type for formatting types as "(result i32 i64 f32)"
struct ResultType {
  Type type;
  ResultType(Type type) : type(type) {}
  std::string toString() const;
};

struct Tuple {
  TypeList types;
  Tuple() : types() {}
  Tuple(std::initializer_list<Type> types) : types(types) {}
  Tuple(TypeList types) : types(types) {}
  bool operator==(const Tuple& other) const { return types == other.types; }
  bool operator!=(const Tuple& other) const { return !(*this == other); }
  std::string toString() const;
};

struct Signature {
  Type params;
  Type results;
  Signature() : params(Type::none), results(Type::none) {}
  Signature(Type params, Type results) : params(params), results(results) {}
  bool operator==(const Signature& other) const {
    return params == other.params && results == other.results;
  }
  bool operator!=(const Signature& other) const { return !(*this == other); }
  bool operator<(const Signature& other) const;
  std::string toString() const;
};

struct Field {
  Type type;
  enum PackedType {
    not_packed,
    i8,
    i16,
  } packedType; // applicable iff type=i32
  bool mutable_;

  Field(Type type, bool mutable_ = false)
    : type(type), packedType(not_packed), mutable_(mutable_) {}
  Field(PackedType packedType, bool mutable_ = false)
    : type(Type::i32), packedType(packedType), mutable_(mutable_) {}

  constexpr bool isPacked() const {
    if (packedType != not_packed) {
      assert(type == Type::i32 && "unexpected type");
      return true;
    }
    return false;
  }

  bool operator==(const Field& other) const {
    return type == other.type && packedType == other.packedType &&
           mutable_ == other.mutable_;
  }
  bool operator!=(const Field& other) const { return !(*this == other); }
  std::string toString() const;
};

typedef std::vector<Field> FieldList;

struct Struct {
  FieldList fields;
  Struct(const Struct& other) : fields(other.fields) {}
  Struct(FieldList fields) : fields(fields) {}
  bool operator==(const Struct& other) const { return fields == other.fields; }
  bool operator!=(const Struct& other) const { return !(*this == other); }
  std::string toString() const;
};

struct Array {
  Field element;
  Array(const Array& other) : element(other.element) {}
  Array(Field element) : element(element) {}
  bool operator==(const Array& other) const { return element == other.element; }
  bool operator!=(const Array& other) const { return !(*this == other); }
  std::string toString() const;
};

std::ostream& operator<<(std::ostream&, Type);
std::ostream& operator<<(std::ostream&, ParamType);
std::ostream& operator<<(std::ostream&, ResultType);
std::ostream& operator<<(std::ostream&, Tuple);
std::ostream& operator<<(std::ostream&, Signature);
std::ostream& operator<<(std::ostream&, Field);
std::ostream& operator<<(std::ostream&, Struct);
std::ostream& operator<<(std::ostream&, Array);
std::ostream& operator<<(std::ostream&, TypeDef);

} // namespace wasm

namespace std {

template<> class hash<wasm::Type> {
public:
  size_t operator()(const wasm::Type&) const;
};

template<> class hash<wasm::Signature> {
public:
  size_t operator()(const wasm::Signature&) const;
};

template<> class hash<wasm::Field> {
public:
  size_t operator()(const wasm::Field&) const;
};

template<> class hash<wasm::TypeDef> {
public:
  size_t operator()(const wasm::TypeDef&) const;
};

} // namespace std

#endif // wasm_wasm_type_h<|MERGE_RESOLUTION|>--- conflicted
+++ resolved
@@ -86,13 +86,6 @@
   // Construct from array description
   explicit Type(const Array&, bool nullable);
 
-<<<<<<< HEAD
-  // Accessors
-  size_t size() const;
-  const TypeList& expand() const;
-
-=======
->>>>>>> a18d30fb
   // Predicates
   //                 Compound Concrete
   //   Type        Basic │ Single│
@@ -213,35 +206,13 @@
       assert(parent == other.parent);
       return index - other.index;
     }
-    const value_type& operator*() const {
-      if (parent->isMulti()) {
-        return (*(std::vector<Type>*)parent->getID())[index];
-      } else {
-        // see TODO in Type::end()
-        assert(index == 0 && parent->id != Type::none && "Index out of bounds");
-        return *parent;
-      }
-    }
+    const value_type& operator*() const;
   };
 
   Iterator begin() const { return Iterator(this, 0); }
-  Iterator end() const {
-    if (isMulti()) {
-      return Iterator(this, (*(std::vector<Type>*)getID()).size());
-    } else {
-      // TODO: unreachable is special and expands to {unreachable} currently.
-      // see also: https://github.com/WebAssembly/binaryen/issues/3062
-      return Iterator(this, size_t(id != Type::none));
-    }
-  }
+  Iterator end() const;
   size_t size() const { return end() - begin(); }
-  const Type& operator[](size_t i) const {
-    if (isMulti()) {
-      return (*(std::vector<Type>*)getID())[i];
-    } else {
-      return *begin();
-    }
-  }
+  const Type& operator[](size_t i) const;
 };
 
 // Wrapper type for formatting types as "(param i32 i64 f32)"
