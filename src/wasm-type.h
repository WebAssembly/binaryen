/*
 * Copyright 2017 WebAssembly Community Group participants
 *
 * Licensed under the Apache License, Version 2.0 (the "License");
 * you may not use this file except in compliance with the License.
 * You may obtain a copy of the License at
 *
 *     http://www.apache.org/licenses/LICENSE-2.0
 *
 * Unless required by applicable law or agreed to in writing, software
 * distributed under the License is distributed on an "AS IS" BASIS,
 * WITHOUT WARRANTIES OR CONDITIONS OF ANY KIND, either express or implied.
 * See the License for the specific language governing permissions and
 * limitations under the License.
 */

#ifndef wasm_wasm_type_h
#define wasm_wasm_type_h

#include "support/name.h"
#include "wasm-features.h"
#include <ostream>
#include <vector>

// TODO: At various code locations we were assuming that single types are basic
// types, but this is going to change with the introduction of the compound
// Signature, Struct and Array types that will be single but not basic. To
// prepare for this change, the following macro marks affected code locations.
#define TODO_SINGLE_COMPOUND(type)                                             \
  assert(!type.isTuple() && "Unexpected tuple type");                          \
  assert(!type.isCompound() && "TODO: handle compound types");

namespace wasm {

enum class TypeSystem {
  Equirecursive,
  Nominal,
};

// This should only ever be called before any Types or HeapTypes have been
// created. The default system is equirecursive.
void setTypeSystem(TypeSystem system);

TypeSystem getTypeSystem();

// The types defined in this file. All of them are small and typically passed by
// value except for `Tuple` and `Struct`, which may own an unbounded amount of
// data.
class Type;
class HeapType;
struct Tuple;
struct Signature;
struct Field;
struct Struct;
struct Array;
struct Rtt;

enum Nullability { NonNullable, Nullable };
enum Mutability { Immutable, Mutable };

// The type used for interning IDs in the public interfaces of Type and
// HeapType.
using TypeID = uint64_t;

class Type {
  // The `id` uniquely represents each type, so type equality is just a
  // comparison of the ids. For basic types the `id` is just the `BasicType`
  // enum value below, and for constructed types the `id` is the address of the
  // canonical representation of the type, making lookups cheap for all types.
  // Since `Type` is really just a single integer, it should be passed by value.
  // This is a uintptr_t rather than a TypeID (uint64_t) to save memory on
  // 32-bit platforms.
  uintptr_t id;

public:
  enum BasicType : uint32_t {
    none,
    unreachable,
    i32,
    i64,
    f32,
    f64,
    v128,
    funcref,
    externref,
    anyref,
    eqref,
    i31ref,
    dataref,
  };
  static constexpr BasicType _last_basic_type = dataref;

  Type() : id(none) {}

  // BasicType can be implicitly upgraded to Type
  constexpr Type(BasicType id) : id(id) {}

  // But converting raw TypeID is more dangerous, so make it explicit
  explicit Type(TypeID id) : id(id) {}

  // Construct tuple from a list of single types
  Type(std::initializer_list<Type>);

  // Construct from tuple description
  Type(const Tuple&);
  Type(Tuple&&);

  // Construct from a heap type description. Also covers construction from
  // Signature, Struct or Array via implicit conversion to HeapType.
  Type(HeapType, Nullability nullable);

  // Construct from rtt description
  Type(Rtt);

  // Predicates
  //                 Compound Concrete
  //   Type        Basic │ Single│
  // ╒═════════════╦═│═╤═│═╤═│═╤═│═╤═══════╕
  // │ none        ║ x │   │   │   │       │
  // │ unreachable ║ x │   │   │   │       │
  // ├─────────────╫───┼───┼───┼───┤───────┤
  // │ i32         ║ x │   │ x │ x │ I     │ ┐ Number
  // │ i64         ║ x │   │ x │ x │ I     │ │  I_nteger
  // │ f32         ║ x │   │ x │ x │   F   │ │  F_loat
  // │ f64         ║ x │   │ x │ x │   F   │ │  V_ector
  // │ v128        ║ x │   │ x │ x │     V │ ┘
  // ├─ Aliases ───╫───┼───┼───┼───┤───────┤
  // │ funcref     ║ x │   │ x │ x │ f  n  │ ┐ Ref
  // │ externref   ║ x │   │ x │ x │ f? n  │ │  f_unc
  // │ anyref      ║ x │   │ x │ x │ f? n  │ │  n_ullable
  // │ eqref       ║ x │   │ x │ x │    n  │ │ ┐ TODO (GC)
  // │ i31ref      ║ x │   │ x │ x │       │ │ │
  // │ dataref     ║ x │   │ x │ x │       │ │ ┘
  // ├─ Compound ──╫───┼───┼───┼───┤───────┤ │
  // │ Ref         ║   │ x │ x │ x │ f? n? │◄┘
  // │ Tuple       ║   │ x │   │ x │       │
  // │ Rtt         ║   │ x │ x │ x │       │
  // └─────────────╨───┴───┴───┴───┴───────┘
  constexpr bool isBasic() const { return id <= _last_basic_type; }
  constexpr bool isCompound() const { return id > _last_basic_type; }
  constexpr bool isConcrete() const { return id >= i32; }
  constexpr bool isInteger() const { return id == i32 || id == i64; }
  constexpr bool isFloat() const { return id == f32 || id == f64; }
  constexpr bool isVector() const { return id == v128; };
  constexpr bool isNumber() const { return id >= i32 && id <= v128; }
  bool isTuple() const;
  bool isSingle() const { return isConcrete() && !isTuple(); }
  bool isRef() const;
  bool isFunction() const;
  bool isData() const;
  // Checks whether a type is a reference and is nullable. This returns false
  // for a value that is not a reference, that is, for which nullability is
  // irrelevant.
  bool isNullable() const;
  // Checks whether a type is a reference and is non-nullable. This returns
  // false for a value that is not a reference, that is, for which nullability
  // is irrelevant. (For that reason, this is only the negation of isNullable()
  // on references, but both return false on non-references.)
  bool isNonNullable() const;
  bool isRtt() const;
  bool isStruct() const;
  bool isArray() const;
  bool isDefaultable() const;

  Nullability getNullability() const;

private:
  template<bool (Type::*pred)() const> bool hasPredicate() {
    for (const auto& type : *this) {
      if ((type.*pred)()) {
        return true;
      }
    }
    return false;
  }

public:
  bool hasVector() { return hasPredicate<&Type::isVector>(); }
  bool hasRef() { return hasPredicate<&Type::isRef>(); }

  constexpr TypeID getID() const { return id; }
  constexpr BasicType getBasic() const {
    assert(isBasic() && "Basic type expected");
    return static_cast<BasicType>(id);
  }

  // (In)equality must be defined for both Type and BasicType because it is
  // otherwise ambiguous whether to convert both this and other to int or
  // convert other to Type.
  bool operator==(const Type& other) const { return id == other.id; }
  bool operator==(const BasicType& other) const { return id == other; }
  bool operator!=(const Type& other) const { return id != other.id; }
  bool operator!=(const BasicType& other) const { return id != other; }

  // Returns the type size in bytes. Only single types are supported.
  unsigned getByteSize() const;

  // Returns whether the type has a size in bytes. This is the same as whether
  // it can be stored in linear memory. Things like references do not have this
  // property, while numbers do. Tuples may or may not depending on their
  // contents.
  unsigned hasByteSize() const;

  // Reinterpret an integer type to a float type with the same size and vice
  // versa. Only single integer and float types are supported.
  Type reinterpret() const;

  // Returns the feature set required to use this type.
  FeatureSet getFeatures() const;

  // Returns the tuple, assuming that this is a tuple type. Note that it is
  // normally simpler to use operator[] and size() on the Type directly.
  const Tuple& getTuple() const;

  // Gets the heap type corresponding to this type, assuming that it is a
  // reference or Rtt type.
  HeapType getHeapType() const;

  // Gets the Rtt for this type, assuming that it is an Rtt type.
  Rtt getRtt() const;

  // Returns a number type based on its size in bytes and whether it is a float
  // type.
  static Type get(unsigned byteSize, bool float_);

  // Returns true if left is a subtype of right. Subtype includes itself.
  static bool isSubType(Type left, Type right);

  // Return the ordered HeapType children, looking through child Types.
  std::vector<HeapType> getHeapTypeChildren();

  // Computes the least upper bound from the type lattice.
  // If one of the type is unreachable, the other type becomes the result. If
  // the common supertype does not exist, returns none, a poison value.
  static bool hasLeastUpperBound(Type a, Type b);
  static Type getLeastUpperBound(Type a, Type b);
  template<typename T> static bool hasLeastUpperBound(const T& types) {
    auto first = types.begin(), end = types.end();
    if (first == end) {
      return false;
    }
    for (auto second = std::next(first); second != end;) {
      if (!hasLeastUpperBound(*first++, *second++)) {
        return false;
      }
    }
    return true;
  }
  template<typename T> static Type getLeastUpperBound(const T& types) {
    auto it = types.begin(), end = types.end();
    if (it == end) {
      return Type::none;
    }
    Type lub = *it++;
    for (; it != end; ++it) {
      lub = getLeastUpperBound(lub, *it);
      if (lub == Type::none) {
        return Type::none;
      }
    }
    return lub;
  }

  std::string toString() const;

  struct Iterator {
    // Iterator traits
    using iterator_category = std::random_access_iterator_tag;
    using value_type = Type;
    using difference_type = std::ptrdiff_t;
    using pointer = const Type*;
    using reference = const Type&;

    const Type* parent;
    size_t index;
    Iterator(const Type* parent, size_t index) : parent(parent), index(index) {}
    bool operator==(const Iterator& other) const {
      return index == other.index && parent == other.parent;
    }
    bool operator!=(const Iterator& other) const { return !(*this == other); }
    Iterator& operator++() {
      ++index;
      return *this;
    }
    Iterator& operator--() {
      --index;
      return *this;
    }
    Iterator operator++(int) {
      auto it = *this;
      index++;
      return it;
    }
    Iterator operator--(int) {
      auto it = *this;
      index--;
      return it;
    }
    Iterator& operator+=(difference_type off) {
      index += off;
      return *this;
    }
    Iterator operator+(difference_type off) const {
      return Iterator(*this) += off;
    }
    Iterator& operator-=(difference_type off) {
      index -= off;
      return *this;
    }
    Iterator operator-(difference_type off) const {
      return Iterator(*this) -= off;
    }
    difference_type operator-(const Iterator& other) const {
      assert(parent == other.parent);
      return index - other.index;
    }
    const value_type& operator*() const;
  };

  Iterator begin() const { return Iterator(this, 0); }
  Iterator end() const;
  std::reverse_iterator<Iterator> rbegin() const {
    return std::make_reverse_iterator(end());
  }
  std::reverse_iterator<Iterator> rend() const {
    return std::make_reverse_iterator(begin());
  }
  size_t size() const { return end() - begin(); }
  const Type& operator[](size_t i) const;
};

class HeapType {
  // Unlike `Type`, which represents the types of values on the WebAssembly
  // stack, `HeapType` is used to describe the structures that reference types
  // refer to. HeapTypes are canonicalized and interned exactly like Types and
  // should also be passed by value.
  uintptr_t id;

public:
  enum BasicHeapType : uint32_t {
    func,
    ext,
    any,
    eq,
    i31,
    data,
  };
  static constexpr BasicHeapType _last_basic_type = data;

  // BasicHeapType can be implicitly upgraded to HeapType
  constexpr HeapType(BasicHeapType id) : id(id) {}

  // But converting raw TypeID is more dangerous, so make it explicit
  explicit HeapType(TypeID id) : id(id) {}

  // Choose an arbitrary heap type as the default.
  constexpr HeapType() : HeapType(func) {}

  // Construct a HeapType referring to the single canonical HeapType for the
  // given signature. In nominal mode, this is the first HeapType created with
  // this signature.
  HeapType(Signature signature);

  // Create a HeapType with the given structure. In equirecursive mode, this may
  // be the same as a previous HeapType created with the same contents. In
  // nominal mode, this will be a fresh type distinct from all previously
  // created HeapTypes.
  // TODO: make these explicit to differentiate them.
  HeapType(const Struct& struct_);
  HeapType(Struct&& struct_);
  HeapType(Array array);

  constexpr bool isBasic() const { return id <= _last_basic_type; }
  constexpr bool isCompound() const { return id > _last_basic_type; }
  bool isFunction() const;
  bool isData() const;
  bool isSignature() const;
  bool isStruct() const;
  bool isArray() const;

  Signature getSignature() const;
  const Struct& getStruct() const;
  Array getArray() const;

<<<<<<< HEAD
  std::optional<HeapType> getSuperType() const;
=======
  // Return whether there is a nontrivial (i.e. non-basic) nominal supertype and
  // store it in `out` if there is. Nominal types (in the sense of isNominal,
  // i.e. Milestone 4 nominal types) may always have supertypes and other types
  // may have supertypes in `TypeSystem::Nominal` mode but not in
  // `TypeSystem::Equirecursive` mode.
  bool getSuperType(HeapType& out) const;
>>>>>>> 10efbdfb

  // Whether this is a nominal type in the sense of being a GC Milestone 4
  // nominal type. Although all non-basic HeapTypes are nominal in
  // `TypeSystem::Nominal` mode, this will still return false unless the type is
  // specifically constructed as a Milestone 4 nominal type.
  bool isNominal() const;

  constexpr TypeID getID() const { return id; }
  constexpr BasicHeapType getBasic() const {
    assert(isBasic() && "Basic heap type expected");
    return static_cast<BasicHeapType>(id);
  }

  // (In)equality must be defined for both HeapType and BasicHeapType because it
  // is otherwise ambiguous whether to convert both this and other to int or
  // convert other to HeapType.
  bool operator==(const HeapType& other) const { return id == other.id; }
  bool operator==(const BasicHeapType& other) const { return id == other; }
  bool operator!=(const HeapType& other) const { return id != other.id; }
  bool operator!=(const BasicHeapType& other) const { return id != other; }

  // Returns true if left is a subtype of right. Subtype includes itself.
  static bool isSubType(HeapType left, HeapType right);

  // Return the ordered HeapType children, looking through child Types.
  std::vector<HeapType> getHeapTypeChildren();

  std::string toString() const;
};

typedef std::vector<Type> TypeList;

// Passed by reference rather than by value because it can own an unbounded
// amount of data.
struct Tuple {
  TypeList types;
  Tuple() : types() {}
  Tuple(std::initializer_list<Type> types) : types(types) { validate(); }
  Tuple(const TypeList& types) : types(types) { validate(); }
  Tuple(TypeList&& types) : types(std::move(types)) { validate(); }

  // Allow copies when constructing.
  Tuple(const Tuple& other) : types(other.types) { validate(); }

  // Prevent accidental copies.
  Tuple& operator=(const Tuple&) = delete;

  bool operator==(const Tuple& other) const { return types == other.types; }
  bool operator!=(const Tuple& other) const { return !(*this == other); }
  std::string toString() const;

private:
  void validate() {
#ifndef NDEBUG
    for (auto type : types) {
      assert(type.isSingle());
    }
#endif
  }
};

struct Signature {
  Type params;
  Type results;
  Signature() : params(Type::none), results(Type::none) {}
  Signature(Type params, Type results) : params(params), results(results) {}
  bool operator==(const Signature& other) const {
    return params == other.params && results == other.results;
  }
  bool operator!=(const Signature& other) const { return !(*this == other); }
  std::string toString() const;
};

struct Field {
  Type type;
  enum PackedType {
    not_packed,
    i8,
    i16,
  } packedType; // applicable iff type=i32
  Mutability mutable_;

  // Arbitrary defaults for convenience.
  Field() : type(Type::i32), packedType(not_packed), mutable_(Mutable) {}
  Field(Type type, Mutability mutable_)
    : type(type), packedType(not_packed), mutable_(mutable_) {}
  Field(PackedType packedType, Mutability mutable_)
    : type(Type::i32), packedType(packedType), mutable_(mutable_) {}

  constexpr bool isPacked() const {
    if (packedType != not_packed) {
      assert(type == Type::i32 && "unexpected type");
      return true;
    }
    return false;
  }

  bool operator==(const Field& other) const {
    return type == other.type && packedType == other.packedType &&
           mutable_ == other.mutable_;
  }
  bool operator!=(const Field& other) const { return !(*this == other); }
  std::string toString() const;

  unsigned getByteSize() const;
};

typedef std::vector<Field> FieldList;

// Passed by reference rather than by value because it can own an unbounded
// amount of data.
struct Struct {
  FieldList fields;
  Struct() = default;
  Struct(const Struct& other) : fields(other.fields) {}
  Struct(const FieldList& fields) : fields(fields) {}
  Struct(FieldList&& fields) : fields(std::move(fields)) {}
  bool operator==(const Struct& other) const { return fields == other.fields; }
  bool operator!=(const Struct& other) const { return !(*this == other); }
  std::string toString() const;

  // Prevent accidental copies
  Struct& operator=(const Struct&) = delete;
};

struct Array {
  Field element;
  Array() = default;
  Array(const Array& other) : element(other.element) {}
  Array(Field element) : element(element) {}
  bool operator==(const Array& other) const { return element == other.element; }
  bool operator!=(const Array& other) const { return !(*this == other); }
  std::string toString() const;
};

struct Rtt {
  // An Rtt can have no depth specified
  static constexpr uint32_t NoDepth = -1;
  uint32_t depth;
  HeapType heapType;
  Rtt(HeapType heapType) : depth(NoDepth), heapType(heapType) {}
  Rtt(uint32_t depth, HeapType heapType) : depth(depth), heapType(heapType) {}
  bool operator==(const Rtt& other) const {
    return depth == other.depth && heapType == other.heapType;
  }
  bool operator!=(const Rtt& other) const { return !(*this == other); }
  bool hasDepth() const { return depth != uint32_t(NoDepth); }
  std::string toString() const;
};

// TypeBuilder - allows for the construction of recursive types. Contains a
// table of `n` mutable HeapTypes and can construct temporary types that are
// backed by those HeapTypes, refering to them by reference. Those temporary
// types are owned by the TypeBuilder and should only be used in the
// construction of HeapTypes to insert into the TypeBuilder. Temporary types
// should never be used in the construction of normal Types, only other
// temporary types.
struct TypeBuilder {
  struct Impl;
  std::unique_ptr<Impl> impl;

  TypeBuilder(size_t n);
  TypeBuilder() : TypeBuilder(0) {}
  ~TypeBuilder();

  TypeBuilder(TypeBuilder& other) = delete;
  TypeBuilder(TypeBuilder&& other) = delete;
  TypeBuilder& operator=(TypeBuilder&) = delete;

  // Append `n` new uninitialized HeapType slots to the end of the TypeBuilder.
  void grow(size_t n);

  // The number of HeapType slots in the TypeBuilder.
  size_t size();

  // Sets the heap type at index `i`. May only be called before `build`. The
  // BasicHeapType overload may not be used in nominal mode.
  void setHeapType(size_t i, HeapType::BasicHeapType basic);
  void setHeapType(size_t i, Signature signature);
  void setHeapType(size_t i, const Struct& struct_);
  void setHeapType(size_t i, Struct&& struct_);
  void setHeapType(size_t i, Array array);

  // Gets the temporary HeapType at index `i`. This HeapType should only be used
  // to construct temporary Types using the methods below.
  HeapType getTempHeapType(size_t i);

  // Gets a temporary type or heap type for use in initializing the
  // TypeBuilder's HeapTypes. For Ref and Rtt types, the HeapType may be a
  // temporary HeapType owned by this builder or a canonical HeapType.
  Type getTempTupleType(const Tuple&);
  Type getTempRefType(HeapType heapType, Nullability nullable);
  Type getTempRttType(Rtt rtt);

  // In nominal mode, or for nominal types, declare the HeapType being built at
  // index `i` to be an immediate subtype of the HeapType being built at index
  // `j`. Does nothing for equirecursive types.
  void setSubType(size_t i, size_t j);

  // Make this type nominal in the sense of the Milestone 4 GC spec, independent
  // of the current TypeSystem configuration.
  void setNominal(size_t i);

  // Returns all of the newly constructed heap types. May only be called once
  // all of the heap types have been initialized with `setHeapType`. In nominal
  // mode, all of the constructed HeapTypes will be fresh and distinct. In
  // nominal mode, will also produce a fatal error if the declared subtype
  // relationships are not valid.
  std::vector<HeapType> build();

  // Utility for ergonomically using operator[] instead of explicit setHeapType
  // and getTempHeapType methods.
  struct Entry {
    TypeBuilder& builder;
    size_t index;
    operator HeapType() const { return builder.getTempHeapType(index); }
    Entry& operator=(HeapType::BasicHeapType basic) {
      builder.setHeapType(index, basic);
      return *this;
    }
    Entry& operator=(Signature signature) {
      builder.setHeapType(index, signature);
      return *this;
    }
    Entry& operator=(const Struct& struct_) {
      builder.setHeapType(index, struct_);
      return *this;
    }
    Entry& operator=(Struct&& struct_) {
      builder.setHeapType(index, std::move(struct_));
      return *this;
    }
    Entry& operator=(Array array) {
      builder.setHeapType(index, array);
      return *this;
    }
    Entry& subTypeOf(Entry other) {
      assert(&builder == &other.builder);
      builder.setSubType(index, other.index);
      return *this;
    }
    Entry& setNominal() {
      builder.setNominal(index);
      return *this;
    }
  };

  Entry operator[](size_t i) { return Entry{*this, i}; }
};

std::ostream& operator<<(std::ostream&, Type);
std::ostream& operator<<(std::ostream&, HeapType);
std::ostream& operator<<(std::ostream&, Tuple);
std::ostream& operator<<(std::ostream&, Signature);
std::ostream& operator<<(std::ostream&, Field);
std::ostream& operator<<(std::ostream&, Struct);
std::ostream& operator<<(std::ostream&, Array);
std::ostream& operator<<(std::ostream&, Rtt);

} // namespace wasm

namespace std {

template<> class hash<wasm::Type> {
public:
  size_t operator()(const wasm::Type&) const;
};
template<> class hash<wasm::Tuple> {
public:
  size_t operator()(const wasm::Tuple&) const;
};
template<> class hash<wasm::Signature> {
public:
  size_t operator()(const wasm::Signature&) const;
};
template<> class hash<wasm::Field> {
public:
  size_t operator()(const wasm::Field&) const;
};
template<> class hash<wasm::Struct> {
public:
  size_t operator()(const wasm::Struct&) const;
};
template<> class hash<wasm::Array> {
public:
  size_t operator()(const wasm::Array&) const;
};
template<> class hash<wasm::HeapType> {
public:
  size_t operator()(const wasm::HeapType&) const;
};
template<> class hash<wasm::Rtt> {
public:
  size_t operator()(const wasm::Rtt&) const;
};

} // namespace std

#endif // wasm_wasm_type_h<|MERGE_RESOLUTION|>--- conflicted
+++ resolved
@@ -382,16 +382,12 @@
   const Struct& getStruct() const;
   Array getArray() const;
 
-<<<<<<< HEAD
-  std::optional<HeapType> getSuperType() const;
-=======
-  // Return whether there is a nontrivial (i.e. non-basic) nominal supertype and
-  // store it in `out` if there is. Nominal types (in the sense of isNominal,
+  // If there is a nontrivial (i.e. non-basic) nominal supertype, return it,
+  // else an empty optional. Nominal types (in the sense of isNominal,
   // i.e. Milestone 4 nominal types) may always have supertypes and other types
   // may have supertypes in `TypeSystem::Nominal` mode but not in
   // `TypeSystem::Equirecursive` mode.
-  bool getSuperType(HeapType& out) const;
->>>>>>> 10efbdfb
+  std::optional<HeapType> getSuperType() const;
 
   // Whether this is a nominal type in the sense of being a GC Milestone 4
   // nominal type. Although all non-basic HeapTypes are nominal in
