/*
 * Copyright 2017 WebAssembly Community Group participants
 *
 * Licensed under the Apache License, Version 2.0 (the "License");
 * you may not use this file except in compliance with the License.
 * You may obtain a copy of the License at
 *
 *     http://www.apache.org/licenses/LICENSE-2.0
 *
 * Unless required by applicable law or agreed to in writing, software
 * distributed under the License is distributed on an "AS IS" BASIS,
 * WITHOUT WARRANTIES OR CONDITIONS OF ANY KIND, either express or implied.
 * See the License for the specific language governing permissions and
 * limitations under the License.
 */

#ifndef wasm_wasm_type_h
#define wasm_wasm_type_h

#include <functional>
#include <optional>
#include <ostream>
#include <string>
#include <unordered_map>
#include <variant>
#include <vector>

#include "support/index.h"
#include "support/name.h"
#include "support/parent_index_iterator.h"
#include "wasm-features.h"

// TODO: At various code locations we were assuming that single types are basic
// types, but this is going to change with the introduction of the compound
// Signature, Struct and Array types that will be single but not basic. To
// prepare for this change, the following macro marks affected code locations.
#define TODO_SINGLE_COMPOUND(type)                                             \
  assert(!type.isTuple() && "Unexpected tuple type");                          \
  assert(type.isBasic() && "TODO: handle compound types");

namespace wasm {

// Dangerous! Frees all types and heap types that have ever been created and
// resets the type system's internal state. This is only really meant to be used
// for tests.
void destroyAllTypesForTestingPurposesOnly();

// The types defined in this file. All of them are small and typically passed by
// value except for `Tuple` and `Struct`, which may own an unbounded amount of
// data.
class Type;
class HeapType;
class RecGroup;
struct Signature;
struct Continuation;
struct Field;
struct Struct;
struct Array;

using TypeList = std::vector<Type>;
using Tuple = TypeList;

enum Nullability { NonNullable, Nullable };
enum Mutability { Immutable, Mutable };
enum Exactness { Inexact, Exact };

// HeapType name information used for printing.
struct TypeNames {
  // The name of the type.
  Name name;
  // For a Struct, names of fields.
  std::unordered_map<Index, Name> fieldNames;
};

// Used to generate HeapType names.
using HeapTypeNameGenerator = std::function<TypeNames(HeapType)>;

// The type used for interning IDs in the public interfaces of Type and
// HeapType.
using TypeID = uint64_t;

enum Shareability { Shared, Unshared };

enum class HeapTypeKind {
  Basic,
  Func,
  Struct,
  Array,
  Cont,
};

class HeapType {
  // Unlike `Type`, which represents the types of values on the WebAssembly
  // stack, `HeapType` is used to describe the structures that reference types
  // refer to. HeapTypes are canonicalized and interned exactly like Types and
  // should also be passed by value.
  uintptr_t id;

  static constexpr int TypeBits = 2;
  static constexpr int UsedBits = TypeBits + 1;
  static constexpr int SharedMask = 1 << TypeBits;
  static constexpr int ExactMask = SharedMask;

public:
<<<<<<< HEAD
  // Bits 0-1 are used by the Type representation, so need to be left free. Bit
  // 2 determines whether a basic heap type is shared (1) or unshared (0). For
  // non-basic heap types, bit 2 determines whether the type is exact instead.
=======
  // Bits 0-1 are used by the Type representation, so need to be left free.
  // Bit 2 determines whether the basic heap type is shared (1) or unshared (0).
>>>>>>> 5e343e04
  enum BasicHeapType : uint32_t {
    ext = 1 << UsedBits,
    func = 2 << UsedBits,
    cont = 3 << UsedBits,
    any = 4 << UsedBits,
    eq = 5 << UsedBits,
    i31 = 6 << UsedBits,
    struct_ = 7 << UsedBits,
    array = 8 << UsedBits,
    exn = 9 << UsedBits,
    string = 10 << UsedBits,
    none = 11 << UsedBits,
    noext = 12 << UsedBits,
    nofunc = 13 << UsedBits,
    nocont = 14 << UsedBits,
    noexn = 15 << UsedBits,
  };
  static constexpr BasicHeapType _last_basic_type =
    BasicHeapType(noexn | SharedMask);

  // BasicHeapType can be implicitly upgraded to HeapType
  constexpr HeapType(BasicHeapType id) : id(id) {}

  // But converting raw TypeID is more dangerous, so make it explicit
  explicit HeapType(TypeID id) : id(id) {}

  // Choose an arbitrary heap type as the default.
  constexpr HeapType() : HeapType(func) {}

  // Construct a HeapType referring to the single canonical HeapType for the
  // given signature. In nominal mode, this is the first HeapType created with
  // this signature.
  HeapType(Signature signature);

  HeapType(Continuation cont);

  // Create a HeapType with the given structure. In equirecursive mode, this may
  // be the same as a previous HeapType created with the same contents. In
  // nominal mode, this will be a fresh type distinct from all previously
  // created HeapTypes.
  // TODO: make these explicit to differentiate them.
  HeapType(const Struct& struct_);
  HeapType(Struct&& struct_);
  HeapType(Array array);

  HeapTypeKind getKind() const;

  constexpr bool isBasic() const { return id <= _last_basic_type; }
  bool isFunction() const {
    return isMaybeShared(func) || getKind() == HeapTypeKind::Func;
  }
  bool isData() const {
    auto kind = getKind();
    return isMaybeShared(string) || kind == HeapTypeKind::Struct ||
           kind == HeapTypeKind::Array;
  }
  bool isSignature() const { return getKind() == HeapTypeKind::Func; }
  bool isContinuation() const { return getKind() == HeapTypeKind::Cont; }
  bool isStruct() const { return getKind() == HeapTypeKind::Struct; }
  bool isArray() const { return getKind() == HeapTypeKind::Array; }
  bool isExn() const { return isMaybeShared(HeapType::exn); }
  bool isString() const { return isMaybeShared(HeapType::string); }
  bool isBottom() const;
  bool isOpen() const;
  bool isShared() const { return getShared() == Shared; }
  bool isExact() const { return getExactness() == Exact; }

  Shareability getShared() const;
  Exactness getExactness() const {
    return !isBasic() && (id & ExactMask) ? Exact : Inexact;
  }

  // Check if the type is a given basic heap type, while ignoring whether it is
  // shared or not.
  bool isMaybeShared(BasicHeapType type) const {
    return isBasic() && getBasic(Unshared) == type;
  }

  Signature getSignature() const;
  Continuation getContinuation() const;

  const Struct& getStruct() const;
  Array getArray() const;

  // If there is a nontrivial (i.e. non-basic, one that was declared by the
  // module) nominal supertype, return it, else an empty optional.
  std::optional<HeapType> getDeclaredSuperType() const;

  // As |getDeclaredSuperType|, but also handles basic types, that is, if the
  // super is a basic type, then we return it here. Declared types are returned
  // as well, just like |getDeclaredSuperType|.
  std::optional<HeapType> getSuperType() const;

  // Get this type's descriptor or described types if they exist.
  std::optional<HeapType> getDescriptorType() const;
  std::optional<HeapType> getDescribedType() const;

  // Return the depth of this heap type in the nominal type hierarchy, i.e. the
  // number of supertypes in its supertype chain.
  size_t getDepth() const;

  // Get the bottom heap type for this heap type's hierarchy.
  BasicHeapType getUnsharedBottom() const;
  BasicHeapType getBottom() const {
    return HeapType(getUnsharedBottom()).getBasic(getShared());
  }

  // Get the top heap type for this heap type's hierarchy.
  BasicHeapType getUnsharedTop() const;
  BasicHeapType getTop() const {
    return HeapType(getUnsharedTop()).getBasic(getShared());
  }

  // Get the recursion group for this non-basic type.
  RecGroup getRecGroup() const;

  // Get the index of this non-basic type within its recursion group.
  size_t getRecGroupIndex() const;

  constexpr TypeID getID() const { return id; }

  // Get the shared or unshared version of this basic heap type.
  constexpr BasicHeapType getBasic(Shareability share) const {
    assert(isBasic());
    return BasicHeapType(share == Shared ? (id | SharedMask)
                                         : (id & ~SharedMask));
  }

  HeapType with(Exactness exactness) const {
    assert((!isBasic() || exactness == Inexact) &&
           "abstract types cannot be exact");
    return HeapType(exactness == Exact ? (id | ExactMask) : (id & ~ExactMask));
  }

  // (In)equality must be defined for both HeapType and BasicHeapType because it
  // is otherwise ambiguous whether to convert both this and other to int or
  // convert other to HeapType.
  bool operator==(const HeapType& other) const { return id == other.id; }
  bool operator==(const BasicHeapType& other) const { return id == other; }
  bool operator!=(const HeapType& other) const { return id != other.id; }
  bool operator!=(const BasicHeapType& other) const { return id != other; }

  // Returns true if left is a subtype of right. Subtype includes itself.
  static bool isSubType(HeapType left, HeapType right);

  std::vector<Type> getTypeChildren() const;

  // Return the ordered HeapType children, looking through child Types.
  std::vector<HeapType> getHeapTypeChildren() const;

  // Similar to `getHeapTypeChildren`, but also includes the supertype if it
  // exists.
  std::vector<HeapType> getReferencedHeapTypes() const;

  // Return the LUB of two HeapTypes, which may or may not exist.
  static std::optional<HeapType> getLeastUpperBound(HeapType a, HeapType b);

  // Returns the feature set required to use this type.
  FeatureSet getFeatures() const;

  // Helper allowing the value of `print(...)` to be sent to an ostream. Stores
  // a `TypeID` because `Type` is incomplete at this point and using a reference
  // makes it less convenient to use.
  struct Printed {
    TypeID typeID;
    HeapTypeNameGenerator generateName;
  };

  // Given a function for generating HeapType names, print the definition of
  // this HeapType to `os`. `generateName` should return the same
  // name each time it is called with the same HeapType and it should return
  // different names for different types.
  Printed print(HeapTypeNameGenerator generateName) {
    return Printed{getID(), generateName};
  }

  std::string toString() const;
};

class Type {
  // The `id` uniquely represents each type, so type equality is just a
  // comparison of the ids. The basic types are packed at the bottom of the
  // expressible range, and after that tuple types are distinguished by having
  // bit 0 set. When that bit is masked off, they are pointers to the underlying
  // vectors of types. Otherwise, the type is a reference type, and is
  // represented as a heap type with bit 1 set iff the reference type is
  // nullable.
  //
  // Since `Type` is really just a single integer, it should be passed by value.
  // This is a uintptr_t rather than a TypeID (uint64_t) to save memory on
  // 32-bit platforms.
  uintptr_t id;

  static constexpr int TupleMask = 1 << 0;
  static constexpr int NullMask = 1 << 1;

public:
  enum BasicType : uint32_t {
    none = 0,
    unreachable = 1,
    i32 = 2,
    i64 = 3,
    f32 = 4,
    f64 = 5,
    v128 = 6,
  };
  static constexpr BasicType _last_basic_type = v128;

  Type() : id(none) {}

  // BasicType can be implicitly upgraded to Type
  constexpr Type(BasicType id) : id(id) {}

  // But converting raw TypeID is more dangerous, so make it explicit
  explicit Type(TypeID id) : id(id) {}

  // Construct tuple from a list of single types
  Type(std::initializer_list<Type>);

  // Construct from tuple description
  Type(const Tuple&);
  Type(Tuple&&);

  // Construct from a heap type description. Also covers construction from
  // Signature, Struct or Array via implicit conversion to HeapType.
  Type(HeapType heapType, Nullability nullable)
    : Type(heapType.getID() | (nullable == Nullable ? NullMask : 0)) {
    assert(heapType.isBasic() || !(heapType.getID() & (TupleMask | NullMask)));
  }

  // Predicates
  //                 Compound Concrete
  //   Type        Basic │ Single│
  // ╒═════════════╦═│═╤═│═╤═│═╤═│═╤═══════╕
  // │ none        ║ x │   │   │   │       │
  // │ unreachable ║ x │   │   │   │       │
  // ├─────────────╫───┼───┼───┼───┤───────┤
  // │ i32         ║ x │   │ x │ x │ I     │ ┐ Number
  // │ i64         ║ x │   │ x │ x │ I     │ │  I_nteger
  // │ f32         ║ x │   │ x │ x │   F   │ │  F_loat
  // │ f64         ║ x │   │ x │ x │   F   │ │  V_ector
  // │ v128        ║ x │   │ x │ x │     V │ ┘
  // ├─ Aliases ───╫───┼───┼───┼───┤───────┤
  // │ funcref     ║ x │   │ x │ x │ f  n  │ ┐ Ref
  // │ anyref      ║ x │   │ x │ x │ f? n  │ │  f_unc
  // │ eqref       ║ x │   │ x │ x │    n  │ │  n_ullable
  // │ i31ref      ║ x │   │ x │ x │    n  │ │
  // │ structref   ║ x │   │ x │ x │    n  │ │
  // │ arrayref    ║ x │   │ x │ x │    n  │ │
  // │ exnref      ║ x │   │ x │ x │    n  │ │
  // │ stringref   ║ x │   │ x │ x │    n  │ │
  // ├─ Compound ──╫───┼───┼───┼───┤───────┤ │
  // │ Ref         ║   │ x │ x │ x │ f? n? │◄┘
  // │ Tuple       ║   │ x │   │ x │       │
  // └─────────────╨───┴───┴───┴───┴───────┘
  constexpr bool isBasic() const { return id <= _last_basic_type; }
  constexpr bool isConcrete() const { return id >= i32; }
  constexpr bool isInteger() const { return id == i32 || id == i64; }
  constexpr bool isFloat() const { return id == f32 || id == f64; }
  constexpr bool isVector() const { return id == v128; };
  constexpr bool isNumber() const { return id >= i32 && id <= v128; }
  bool isSingle() const { return isConcrete() && !isTuple(); }

  // Tuples, refs, etc. are quickly handled using isBasic(), leaving the non-
  // basic case for the underlying implementation.

  // TODO: Experiment with leaving bit 0 free in basic types.
  bool isTuple() const { return !isBasic() && (id & TupleMask); }
  const Tuple& getTuple() const {
    assert(isTuple());
    return *(Tuple*)(id & ~TupleMask);
  }

  bool isRef() const { return !isBasic() && !(id & TupleMask); }
  bool isNullable() const { return isRef() && (id & NullMask); }
  bool isNonNullable() const { return isRef() && !(id & NullMask); }
  HeapType getHeapType() const {
    assert(isRef());
    return HeapType(id & ~NullMask);
  }

  bool isFunction() const { return isRef() && getHeapType().isFunction(); }
  bool isSignature() const { return isRef() && getHeapType().isSignature(); }
  bool isData() const { return isRef() && getHeapType().isData(); }

  // Whether this type is only inhabited by null values.
  bool isNull() const { return isRef() && getHeapType().isBottom(); }
  bool isStruct() const { return isRef() && getHeapType().isStruct(); }
  bool isArray() const { return isRef() && getHeapType().isArray(); }
  bool isExn() const { return isRef() && getHeapType().isExn(); }
  bool isString() const { return isRef() && getHeapType().isString(); }
  bool isContinuation() const {
    return isRef() && getHeapType().isContinuation();
  }
  bool isDefaultable() const;

  // TODO: Allow this only for reference types.
  Nullability getNullability() const {
    return isNullable() ? Nullable : NonNullable;
  }

  // Return a new reference type with some part updated to the specified value.
  Type with(HeapType heapType) { return Type(heapType, getNullability()); }
  Type with(Nullability nullability) {
    return Type(getHeapType(), nullability);
  }

private:
  template<bool (Type::*pred)() const> bool hasPredicate() {
    for (const auto& type : *this) {
      if ((type.*pred)()) {
        return true;
      }
    }
    return false;
  }

public:
  bool hasVector() { return hasPredicate<&Type::isVector>(); }
  bool hasRef() { return hasPredicate<&Type::isRef>(); }

  constexpr TypeID getID() const { return id; }
  constexpr BasicType getBasic() const {
    assert(isBasic() && "Basic type expected");
    return static_cast<BasicType>(id);
  }

  // (In)equality must be defined for both Type and BasicType because it is
  // otherwise ambiguous whether to convert both this and other to int or
  // convert other to Type.
  bool operator==(const Type& other) const { return id == other.id; }
  bool operator==(const BasicType& other) const { return id == other; }
  bool operator!=(const Type& other) const { return id != other.id; }
  bool operator!=(const BasicType& other) const { return id != other; }

  // Returns the type size in bytes. Only single types are supported.
  unsigned getByteSize() const;

  // Returns whether the type has a size in bytes. This is the same as whether
  // it can be stored in linear memory. Things like references do not have this
  // property, while numbers do. Tuples may or may not depending on their
  // contents.
  unsigned hasByteSize() const;

  // Reinterpret an integer type to a float type with the same size and vice
  // versa. Only single integer and float types are supported.
  Type reinterpret() const;

  // Returns the feature set required to use this type.
  FeatureSet getFeatures() const;

  // Returns a number type based on its size in bytes and whether it is a float
  // type.
  static Type get(unsigned byteSize, bool float_);

  // Returns true if left is a subtype of right. Subtype includes itself.
  static bool isSubType(Type left, Type right);

  // Return the ordered HeapType children, looking through child Types.
  std::vector<HeapType> getHeapTypeChildren();

  // Computes the least upper bound from the type lattice.
  // If one of the type is unreachable, the other type becomes the result. If
  // the common supertype does not exist, returns none, a poison value.
  static bool hasLeastUpperBound(Type a, Type b);
  static Type getLeastUpperBound(Type a, Type b);
  template<typename T> static bool hasLeastUpperBound(const T& types) {
    auto first = types.begin(), end = types.end();
    if (first == end) {
      return false;
    }
    for (auto second = std::next(first); second != end;) {
      if (!hasLeastUpperBound(*first++, *second++)) {
        return false;
      }
    }
    return true;
  }
  template<typename T> static Type getLeastUpperBound(const T& types) {
    auto it = types.begin(), end = types.end();
    if (it == end) {
      return Type::none;
    }
    Type lub = *it++;
    for (; it != end; ++it) {
      lub = getLeastUpperBound(lub, *it);
      if (lub == Type::none) {
        return Type::none;
      }
    }
    return lub;
  }

  static Type getGreatestLowerBound(Type a, Type b);

  // Helper allowing the value of `print(...)` to be sent to an ostream. Stores
  // a `TypeID` because `Type` is incomplete at this point and using a reference
  // makes it less convenient to use.
  struct Printed {
    TypeID typeID;
    HeapTypeNameGenerator generateName;
  };

  // Given a function for generating non-basic HeapType names, print this Type
  // to `os`.`generateName` should return the same name each time it is called
  // with the same HeapType and it should return different names for different
  // types.
  Printed print(HeapTypeNameGenerator generateName) {
    return Printed{getID(), generateName};
  }

  std::string toString() const;

  size_t size() const {
    return isTuple() ? getTuple().size() : size_t(id != Type::none);
  }

  struct Iterator : ParentIndexIterator<const Type*, Iterator> {
    using value_type = Type;
    using pointer = const Type*;
    using reference = const Type&;
    reference operator*() const;
  };

  Iterator begin() const { return Iterator{{this, 0}}; }
  Iterator end() const { return Iterator{{this, size()}}; }
  std::reverse_iterator<Iterator> rbegin() const {
    return std::make_reverse_iterator(end());
  }
  std::reverse_iterator<Iterator> rend() const {
    return std::make_reverse_iterator(begin());
  }
  const Type& operator[](size_t i) const { return *Iterator{{this, i}}; }
};

namespace HeapTypes {

constexpr HeapType ext = HeapType::ext;
constexpr HeapType func = HeapType::func;
constexpr HeapType cont = HeapType::cont;
constexpr HeapType any = HeapType::any;
constexpr HeapType eq = HeapType::eq;
constexpr HeapType i31 = HeapType::i31;
constexpr HeapType struct_ = HeapType::struct_;
constexpr HeapType array = HeapType::array;
constexpr HeapType exn = HeapType::exn;
constexpr HeapType string = HeapType::string;
constexpr HeapType none = HeapType::none;
constexpr HeapType noext = HeapType::noext;
constexpr HeapType nofunc = HeapType::nofunc;
constexpr HeapType nocont = HeapType::nocont;
constexpr HeapType noexn = HeapType::noexn;

} // namespace HeapTypes

// A recursion group consisting of one or more HeapTypes. HeapTypes with single
// members are encoded without using any additional memory, which is why
// `getHeapTypes` has to return a vector by value; it might have to create one
// on the fly.
class RecGroup {
  uintptr_t id;

public:
  explicit RecGroup(uintptr_t id) : id(id) {}
  constexpr TypeID getID() const { return id; }
  bool operator==(const RecGroup& other) const { return id == other.id; }
  bool operator!=(const RecGroup& other) const { return id != other.id; }
  size_t size() const;

  struct Iterator : ParentIndexIterator<const RecGroup*, Iterator> {
    using value_type = HeapType;
    using pointer = const HeapType*;
    using reference = const HeapType&;
    value_type operator*() const;
  };

  Iterator begin() const { return Iterator{{this, 0}}; }
  Iterator end() const { return Iterator{{this, size()}}; }
  HeapType operator[](size_t i) const { return *Iterator{{this, i}}; }
};

struct Signature {
  Type params;
  Type results;
  Signature() : params(Type::none), results(Type::none) {}
  Signature(Type params, Type results) : params(params), results(results) {}
  bool operator==(const Signature& other) const {
    return params == other.params && results == other.results;
  }
  bool operator!=(const Signature& other) const { return !(*this == other); }
  std::string toString() const;
};

struct Continuation {
  HeapType type;
  Continuation(HeapType type) : type(type) {}
  bool operator==(const Continuation& other) const {
    return type == other.type;
  }
  bool operator!=(const Continuation& other) const { return !(*this == other); }
  std::string toString() const;
};

struct Field {
  Type type;
  enum PackedType {
    not_packed,
    i8,
    i16,
  } packedType; // applicable iff type=i32
  Mutability mutable_;

  // Arbitrary defaults for convenience.
  Field() : type(Type::i32), packedType(not_packed), mutable_(Mutable) {}
  Field(Type type, Mutability mutable_)
    : type(type), packedType(not_packed), mutable_(mutable_) {}
  Field(PackedType packedType, Mutability mutable_)
    : type(Type::i32), packedType(packedType), mutable_(mutable_) {}

  constexpr bool isPacked() const {
    if (packedType != not_packed) {
      assert(type == Type::i32 && "unexpected type");
      return true;
    }
    return false;
  }

  bool operator==(const Field& other) const {
    return type == other.type && packedType == other.packedType &&
           mutable_ == other.mutable_;
  }
  bool operator!=(const Field& other) const { return !(*this == other); }
  std::string toString() const;

  unsigned getByteSize() const;
};

using FieldList = std::vector<Field>;

// Passed by reference rather than by value because it can own an unbounded
// amount of data.
struct Struct {
  FieldList fields;
  Struct() = default;
  Struct(const Struct& other) : fields(other.fields) {}
  Struct(const FieldList& fields) : fields(fields) {}
  Struct(FieldList&& fields) : fields(std::move(fields)) {}
  bool operator==(const Struct& other) const { return fields == other.fields; }
  bool operator!=(const Struct& other) const { return !(*this == other); }
  std::string toString() const;

  // Prevent accidental copies
  Struct& operator=(const Struct&) = delete;
  Struct& operator=(Struct&&) = default;
};

struct Array {
  Field element;
  Array() = default;
  Array(const Array& other) : element(other.element) {}
  Array(Field element) : element(element) {}
  bool operator==(const Array& other) const { return element == other.element; }
  bool operator!=(const Array& other) const { return !(*this == other); }
  std::string toString() const;

  Array& operator=(const Array& other) = default;
};

// TypeBuilder - allows for the construction of recursive types. Contains a
// table of `n` mutable HeapTypes and can construct temporary types that are
// backed by those HeapTypes, refering to them by reference. Those temporary
// types are owned by the TypeBuilder and should only be used in the
// construction of HeapTypes to insert into the TypeBuilder. Temporary types
// should never be used in the construction of normal Types, only other
// temporary types.
struct TypeBuilder {
  struct Impl;
  std::unique_ptr<Impl> impl;

  TypeBuilder(size_t n);
  TypeBuilder() : TypeBuilder(0) {}
  ~TypeBuilder();

  TypeBuilder(TypeBuilder& other) = delete;
  TypeBuilder& operator=(TypeBuilder&) = delete;

  TypeBuilder(TypeBuilder&& other);
  TypeBuilder& operator=(TypeBuilder&& other);

  // Append `n` new uninitialized HeapType slots to the end of the TypeBuilder.
  void grow(size_t n);

  // The number of HeapType slots in the TypeBuilder.
  size_t size();

  // Sets the heap type at index `i`. May only be called before `build`.
  void setHeapType(size_t i, Signature signature);
  void setHeapType(size_t i, Continuation continuation);
  void setHeapType(size_t i, const Struct& struct_);
  void setHeapType(size_t i, Struct&& struct_);
  void setHeapType(size_t i, Array array);

  // Sets the heap type at index `i` to be a copy of the given heap type with
  // its referenced HeapTypes to be replaced according to the provided mapping
  // function.
  template<typename F> void copyHeapType(size_t i, HeapType type, F map) {
    assert(!type.isBasic());
    if (auto super = type.getDeclaredSuperType()) {
      setSubType(i, map(*super));
    }
    if (auto desc = type.getDescriptorType()) {
      setDescriptor(i, map(*desc));
    }
    if (auto desc = type.getDescribedType()) {
      setDescribed(i, map(*desc));
    }
    setOpen(i, type.isOpen());
    setShared(i, type.getShared());

    auto copySingleType = [&](Type t) -> Type {
      if (t.isBasic()) {
        return t;
      }
      assert(t.isRef());
      return getTempRefType(map(t.getHeapType()), t.getNullability());
    };
    auto copyType = [&](Type t) -> Type {
      if (t.isTuple()) {
        std::vector<Type> elems;
        elems.reserve(t.size());
        for (auto elem : t) {
          elems.push_back(copySingleType(elem));
        }
        return getTempTupleType(elems);
      }
      return copySingleType(t);
    };
    switch (type.getKind()) {
      case HeapTypeKind::Func: {
        auto sig = type.getSignature();
        setHeapType(i, Signature(copyType(sig.params), copyType(sig.results)));
        return;
      }
      case HeapTypeKind::Struct: {
        const auto& struct_ = type.getStruct();
        std::vector<Field> fields;
        fields.reserve(struct_.fields.size());
        for (auto field : struct_.fields) {
          field.type = copyType(field.type);
          fields.push_back(field);
        }
        setHeapType(i, Struct(fields));
        return;
      }
      case HeapTypeKind::Array: {
        auto elem = type.getArray().element;
        elem.type = copyType(elem.type);
        // MSVC gets confused without this disambiguation.
        setHeapType(i, wasm::Array(elem));
        return;
      }
      case HeapTypeKind::Cont:
        setHeapType(i, Continuation(map(type.getContinuation().type)));
        return;
      case HeapTypeKind::Basic:
        WASM_UNREACHABLE("unexpected kind");
    }
  }

  // Gets the temporary HeapType at index `i`. This HeapType should only be used
  // to construct temporary Types using the methods below.
  HeapType getTempHeapType(size_t i);

  // Gets a temporary type or heap type for use in initializing the
  // TypeBuilder's HeapTypes. For Ref types, the HeapType may be a temporary
  // HeapType owned by this builder or a canonical HeapType.
  Type getTempTupleType(const Tuple&);
  Type getTempRefType(HeapType heapType, Nullability nullable);

  // Declare the HeapType being built at index `i` to be an immediate subtype of
  // the given HeapType.
  void setSubType(size_t i, std::optional<HeapType> super);

  // Set the descriptor or described type for the type at index `i`.
  void setDescriptor(size_t i, std::optional<HeapType> desc);
  void setDescribed(size_t i, std::optional<HeapType> desc);

  // Create a new recursion group covering slots [i, i + length). Groups must
  // not overlap or go out of bounds.
  void createRecGroup(size_t i, size_t length);

  void setOpen(size_t i, bool open = true);
  void setShared(size_t i, Shareability share = Shared);

  enum class ErrorReason {
    // There is a cycle in the supertype relation.
    SelfSupertype,
    // The declared supertype of a type is invalid.
    InvalidSupertype,
    // The declared supertype is an invalid forward reference.
    ForwardSupertypeReference,
    // A child of the type is an invalid forward reference.
    ForwardChildReference,
    // A continuation reference that does not refer to a function type.
    InvalidFuncType,
    // A non-shared field of a shared heap type.
    InvalidUnsharedField,
    // A describes clause on a non-struct type.
    NonStructDescribes,
    // The described type is an invalid forward reference.
    ForwardDescribesReference,
    // The described type does not have this type as a descriptor.
    MismatchedDescribes,
    // A descriptor clause on a non-struct type.
    NonStructDescriptor,
    // The descriptor type does not describe this type.
    MismatchedDescriptor,
    // A non-shared descriptor on a shared type.
    InvalidUnsharedDescriptor,
    // A non-shared type described by a shared type.
    InvalidUnsharedDescribes,
  };

  struct Error {
    // The index of the type causing the failure.
    size_t index;
    ErrorReason reason;
  };

  struct BuildResult : std::variant<std::vector<HeapType>, Error> {
    operator bool() const {
      return bool(std::get_if<std::vector<HeapType>>(this));
    }
    const std::vector<HeapType>& operator*() const {
      return std::get<std::vector<HeapType>>(*this);
    }
    const std::vector<HeapType>* operator->() const { return &*(*this); }
    const Error* getError() const { return std::get_if<Error>(this); }
  };

  // Returns all of the newly constructed heap types. May only be called once
  // all of the heap types have been initialized with `setHeapType`. In nominal
  // mode, all of the constructed HeapTypes will be fresh and distinct. In
  // nominal mode, will also produce a fatal error if the declared subtype
  // relationships are not valid.
  BuildResult build();

  // Utility for ergonomically using operator[] instead of explicit setHeapType
  // and getTempHeapType methods.
  struct Entry {
    TypeBuilder& builder;
    size_t index;
    operator HeapType() const { return builder.getTempHeapType(index); }
    Entry& operator=(Signature signature) {
      builder.setHeapType(index, signature);
      return *this;
    }
    Entry& operator=(Continuation continuation) {
      builder.setHeapType(index, continuation);
      return *this;
    }
    Entry& operator=(const Struct& struct_) {
      builder.setHeapType(index, struct_);
      return *this;
    }
    Entry& operator=(Struct&& struct_) {
      builder.setHeapType(index, std::move(struct_));
      return *this;
    }
    Entry& operator=(Array array) {
      builder.setHeapType(index, array);
      return *this;
    }
    Entry& subTypeOf(std::optional<HeapType> other) {
      builder.setSubType(index, other);
      return *this;
    }
    Entry& descriptor(std::optional<HeapType> other) {
      builder.setDescriptor(index, other);
      return *this;
    }
    Entry& describes(std::optional<HeapType> other) {
      builder.setDescribed(index, other);
      return *this;
    }
    Entry& setOpen(bool open = true) {
      builder.setOpen(index, open);
      return *this;
    }
    Entry& setShared(Shareability share = Shared) {
      builder.setShared(index, share);
      return *this;
    }
    template<typename F> Entry& copy(HeapType type, F map) {
      builder.copyHeapType(index, type, map);
      return *this;
    }
    Entry& copy(HeapType type) {
      return copy(type, [](HeapType t) { return t; });
    }
  };

  Entry operator[](size_t i) { return Entry{*this, i}; }

  void dump();
};

// We consider certain specific types to always be public, to allow closed-
// world to operate even if they escape. Specifically, "plain old data" types
// like array of i8 and i16, which are used to represent strings, may cross
// the boundary in Web environments.
//
// These are "ignorable as public", because we do not error on them being
// public. That is, we
//
//  1. Consider them public, so that passes that do not operate on public types
//     do not in fact operate on them, and
//  2. Are ok with them being public in the validator.
//
std::unordered_set<HeapType> getIgnorablePublicTypes();

std::ostream& operator<<(std::ostream&, Type);
std::ostream& operator<<(std::ostream&, Type::Printed);
std::ostream& operator<<(std::ostream&, HeapType);
std::ostream& operator<<(std::ostream&, HeapType::Printed);
std::ostream& operator<<(std::ostream&, Tuple);
std::ostream& operator<<(std::ostream&, Signature);
std::ostream& operator<<(std::ostream&, Continuation);
std::ostream& operator<<(std::ostream&, Field);
std::ostream& operator<<(std::ostream&, Struct);
std::ostream& operator<<(std::ostream&, Array);
std::ostream& operator<<(std::ostream&, TypeBuilder::ErrorReason);

// Inline some nontrivial methods here for performance reasons.

inline bool HeapType::isBottom() const {
  if (isBasic()) {
    switch (getBasic(Unshared)) {
      case ext:
      case func:
      case cont:
      case any:
      case eq:
      case i31:
      case struct_:
      case array:
      case exn:
      case string:
        return false;
      case none:
      case noext:
      case nofunc:
      case nocont:
      case noexn:
        return true;
    }
  }
  return false;
}

} // namespace wasm

namespace std {

template<> class hash<wasm::Type> {
public:
  size_t operator()(const wasm::Type&) const;
};
template<> class hash<wasm::Signature> {
public:
  size_t operator()(const wasm::Signature&) const;
};
template<> class hash<wasm::Continuation> {
public:
  size_t operator()(const wasm::Continuation&) const;
};
template<> class hash<wasm::Field> {
public:
  size_t operator()(const wasm::Field&) const;
};
template<> class hash<wasm::Struct> {
public:
  size_t operator()(const wasm::Struct&) const;
};
template<> class hash<wasm::Array> {
public:
  size_t operator()(const wasm::Array&) const;
};
template<> class hash<wasm::HeapType> {
public:
  size_t operator()(const wasm::HeapType&) const;
};
template<> class hash<wasm::RecGroup> {
public:
  size_t operator()(const wasm::RecGroup&) const;
};

} // namespace std

#endif // wasm_wasm_type_h<|MERGE_RESOLUTION|>--- conflicted
+++ resolved
@@ -102,14 +102,9 @@
   static constexpr int ExactMask = SharedMask;
 
 public:
-<<<<<<< HEAD
   // Bits 0-1 are used by the Type representation, so need to be left free. Bit
   // 2 determines whether a basic heap type is shared (1) or unshared (0). For
   // non-basic heap types, bit 2 determines whether the type is exact instead.
-=======
-  // Bits 0-1 are used by the Type representation, so need to be left free.
-  // Bit 2 determines whether the basic heap type is shared (1) or unshared (0).
->>>>>>> 5e343e04
   enum BasicHeapType : uint32_t {
     ext = 1 << UsedBits,
     func = 2 << UsedBits,
