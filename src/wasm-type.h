--- conflicted
+++ resolved
@@ -425,64 +425,7 @@
   Array(Field element) : element(element) {}
   bool operator==(const Array& other) const { return element == other.element; }
   bool operator!=(const Array& other) const { return !(*this == other); }
-<<<<<<< HEAD
-  std::string toString() const;
-};
-
-struct HeapType {
-  enum Kind {
-    InvalidKind,
-    FuncKind,
-    ExternKind,
-    ExnKind,
-    AnyKind,
-    EqKind,
-    I31Kind,
-    _last_basic_kind = I31Kind,
-    SignatureKind,
-    StructKind,
-    ArrayKind,
-  } kind;
-  union {
-    Signature signature;
-    Struct struct_;
-    Array array;
-  };
-  HeapType(Kind kind) : kind(kind) { assert(kind <= _last_basic_kind); }
-  HeapType(const Signature& signature)
-    : kind(SignatureKind), signature(signature) {}
-  HeapType(Signature&& signature)
-    : kind(SignatureKind), signature(std::move(signature)) {}
-  HeapType(const Struct& struct_) : kind(StructKind), struct_(struct_) {}
-  HeapType(Struct&& struct_) : kind(StructKind), struct_(std::move(struct_)) {}
-  HeapType(const Array& array) : kind(ArrayKind), array(array) {}
-  HeapType(Array&& array) : kind(ArrayKind), array(std::move(array)) {}
-  HeapType(const HeapType& other);
-  ~HeapType();
-
-  bool isSignature() const { return kind == SignatureKind; }
-  Signature getSignature() const {
-    assert(isSignature() && "Not a signature");
-    return signature;
-  }
-  bool isStruct() const { return kind == StructKind; }
-  Struct getStruct() const {
-    assert(isStruct() && "Not a struct");
-    return struct_;
-  }
-  bool isArray() const { return kind == ArrayKind; }
-  Array getArray() const {
-    assert(isArray() && "Not an array");
-    return array;
-  }
-  bool isException() const { return kind == ExnKind; }
-
-  bool operator==(const HeapType& other) const;
-  bool operator!=(const HeapType& other) const { return !(*this == other); }
-  HeapType& operator=(const HeapType& other);
-=======
   bool operator<(const Array& other) const { return element < other.element; }
->>>>>>> 2a0059de
   std::string toString() const;
 };
 
@@ -506,8 +449,6 @@
 // should never be used in the construction of normal Types, only other
 // temporary types.
 struct TypeBuilder {
-  std::vector<HeapType> heapTypes;
-
   struct Impl;
   std::unique_ptr<Impl> impl;
 
@@ -518,15 +459,22 @@
   TypeBuilder(TypeBuilder&& other) = delete;
   TypeBuilder& operator=(TypeBuilder&) = delete;
 
-  HeapType& operator[](size_t i) { return heapTypes[i]; }
-
+  // Sets the heap type at index `i`. May only be called before `build`.
+  void setHeapType(size_t i, Signature signature);
+  void setHeapType(size_t i, const Struct& struct_);
+  void setHeapType(size_t i, Struct&& struct_);
+  void setHeapType(size_t i, Array array);
+
+  // Gets a temporary type for use in initializing the TypeBuilder's HeapTypes.
+  // Temporary Ref and Rtt types are backed by the HeapType at index `i`. May
+  // only be called before `build`.
   Type getTempTupleType(const Tuple&);
   Type getTempRefType(size_t i, bool nullable);
   Type getTempRttType(size_t i, uint32_t depth);
 
-  // Canonicalizes all of the heap types in-place. May only be called once all
-  // of the heap types have been initialized.
-  void build();
+  // Canonicalizes and returns all of the heap types. May only be called once
+  // all of the heap types have been initialized with `setHeapType`.
+  std::vector<HeapType> build();
 };
 
 std::ostream& operator<<(std::ostream&, Type);
