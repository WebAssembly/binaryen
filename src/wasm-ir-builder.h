--- conflicted
+++ resolved
@@ -158,15 +158,10 @@
   // [[nodiscard]] Result<> makeTryTable();
   [[nodiscard]] Result<> makeThrow(Name tag);
   [[nodiscard]] Result<> makeRethrow(Index label);
-<<<<<<< HEAD
   // [[nodiscard]] Result<> makeThrowRef();
-  // [[nodiscard]] Result<> makeTupleMake();
-  // [[nodiscard]] Result<> makeTupleExtract();
-=======
   [[nodiscard]] Result<> makeTupleMake(uint32_t arity);
   [[nodiscard]] Result<> makeTupleExtract(uint32_t arity, uint32_t index);
   [[nodiscard]] Result<> makeTupleDrop(uint32_t arity);
->>>>>>> 7adc82b5
   [[nodiscard]] Result<> makeRefI31();
   [[nodiscard]] Result<> makeI31Get(bool signed_);
   [[nodiscard]] Result<> makeCallRef(HeapType type, bool isReturn);
