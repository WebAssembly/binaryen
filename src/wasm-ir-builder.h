/*
 * Copyright 2023 WebAssembly Community Group participants
 *
 * Licensed under the Apache License, Version 2.0 (the "License");
 * you may not use this file except in compliance with the License.
 * You may obtain a copy of the License at
 *
 *     http://www.apache.org/licenses/LICENSE-2.0
 *
 * Unless required by applicable law or agreed to in writing, software
 * distributed under the License is distributed on an "AS IS" BASIS,
 * WITHOUT WARRANTIES OR CONDITIONS OF ANY KIND, either express or implied.
 * See the License for the specific language governing permissions and
 * limitations under the License.
 */

#ifndef wasm_wasm_ir_builder_h
#define wasm_wasm_ir_builder_h

#include <vector>

#include "ir/names.h"
#include "support/result.h"
#include "wasm-builder.h"
#include "wasm-traversal.h"
#include "wasm-type.h"
#include "wasm.h"

namespace wasm {

// A utility for constructing valid Binaryen IR from arbitrary valid sequences
// of WebAssembly instructions. The user is responsible for providing Expression
// nodes with all of their non-child fields already filled out, and IRBuilder is
// responsible for setting child fields and finalizing nodes.
//
// To use, call CHECK_ERR(visit(...)) or CHECK_ERR(makeXYZ(...)) on each
// expression in the sequence, then call build().
//
// Unlike `Builder`, `IRBuilder` requires referenced module-level items (e.g.
// globals, tables, functions, etc.) to already exist in the module.
class IRBuilder : public UnifiedExpressionVisitor<IRBuilder, Result<>> {
public:
  IRBuilder(Module& wasm) : wasm(wasm), builder(wasm) {}

  // Get the valid Binaryen IR expression representing the sequence of visited
  // instructions. The IRBuilder is reset and can be used with a fresh sequence
  // of instructions after this is called.
  Result<Expression*> build();

  // If the IRBuilder is empty, then it's ready to parse a new self-contained
  // sequence of instructions.
  [[nodiscard]] bool empty() { return scopeStack.empty(); }

  // Call visit() on an existing Expression with its non-child fields
  // initialized to initialize the child fields and refinalize it.
  Result<> visit(Expression*);

  // Like visit, but pushes the expression onto the stack as-is without popping
  // any children or refinalization.
  void push(Expression*);

  // Set the debug location to be attached to the next visited, created, or
  // pushed instruction.
  void setDebugLocation(const std::optional<Function::DebugLocation>&);

  // Give the builder a pointer to the counter tracking the current location in
  // the binary. If this pointer is non-null, the builder will record the binary
  // locations relative to the given code section offset for all instructions
  // and delimiters inside functions.
  void setBinaryLocation(size_t* binaryPos, size_t codeSectionOffset) {
    this->binaryPos = binaryPos;
    this->codeSectionOffset = codeSectionOffset;
  }

  // Set the function used to add scratch locals when constructing an isolated
  // sequence of IR.
  void setFunction(Function* func) { this->func = func; }

  // Handle the boundaries of control flow structures. Users may choose to use
  // the corresponding `makeXYZ` function below instead of `visitXYZStart`, but
  // either way must call `visitEnd` and friends at the appropriate times.
  Result<> visitFunctionStart(Function* func);
  Result<> visitBlockStart(Block* block, Type inputType = Type::none);
  Result<> visitIfStart(If* iff, Name label = {}, Type inputType = Type::none);
  Result<> visitElse();
  Result<> visitLoopStart(Loop* iff, Type inputType = Type::none);
  Result<>
  visitTryStart(Try* tryy, Name label = {}, Type inputType = Type::none);
  Result<> visitCatch(Name tag);
  Result<> visitCatchAll();
  Result<> visitDelegate(Index label);
  Result<> visitTryTableStart(TryTable* trytable,
                              Name label = {},
                              Type inputType = Type::none);
  Result<> visitEnd();

  // Used to visit break nodes when traversing a single block without its
  // context. The type indicates how many values the break carries to its
  // destination.
  Result<> visitBreakWithType(Break*, Type);
  // Used to visit switch nodes when traversing a single block without its
  // context. The type indicates how many values the switch carries to its
  // destination.
  Result<> visitSwitchWithType(Switch*, Type);

  // Binaryen IR uses names to refer to branch targets, but in general there may
  // be branches to constructs that do not yet have names, so in IRBuilder we
  // use indices to refer to branch targets instead, just as the binary format
  // does. This function converts a branch target name to the correct index.
  //
  // Labels in delegates need special handling because the indexing needs to be
  // relative to the try's enclosing scope rather than the try itself.
  Result<Index> getLabelIndex(Name label, bool inDelegate = false);

  // Instead of calling visit, call makeXYZ to have the IRBuilder allocate the
  // nodes. This is generally safer than calling `visit` because the function
  // signatures ensure that there are no missing fields.
  Result<> makeNop();
  Result<> makeBlock(Name label, Signature sig);
  Result<> makeIf(Name label, Signature sig);
  Result<> makeLoop(Name label, Signature sig);
  Result<> makeBreak(Index label, bool isConditional);
  Result<> makeSwitch(const std::vector<Index>& labels, Index defaultLabel);
  // Unlike Builder::makeCall, this assumes the function already exists.
  Result<> makeCall(Name func, bool isReturn);
  Result<> makeCallIndirect(Name table, HeapType type, bool isReturn);
  Result<> makeLocalGet(Index local);
  Result<> makeLocalSet(Index local);
  Result<> makeLocalTee(Index local);
  Result<> makeGlobalGet(Name global);
  Result<> makeGlobalSet(Name global);
  Result<> makeLoad(unsigned bytes,
                    bool signed_,
                    Address offset,
                    unsigned align,
                    Type type,
                    Name mem);
  Result<> makeStore(
    unsigned bytes, Address offset, unsigned align, Type type, Name mem);
  Result<> makeAtomicLoad(unsigned bytes, Address offset, Type type, Name mem);
  Result<> makeAtomicStore(unsigned bytes, Address offset, Type type, Name mem);
  Result<> makeAtomicRMW(
    AtomicRMWOp op, unsigned bytes, Address offset, Type type, Name mem);
  Result<>
  makeAtomicCmpxchg(unsigned bytes, Address offset, Type type, Name mem);
  Result<> makeAtomicWait(Type type, Address offset, Name mem);
  Result<> makeAtomicNotify(Address offset, Name mem);
  Result<> makeAtomicFence();
  Result<> makeSIMDExtract(SIMDExtractOp op, uint8_t lane);
  Result<> makeSIMDReplace(SIMDReplaceOp op, uint8_t lane);
  Result<> makeSIMDShuffle(const std::array<uint8_t, 16>& lanes);
  Result<> makeSIMDTernary(SIMDTernaryOp op);
  Result<> makeSIMDShift(SIMDShiftOp op);
  Result<>
  makeSIMDLoad(SIMDLoadOp op, Address offset, unsigned align, Name mem);
  Result<> makeSIMDLoadStoreLane(SIMDLoadStoreLaneOp op,
                                 Address offset,
                                 unsigned align,
                                 uint8_t lane,
                                 Name mem);
  Result<> makeMemoryInit(Name data, Name mem);
  Result<> makeDataDrop(Name data);
  Result<> makeMemoryCopy(Name destMem, Name srcMem);
  Result<> makeMemoryFill(Name mem);
  Result<> makeConst(Literal val);
  Result<> makeUnary(UnaryOp op);
  Result<> makeBinary(BinaryOp op);
  Result<> makeSelect(std::optional<Type> type = std::nullopt);
  Result<> makeDrop();
  Result<> makeReturn();
  Result<> makeMemorySize(Name mem);
  Result<> makeMemoryGrow(Name mem);
  Result<> makeUnreachable();
  Result<> makePop(Type type);
  Result<> makeRefNull(HeapType type);
  Result<> makeRefIsNull();
  Result<> makeRefFunc(Name func);
  Result<> makeRefEq();
  Result<> makeTableGet(Name table);
  Result<> makeTableSet(Name table);
  Result<> makeTableSize(Name table);
  Result<> makeTableGrow(Name table);
  Result<> makeTableFill(Name table);
  Result<> makeTableCopy(Name destTable, Name srcTable);
  Result<> makeTableInit(Name elem, Name table);
  Result<> makeTry(Name label, Signature sig);
  Result<> makeTryTable(Name label,
                        Signature sig,
                        const std::vector<Name>& tags,
                        const std::vector<Index>& labels,
                        const std::vector<bool>& isRefs);
  Result<> makeThrow(Name tag);
  Result<> makeRethrow(Index label);
  Result<> makeThrowRef();
  Result<> makeTupleMake(uint32_t arity);
  Result<> makeTupleExtract(uint32_t arity, uint32_t index);
  Result<> makeTupleDrop(uint32_t arity);
  Result<> makeRefI31(Shareability share);
  Result<> makeI31Get(bool signed_);
  Result<> makeCallRef(HeapType type, bool isReturn);
  Result<> makeRefTest(Type type);
  Result<> makeRefCast(Type type);
  Result<>
  makeBrOn(Index label, BrOnOp op, Type in = Type::none, Type out = Type::none);
  Result<> makeStructNew(HeapType type);
  Result<> makeStructNewDefault(HeapType type);
  Result<>
  makeStructGet(HeapType type, Index field, bool signed_, MemoryOrder order);
  Result<> makeStructSet(HeapType type, Index field, MemoryOrder order);
  Result<>
  makeStructRMW(AtomicRMWOp op, HeapType type, Index field, MemoryOrder order);
  Result<> makeStructCmpxchg(HeapType type, Index field, MemoryOrder order);
  Result<> makeArrayNew(HeapType type);
  Result<> makeArrayNewDefault(HeapType type);
  Result<> makeArrayNewData(HeapType type, Name data);
  Result<> makeArrayNewElem(HeapType type, Name elem);
  Result<> makeArrayNewFixed(HeapType type, uint32_t arity);
  Result<> makeArrayGet(HeapType type, bool signed_);
  Result<> makeArraySet(HeapType type);
  Result<> makeArrayLen();
  Result<> makeArrayCopy(HeapType destType, HeapType srcType);
  Result<> makeArrayFill(HeapType type);
  Result<> makeArrayInitData(HeapType type, Name data);
  Result<> makeArrayInitElem(HeapType type, Name elem);
  Result<> makeRefAs(RefAsOp op);
  Result<> makeStringNew(StringNewOp op);
  Result<> makeStringConst(Name string);
  Result<> makeStringMeasure(StringMeasureOp op);
  Result<> makeStringEncode(StringEncodeOp op);
  Result<> makeStringConcat();
  Result<> makeStringEq(StringEqOp op);
  Result<> makeStringWTF8Advance();
  Result<> makeStringWTF16Get();
  Result<> makeStringIterNext();
  Result<> makeStringSliceWTF();
  Result<> makeContNew(HeapType ct);
  Result<> makeContBind(HeapType sourceType, HeapType targetType);
  Result<> makeSuspend(Name tag);
  Result<> makeResume(HeapType ct,
                      const std::vector<Name>& tags,
                      const std::vector<std::optional<Index>>& labels);
  Result<> makeResumeThrow(HeapType ct,
                           Name tag,
                           const std::vector<Name>& tags,
                           const std::vector<std::optional<Index>>& labels);
  Result<> makeStackSwitch(HeapType ct, Name tag);

  // Private functions that must be public for technical reasons.
  Result<> visitExpression(Expression*);

  // Do not push pops onto the stack since we generate our own pops as necessary
  // when visiting the beginnings of try blocks.
  Result<> visitPop(Pop*) { return Ok{}; }

private:
  Module& wasm;
  Function* func = nullptr;
  Builder builder;

  // Used for setting DWARF expression locations.
  size_t* binaryPos = nullptr;
  size_t lastBinaryPos = 0;
  size_t codeSectionOffset = 0;

  // The location lacks debug info as it was marked as not having it.
  struct NoDebug : public std::monostate {};
  // The location lacks debug info, but was not marked as not having
  // it, and it can receive it from the parent or its previous sibling
  // (if it has one).
  struct CanReceiveDebug : public std::monostate {};
  using DebugVariant =
    std::variant<NoDebug, CanReceiveDebug, Function::DebugLocation>;

  DebugVariant debugLoc;

  struct ChildPopper;

  void applyDebugLoc(Expression* expr);

  // The context for a single block scope, including the instructions parsed
  // inside that scope so far and the ultimate result type we expect this block
  // to have.
  struct ScopeCtx {
    struct NoScope {};
    struct FuncScope {
      Function* func;
      // Used to determine whether we need to run a fixup after creating the
      // function.
      bool hasSyntheticBlock = false;
      bool hasPop = false;
    };
    struct BlockScope {
      Block* block;
    };
    struct IfScope {
      If* iff;
      Name originalLabel;
    };
    struct ElseScope {
      If* iff;
      Name originalLabel;
    };
    struct LoopScope {
      Loop* loop;
    };
    struct TryScope {
      Try* tryy;
      Name originalLabel;
      Index index;
    };
    struct CatchScope {
      Try* tryy;
      Name originalLabel;
      Index index;
    };
    struct CatchAllScope {
      Try* tryy;
      Name originalLabel;
      Index index;
    };
    struct TryTableScope {
      TryTable* trytable;
      Name originalLabel;
    };
    using Scope = std::variant<NoScope,
                               FuncScope,
                               BlockScope,
                               IfScope,
                               ElseScope,
                               LoopScope,
                               TryScope,
                               CatchScope,
                               CatchAllScope,
                               TryTableScope>;

    // The control flow structure we are building expressions for.
    Scope scope;

    // The branch label name for this scope. Always fresh, never shadowed.
    Name label;

    // For Try/Catch/CatchAll scopes, we need to separately track a label used
    // for branches, since the normal label is only used for delegates.
    Name branchLabel;

    bool labelUsed = false;

    // If the control flow scope has an input type, we need to lower it using a
    // scratch local because we cannot represent control flow input in the IR.
    Type inputType;
    Index inputLocal = -1;

    // If there are br_on_*, try_table, or resume branches that target this
    // scope and carry additional values, we need to use a scratch local to
    // deliver those additional values because the IR does not support them. We
    // may need scratch locals of different arities for the same branch target.
    // For each arity we also need a trampoline label to branch to. TODO:
    // Support additional values on any branch once we have better multivalue
    // optimization support.
    std::vector<Index> outputLocals;
    std::vector<Name> outputLabels;

    // The stack of instructions being built in this scope.
    std::vector<Expression*> exprStack;

    // Whether we have seen an unreachable instruction and are in
    // stack-polymorphic unreachable mode.
    bool unreachable = false;

    // The binary location of the start of the scope, used to set debug info.
    size_t startPos = 0;

    ScopeCtx() : scope(NoScope{}) {}
    ScopeCtx(Scope scope, Type inputType)
      : scope(scope), inputType(inputType) {}
    ScopeCtx(
      Scope scope, Name label, bool labelUsed, Type inputType, Index inputLocal)
      : scope(scope), label(label), labelUsed(labelUsed), inputType(inputType),
        inputLocal(inputLocal) {}
    ScopeCtx(Scope scope, Name label, bool labelUsed, Name branchLabel)
      : scope(scope), label(label), branchLabel(branchLabel),
        labelUsed(labelUsed) {}

    static ScopeCtx makeFunc(Function* func) {
      return ScopeCtx(FuncScope{func}, Type::none);
    }
    static ScopeCtx makeBlock(Block* block, Type inputType) {
      return ScopeCtx(BlockScope{block}, inputType);
    }
    static ScopeCtx makeIf(If* iff, Name originalLabel, Type inputType) {
      return ScopeCtx(IfScope{iff, originalLabel}, inputType);
    }
    static ScopeCtx makeElse(ScopeCtx&& scope) {
      scope.scope = ElseScope{scope.getIf(), scope.getOriginalLabel()};
      scope.resetForDelimiter(/*keepInput=*/true);
      return scope;
    }
    static ScopeCtx makeLoop(Loop* loop, Type inputType) {
      return ScopeCtx(LoopScope{loop}, inputType);
    }
<<<<<<< HEAD
    static ScopeCtx
    makeTry(Try* tryy, Name originalLabel, Type inputType) {
      return ScopeCtx(TryScope{tryy, originalLabel, 0}, inputType);
    }
    static ScopeCtx makeCatch(ScopeCtx&& scope, Try* tryy) {
      scope.scope = CatchScope{tryy, scope.getOriginalLabel(), scope.getIndex()+1};
=======
    static ScopeCtx makeTry(Try* tryy, Name originalLabel, Type inputType) {
      return ScopeCtx(TryScope{tryy, originalLabel, 0}, inputType);
    }
    static ScopeCtx makeCatch(ScopeCtx&& scope, Try* tryy) {
      scope.scope =
        CatchScope{tryy, scope.getOriginalLabel(), scope.getIndex() + 1};
>>>>>>> d48529dd
      scope.resetForDelimiter(/*keepInput=*/false);
      return scope;
    }
    static ScopeCtx makeCatchAll(ScopeCtx&& scope, Try* tryy) {
<<<<<<< HEAD
      scope.scope = CatchAllScope{tryy, scope.getOriginalLabel(), scope.getIndex()+1};
=======
      scope.scope =
        CatchAllScope{tryy, scope.getOriginalLabel(), scope.getIndex() + 1};
>>>>>>> d48529dd
      scope.resetForDelimiter(/*keepInput=*/false);
      return scope;
    }
    static ScopeCtx
    makeTryTable(TryTable* trytable, Name originalLabel, Type inputType) {
      return ScopeCtx(TryTableScope{trytable, originalLabel}, inputType);
    }
    // When transitioning to a new scope for a delimiter like `else` or catch,
    // most of the scope context is preserved, but some parts need to be reset.
    // `keepInput` means that control flow parameters are available at the
    // begninning of the scope after the delimiter.
    void resetForDelimiter(bool keepInput) {
      exprStack.clear();
      unreachable = false;
      if (!keepInput) {
        inputType = Type::none;
        inputLocal = -1;
      }
    }
    bool isNone() { return std::get_if<NoScope>(&scope); }
    Function* getFunction() {
      if (auto* funcScope = std::get_if<FuncScope>(&scope)) {
        return funcScope->func;
      }
      return nullptr;
    }
    void noteSyntheticBlock() {
      if (auto* funcScope = std::get_if<FuncScope>(&scope)) {
        funcScope->hasSyntheticBlock = true;
      }
    }
    void notePop() {
      if (auto* funcScope = std::get_if<FuncScope>(&scope)) {
        funcScope->hasPop = true;
      }
    }
    bool needsPopFixup() {
      // If the function has a synthetic block and it has a pop, then it's
      // possible that the pop is inside the synthetic block and we should run
      // the fixup. Determining more precisely that a pop is inside the
      // synthetic block when it is created would be complicated and expensive,
      // so we are conservative here.
      if (auto* funcScope = std::get_if<FuncScope>(&scope)) {
        return funcScope->hasSyntheticBlock && funcScope->hasPop;
      }
      return false;
    }
    Block* getBlock() {
      if (auto* blockScope = std::get_if<BlockScope>(&scope)) {
        return blockScope->block;
      }
      return nullptr;
    }
    If* getIf() {
      if (auto* ifScope = std::get_if<IfScope>(&scope)) {
        return ifScope->iff;
      }
      return nullptr;
    }
    If* getElse() {
      if (auto* elseScope = std::get_if<ElseScope>(&scope)) {
        return elseScope->iff;
      }
      return nullptr;
    }
    Loop* getLoop() {
      if (auto* loopScope = std::get_if<LoopScope>(&scope)) {
        return loopScope->loop;
      }
      return nullptr;
    }
    Try* getTry() {
      if (auto* tryScope = std::get_if<TryScope>(&scope)) {
        return tryScope->tryy;
      }
      return nullptr;
    }
    Try* getCatch() {
      if (auto* catchScope = std::get_if<CatchScope>(&scope)) {
        return catchScope->tryy;
      }
      return nullptr;
    }
    Try* getCatchAll() {
      if (auto* catchAllScope = std::get_if<CatchAllScope>(&scope)) {
        return catchAllScope->tryy;
      }
      return nullptr;
    }
    TryTable* getTryTable() {
      if (auto* tryTableScope = std::get_if<TryTableScope>(&scope)) {
        return tryTableScope->trytable;
      }
      return nullptr;
    }
    Type getResultType() {
      if (auto* func = getFunction()) {
        return func->type.getSignature().results;
      }
      if (auto* block = getBlock()) {
        return block->type;
      }
      if (auto* iff = getIf()) {
        return iff->type;
      }
      if (auto* iff = getElse()) {
        return iff->type;
      }
      if (auto* loop = getLoop()) {
        return loop->type;
      }
      if (auto* tryy = getTry()) {
        return tryy->type;
      }
      if (auto* tryy = getCatch()) {
        return tryy->type;
      }
      if (auto* tryy = getCatchAll()) {
        return tryy->type;
      }
      if (auto* trytable = getTryTable()) {
        return trytable->type;
      }
      WASM_UNREACHABLE("unexpected scope kind");
    }
    Index getIndex() {
      if (auto* tryScope = std::get_if<TryScope>(&scope)) {
        return tryScope->index;
      }
      if (auto* catchScope = std::get_if<CatchScope>(&scope)) {
        return catchScope->index;
      }
      if (auto* catchAllScope = std::get_if<CatchAllScope>(&scope)) {
        return catchAllScope->index;
      }
      WASM_UNREACHABLE("unexpected scope kind");
    }
    Type getLabelType() {
      // Loops receive their input type rather than their output type.
      return getLoop() ? inputType : getResultType();
    }
    Name getOriginalLabel() {
      if (std::get_if<NoScope>(&scope) || getFunction()) {
        return Name{};
      }
      if (auto* block = getBlock()) {
        return block->name;
      }
      if (auto* ifScope = std::get_if<IfScope>(&scope)) {
        return ifScope->originalLabel;
      }
      if (auto* elseScope = std::get_if<ElseScope>(&scope)) {
        return elseScope->originalLabel;
      }
      if (auto* loop = getLoop()) {
        return loop->name;
      }
      if (auto* tryScope = std::get_if<TryScope>(&scope)) {
        return tryScope->originalLabel;
      }
      if (auto* catchScope = std::get_if<CatchScope>(&scope)) {
        return catchScope->originalLabel;
      }
      if (auto* catchAllScope = std::get_if<CatchAllScope>(&scope)) {
        return catchAllScope->originalLabel;
      }
      if (auto* tryTableScope = std::get_if<TryTableScope>(&scope)) {
        return tryTableScope->originalLabel;
      }
      WASM_UNREACHABLE("unexpected scope kind");
    }
    bool isDelimiter() { return getElse() || getCatch() || getCatchAll(); }
  };

  // The stack of block contexts currently being parsed.
  std::vector<ScopeCtx> scopeStack;

  // Map label names to stacks of label depths at which they appear. The
  // relative index of a label name is the current depth minus the top depth on
  // its stack.
  std::unordered_map<Name, std::vector<Index>> labelDepths;

  Name makeFresh(Name label, Index hint = 0) {
    return Names::getValidName(
      label,
      [&](Name candidate) {
        return labelDepths.insert({candidate, {}}).second;
      },
      hint,
      "");
  }

  Index blockHint = 0;
  Index labelHint = 0;

  Result<> pushScope(ScopeCtx&& scope) {
    if (auto label = scope.getOriginalLabel()) {
      // Assign a fresh label to the scope, if necessary.
      if (!scope.label) {
        scope.label = makeFresh(label);
      }
      // Record the original label to handle references to it correctly.
      labelDepths[label].push_back(scopeStack.size() + 1);
    }
    if (binaryPos) {
      scope.startPos = lastBinaryPos;
      lastBinaryPos = *binaryPos;
    }
    bool hasInput = scope.inputType != Type::none;
    Index inputLocal = scope.inputLocal;
    if (hasInput && !scope.isDelimiter()) {
      if (inputLocal == Index(-1)) {
        auto scratch = addScratchLocal(scope.inputType);
        CHECK_ERR(scratch);
        inputLocal = scope.inputLocal = *scratch;
      }
      CHECK_ERR(makeLocalSet(inputLocal));
    }
    scopeStack.emplace_back(std::move(scope));
    if (hasInput) {
      CHECK_ERR(makeLocalGet(inputLocal));
    }
    return Ok{};
  }

  ScopeCtx& getScope() {
    if (scopeStack.empty()) {
      // We are not in a block context, so push a dummy scope.
      scopeStack.push_back({});
    }
    return scopeStack.back();
  }

  Result<ScopeCtx*> getScope(Index label) {
    Index numLabels = scopeStack.size();
    if (!scopeStack.empty() && scopeStack[0].isNone()) {
      --numLabels;
    }
    if (label >= numLabels) {
      return Err{"label index out of bounds"};
    }
    return &scopeStack[scopeStack.size() - 1 - label];
  }

  // Collect the current scope into a single expression. If it has multiple
  // top-level expressions, this requires collecting them into a block. If we
  // are in a block context, we can collect them directly into the destination
  // `block`, but otherwise we will have to allocate a new block.
  Result<Expression*> finishScope(Block* block = nullptr);

  Result<Name> getLabelName(Index label, bool forDelegate = false);
  Result<Name> getDelegateLabelName(Index label) {
    return getLabelName(label, true);
  }
  Result<Index> addScratchLocal(Type);

  struct HoistedVal {
    // The index in the stack of the original value-producing expression.
    Index valIndex;
    // The local.get placed on the stack, if any.
    LocalGet* get;
  };

  // Find the last value-producing expression, if any, and hoist its value to
  // the top of the stack using a scratch local if necessary.
  MaybeResult<HoistedVal> hoistLastValue();
  // Transform the stack as necessary such that the original producer of the
  // hoisted value will be popped along with the final expression that produces
  // the value, if they are different. May only be called directly after
  // hoistLastValue(). `sizeHint` is the size of the type we ultimately want to
  // consume, so if the hoisted value has `sizeHint` elements, it is left intact
  // even if it is a tuple. Otherwise, hoisted tuple values will be broken into
  // pieces.
  Result<> packageHoistedValue(const HoistedVal&, size_t sizeHint = 1);

  Result<Type> getLabelType(Index label);
  Result<Type> getLabelType(Name labelName);

  Result<std::pair<Index, Name>> getExtraOutputLocalAndLabel(Index label,
                                                             size_t extraArity);
  Expression* fixExtraOutput(ScopeCtx& scope, Name label, Expression* expr);
  void fixLoopWithInput(Loop* loop, Type inputType, Index scratch);

  void dump();
};

} // namespace wasm

#endif // wasm_wasm_ir_builder_h<|MERGE_RESOLUTION|>--- conflicted
+++ resolved
@@ -398,31 +398,18 @@
     static ScopeCtx makeLoop(Loop* loop, Type inputType) {
       return ScopeCtx(LoopScope{loop}, inputType);
     }
-<<<<<<< HEAD
-    static ScopeCtx
-    makeTry(Try* tryy, Name originalLabel, Type inputType) {
-      return ScopeCtx(TryScope{tryy, originalLabel, 0}, inputType);
-    }
-    static ScopeCtx makeCatch(ScopeCtx&& scope, Try* tryy) {
-      scope.scope = CatchScope{tryy, scope.getOriginalLabel(), scope.getIndex()+1};
-=======
     static ScopeCtx makeTry(Try* tryy, Name originalLabel, Type inputType) {
       return ScopeCtx(TryScope{tryy, originalLabel, 0}, inputType);
     }
     static ScopeCtx makeCatch(ScopeCtx&& scope, Try* tryy) {
       scope.scope =
         CatchScope{tryy, scope.getOriginalLabel(), scope.getIndex() + 1};
->>>>>>> d48529dd
       scope.resetForDelimiter(/*keepInput=*/false);
       return scope;
     }
     static ScopeCtx makeCatchAll(ScopeCtx&& scope, Try* tryy) {
-<<<<<<< HEAD
-      scope.scope = CatchAllScope{tryy, scope.getOriginalLabel(), scope.getIndex()+1};
-=======
       scope.scope =
         CatchAllScope{tryy, scope.getOriginalLabel(), scope.getIndex() + 1};
->>>>>>> d48529dd
       scope.resetForDelimiter(/*keepInput=*/false);
       return scope;
     }
