/*
 * Copyright 2015 WebAssembly Community Group participants
 *
 * Licensed under the Apache License, Version 2.0 (the "License");
 * you may not use this file except in compliance with the License.
 * You may obtain a copy of the License at
 *
 *     http://www.apache.org/licenses/LICENSE-2.0
 *
 * Unless required by applicable law or agreed to in writing, software
 * distributed under the License is distributed on an "AS IS" BASIS,
 * WITHOUT WARRANTIES OR CONDITIONS OF ANY KIND, either express or implied.
 * See the License for the specific language governing permissions and
 * limitations under the License.
 */

//
// wasm.h: Define Binaryen IR, a representation for WebAssembly, with
//         all core parts in one simple header file.
//
// For more overview, see README.md
//

#ifndef wasm_wasm_h
#define wasm_wasm_h

#include <algorithm>
#include <cassert>
#include <map>
#include <string>
#include <vector>

#include "literal.h"
#include "mixed_arena.h"
#include "support/name.h"
#include "wasm-type.h"

namespace wasm {

enum Feature : uint32_t {
  MVP = 0,
  Atomics = 1 << 0,
  All = 0xffffffff,
};
typedef uint32_t FeatureSet;

// An index in a wasm module
typedef uint32_t Index;

// An address in linear memory. For now only wasm32
struct Address {
  typedef uint32_t address_t;
  address_t addr;
  Address() : addr(0) {}
  Address(uint64_t a) : addr(static_cast<address_t>(a)) {
    assert(a <= std::numeric_limits<address_t>::max());
  }
  Address& operator=(uint64_t a) {
    assert(a <= std::numeric_limits<address_t>::max());
    addr = static_cast<address_t>(a);
    return *this;
  }
  operator address_t() const { return addr; }
  Address& operator++() { ++addr; return *this; }
};

// An offset into memory
typedef int32_t Offset;

// Types


// Operators

enum UnaryOp {
  ClzInt32, ClzInt64, CtzInt32, CtzInt64, PopcntInt32, PopcntInt64, // int
  NegFloat32, NegFloat64, AbsFloat32, AbsFloat64, CeilFloat32, CeilFloat64, FloorFloat32, FloorFloat64, TruncFloat32, TruncFloat64, NearestFloat32, NearestFloat64, SqrtFloat32, SqrtFloat64, // float
  // relational
  EqZInt32, EqZInt64,
  // conversions
  ExtendSInt32, ExtendUInt32, // extend i32 to i64
  WrapInt64, // i64 to i32
  TruncSFloat32ToInt32, TruncSFloat32ToInt64, TruncUFloat32ToInt32, TruncUFloat32ToInt64, TruncSFloat64ToInt32, TruncSFloat64ToInt64, TruncUFloat64ToInt32, TruncUFloat64ToInt64, // float to int
  ReinterpretFloat32, ReinterpretFloat64, // reintepret bits to int
  ConvertSInt32ToFloat32, ConvertSInt32ToFloat64, ConvertUInt32ToFloat32, ConvertUInt32ToFloat64, ConvertSInt64ToFloat32, ConvertSInt64ToFloat64, ConvertUInt64ToFloat32, ConvertUInt64ToFloat64, // int to float
  PromoteFloat32, // f32 to f64
  DemoteFloat64, // f64 to f32
  ReinterpretInt32, ReinterpretInt64, // reinterpret bits to float
  // The following sign-extention operators go along with wasm atomics support.
  // Extend signed subword-sized integer. This differs from e.g. ExtendSInt32
  // because the input integer is in an i64 value insetad of an i32 value.
  ExtendS8Int32, ExtendS16Int32, ExtendS8Int64, ExtendS16Int64, ExtendS32Int64,

  InvalidUnary
};

enum BinaryOp {
  AddInt32, SubInt32, MulInt32, // int or float
  DivSInt32, DivUInt32, RemSInt32, RemUInt32, AndInt32, OrInt32, XorInt32, ShlInt32, ShrUInt32, ShrSInt32, RotLInt32, RotRInt32, // int
  // relational ops
  EqInt32, NeInt32, // int or float
  LtSInt32, LtUInt32, LeSInt32, LeUInt32, GtSInt32, GtUInt32, GeSInt32, GeUInt32, // int

  AddInt64, SubInt64, MulInt64, // int or float
  DivSInt64, DivUInt64, RemSInt64, RemUInt64, AndInt64, OrInt64, XorInt64, ShlInt64, ShrUInt64, ShrSInt64, RotLInt64, RotRInt64, // int
  // relational ops
  EqInt64, NeInt64, // int or float
  LtSInt64, LtUInt64, LeSInt64, LeUInt64, GtSInt64, GtUInt64, GeSInt64, GeUInt64, // int

  AddFloat32, SubFloat32, MulFloat32, // int or float
  DivFloat32, CopySignFloat32, MinFloat32, MaxFloat32, // float
  // relational ops
  EqFloat32, NeFloat32, // int or float
  LtFloat32, LeFloat32, GtFloat32, GeFloat32, // float

  AddFloat64, SubFloat64, MulFloat64, // int or float
  DivFloat64, CopySignFloat64, MinFloat64, MaxFloat64, // float
  // relational ops
  EqFloat64, NeFloat64, // int or float
  LtFloat64, LeFloat64, GtFloat64, GeFloat64, // float

  InvalidBinary
};

enum HostOp {
  CurrentMemory, GrowMemory
};

enum AtomicRMWOp {
  Add, Sub, And, Or, Xor, Xchg
};

//
// Expressions
//
// Note that little is provided in terms of constructors for these. The rationale
// is that writing  new Something(a, b, c, d, e)  is not the clearest, and it would
// be better to write   new Something(name=a, leftOperand=b...  etc., but C++
// lacks named operands, so in asm2wasm etc. you will see things like
//   auto x = new Something();
//   x->name = a;
//   x->leftOperand = b;
//   ..
// which is less compact but less ambiguous. See wasm-builder.h for a more
// friendly API for building nodes.
//
// Most nodes have no need of internal allocation, and when arena-allocated
// they drop the provided arena on the floor. You can create random instances
// of those that are not in an arena without issue. However, the nodes that
// have internal allocation will need an allocator provided to them in order
// to be constructed.

class Expression {
public:
  enum Id {
    InvalidId = 0,
    BlockId,
    IfId,
    LoopId,
    BreakId,
    SwitchId,
    CallId,
    CallIndirectId,
    GetLocalId,
    SetLocalId,
    GetGlobalId,
    SetGlobalId,
    LoadId,
    StoreId,
    ConstId,
    UnaryId,
    BinaryId,
    SelectId,
    DropId,
    ReturnId,
    HostId,
    NopId,
    UnreachableId,
    AtomicRMWId,
    AtomicCmpxchgId,
    AtomicWaitId,
    AtomicWakeId,
    NumExpressionIds
  };
  Id _id;

  Type type; // the type of the expression: its *output*, not necessarily its input(s)

  Expression(Id id) : _id(id), type(none) {}

  void finalize() {}

  template<class T>
  bool is() {
    return int(_id) == int(T::SpecificId);
  }

  template<class T>
  T* dynCast() {
    return int(_id) == int(T::SpecificId) ? (T*)this : nullptr;
  }

  template<class T>
  T* cast() {
    assert(int(_id) == int(T::SpecificId));
    return (T*)this;
  }
};

const char* getExpressionName(Expression* curr);

typedef ArenaVector<Expression*> ExpressionList;

template<Expression::Id SID>
class SpecificExpression : public Expression {
public:
  enum {
    SpecificId = SID // compile-time access to the type for the class
  };

  SpecificExpression() : Expression(SID) {}
};

class Nop : public SpecificExpression<Expression::NopId> {
public:
  Nop() {}
  Nop(MixedArena& allocator) {}
};

class Block : public SpecificExpression<Expression::BlockId> {
public:
  Block(MixedArena& allocator) : list(allocator) {}

  Name name;
  ExpressionList list;

  // set the type purely based on its contents. this scans the block, so it is not fast.
  void finalize();

  // set the type given you know its type, which is the case when parsing
  // s-expression or binary, as explicit types are given. the only additional work
  // this does is to set the type to unreachable in the cases that is needed
  // (which may require scanning the block)
  void finalize(Type type_);

  // set the type given you know its type, and you know if there is a break to this
  // block. this avoids the need to scan the contents of the block in the case that
  // it might be unreachable, so it is recommended if you already know the type
  // and breakability anyhow.
  void finalize(Type type_, bool hasBreak);
};

class If : public SpecificExpression<Expression::IfId> {
public:
  If() : ifFalse(nullptr) {}
  If(MixedArena& allocator) : If() {}

  Expression* condition;
  Expression* ifTrue;
  Expression* ifFalse;

  // set the type given you know its type, which is the case when parsing
  // s-expression or binary, as explicit types are given. the only additional work
  // this does is to set the type to unreachable in the cases that is needed.
  void finalize(Type type_);

  // set the type purely based on its contents.
  void finalize();
};

class Loop : public SpecificExpression<Expression::LoopId> {
public:
  Loop() {}
  Loop(MixedArena& allocator) {}

  Name name;
  Expression* body;

  // set the type given you know its type, which is the case when parsing
  // s-expression or binary, as explicit types are given. the only additional work
  // this does is to set the type to unreachable in the cases that is needed.
  void finalize(Type type_);

  // set the type purely based on its contents.
  void finalize();
};

class Break : public SpecificExpression<Expression::BreakId> {
public:
  Break() : value(nullptr), condition(nullptr) {}
  Break(MixedArena& allocator) : Break() {
    type = unreachable;
  }

  Name name;
  Expression* value;
  Expression* condition;

  void finalize();
};

class Switch : public SpecificExpression<Expression::SwitchId> {
public:
  Switch(MixedArena& allocator) : targets(allocator), condition(nullptr), value(nullptr) {
    type = unreachable;
  }

  ArenaVector<Name> targets;
  Name default_;
  Expression* condition;
  Expression* value;

  void finalize();
};

class Call : public SpecificExpression<Expression::CallId> {
public:
  Call(MixedArena& allocator) : operands(allocator) {}

  ExpressionList operands;
  Name target;

  void finalize();
};

class FunctionType {
public:
  Name name;
  Type result;
  std::vector<Type> params;

  FunctionType() : result(none) {}

  bool structuralComparison(FunctionType& b);

  bool operator==(FunctionType& b);
  bool operator!=(FunctionType& b);
};

class CallIndirect : public SpecificExpression<Expression::CallIndirectId> {
public:
  CallIndirect(MixedArena& allocator) : operands(allocator) {}

  ExpressionList operands;
  Name fullType;
  Expression* target;

  void finalize();
};

class GetLocal : public SpecificExpression<Expression::GetLocalId> {
public:
  GetLocal() {}
  GetLocal(MixedArena& allocator) {}

  Index index;
};

class SetLocal : public SpecificExpression<Expression::SetLocalId> {
public:
  SetLocal() {}
  SetLocal(MixedArena& allocator) {}

  void finalize();

  Index index;
  Expression* value;

  bool isTee();
  void setTee(bool is);
};

class GetGlobal : public SpecificExpression<Expression::GetGlobalId> {
public:
  GetGlobal() {}
  GetGlobal(MixedArena& allocator) {}

  Name name;
};

class SetGlobal : public SpecificExpression<Expression::SetGlobalId> {
public:
  SetGlobal() {}
  SetGlobal(MixedArena& allocator) {}

  Name name;
  Expression* value;

  void finalize();
};

class Load : public SpecificExpression<Expression::LoadId> {
public:
  Load() {}
  Load(MixedArena& allocator) {}

  uint8_t bytes;
  bool signed_;
  Address offset;
  Address align;
  bool isAtomic;
  Expression* ptr;

  // type must be set during creation, cannot be inferred

  void finalize();
};

class Store : public SpecificExpression<Expression::StoreId> {
public:
  Store() : valueType(none) {}
  Store(MixedArena& allocator) : Store() {}

  uint8_t bytes;
  Address offset;
  Address align;
  bool isAtomic;
  Expression* ptr;
  Expression* value;
  Type valueType; // the store never returns a value

  void finalize();
};

class AtomicRMW : public SpecificExpression<Expression::AtomicRMWId> {
 public:
  AtomicRMW() = default;
  AtomicRMW(MixedArena& allocator) : AtomicRMW() {}

  AtomicRMWOp op;
  uint8_t bytes;
  Address offset;
  Expression* ptr;
  Expression* value;

  void finalize();
};

class AtomicCmpxchg : public SpecificExpression<Expression::AtomicCmpxchgId> {
 public:
  AtomicCmpxchg() = default;
  AtomicCmpxchg(MixedArena& allocator) : AtomicCmpxchg() {}

  uint8_t bytes;
  Address offset;
  Expression* ptr;
  Expression* expected;
  Expression* replacement;

  void finalize();
};

class AtomicWait : public SpecificExpression<Expression::AtomicWaitId> {
 public:
  AtomicWait() = default;
  AtomicWait(MixedArena& allocator) : AtomicWait() {}

  Address offset;
  Expression* ptr;
  Expression* expected;
  Expression* timeout;
  Type expectedType;

  void finalize();
};

class AtomicWake : public SpecificExpression<Expression::AtomicWakeId> {
 public:
  AtomicWake() = default;
  AtomicWake(MixedArena& allocator) : AtomicWake() {}

  Address offset;
  Expression* ptr;
  Expression* wakeCount;

  void finalize();
};

class Const : public SpecificExpression<Expression::ConstId> {
public:
  Const() {}
  Const(MixedArena& allocator) {}

  Literal value;

  Const* set(Literal value_);

  void finalize();
};

class Unary : public SpecificExpression<Expression::UnaryId> {
public:
  Unary() {}
  Unary(MixedArena& allocator) {}

  UnaryOp op;
  Expression* value;

  bool isRelational();

  void finalize();
};

class Binary : public SpecificExpression<Expression::BinaryId> {
public:
  Binary() {}
  Binary(MixedArena& allocator) {}

  BinaryOp op;
  Expression* left;
  Expression* right;

  // the type is always the type of the operands,
  // except for relationals

  bool isRelational();

  void finalize();
};

class Select : public SpecificExpression<Expression::SelectId> {
public:
  Select() {}
  Select(MixedArena& allocator) {}

  Expression* ifTrue;
  Expression* ifFalse;
  Expression* condition;

  void finalize();
};

class Drop : public SpecificExpression<Expression::DropId> {
public:
  Drop() {}
  Drop(MixedArena& allocator) {}

  Expression* value;

  void finalize();
};

class Return : public SpecificExpression<Expression::ReturnId> {
public:
  Return() : value(nullptr) {
    type = unreachable;
  }
  Return(MixedArena& allocator) : Return() {}

  Expression* value;
};

class Host : public SpecificExpression<Expression::HostId> {
public:
  Host(MixedArena& allocator) : operands(allocator) {}

  HostOp op;
  Name nameOperand;
  ExpressionList operands;

  void finalize();
};

class Unreachable : public SpecificExpression<Expression::UnreachableId> {
public:
  Unreachable() {
    type = unreachable;
  }
  Unreachable(MixedArena& allocator) : Unreachable() {}
};

// Globals

struct Importable {
  // If these are set, then this is an import, as module.base
  Name module, base;

  bool imported() {
    return module.is();
  }
};

// Forward declarations of Stack IR, as functions can contain it, see
// the stackIR property.
// Stack IR is a secondary IR to the main IR defined in this file (Binaryen
// IR). See wasm-stack.h.
class StackInst;
typedef std::vector<StackInst*> StackIR;

class Function : public Importable {
public:
  Name name;
  Type result = none;
  std::vector<Type> params; // function locals are
  std::vector<Type> vars;   // params plus vars
  Name type; // if null, it is implicit in params and result

  // The body of the function
  Expression* body = nullptr;

  // If present, this stack IR was generated from the main Binaryen IR body,
  // and possibly optimized. If it is present when writing to wasm binary,
  // it will be emitted instead of the main Binaryen IR.
  //
  // Note that no special care is taken to synchronize the two IRs - if you
  // emit stack IR and then optimize the main IR, you need to recompute the
  // stack IR. The Pass system will throw away Stack IR if a pass is run
  // that declares it may modify Binaryen IR.
  std::unique_ptr<StackIR> stackIR;

  // local names. these are optional.
  std::map<Index, Name> localNames;
  std::map<Name, Index> localIndices;

  struct DebugLocation {
    uint32_t fileIndex, lineNumber, columnNumber;
    bool operator==(const DebugLocation& other) const { return fileIndex == other.fileIndex && lineNumber == other.lineNumber && columnNumber == other.columnNumber; }
    bool operator!=(const DebugLocation& other) const { return !(*this == other); }
    bool operator<(const DebugLocation& other) const {
      return fileIndex != other.fileIndex ? fileIndex < other.fileIndex :
        lineNumber != other.lineNumber ? lineNumber < other.lineNumber : columnNumber < other.columnNumber;
    }
  };
  std::unordered_map<Expression*, DebugLocation> debugLocations;
  std::set<DebugLocation> prologLocation;
  std::set<DebugLocation> epilogLocation;

<<<<<<< HEAD
=======
  Function() : result(none), prologLocation(), epilogLocation() {}

>>>>>>> cefbbfad
  size_t getNumParams();
  size_t getNumVars();
  size_t getNumLocals();

  bool isParam(Index index);
  bool isVar(Index index);

  Name getLocalName(Index index);
  Index getLocalIndex(Name name);
  Index getVarIndexBase();
  Type getLocalType(Index index);

  Name getLocalNameOrDefault(Index index);
  Name getLocalNameOrGeneric(Index index);

  bool hasLocalName(Index index) const;
};

// The kind of an import or export.
enum class ExternalKind {
  Function = 0,
  Table = 1,
  Memory = 2,
  Global = 3,
  Invalid = -1
};

class Export {
public:
  Name name;  // exported name - note that this is the key, as the internal name is non-unique (can have multiple exports for an internal, also over kinds)
  Name value; // internal name
  ExternalKind kind;
};

class Table : public Importable {
public:
  static const Address::address_t kPageSize = 1;
  static const Index kMaxSize = Index(-1);

  struct Segment {
    Expression* offset;
    std::vector<Name> data;
    Segment() {}
    Segment(Expression* offset) : offset(offset) {}
    Segment(Expression* offset, std::vector<Name>& init) : offset(offset) {
      data.swap(init);
    }
  };

  // Currently the wasm object always 'has' one Table. It 'exists' if it has been defined or imported.
  // The table can exist but be empty and have no defined initial or max size.
  bool exists;
  Name name;
  Address initial, max;
  std::vector<Segment> segments;

  Table() : exists(false), initial(0), max(kMaxSize) {
    name = Name::fromInt(0);
  }
  bool hasMax() { return max != kMaxSize; }
};

class Memory : public Importable {
public:
  static const Address::address_t kPageSize = 64 * 1024;
  static const Address::address_t kMaxSize = ~Address::address_t(0) / kPageSize;
  static const Address::address_t kPageMask = ~(kPageSize - 1);

  struct Segment {
    Expression* offset;
    std::vector<char> data; // TODO: optimize
    Segment() {}
    Segment(Expression* offset) : offset(offset) {}
    Segment(Expression* offset, const char* init, Address size) : offset(offset) {
      data.resize(size);
      std::copy_n(init, size, data.begin());
    }
    Segment(Expression* offset, std::vector<char>& init) : offset(offset) {
      data.swap(init);
    }
  };

  Name name;
  Address initial, max; // sizes are in pages
  std::vector<Segment> segments;

  // See comment in Table.
  bool exists;
  bool shared;

  Memory() : initial(0), max(kMaxSize), exists(false), shared(false) {
    name = Name::fromInt(0);
  }
  bool hasMax() { return max != kMaxSize; }
};

class Global : public Importable {
public:
  Name name;
  Type type;
  Expression* init;
  bool mutable_ = false;
};

// "Opaque" data, not part of the core wasm spec, that is held in binaries.
// May be parsed/handled by utility code elsewhere, but not in wasm.h
class UserSection {
public:
  std::string name;
  std::vector<char> data;
};

class Module {
public:
  // wasm contents (generally you shouldn't access these from outside, except maybe for iterating; use add*() and the get() functions)
  std::vector<std::unique_ptr<FunctionType>> functionTypes;
  std::vector<std::unique_ptr<Export>> exports;
  std::vector<std::unique_ptr<Function>> functions;
  std::vector<std::unique_ptr<Global>> globals;

  Table table;
  Memory memory;
  Name start;

  std::vector<UserSection> userSections;
  std::vector<std::string> debugInfoFileNames;

  MixedArena allocator;

private:
  // TODO: add a build option where Names are just indices, and then these methods are not needed
  std::map<Name, FunctionType*> functionTypesMap;
  std::map<Name, Export*> exportsMap; // exports map is by the *exported* name, which is unique
  std::map<Name, Function*> functionsMap;
  std::map<Name, Global*> globalsMap;

public:
  Module() {};

  FunctionType* getFunctionType(Name name);
  Export* getExport(Name name);
  Function* getFunction(Name name);
  Global* getGlobal(Name name);

  FunctionType* getFunctionTypeOrNull(Name name);
  Export* getExportOrNull(Name name);
  Function* getFunctionOrNull(Name name);
  Global* getGlobalOrNull(Name name);

  void addFunctionType(FunctionType* curr);
  void addExport(Export* curr);
  void addFunction(Function* curr);
  void addGlobal(Global* curr);

  void addStart(const Name& s);

  void removeFunctionType(Name name);
  void removeExport(Name name);
  void removeFunction(Name name);
  void removeGlobal(Name name);

  void updateMaps();
};

} // namespace wasm

namespace std {
template<> struct hash<wasm::Address> {
  size_t operator()(const wasm::Address a) const {
    return std::hash<wasm::Address::address_t>()(a.addr);
  }
};
}

#endif // wasm_wasm_h<|MERGE_RESOLUTION|>--- conflicted
+++ resolved
@@ -625,11 +625,6 @@
   std::set<DebugLocation> prologLocation;
   std::set<DebugLocation> epilogLocation;
 
-<<<<<<< HEAD
-=======
-  Function() : result(none), prologLocation(), epilogLocation() {}
-
->>>>>>> cefbbfad
   size_t getNumParams();
   size_t getNumVars();
   size_t getNumLocals();
