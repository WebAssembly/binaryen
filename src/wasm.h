--- conflicted
+++ resolved
@@ -689,24 +689,6 @@
   void finalize();
 };
 
-<<<<<<< HEAD
-class FunctionType {
-public:
-  Name name;
-  Type result = Type::none;
-  std::vector<Type> params;
-
-  FunctionType() = default;
-
-  bool structuralComparison(FunctionType& b);
-  bool structuralComparison(const std::vector<Type>& params, Type result);
-
-  bool operator==(FunctionType& b);
-  bool operator!=(FunctionType& b);
-};
-
-=======
->>>>>>> 85de1c12
 class CallIndirect : public SpecificExpression<Expression::CallIndirectId> {
 public:
   CallIndirect(MixedArena& allocator) : operands(allocator) {}
@@ -1189,12 +1171,7 @@
 class Function : public Importable {
 public:
   Name name;
-<<<<<<< HEAD
-  Type result = Type::none;
-  std::vector<Type> params; // function locals are
-=======
   Signature sig;
->>>>>>> 85de1c12
   std::vector<Type> vars;   // params plus vars
 
   // The body of the function
