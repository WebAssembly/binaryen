/*
 * Copyright 2015 WebAssembly Community Group participants
 *
 * Licensed under the Apache License, Version 2.0 (the "License");
 * you may not use this file except in compliance with the License.
 * You may obtain a copy of the License at
 *
 *     http://www.apache.org/licenses/LICENSE-2.0
 *
 * Unless required by applicable law or agreed to in writing, software
 * distributed under the License is distributed on an "AS IS" BASIS,
 * WITHOUT WARRANTIES OR CONDITIONS OF ANY KIND, either express or implied.
 * See the License for the specific language governing permissions and
 * limitations under the License.
 */

//
// wasm.h: Define Binaryen IR, a representation for WebAssembly, with
//         all core parts in one simple header file.
//
// For more overview, see README.md
//

#ifndef wasm_wasm_h
#define wasm_wasm_h

#include <algorithm>
#include <array>
#include <cassert>
#include <map>
#include <string>
#include <vector>

#include "literal.h"
#include "mixed_arena.h"
#include "support/name.h"
#include "wasm-features.h"
#include "wasm-type.h"

namespace wasm {

// An index in a wasm module
typedef uint32_t Index;

// An address in linear memory.
struct Address {
  typedef uint32_t address32_t;
  typedef uint64_t address64_t;
  address64_t addr;
  Address() : addr(0) {}
  Address(uint64_t a) : addr(a) {}
  Address& operator=(uint64_t a) {
    addr = a;
    return *this;
  }
  operator address64_t() const { return addr; }
  Address& operator++() {
    ++addr;
    return *this;
  }
};

enum class IRProfile { Normal, Poppy };

// Operators

enum UnaryOp {
  // int
  ClzInt32,
  ClzInt64,
  CtzInt32,
  CtzInt64,
  PopcntInt32,
  PopcntInt64,

  // float
  NegFloat32,
  NegFloat64,
  AbsFloat32,
  AbsFloat64,
  CeilFloat32,
  CeilFloat64,
  FloorFloat32,
  FloorFloat64,
  TruncFloat32,
  TruncFloat64,
  NearestFloat32,
  NearestFloat64,
  SqrtFloat32,
  SqrtFloat64,

  // relational
  EqZInt32,
  EqZInt64,

  // conversions
  // extend i32 to i64
  ExtendSInt32,
  ExtendUInt32,
  // i64 to i32
  WrapInt64,
  // float to int
  TruncSFloat32ToInt32,
  TruncSFloat32ToInt64,
  TruncUFloat32ToInt32,
  TruncUFloat32ToInt64,
  TruncSFloat64ToInt32,
  TruncSFloat64ToInt64,
  TruncUFloat64ToInt32,
  TruncUFloat64ToInt64,
  // reintepret bits to int
  ReinterpretFloat32,
  ReinterpretFloat64,
  // int to float
  ConvertSInt32ToFloat32,
  ConvertSInt32ToFloat64,
  ConvertUInt32ToFloat32,
  ConvertUInt32ToFloat64,
  ConvertSInt64ToFloat32,
  ConvertSInt64ToFloat64,
  ConvertUInt64ToFloat32,
  ConvertUInt64ToFloat64,
  // f32 to f64
  PromoteFloat32,
  // f64 to f32
  DemoteFloat64,
  // reinterpret bits to float
  ReinterpretInt32,
  ReinterpretInt64,

  // Extend signed subword-sized integer. This differs from e.g. ExtendSInt32
  // because the input integer is in an i64 value insetad of an i32 value.
  ExtendS8Int32,
  ExtendS16Int32,
  ExtendS8Int64,
  ExtendS16Int64,
  ExtendS32Int64,

  // Saturating float-to-int
  TruncSatSFloat32ToInt32,
  TruncSatUFloat32ToInt32,
  TruncSatSFloat64ToInt32,
  TruncSatUFloat64ToInt32,
  TruncSatSFloat32ToInt64,
  TruncSatUFloat32ToInt64,
  TruncSatSFloat64ToInt64,
  TruncSatUFloat64ToInt64,

  // SIMD splats
  SplatVecI8x16,
  SplatVecI16x8,
  SplatVecI32x4,
  SplatVecI64x2,
  SplatVecF32x4,
  SplatVecF64x2,

  // SIMD arithmetic
  NotVec128,
  AbsVecI8x16,
  NegVecI8x16,
  AnyTrueVecI8x16,
  AllTrueVecI8x16,
  BitmaskVecI8x16,
  AbsVecI16x8,
  NegVecI16x8,
  AnyTrueVecI16x8,
  AllTrueVecI16x8,
  BitmaskVecI16x8,
  AbsVecI32x4,
  NegVecI32x4,
  AnyTrueVecI32x4,
  AllTrueVecI32x4,
  BitmaskVecI32x4,
  NegVecI64x2,
  AnyTrueVecI64x2,
  AllTrueVecI64x2,
  AbsVecF32x4,
  NegVecF32x4,
  SqrtVecF32x4,
  CeilVecF32x4,
  FloorVecF32x4,
  TruncVecF32x4,
  NearestVecF32x4,
  AbsVecF64x2,
  NegVecF64x2,
  SqrtVecF64x2,
  CeilVecF64x2,
  FloorVecF64x2,
  TruncVecF64x2,
  NearestVecF64x2,

  // SIMD conversions
  TruncSatSVecF32x4ToVecI32x4,
  TruncSatUVecF32x4ToVecI32x4,
  TruncSatSVecF64x2ToVecI64x2,
  TruncSatUVecF64x2ToVecI64x2,
  ConvertSVecI32x4ToVecF32x4,
  ConvertUVecI32x4ToVecF32x4,
  ConvertSVecI64x2ToVecF64x2,
  ConvertUVecI64x2ToVecF64x2,
  WidenLowSVecI8x16ToVecI16x8,
  WidenHighSVecI8x16ToVecI16x8,
  WidenLowUVecI8x16ToVecI16x8,
  WidenHighUVecI8x16ToVecI16x8,
  WidenLowSVecI16x8ToVecI32x4,
  WidenHighSVecI16x8ToVecI32x4,
  WidenLowUVecI16x8ToVecI32x4,
  WidenHighUVecI16x8ToVecI32x4,

  InvalidUnary
};

enum BinaryOp {
  // int or float
  AddInt32,
  SubInt32,
  MulInt32,

  // int
  DivSInt32,
  DivUInt32,
  RemSInt32,
  RemUInt32,
  AndInt32,
  OrInt32,
  XorInt32,
  ShlInt32,
  ShrSInt32,
  ShrUInt32,
  RotLInt32,
  RotRInt32,

  // relational ops
  // int or float
  EqInt32,
  NeInt32,
  // int
  LtSInt32,
  LtUInt32,
  LeSInt32,
  LeUInt32,
  GtSInt32,
  GtUInt32,
  GeSInt32,
  GeUInt32,

  // int or float
  AddInt64,
  SubInt64,
  MulInt64,

  // int
  DivSInt64,
  DivUInt64,
  RemSInt64,
  RemUInt64,
  AndInt64,
  OrInt64,
  XorInt64,
  ShlInt64,
  ShrSInt64,
  ShrUInt64,
  RotLInt64,
  RotRInt64,

  // relational ops
  // int or float
  EqInt64,
  NeInt64,
  // int
  LtSInt64,
  LtUInt64,
  LeSInt64,
  LeUInt64,
  GtSInt64,
  GtUInt64,
  GeSInt64,
  GeUInt64,

  // int or float
  AddFloat32,
  SubFloat32,
  MulFloat32,

  // float
  DivFloat32,
  CopySignFloat32,
  MinFloat32,
  MaxFloat32,

  // relational ops
  // int or float
  EqFloat32,
  NeFloat32,
  // float
  LtFloat32,
  LeFloat32,
  GtFloat32,
  GeFloat32,

  // int or float
  AddFloat64,
  SubFloat64,
  MulFloat64,

  // float
  DivFloat64,
  CopySignFloat64,
  MinFloat64,
  MaxFloat64,

  // relational ops
  // int or float
  EqFloat64,
  NeFloat64,
  // float
  LtFloat64,
  LeFloat64,
  GtFloat64,
  GeFloat64,

  // SIMD relational ops (return vectors)
  EqVecI8x16,
  NeVecI8x16,
  LtSVecI8x16,
  LtUVecI8x16,
  GtSVecI8x16,
  GtUVecI8x16,
  LeSVecI8x16,
  LeUVecI8x16,
  GeSVecI8x16,
  GeUVecI8x16,
  EqVecI16x8,
  NeVecI16x8,
  LtSVecI16x8,
  LtUVecI16x8,
  GtSVecI16x8,
  GtUVecI16x8,
  LeSVecI16x8,
  LeUVecI16x8,
  GeSVecI16x8,
  GeUVecI16x8,
  EqVecI32x4,
  NeVecI32x4,
  LtSVecI32x4,
  LtUVecI32x4,
  GtSVecI32x4,
  GtUVecI32x4,
  LeSVecI32x4,
  LeUVecI32x4,
  GeSVecI32x4,
  GeUVecI32x4,
  EqVecF32x4,
  NeVecF32x4,
  LtVecF32x4,
  GtVecF32x4,
  LeVecF32x4,
  GeVecF32x4,
  EqVecF64x2,
  NeVecF64x2,
  LtVecF64x2,
  GtVecF64x2,
  LeVecF64x2,
  GeVecF64x2,

  // SIMD arithmetic
  AndVec128,
  OrVec128,
  XorVec128,
  AndNotVec128,
  AddVecI8x16,
  AddSatSVecI8x16,
  AddSatUVecI8x16,
  SubVecI8x16,
  SubSatSVecI8x16,
  SubSatUVecI8x16,
  MulVecI8x16,
  MinSVecI8x16,
  MinUVecI8x16,
  MaxSVecI8x16,
  MaxUVecI8x16,
  AvgrUVecI8x16,
  AddVecI16x8,
  AddSatSVecI16x8,
  AddSatUVecI16x8,
  SubVecI16x8,
  SubSatSVecI16x8,
  SubSatUVecI16x8,
  MulVecI16x8,
  MinSVecI16x8,
  MinUVecI16x8,
  MaxSVecI16x8,
  MaxUVecI16x8,
  AvgrUVecI16x8,
  AddVecI32x4,
  SubVecI32x4,
  MulVecI32x4,
  MinSVecI32x4,
  MinUVecI32x4,
  MaxSVecI32x4,
  MaxUVecI32x4,
  DotSVecI16x8ToVecI32x4,
  AddVecI64x2,
  SubVecI64x2,
  MulVecI64x2,
  AddVecF32x4,
  SubVecF32x4,
  MulVecF32x4,
  DivVecF32x4,
  MinVecF32x4,
  MaxVecF32x4,
  PMinVecF32x4,
  PMaxVecF32x4,
  AddVecF64x2,
  SubVecF64x2,
  MulVecF64x2,
  DivVecF64x2,
  MinVecF64x2,
  MaxVecF64x2,
  PMinVecF64x2,
  PMaxVecF64x2,

  // SIMD Conversion
  NarrowSVecI16x8ToVecI8x16,
  NarrowUVecI16x8ToVecI8x16,
  NarrowSVecI32x4ToVecI16x8,
  NarrowUVecI32x4ToVecI16x8,

  // SIMD Swizzle
  SwizzleVec8x16,

  InvalidBinary
};

enum AtomicRMWOp { Add, Sub, And, Or, Xor, Xchg };

enum SIMDExtractOp {
  ExtractLaneSVecI8x16,
  ExtractLaneUVecI8x16,
  ExtractLaneSVecI16x8,
  ExtractLaneUVecI16x8,
  ExtractLaneVecI32x4,
  ExtractLaneVecI64x2,
  ExtractLaneVecF32x4,
  ExtractLaneVecF64x2
};

enum SIMDReplaceOp {
  ReplaceLaneVecI8x16,
  ReplaceLaneVecI16x8,
  ReplaceLaneVecI32x4,
  ReplaceLaneVecI64x2,
  ReplaceLaneVecF32x4,
  ReplaceLaneVecF64x2
};

enum SIMDShiftOp {
  ShlVecI8x16,
  ShrSVecI8x16,
  ShrUVecI8x16,
  ShlVecI16x8,
  ShrSVecI16x8,
  ShrUVecI16x8,
  ShlVecI32x4,
  ShrSVecI32x4,
  ShrUVecI32x4,
  ShlVecI64x2,
  ShrSVecI64x2,
  ShrUVecI64x2
};

enum SIMDLoadOp {
  LoadSplatVec8x16,
  LoadSplatVec16x8,
  LoadSplatVec32x4,
  LoadSplatVec64x2,
  LoadExtSVec8x8ToVecI16x8,
  LoadExtUVec8x8ToVecI16x8,
  LoadExtSVec16x4ToVecI32x4,
  LoadExtUVec16x4ToVecI32x4,
  LoadExtSVec32x2ToVecI64x2,
  LoadExtUVec32x2ToVecI64x2,
  Load32Zero,
  Load64Zero,
};

enum SIMDLoadStoreLaneOp {
  LoadLaneVec8x16,
  LoadLaneVec16x8,
  LoadLaneVec32x4,
  LoadLaneVec64x2,
  StoreLaneVec8x16,
  StoreLaneVec16x8,
  StoreLaneVec32x4,
  StoreLaneVec64x2,
};

enum SIMDTernaryOp { Bitselect, QFMAF32x4, QFMSF32x4, QFMAF64x2, QFMSF64x2 };

//
// Expressions
//
// Note that little is provided in terms of constructors for these. The
// rationale is that writing  new Something(a, b, c, d, e)  is not the clearest,
// and it would be better to write   new Something(name=a, leftOperand=b...
// etc., but C++ lacks named operands, so in asm2wasm etc. you will see things
// like
//   auto x = new Something();
//   x->name = a;
//   x->leftOperand = b;
//   ..
// which is less compact but less ambiguous. See wasm-builder.h for a more
// friendly API for building nodes.
//
// Most nodes have no need of internal allocation, and when arena-allocated
// they drop the provided arena on the floor. You can create random instances
// of those that are not in an arena without issue. However, the nodes that
// have internal allocation will need an allocator provided to them in order
// to be constructed.

class Expression {
public:
  enum Id {
    InvalidId = 0,
    BlockId,
    IfId,
    LoopId,
    BreakId,
    SwitchId,
    CallId,
    CallIndirectId,
    LocalGetId,
    LocalSetId,
    GlobalGetId,
    GlobalSetId,
    LoadId,
    StoreId,
    ConstId,
    UnaryId,
    BinaryId,
    SelectId,
    DropId,
    ReturnId,
    MemorySizeId,
    MemoryGrowId,
    NopId,
    UnreachableId,
    AtomicRMWId,
    AtomicCmpxchgId,
    AtomicWaitId,
    AtomicNotifyId,
    AtomicFenceId,
    SIMDExtractId,
    SIMDReplaceId,
    SIMDShuffleId,
    SIMDTernaryId,
    SIMDShiftId,
    SIMDLoadId,
    SIMDLoadStoreLaneId,
    MemoryInitId,
    DataDropId,
    MemoryCopyId,
    MemoryFillId,
    PopId,
    RefNullId,
    RefIsNullId,
    RefFuncId,
    RefEqId,
    TryId,
    ThrowId,
    RethrowId,
    BrOnExnId,
    TupleMakeId,
    TupleExtractId,
    I31NewId,
    I31GetId,
    RefTestId,
    RefCastId,
    BrOnCastId,
    RttCanonId,
    RttSubId,
    StructNewId,
    StructGetId,
    StructSetId,
    ArrayNewId,
    ArrayGetId,
    ArraySetId,
    ArrayLenId,
    NumExpressionIds
  };
  Id _id;

  // the type of the expression: its *output*, not necessarily its input(s)
  Type type = Type::none;

  Expression(Id id) : _id(id) {}

  void finalize() {}

  template<class T> bool is() const {
    static_assert(std::is_base_of<Expression, T>::value,
                  "Expression is not a base of destination type T");
    return int(_id) == int(T::SpecificId);
  }

  template<class T> T* dynCast() {
    static_assert(std::is_base_of<Expression, T>::value,
                  "Expression is not a base of destination type T");
    return int(_id) == int(T::SpecificId) ? (T*)this : nullptr;
  }

  template<class T> const T* dynCast() const {
    static_assert(std::is_base_of<Expression, T>::value,
                  "Expression is not a base of destination type T");
    return int(_id) == int(T::SpecificId) ? (const T*)this : nullptr;
  }

  template<class T> T* cast() {
    static_assert(std::is_base_of<Expression, T>::value,
                  "Expression is not a base of destination type T");
    assert(int(_id) == int(T::SpecificId));
    return (T*)this;
  }

  template<class T> const T* cast() const {
    static_assert(std::is_base_of<Expression, T>::value,
                  "Expression is not a base of destination type T");
    assert(int(_id) == int(T::SpecificId));
    return (const T*)this;
  }

  // Print the expression to stderr. Meant for use while debugging.
  void dump();
};

const char* getExpressionName(Expression* curr);

Literal getLiteralFromConstExpression(Expression* curr);
Literals getLiteralsFromConstExpression(Expression* curr);

typedef ArenaVector<Expression*> ExpressionList;

template<Expression::Id SID> class SpecificExpression : public Expression {
public:
  enum {
    SpecificId = SID // compile-time access to the type for the class
  };

  SpecificExpression() : Expression(SID) {}
};

<<<<<<< HEAD
#include "wasm-expressions.generated.h"
=======
class Nop : public SpecificExpression<Expression::NopId> {
public:
  Nop() = default;
  Nop(MixedArena& allocator) {}
};

class Block : public SpecificExpression<Expression::BlockId> {
public:
  Block(MixedArena& allocator) : list(allocator) {}

  Name name;
  ExpressionList list;

  // set the type purely based on its contents. this scans the block, so it is
  // not fast.
  void finalize();

  // set the type given you know its type, which is the case when parsing
  // s-expression or binary, as explicit types are given. the only additional
  // work this does is to set the type to unreachable in the cases that is
  // needed (which may require scanning the block)
  void finalize(Type type_);

  // set the type given you know its type, and you know if there is a break to
  // this block. this avoids the need to scan the contents of the block in the
  // case that it might be unreachable, so it is recommended if you already know
  // the type and breakability anyhow.
  void finalize(Type type_, bool hasBreak);
};

class If : public SpecificExpression<Expression::IfId> {
public:
  If() : ifFalse(nullptr) {}
  If(MixedArena& allocator) : If() {}

  Expression* condition;
  Expression* ifTrue;
  Expression* ifFalse;

  // set the type given you know its type, which is the case when parsing
  // s-expression or binary, as explicit types are given. the only additional
  // work this does is to set the type to unreachable in the cases that is
  // needed.
  void finalize(Type type_);

  // set the type purely based on its contents.
  void finalize();
};

class Loop : public SpecificExpression<Expression::LoopId> {
public:
  Loop() = default;
  Loop(MixedArena& allocator) {}

  Name name;
  Expression* body;

  // set the type given you know its type, which is the case when parsing
  // s-expression or binary, as explicit types are given. the only additional
  // work this does is to set the type to unreachable in the cases that is
  // needed.
  void finalize(Type type_);

  // set the type purely based on its contents.
  void finalize();
};

class Break : public SpecificExpression<Expression::BreakId> {
public:
  Break() : value(nullptr), condition(nullptr) {}
  Break(MixedArena& allocator) : Break() { type = Type::unreachable; }

  Name name;
  Expression* value;
  Expression* condition;

  void finalize();
};

class Switch : public SpecificExpression<Expression::SwitchId> {
public:
  Switch(MixedArena& allocator) : targets(allocator) {
    type = Type::unreachable;
  }

  ArenaVector<Name> targets;
  Name default_;
  Expression* condition = nullptr;
  Expression* value = nullptr;

  void finalize();
};

class Call : public SpecificExpression<Expression::CallId> {
public:
  Call(MixedArena& allocator) : operands(allocator) {}

  ExpressionList operands;
  Name target;
  bool isReturn = false;

  void finalize();
};

class CallIndirect : public SpecificExpression<Expression::CallIndirectId> {
public:
  CallIndirect(MixedArena& allocator) : operands(allocator) {}
  Signature sig;
  ExpressionList operands;
  Expression* target;
  bool isReturn = false;

  void finalize();
};

class LocalGet : public SpecificExpression<Expression::LocalGetId> {
public:
  LocalGet() = default;
  LocalGet(MixedArena& allocator) {}

  Index index;
};

class LocalSet : public SpecificExpression<Expression::LocalSetId> {
public:
  LocalSet() = default;
  LocalSet(MixedArena& allocator) {}

  void finalize();

  Index index;
  Expression* value;

  bool isTee() const;
  void makeTee(Type type);
  void makeSet();
};

class GlobalGet : public SpecificExpression<Expression::GlobalGetId> {
public:
  GlobalGet() = default;
  GlobalGet(MixedArena& allocator) {}

  Name name;
};

class GlobalSet : public SpecificExpression<Expression::GlobalSetId> {
public:
  GlobalSet() = default;
  GlobalSet(MixedArena& allocator) {}

  Name name;
  Expression* value;

  void finalize();
};

class Load : public SpecificExpression<Expression::LoadId> {
public:
  Load() = default;
  Load(MixedArena& allocator) {}

  uint8_t bytes;
  bool signed_;
  Address offset;
  Address align;
  bool isAtomic;
  Expression* ptr;

  // type must be set during creation, cannot be inferred

  void finalize();
};

class Store : public SpecificExpression<Expression::StoreId> {
public:
  Store() = default;
  Store(MixedArena& allocator) : Store() {}

  uint8_t bytes;
  Address offset;
  Address align;
  bool isAtomic;
  Expression* ptr;
  Expression* value;
  Type valueType;

  void finalize();
};

class AtomicRMW : public SpecificExpression<Expression::AtomicRMWId> {
public:
  AtomicRMW() = default;
  AtomicRMW(MixedArena& allocator) : AtomicRMW() {}

  AtomicRMWOp op;
  uint8_t bytes;
  Address offset;
  Expression* ptr;
  Expression* value;

  void finalize();
};

class AtomicCmpxchg : public SpecificExpression<Expression::AtomicCmpxchgId> {
public:
  AtomicCmpxchg() = default;
  AtomicCmpxchg(MixedArena& allocator) : AtomicCmpxchg() {}

  uint8_t bytes;
  Address offset;
  Expression* ptr;
  Expression* expected;
  Expression* replacement;

  void finalize();
};

class AtomicWait : public SpecificExpression<Expression::AtomicWaitId> {
public:
  AtomicWait() = default;
  AtomicWait(MixedArena& allocator) : AtomicWait() {}

  Address offset;
  Expression* ptr;
  Expression* expected;
  Expression* timeout;
  Type expectedType;

  void finalize();
};

class AtomicNotify : public SpecificExpression<Expression::AtomicNotifyId> {
public:
  AtomicNotify() = default;
  AtomicNotify(MixedArena& allocator) : AtomicNotify() {}

  Address offset;
  Expression* ptr;
  Expression* notifyCount;

  void finalize();
};

class AtomicFence : public SpecificExpression<Expression::AtomicFenceId> {
public:
  AtomicFence() = default;
  AtomicFence(MixedArena& allocator) : AtomicFence() {}

  // Current wasm threads only supports sequentialy consistent atomics, but
  // other orderings may be added in the future. This field is reserved for
  // that, and currently set to 0.
  uint8_t order = 0;

  void finalize();
};

class SIMDExtract : public SpecificExpression<Expression::SIMDExtractId> {
public:
  SIMDExtract() = default;
  SIMDExtract(MixedArena& allocator) : SIMDExtract() {}

  SIMDExtractOp op;
  Expression* vec;
  uint8_t index;

  void finalize();
};

class SIMDReplace : public SpecificExpression<Expression::SIMDReplaceId> {
public:
  SIMDReplace() = default;
  SIMDReplace(MixedArena& allocator) : SIMDReplace() {}

  SIMDReplaceOp op;
  Expression* vec;
  uint8_t index;
  Expression* value;

  void finalize();
};

class SIMDShuffle : public SpecificExpression<Expression::SIMDShuffleId> {
public:
  SIMDShuffle() = default;
  SIMDShuffle(MixedArena& allocator) : SIMDShuffle() {}

  Expression* left;
  Expression* right;
  std::array<uint8_t, 16> mask;

  void finalize();
};

class SIMDTernary : public SpecificExpression<Expression::SIMDTernaryId> {
public:
  SIMDTernary() = default;
  SIMDTernary(MixedArena& allocator) : SIMDTernary() {}

  SIMDTernaryOp op;
  Expression* a;
  Expression* b;
  Expression* c;

  void finalize();
};

class SIMDShift : public SpecificExpression<Expression::SIMDShiftId> {
public:
  SIMDShift() = default;
  SIMDShift(MixedArena& allocator) : SIMDShift() {}

  SIMDShiftOp op;
  Expression* vec;
  Expression* shift;

  void finalize();
};

class SIMDLoad : public SpecificExpression<Expression::SIMDLoadId> {
public:
  SIMDLoad() = default;
  SIMDLoad(MixedArena& allocator) {}

  SIMDLoadOp op;
  Address offset;
  Address align;
  Expression* ptr;

  Index getMemBytes();
  void finalize();
};

class SIMDLoadStoreLane
  : public SpecificExpression<Expression::SIMDLoadStoreLaneId> {
public:
  SIMDLoadStoreLane() = default;
  SIMDLoadStoreLane(MixedArena& allocator) {}

  SIMDLoadStoreLaneOp op;
  Address offset;
  Address align;
  uint8_t index;
  Expression* ptr;
  Expression* vec;

  bool isStore();
  bool isLoad() { return !isStore(); }
  Index getMemBytes();
  void finalize();
};

class MemoryInit : public SpecificExpression<Expression::MemoryInitId> {
public:
  MemoryInit() = default;
  MemoryInit(MixedArena& allocator) : MemoryInit() {}

  Index segment;
  Expression* dest;
  Expression* offset;
  Expression* size;

  void finalize();
};

class DataDrop : public SpecificExpression<Expression::DataDropId> {
public:
  DataDrop() = default;
  DataDrop(MixedArena& allocator) : DataDrop() {}

  Index segment;

  void finalize();
};

class MemoryCopy : public SpecificExpression<Expression::MemoryCopyId> {
public:
  MemoryCopy() = default;
  MemoryCopy(MixedArena& allocator) : MemoryCopy() {}

  Expression* dest;
  Expression* source;
  Expression* size;

  void finalize();
};

class MemoryFill : public SpecificExpression<Expression::MemoryFillId> {
public:
  MemoryFill() = default;
  MemoryFill(MixedArena& allocator) : MemoryFill() {}

  Expression* dest;
  Expression* value;
  Expression* size;

  void finalize();
};

class Const : public SpecificExpression<Expression::ConstId> {
public:
  Const() = default;
  Const(MixedArena& allocator) {}

  Literal value;

  Const* set(Literal value_);

  void finalize();
};

class Unary : public SpecificExpression<Expression::UnaryId> {
public:
  Unary() = default;
  Unary(MixedArena& allocator) {}

  UnaryOp op;
  Expression* value;

  bool isRelational();

  void finalize();
};

class Binary : public SpecificExpression<Expression::BinaryId> {
public:
  Binary() = default;
  Binary(MixedArena& allocator) {}

  BinaryOp op;
  Expression* left;
  Expression* right;

  // the type is always the type of the operands,
  // except for relationals

  bool isRelational();

  void finalize();
};

class Select : public SpecificExpression<Expression::SelectId> {
public:
  Select() = default;
  Select(MixedArena& allocator) {}

  Expression* ifTrue;
  Expression* ifFalse;
  Expression* condition;

  void finalize();
  void finalize(Type type_);
};

class Drop : public SpecificExpression<Expression::DropId> {
public:
  Drop() = default;
  Drop(MixedArena& allocator) {}

  Expression* value;

  void finalize();
};

class Return : public SpecificExpression<Expression::ReturnId> {
public:
  Return() { type = Type::unreachable; }
  Return(MixedArena& allocator) : Return() {}

  Expression* value = nullptr;
};

class MemorySize : public SpecificExpression<Expression::MemorySizeId> {
public:
  MemorySize() { type = Type::i32; }
  MemorySize(MixedArena& allocator) : MemorySize() {}

  Type ptrType = Type::i32;

  void make64();
  void finalize();
};

class MemoryGrow : public SpecificExpression<Expression::MemoryGrowId> {
public:
  MemoryGrow() { type = Type::i32; }
  MemoryGrow(MixedArena& allocator) : MemoryGrow() {}

  Expression* delta = nullptr;
  Type ptrType = Type::i32;

  void make64();
  void finalize();
};

class Unreachable : public SpecificExpression<Expression::UnreachableId> {
public:
  Unreachable() { type = Type::unreachable; }
  Unreachable(MixedArena& allocator) : Unreachable() {}
};

// Represents a pop of a value that arrives as an implicit argument to the
// current block. Currently used in exception handling.
class Pop : public SpecificExpression<Expression::PopId> {
public:
  Pop() = default;
  Pop(MixedArena& allocator) {}
};

class RefNull : public SpecificExpression<Expression::RefNullId> {
public:
  RefNull() = default;
  RefNull(MixedArena& allocator) {}

  void finalize();
  void finalize(HeapType heapType);
  void finalize(Type type);
};

class RefIsNull : public SpecificExpression<Expression::RefIsNullId> {
public:
  RefIsNull(MixedArena& allocator) {}

  Expression* value;

  void finalize();
};

class RefFunc : public SpecificExpression<Expression::RefFuncId> {
public:
  RefFunc(MixedArena& allocator) {}

  Name func;

  void finalize();
};

class RefEq : public SpecificExpression<Expression::RefEqId> {
public:
  RefEq(MixedArena& allocator) {}

  Expression* left;
  Expression* right;

  void finalize();
};

class Try : public SpecificExpression<Expression::TryId> {
public:
  Try(MixedArena& allocator) {}

  Expression* body;
  Expression* catchBody;

  void finalize();
  void finalize(Type type_);
};

class Throw : public SpecificExpression<Expression::ThrowId> {
public:
  Throw(MixedArena& allocator) : operands(allocator) {}

  Name event;
  ExpressionList operands;

  void finalize();
};

class Rethrow : public SpecificExpression<Expression::RethrowId> {
public:
  Rethrow(MixedArena& allocator) {}

  Expression* exnref;

  void finalize();
};

class BrOnExn : public SpecificExpression<Expression::BrOnExnId> {
public:
  BrOnExn() { type = Type::unreachable; }
  BrOnExn(MixedArena& allocator) : BrOnExn() {}

  Name name;
  Name event;
  Expression* exnref;
  // This is duplicate info of param types stored in Event, but this is required
  // for us to know the type of the value sent to the target block.
  Type sent;

  void finalize();
};

class TupleMake : public SpecificExpression<Expression::TupleMakeId> {
public:
  TupleMake(MixedArena& allocator) : operands(allocator) {}

  ExpressionList operands;

  void finalize();
};

class TupleExtract : public SpecificExpression<Expression::TupleExtractId> {
public:
  TupleExtract(MixedArena& allocator) {}

  Expression* tuple;
  Index index;

  void finalize();
};

class I31New : public SpecificExpression<Expression::I31NewId> {
public:
  I31New(MixedArena& allocator) {}

  Expression* value;

  void finalize();
};

class I31Get : public SpecificExpression<Expression::I31GetId> {
public:
  I31Get(MixedArena& allocator) {}

  Expression* i31;
  bool signed_;

  void finalize();
};

class RefTest : public SpecificExpression<Expression::RefTestId> {
public:
  RefTest(MixedArena& allocator) {}

  void finalize() { WASM_UNREACHABLE("TODO (gc): ref.test"); }
};

class RefCast : public SpecificExpression<Expression::RefCastId> {
public:
  RefCast(MixedArena& allocator) {}

  void finalize() { WASM_UNREACHABLE("TODO (gc): ref.cast"); }
};

class BrOnCast : public SpecificExpression<Expression::BrOnCastId> {
public:
  BrOnCast(MixedArena& allocator) {}

  void finalize() { WASM_UNREACHABLE("TODO (gc): br_on_cast"); }
};

class RttCanon : public SpecificExpression<Expression::RttCanonId> {
public:
  RttCanon(MixedArena& allocator) {}

  void finalize() { WASM_UNREACHABLE("TODO (gc): rtt.canon"); }
};

class RttSub : public SpecificExpression<Expression::RttSubId> {
public:
  RttSub(MixedArena& allocator) {}

  void finalize() { WASM_UNREACHABLE("TODO (gc): rtt.sub"); }
};

class StructNew : public SpecificExpression<Expression::StructNewId> {
public:
  StructNew(MixedArena& allocator) {}

  void finalize() { WASM_UNREACHABLE("TODO (gc): struct.new"); }
};

class StructGet : public SpecificExpression<Expression::StructGetId> {
public:
  StructGet(MixedArena& allocator) {}

  void finalize() { WASM_UNREACHABLE("TODO (gc): struct.get"); }
};

class StructSet : public SpecificExpression<Expression::StructSetId> {
public:
  StructSet(MixedArena& allocator) {}

  void finalize() { WASM_UNREACHABLE("TODO (gc): struct.set"); }
};

class ArrayNew : public SpecificExpression<Expression::ArrayNewId> {
public:
  ArrayNew(MixedArena& allocator) {}

  void finalize() { WASM_UNREACHABLE("TODO (gc): array.new"); }
};

class ArrayGet : public SpecificExpression<Expression::ArrayGetId> {
public:
  ArrayGet(MixedArena& allocator) {}

  void finalize() { WASM_UNREACHABLE("TODO (gc): array.get"); }
};

class ArraySet : public SpecificExpression<Expression::ArraySetId> {
public:
  ArraySet(MixedArena& allocator) {}

  void finalize() { WASM_UNREACHABLE("TODO (gc): array.set"); }
};

class ArrayLen : public SpecificExpression<Expression::ArrayLenId> {
public:
  ArrayLen(MixedArena& allocator) {}

  void finalize() { WASM_UNREACHABLE("TODO (gc): array.len"); }
};
>>>>>>> bacfd476

// Globals

struct Importable {
  Name name;

  // Explicit names are ones that we read from the input file and
  // will be written the name section in the output file.
  // Implicit names are names that binaryen generated for internal
  // use only and will not be written the name section.
  bool hasExplicitName = false;

  // If these are set, then this is an import, as module.base
  Name module, base;

  bool imported() { return module.is(); }

  void setName(Name name_, bool hasExplicitName_) {
    name = name_;
    hasExplicitName = hasExplicitName_;
  }

  void setExplicitName(Name name_) { setName(name_, true); }
};

class Function;

// Represents an offset into a wasm binary file. This is used for debug info.
// For now, assume this is 32 bits as that's the size limit of wasm files
// anyhow.
using BinaryLocation = uint32_t;

// Represents a mapping of wasm module elements to their location in the
// binary representation. This is used for general debugging info support.
// Offsets are relative to the beginning of the code section, as in DWARF.
struct BinaryLocations {
  struct Span {
    BinaryLocation start = 0, end = 0;
  };

  // Track the range of addresses an expressions appears at. This is the
  // contiguous range that all instructions have - control flow instructions
  // have additional opcodes later (like an end for a block or loop), see
  // just after this.
  std::unordered_map<Expression*, Span> expressions;

  // Track the extra delimiter positions that some instructions, in particular
  // control flow, have, like 'end' for loop and block. We keep these in a
  // separate map because they are rare and we optimize for the storage space
  // for the common type of instruction which just needs a Span. We implement
  // this as a simple struct with two elements (as two extra elements is the
  // maximum currently needed; due to 'catch' and 'end' for try-catch). The
  // second value may be 0, indicating it is not used.
  struct DelimiterLocations : public std::array<BinaryLocation, 2> {
    DelimiterLocations() {
      // Ensure zero-initialization.
      for (auto& item : *this) {
        item = 0;
      }
    }
  };

  enum DelimiterId {
    // All control flow structures have an end, so use index 0 for that.
    End = 0,
    // Use index 1 for all other current things.
    Else = 1,
    Catch = 1,
    Invalid = -1
  };
  std::unordered_map<Expression*, DelimiterLocations> delimiters;

  // DWARF debug info can refer to multiple interesting positions in a function.
  struct FunctionLocations {
    // The very start of the function, where the binary has a size LEB.
    BinaryLocation start = 0;
    // The area where we declare locals, which is right after the size LEB.
    BinaryLocation declarations = 0;
    // The end, which is one past the final "end" instruction byte.
    BinaryLocation end = 0;
  };

  std::unordered_map<Function*, FunctionLocations> functions;
};

// Forward declarations of Stack IR, as functions can contain it, see
// the stackIR property.
// Stack IR is a secondary IR to the main IR defined in this file (Binaryen
// IR). See wasm-stack.h.
class StackInst;

using StackIR = std::vector<StackInst*>;

class Function : public Importable {
public:
  Signature sig; // parameters and return value
  IRProfile profile = IRProfile::Normal;
  std::vector<Type> vars; // non-param locals

  // The body of the function
  Expression* body = nullptr;

  // If present, this stack IR was generated from the main Binaryen IR body,
  // and possibly optimized. If it is present when writing to wasm binary,
  // it will be emitted instead of the main Binaryen IR.
  //
  // Note that no special care is taken to synchronize the two IRs - if you
  // emit stack IR and then optimize the main IR, you need to recompute the
  // stack IR. The Pass system will throw away Stack IR if a pass is run
  // that declares it may modify Binaryen IR.
  std::unique_ptr<StackIR> stackIR;

  // local names. these are optional.
  std::map<Index, Name> localNames;
  std::map<Name, Index> localIndices;

  // Source maps debugging info: map expression nodes to their file, line, col.
  struct DebugLocation {
    BinaryLocation fileIndex, lineNumber, columnNumber;
    bool operator==(const DebugLocation& other) const {
      return fileIndex == other.fileIndex && lineNumber == other.lineNumber &&
             columnNumber == other.columnNumber;
    }
    bool operator!=(const DebugLocation& other) const {
      return !(*this == other);
    }
    bool operator<(const DebugLocation& other) const {
      return fileIndex != other.fileIndex
               ? fileIndex < other.fileIndex
               : lineNumber != other.lineNumber
                   ? lineNumber < other.lineNumber
                   : columnNumber < other.columnNumber;
    }
  };
  std::unordered_map<Expression*, DebugLocation> debugLocations;
  std::set<DebugLocation> prologLocation;
  std::set<DebugLocation> epilogLocation;

  // General debugging info support: track instructions and the function itself.
  std::unordered_map<Expression*, BinaryLocations::Span> expressionLocations;
  std::unordered_map<Expression*, BinaryLocations::DelimiterLocations>
    delimiterLocations;
  BinaryLocations::FunctionLocations funcLocation;

  size_t getNumParams();
  size_t getNumVars();
  size_t getNumLocals();

  bool isParam(Index index);
  bool isVar(Index index);

  Name getLocalName(Index index);
  Index getLocalIndex(Name name);
  Index getVarIndexBase();
  Type getLocalType(Index index);

  Name getLocalNameOrDefault(Index index);
  Name getLocalNameOrGeneric(Index index);

  bool hasLocalName(Index index) const;
  void setLocalName(Index index, Name name);

  void clearNames();
  void clearDebugInfo();
};

// The kind of an import or export.
enum class ExternalKind {
  Function = 0,
  Table = 1,
  Memory = 2,
  Global = 3,
  Event = 4,
  Invalid = -1
};

class Export {
public:
  // exported name - note that this is the key, as the internal name is
  // non-unique (can have multiple exports for an internal, also over kinds)
  Name name;
  Name value; // internal name
  ExternalKind kind;
};

class Table : public Importable {
public:
  static const Address::address32_t kPageSize = 1;
  static const Index kUnlimitedSize = Index(-1);
  // In wasm32/64, the maximum table size is limited by a 32-bit pointer: 4GB
  static const Index kMaxSize = Index(-1);

  struct Segment {
    Expression* offset;
    std::vector<Name> data;
    Segment() = default;
    Segment(Expression* offset) : offset(offset) {}
    Segment(Expression* offset, std::vector<Name>& init) : offset(offset) {
      data.swap(init);
    }
  };

  // Currently the wasm object always 'has' one Table. It 'exists' if it has
  // been defined or imported. The table can exist but be empty and have no
  // defined initial or max size.
  bool exists = false;
  Address initial = 0;
  Address max = kMaxSize;
  std::vector<Segment> segments;

  Table() { name = Name::fromInt(0); }
  bool hasMax() { return max != kUnlimitedSize; }
  void clear() {
    exists = false;
    name = "";
    initial = 0;
    max = kMaxSize;
    segments.clear();
  }
};

class Memory : public Importable {
public:
  static const Address::address32_t kPageSize = 64 * 1024;
  static const Address::address64_t kUnlimitedSize = Address::address64_t(-1);
  // In wasm32, the maximum memory size is limited by a 32-bit pointer: 4GB
  static const Address::address32_t kMaxSize32 =
    (uint64_t(4) * 1024 * 1024 * 1024) / kPageSize;

  struct Segment {
    bool isPassive = false;
    Expression* offset = nullptr;
    std::vector<char> data; // TODO: optimize
    Segment() = default;
    Segment(Expression* offset) : offset(offset) {}
    Segment(Expression* offset, const char* init, Address size)
      : offset(offset) {
      data.resize(size);
      std::copy_n(init, size, data.begin());
    }
    Segment(Expression* offset, std::vector<char>& init) : offset(offset) {
      data.swap(init);
    }
    Segment(bool isPassive, Expression* offset, const char* init, Address size)
      : isPassive(isPassive), offset(offset) {
      data.resize(size);
      std::copy_n(init, size, data.begin());
    }
  };

  bool exists = false;
  Address initial = 0; // sizes are in pages
  Address max = kMaxSize32;
  std::vector<Segment> segments;

  // See comment in Table.
  bool shared = false;
  Type indexType = Type::i32;

  Memory() { name = Name::fromInt(0); }
  bool hasMax() { return max != kUnlimitedSize; }
  bool is64() { return indexType == Type::i64; }
  void clear() {
    exists = false;
    name = "";
    initial = 0;
    max = kMaxSize32;
    segments.clear();
    shared = false;
    indexType = Type::i32;
  }
};

class Global : public Importable {
public:
  Type type;
  Expression* init = nullptr;
  bool mutable_ = false;
};

// Kinds of event attributes.
enum WasmEventAttribute : unsigned { WASM_EVENT_ATTRIBUTE_EXCEPTION = 0x0 };

class Event : public Importable {
public:
  // Kind of event. Currently only WASM_EVENT_ATTRIBUTE_EXCEPTION is possible.
  uint32_t attribute = WASM_EVENT_ATTRIBUTE_EXCEPTION;
  Signature sig;
};

// "Opaque" data, not part of the core wasm spec, that is held in binaries.
// May be parsed/handled by utility code elsewhere, but not in wasm.h
class UserSection {
public:
  std::string name;
  std::vector<char> data;
};

// The optional "dylink" section is used in dynamic linking.
class DylinkSection {
public:
  Index memorySize, memoryAlignment, tableSize, tableAlignment;
  std::vector<Name> neededDynlibs;
};

class Module {
public:
  // wasm contents (generally you shouldn't access these from outside, except
  // maybe for iterating; use add*() and the get() functions)
  std::vector<std::unique_ptr<Export>> exports;
  std::vector<std::unique_ptr<Function>> functions;
  std::vector<std::unique_ptr<Global>> globals;
  std::vector<std::unique_ptr<Event>> events;

  Table table;
  Memory memory;
  Name start;

  std::vector<UserSection> userSections;

  // Optional user section IR representation.
  std::unique_ptr<DylinkSection> dylinkSection;

  // Source maps debug info.
  std::vector<std::string> debugInfoFileNames;

  // `features` are the features allowed to be used in this module and should be
  // respected regardless of the value of`hasFeaturesSection`.
  // `hasFeaturesSection` means we read a features section and will emit one
  // too.
  FeatureSet features = FeatureSet::MVP;
  bool hasFeaturesSection = false;

  // Module name, if specified. Serves a documentary role only.
  Name name;

  MixedArena allocator;

private:
  // TODO: add a build option where Names are just indices, and then these
  // methods are not needed
  // exports map is by the *exported* name, which is unique
  std::map<Name, Export*> exportsMap;
  std::map<Name, Function*> functionsMap;
  std::map<Name, Global*> globalsMap;
  std::map<Name, Event*> eventsMap;

public:
  Module() = default;

  Export* getExport(Name name);
  Function* getFunction(Name name);
  Global* getGlobal(Name name);
  Event* getEvent(Name name);

  Export* getExportOrNull(Name name);
  Function* getFunctionOrNull(Name name);
  Global* getGlobalOrNull(Name name);
  Event* getEventOrNull(Name name);

  Export* addExport(Export* curr);
  Function* addFunction(Function* curr);
  Global* addGlobal(Global* curr);
  Event* addEvent(Event* curr);

  Export* addExport(std::unique_ptr<Export> curr);
  Function* addFunction(std::unique_ptr<Function> curr);
  Global* addGlobal(std::unique_ptr<Global> curr);
  Event* addEvent(std::unique_ptr<Event> curr);

  void addStart(const Name& s);

  void removeExport(Name name);
  void removeFunction(Name name);
  void removeGlobal(Name name);
  void removeEvent(Name name);

  void removeExports(std::function<bool(Export*)> pred);
  void removeFunctions(std::function<bool(Function*)> pred);
  void removeGlobals(std::function<bool(Global*)> pred);
  void removeEvents(std::function<bool(Event*)> pred);

  void updateMaps();

  void clearDebugInfo();
};

} // namespace wasm

namespace std {
template<> struct hash<wasm::Address> {
  size_t operator()(const wasm::Address a) const {
    return std::hash<wasm::Address::address64_t>()(a.addr);
  }
};
} // namespace std

#endif // wasm_wasm_h<|MERGE_RESOLUTION|>--- conflicted
+++ resolved
@@ -649,723 +649,7 @@
   SpecificExpression() : Expression(SID) {}
 };
 
-<<<<<<< HEAD
 #include "wasm-expressions.generated.h"
-=======
-class Nop : public SpecificExpression<Expression::NopId> {
-public:
-  Nop() = default;
-  Nop(MixedArena& allocator) {}
-};
-
-class Block : public SpecificExpression<Expression::BlockId> {
-public:
-  Block(MixedArena& allocator) : list(allocator) {}
-
-  Name name;
-  ExpressionList list;
-
-  // set the type purely based on its contents. this scans the block, so it is
-  // not fast.
-  void finalize();
-
-  // set the type given you know its type, which is the case when parsing
-  // s-expression or binary, as explicit types are given. the only additional
-  // work this does is to set the type to unreachable in the cases that is
-  // needed (which may require scanning the block)
-  void finalize(Type type_);
-
-  // set the type given you know its type, and you know if there is a break to
-  // this block. this avoids the need to scan the contents of the block in the
-  // case that it might be unreachable, so it is recommended if you already know
-  // the type and breakability anyhow.
-  void finalize(Type type_, bool hasBreak);
-};
-
-class If : public SpecificExpression<Expression::IfId> {
-public:
-  If() : ifFalse(nullptr) {}
-  If(MixedArena& allocator) : If() {}
-
-  Expression* condition;
-  Expression* ifTrue;
-  Expression* ifFalse;
-
-  // set the type given you know its type, which is the case when parsing
-  // s-expression or binary, as explicit types are given. the only additional
-  // work this does is to set the type to unreachable in the cases that is
-  // needed.
-  void finalize(Type type_);
-
-  // set the type purely based on its contents.
-  void finalize();
-};
-
-class Loop : public SpecificExpression<Expression::LoopId> {
-public:
-  Loop() = default;
-  Loop(MixedArena& allocator) {}
-
-  Name name;
-  Expression* body;
-
-  // set the type given you know its type, which is the case when parsing
-  // s-expression or binary, as explicit types are given. the only additional
-  // work this does is to set the type to unreachable in the cases that is
-  // needed.
-  void finalize(Type type_);
-
-  // set the type purely based on its contents.
-  void finalize();
-};
-
-class Break : public SpecificExpression<Expression::BreakId> {
-public:
-  Break() : value(nullptr), condition(nullptr) {}
-  Break(MixedArena& allocator) : Break() { type = Type::unreachable; }
-
-  Name name;
-  Expression* value;
-  Expression* condition;
-
-  void finalize();
-};
-
-class Switch : public SpecificExpression<Expression::SwitchId> {
-public:
-  Switch(MixedArena& allocator) : targets(allocator) {
-    type = Type::unreachable;
-  }
-
-  ArenaVector<Name> targets;
-  Name default_;
-  Expression* condition = nullptr;
-  Expression* value = nullptr;
-
-  void finalize();
-};
-
-class Call : public SpecificExpression<Expression::CallId> {
-public:
-  Call(MixedArena& allocator) : operands(allocator) {}
-
-  ExpressionList operands;
-  Name target;
-  bool isReturn = false;
-
-  void finalize();
-};
-
-class CallIndirect : public SpecificExpression<Expression::CallIndirectId> {
-public:
-  CallIndirect(MixedArena& allocator) : operands(allocator) {}
-  Signature sig;
-  ExpressionList operands;
-  Expression* target;
-  bool isReturn = false;
-
-  void finalize();
-};
-
-class LocalGet : public SpecificExpression<Expression::LocalGetId> {
-public:
-  LocalGet() = default;
-  LocalGet(MixedArena& allocator) {}
-
-  Index index;
-};
-
-class LocalSet : public SpecificExpression<Expression::LocalSetId> {
-public:
-  LocalSet() = default;
-  LocalSet(MixedArena& allocator) {}
-
-  void finalize();
-
-  Index index;
-  Expression* value;
-
-  bool isTee() const;
-  void makeTee(Type type);
-  void makeSet();
-};
-
-class GlobalGet : public SpecificExpression<Expression::GlobalGetId> {
-public:
-  GlobalGet() = default;
-  GlobalGet(MixedArena& allocator) {}
-
-  Name name;
-};
-
-class GlobalSet : public SpecificExpression<Expression::GlobalSetId> {
-public:
-  GlobalSet() = default;
-  GlobalSet(MixedArena& allocator) {}
-
-  Name name;
-  Expression* value;
-
-  void finalize();
-};
-
-class Load : public SpecificExpression<Expression::LoadId> {
-public:
-  Load() = default;
-  Load(MixedArena& allocator) {}
-
-  uint8_t bytes;
-  bool signed_;
-  Address offset;
-  Address align;
-  bool isAtomic;
-  Expression* ptr;
-
-  // type must be set during creation, cannot be inferred
-
-  void finalize();
-};
-
-class Store : public SpecificExpression<Expression::StoreId> {
-public:
-  Store() = default;
-  Store(MixedArena& allocator) : Store() {}
-
-  uint8_t bytes;
-  Address offset;
-  Address align;
-  bool isAtomic;
-  Expression* ptr;
-  Expression* value;
-  Type valueType;
-
-  void finalize();
-};
-
-class AtomicRMW : public SpecificExpression<Expression::AtomicRMWId> {
-public:
-  AtomicRMW() = default;
-  AtomicRMW(MixedArena& allocator) : AtomicRMW() {}
-
-  AtomicRMWOp op;
-  uint8_t bytes;
-  Address offset;
-  Expression* ptr;
-  Expression* value;
-
-  void finalize();
-};
-
-class AtomicCmpxchg : public SpecificExpression<Expression::AtomicCmpxchgId> {
-public:
-  AtomicCmpxchg() = default;
-  AtomicCmpxchg(MixedArena& allocator) : AtomicCmpxchg() {}
-
-  uint8_t bytes;
-  Address offset;
-  Expression* ptr;
-  Expression* expected;
-  Expression* replacement;
-
-  void finalize();
-};
-
-class AtomicWait : public SpecificExpression<Expression::AtomicWaitId> {
-public:
-  AtomicWait() = default;
-  AtomicWait(MixedArena& allocator) : AtomicWait() {}
-
-  Address offset;
-  Expression* ptr;
-  Expression* expected;
-  Expression* timeout;
-  Type expectedType;
-
-  void finalize();
-};
-
-class AtomicNotify : public SpecificExpression<Expression::AtomicNotifyId> {
-public:
-  AtomicNotify() = default;
-  AtomicNotify(MixedArena& allocator) : AtomicNotify() {}
-
-  Address offset;
-  Expression* ptr;
-  Expression* notifyCount;
-
-  void finalize();
-};
-
-class AtomicFence : public SpecificExpression<Expression::AtomicFenceId> {
-public:
-  AtomicFence() = default;
-  AtomicFence(MixedArena& allocator) : AtomicFence() {}
-
-  // Current wasm threads only supports sequentialy consistent atomics, but
-  // other orderings may be added in the future. This field is reserved for
-  // that, and currently set to 0.
-  uint8_t order = 0;
-
-  void finalize();
-};
-
-class SIMDExtract : public SpecificExpression<Expression::SIMDExtractId> {
-public:
-  SIMDExtract() = default;
-  SIMDExtract(MixedArena& allocator) : SIMDExtract() {}
-
-  SIMDExtractOp op;
-  Expression* vec;
-  uint8_t index;
-
-  void finalize();
-};
-
-class SIMDReplace : public SpecificExpression<Expression::SIMDReplaceId> {
-public:
-  SIMDReplace() = default;
-  SIMDReplace(MixedArena& allocator) : SIMDReplace() {}
-
-  SIMDReplaceOp op;
-  Expression* vec;
-  uint8_t index;
-  Expression* value;
-
-  void finalize();
-};
-
-class SIMDShuffle : public SpecificExpression<Expression::SIMDShuffleId> {
-public:
-  SIMDShuffle() = default;
-  SIMDShuffle(MixedArena& allocator) : SIMDShuffle() {}
-
-  Expression* left;
-  Expression* right;
-  std::array<uint8_t, 16> mask;
-
-  void finalize();
-};
-
-class SIMDTernary : public SpecificExpression<Expression::SIMDTernaryId> {
-public:
-  SIMDTernary() = default;
-  SIMDTernary(MixedArena& allocator) : SIMDTernary() {}
-
-  SIMDTernaryOp op;
-  Expression* a;
-  Expression* b;
-  Expression* c;
-
-  void finalize();
-};
-
-class SIMDShift : public SpecificExpression<Expression::SIMDShiftId> {
-public:
-  SIMDShift() = default;
-  SIMDShift(MixedArena& allocator) : SIMDShift() {}
-
-  SIMDShiftOp op;
-  Expression* vec;
-  Expression* shift;
-
-  void finalize();
-};
-
-class SIMDLoad : public SpecificExpression<Expression::SIMDLoadId> {
-public:
-  SIMDLoad() = default;
-  SIMDLoad(MixedArena& allocator) {}
-
-  SIMDLoadOp op;
-  Address offset;
-  Address align;
-  Expression* ptr;
-
-  Index getMemBytes();
-  void finalize();
-};
-
-class SIMDLoadStoreLane
-  : public SpecificExpression<Expression::SIMDLoadStoreLaneId> {
-public:
-  SIMDLoadStoreLane() = default;
-  SIMDLoadStoreLane(MixedArena& allocator) {}
-
-  SIMDLoadStoreLaneOp op;
-  Address offset;
-  Address align;
-  uint8_t index;
-  Expression* ptr;
-  Expression* vec;
-
-  bool isStore();
-  bool isLoad() { return !isStore(); }
-  Index getMemBytes();
-  void finalize();
-};
-
-class MemoryInit : public SpecificExpression<Expression::MemoryInitId> {
-public:
-  MemoryInit() = default;
-  MemoryInit(MixedArena& allocator) : MemoryInit() {}
-
-  Index segment;
-  Expression* dest;
-  Expression* offset;
-  Expression* size;
-
-  void finalize();
-};
-
-class DataDrop : public SpecificExpression<Expression::DataDropId> {
-public:
-  DataDrop() = default;
-  DataDrop(MixedArena& allocator) : DataDrop() {}
-
-  Index segment;
-
-  void finalize();
-};
-
-class MemoryCopy : public SpecificExpression<Expression::MemoryCopyId> {
-public:
-  MemoryCopy() = default;
-  MemoryCopy(MixedArena& allocator) : MemoryCopy() {}
-
-  Expression* dest;
-  Expression* source;
-  Expression* size;
-
-  void finalize();
-};
-
-class MemoryFill : public SpecificExpression<Expression::MemoryFillId> {
-public:
-  MemoryFill() = default;
-  MemoryFill(MixedArena& allocator) : MemoryFill() {}
-
-  Expression* dest;
-  Expression* value;
-  Expression* size;
-
-  void finalize();
-};
-
-class Const : public SpecificExpression<Expression::ConstId> {
-public:
-  Const() = default;
-  Const(MixedArena& allocator) {}
-
-  Literal value;
-
-  Const* set(Literal value_);
-
-  void finalize();
-};
-
-class Unary : public SpecificExpression<Expression::UnaryId> {
-public:
-  Unary() = default;
-  Unary(MixedArena& allocator) {}
-
-  UnaryOp op;
-  Expression* value;
-
-  bool isRelational();
-
-  void finalize();
-};
-
-class Binary : public SpecificExpression<Expression::BinaryId> {
-public:
-  Binary() = default;
-  Binary(MixedArena& allocator) {}
-
-  BinaryOp op;
-  Expression* left;
-  Expression* right;
-
-  // the type is always the type of the operands,
-  // except for relationals
-
-  bool isRelational();
-
-  void finalize();
-};
-
-class Select : public SpecificExpression<Expression::SelectId> {
-public:
-  Select() = default;
-  Select(MixedArena& allocator) {}
-
-  Expression* ifTrue;
-  Expression* ifFalse;
-  Expression* condition;
-
-  void finalize();
-  void finalize(Type type_);
-};
-
-class Drop : public SpecificExpression<Expression::DropId> {
-public:
-  Drop() = default;
-  Drop(MixedArena& allocator) {}
-
-  Expression* value;
-
-  void finalize();
-};
-
-class Return : public SpecificExpression<Expression::ReturnId> {
-public:
-  Return() { type = Type::unreachable; }
-  Return(MixedArena& allocator) : Return() {}
-
-  Expression* value = nullptr;
-};
-
-class MemorySize : public SpecificExpression<Expression::MemorySizeId> {
-public:
-  MemorySize() { type = Type::i32; }
-  MemorySize(MixedArena& allocator) : MemorySize() {}
-
-  Type ptrType = Type::i32;
-
-  void make64();
-  void finalize();
-};
-
-class MemoryGrow : public SpecificExpression<Expression::MemoryGrowId> {
-public:
-  MemoryGrow() { type = Type::i32; }
-  MemoryGrow(MixedArena& allocator) : MemoryGrow() {}
-
-  Expression* delta = nullptr;
-  Type ptrType = Type::i32;
-
-  void make64();
-  void finalize();
-};
-
-class Unreachable : public SpecificExpression<Expression::UnreachableId> {
-public:
-  Unreachable() { type = Type::unreachable; }
-  Unreachable(MixedArena& allocator) : Unreachable() {}
-};
-
-// Represents a pop of a value that arrives as an implicit argument to the
-// current block. Currently used in exception handling.
-class Pop : public SpecificExpression<Expression::PopId> {
-public:
-  Pop() = default;
-  Pop(MixedArena& allocator) {}
-};
-
-class RefNull : public SpecificExpression<Expression::RefNullId> {
-public:
-  RefNull() = default;
-  RefNull(MixedArena& allocator) {}
-
-  void finalize();
-  void finalize(HeapType heapType);
-  void finalize(Type type);
-};
-
-class RefIsNull : public SpecificExpression<Expression::RefIsNullId> {
-public:
-  RefIsNull(MixedArena& allocator) {}
-
-  Expression* value;
-
-  void finalize();
-};
-
-class RefFunc : public SpecificExpression<Expression::RefFuncId> {
-public:
-  RefFunc(MixedArena& allocator) {}
-
-  Name func;
-
-  void finalize();
-};
-
-class RefEq : public SpecificExpression<Expression::RefEqId> {
-public:
-  RefEq(MixedArena& allocator) {}
-
-  Expression* left;
-  Expression* right;
-
-  void finalize();
-};
-
-class Try : public SpecificExpression<Expression::TryId> {
-public:
-  Try(MixedArena& allocator) {}
-
-  Expression* body;
-  Expression* catchBody;
-
-  void finalize();
-  void finalize(Type type_);
-};
-
-class Throw : public SpecificExpression<Expression::ThrowId> {
-public:
-  Throw(MixedArena& allocator) : operands(allocator) {}
-
-  Name event;
-  ExpressionList operands;
-
-  void finalize();
-};
-
-class Rethrow : public SpecificExpression<Expression::RethrowId> {
-public:
-  Rethrow(MixedArena& allocator) {}
-
-  Expression* exnref;
-
-  void finalize();
-};
-
-class BrOnExn : public SpecificExpression<Expression::BrOnExnId> {
-public:
-  BrOnExn() { type = Type::unreachable; }
-  BrOnExn(MixedArena& allocator) : BrOnExn() {}
-
-  Name name;
-  Name event;
-  Expression* exnref;
-  // This is duplicate info of param types stored in Event, but this is required
-  // for us to know the type of the value sent to the target block.
-  Type sent;
-
-  void finalize();
-};
-
-class TupleMake : public SpecificExpression<Expression::TupleMakeId> {
-public:
-  TupleMake(MixedArena& allocator) : operands(allocator) {}
-
-  ExpressionList operands;
-
-  void finalize();
-};
-
-class TupleExtract : public SpecificExpression<Expression::TupleExtractId> {
-public:
-  TupleExtract(MixedArena& allocator) {}
-
-  Expression* tuple;
-  Index index;
-
-  void finalize();
-};
-
-class I31New : public SpecificExpression<Expression::I31NewId> {
-public:
-  I31New(MixedArena& allocator) {}
-
-  Expression* value;
-
-  void finalize();
-};
-
-class I31Get : public SpecificExpression<Expression::I31GetId> {
-public:
-  I31Get(MixedArena& allocator) {}
-
-  Expression* i31;
-  bool signed_;
-
-  void finalize();
-};
-
-class RefTest : public SpecificExpression<Expression::RefTestId> {
-public:
-  RefTest(MixedArena& allocator) {}
-
-  void finalize() { WASM_UNREACHABLE("TODO (gc): ref.test"); }
-};
-
-class RefCast : public SpecificExpression<Expression::RefCastId> {
-public:
-  RefCast(MixedArena& allocator) {}
-
-  void finalize() { WASM_UNREACHABLE("TODO (gc): ref.cast"); }
-};
-
-class BrOnCast : public SpecificExpression<Expression::BrOnCastId> {
-public:
-  BrOnCast(MixedArena& allocator) {}
-
-  void finalize() { WASM_UNREACHABLE("TODO (gc): br_on_cast"); }
-};
-
-class RttCanon : public SpecificExpression<Expression::RttCanonId> {
-public:
-  RttCanon(MixedArena& allocator) {}
-
-  void finalize() { WASM_UNREACHABLE("TODO (gc): rtt.canon"); }
-};
-
-class RttSub : public SpecificExpression<Expression::RttSubId> {
-public:
-  RttSub(MixedArena& allocator) {}
-
-  void finalize() { WASM_UNREACHABLE("TODO (gc): rtt.sub"); }
-};
-
-class StructNew : public SpecificExpression<Expression::StructNewId> {
-public:
-  StructNew(MixedArena& allocator) {}
-
-  void finalize() { WASM_UNREACHABLE("TODO (gc): struct.new"); }
-};
-
-class StructGet : public SpecificExpression<Expression::StructGetId> {
-public:
-  StructGet(MixedArena& allocator) {}
-
-  void finalize() { WASM_UNREACHABLE("TODO (gc): struct.get"); }
-};
-
-class StructSet : public SpecificExpression<Expression::StructSetId> {
-public:
-  StructSet(MixedArena& allocator) {}
-
-  void finalize() { WASM_UNREACHABLE("TODO (gc): struct.set"); }
-};
-
-class ArrayNew : public SpecificExpression<Expression::ArrayNewId> {
-public:
-  ArrayNew(MixedArena& allocator) {}
-
-  void finalize() { WASM_UNREACHABLE("TODO (gc): array.new"); }
-};
-
-class ArrayGet : public SpecificExpression<Expression::ArrayGetId> {
-public:
-  ArrayGet(MixedArena& allocator) {}
-
-  void finalize() { WASM_UNREACHABLE("TODO (gc): array.get"); }
-};
-
-class ArraySet : public SpecificExpression<Expression::ArraySetId> {
-public:
-  ArraySet(MixedArena& allocator) {}
-
-  void finalize() { WASM_UNREACHABLE("TODO (gc): array.set"); }
-};
-
-class ArrayLen : public SpecificExpression<Expression::ArrayLenId> {
-public:
-  ArrayLen(MixedArena& allocator) {}
-
-  void finalize() { WASM_UNREACHABLE("TODO (gc): array.len"); }
-};
->>>>>>> bacfd476
 
 // Globals
 
