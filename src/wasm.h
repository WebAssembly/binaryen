/*
 * Copyright 2015 WebAssembly Community Group participants
 *
 * Licensed under the Apache License, Version 2.0 (the "License");
 * you may not use this file except in compliance with the License.
 * You may obtain a copy of the License at
 *
 *     http://www.apache.org/licenses/LICENSE-2.0
 *
 * Unless required by applicable law or agreed to in writing, software
 * distributed under the License is distributed on an "AS IS" BASIS,
 * WITHOUT WARRANTIES OR CONDITIONS OF ANY KIND, either express or implied.
 * See the License for the specific language governing permissions and
 * limitations under the License.
 */

//
// wasm.h: Define Binaryen IR, a representation for WebAssembly, with
//         all core parts in one simple header file.
//
// For more overview, see README.md
//

#ifndef wasm_wasm_h
#define wasm_wasm_h

#include <algorithm>
#include <array>
#include <cassert>
#include <map>
#include <ostream>
#include <string>
#include <unordered_map>
#include <vector>

#include "literal.h"
#include "mixed_arena.h"
#include "support/index.h"
#include "support/name.h"
#include "wasm-features.h"
#include "wasm-type.h"

namespace wasm {

class Module;

// An index in a wasm module
using Index = uint32_t;

// An address in linear memory.
struct Address {
  using address32_t = uint32_t;
  using address64_t = uint64_t;
  address64_t addr;
  constexpr Address() : addr(0) {}
  constexpr Address(uint64_t a) : addr(a) {}
  Address& operator=(uint64_t a) {
    addr = a;
    return *this;
  }
  operator address64_t() const { return addr; }
  Address& operator++(int) {
    ++addr;
    return *this;
  }
};

enum class IRProfile { Normal, Poppy };

// Operators

enum UnaryOp {
  // int
  ClzInt32,
  ClzInt64,
  CtzInt32,
  CtzInt64,
  PopcntInt32,
  PopcntInt64,

  // float
  NegFloat32,
  NegFloat64,
  AbsFloat32,
  AbsFloat64,
  CeilFloat32,
  CeilFloat64,
  FloorFloat32,
  FloorFloat64,
  TruncFloat32,
  TruncFloat64,
  NearestFloat32,
  NearestFloat64,
  SqrtFloat32,
  SqrtFloat64,

  // relational
  EqZInt32,
  EqZInt64,

  // conversions
  // extend i32 to i64
  ExtendSInt32,
  ExtendUInt32,
  // i64 to i32
  WrapInt64,
  // float to int
  TruncSFloat32ToInt32,
  TruncSFloat32ToInt64,
  TruncUFloat32ToInt32,
  TruncUFloat32ToInt64,
  TruncSFloat64ToInt32,
  TruncSFloat64ToInt64,
  TruncUFloat64ToInt32,
  TruncUFloat64ToInt64,
  // reintepret bits to int
  ReinterpretFloat32,
  ReinterpretFloat64,
  // int to float
  ConvertSInt32ToFloat32,
  ConvertSInt32ToFloat64,
  ConvertUInt32ToFloat32,
  ConvertUInt32ToFloat64,
  ConvertSInt64ToFloat32,
  ConvertSInt64ToFloat64,
  ConvertUInt64ToFloat32,
  ConvertUInt64ToFloat64,
  // f32 to f64
  PromoteFloat32,
  // f64 to f32
  DemoteFloat64,
  // reinterpret bits to float
  ReinterpretInt32,
  ReinterpretInt64,

  // Extend signed subword-sized integer. This differs from e.g. ExtendSInt32
  // because the input integer is in an i64 value insetad of an i32 value.
  ExtendS8Int32,
  ExtendS16Int32,
  ExtendS8Int64,
  ExtendS16Int64,
  ExtendS32Int64,

  // Saturating float-to-int
  TruncSatSFloat32ToInt32,
  TruncSatUFloat32ToInt32,
  TruncSatSFloat64ToInt32,
  TruncSatUFloat64ToInt32,
  TruncSatSFloat32ToInt64,
  TruncSatUFloat32ToInt64,
  TruncSatSFloat64ToInt64,
  TruncSatUFloat64ToInt64,

  // SIMD splats
  SplatVecI8x16,
  SplatVecI16x8,
  SplatVecI32x4,
  SplatVecI64x2,
  SplatVecF32x4,
  SplatVecF64x2,

  // SIMD arithmetic
  NotVec128,
  AnyTrueVec128,
  AbsVecI8x16,
  NegVecI8x16,
  AllTrueVecI8x16,
  BitmaskVecI8x16,
  PopcntVecI8x16,
  AbsVecI16x8,
  NegVecI16x8,
  AllTrueVecI16x8,
  BitmaskVecI16x8,
  AbsVecI32x4,
  NegVecI32x4,
  AllTrueVecI32x4,
  BitmaskVecI32x4,
  AbsVecI64x2,
  NegVecI64x2,
  AllTrueVecI64x2,
  BitmaskVecI64x2,
  AbsVecF16x8,
  NegVecF16x8,
  SqrtVecF16x8,
  CeilVecF16x8,
  FloorVecF16x8,
  TruncVecF16x8,
  NearestVecF16x8,
  AbsVecF32x4,
  NegVecF32x4,
  SqrtVecF32x4,
  CeilVecF32x4,
  FloorVecF32x4,
  TruncVecF32x4,
  NearestVecF32x4,
  AbsVecF64x2,
  NegVecF64x2,
  SqrtVecF64x2,
  CeilVecF64x2,
  FloorVecF64x2,
  TruncVecF64x2,
  NearestVecF64x2,
  ExtAddPairwiseSVecI8x16ToI16x8,
  ExtAddPairwiseUVecI8x16ToI16x8,
  ExtAddPairwiseSVecI16x8ToI32x4,
  ExtAddPairwiseUVecI16x8ToI32x4,

  // SIMD conversions
  TruncSatSVecF32x4ToVecI32x4,
  TruncSatUVecF32x4ToVecI32x4,
  ConvertSVecI32x4ToVecF32x4,
  ConvertUVecI32x4ToVecF32x4,
  ExtendLowSVecI8x16ToVecI16x8,
  ExtendHighSVecI8x16ToVecI16x8,
  ExtendLowUVecI8x16ToVecI16x8,
  ExtendHighUVecI8x16ToVecI16x8,
  ExtendLowSVecI16x8ToVecI32x4,
  ExtendHighSVecI16x8ToVecI32x4,
  ExtendLowUVecI16x8ToVecI32x4,
  ExtendHighUVecI16x8ToVecI32x4,
  ExtendLowSVecI32x4ToVecI64x2,
  ExtendHighSVecI32x4ToVecI64x2,
  ExtendLowUVecI32x4ToVecI64x2,
  ExtendHighUVecI32x4ToVecI64x2,

  ConvertLowSVecI32x4ToVecF64x2,
  ConvertLowUVecI32x4ToVecF64x2,
  TruncSatZeroSVecF64x2ToVecI32x4,
  TruncSatZeroUVecF64x2ToVecI32x4,
  DemoteZeroVecF64x2ToVecF32x4,
  PromoteLowVecF32x4ToVecF64x2,

  // Relaxed SIMD
  RelaxedTruncSVecF32x4ToVecI32x4,
  RelaxedTruncUVecF32x4ToVecI32x4,
  RelaxedTruncZeroSVecF64x2ToVecI32x4,
  RelaxedTruncZeroUVecF64x2ToVecI32x4,

  // Half precision SIMD
  SplatVecF16x8,
  TruncSatSVecF16x8ToVecI16x8,
  TruncSatUVecF16x8ToVecI16x8,
  ConvertSVecI16x8ToVecF16x8,
  ConvertUVecI16x8ToVecF16x8,

  InvalidUnary
};

enum BinaryOp {
  // int or float
  AddInt32,
  SubInt32,
  MulInt32,

  // int
  DivSInt32,
  DivUInt32,
  RemSInt32,
  RemUInt32,
  AndInt32,
  OrInt32,
  XorInt32,
  ShlInt32,
  ShrSInt32,
  ShrUInt32,
  RotLInt32,
  RotRInt32,

  // relational ops
  // int or float
  EqInt32,
  NeInt32,
  // int
  LtSInt32,
  LtUInt32,
  LeSInt32,
  LeUInt32,
  GtSInt32,
  GtUInt32,
  GeSInt32,
  GeUInt32,

  // int or float
  AddInt64,
  SubInt64,
  MulInt64,

  // int
  DivSInt64,
  DivUInt64,
  RemSInt64,
  RemUInt64,
  AndInt64,
  OrInt64,
  XorInt64,
  ShlInt64,
  ShrSInt64,
  ShrUInt64,
  RotLInt64,
  RotRInt64,

  // relational ops
  // int or float
  EqInt64,
  NeInt64,
  // int
  LtSInt64,
  LtUInt64,
  LeSInt64,
  LeUInt64,
  GtSInt64,
  GtUInt64,
  GeSInt64,
  GeUInt64,

  // int or float
  AddFloat32,
  SubFloat32,
  MulFloat32,

  // float
  DivFloat32,
  CopySignFloat32,
  MinFloat32,
  MaxFloat32,

  // relational ops
  // int or float
  EqFloat32,
  NeFloat32,
  // float
  LtFloat32,
  LeFloat32,
  GtFloat32,
  GeFloat32,

  // int or float
  AddFloat64,
  SubFloat64,
  MulFloat64,

  // float
  DivFloat64,
  CopySignFloat64,
  MinFloat64,
  MaxFloat64,

  // relational ops
  // int or float
  EqFloat64,
  NeFloat64,
  // float
  LtFloat64,
  LeFloat64,
  GtFloat64,
  GeFloat64,

  // SIMD relational ops (return vectors)
  EqVecI8x16,
  NeVecI8x16,
  LtSVecI8x16,
  LtUVecI8x16,
  GtSVecI8x16,
  GtUVecI8x16,
  LeSVecI8x16,
  LeUVecI8x16,
  GeSVecI8x16,
  GeUVecI8x16,
  EqVecI16x8,
  NeVecI16x8,
  LtSVecI16x8,
  LtUVecI16x8,
  GtSVecI16x8,
  GtUVecI16x8,
  LeSVecI16x8,
  LeUVecI16x8,
  GeSVecI16x8,
  GeUVecI16x8,
  EqVecI32x4,
  NeVecI32x4,
  LtSVecI32x4,
  LtUVecI32x4,
  GtSVecI32x4,
  GtUVecI32x4,
  LeSVecI32x4,
  LeUVecI32x4,
  GeSVecI32x4,
  GeUVecI32x4,
  EqVecI64x2,
  NeVecI64x2,
  LtSVecI64x2,
  GtSVecI64x2,
  LeSVecI64x2,
  GeSVecI64x2,
  EqVecF16x8,
  NeVecF16x8,
  LtVecF16x8,
  GtVecF16x8,
  LeVecF16x8,
  GeVecF16x8,
  EqVecF32x4,
  NeVecF32x4,
  LtVecF32x4,
  GtVecF32x4,
  LeVecF32x4,
  GeVecF32x4,
  EqVecF64x2,
  NeVecF64x2,
  LtVecF64x2,
  GtVecF64x2,
  LeVecF64x2,
  GeVecF64x2,

  // SIMD arithmetic
  AndVec128,
  OrVec128,
  XorVec128,
  AndNotVec128,
  AddVecI8x16,
  AddSatSVecI8x16,
  AddSatUVecI8x16,
  SubVecI8x16,
  SubSatSVecI8x16,
  SubSatUVecI8x16,
  MinSVecI8x16,
  MinUVecI8x16,
  MaxSVecI8x16,
  MaxUVecI8x16,
  AvgrUVecI8x16,
  AddVecI16x8,
  AddSatSVecI16x8,
  AddSatUVecI16x8,
  SubVecI16x8,
  SubSatSVecI16x8,
  SubSatUVecI16x8,
  MulVecI16x8,
  MinSVecI16x8,
  MinUVecI16x8,
  MaxSVecI16x8,
  MaxUVecI16x8,
  AvgrUVecI16x8,
  Q15MulrSatSVecI16x8,
  ExtMulLowSVecI16x8,
  ExtMulHighSVecI16x8,
  ExtMulLowUVecI16x8,
  ExtMulHighUVecI16x8,
  AddVecI32x4,
  SubVecI32x4,
  MulVecI32x4,
  MinSVecI32x4,
  MinUVecI32x4,
  MaxSVecI32x4,
  MaxUVecI32x4,
  DotSVecI16x8ToVecI32x4,
  ExtMulLowSVecI32x4,
  ExtMulHighSVecI32x4,
  ExtMulLowUVecI32x4,
  ExtMulHighUVecI32x4,
  AddVecI64x2,
  SubVecI64x2,
  MulVecI64x2,
  ExtMulLowSVecI64x2,
  ExtMulHighSVecI64x2,
  ExtMulLowUVecI64x2,
  ExtMulHighUVecI64x2,
  AddVecF16x8,
  SubVecF16x8,
  MulVecF16x8,
  DivVecF16x8,
  MinVecF16x8,
  MaxVecF16x8,
  PMinVecF16x8,
  PMaxVecF16x8,
  AddVecF32x4,
  SubVecF32x4,
  MulVecF32x4,
  DivVecF32x4,
  MinVecF32x4,
  MaxVecF32x4,
  PMinVecF32x4,
  PMaxVecF32x4,
  AddVecF64x2,
  SubVecF64x2,
  MulVecF64x2,
  DivVecF64x2,
  MinVecF64x2,
  MaxVecF64x2,
  PMinVecF64x2,
  PMaxVecF64x2,

  // SIMD Conversion
  NarrowSVecI16x8ToVecI8x16,
  NarrowUVecI16x8ToVecI8x16,
  NarrowSVecI32x4ToVecI16x8,
  NarrowUVecI32x4ToVecI16x8,

  // SIMD Swizzle
  SwizzleVecI8x16,

  // Relaxed SIMD
  RelaxedSwizzleVecI8x16,
  RelaxedMinVecF32x4,
  RelaxedMaxVecF32x4,
  RelaxedMinVecF64x2,
  RelaxedMaxVecF64x2,
  RelaxedQ15MulrSVecI16x8,
  DotI8x16I7x16SToVecI16x8,

  InvalidBinary
};

enum AtomicRMWOp { RMWAdd, RMWSub, RMWAnd, RMWOr, RMWXor, RMWXchg };

enum SIMDExtractOp {
  ExtractLaneSVecI8x16,
  ExtractLaneUVecI8x16,
  ExtractLaneSVecI16x8,
  ExtractLaneUVecI16x8,
  ExtractLaneVecI32x4,
  ExtractLaneVecI64x2,
  ExtractLaneVecF16x8,
  ExtractLaneVecF32x4,
  ExtractLaneVecF64x2
};

enum SIMDReplaceOp {
  ReplaceLaneVecI8x16,
  ReplaceLaneVecI16x8,
  ReplaceLaneVecI32x4,
  ReplaceLaneVecI64x2,
  ReplaceLaneVecF16x8,
  ReplaceLaneVecF32x4,
  ReplaceLaneVecF64x2,
};

enum SIMDShiftOp {
  ShlVecI8x16,
  ShrSVecI8x16,
  ShrUVecI8x16,
  ShlVecI16x8,
  ShrSVecI16x8,
  ShrUVecI16x8,
  ShlVecI32x4,
  ShrSVecI32x4,
  ShrUVecI32x4,
  ShlVecI64x2,
  ShrSVecI64x2,
  ShrUVecI64x2
};

enum SIMDLoadOp {
  Load8SplatVec128,
  Load16SplatVec128,
  Load32SplatVec128,
  Load64SplatVec128,
  Load8x8SVec128,
  Load8x8UVec128,
  Load16x4SVec128,
  Load16x4UVec128,
  Load32x2SVec128,
  Load32x2UVec128,
  Load32ZeroVec128,
  Load64ZeroVec128,
};

enum SIMDLoadStoreLaneOp {
  Load8LaneVec128,
  Load16LaneVec128,
  Load32LaneVec128,
  Load64LaneVec128,
  Store8LaneVec128,
  Store16LaneVec128,
  Store32LaneVec128,
  Store64LaneVec128,
};

enum SIMDTernaryOp {
  Bitselect,

  // Relaxed SIMD
  RelaxedMaddVecF16x8,
  RelaxedNmaddVecF16x8,
  RelaxedMaddVecF32x4,
  RelaxedNmaddVecF32x4,
  RelaxedMaddVecF64x2,
  RelaxedNmaddVecF64x2,
  LaneselectI8x16,
  LaneselectI16x8,
  LaneselectI32x4,
  LaneselectI64x2,
  DotI8x16I7x16AddSToVecI32x4,
};

enum RefAsOp {
  RefAsNonNull,
  AnyConvertExtern,
  ExternConvertAny,
};

enum BrOnOp {
  BrOnNull,
  BrOnNonNull,
  BrOnCast,
  BrOnCastFail,
};

enum StringNewOp {
  StringNewLossyUTF8Array,
  StringNewWTF16Array,
  StringNewFromCodePoint,
};

enum StringMeasureOp {
  StringMeasureUTF8,
  StringMeasureWTF16,
};

enum StringEncodeOp {
  StringEncodeLossyUTF8Array,
  StringEncodeWTF16Array,
};

enum StringEqOp {
  StringEqEqual,
  StringEqCompare,
};

//
// Expressions
//
// Note that little is provided in terms of constructors for these. The
// rationale is that writing `new Something(a, b, c, d, e)` is not the clearest,
// and it would be better to write new `Something(name=a, leftOperand=b...`
// etc., but C++ lacks named operands so you will see things like
//   auto x = new Something();
//   x->name = a;
//   x->leftOperand = b;
//   ..
// which is less compact but less ambiguous. See wasm-builder.h for a more
// friendly API for building nodes.
//
// Most nodes have no need of internal allocation, and when arena-allocated
// they drop the provided arena on the floor. You can create random instances
// of those that are not in an arena without issue. However, the nodes that
// have internal allocation will need an allocator provided to them in order
// to be constructed.

class Expression {
public:
<<<<<<< HEAD
  enum Id : int8_t {
=======
  enum Id : uint8_t {
>>>>>>> 7558f19e
    InvalidId = 0,
    BlockId,
    IfId,
    LoopId,
    BreakId,
    SwitchId,
    CallId,
    CallIndirectId,
    LocalGetId,
    LocalSetId,
    GlobalGetId,
    GlobalSetId,
    LoadId,
    StoreId,
    ConstId,
    UnaryId,
    BinaryId,
    SelectId,
    DropId,
    ReturnId,
    MemorySizeId,
    MemoryGrowId,
    NopId,
    UnreachableId,
    AtomicRMWId,
    AtomicCmpxchgId,
    AtomicWaitId,
    AtomicNotifyId,
    AtomicFenceId,
    SIMDExtractId,
    SIMDReplaceId,
    SIMDShuffleId,
    SIMDTernaryId,
    SIMDShiftId,
    SIMDLoadId,
    SIMDLoadStoreLaneId,
    MemoryInitId,
    DataDropId,
    MemoryCopyId,
    MemoryFillId,
    PopId,
    RefNullId,
    RefIsNullId,
    RefFuncId,
    RefEqId,
    TableGetId,
    TableSetId,
    TableSizeId,
    TableGrowId,
    TableFillId,
    TableCopyId,
    TableInitId,
    TryId,
    TryTableId,
    ThrowId,
    RethrowId,
    ThrowRefId,
    TupleMakeId,
    TupleExtractId,
    RefI31Id,
    I31GetId,
    CallRefId,
    RefTestId,
    RefCastId,
    BrOnId,
    StructNewId,
    StructGetId,
    StructSetId,
    ArrayNewId,
    ArrayNewDataId,
    ArrayNewElemId,
    ArrayNewFixedId,
    ArrayGetId,
    ArraySetId,
    ArrayLenId,
    ArrayCopyId,
    ArrayFillId,
    ArrayInitDataId,
    ArrayInitElemId,
    RefAsId,
    StringNewId,
    StringConstId,
    StringMeasureId,
    StringEncodeId,
    StringConcatId,
    StringEqId,
    StringWTF16GetId,
    StringSliceWTFId,
    ContBindId,
    ContNewId,
    ResumeId,
    SuspendId,
    NumExpressionIds
  };
  Id _id;

  // the type of the expression: its *output*, not necessarily its input(s)
  Type type = Type::none;

  Expression(Id id) : _id(id) {}

protected:
  // An expression cannot be constructed without knowing what kind of expression
  // it should be.
  Expression(const Expression& other) = default;
  Expression(Expression&& other) = default;
  Expression& operator=(Expression& other) = default;
  Expression& operator=(Expression&& other) = default;

public:
  void finalize() {}

  template<class T> bool is() const {
    static_assert(std::is_base_of<Expression, T>::value,
                  "Expression is not a base of destination type T");
    return int(_id) == int(T::SpecificId);
  }

  template<class T> T* dynCast() {
    static_assert(std::is_base_of<Expression, T>::value,
                  "Expression is not a base of destination type T");
    return int(_id) == int(T::SpecificId) ? (T*)this : nullptr;
  }

  template<class T> const T* dynCast() const {
    static_assert(std::is_base_of<Expression, T>::value,
                  "Expression is not a base of destination type T");
    return int(_id) == int(T::SpecificId) ? (const T*)this : nullptr;
  }

  template<class T> T* cast() {
    static_assert(std::is_base_of<Expression, T>::value,
                  "Expression is not a base of destination type T");
    assert(int(_id) == int(T::SpecificId));
    return (T*)this;
  }

  template<class T> const T* cast() const {
    static_assert(std::is_base_of<Expression, T>::value,
                  "Expression is not a base of destination type T");
    assert(int(_id) == int(T::SpecificId));
    return (const T*)this;
  }

  // Print the expression to stderr. Meant for use while debugging.
  void dump();
};

static_assert(Expression::NumExpressionIds < 256, "ids must fit in a byte");

const char* getExpressionName(Expression* curr);

Literal getLiteralFromConstExpression(Expression* curr);
Literals getLiteralsFromConstExpression(Expression* curr);

using ExpressionList = ArenaVector<Expression*>;

template<Expression::Id SID> class SpecificExpression : public Expression {
public:
  // Compile-time access to the type for the class.
  static constexpr Id SpecificId = SID;

  SpecificExpression() : Expression(SID) {}
};

class Nop : public SpecificExpression<Expression::NopId> {
public:
  Nop() = default;
  Nop(MixedArena& allocator) {}
};

class Block : public SpecificExpression<Expression::BlockId> {
public:
  Block(MixedArena& allocator) : list(allocator) {}

  Name name;
  ExpressionList list;

  enum Breakability { Unknown, HasBreak, NoBreak };

  // If type_ is not given, set the type purely based on its contents. this
  // scans the block, so it is not fast.
  // If type_ is given, set the type given you know its type, which is the case
  // when parsing s-expression or binary, as explicit types are given. the only
  // additional work this does is to set the type to unreachable in the cases
  // that is needed (which may require scanning the block)
  //
  // If breakability is given, you know if there is a break to this block. this
  // avoids the need to scan the contents of the block in the case that it might
  // be unreachable, so it is recommended if you already know the type and
  // breakability anyhow.
  void finalize(std::optional<Type> type_ = std::nullopt,
                Breakability breakability = Unknown);
};

class If : public SpecificExpression<Expression::IfId> {
public:
  If() : ifFalse(nullptr) {}
  If(MixedArena& allocator) : If() {}

  Expression* condition;
  Expression* ifTrue;
  Expression* ifFalse;

  // If type_ is not given, set the type purely based on its contents.
  // If type_ is given, set the type given you know its type, which is the case
  // when parsing s-expression or binary, as explicit types are given. the only
  // additional work this does is to set the type to unreachable in the cases
  // that is needed.
  void finalize(std::optional<Type> type_ = std::nullopt);
};

class Loop : public SpecificExpression<Expression::LoopId> {
public:
  Loop() = default;
  Loop(MixedArena& allocator) {}

  Name name;
  Expression* body;

  // If type_ is not given, set the type purely based on its contents.
  // If type_ is given, set the type given you know its type, which is the case
  // when parsing s-expression or binary, as explicit types are given. the only
  // additional work this does is to set the type to unreachable in the cases
  // that is needed.
  void finalize(std::optional<Type> type_ = std::nullopt);
};

class Break : public SpecificExpression<Expression::BreakId> {
public:
  Break() : value(nullptr), condition(nullptr) {}
  Break(MixedArena& allocator) : Break() { type = Type::unreachable; }

  Name name;
  Expression* value;
  Expression* condition;

  void finalize();
};

class Switch : public SpecificExpression<Expression::SwitchId> {
public:
  Switch(MixedArena& allocator) : targets(allocator) {
    type = Type::unreachable;
  }

  ArenaVector<Name> targets;
  Name default_;
  Expression* value = nullptr;
  Expression* condition = nullptr;

  void finalize();
};

class Call : public SpecificExpression<Expression::CallId> {
public:
  Call(MixedArena& allocator) : operands(allocator) {}

  ExpressionList operands;
  Name target;
  bool isReturn = false;

  void finalize();
};

class CallIndirect : public SpecificExpression<Expression::CallIndirectId> {
public:
  CallIndirect(MixedArena& allocator) : operands(allocator) {}
  HeapType heapType;
  ExpressionList operands;
  Expression* target;
  Name table;
  bool isReturn = false;

  void finalize();
};

class LocalGet : public SpecificExpression<Expression::LocalGetId> {
public:
  LocalGet() = default;
  LocalGet(MixedArena& allocator) {}

  Index index;
};

class LocalSet : public SpecificExpression<Expression::LocalSetId> {
public:
  LocalSet() = default;
  LocalSet(MixedArena& allocator) {}

  void finalize();

  Index index;
  Expression* value;

  bool isTee() const;
  void makeTee(Type type);
  void makeSet();
};

class GlobalGet : public SpecificExpression<Expression::GlobalGetId> {
public:
  GlobalGet() = default;
  GlobalGet(MixedArena& allocator) {}

  Name name;
};

class GlobalSet : public SpecificExpression<Expression::GlobalSetId> {
public:
  GlobalSet() = default;
  GlobalSet(MixedArena& allocator) {}

  Name name;
  Expression* value;

  void finalize();
};

class Load : public SpecificExpression<Expression::LoadId> {
public:
  Load() = default;
  Load(MixedArena& allocator) {}

  uint8_t bytes;
  bool signed_ = false;
  Address offset;
  Address align;
  bool isAtomic;
  Expression* ptr;
  Name memory;

  // type must be set during creation, cannot be inferred

  void finalize();
};

class Store : public SpecificExpression<Expression::StoreId> {
public:
  Store() = default;
  Store(MixedArena& allocator) : Store() {}

  uint8_t bytes;
  Address offset;
  Address align;
  bool isAtomic;
  Expression* ptr;
  Expression* value;
  Type valueType;
  Name memory;

  void finalize();
};

class AtomicRMW : public SpecificExpression<Expression::AtomicRMWId> {
public:
  AtomicRMW() = default;
  AtomicRMW(MixedArena& allocator) : AtomicRMW() {}

  AtomicRMWOp op;
  uint8_t bytes;
  Address offset;
  Expression* ptr;
  Expression* value;
  Name memory;

  void finalize();
};

class AtomicCmpxchg : public SpecificExpression<Expression::AtomicCmpxchgId> {
public:
  AtomicCmpxchg() = default;
  AtomicCmpxchg(MixedArena& allocator) : AtomicCmpxchg() {}

  uint8_t bytes;
  Address offset;
  Expression* ptr;
  Expression* expected;
  Expression* replacement;
  Name memory;

  void finalize();
};

class AtomicWait : public SpecificExpression<Expression::AtomicWaitId> {
public:
  AtomicWait() = default;
  AtomicWait(MixedArena& allocator) : AtomicWait() {}

  Address offset;
  Expression* ptr;
  Expression* expected;
  Expression* timeout;
  Type expectedType;
  Name memory;

  void finalize();
};

class AtomicNotify : public SpecificExpression<Expression::AtomicNotifyId> {
public:
  AtomicNotify() = default;
  AtomicNotify(MixedArena& allocator) : AtomicNotify() {}

  Address offset;
  Expression* ptr;
  Expression* notifyCount;
  Name memory;

  void finalize();
};

class AtomicFence : public SpecificExpression<Expression::AtomicFenceId> {
public:
  AtomicFence() = default;
  AtomicFence(MixedArena& allocator) : AtomicFence() {}

  // Current wasm threads only supports sequentialy consistent atomics, but
  // other orderings may be added in the future. This field is reserved for
  // that, and currently set to 0.
  uint8_t order = 0;

  void finalize();
};

class SIMDExtract : public SpecificExpression<Expression::SIMDExtractId> {
public:
  SIMDExtract() = default;
  SIMDExtract(MixedArena& allocator) : SIMDExtract() {}

  SIMDExtractOp op;
  Expression* vec;
  uint8_t index;

  void finalize();
};

class SIMDReplace : public SpecificExpression<Expression::SIMDReplaceId> {
public:
  SIMDReplace() = default;
  SIMDReplace(MixedArena& allocator) : SIMDReplace() {}

  SIMDReplaceOp op;
  Expression* vec;
  uint8_t index;
  Expression* value;

  void finalize();
};

class SIMDShuffle : public SpecificExpression<Expression::SIMDShuffleId> {
public:
  SIMDShuffle() = default;
  SIMDShuffle(MixedArena& allocator) : SIMDShuffle() {}

  Expression* left;
  Expression* right;
  std::array<uint8_t, 16> mask;

  void finalize();
};

class SIMDTernary : public SpecificExpression<Expression::SIMDTernaryId> {
public:
  SIMDTernary() = default;
  SIMDTernary(MixedArena& allocator) : SIMDTernary() {}

  SIMDTernaryOp op;
  Expression* a;
  Expression* b;
  Expression* c;

  void finalize();
};

class SIMDShift : public SpecificExpression<Expression::SIMDShiftId> {
public:
  SIMDShift() = default;
  SIMDShift(MixedArena& allocator) : SIMDShift() {}

  SIMDShiftOp op;
  Expression* vec;
  Expression* shift;

  void finalize();
};

class SIMDLoad : public SpecificExpression<Expression::SIMDLoadId> {
public:
  SIMDLoad() = default;
  SIMDLoad(MixedArena& allocator) {}

  SIMDLoadOp op;
  Address offset;
  Address align;
  Expression* ptr;
  Name memory;

  Index getMemBytes();
  void finalize();
};

class SIMDLoadStoreLane
  : public SpecificExpression<Expression::SIMDLoadStoreLaneId> {
public:
  SIMDLoadStoreLane() = default;
  SIMDLoadStoreLane(MixedArena& allocator) {}

  SIMDLoadStoreLaneOp op;
  Address offset;
  Address align;
  uint8_t index;
  Expression* ptr;
  Expression* vec;
  Name memory;

  bool isStore();
  bool isLoad() { return !isStore(); }
  Index getMemBytes();
  void finalize();
};

class MemoryInit : public SpecificExpression<Expression::MemoryInitId> {
public:
  MemoryInit() = default;
  MemoryInit(MixedArena& allocator) : MemoryInit() {}

  Name segment;
  Expression* dest;
  Expression* offset;
  Expression* size;
  Name memory;

  void finalize();
};

class DataDrop : public SpecificExpression<Expression::DataDropId> {
public:
  DataDrop() = default;
  DataDrop(MixedArena& allocator) : DataDrop() {}

  Name segment;

  void finalize();
};

class MemoryCopy : public SpecificExpression<Expression::MemoryCopyId> {
public:
  MemoryCopy() = default;
  MemoryCopy(MixedArena& allocator) : MemoryCopy() {}

  Expression* dest;
  Expression* source;
  Expression* size;
  Name destMemory;
  Name sourceMemory;

  void finalize();
};

class MemoryFill : public SpecificExpression<Expression::MemoryFillId> {
public:
  MemoryFill() = default;
  MemoryFill(MixedArena& allocator) : MemoryFill() {}

  Expression* dest;
  Expression* value;
  Expression* size;
  Name memory;

  void finalize();
};

class Const : public SpecificExpression<Expression::ConstId> {
public:
  Const() = default;
  Const(MixedArena& allocator) {}

  Literal value;

  Const* set(Literal value_);

  void finalize();
};

class Unary : public SpecificExpression<Expression::UnaryId> {
public:
  Unary() = default;
  Unary(MixedArena& allocator) {}

  UnaryOp op;
  Expression* value;

  bool isRelational();

  void finalize();
};

class Binary : public SpecificExpression<Expression::BinaryId> {
public:
  Binary() = default;
  Binary(MixedArena& allocator) {}

  BinaryOp op;
  Expression* left;
  Expression* right;

  // the type is always the type of the operands,
  // except for relationals

  bool isRelational();

  void finalize();
};

class Select : public SpecificExpression<Expression::SelectId> {
public:
  Select() = default;
  Select(MixedArena& allocator) {}

  Expression* ifTrue;
  Expression* ifFalse;
  Expression* condition;

  void finalize();
  void finalize(Type type_);
};

class Drop : public SpecificExpression<Expression::DropId> {
public:
  Drop() = default;
  Drop(MixedArena& allocator) {}

  Expression* value;

  void finalize();
};

class Return : public SpecificExpression<Expression::ReturnId> {
public:
  Return() { type = Type::unreachable; }
  Return(MixedArena& allocator) : Return() {}

  Expression* value = nullptr;
};

class MemorySize : public SpecificExpression<Expression::MemorySizeId> {
public:
  MemorySize() { type = Type::i32; }
  MemorySize(MixedArena& allocator) : MemorySize() {}

  Name memory;

  void finalize();
};

class MemoryGrow : public SpecificExpression<Expression::MemoryGrowId> {
public:
  MemoryGrow() { type = Type::i32; }
  MemoryGrow(MixedArena& allocator) : MemoryGrow() {}

  Expression* delta = nullptr;
  Name memory;

  void finalize();
};

class Unreachable : public SpecificExpression<Expression::UnreachableId> {
public:
  Unreachable() { type = Type::unreachable; }
  Unreachable(MixedArena& allocator) : Unreachable() {}
};

// Represents a pop of a value that arrives as an implicit argument to the
// current block. Currently used in exception handling.
class Pop : public SpecificExpression<Expression::PopId> {
public:
  Pop() = default;
  Pop(MixedArena& allocator) {}
};

class RefNull : public SpecificExpression<Expression::RefNullId> {
public:
  RefNull() = default;
  RefNull(MixedArena& allocator) {}

  void finalize();
  void finalize(HeapType heapType);
  void finalize(Type type);
};

class RefIsNull : public SpecificExpression<Expression::RefIsNullId> {
public:
  RefIsNull() = default;
  RefIsNull(MixedArena& allocator) {}

  Expression* value;

  void finalize();
};

class RefFunc : public SpecificExpression<Expression::RefFuncId> {
public:
  RefFunc(MixedArena& allocator) {}

  Name func;

  void finalize();
  void finalize(Type type_);
};

class RefEq : public SpecificExpression<Expression::RefEqId> {
public:
  RefEq() = default;
  RefEq(MixedArena& allocator) {}

  Expression* left;
  Expression* right;

  void finalize();
};

class TableGet : public SpecificExpression<Expression::TableGetId> {
public:
  TableGet() = default;
  TableGet(MixedArena& allocator) {}

  Name table;

  Expression* index;

  void finalize();
};

class TableSet : public SpecificExpression<Expression::TableSetId> {
public:
  TableSet() = default;
  TableSet(MixedArena& allocator) {}

  Name table;

  Expression* index;
  Expression* value;

  void finalize();
};

class TableSize : public SpecificExpression<Expression::TableSizeId> {
public:
  TableSize() { type = Type::i32; }
  TableSize(MixedArena& allocator) : TableSize() {}

  Name table;

  void finalize();
};

class TableGrow : public SpecificExpression<Expression::TableGrowId> {
public:
  TableGrow() { type = Type::i32; }
  TableGrow(MixedArena& allocator) : TableGrow() {}

  Name table;
  Expression* value;
  Expression* delta;

  void finalize();
};

class TableFill : public SpecificExpression<Expression::TableFillId> {
public:
  TableFill() = default;
  TableFill(MixedArena& allocator) : TableFill() {}

  Name table;
  Expression* dest;
  Expression* value;
  Expression* size;

  void finalize();
};

class TableCopy : public SpecificExpression<Expression::TableCopyId> {
public:
  TableCopy() = default;
  TableCopy(MixedArena& allocator) : TableCopy() {}

  Expression* dest;
  Expression* source;
  Expression* size;
  Name destTable;
  Name sourceTable;

  void finalize();
};

class TableInit : public SpecificExpression<Expression::TableInitId> {
public:
  TableInit() = default;
  TableInit(MixedArena& allocator) : TableInit() {}

  Name segment;
  Expression* dest;
  Expression* offset;
  Expression* size;
  Name table;

  void finalize();
};

// 'try' from the old (Phase 3) EH proposal
class Try : public SpecificExpression<Expression::TryId> {
public:
  Try(MixedArena& allocator) : catchTags(allocator), catchBodies(allocator) {}

  Name name; // label that can only be targeted by 'delegate's
  Expression* body;
  ArenaVector<Name> catchTags;
  ExpressionList catchBodies;
  Name delegateTarget; // target try's label

  bool hasCatchAll() const {
    return catchBodies.size() - catchTags.size() == 1;
  }
  bool isCatch() const { return !catchBodies.empty(); }
  bool isDelegate() const { return delegateTarget.is(); }
  void finalize(std::optional<Type> type_ = std::nullopt);
};

// 'try_table' from the new EH proposal
class TryTable : public SpecificExpression<Expression::TryTableId> {
public:
  TryTable(MixedArena& allocator)
    : catchTags(allocator), catchDests(allocator), catchRefs(allocator),
      sentTypes(allocator) {}

  Expression* body;

  // Tag names. Empty names (Name()) for catch_all and catch_all_ref
  ArenaVector<Name> catchTags;
  // catches' destination blocks
  ArenaVector<Name> catchDests;
  // true for catch_ref and catch_all_ref
  ArenaVector<bool> catchRefs;

  bool hasCatchAll() const;

  // When 'Module*' parameter is given, we cache catch tags' types into
  // 'sentTypes' array, so that the types can be accessed in other analyses
  // without accessing the module.
  void finalize(std::optional<Type> type_ = std::nullopt,
                Module* wasm = nullptr);

  // Caches tags' types in the catch clauses in order not to query the module
  // every time we query the sent types
  ArenaVector<Type> sentTypes;
};

class Throw : public SpecificExpression<Expression::ThrowId> {
public:
  Throw(MixedArena& allocator) : operands(allocator) {}

  Name tag;
  ExpressionList operands;

  void finalize();
};

// 'rethrow' from the old (Phase 3) EH proposal
class Rethrow : public SpecificExpression<Expression::RethrowId> {
public:
  Rethrow(MixedArena& allocator) {}

  Name target;

  void finalize();
};

// 'throw_ref' from the new EH proposal
class ThrowRef : public SpecificExpression<Expression::ThrowRefId> {
public:
  ThrowRef() = default;
  ThrowRef(MixedArena& allocator) {}

  Expression* exnref;

  void finalize();
};

class TupleMake : public SpecificExpression<Expression::TupleMakeId> {
public:
  TupleMake(MixedArena& allocator) : operands(allocator) {}

  ExpressionList operands;

  void finalize();
};

class TupleExtract : public SpecificExpression<Expression::TupleExtractId> {
public:
  TupleExtract() = default;
  TupleExtract(MixedArena& allocator) {}

  Expression* tuple;
  Index index;

  void finalize();
};

class RefI31 : public SpecificExpression<Expression::RefI31Id> {
public:
  RefI31() = default;
  RefI31(MixedArena& allocator) {}

  Expression* value;

  void finalize();
};

class I31Get : public SpecificExpression<Expression::I31GetId> {
public:
  I31Get() = default;
  I31Get(MixedArena& allocator) {}

  Expression* i31;
  bool signed_ = false;

  void finalize();
};

class CallRef : public SpecificExpression<Expression::CallRefId> {
public:
  CallRef(MixedArena& allocator) : operands(allocator) {}
  ExpressionList operands;
  Expression* target;
  bool isReturn = false;

  void finalize();
};

class RefTest : public SpecificExpression<Expression::RefTestId> {
public:
  RefTest() = default;
  RefTest(MixedArena& allocator) {}

  Expression* ref;

  Type castType;

  void finalize();

  Type& getCastType() { return castType; }
};

class RefCast : public SpecificExpression<Expression::RefCastId> {
public:
  RefCast() = default;
  RefCast(MixedArena& allocator) {}

  Expression* ref;

  void finalize();

  Type& getCastType() { return type; }
};

class BrOn : public SpecificExpression<Expression::BrOnId> {
public:
  BrOn() = default;
  BrOn(MixedArena& allocator) {}

  BrOnOp op;
  Name name;
  Expression* ref;
  Type castType;

  void finalize();

  Type& getCastType() { return castType; }

  // Returns the type sent on the branch, if it is taken.
  Type getSentType();
};

class StructNew : public SpecificExpression<Expression::StructNewId> {
public:
  StructNew(MixedArena& allocator) : operands(allocator) {}

  // A struct.new_with_default has empty operands. This does leave the case of a
  // struct with no fields ambiguous, but it doesn't make a difference in that
  // case, and binaryen doesn't guarantee roundtripping binaries anyhow.
  ExpressionList operands;

  bool isWithDefault() { return operands.empty(); }

  void finalize();
};

class StructGet : public SpecificExpression<Expression::StructGetId> {
public:
  StructGet() = default;
  StructGet(MixedArena& allocator) {}

  Index index;
  Expression* ref;
  // Packed fields have a sign.
  bool signed_ = false;

  void finalize();
};

class StructSet : public SpecificExpression<Expression::StructSetId> {
public:
  StructSet() = default;
  StructSet(MixedArena& allocator) {}

  Index index;
  Expression* ref;
  Expression* value;

  void finalize();
};

class ArrayNew : public SpecificExpression<Expression::ArrayNewId> {
public:
  ArrayNew() = default;
  ArrayNew(MixedArena& allocator) {}

  // If set, then the initial value is assigned to all entries in the array. If
  // not set, this is array.new_with_default and the default of the type is
  // used.
  Expression* init = nullptr;
  Expression* size;

  bool isWithDefault() { return !init; }

  void finalize();
};

class ArrayNewData : public SpecificExpression<Expression::ArrayNewDataId> {
public:
  ArrayNewData() = default;
  ArrayNewData(MixedArena& allocator) {}

  Name segment;
  Expression* offset;
  Expression* size;

  void finalize();
};

class ArrayNewElem : public SpecificExpression<Expression::ArrayNewElemId> {
public:
  ArrayNewElem() = default;
  ArrayNewElem(MixedArena& allocator) {}

  Name segment;
  Expression* offset;
  Expression* size;

  void finalize();
};

class ArrayNewFixed : public SpecificExpression<Expression::ArrayNewFixedId> {
public:
  ArrayNewFixed(MixedArena& allocator) : values(allocator) {}

  ExpressionList values;

  void finalize();
};

class ArrayGet : public SpecificExpression<Expression::ArrayGetId> {
public:
  ArrayGet() = default;
  ArrayGet(MixedArena& allocator) {}

  Expression* ref;
  Expression* index;
  // Packed fields have a sign.
  bool signed_ = false;

  void finalize();
};

class ArraySet : public SpecificExpression<Expression::ArraySetId> {
public:
  ArraySet() = default;
  ArraySet(MixedArena& allocator) {}

  Expression* ref;
  Expression* index;
  Expression* value;

  void finalize();
};

class ArrayLen : public SpecificExpression<Expression::ArrayLenId> {
public:
  ArrayLen() = default;
  ArrayLen(MixedArena& allocator) {}

  Expression* ref;

  void finalize();
};

class ArrayCopy : public SpecificExpression<Expression::ArrayCopyId> {
public:
  ArrayCopy() = default;
  ArrayCopy(MixedArena& allocator) {}

  Expression* destRef;
  Expression* destIndex;
  Expression* srcRef;
  Expression* srcIndex;
  Expression* length;

  void finalize();
};

class ArrayFill : public SpecificExpression<Expression::ArrayFillId> {
public:
  ArrayFill() = default;
  ArrayFill(MixedArena& allocator) {}

  Expression* ref;
  Expression* index;
  Expression* value;
  Expression* size;

  void finalize();
};

class ArrayInitData : public SpecificExpression<Expression::ArrayInitDataId> {
public:
  ArrayInitData() = default;
  ArrayInitData(MixedArena& allocator) {}

  Name segment;
  Expression* ref;
  Expression* index;
  Expression* offset;
  Expression* size;

  void finalize();
};

class ArrayInitElem : public SpecificExpression<Expression::ArrayInitElemId> {
public:
  ArrayInitElem() = default;
  ArrayInitElem(MixedArena& allocator) {}

  Name segment;
  Expression* ref;
  Expression* index;
  Expression* offset;
  Expression* size;

  void finalize();
};

class RefAs : public SpecificExpression<Expression::RefAsId> {
public:
  RefAs() = default;
  RefAs(MixedArena& allocator) {}

  RefAsOp op;

  Expression* value;

  void finalize();
};

class StringNew : public SpecificExpression<Expression::StringNewId> {
public:
  StringNew() = default;
  StringNew(MixedArena& allocator) {}

  StringNewOp op;

  // In the GC variations this is an Array. In from_codepoint this is the code
  // point.
  Expression* ref;

  // Used only in GC variations.
  Expression* start = nullptr;
  Expression* end = nullptr;

  void finalize();
};

class StringConst : public SpecificExpression<Expression::StringConstId> {
public:
  StringConst() = default;
  StringConst(MixedArena& allocator) {}

  // TODO: Use a different type to allow null bytes in the middle -
  //       ArenaVector<char> perhaps? However, Name has the benefit of being
  //       interned and immutable (which is appropriate here).
  Name string;

  void finalize();
};

class StringMeasure : public SpecificExpression<Expression::StringMeasureId> {
public:
  StringMeasure() = default;
  StringMeasure(MixedArena& allocator) {}

  StringMeasureOp op;

  Expression* ref;

  void finalize();
};

class StringEncode : public SpecificExpression<Expression::StringEncodeId> {
public:
  StringEncode() = default;
  StringEncode(MixedArena& allocator) {}

  StringEncodeOp op;
  Expression* str;
  Expression* array;
  Expression* start;

  void finalize();
};

class StringConcat : public SpecificExpression<Expression::StringConcatId> {
public:
  StringConcat() = default;
  StringConcat(MixedArena& allocator) {}

  Expression* left;
  Expression* right;

  void finalize();
};

class StringEq : public SpecificExpression<Expression::StringEqId> {
public:
  StringEq() = default;
  StringEq(MixedArena& allocator) {}

  StringEqOp op;

  Expression* left;
  Expression* right;

  void finalize();
};

class StringWTF16Get : public SpecificExpression<Expression::StringWTF16GetId> {
public:
  StringWTF16Get() = default;
  StringWTF16Get(MixedArena& allocator) {}

  Expression* ref;
  Expression* pos;

  void finalize();
};

class StringSliceWTF : public SpecificExpression<Expression::StringSliceWTFId> {
public:
  StringSliceWTF() = default;
  StringSliceWTF(MixedArena& allocator) {}

  Expression* ref;
  Expression* start;
  Expression* end;

  void finalize();
};

class ContBind : public SpecificExpression<Expression::ContBindId> {
public:
  ContBind(MixedArena& allocator) : operands(allocator) {}

  HeapType contTypeBefore;
  HeapType contTypeAfter;
  ExpressionList operands;
  Expression* cont;

  void finalize();
};

class ContNew : public SpecificExpression<Expression::ContNewId> {
public:
  ContNew() = default;
  ContNew(MixedArena& allocator) {}

  HeapType contType;
  Expression* func;

  void finalize();
};

class Resume : public SpecificExpression<Expression::ResumeId> {
public:
  Resume(MixedArena& allocator)
    : handlerTags(allocator), handlerBlocks(allocator), operands(allocator),
      sentTypes(allocator) {}

  HeapType contType;
  ArenaVector<Name> handlerTags;
  ArenaVector<Name> handlerBlocks;

  ExpressionList operands;
  Expression* cont;

  // When 'Module*' parameter is given, we populate the 'sentTypes' array, so
  // that the types can be accessed in other analyses without accessing the
  // module.
  void finalize(Module* wasm = nullptr);

  // sentTypes[i] contains the type of the values that will be sent to the block
  // handlerBlocks[i] if suspending with tag handlerTags[i]. Not part of the
  // instruction's syntax, but stored here for subsequent use.
  // This information is cached here in order not to query the module
  // every time we query the sent types.
  ArenaVector<Type> sentTypes;
};

class Suspend : public SpecificExpression<Expression::SuspendId> {
public:
  Suspend(MixedArena& allocator) : operands(allocator) {}

  Name tag;
  ExpressionList operands;

  // We need access to the module to obtain the signature of the tag,
  // which determines this node's type.
  // If no module is given, then the type must have been set already.
  void finalize(Module* wasm = nullptr);
};

// Globals

struct Named {
  Name name;

  // Explicit names are ones that we read from the input file and
  // will be written the name section in the output file.
  // Implicit names are names that binaryen generated for internal
  // use only and will not be written the name section.
  bool hasExplicitName = false;

  void setName(Name name_, bool hasExplicitName_) {
    name = name_;
    hasExplicitName = hasExplicitName_;
  }

  void setExplicitName(Name name_) { setName(name_, true); }
};

struct Importable : Named {
  // If these are set, then this is an import, as module.base
  Name module, base;

  bool imported() const { return module.is(); }
};

class Function;

// Represents an offset into a wasm binary file. This is used for debug info.
// For now, assume this is 32 bits as that's the size limit of wasm files
// anyhow.
using BinaryLocation = uint32_t;

// Represents a mapping of wasm module elements to their location in the
// binary representation. This is used for general debugging info support.
// Offsets are relative to the beginning of the code section, as in DWARF.
struct BinaryLocations {
  struct Span {
    BinaryLocation start = 0, end = 0;
  };

  // Track the range of addresses an expressions appears at. This is the
  // contiguous range that all instructions have - control flow instructions
  // have additional opcodes later (like an end for a block or loop), see
  // just after this.
  std::unordered_map<Expression*, Span> expressions;

  // Track the extra delimiter positions that some instructions, in particular
  // control flow, have, like 'end' for loop and block. We keep these in a
  // separate map because they are rare and we optimize for the storage space
  // for the common type of instruction which just needs a Span.
  // For "else" (from an if) we use index 0, and for catch (from a try) we use
  // indexes 0 and above.
  // We use automatic zero-initialization here because that indicates a "null"
  // debug value, indicating the information is not present.
  using DelimiterLocations = ZeroInitSmallVector<BinaryLocation, 1>;

  enum DelimiterId : size_t { Else = 0, Invalid = size_t(-1) };

  std::unordered_map<Expression*, DelimiterLocations> delimiters;

  // DWARF debug info can refer to multiple interesting positions in a function.
  struct FunctionLocations {
    // The very start of the function, where the binary has a size LEB.
    BinaryLocation start = 0;
    // The area where we declare locals, which is right after the size LEB.
    BinaryLocation declarations = 0;
    // The end, which is one past the final "end" instruction byte.
    BinaryLocation end = 0;
  };

  std::unordered_map<Function*, FunctionLocations> functions;
};

class Function : public Importable {
public:
  HeapType type = HeapType(Signature()); // parameters and return value
  IRProfile profile = IRProfile::Normal;
  std::vector<Type> vars; // non-param locals

  // The body of the function
  Expression* body = nullptr;

  // local names. these are optional.
  std::unordered_map<Index, Name> localNames;
  std::unordered_map<Name, Index> localIndices;

  // Source maps debugging info: map expression nodes to their file, line, col,
  // symbol name.
  struct DebugLocation {
    BinaryLocation fileIndex, lineNumber, columnNumber;
    std::optional<BinaryLocation> symbolNameIndex;
    bool operator==(const DebugLocation& other) const {
      return fileIndex == other.fileIndex && lineNumber == other.lineNumber &&
             columnNumber == other.columnNumber &&
             symbolNameIndex == other.symbolNameIndex;
    }
    bool operator!=(const DebugLocation& other) const {
      return !(*this == other);
    }
    bool operator<(const DebugLocation& other) const {
      return fileIndex != other.fileIndex     ? fileIndex < other.fileIndex
             : lineNumber != other.lineNumber ? lineNumber < other.lineNumber
             : columnNumber != other.columnNumber
               ? columnNumber < other.columnNumber
               : symbolNameIndex < other.symbolNameIndex;
    }
  };
  // One can explicitly set the debug location of an expression to
  // nullopt to stop the propagation of debug locations.
  std::unordered_map<Expression*, std::optional<DebugLocation>> debugLocations;
  std::set<DebugLocation> prologLocation;
  std::set<DebugLocation> epilogLocation;

  // General debugging info support: track instructions and the function itself.
  std::unordered_map<Expression*, BinaryLocations::Span> expressionLocations;
  std::unordered_map<Expression*, BinaryLocations::DelimiterLocations>
    delimiterLocations;
  BinaryLocations::FunctionLocations funcLocation;

  // Inlining metadata: whether to disallow full and/or partial inlining (for
  // details on what those mean, see Inlining.cpp).
  bool noFullInline = false;
  bool noPartialInline = false;

  // Methods
  Signature getSig() { return type.getSignature(); }
  Type getParams() { return getSig().params; }
  Type getResults() { return getSig().results; }
  void setParams(Type params) { type = Signature(params, getResults()); }
  void setResults(Type results) { type = Signature(getParams(), results); }

  size_t getNumParams();
  size_t getNumVars();
  size_t getNumLocals();

  bool isParam(Index index);
  bool isVar(Index index);

  Name getLocalName(Index index);
  Index getLocalIndex(Name name);
  bool hasLocalIndex(Name name) const;
  Index getVarIndexBase();
  Type getLocalType(Index index);

  Name getLocalNameOrDefault(Index index);
  Name getLocalNameOrGeneric(Index index);

  bool hasLocalName(Index index) const;
  void setLocalName(Index index, Name name);

  void clearNames();
  void clearDebugInfo();
};

// The kind of an import or export.
enum class ExternalKind {
  Function = 0,
  Table = 1,
  Memory = 2,
  Global = 3,
  Tag = 4,
  Invalid = -1
};

// The kind of a top-level module item. (This overlaps with ExternalKind, but
// C++ has no good way to extend an enum.) All such items are referred to by
// name in the IR (that is, the IR is relocatable), and so they are subclasses
// of the Named class.
enum class ModuleItemKind {
  Function = 0,
  Table = 1,
  Memory = 2,
  Global = 3,
  Tag = 4,
  DataSegment = 5,
  ElementSegment = 6,
  Invalid = -1
};

class Export {
public:
  // exported name - note that this is the key, as the internal name is
  // non-unique (can have multiple exports for an internal, also over kinds)
  Name name;
  Name value; // internal name
  ExternalKind kind;
};

class ElementSegment : public Named {
public:
  Name table;
  Expression* offset = nullptr;
  Type type = Type(HeapType::func, Nullable);
  std::vector<Expression*> data;

  ElementSegment() = default;
  ElementSegment(Name table,
                 Expression* offset,
                 Type type = Type(HeapType::func, Nullable))
    : table(table), offset(offset), type(type) {}
  ElementSegment(Name table,
                 Expression* offset,
                 Type type,
                 std::vector<Expression*>& init)
    : table(table), offset(offset), type(type) {
    data.swap(init);
  }
};

class Table : public Importable {
public:
  static const Address::address32_t kPageSize = 1;
  static const Index kUnlimitedSize = Index(-1);
  // In wasm32/64, the maximum table size is limited by a 32-bit pointer: 4GB
  static const Index kMaxSize = Index(-1);

  Address initial = 0;
  Address max = kMaxSize;
  Type indexType = Type::i32;
  Type type = Type(HeapType::func, Nullable);

  bool hasMax() { return max != kUnlimitedSize; }
  bool is64() { return indexType == Type::i64; }
  void clear() {
    name = "";
    initial = 0;
    max = kMaxSize;
  }
};

class DataSegment : public Named {
public:
  Name memory;
  bool isPassive = false;
  Expression* offset = nullptr;
  std::vector<char> data; // TODO: optimize
};

class Memory : public Importable {
public:
  static const Address::address32_t kPageSize = 64 * 1024;
  static const Address::address64_t kUnlimitedSize = Address::address64_t(-1);
  // In wasm32, the maximum memory size is limited by a 32-bit pointer: 4GB
  static const Address::address32_t kMaxSize32 =
    (uint64_t(4) * 1024 * 1024 * 1024) / kPageSize;
  // in wasm64, the maximum number of pages
  static const Address::address64_t kMaxSize64 = 1ull << (64 - 16);

  Address initial = 0; // sizes are in pages
  Address max = kMaxSize32;

  bool shared = false;
  Type indexType = Type::i32;

  bool hasMax() { return max != kUnlimitedSize; }
  bool is64() { return indexType == Type::i64; }
  void clear() {
    name = "";
    initial = 0;
    max = kMaxSize32;
    shared = false;
    indexType = Type::i32;
  }
};

class Global : public Importable {
public:
  Type type;
  Expression* init = nullptr;
  bool mutable_ = false;
};

class Tag : public Importable {
public:
  Signature sig;
};

// "Opaque" data, not part of the core wasm spec, that is held in binaries.
// May be parsed/handled by utility code elsewhere, but not in wasm.h
class CustomSection {
public:
  std::string name;
  std::vector<char> data;
};

// The optional "dylink" section is used in dynamic linking.
class DylinkSection {
public:
  bool isLegacy = false;
  Index memorySize, memoryAlignment, tableSize, tableAlignment;
  std::vector<Name> neededDynlibs;
  std::vector<char> tail;
};

class Module {
public:
  // wasm contents (generally you shouldn't access these from outside, except
  // maybe for iterating; use add*() and the get() functions)
  std::vector<std::unique_ptr<Export>> exports;
  std::vector<std::unique_ptr<Function>> functions;
  std::vector<std::unique_ptr<Global>> globals;
  std::vector<std::unique_ptr<Tag>> tags;
  std::vector<std::unique_ptr<ElementSegment>> elementSegments;
  std::vector<std::unique_ptr<Memory>> memories;
  std::vector<std::unique_ptr<DataSegment>> dataSegments;
  std::vector<std::unique_ptr<Table>> tables;

  Name start;

  std::vector<CustomSection> customSections;

  // Optional user section IR representation.
  std::unique_ptr<DylinkSection> dylinkSection;

  // Source maps debug info.
  std::vector<std::string> debugInfoFileNames;
  std::vector<std::string> debugInfoSymbolNames;

  // `features` are the features allowed to be used in this module and should be
  // respected regardless of the value of`hasFeaturesSection`.
  // `hasFeaturesSection` means we read a features section and will emit one
  // too.
  FeatureSet features = FeatureSet::MVP;
  bool hasFeaturesSection = false;

  // Module name, if specified. Serves a documentary role only.
  Name name;

  std::unordered_map<HeapType, TypeNames> typeNames;
  std::unordered_map<HeapType, Index> typeIndices;

  MixedArena allocator;

private:
  // TODO: add a build option where Names are just indices, and then these
  // methods are not needed
  // exports map is by the *exported* name, which is unique
  std::unordered_map<Name, Export*> exportsMap;
  std::unordered_map<Name, Function*> functionsMap;
  std::unordered_map<Name, Table*> tablesMap;
  std::unordered_map<Name, Memory*> memoriesMap;
  std::unordered_map<Name, ElementSegment*> elementSegmentsMap;
  std::unordered_map<Name, DataSegment*> dataSegmentsMap;
  std::unordered_map<Name, Global*> globalsMap;
  std::unordered_map<Name, Tag*> tagsMap;

public:
  Module() = default;

  Export* getExport(Name name);
  Function* getFunction(Name name);
  Table* getTable(Name name);
  ElementSegment* getElementSegment(Name name);
  Memory* getMemory(Name name);
  DataSegment* getDataSegment(Name name);
  Global* getGlobal(Name name);
  Tag* getTag(Name name);

  Export* getExportOrNull(Name name);
  Table* getTableOrNull(Name name);
  Memory* getMemoryOrNull(Name name);
  ElementSegment* getElementSegmentOrNull(Name name);
  DataSegment* getDataSegmentOrNull(Name name);
  Function* getFunctionOrNull(Name name);
  Global* getGlobalOrNull(Name name);
  Tag* getTagOrNull(Name name);

  // get* methods that are generic over the kind, that is, items are identified
  // by their kind and their name. Otherwise, they are similar to the above
  // get* methods. These return items that can be imports.
  // TODO: Add methods for things that cannot be imports (segments).
  Importable* getImport(ModuleItemKind kind, Name name);
  Importable* getImportOrNull(ModuleItemKind kind, Name name);

  Export* addExport(Export* curr);
  Function* addFunction(Function* curr);
  Global* addGlobal(Global* curr);
  Tag* addTag(Tag* curr);

  Export* addExport(std::unique_ptr<Export>&& curr);
  Function* addFunction(std::unique_ptr<Function>&& curr);
  Table* addTable(std::unique_ptr<Table>&& curr);
  ElementSegment* addElementSegment(std::unique_ptr<ElementSegment>&& curr);
  Memory* addMemory(std::unique_ptr<Memory>&& curr);
  DataSegment* addDataSegment(std::unique_ptr<DataSegment>&& curr);
  Global* addGlobal(std::unique_ptr<Global>&& curr);
  Tag* addTag(std::unique_ptr<Tag>&& curr);

  void addStart(const Name& s);

  void removeExport(Name name);
  void removeFunction(Name name);
  void removeTable(Name name);
  void removeElementSegment(Name name);
  void removeMemory(Name name);
  void removeDataSegment(Name name);
  void removeGlobal(Name name);
  void removeTag(Name name);

  void removeExports(std::function<bool(Export*)> pred);
  void removeFunctions(std::function<bool(Function*)> pred);
  void removeTables(std::function<bool(Table*)> pred);
  void removeElementSegments(std::function<bool(ElementSegment*)> pred);
  void removeMemories(std::function<bool(Memory*)> pred);
  void removeDataSegments(std::function<bool(DataSegment*)> pred);
  void removeGlobals(std::function<bool(Global*)> pred);
  void removeTags(std::function<bool(Tag*)> pred);

  void updateFunctionsMap();
  void updateDataSegmentsMap();
  void updateMaps();

  void clearDebugInfo();
};

// Utility for printing an expression with named types.
using ModuleExpression = std::pair<Module&, Expression*>;

// Utility for printing an type with a name, if the module defines a name.
using ModuleType = std::pair<Module&, Type>;

// Utility for printing only the top level of an expression. Named types will be
// used if `module` is non-null.
struct ShallowExpression {
  Expression* expr;
  Module* module = nullptr;
};

} // namespace wasm

namespace std {
template<> struct hash<wasm::Address> {
  size_t operator()(const wasm::Address a) const {
    return std::hash<wasm::Address::address64_t>()(a.addr);
  }
};

std::ostream& operator<<(std::ostream& o, wasm::Module& module);
std::ostream& operator<<(std::ostream& o, wasm::Function& func);
std::ostream& operator<<(std::ostream& o, wasm::Expression& expression);
std::ostream& operator<<(std::ostream& o, wasm::ModuleExpression pair);
std::ostream& operator<<(std::ostream& o, wasm::ShallowExpression expression);
std::ostream& operator<<(std::ostream& o, wasm::ModuleType pair);

} // namespace std

#endif // wasm_wasm_h<|MERGE_RESOLUTION|>--- conflicted
+++ resolved
@@ -647,11 +647,7 @@
 
 class Expression {
 public:
-<<<<<<< HEAD
-  enum Id : int8_t {
-=======
   enum Id : uint8_t {
->>>>>>> 7558f19e
     InvalidId = 0,
     BlockId,
     IfId,
@@ -800,8 +796,6 @@
   void dump();
 };
 
-static_assert(Expression::NumExpressionIds < 256, "ids must fit in a byte");
-
 const char* getExpressionName(Expression* curr);
 
 Literal getLiteralFromConstExpression(Expression* curr);
