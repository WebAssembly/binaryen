--- conflicted
+++ resolved
@@ -39,52 +39,6 @@
 
 namespace wasm {
 
-<<<<<<< HEAD
-=======
-struct FeatureSet {
-  enum Feature : uint32_t {
-    MVP = 0,
-    Atomics = 1 << 0,
-    MutableGlobals = 1 << 1,
-    TruncSat = 1 << 2,
-    SIMD = 1 << 3,
-    BulkMemory = 1 << 4,
-    SignExt = 1 << 5,
-    All = Atomics | MutableGlobals | TruncSat | SIMD | BulkMemory | SignExt
-  };
-
-  FeatureSet() : features(MVP) {}
-  FeatureSet(uint32_t features) : features(features) {}
-
-  bool isMVP() const { return features == MVP; }
-  bool has(Feature f) { return (features & f) == f; }
-  bool hasAtomics() const { return features & Atomics; }
-  bool hasMutableGlobals() const { return features & MutableGlobals; }
-  bool hasTruncSat() const { return features & TruncSat; }
-  bool hasSIMD() const { return features & SIMD; }
-  bool hasBulkMemory() const { return features & BulkMemory; }
-  bool hasSignExt() const { return features & SignExt; }
-  bool hasAll() const { return features & All; }
-
-  void makeMVP() { features = MVP; }
-  void set(Feature f, bool v = true) { features = v ? (features | f) : (features & ~f); }
-  void setAtomics(bool v = true) { set(Atomics, v); }
-  void setMutableGlobals(bool v = true) { set(MutableGlobals, v); }
-  void setTruncSat(bool v = true) { set(TruncSat, v); }
-  void setSIMD(bool v = true) { set(SIMD, v); }
-  void setBulkMemory(bool v = true) { set(BulkMemory, v); }
-  void setSignExt(bool v = true) { set(SignExt, v); }
-  void setAll(bool v = true) { features = v ? All : MVP; }
-
-  bool operator<=(const FeatureSet& other) {
-    return !(features & ~other.features);
-  }
-
-private:
-  uint32_t features;
-};
-
->>>>>>> c9307d91
 // An index in a wasm module
 typedef uint32_t Index;
 
