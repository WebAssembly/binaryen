--- conflicted
+++ resolved
@@ -60,29 +60,12 @@
   bool hasAll() const { return features & All; }
 
   void makeMVP() { features = MVP; }
-<<<<<<< HEAD
-  void setAtomics(bool v = true) {
-    features = v ? (features | Atomics) : (features & ~Atomics);
-  }
-  void setMutableGlobals(bool v = true) {
-    features = v ? (features | MutableGlobals) : (features & ~MutableGlobals);
-  }
-  void setTruncSat(bool v = true) {
-    features = v ? (features | TruncSat) : (features & ~TruncSat);
-  }
-  void setSIMD(bool v = true) {
-    features = v ? (features | SIMD) : (features & ~SIMD);
-  }
-  void setAll(bool v = true) {
-    features = v ? All : MVP;
-  }
-=======
   void set(Feature f, bool v = true) { features = v ? (features | f) : (features & ~f); }
   void setAtomics(bool v = true) { set(Atomics, v); }
   void setMutableGlobals(bool v = true) { set(MutableGlobals, v); }
   void setTruncSat(bool v = true) { set(TruncSat, v); }
+  void setSIMD(bool v = true) { set(SIMD, v); }
   void setAll(bool v = true) { features = v ? All : MVP; }
->>>>>>> e4ad86ca
 
  private:
   uint32_t features;
