/*
 * Copyright 2016 WebAssembly Community Group participants
 *
 * Licensed under the Apache License, Version 2.0 (the "License");
 * you may not use this file except in compliance with the License.
 * You may obtain a copy of the License at
 *
 *     http://www.apache.org/licenses/LICENSE-2.0
 *
 * Unless required by applicable law or agreed to in writing, software
 * distributed under the License is distributed on an "AS IS" BASIS,
 * WITHOUT WARRANTIES OR CONDITIONS OF ANY KIND, either express or implied.
 * See the License for the specific language governing permissions and
 * limitations under the License.
 */

#ifndef wasm_ir_utils_h
#define wasm_ir_utils_h

#include "ir/branch-utils.h"
#include "pass.h"
#include "wasm-builder.h"
#include "wasm-traversal.h"
#include "wasm.h"

namespace wasm {

// Measure the size of an AST

struct Measurer
  : public PostWalker<Measurer, UnifiedExpressionVisitor<Measurer>> {
  Index size = 0;

  void visitExpression(Expression* curr) { size++; }

  // Measure the number of expressions.
  static Index measure(Expression* tree) {
    Measurer measurer;
    measurer.walk(tree);
    return measurer.size;
  }

  // A rough estimate of average binary size per expression. The number here is
  // based on measurements on real-world (MVP) wasm files, on which observed
  // ratios were 2.2 - 2.8.
  static constexpr double BytesPerExpr = 2.5;
};

struct ExpressionAnalyzer {
  // Given a stack of expressions, checks if the topmost is used as a result.
  // For example, if the parent is a block and the node is before the last
  // position, it is not used.
  static bool isResultUsed(ExpressionStack& stack, Function* func);

  // Checks if a value is dropped.
  static bool isResultDropped(ExpressionStack& stack);

  // Checks if a break is a simple - no condition, no value, just a plain
  // branching
  static bool isSimple(Break* curr) { return !curr->condition && !curr->value; }

  using ExprComparer = std::function<bool(Expression*, Expression*)>;
  static bool
  flexibleEqual(Expression* left, Expression* right, ExprComparer comparer);

  // Compares two expressions for equivalence.
  static bool equal(Expression* left, Expression* right) {
    auto comparer = [](Expression* left, Expression* right) { return false; };
    return flexibleEqual(left, right, comparer);
  }

  // A shallow comparison, ignoring child nodes.
  static bool shallowEqual(Expression* left, Expression* right) {
    auto comparer = [left, right](Expression* currLeft, Expression* currRight) {
      if (currLeft == left && currRight == right) {
        // these are the ones we want to compare
        return false;
      }
      // otherwise, don't do the comparison, we don't care
      return true;
    };
    return flexibleEqual(left, right, comparer);
  }

  // Returns true if the expression is handled by the hasher.
  using ExprHasher = std::function<bool(Expression*, size_t&)>;
  static bool nothingHasher(Expression*, size_t&) { return false; }

  static size_t flexibleHash(Expression* curr, ExprHasher hasher);

  // hash an expression, ignoring superficial details like specific internal
  // names
  static size_t hash(Expression* curr) {
    return flexibleHash(curr, nothingHasher);
  }

  // hash an expression, ignoring child nodes.
  static size_t shallowHash(Expression* curr);
};

// Re-Finalizes all node types. This can be run after code was modified in
// various ways that require propagating types around, and it does such an
// "incremental" update. This is done under the assumption that there is
// a valid assignment of types to apply.
// This removes "unnecessary' block/if/loop types, i.e., that are added
// specifically, as in
//  (block (result i32) (unreachable))
// vs
//  (block (unreachable))
// This converts to the latter form.
// This also removes un-taken branches that would be a problem for
// refinalization: if a block has been marked unreachable, and has
// branches to it with values of type unreachable, then we don't
// know the type for the block: it can't be none since the breaks
// exist, but the breaks don't declare the type, rather everything
// depends on the block. To avoid looking at the parent or something
// else, just remove such un-taken branches.
struct ReFinalize
  : public WalkerPass<PostWalker<ReFinalize, OverriddenVisitor<ReFinalize>>> {
  bool isFunctionParallel() override { return true; }

  // Re-running finalize() does not change the types of locals, so validation is
  // preserved.
  bool requiresNonNullableLocalFixups() override { return false; }

  std::unique_ptr<Pass> create() override {
    return std::make_unique<ReFinalize>();
  }

  ReFinalize() { name = "refinalize"; }

  // block finalization is O(bad) if we do each block by itself, so do it in
  // bulk, tracking break value types so we just do a linear pass.
  std::unordered_map<Name, std::unordered_set<Type>> breakTypes;

#define DELEGATE(CLASS_TO_VISIT)                                               \
  void visit##CLASS_TO_VISIT(CLASS_TO_VISIT* curr);

#include "wasm-delegations.def"

  void visitExport(Export* curr);
  void visitGlobal(Global* curr);
  void visitTable(Table* curr);
  void visitElementSegment(ElementSegment* curr);
  void visitMemory(Memory* curr);
  void visitDataSegment(DataSegment* curr);
  void visitTag(Tag* curr);
  void visitModule(Module* curr);

private:
  void updateBreakValueType(Name name, Type type);

  // Replace an untaken branch/switch with an unreachable value.
  // A condition may also exist and may or may not be unreachable.
  void replaceUntaken(Expression* value, Expression* condition);
};

// Re-finalize a single node. This is slow, if you want to refinalize
// an entire ast, use ReFinalize
struct ReFinalizeNode : public OverriddenVisitor<ReFinalizeNode> {
#define DELEGATE(CLASS_TO_VISIT)                                               \
  void visit##CLASS_TO_VISIT(CLASS_TO_VISIT* curr) { curr->finalize(); }

#include "wasm-delegations.def"

  void visitExport(Export* curr) { WASM_UNREACHABLE("unimp"); }
  void visitGlobal(Global* curr) { WASM_UNREACHABLE("unimp"); }
  void visitTable(Table* curr) { WASM_UNREACHABLE("unimp"); }
  void visitElementSegment(ElementSegment* curr) { WASM_UNREACHABLE("unimp"); }
  void visitMemory(Memory* curr) { WASM_UNREACHABLE("unimp"); }
  void visitDataSegment(DataSegment* curr) { WASM_UNREACHABLE("unimp"); }
  void visitTag(Tag* curr) { WASM_UNREACHABLE("unimp"); }
  void visitModule(Module* curr) { WASM_UNREACHABLE("unimp"); }

  // given a stack of nested expressions, update them all from child to parent
  static void updateStack(ExpressionStack& expressionStack) {
    for (int i = int(expressionStack.size()) - 1; i >= 0; i--) {
      auto* curr = expressionStack[i];
      ReFinalizeNode().visit(curr);
    }
  }
};

<<<<<<< HEAD
// Adds drop() operations where necessary. This lets you not worry about adding
// drop when generating code. This also refinalizes before and after, as
// dropping can change types, and depends on types being cleaned up - no
// unnecessary block/if/loop types (see refinalize)
// TODO: optimize that, interleave them
struct AutoDrop : public WalkerPass<ExpressionStackWalker<AutoDrop>> {
  bool isFunctionParallel() override { return true; }

  std::unique_ptr<Pass> create() override {
    return std::make_unique<AutoDrop>();
  }

  AutoDrop() { name = "autodrop"; }

  bool maybeDrop(Expression*& child) {
    bool acted = false;
    if (child->type.isConcrete()) {
      expressionStack.push_back(child);
      if (!ExpressionAnalyzer::isResultUsed(expressionStack, getFunction()) &&
          !ExpressionAnalyzer::isResultDropped(expressionStack)) {
        child = Builder(*getModule()).makeDrop(child);
        acted = true;
      }
      expressionStack.pop_back();
    }
    return acted;
  }

  void reFinalize() { ReFinalizeNode::updateStack(expressionStack); }

  void visitBlock(Block* curr) {
    if (curr->list.size() == 0) {
      return;
    }
    for (Index i = 0; i < curr->list.size() - 1; i++) {
      auto* child = curr->list[i];
      if (child->type.isConcrete()) {
        curr->list[i] = Builder(*getModule()).makeDrop(child);
      }
    }
    if (maybeDrop(curr->list.back())) {
      reFinalize();
      assert(curr->type == Type::none || curr->type == Type::unreachable);
    }
  }

  void visitIf(If* curr) {
    bool acted = false;
    if (maybeDrop(curr->ifTrue)) {
      acted = true;
    }
    if (curr->ifFalse) {
      if (maybeDrop(curr->ifFalse)) {
        acted = true;
      }
    }
    if (acted) {
      reFinalize();
      assert(curr->type == Type::none || curr->type == Type::unreachable);
    }
  }

  void visitTry(Try* curr) {
    bool acted = false;
    if (maybeDrop(curr->body)) {
      acted = true;
    }
    for (auto* catchBody : curr->catchBodies) {
      if (maybeDrop(catchBody)) {
        acted = true;
      }
    }
    if (acted) {
      reFinalize();
      assert(curr->type == Type::none);
    }
  }

  void doWalkFunction(Function* curr) {
    ReFinalize().walkFunctionInModule(curr, getModule());
    walk(curr->body);
    if (curr->getResults() == Type::none && curr->body->type.isConcrete()) {
      curr->body = Builder(*getModule()).makeDrop(curr->body);
    }
    ReFinalize().walkFunctionInModule(curr, getModule());
  }
};

=======
>>>>>>> 749a66b7
struct I64Utilities {
  static Expression*
  recreateI64(Builder& builder, Expression* low, Expression* high) {
    return builder.makeBinary(
      OrInt64,
      builder.makeUnary(ExtendUInt32, low),
      builder.makeBinary(ShlInt64,
                         builder.makeUnary(ExtendUInt32, high),
                         builder.makeConst(int64_t(32))));
  };

  static Expression* recreateI64(Builder& builder, Index low, Index high) {
    return recreateI64(builder,
                       builder.makeLocalGet(low, Type::i32),
                       builder.makeLocalGet(high, Type::i32));
  };

  static Expression* getI64High(Builder& builder, Index index) {
    return builder.makeUnary(
      WrapInt64,
      builder.makeBinary(ShrUInt64,
                         builder.makeLocalGet(index, Type::i64),
                         builder.makeConst(int64_t(32))));
  }

  static Expression* getI64Low(Builder& builder, Index index) {
    return builder.makeUnary(WrapInt64, builder.makeLocalGet(index, Type::i64));
  }
};

} // namespace wasm

#endif // wasm_ir_utils_h<|MERGE_RESOLUTION|>--- conflicted
+++ resolved
@@ -181,97 +181,6 @@
   }
 };
 
-<<<<<<< HEAD
-// Adds drop() operations where necessary. This lets you not worry about adding
-// drop when generating code. This also refinalizes before and after, as
-// dropping can change types, and depends on types being cleaned up - no
-// unnecessary block/if/loop types (see refinalize)
-// TODO: optimize that, interleave them
-struct AutoDrop : public WalkerPass<ExpressionStackWalker<AutoDrop>> {
-  bool isFunctionParallel() override { return true; }
-
-  std::unique_ptr<Pass> create() override {
-    return std::make_unique<AutoDrop>();
-  }
-
-  AutoDrop() { name = "autodrop"; }
-
-  bool maybeDrop(Expression*& child) {
-    bool acted = false;
-    if (child->type.isConcrete()) {
-      expressionStack.push_back(child);
-      if (!ExpressionAnalyzer::isResultUsed(expressionStack, getFunction()) &&
-          !ExpressionAnalyzer::isResultDropped(expressionStack)) {
-        child = Builder(*getModule()).makeDrop(child);
-        acted = true;
-      }
-      expressionStack.pop_back();
-    }
-    return acted;
-  }
-
-  void reFinalize() { ReFinalizeNode::updateStack(expressionStack); }
-
-  void visitBlock(Block* curr) {
-    if (curr->list.size() == 0) {
-      return;
-    }
-    for (Index i = 0; i < curr->list.size() - 1; i++) {
-      auto* child = curr->list[i];
-      if (child->type.isConcrete()) {
-        curr->list[i] = Builder(*getModule()).makeDrop(child);
-      }
-    }
-    if (maybeDrop(curr->list.back())) {
-      reFinalize();
-      assert(curr->type == Type::none || curr->type == Type::unreachable);
-    }
-  }
-
-  void visitIf(If* curr) {
-    bool acted = false;
-    if (maybeDrop(curr->ifTrue)) {
-      acted = true;
-    }
-    if (curr->ifFalse) {
-      if (maybeDrop(curr->ifFalse)) {
-        acted = true;
-      }
-    }
-    if (acted) {
-      reFinalize();
-      assert(curr->type == Type::none || curr->type == Type::unreachable);
-    }
-  }
-
-  void visitTry(Try* curr) {
-    bool acted = false;
-    if (maybeDrop(curr->body)) {
-      acted = true;
-    }
-    for (auto* catchBody : curr->catchBodies) {
-      if (maybeDrop(catchBody)) {
-        acted = true;
-      }
-    }
-    if (acted) {
-      reFinalize();
-      assert(curr->type == Type::none);
-    }
-  }
-
-  void doWalkFunction(Function* curr) {
-    ReFinalize().walkFunctionInModule(curr, getModule());
-    walk(curr->body);
-    if (curr->getResults() == Type::none && curr->body->type.isConcrete()) {
-      curr->body = Builder(*getModule()).makeDrop(curr->body);
-    }
-    ReFinalize().walkFunctionInModule(curr, getModule());
-  }
-};
-
-=======
->>>>>>> 749a66b7
 struct I64Utilities {
   static Expression*
   recreateI64(Builder& builder, Expression* low, Expression* high) {
