--- conflicted
+++ resolved
@@ -304,11 +304,7 @@
   void doWalkFunction(Function* curr) {
     ReFinalize().walkFunctionInModule(curr, getModule());
     walk(curr->body);
-<<<<<<< HEAD
-    if (curr->result == Type::none && isConcreteType(curr->body->type)) {
-=======
     if (curr->sig.results == Type::none && curr->body->type.isConcrete()) {
->>>>>>> 85de1c12
       curr->body = Builder(*getModule()).makeDrop(curr->body);
     }
     ReFinalize().walkFunctionInModule(curr, getModule());
