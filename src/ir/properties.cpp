--- conflicted
+++ resolved
@@ -29,16 +29,10 @@
   }
 
   struct Scanner : public PostWalker<Scanner> {
-<<<<<<< HEAD
-    bool deterministic = true;
-    void visitStructNew(StructNew* curr) { deterministic = false; }
-    void visitArrayNew(ArrayNew* curr) { deterministic = false; }
-    void visitArrayInit(ArrayInit* curr) { deterministic = false; }
-=======
     bool generative = false;
     void visitStructNew(StructNew* curr) { generative = true; }
     void visitArrayNew(ArrayNew* curr) { generative = true; }
->>>>>>> 7ecc77a1
+    void visitArrayInit(ArrayInit* curr) { generative = true; }
   } scanner;
   scanner.walk(curr);
   return scanner.generative;
