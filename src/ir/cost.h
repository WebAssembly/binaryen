--- conflicted
+++ resolved
@@ -551,9 +551,6 @@
   Index visitNop(Nop* curr) { return 0; }
   Index visitUnreachable(Unreachable* curr) { return 0; }
   Index visitDataDrop(DataDrop* curr) { return 5; }
-<<<<<<< HEAD
-  Index visitI31New(I31New* curr) { WASM_UNREACHABLE("TODO: GC"); }
-  Index visitI31Get(I31Get* curr) { WASM_UNREACHABLE("TODO: GC"); }
   Index visitCallRef(CallRef* curr) {
     Index ret = 5 + visit(curr->target);
     for (auto* child : curr->operands) {
@@ -561,10 +558,8 @@
     }
     return ret;
   }
-=======
   Index visitI31New(I31New* curr) { return 3; }
   Index visitI31Get(I31Get* curr) { return 1; }
->>>>>>> 34e351ad
   Index visitRefTest(RefTest* curr) { WASM_UNREACHABLE("TODO: GC"); }
   Index visitRefCast(RefCast* curr) { WASM_UNREACHABLE("TODO: GC"); }
   Index visitBrOnCast(BrOnCast* curr) { WASM_UNREACHABLE("TODO: GC"); }
