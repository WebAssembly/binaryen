--- conflicted
+++ resolved
@@ -95,20 +95,14 @@
 //    )
 //  )
 //  (appended last item)
-<<<<<<< HEAD
-=======
 //
 //  Also this function preserves other unremovable expressions like trys and
 //  pops.
->>>>>>> 89257594
 inline Expression*
 getDroppedUnconditionalChildrenAndAppend(Expression* curr,
                                          Module& wasm,
                                          const PassOptions& options,
                                          Expression* last) {
-<<<<<<< HEAD
-  if (curr->is<If>() || curr->is<Try>()) {
-=======
   // We check for shallow effects here, since we may be able to remove |curr|
   // itself but keep its children around - we don't want effects in the children
   // to stop us from improving the code. Note that there are cases where the
@@ -132,7 +126,6 @@
   if (effects.hasUnremovableSideEffects() || curr->is<If>() ||
       curr->is<Try>() || curr->is<Pop>() ||
       BranchUtils::getDefinedName(curr).is()) {
->>>>>>> 89257594
     Builder builder(wasm);
     return builder.makeSequence(builder.makeDrop(curr), last);
   }
