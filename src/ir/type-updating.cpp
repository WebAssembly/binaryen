/*
 * Copyright 2021 WebAssembly Community Group participants
 *
 * Licensed under the Apache License, Version 2.0 (the "License");
 * you may not use this file except in compliance with the License.
 * You may obtain a copy of the License at
 *
 *     http://www.apache.org/licenses/LICENSE-2.0
 *
 * Unless required by applicable law or agreed to in writing, software
 * distributed under the License is distributed on an "AS IS" BASIS,
 * WITHOUT WARRANTIES OR CONDITIONS OF ANY KIND, either express or implied.
 * See the License for the specific language governing permissions and
 * limitations under the License.
 */

#include "type-updating.h"
#include "find_all.h"

namespace wasm {

namespace TypeUpdating {

bool canHandleAsLocal(Type type) {
  // Defaultable types are always ok. For non-nullable types, we can handle them
  // using defaultable ones + ref.as_non_nulls.
  return type.isDefaultable() || type.isRef();
}

void handleNonDefaultableLocals(Function* func, Module& wasm) {
  // Check if this is an issue.
  if (wasm.features.hasGCNNLocals()) {
    return;
  }
  bool hasNonNullable = false;
  for (auto type : func->vars) {
    if (type.isNonNullable()) {
      hasNonNullable = true;
      break;
    }
  }
  if (!hasNonNullable) {
    return;
  }

  // Rewrite the local.gets.
  Builder builder(wasm);
  for (auto** getp : FindAllPointers<LocalGet>(func->body).list) {
    auto* get = (*getp)->cast<LocalGet>();
    if (!func->isVar(get->index)) {
      // We do not need to process params, which can legally be non-nullable.
      continue;
    }
<<<<<<< HEAD
    get->type = func->getLocalType(get->index);
=======
>>>>>>> 86634774
    *getp = fixLocalGet(get, wasm);
  }

  // Update tees, whose type must match the local (if the wasm spec changes for
  // the type to be that of the value, then this can be removed).
  for (auto** setp : FindAllPointers<LocalSet>(func->body).list) {
    auto* set = (*setp)->cast<LocalSet>();
    if (!func->isVar(set->index)) {
      // We do not need to process params, which can legally be non-nullable.
      continue;
    }
    // Non-tees do not change, and unreachable tees can be ignored here as their
    // type is unreachable anyhow.
    if (!set->isTee() || set->type == Type::unreachable) {
      continue;
    }
    auto type = func->getLocalType(set->index);
    if (type.isNonNullable()) {
      set->type = Type(type.getHeapType(), Nullable);
      *setp = builder.makeRefAs(RefAsNonNull, set);
    }
  }

  // Rewrite the types of the function's vars (which we can do now, after we
  // are done using them to know which local.gets etc to fix).
  for (auto& type : func->vars) {
    type = getValidLocalType(type, wasm.features);
  }
}

Type getValidLocalType(Type type, FeatureSet features) {
  assert(canHandleAsLocal(type));
  if (type.isNonNullable() && !features.hasGCNNLocals()) {
    type = Type(type.getHeapType(), Nullable);
  }
  return type;
}

Expression* fixLocalGet(LocalGet* get, Module& wasm) {
  if (get->type.isNonNullable() && !wasm.features.hasGCNNLocals()) {
    // The get should now return a nullable value, and a ref.as_non_null
    // fixes that up.
    get->type = getValidLocalType(get->type, wasm.features);
    return Builder(wasm).makeRefAs(RefAsNonNull, get);
  }
  return get;
}

} // namespace TypeUpdating

} // namespace wasm<|MERGE_RESOLUTION|>--- conflicted
+++ resolved
@@ -51,10 +51,6 @@
       // We do not need to process params, which can legally be non-nullable.
       continue;
     }
-<<<<<<< HEAD
-    get->type = func->getLocalType(get->index);
-=======
->>>>>>> 86634774
     *getp = fixLocalGet(get, wasm);
   }
 
