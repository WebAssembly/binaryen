--- conflicted
+++ resolved
@@ -934,6 +934,9 @@
   }
 
   void visitStructNew(StructNew* curr) {
+    if (self().skipUnreachable() && !curr->type.isRef()) {
+      return;
+    }
     if (!curr->isWithDefault()) {
       const auto& fields = curr->type.getHeapType().getStruct().fields;
       assert(fields.size() + curr->hasDescriptor() == curr->operands.size());
@@ -941,22 +944,12 @@
         note(&curr->operands[i], fields[i].type);
       }
     }
-<<<<<<< HEAD
     if (curr->hasDescriptor()) {
       assert(curr->operands.size() >= 1);
       auto desc = curr->type.getHeapType().getDescriptorType();
       assert(desc);
       note(&curr->operands[curr->operands.size() - 1],
            Type(*desc, NonNullable, Exact));
-=======
-    if (self().skipUnreachable() && !curr->type.isRef()) {
-      return;
-    }
-    const auto& fields = curr->type.getHeapType().getStruct().fields;
-    assert(fields.size() == curr->operands.size());
-    for (size_t i = 0; i < fields.size(); ++i) {
-      note(&curr->operands[i], fields[i].type);
->>>>>>> 8c82b688
     }
   }
 
