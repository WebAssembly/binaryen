/*
 * Copyright 2024 WebAssembly Community Group participants
 *
 * Licensed under the Apache License, Version 2.0 (the "License");
 * you may not use this file except in compliance with the License.
 * You may obtain a copy of the License at
 *
 *     http://www.apache.org/licenses/LICENSE-2.0
 *
 * Unless required by applicable law or agreed to in writing, software
 * distributed under the License is distributed on an "AS IS" BASIS,
 * WITHOUT WARRANTIES OR CONDITIONS OF ANY KIND, either express or implied.
 * See the License for the specific language governing permissions and
 * limitations under the License.
 */
#ifndef wasm_ir_child_typer_h
#define wasm_ir_child_typer_h

#include "wasm-traversal.h"
#include "wasm.h"

namespace wasm {

// CRTP visitor for determining constraints on the types of expression children.
// For each child of the visited expression, calls a callback with a pointer to
// the child and information on how the child is constrained. The possible
// callbacks are:
//
//   noteSubtype(Expression** childp, Type type) - The child must be a subtype
//   of `type`, which may be a tuple type. For children that must not produce
//   values, this may be `Type::none`. This accounts for most type constraints.
//
//   noteAnyType(Expression** childp) - The child may have any non-tuple type.
//   Used for the children of polymorphic instructions like `drop` and `select`.
//
//   noteAnyReferenceType(Expression** childp) - The child may have any
//   reference type. Used for the children of polymorphic reference instructions
//   like `ref.is_null`.
//
//   noteAnyTupleType(Expression** childp, size_t arity) - The child may have
//   any tuple type with the given arity. Used for the children of polymorphic
//   tuple instructions like `tuple.drop` and `tuple.extract`.
//
// Subclasses must additionally implement a callback for getting the type of a
// branch target. This callback will only be used when the label type is not
// passed directly as an argument to the branch visitor method (see below).
//
//   Type getLabelType(Name label)
//
// Children with type `unreachable` satisfy all constraints.
//
// Constraints are determined using information that would be present in the
// binary, e.g. type annotation immediates. Many of the visitor methods take
// optional additional parameter for passing this information directly, and if
// those parameters are not used, it is an error to use this utility in cases
// where that information cannot be recovered from the IR.
//
// For example, it is an error to visit a `StructSet` expression whose `ref`
// field is unreachable or null without directly passing the heap type to the
// visitor because it is not possible for the utility to determine what type the
// value child should be in that case.
//
// Conversely, this utility does not use any information that would not be
// present in the binary, and in particular it generally does not introspect on
// the types of children. For example, it does not report the constraint that
// two non-reference children of `select` must have the same type because that
// would require inspecting the types of those children.
//
// The skipUnreachable() hook function determines the behavior on code that
// we cannot process due to unreachability. For example, an unreachable
// StructNew has no struct type defined, so we cannot apply its heap type. By
// default we do not skip such unreachable code, and error in such such cases if
// the type is not provided (by passing the heap type as mentioned above, as a
// parameter to the visit* method).
template<typename Subtype> struct ChildTyper : OverriddenVisitor<Subtype> {
  Module& wasm;
  Function* func;

  ChildTyper(Module& wasm, Function* func) : wasm(wasm), func(func) {}

  Subtype& self() { return *static_cast<Subtype*>(this); }

  void note(Expression** childp, Type type) {
    self().noteSubtype(childp, type);
  }

  void notePointer(Expression** ptrp, Name mem) {
    note(ptrp, wasm.getMemory(mem)->addressType);
  }

  void noteTableIndex(Expression** indexp, Name table) {
    note(indexp, wasm.getTable(table)->addressType);
  }

  void noteAny(Expression** childp) { self().noteAnyType(childp); }

  void noteAnyReference(Expression** childp) {
    self().noteAnyReferenceType(childp);
  }

  void noteAnyTuple(Expression** childp, size_t arity) {
    self().noteAnyTupleType(childp, arity);
  }

  // Used only for string.new_lossy_utf8_array to work around a missing type
  // annotation in the stringref spec.
  void noteAnyI8ArrayReferenceType(Expression** childp) {
    self().noteAnyI8ArrayReferenceType(childp);
  }

  // Used only for string.new_wtf16_array to work around a missing type
  // annotation in the stringref spec.
  void noteAnyI16ArrayReferenceType(Expression** childp) {
    self().noteAnyI16ArrayReferenceType(childp);
  }

  Type getLabelType(Name label) { return self().getLabelType(label); }

  bool skipUnreachable() { return false; }

  void visitNop(Nop* curr) {}

  void visitBlock(Block* curr) {
    size_t n = curr->list.size();
    if (n == 0) {
      return;
    }
    for (size_t i = 0; i < n - 1; ++i) {
      note(&curr->list[i], Type::none);
    }
    note(&curr->list.back(), curr->type);
  }

  void visitIf(If* curr) {
    note(&curr->condition, Type::i32);
    note(&curr->ifTrue, curr->type);
    if (curr->ifFalse) {
      note(&curr->ifFalse, curr->type);
    }
  }

  void visitLoop(Loop* curr) { note(&curr->body, curr->type); }

  void visitBreak(Break* curr, std::optional<Type> labelType = std::nullopt) {
    if (!labelType) {
      labelType = getLabelType(curr->name);
    }
    if (*labelType != Type::none) {
      note(&curr->value, *labelType);
    }
    if (curr->condition) {
      note(&curr->condition, Type::i32);
    }
  }

  void visitSwitch(Switch* curr, std::optional<Type> labelType = std::nullopt) {
    if (!labelType) {
      Type glb = getLabelType(curr->default_);
      for (auto label : curr->targets) {
        glb = Type::getGreatestLowerBound(glb, getLabelType(label));
      }
      labelType = glb;
    }
    if (*labelType != Type::none) {
      note(&curr->value, *labelType);
    }
    note(&curr->condition, Type::i32);
  }

  template<typename T> void handleCall(T* curr, Type params) {
    assert(params.size() == curr->operands.size());
    for (size_t i = 0; i < params.size(); ++i) {
      note(&curr->operands[i], params[i]);
    }
  }

  void visitCall(Call* curr) {
    auto params = wasm.getFunction(curr->target)->getParams();
    handleCall(curr, params);
  }

  void visitCallIndirect(CallIndirect* curr) {
    auto params = curr->heapType.getSignature().params;
    handleCall(curr, params);
    note(&curr->target, Type::i32);
  }

  void visitLocalGet(LocalGet* curr) {}

  void visitLocalSet(LocalSet* curr) {
    assert(func);
    note(&curr->value, func->getLocalType(curr->index));
  }

  void visitGlobalGet(GlobalGet* curr) {}

  void visitGlobalSet(GlobalSet* curr) {
    note(&curr->value, wasm.getGlobal(curr->name)->type);
  }

  void visitLoad(Load* curr) { notePointer(&curr->ptr, curr->memory); }

  void visitStore(Store* curr) {
    notePointer(&curr->ptr, curr->memory);
    note(&curr->value, curr->valueType);
  }

  void visitAtomicRMW(AtomicRMW* curr) {
    if (self().skipUnreachable() && curr->type == Type::unreachable) {
      return;
    }
    assert(curr->type == Type::i32 || curr->type == Type::i64);
    notePointer(&curr->ptr, curr->memory);
    note(&curr->value, curr->type);
  }

  void visitAtomicCmpxchg(AtomicCmpxchg* curr,
                          std::optional<Type> type = std::nullopt) {
    assert(!type || *type == Type::i32 || *type == Type::i64);
    notePointer(&curr->ptr, curr->memory);
    if (!type) {
      if (curr->expected->type == Type::i64 ||
          curr->replacement->type == Type::i64) {
        type = Type::i64;
      } else {
        type = Type::i32;
      }
    }
    note(&curr->expected, *type);
    note(&curr->replacement, *type);
  }

  void visitAtomicWait(AtomicWait* curr) {
    notePointer(&curr->ptr, curr->memory);
    note(&curr->expected, curr->expectedType);
    note(&curr->timeout, Type::i64);
  }

  void visitAtomicNotify(AtomicNotify* curr) {
    notePointer(&curr->ptr, curr->memory);
    note(&curr->notifyCount, Type::i32);
  }

  void visitAtomicFence(AtomicFence* curr) {}

  void visitSIMDExtract(SIMDExtract* curr) { note(&curr->vec, Type::v128); }

  void visitSIMDReplace(SIMDReplace* curr) {
    note(&curr->vec, Type::v128);
    switch (curr->op) {
      case ReplaceLaneVecI8x16:
      case ReplaceLaneVecI16x8:
      case ReplaceLaneVecI32x4:
        note(&curr->value, Type::i32);
        break;
      case ReplaceLaneVecI64x2:
        note(&curr->value, Type::i64);
        break;
      case ReplaceLaneVecF16x8:
      case ReplaceLaneVecF32x4:
        note(&curr->value, Type::f32);
        break;
      case ReplaceLaneVecF64x2:
        note(&curr->value, Type::f64);
        break;
    }
  }

  void visitSIMDShuffle(SIMDShuffle* curr) {
    note(&curr->left, Type::v128);
    note(&curr->right, Type::v128);
  }

  void visitSIMDTernary(SIMDTernary* curr) {
    note(&curr->a, Type::v128);
    note(&curr->b, Type::v128);
    note(&curr->c, Type::v128);
  }

  void visitSIMDShift(SIMDShift* curr) {
    note(&curr->vec, Type::v128);
    note(&curr->shift, Type::i32);
  }

  void visitSIMDLoad(SIMDLoad* curr) { notePointer(&curr->ptr, curr->memory); }

  void visitSIMDLoadStoreLane(SIMDLoadStoreLane* curr) {
    notePointer(&curr->ptr, curr->memory);
    note(&curr->vec, Type::v128);
  }

  void visitMemoryInit(MemoryInit* curr) {
    notePointer(&curr->dest, curr->memory);
    note(&curr->offset, Type::i32);
    note(&curr->size, Type::i32);
  }

  void visitDataDrop(DataDrop* curr) {}

  void visitMemoryCopy(MemoryCopy* curr) {
    assert(wasm.getMemory(curr->destMemory)->addressType ==
           wasm.getMemory(curr->sourceMemory)->addressType);
    notePointer(&curr->dest, curr->destMemory);
    notePointer(&curr->source, curr->sourceMemory);
    notePointer(&curr->size, curr->destMemory);
  }

  void visitMemoryFill(MemoryFill* curr) {
    notePointer(&curr->dest, curr->memory);
    note(&curr->value, Type::i32);
    notePointer(&curr->size, curr->memory);
  }

  void visitConst(Const* curr) {}

  void visitUnary(Unary* curr) {
    switch (curr->op) {
      case ClzInt32:
      case CtzInt32:
      case PopcntInt32:
      case EqZInt32:
      case ExtendSInt32:
      case ExtendUInt32:
      case ExtendS8Int32:
      case ExtendS16Int32:
      case ConvertUInt32ToFloat32:
      case ConvertUInt32ToFloat64:
      case ConvertSInt32ToFloat32:
      case ConvertSInt32ToFloat64:
      case ReinterpretInt32:
      case SplatVecI8x16:
      case SplatVecI16x8:
      case SplatVecI32x4:
        note(&curr->value, Type::i32);
        break;
      case ClzInt64:
      case CtzInt64:
      case PopcntInt64:
      case EqZInt64:
      case ExtendS8Int64:
      case ExtendS16Int64:
      case ExtendS32Int64:
      case WrapInt64:
      case ConvertUInt64ToFloat32:
      case ConvertUInt64ToFloat64:
      case ConvertSInt64ToFloat32:
      case ConvertSInt64ToFloat64:
      case ReinterpretInt64:
      case SplatVecI64x2:
        note(&curr->value, Type::i64);
        break;
      case NegFloat32:
      case AbsFloat32:
      case CeilFloat32:
      case FloorFloat32:
      case TruncFloat32:
      case NearestFloat32:
      case SqrtFloat32:
      case TruncSFloat32ToInt32:
      case TruncSFloat32ToInt64:
      case TruncUFloat32ToInt32:
      case TruncUFloat32ToInt64:
      case TruncSatSFloat32ToInt32:
      case TruncSatSFloat32ToInt64:
      case TruncSatUFloat32ToInt32:
      case TruncSatUFloat32ToInt64:
      case ReinterpretFloat32:
      case PromoteFloat32:
      case SplatVecF16x8:
      case SplatVecF32x4:
        note(&curr->value, Type::f32);
        break;
      case NegFloat64:
      case AbsFloat64:
      case CeilFloat64:
      case FloorFloat64:
      case TruncFloat64:
      case NearestFloat64:
      case SqrtFloat64:
      case TruncSFloat64ToInt32:
      case TruncSFloat64ToInt64:
      case TruncUFloat64ToInt32:
      case TruncUFloat64ToInt64:
      case TruncSatSFloat64ToInt32:
      case TruncSatSFloat64ToInt64:
      case TruncSatUFloat64ToInt32:
      case TruncSatUFloat64ToInt64:
      case ReinterpretFloat64:
      case DemoteFloat64:
      case SplatVecF64x2:
        note(&curr->value, Type::f64);
        break;
      case NotVec128:
      case PopcntVecI8x16:
      case AbsVecI8x16:
      case AbsVecI16x8:
      case AbsVecI32x4:
      case AbsVecI64x2:
      case NegVecI8x16:
      case NegVecI16x8:
      case NegVecI32x4:
      case NegVecI64x2:
      case AbsVecF16x8:
      case NegVecF16x8:
      case SqrtVecF16x8:
      case CeilVecF16x8:
      case FloorVecF16x8:
      case TruncVecF16x8:
      case NearestVecF16x8:
      case AbsVecF32x4:
      case NegVecF32x4:
      case SqrtVecF32x4:
      case CeilVecF32x4:
      case FloorVecF32x4:
      case TruncVecF32x4:
      case NearestVecF32x4:
      case AbsVecF64x2:
      case NegVecF64x2:
      case SqrtVecF64x2:
      case CeilVecF64x2:
      case FloorVecF64x2:
      case TruncVecF64x2:
      case NearestVecF64x2:
      case ExtAddPairwiseSVecI8x16ToI16x8:
      case ExtAddPairwiseUVecI8x16ToI16x8:
      case ExtAddPairwiseSVecI16x8ToI32x4:
      case ExtAddPairwiseUVecI16x8ToI32x4:
      case TruncSatSVecF32x4ToVecI32x4:
      case TruncSatUVecF32x4ToVecI32x4:
      case ConvertSVecI32x4ToVecF32x4:
      case ConvertUVecI32x4ToVecF32x4:
      case ExtendLowSVecI8x16ToVecI16x8:
      case ExtendHighSVecI8x16ToVecI16x8:
      case ExtendLowUVecI8x16ToVecI16x8:
      case ExtendHighUVecI8x16ToVecI16x8:
      case ExtendLowSVecI16x8ToVecI32x4:
      case ExtendHighSVecI16x8ToVecI32x4:
      case ExtendLowUVecI16x8ToVecI32x4:
      case ExtendHighUVecI16x8ToVecI32x4:
      case ExtendLowSVecI32x4ToVecI64x2:
      case ExtendHighSVecI32x4ToVecI64x2:
      case ExtendLowUVecI32x4ToVecI64x2:
      case ExtendHighUVecI32x4ToVecI64x2:
      case ConvertLowSVecI32x4ToVecF64x2:
      case ConvertLowUVecI32x4ToVecF64x2:
      case TruncSatZeroSVecF64x2ToVecI32x4:
      case TruncSatZeroUVecF64x2ToVecI32x4:
      case DemoteZeroVecF64x2ToVecF32x4:
      case PromoteLowVecF32x4ToVecF64x2:
      case RelaxedTruncSVecF32x4ToVecI32x4:
      case RelaxedTruncUVecF32x4ToVecI32x4:
      case RelaxedTruncZeroSVecF64x2ToVecI32x4:
      case RelaxedTruncZeroUVecF64x2ToVecI32x4:
      case TruncSatSVecF16x8ToVecI16x8:
      case TruncSatUVecF16x8ToVecI16x8:
      case ConvertSVecI16x8ToVecF16x8:
      case ConvertUVecI16x8ToVecF16x8:
      case AnyTrueVec128:
      case AllTrueVecI8x16:
      case AllTrueVecI16x8:
      case AllTrueVecI32x4:
      case AllTrueVecI64x2:
      case BitmaskVecI8x16:
      case BitmaskVecI16x8:
      case BitmaskVecI32x4:
      case BitmaskVecI64x2:
        note(&curr->value, Type::v128);
        break;
      case InvalidUnary:
        WASM_UNREACHABLE("invalid unary op");
    }
  }

  void visitBinary(Binary* curr) {
    switch (curr->op) {
      case AddInt32:
      case SubInt32:
      case MulInt32:
      case DivSInt32:
      case DivUInt32:
      case RemSInt32:
      case RemUInt32:
      case AndInt32:
      case OrInt32:
      case XorInt32:
      case ShlInt32:
      case ShrUInt32:
      case ShrSInt32:
      case RotLInt32:
      case RotRInt32:
      case EqInt32:
      case NeInt32:
      case LtSInt32:
      case LtUInt32:
      case LeSInt32:
      case LeUInt32:
      case GtSInt32:
      case GtUInt32:
      case GeSInt32:
      case GeUInt32:
        note(&curr->left, Type::i32);
        note(&curr->right, Type::i32);
        break;
      case AddInt64:
      case SubInt64:
      case MulInt64:
      case DivSInt64:
      case DivUInt64:
      case RemSInt64:
      case RemUInt64:
      case AndInt64:
      case OrInt64:
      case XorInt64:
      case ShlInt64:
      case ShrUInt64:
      case ShrSInt64:
      case RotLInt64:
      case RotRInt64:
      case EqInt64:
      case NeInt64:
      case LtSInt64:
      case LtUInt64:
      case LeSInt64:
      case LeUInt64:
      case GtSInt64:
      case GtUInt64:
      case GeSInt64:
      case GeUInt64:
        note(&curr->left, Type::i64);
        note(&curr->right, Type::i64);
        break;
      case AddFloat32:
      case SubFloat32:
      case MulFloat32:
      case DivFloat32:
      case CopySignFloat32:
      case MinFloat32:
      case MaxFloat32:
      case EqFloat32:
      case NeFloat32:
      case LtFloat32:
      case LeFloat32:
      case GtFloat32:
      case GeFloat32:
        note(&curr->left, Type::f32);
        note(&curr->right, Type::f32);
        break;
      case AddFloat64:
      case SubFloat64:
      case MulFloat64:
      case DivFloat64:
      case CopySignFloat64:
      case MinFloat64:
      case MaxFloat64:
      case EqFloat64:
      case NeFloat64:
      case LtFloat64:
      case LeFloat64:
      case GtFloat64:
      case GeFloat64:
        note(&curr->left, Type::f64);
        note(&curr->right, Type::f64);
        break;
      case EqVecI8x16:
      case NeVecI8x16:
      case LtSVecI8x16:
      case LtUVecI8x16:
      case LeSVecI8x16:
      case LeUVecI8x16:
      case GtSVecI8x16:
      case GtUVecI8x16:
      case GeSVecI8x16:
      case GeUVecI8x16:
      case EqVecI16x8:
      case NeVecI16x8:
      case LtSVecI16x8:
      case LtUVecI16x8:
      case LeSVecI16x8:
      case LeUVecI16x8:
      case GtSVecI16x8:
      case GtUVecI16x8:
      case GeSVecI16x8:
      case GeUVecI16x8:
      case EqVecI32x4:
      case NeVecI32x4:
      case LtSVecI32x4:
      case LtUVecI32x4:
      case LeSVecI32x4:
      case LeUVecI32x4:
      case GtSVecI32x4:
      case GtUVecI32x4:
      case GeSVecI32x4:
      case GeUVecI32x4:
      case EqVecI64x2:
      case NeVecI64x2:
      case LtSVecI64x2:
      case LeSVecI64x2:
      case GtSVecI64x2:
      case GeSVecI64x2:
      case EqVecF16x8:
      case NeVecF16x8:
      case LtVecF16x8:
      case LeVecF16x8:
      case GtVecF16x8:
      case GeVecF16x8:
      case EqVecF32x4:
      case NeVecF32x4:
      case LtVecF32x4:
      case LeVecF32x4:
      case GtVecF32x4:
      case GeVecF32x4:
      case EqVecF64x2:
      case NeVecF64x2:
      case LtVecF64x2:
      case LeVecF64x2:
      case GtVecF64x2:
      case GeVecF64x2:
      case AndVec128:
      case OrVec128:
      case XorVec128:
      case AndNotVec128:
      case AddVecI8x16:
      case AddSatSVecI8x16:
      case AddSatUVecI8x16:
      case SubVecI8x16:
      case SubSatSVecI8x16:
      case SubSatUVecI8x16:
      case MinSVecI8x16:
      case MinUVecI8x16:
      case MaxSVecI8x16:
      case MaxUVecI8x16:
      case AvgrUVecI8x16:
      case Q15MulrSatSVecI16x8:
      case ExtMulLowSVecI16x8:
      case ExtMulHighSVecI16x8:
      case ExtMulLowUVecI16x8:
      case ExtMulHighUVecI16x8:
      case AddVecI16x8:
      case AddSatSVecI16x8:
      case AddSatUVecI16x8:
      case SubVecI16x8:
      case SubSatSVecI16x8:
      case SubSatUVecI16x8:
      case MulVecI16x8:
      case MinSVecI16x8:
      case MinUVecI16x8:
      case MaxSVecI16x8:
      case MaxUVecI16x8:
      case AvgrUVecI16x8:
      case AddVecI32x4:
      case SubVecI32x4:
      case MulVecI32x4:
      case MinSVecI32x4:
      case MinUVecI32x4:
      case MaxSVecI32x4:
      case MaxUVecI32x4:
      case DotSVecI16x8ToVecI32x4:
      case ExtMulLowSVecI32x4:
      case ExtMulHighSVecI32x4:
      case ExtMulLowUVecI32x4:
      case ExtMulHighUVecI32x4:
      case AddVecI64x2:
      case SubVecI64x2:
      case MulVecI64x2:
      case ExtMulLowSVecI64x2:
      case ExtMulHighSVecI64x2:
      case ExtMulLowUVecI64x2:
      case ExtMulHighUVecI64x2:
      case AddVecF16x8:
      case SubVecF16x8:
      case MulVecF16x8:
      case DivVecF16x8:
      case MinVecF16x8:
      case MaxVecF16x8:
      case PMinVecF16x8:
      case PMaxVecF16x8:
      case AddVecF32x4:
      case SubVecF32x4:
      case MulVecF32x4:
      case DivVecF32x4:
      case MinVecF32x4:
      case MaxVecF32x4:
      case PMinVecF32x4:
      case PMaxVecF32x4:
      case RelaxedMinVecF32x4:
      case RelaxedMaxVecF32x4:
      case AddVecF64x2:
      case SubVecF64x2:
      case MulVecF64x2:
      case DivVecF64x2:
      case MinVecF64x2:
      case MaxVecF64x2:
      case PMinVecF64x2:
      case PMaxVecF64x2:
      case RelaxedMinVecF64x2:
      case RelaxedMaxVecF64x2:
      case NarrowSVecI16x8ToVecI8x16:
      case NarrowUVecI16x8ToVecI8x16:
      case NarrowSVecI32x4ToVecI16x8:
      case NarrowUVecI32x4ToVecI16x8:
      case SwizzleVecI8x16:
      case RelaxedSwizzleVecI8x16:
      case RelaxedQ15MulrSVecI16x8:
      case DotI8x16I7x16SToVecI16x8:
        note(&curr->left, Type::v128);
        note(&curr->right, Type::v128);
        break;
      case InvalidBinary:
        WASM_UNREACHABLE("invalid binary op");
    }
  }

  void visitSelect(Select* curr, std::optional<Type> type = std::nullopt) {
    if (type) {
      note(&curr->ifTrue, *type);
      note(&curr->ifFalse, *type);
    } else {
      noteAny(&curr->ifTrue);
      noteAny(&curr->ifFalse);
    }
    note(&curr->condition, Type::i32);
  }

  void visitDrop(Drop* curr, std::optional<Index> arity = std::nullopt) {
    if (!arity) {
      arity = curr->value->type.size();
    }
    if (*arity > 1) {
      noteAnyTuple(&curr->value, *arity);
    } else {
      noteAny(&curr->value);
    }
  }

  void visitReturn(Return* curr) {
    assert(func);
    auto type = func->getResults();
    if (type != Type::none) {
      note(&curr->value, type);
    }
  }

  void visitMemorySize(MemorySize* curr) {}

  void visitMemoryGrow(MemoryGrow* curr) {
    notePointer(&curr->delta, curr->memory);
  }

  void visitUnreachable(Unreachable* curr) {}

  void visitPop(Pop* curr) {}

  void visitRefNull(RefNull* curr) {}

  void visitRefIsNull(RefIsNull* curr) { noteAnyReference(&curr->value); }

  void visitRefFunc(RefFunc* curr) {}

  void visitRefEq(RefEq* curr) {
    Type eqref(HeapType::eq, Nullable);
    note(&curr->left, eqref);
    note(&curr->right, eqref);
  }

  void visitTableGet(TableGet* curr) {
    noteTableIndex(&curr->index, curr->table);
  }

  void visitTableSet(TableSet* curr) {
    noteTableIndex(&curr->index, curr->table);
    note(&curr->value, wasm.getTable(curr->table)->type);
  }

  void visitTableSize(TableSize* curr) {}

  void visitTableGrow(TableGrow* curr) {
    note(&curr->value, wasm.getTable(curr->table)->type);
    noteTableIndex(&curr->delta, curr->table);
  }

  void visitTableFill(TableFill* curr) {
    auto type = wasm.getTable(curr->table)->type;
    noteTableIndex(&curr->dest, curr->table);
    note(&curr->value, type);
    noteTableIndex(&curr->size, curr->table);
  }

  void visitTableCopy(TableCopy* curr) {
    noteTableIndex(&curr->dest, curr->destTable);
    noteTableIndex(&curr->source, curr->sourceTable);

    // The size depends on both dest and source.
    auto* sourceTable = wasm.getTable(curr->sourceTable);
    auto* destTable = wasm.getTable(curr->destTable);
    Type sizeType =
      sourceTable->is64() && destTable->is64() ? Type::i64 : Type::i32;
    note(&curr->size, sizeType);
  }

  void visitTableInit(TableInit* curr) {
    noteTableIndex(&curr->dest, curr->table);
    note(&curr->offset, Type::i32);
    note(&curr->size, Type::i32);
  }

  void visitTry(Try* curr) {
    note(&curr->body, curr->type);
    for (auto& expr : curr->catchBodies) {
      note(&expr, curr->type);
    }
  }

  void visitTryTable(TryTable* curr) { note(&curr->body, curr->type); }

  void visitThrow(Throw* curr) {
    auto type = wasm.getTag(curr->tag)->params();
    assert(curr->operands.size() == type.size());
    for (size_t i = 0; i < type.size(); ++i) {
      note(&curr->operands[i], type[i]);
    }
  }

  void visitRethrow(Rethrow* curr) {}

  void visitThrowRef(ThrowRef* curr) {
    note(&curr->exnref, Type(HeapType::exn, Nullable));
  }

  void visitTupleMake(TupleMake* curr) {
    for (auto& expr : curr->operands) {
      noteAny(&expr);
    }
  }

  void visitTupleExtract(TupleExtract* curr,
                         std::optional<size_t> arity = std::nullopt) {
    if (!arity) {
      if (self().skipUnreachable() && !curr->tuple->type.isTuple()) {
        return;
      }
      assert(curr->tuple->type.isTuple());
      arity = curr->tuple->type.size();
    }
    noteAnyTuple(&curr->tuple, *arity);
  }

  void visitRefI31(RefI31* curr) { note(&curr->value, Type::i32); }

  void visitI31Get(I31Get* curr) {
    note(&curr->i31, Type(HeapType::i31, Nullable));
  }

  void visitCallRef(CallRef* curr, std::optional<HeapType> ht = std::nullopt) {
    if (!ht) {
      if (self().skipUnreachable() && !curr->target->type.isRef()) {
        return;
      }
      ht = curr->target->type.getHeapType().getSignature();
    }
    auto params = ht->getSignature().params;
    assert(curr->operands.size() == params.size());
    for (size_t i = 0; i < params.size(); ++i) {
      note(&curr->operands[i], params[i]);
    }
    note(&curr->target, Type(*ht, Nullable));
  }

  void visitRefTest(RefTest* curr) {
    if (self().skipUnreachable() && !curr->castType.isRef()) {
      return;
    }
    auto top = curr->castType.getHeapType().getTop();
    note(&curr->ref, Type(top, Nullable));
  }

  void visitRefCast(RefCast* curr) {
    if (self().skipUnreachable() && !curr->type.isRef()) {
      return;
    }
    auto top = curr->type.getHeapType().getTop();
    note(&curr->ref, Type(top, Nullable));
  }

  void visitRefGetDesc(RefGetDesc* curr,
                       std::optional<HeapType> ht = std::nullopt) {
    if (!ht) {
      if (self().skipUnreachable() && !curr->ref->type.isRef()) {
        return;
      }
      ht = curr->ref->type.getHeapType();
    }
    note(&curr->ref, Type(*ht, Nullable));
  }

  void visitBrOn(BrOn* curr, std::optional<Type> target = std::nullopt) {
    switch (curr->op) {
      case BrOnNull:
      case BrOnNonNull:
        noteAnyReference(&curr->ref);
        return;
      case BrOnCast:
<<<<<<< HEAD
      case BrOnCastFail: {
        if (self().skipUnreachable() && !curr->castType.isRef()) {
          return;
        }
        auto top = curr->castType.getHeapType().getTop();
=======
      case BrOnCastFail:
      case BrOnCastDesc:
      case BrOnCastDescFail: {
        if (!target) {
          target = curr->castType;
        }
        auto top = target->getHeapType().getTop();
>>>>>>> bb17db39
        note(&curr->ref, Type(top, Nullable));
        if (curr->op == BrOnCastDesc || curr->op == BrOnCastDescFail) {
          auto descriptor = *target->getHeapType().getDescriptorType();
          note(&curr->desc, Type(descriptor, Nullable));
        }
        return;
      }
    }
    WASM_UNREACHABLE("unexpected op");
  }

  void visitStructNew(StructNew* curr) {
    if (curr->isWithDefault()) {
      return;
    }
    if (self().skipUnreachable() && !curr->type.isRef()) {
      return;
    }
    const auto& fields = curr->type.getHeapType().getStruct().fields;
    assert(fields.size() == curr->operands.size());
    for (size_t i = 0; i < fields.size(); ++i) {
      note(&curr->operands[i], fields[i].type);
    }
  }

  void visitStructGet(StructGet* curr,
                      std::optional<HeapType> ht = std::nullopt) {
    if (!ht) {
      if (self().skipUnreachable() && !curr->ref->type.isRef()) {
        return;
      }
      ht = curr->ref->type.getHeapType();
    }
    note(&curr->ref, Type(*ht, Nullable));
  }

  void visitStructSet(StructSet* curr,
                      std::optional<HeapType> ht = std::nullopt) {
    if (!ht) {
      if (self().skipUnreachable() && !curr->ref->type.isRef()) {
        return;
      }
      ht = curr->ref->type.getHeapType();
    }
    const auto& fields = ht->getStruct().fields;
    assert(curr->index < fields.size());
    note(&curr->ref, Type(*ht, Nullable));
    note(&curr->value, fields[curr->index].type);
  }

  void visitStructRMW(StructRMW* curr,
                      std::optional<HeapType> ht = std::nullopt) {
    if (!ht) {
      if (self().skipUnreachable() && !curr->ref->type.isRef()) {
        return;
      }
      ht = curr->ref->type.getHeapType();
    }
    const auto& fields = ht->getStruct().fields;
    assert(curr->index < fields.size());
    note(&curr->ref, Type(*ht, Nullable));
    note(&curr->value, fields[curr->index].type);
  }

  void visitStructCmpxchg(StructCmpxchg* curr,
                          std::optional<HeapType> ht = std::nullopt) {
    if (!ht) {
      if (self().skipUnreachable() && !curr->ref->type.isRef()) {
        return;
      }
      ht = curr->ref->type.getHeapType();
    }
    const auto& fields = ht->getStruct().fields;
    assert(curr->index < fields.size());
    note(&curr->ref, Type(*ht, Nullable));
    note(&curr->expected, fields[curr->index].type);
    note(&curr->replacement, fields[curr->index].type);
  }

  void visitArrayNew(ArrayNew* curr) {
    if (!curr->isWithDefault()) {
      if (self().skipUnreachable() && !curr->type.isRef()) {
        return;
      }
      note(&curr->init, curr->type.getHeapType().getArray().element.type);
    }
    note(&curr->size, Type::i32);
  }

  void visitArrayNewData(ArrayNewData* curr) {
    note(&curr->offset, Type::i32);
    note(&curr->size, Type::i32);
  }

  void visitArrayNewElem(ArrayNewElem* curr) {
    note(&curr->offset, Type::i32);
    note(&curr->size, Type::i32);
  }

  void visitArrayNewFixed(ArrayNewFixed* curr) {
    if (self().skipUnreachable() && !curr->type.isRef()) {
      return;
    }
    auto type = curr->type.getHeapType().getArray().element.type;
    for (auto& expr : curr->values) {
      note(&expr, type);
    }
  }

  void visitArrayGet(ArrayGet* curr,
                     std::optional<HeapType> ht = std::nullopt) {
    if (!ht) {
      if (self().skipUnreachable() && !curr->ref->type.isRef()) {
        return;
      }
      ht = curr->ref->type.getHeapType();
    }
    note(&curr->ref, Type(*ht, Nullable));
    note(&curr->index, Type::i32);
  }

  void visitArraySet(ArraySet* curr,
                     std::optional<HeapType> ht = std::nullopt) {
    if (!ht) {
      if (self().skipUnreachable() && !curr->ref->type.isRef()) {
        return;
      }
      ht = curr->ref->type.getHeapType();
    }
    auto type = ht->getArray().element.type;
    note(&curr->ref, Type(*ht, Nullable));
    note(&curr->index, Type::i32);
    note(&curr->value, type);
  }

  void visitArrayLen(ArrayLen* curr) {
    note(&curr->ref, Type(HeapType::array, Nullable));
  }

  void visitArrayCopy(ArrayCopy* curr,
                      std::optional<HeapType> dest = std::nullopt,
                      std::optional<HeapType> src = std::nullopt) {
    if (!dest) {
      if (self().skipUnreachable() && !curr->destRef->type.isRef()) {
        return;
      }
      dest = curr->destRef->type.getHeapType();
    }
    if (!src) {
      if (self().skipUnreachable() && !curr->srcRef->type.isRef()) {
        return;
      }
      src = curr->srcRef->type.getHeapType();
    }
    note(&curr->destRef, Type(*dest, Nullable));
    note(&curr->destIndex, Type::i32);
    note(&curr->srcRef, Type(*src, Nullable));
    note(&curr->srcIndex, Type::i32);
    note(&curr->length, Type::i32);
  }

  void visitArrayFill(ArrayFill* curr,
                      std::optional<HeapType> ht = std::nullopt) {
    if (!ht) {
      if (self().skipUnreachable() && !curr->ref->type.isRef()) {
        return;
      }
      ht = curr->ref->type.getHeapType();
    }
    auto type = ht->getArray().element.type;
    note(&curr->ref, Type(*ht, Nullable));
    note(&curr->index, Type::i32);
    note(&curr->value, type);
    note(&curr->size, Type::i32);
  }

  void visitArrayInitData(ArrayInitData* curr,
                          std::optional<HeapType> ht = std::nullopt) {
    if (!ht) {
      if (self().skipUnreachable() && !curr->ref->type.isRef()) {
        return;
      }
      ht = curr->ref->type.getHeapType();
    }
    note(&curr->ref, Type(*ht, Nullable));
    note(&curr->index, Type::i32);
    note(&curr->offset, Type::i32);
    note(&curr->size, Type::i32);
  }

  void visitArrayInitElem(ArrayInitElem* curr,
                          std::optional<HeapType> ht = std::nullopt) {
    if (!ht) {
      if (self().skipUnreachable() && !curr->ref->type.isRef()) {
        return;
      }
      ht = curr->ref->type.getHeapType();
    }
    note(&curr->ref, Type(*ht, Nullable));
    note(&curr->index, Type::i32);
    note(&curr->offset, Type::i32);
    note(&curr->size, Type::i32);
  }

  void visitRefAs(RefAs* curr) {
    switch (curr->op) {
      case RefAsNonNull:
        noteAnyReference(&curr->value);
        return;
      case AnyConvertExtern:
        note(&curr->value, Type(HeapType::ext, Nullable));
        return;
      case ExternConvertAny:
        note(&curr->value, Type(HeapType::any, Nullable));
        return;
    }
    WASM_UNREACHABLE("unexpected op");
  }

  void visitStringNew(StringNew* curr) {
    switch (curr->op) {
      case StringNewLossyUTF8Array:
        noteAnyI8ArrayReferenceType(&curr->ref);
        note(&curr->start, Type::i32);
        note(&curr->end, Type::i32);
        return;
      case StringNewWTF16Array:
        noteAnyI16ArrayReferenceType(&curr->ref);
        note(&curr->start, Type::i32);
        note(&curr->end, Type::i32);
        return;
      case StringNewFromCodePoint:
        note(&curr->ref, Type::i32);
        return;
    }
    WASM_UNREACHABLE("unexpected op");
  }

  void visitStringConst(StringConst* curr) {}

  void visitStringMeasure(StringMeasure* curr) {
    note(&curr->ref, Type(HeapType::string, Nullable));
  }

  void visitStringEncode(StringEncode* curr,
                         std::optional<HeapType> ht = std::nullopt) {
    if (!ht) {
      if (self().skipUnreachable() && !curr->array->type.isRef()) {
        return;
      }
      ht = curr->array->type.getHeapType();
    }
    note(&curr->str, Type(HeapType::string, Nullable));
    note(&curr->array, Type(*ht, Nullable));
    note(&curr->start, Type::i32);
  }

  void visitStringConcat(StringConcat* curr) {
    auto stringref = Type(HeapType::string, Nullable);
    note(&curr->left, stringref);
    note(&curr->right, stringref);
  }

  void visitStringEq(StringEq* curr) {
    auto stringref = Type(HeapType::string, Nullable);
    note(&curr->left, stringref);
    note(&curr->right, stringref);
  }

  void visitStringWTF16Get(StringWTF16Get* curr) {
    note(&curr->ref, Type(HeapType::string, Nullable));
    note(&curr->pos, Type::i32);
  }

  void visitStringSliceWTF(StringSliceWTF* curr) {
    note(&curr->ref, Type(HeapType::string, Nullable));
    note(&curr->start, Type::i32);
    note(&curr->end, Type::i32);
  }

  void visitContNew(ContNew* curr) { note(&curr->func, curr->type); }

  void visitContBind(ContBind* curr,
                     std::optional<HeapType> src = std::nullopt,
                     std::optional<HeapType> dest = std::nullopt) {
    if (!src.has_value()) {
      if (self().skipUnreachable() && !curr->cont->type.isRef()) {
        return;
      }
      src = curr->cont->type.getHeapType();
    }
    if (!dest.has_value()) {
      if (self().skipUnreachable() && !curr->type.isRef()) {
        return;
      }
      dest = curr->type.getHeapType();
    }
    auto sourceParams = src->getContinuation().type.getSignature().params;
    auto targetParams = dest->getContinuation().type.getSignature().params;
    assert(sourceParams.size() >= targetParams.size());
    auto n = sourceParams.size() - targetParams.size();
    assert(curr->operands.size() == n);
    for (size_t i = 0; i < n; ++i) {
      note(&curr->operands[i], sourceParams[i]);
    }
    note(&curr->cont, Type(*src, Nullable));
  }

  void visitSuspend(Suspend* curr) {
    auto params = wasm.getTag(curr->tag)->params();
    assert(params.size() == curr->operands.size());
    for (size_t i = 0; i < params.size(); ++i) {
      note(&curr->operands[i], params[i]);
    }
  }

  void visitResume(Resume* curr, std::optional<HeapType> ct = std::nullopt) {
    if (!ct.has_value()) {
      if (self().skipUnreachable() && !curr->cont->type.isRef()) {
        return;
      }
      ct = curr->cont->type.getHeapType();
    }
    assert(ct->isContinuation());
    auto params = ct->getContinuation().type.getSignature().params;
    assert(params.size() == curr->operands.size());
    for (size_t i = 0; i < params.size(); ++i) {
      note(&curr->operands[i], params[i]);
    }
    note(&curr->cont, Type(*ct, Nullable));
  }

  void visitResumeThrow(ResumeThrow* curr,
                        std::optional<HeapType> ct = std::nullopt) {
    if (!ct.has_value()) {
      if (self().skipUnreachable() && !curr->cont->type.isRef()) {
        return;
      }
      ct = curr->cont->type.getHeapType();
    }
    assert(ct->isContinuation());
    auto params = wasm.getTag(curr->tag)->params();
    assert(params.size() == curr->operands.size());
    for (size_t i = 0; i < params.size(); ++i) {
      note(&curr->operands[i], params[i]);
    }
    note(&curr->cont, Type(*ct, Nullable));
  }

  void visitStackSwitch(StackSwitch* curr,
                        std::optional<HeapType> ct = std::nullopt) {
    if (!ct.has_value()) {
      if (self().skipUnreachable() && !curr->cont->type.isRef()) {
        return;
      }
      ct = curr->cont->type.getHeapType();
    }
    assert(ct->isContinuation());
    auto params = ct->getContinuation().type.getSignature().params;
    assert(params.size() >= 1 &&
           ((params.size() - 1) == curr->operands.size()));
    for (size_t i = 0; i < params.size() - 1; ++i) {
      note(&curr->operands[i], params[i]);
    }
    note(&curr->cont, Type(*ct, Nullable));
  }
};

} // namespace wasm

#endif // wasm_ir_child_typer_h<|MERGE_RESOLUTION|>--- conflicted
+++ resolved
@@ -899,21 +899,16 @@
         noteAnyReference(&curr->ref);
         return;
       case BrOnCast:
-<<<<<<< HEAD
-      case BrOnCastFail: {
-        if (self().skipUnreachable() && !curr->castType.isRef()) {
-          return;
-        }
-        auto top = curr->castType.getHeapType().getTop();
-=======
       case BrOnCastFail:
       case BrOnCastDesc:
       case BrOnCastDescFail: {
         if (!target) {
           target = curr->castType;
         }
+        if (self().skipUnreachable() && !target->isRef()) {
+          return;
+        }
         auto top = target->getHeapType().getTop();
->>>>>>> bb17db39
         note(&curr->ref, Type(top, Nullable));
         if (curr->op == BrOnCastDesc || curr->op == BrOnCastDescFail) {
           auto descriptor = *target->getHeapType().getDescriptorType();
