/*
 * Copyright 2017 WebAssembly Community Group participants
 *
 * Licensed under the Apache License, Version 2.0 (the "License");
 * you may not use this file except in compliance with the License.
 * You may obtain a copy of the License at
 *
 *     http://www.apache.org/licenses/LICENSE-2.0
 *
 * Unless required by applicable law or agreed to in writing, software
 * distributed under the License is distributed on an "AS IS" BASIS,
 * WITHOUT WARRANTIES OR CONDITIONS OF ANY KIND, either express or implied.
 * See the License for the specific language governing permissions and
 * limitations under the License.
 */

#ifndef wasm_ir_block_h
#define wasm_ir_block_h

#include "ir/branch-utils.h"
#include "ir/effects.h"
#include "ir/manipulation.h"
#include "literal.h"
#include "wasm-builder.h"
#include "wasm.h"

namespace wasm {

namespace BlockUtils {
// if a block has just one element, it can often be replaced
// with that content
template<typename T>
inline Expression*
simplifyToContents(Block* block, T* parent, bool allowTypeChange = false) {
  auto& list = block->list;
  if (list.size() == 1 &&
      !BranchUtils::BranchSeeker::has(list[0], block->name)) {
    // just one element. try to replace the block
    auto* singleton = list[0];
    auto sideEffects =
      EffectAnalyzer(parent->getPassOptions(), singleton).hasSideEffects();
    if (!sideEffects && !singleton->type.isConcrete()) {
      // no side effects, and singleton is not returning a value, so we can
      // throw away the block and its contents, basically
      return Builder(*parent->getModule()).replaceWithIdenticalType(block);
    } else if (Type::isSubType(singleton->type, block->type) ||
               allowTypeChange) {
      return singleton;
    } else {
      // (side effects +) type change, must be block with declared value but
      // inside is unreachable (if both concrete, must match, and since no name
      // on block, we can't be branched to, so if singleton is unreachable, so
      // is the block)
<<<<<<< HEAD
      assert(isConcreteType(block->type) &&
             singleton->type == Type::unreachable);
=======
      assert(block->type.isConcrete() && singleton->type == unreachable);
>>>>>>> 85de1c12
      // we could replace with unreachable, but would need to update all
      // the parent's types
    }
  } else if (list.size() == 0) {
    ExpressionManipulator::nop(block);
  }
  return block;
}

// similar, but when we allow the type to change while doing so
template<typename T>
inline Expression* simplifyToContentsWithPossibleTypeChange(Block* block,
                                                            T* parent) {
  return simplifyToContents(block, parent, true);
}
} // namespace BlockUtils

} // namespace wasm

#endif // wasm_ir_block_h<|MERGE_RESOLUTION|>--- conflicted
+++ resolved
@@ -51,12 +51,7 @@
       // inside is unreachable (if both concrete, must match, and since no name
       // on block, we can't be branched to, so if singleton is unreachable, so
       // is the block)
-<<<<<<< HEAD
-      assert(isConcreteType(block->type) &&
-             singleton->type == Type::unreachable);
-=======
       assert(block->type.isConcrete() && singleton->type == unreachable);
->>>>>>> 85de1c12
       // we could replace with unreachable, but would need to update all
       // the parent's types
     }
