/*
 * Copyright 2021 WebAssembly Community Group participants
 *
 * Licensed under the Apache License, Version 2.0 (the "License");
 * you may not use this file except in compliance with the License.
 * You may obtain a copy of the License at
 *
 *     http://www.apache.org/licenses/LICENSE-2.0
 *
 * Unless required by applicable law or agreed to in writing, software
 * distributed under the License is distributed on an "AS IS" BASIS,
 * WITHOUT WARRANTIES OR CONDITIONS OF ANY KIND, either express or implied.
 * See the License for the specific language governing permissions and
 * limitations under the License.
 */

#ifndef wasm_ir_subtypes_h
#define wasm_ir_subtypes_h

#include "ir/module-utils.h"
#include "wasm.h"

namespace wasm {

// Analyze subtyping relationships and provide useful interfaces to discover
// them.
//
// This only scans user types, and not basic types like HeapType::eq.
struct SubTypes {
  SubTypes(const std::vector<HeapType>& types) {
    if (getTypeSystem() != TypeSystem::Nominal &&
        getTypeSystem() != TypeSystem::Isorecursive) {
      Fatal() << "SubTypes requires explicit supers";
    }
    for (auto type : types) {
      note(type);
    }
  }

  SubTypes(Module& wasm) : SubTypes(ModuleUtils::collectHeapTypes(wasm)) {}

  const std::vector<HeapType>& getStrictSubTypes(HeapType type) {
<<<<<<< HEAD
    if (auto iter = typeSubTypes.find(type); iter != typeSubTypes.end()) {
      return iter->second;
    }

    // No entry exists. Return a canonical constant empty vec, to avoid
    // allocation.
    static const std::vector<HeapType> empty;
    return empty;
=======
    assert(!type.isBasic());
    return typeSubTypes[type];
>>>>>>> e9f98bc1
  }

  // Get all subtypes of a type, and their subtypes and so forth, recursively.
  std::vector<HeapType> getAllStrictSubTypes(HeapType type) {
    std::vector<HeapType> ret, work;
    work.push_back(type);
    while (!work.empty()) {
      auto curr = work.back();
      work.pop_back();
      for (auto sub : getStrictSubTypes(curr)) {
        ret.push_back(sub);
        work.push_back(sub);
      }
    }
    return ret;
  }

  // Like getAllStrictSubTypes, but also includes the type itself.
  std::vector<HeapType> getAllSubTypes(HeapType type) {
    auto ret = getAllStrictSubTypes(type);
    ret.push_back(type);
    return ret;
  }

  // Efficiently traverse subtypes of a type, up to a particular depth (depth =
  // 0 means not to traverse subtypes, etc.). The callback function receives
  // (type, depth).
  template<typename F>
  void traverseSubTypes(HeapType type, Index depth, F func) {
    // Start by traversing the type itself.
    func(type, 0);

<<<<<<< HEAD
=======
    if (depth == 0) {
      // Nothing else to scan.
      return;
    }

>>>>>>> e9f98bc1
    // getStrictSubTypes() returns vectors of subtypes, so for efficiency store
    // pointers to those in our work queue to avoid allocations. See the note
    // below on typeSubTypes for why this is safe.
    struct Item {
      const std::vector<HeapType>* vec;
      Index depth;
    };

    // Real-world type hierarchies tend to have a limited depth, so try to avoid
    // allocations in our work queue with a SmallVector.
    SmallVector<Item, 10> work;

    // Start with the subtypes of the base type. Those have depth 1.
    work.push_back({&getStrictSubTypes(type), 1});

    while (!work.empty()) {
      auto& item = work.back();
      work.pop_back();
      auto currDepth = item.depth;
<<<<<<< HEAD
      auto& vec = *item.vec;
      if (currDepth > depth || vec.empty()) {
        // Nothing we need to traverse here.
        continue;
      }
      for (auto type : (*item.vec)) {
        func(type, currDepth);
        work.push_back({&getStrictSubTypes(type), currDepth + 1});
      }
    }
  }

  // Computes the depth of children for each type. This is 0 if the type has no
  // subtypes, 1 if it has subtypes but none of those have subtypes themselves,
  // and so forth.
  //
  // This depth ignores bottom types.
  std::unordered_map<HeapType, Index> getMaxDepths() {
    std::unordered_map<HeapType, Index> depths;

    // Begin with depth 0.
    for (auto type : types) {
      depths[type] = 0;
    }

    // Begin with a plan to work on all the types. When we visit an item, we'll
    // update our super type based on our current depth.
    std::unordered_set<HeapType> work(types.begin(), types.end());

    while (!work.empty()) {
      auto iter = work.begin();
      auto type = *iter;
      work.erase(iter);
      if (auto super = type.getSuperType()) {
        auto depth = depths[type];
        auto& superDepth = depths[*super];
        if (depth + 1 >= superDepth) {
          superDepth = depth + 1;
          work.insert(*super);
        }
      }
    }

    // Add the max depths of basic types.
    // TODO: update when we get structtype and arraytype
    for (auto type : types) {
      HeapType basic = type.isData() ? HeapType::data : HeapType::func;
      depths[basic] = std::max(depths[basic], depths[type] + 1);
    }

    depths[HeapType::eq] = std::max(Index(1), depths[HeapType::data] + 1);
    depths[HeapType::any] = depths[HeapType::eq] + 1;

    return depths;
=======
      auto& currVec = *item.vec;
      assert(currDepth <= depth);
      for (auto type : currVec) {
        func(type, currDepth);
        auto* subVec = &getStrictSubTypes(type);
        if (currDepth + 1 <= depth && !subVec->empty()) {
          work.push_back({subVec, currDepth + 1});
        }
      }
    }
>>>>>>> e9f98bc1
  }

  // All the types in the program. This is computed here anyhow, and can be
  // useful for callers to iterate on, so it is public.
  std::vector<HeapType> types;

private:
  // Add a type to the graph.
  void note(HeapType type) {
    if (auto super = type.getSuperType()) {
      typeSubTypes[*super].push_back(type);
    }
  }

  // Maps a type to its subtypes.
  //
  // After our constructor we never modify this data structure, so we can take
  // references to the vectors here safely.
  std::unordered_map<HeapType, std::vector<HeapType>> typeSubTypes;
};

} // namespace wasm

#endif // wasm_ir_subtypes_h<|MERGE_RESOLUTION|>--- conflicted
+++ resolved
@@ -40,7 +40,7 @@
   SubTypes(Module& wasm) : SubTypes(ModuleUtils::collectHeapTypes(wasm)) {}
 
   const std::vector<HeapType>& getStrictSubTypes(HeapType type) {
-<<<<<<< HEAD
+    assert(!type.isBasic());
     if (auto iter = typeSubTypes.find(type); iter != typeSubTypes.end()) {
       return iter->second;
     }
@@ -49,10 +49,6 @@
     // allocation.
     static const std::vector<HeapType> empty;
     return empty;
-=======
-    assert(!type.isBasic());
-    return typeSubTypes[type];
->>>>>>> e9f98bc1
   }
 
   // Get all subtypes of a type, and their subtypes and so forth, recursively.
@@ -85,14 +81,11 @@
     // Start by traversing the type itself.
     func(type, 0);
 
-<<<<<<< HEAD
-=======
     if (depth == 0) {
       // Nothing else to scan.
       return;
     }
 
->>>>>>> e9f98bc1
     // getStrictSubTypes() returns vectors of subtypes, so for efficiency store
     // pointers to those in our work queue to avoid allocations. See the note
     // below on typeSubTypes for why this is safe.
@@ -112,15 +105,14 @@
       auto& item = work.back();
       work.pop_back();
       auto currDepth = item.depth;
-<<<<<<< HEAD
-      auto& vec = *item.vec;
-      if (currDepth > depth || vec.empty()) {
-        // Nothing we need to traverse here.
-        continue;
-      }
-      for (auto type : (*item.vec)) {
+      auto& currVec = *item.vec;
+      assert(currDepth <= depth);
+      for (auto type : currVec) {
         func(type, currDepth);
-        work.push_back({&getStrictSubTypes(type), currDepth + 1});
+        auto* subVec = &getStrictSubTypes(type);
+        if (currDepth + 1 <= depth && !subVec->empty()) {
+          work.push_back({subVec, currDepth + 1});
+        }
       }
     }
   }
@@ -167,18 +159,6 @@
     depths[HeapType::any] = depths[HeapType::eq] + 1;
 
     return depths;
-=======
-      auto& currVec = *item.vec;
-      assert(currDepth <= depth);
-      for (auto type : currVec) {
-        func(type, currDepth);
-        auto* subVec = &getStrictSubTypes(type);
-        if (currDepth + 1 <= depth && !subVec->empty()) {
-          work.push_back({subVec, currDepth + 1});
-        }
-      }
-    }
->>>>>>> e9f98bc1
   }
 
   // All the types in the program. This is computed here anyhow, and can be
