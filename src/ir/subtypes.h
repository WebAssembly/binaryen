/*
 * Copyright 2021 WebAssembly Community Group participants
 *
 * Licensed under the Apache License, Version 2.0 (the "License");
 * you may not use this file except in compliance with the License.
 * You may obtain a copy of the License at
 *
 *     http://www.apache.org/licenses/LICENSE-2.0
 *
 * Unless required by applicable law or agreed to in writing, software
 * distributed under the License is distributed on an "AS IS" BASIS,
 * WITHOUT WARRANTIES OR CONDITIONS OF ANY KIND, either express or implied.
 * See the License for the specific language governing permissions and
 * limitations under the License.
 */

#ifndef wasm_ir_subtypes_h
#define wasm_ir_subtypes_h

#include "ir/module-utils.h"
#include "wasm.h"

namespace wasm {

// Analyze subtyping relationships and provide useful interfaces to discover
// them.
//
// This only scans user types, and not basic types like HeapType::eq.
struct SubTypes {
<<<<<<< HEAD
  SubTypes(const std::vector<HeapType>& types) : types(types) {
=======
  SubTypes(const std::vector<HeapType>& types) {
>>>>>>> da83bfe2
    if (getTypeSystem() != TypeSystem::Nominal &&
        getTypeSystem() != TypeSystem::Isorecursive) {
      Fatal() << "SubTypes requires explicit supers";
    }
    for (auto type : types) {
      note(type);
    }
  }

  SubTypes(Module& wasm) : SubTypes(ModuleUtils::collectHeapTypes(wasm)) {}

  const std::vector<HeapType>& getStrictSubTypes(HeapType type) {
    assert(!type.isBasic());
<<<<<<< HEAD
    return typeSubTypes[type];
=======
    if (auto iter = typeSubTypes.find(type); iter != typeSubTypes.end()) {
      return iter->second;
    }

    // No entry exists. Return a canonical constant empty vec, to avoid
    // allocation.
    static const std::vector<HeapType> empty;
    return empty;
>>>>>>> da83bfe2
  }

  // Get all subtypes of a type, and their subtypes and so forth, recursively.
  std::vector<HeapType> getAllStrictSubTypes(HeapType type) {
    std::vector<HeapType> ret, work;
    work.push_back(type);
    while (!work.empty()) {
      auto curr = work.back();
      work.pop_back();
      for (auto sub : getStrictSubTypes(curr)) {
        ret.push_back(sub);
        work.push_back(sub);
      }
    }
    return ret;
  }

  // Like getAllStrictSubTypes, but also includes the type itself.
  std::vector<HeapType> getAllSubTypes(HeapType type) {
    auto ret = getAllStrictSubTypes(type);
    ret.push_back(type);
    return ret;
  }

<<<<<<< HEAD
  // Computes the depth of children for each type. This is 0 if the type has no
  // subtypes, 1 if it has subtypes but none of those have subtypes themselves,
  // and so forth.
  //
  // This depth ignores bottom types.
  std::unordered_map<HeapType, Index> getMaxDepths() {
    std::unordered_map<HeapType, Index> depths;

    // Begin with depth 0.
    for (auto type : types) {
      depths[type] = 0;
    }

    // Begin with a plan to work on all the types. When we visit an item, we'll
    // update our super type based on our current depth.
    std::unordered_set<HeapType> work(types.begin(), types.end());

    while (!work.empty()) {
      auto iter = work.begin();
      auto type = *iter;
      work.erase(iter);
      if (auto super = type.getSuperType()) {
        auto depth = depths[type];
        auto& superDepth = depths[*super];
        if (depth + 1 >= superDepth) {
          superDepth = depth + 1;
          work.insert(*super);
        }
      }
    }

    // Add the max depths of basic types.
    // TODO: update when we get structtype and arraytype
    for (auto type : types) {
      HeapType basic = type.isData() ? HeapType::data : HeapType::func;
      depths[basic] = std::max(depths[basic], depths[type] + 1);
    }

    depths[HeapType::eq] = std::max(Index(1), depths[HeapType::data] + 1);
    depths[HeapType::any] = depths[HeapType::eq] + 1;

    return depths;
=======
  // Efficiently iterate on subtypes of a type, up to a particular depth (depth
  // 0 means not to traverse subtypes, etc.). The callback function receives
  // (type, depth).
  template<typename F> void iterSubTypes(HeapType type, Index depth, F func) {
    // Start by traversing the type itself.
    func(type, 0);

    if (depth == 0) {
      // Nothing else to scan.
      return;
    }

    // getStrictSubTypes() returns vectors of subtypes, so for efficiency store
    // pointers to those in our work queue to avoid allocations. See the note
    // below on typeSubTypes for why this is safe.
    struct Item {
      const std::vector<HeapType>* vec;
      Index depth;
    };

    // Real-world type hierarchies tend to have a limited depth, so try to avoid
    // allocations in our work queue with a SmallVector.
    SmallVector<Item, 10> work;

    // Start with the subtypes of the base type. Those have depth 1.
    work.push_back({&getStrictSubTypes(type), 1});

    while (!work.empty()) {
      auto& item = work.back();
      work.pop_back();
      auto currDepth = item.depth;
      auto& currVec = *item.vec;
      assert(currDepth <= depth);
      for (auto type : currVec) {
        func(type, currDepth);
        auto* subVec = &getStrictSubTypes(type);
        if (currDepth + 1 <= depth && !subVec->empty()) {
          work.push_back({subVec, currDepth + 1});
        }
      }
    }
>>>>>>> da83bfe2
  }

  // All the types in the program. This is computed here anyhow, and can be
  // useful for callers to iterate on, so it is public.
  std::vector<HeapType> types;

private:
  // Add a type to the graph.
  void note(HeapType type) {
    if (auto super = type.getSuperType()) {
      typeSubTypes[*super].push_back(type);
    }
  }

  // Maps a type to its subtypes.
  //
  // After our constructor we never modify this data structure, so we can take
  // references to the vectors here safely.
  std::unordered_map<HeapType, std::vector<HeapType>> typeSubTypes;
};

} // namespace wasm

#endif // wasm_ir_subtypes_h<|MERGE_RESOLUTION|>--- conflicted
+++ resolved
@@ -27,11 +27,7 @@
 //
 // This only scans user types, and not basic types like HeapType::eq.
 struct SubTypes {
-<<<<<<< HEAD
   SubTypes(const std::vector<HeapType>& types) : types(types) {
-=======
-  SubTypes(const std::vector<HeapType>& types) {
->>>>>>> da83bfe2
     if (getTypeSystem() != TypeSystem::Nominal &&
         getTypeSystem() != TypeSystem::Isorecursive) {
       Fatal() << "SubTypes requires explicit supers";
@@ -45,9 +41,6 @@
 
   const std::vector<HeapType>& getStrictSubTypes(HeapType type) {
     assert(!type.isBasic());
-<<<<<<< HEAD
-    return typeSubTypes[type];
-=======
     if (auto iter = typeSubTypes.find(type); iter != typeSubTypes.end()) {
       return iter->second;
     }
@@ -56,7 +49,6 @@
     // allocation.
     static const std::vector<HeapType> empty;
     return empty;
->>>>>>> da83bfe2
   }
 
   // Get all subtypes of a type, and their subtypes and so forth, recursively.
@@ -81,7 +73,6 @@
     return ret;
   }
 
-<<<<<<< HEAD
   // Computes the depth of children for each type. This is 0 if the type has no
   // subtypes, 1 if it has subtypes but none of those have subtypes themselves,
   // and so forth.
@@ -124,7 +115,8 @@
     depths[HeapType::any] = depths[HeapType::eq] + 1;
 
     return depths;
-=======
+  }
+
   // Efficiently iterate on subtypes of a type, up to a particular depth (depth
   // 0 means not to traverse subtypes, etc.). The callback function receives
   // (type, depth).
@@ -166,7 +158,6 @@
         }
       }
     }
->>>>>>> da83bfe2
   }
 
   // All the types in the program. This is computed here anyhow, and can be
