/*
 * Copyright 2021 WebAssembly Community Group participants
 *
 * Licensed under the Apache License, Version 2.0 (the "License");
 * you may not use this file except in compliance with the License.
 * You may obtain a copy of the License at
 *
 *     http://www.apache.org/licenses/LICENSE-2.0
 *
 * Unless required by applicable law or agreed to in writing, software
 * distributed under the License is distributed on an "AS IS" BASIS,
 * WITHOUT WARRANTIES OR CONDITIONS OF ANY KIND, either express or implied.
 * See the License for the specific language governing permissions and
 * limitations under the License.
 */

#ifndef wasm_ir_subtypes_h
#define wasm_ir_subtypes_h

#include "ir/module-utils.h"
#include "wasm.h"

namespace wasm {

// Analyze subtyping relationships and provide useful interfaces to discover
// them.
struct SubTypes {
  SubTypes(Module& wasm) {
    if (getTypeSystem() != TypeSystem::Nominal &&
        getTypeSystem() != TypeSystem::Isorecursive) {
      Fatal() << "SubTypes requires explicit supers";
    }
    types = ModuleUtils::collectHeapTypes(wasm);
    for (auto type : types) {
      note(type);
    }
  }

  const std::vector<HeapType>& getStrictSubTypes(HeapType type) {
    if (auto iter = typeSubTypes.find(type); iter != typeSubTypes.end()) {
      return iter->second;
    }

<<<<<<< HEAD
    // No entry exists. Return the canonical empty vec.
    return emptyVec;
=======
    // No entry exists. Return a canonical constant empty vec, to avoid
    // allocation.
    static const std::vector<HeapType> empty;
    return empty;
>>>>>>> 3d780c90
  }

  // Get all subtypes of a type, and their subtypes and so forth, recursively.
  std::vector<HeapType> getAllStrictSubTypes(HeapType type) {
    std::vector<HeapType> ret, work;
    work.push_back(type);
    while (!work.empty()) {
      auto curr = work.back();
      work.pop_back();
      for (auto sub : getStrictSubTypes(curr)) {
        ret.push_back(sub);
        work.push_back(sub);
      }
    }
    return ret;
  }

  // Like getAllStrictSubTypes, but also includes the type itself.
  std::vector<HeapType> getAllSubTypes(HeapType type) {
    auto ret = getAllStrictSubTypes(type);
    ret.push_back(type);
    return ret;
  }

  // Efficiently traverse subtypes of a type, up to a particular depth (depth =
  // 0 means not to traverse subtypes, etc.). The callback function receives
  // (type, depth).
  template<typename F>
  void traverseSubTypes(HeapType type, Index depth, F func) {
    // Start by traversing the type itself.
    func(type, 0);

    // getStrictSubTypes() returns vectors of subtypes, so for efficiency store
    // pointers to those in our work queue to avoid allocations. See the note
    // below on typeSubTypes for why this is safe.
    struct Item {
      const std::vector<HeapType>* vec;
      Index depth;
    };

    // Real-world type hierarchies tend to have a limited depth, so try to avoid
    // allocations in our work queue with a SmallVector.
    SmallVector<Item, 10> work;

    // Start with the subtypes of the base type. Those have depth 1.
    work.push_back({&getStrictSubTypes(type), 1});

    while (!work.empty()) {
      auto& item = work.back();
      work.pop_back();
      auto currDepth = item.depth;
      auto& vec = *item.vec;
      if (currDepth > depth || vec.empty()) {
        // Nothing we need to traverse here.
        continue;
      }
      for (auto type : (*item.vec)) {
        func(type, currDepth);
        work.push_back({&getStrictSubTypes(type), currDepth + 1});
      }
    }
  }

  // Computes the depth of children for each type. This is 0 if the type has no
  // subtypes, 1 if it has subtypes but none of those have subtypes themselves,
  // and so forth.
  //
  // This depth ignores bottom types.
  std::unordered_map<HeapType, Index> getMaxDepths() {
    std::unordered_map<HeapType, Index> depths;

    // Begin with depth 0.
    for (auto type : types) {
      depths[type] = 0;
    }

    // Begin with a plan to work on all the types. When we visit an item, we'll
    // update our super type based on our current depth.
    std::unordered_set<HeapType> work(types.begin(), types.end());

    while (!work.empty()) {
      auto iter = work.begin();
      auto type = *iter;
      work.erase(iter);
      if (auto super = type.getSuperType()) {
        auto depth = depths[type];
        auto& superDepth = depths[*super];
        if (depth + 1 >= superDepth) {
          superDepth = depth + 1;
          work.insert(*super);
        }
      }
    }

    // Add the max depths of basic types.
    // TODO: update when we get structtype and arraytype
    for (auto type : types) {
      HeapType basic = type.isData() ? HeapType::data : HeapType::func;
      depths[basic] = std::max(depths[basic], depths[type] + 1);
    }

    depths[HeapType::eq] = std::max(Index(1), depths[HeapType::data] + 1);
    depths[HeapType::any] = depths[HeapType::eq] + 1;

    return depths;
  }

  // All the types in the program. This is computed here anyhow, and can be
  // useful for callers to iterate on, so it is public.
  std::vector<HeapType> types;

private:
  // Add a type to the graph.
  void note(HeapType type) {
    if (auto super = type.getSuperType()) {
      typeSubTypes[*super].push_back(type);
    }
  }

  // Maps a type to its subtypes.
  //
  // After our constructor we never modify this data structure, so we can take
  // references to the vectors here safely.
  std::unordered_map<HeapType, std::vector<HeapType>> typeSubTypes;

  // Keep a canonical empty vector, so we have something to return without doing
  // an allocation in getStrictSubTypes.
  std::vector<HeapType> emptyVec;
};

} // namespace wasm

#endif // wasm_ir_subtypes_h<|MERGE_RESOLUTION|>--- conflicted
+++ resolved
@@ -41,15 +41,10 @@
       return iter->second;
     }
 
-<<<<<<< HEAD
-    // No entry exists. Return the canonical empty vec.
-    return emptyVec;
-=======
     // No entry exists. Return a canonical constant empty vec, to avoid
     // allocation.
     static const std::vector<HeapType> empty;
     return empty;
->>>>>>> 3d780c90
   }
 
   // Get all subtypes of a type, and their subtypes and so forth, recursively.
@@ -174,10 +169,6 @@
   // After our constructor we never modify this data structure, so we can take
   // references to the vectors here safely.
   std::unordered_map<HeapType, std::vector<HeapType>> typeSubTypes;
-
-  // Keep a canonical empty vector, so we have something to return without doing
-  // an allocation in getStrictSubTypes.
-  std::vector<HeapType> emptyVec;
 };
 
 } // namespace wasm
