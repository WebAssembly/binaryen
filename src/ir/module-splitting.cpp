--- conflicted
+++ resolved
@@ -678,11 +678,6 @@
       if (!parent.allSecondaryFuncs.count(curr->target)) {
         return;
       }
-<<<<<<< HEAD
-      auto* func = parent.secondary.getFunction(curr->target);
-      auto tableSlot =
-        parent.tableManager.getSlot(curr->target, func->type.getHeapType());
-=======
       // Return if the current module is the same module as the call's target,
       // because we don't need a call_indirect within the same module.
       Module* currModule = getModule();
@@ -695,8 +690,7 @@
       Builder builder(*getModule());
       Index secIndex = parent.funcToSecondaryIndex.at(curr->target);
       auto* func = parent.secondaries.at(secIndex)->getFunction(curr->target);
-      auto tableSlot = parent.tableManager.getSlot(curr->target, func->type);
->>>>>>> 74484511
+      auto tableSlot = parent.tableManager.getSlot(curr->target, func->type.getHeapType());
 
       replaceCurrent(parent.maybeLoadSecondary(
         builder,
@@ -803,45 +797,6 @@
     return;
   }
 
-<<<<<<< HEAD
-  auto secondaryTable =
-    ModuleUtils::copyTable(tableManager.activeTable, secondary);
-
-  if (tableManager.activeBase.global.size()) {
-    assert(tableManager.activeTableSegments.size() == 1 &&
-           "Unexpected number of segments with non-const base");
-    assert(secondary.tables.size() == 1 && secondary.elementSegments.empty());
-    // Since addition is not currently allowed in initializer expressions, we
-    // need to start the new secondary segment where the primary segment starts.
-    // The secondary segment will contain the same primary functions as the
-    // primary module except in positions where it needs to overwrite a
-    // placeholder function. All primary functions in the table therefore need
-    // to be imported into the second module. TODO: use better strategies here,
-    // such as using ref.func in the start function or standardizing addition in
-    // initializer expressions.
-    ElementSegment* primarySeg = tableManager.activeTableSegments.front();
-    std::vector<Expression*> secondaryElems;
-    secondaryElems.reserve(primarySeg->data.size());
-
-    // Copy functions from the primary segment to the secondary segment,
-    // replacing placeholders and creating new exports and imports as necessary.
-    auto replacement = replacedElems.begin();
-    for (Index i = 0;
-         i < primarySeg->data.size() && replacement != replacedElems.end();
-         ++i) {
-      if (replacement->first == i) {
-        // primarySeg->data[i] is a placeholder, so use the secondary function.
-        auto* func = replacement->second;
-        auto* ref =
-          Builder(secondary).makeRefFunc(func->name, func->type.getHeapType());
-        secondaryElems.push_back(ref);
-        ++replacement;
-      } else if (auto* get = primarySeg->data[i]->dynCast<RefFunc>()) {
-        exportImportFunction(get->func);
-        auto* copied =
-          ExpressionManipulator::copy(primarySeg->data[i], secondary);
-        secondaryElems.push_back(copied);
-=======
   for (auto& [secondaryPtr, replacedElems] : moduleToReplacedElems) {
     Module& secondary = *secondaryPtr;
     auto secondaryTable =
@@ -883,7 +838,6 @@
             ExpressionManipulator::copy(primarySeg->data[i], secondary);
           secondaryElems.push_back(copied);
         }
->>>>>>> 74484511
       }
 
       auto offset = ExpressionManipulator::copy(primarySeg->offset, secondary);
@@ -922,15 +876,6 @@
     if (currData.size()) {
       finishSegment();
     }
-<<<<<<< HEAD
-    auto* func = curr->second;
-    currData.push_back(
-      Builder(secondary).makeRefFunc(func->name, func->type.getHeapType()));
-  }
-  if (currData.size()) {
-    finishSegment();
-=======
->>>>>>> 74484511
   }
 }
 
