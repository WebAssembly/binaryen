/*
 * Copyright 2017 WebAssembly Community Group participants
 *
 * Licensed under the Apache License, Version 2.0 (the "License");
 * you may not use this file except in compliance with the License.
 * You may obtain a copy of the License at
 *
 *     http://www.apache.org/licenses/LICENSE-2.0
 *
 * Unless required by applicable law or agreed to in writing, software
 * distributed under the License is distributed on an "AS IS" BASIS,
 * WITHOUT WARRANTIES OR CONDITIONS OF ANY KIND, either express or implied.
 * See the License for the specific language governing permissions and
 * limitations under the License.
 */

#include <iterator>

#include <cfg/cfg-traversal.h>
#include <ir/find_all.h>
#include <ir/local-graph.h>
#include <wasm-builder.h>

namespace wasm {

namespace LocalGraphInternal {

// Information about a basic block.
struct Info {
  // actions occurring in this block: local.gets and local.sets
  std::vector<Expression*> actions;
  // for each index, the last local.set for it
  std::unordered_map<Index, LocalSet*> lastSets;
};

// flow helper class. flows the gets to their sets

struct Flower : public CFGWalker<Flower, Visitor<Flower>, Info> {
  LocalGraph::GetSetses& getSetses;
  LocalGraph::Locations& locations;

  Flower(LocalGraph::GetSetses& getSetses,
         LocalGraph::Locations& locations,
         Function* func)
    : getSetses(getSetses), locations(locations) {
    setFunction(func);
    // create the CFG by walking the IR
    CFGWalker<Flower, Visitor<Flower>, Info>::doWalkFunction(func);
    // flow gets across blocks
    flow(func);
  }

  BasicBlock* makeBasicBlock() { return new BasicBlock(); }

  // cfg traversal work

  static void doVisitLocalGet(Flower* self, Expression** currp) {
    auto* curr = (*currp)->cast<LocalGet>();
    // if in unreachable code, skip
    if (!self->currBasicBlock) {
      return;
    }
    self->currBasicBlock->contents.actions.emplace_back(curr);
    self->locations[curr] = currp;
  }

  static void doVisitLocalSet(Flower* self, Expression** currp) {
    auto* curr = (*currp)->cast<LocalSet>();
    // if in unreachable code, skip
    if (!self->currBasicBlock) {
      return;
    }
    self->currBasicBlock->contents.actions.emplace_back(curr);
    self->currBasicBlock->contents.lastSets[curr->index] = curr;
    self->locations[curr] = currp;
  }

  void flow(Function* func) {
    // This block struct is optimized for this flow process (Minimal
    // information, iteration index).
    struct FlowBlock {
      // Last Traversed Iteration: This value helps us to find if this block has
      // been seen while traversing blocks. We compare this value to the current
      // iteration index in order to determine if we already process this block
      // in the current iteration. This speeds up the processing compared to
      // unordered_set or other struct usage. (No need to reset internal values,
      // lookup into container, ...)
      size_t lastTraversedIteration;
      std::vector<Expression*> actions;
      std::vector<FlowBlock*> in;
      // Sor each index, the last local.set for it
      // The unordered_map from BasicBlock.Info is converted into a vector
      // This speeds up search as there are usually few sets in a block, so just
      // scanning them linearly is efficient, avoiding hash computations (while
      // in Info, it's convenient to have a map so we can assign them easily,
      // where the last one seen overwrites the previous; and, we do that O(1)).
      std::vector<std::pair<Index, LocalSet*>> lastSets;
    };

    auto numLocals = func->getNumLocals();
    std::vector<std::vector<LocalGet*>> allGets;
    allGets.resize(numLocals);
    std::vector<FlowBlock*> work;

    // Convert input blocks (basicBlocks) into more efficient flow blocks to
    // improve memory access.
    std::vector<FlowBlock> flowBlocks;
    flowBlocks.resize(basicBlocks.size());

    // Init mapping between basicblocks and flowBlocks
    std::unordered_map<BasicBlock*, FlowBlock*> basicToFlowMap;
    for (Index i = 0; i < basicBlocks.size(); ++i) {
      basicToFlowMap[basicBlocks[i].get()] = &flowBlocks[i];
    }

    const size_t NULL_ITERATION = -1;

    FlowBlock* entryFlowBlock = nullptr;
    for (Index i = 0; i < flowBlocks.size(); ++i) {
      auto& block = basicBlocks[i];
      auto& flowBlock = flowBlocks[i];
      // Get the equivalent block to entry in the flow list
      if (block.get() == entry) {
        entryFlowBlock = &flowBlock;
      }
      flowBlock.lastTraversedIteration = NULL_ITERATION;
      flowBlock.actions.swap(block->contents.actions);
      // Map in block to flow blocks
      auto& in = block->in;
      flowBlock.in.resize(in.size());
      std::transform(in.begin(),
                     in.end(),
                     flowBlock.in.begin(),
                     [&](BasicBlock* block) { return basicToFlowMap[block]; });
      // Convert unordered_map to vector.
      flowBlock.lastSets.reserve(block->contents.lastSets.size());
      for (auto set : block->contents.lastSets) {
        flowBlock.lastSets.emplace_back(std::make_pair(set.first, set.second));
      }
    }
    assert(entryFlowBlock != nullptr);

    size_t currentIteration = 0;
    for (auto& block : flowBlocks) {
#ifdef LOCAL_GRAPH_DEBUG
      std::cout << "basic block " << block.get() << " :\n";
      for (auto& action : block->contents.actions) {
        std::cout << "  action: " << *action << '\n';
      }
      for (auto* lastSet : block->contents.lastSets) {
        std::cout << "  last set " << lastSet << '\n';
      }
#endif
      // go through the block, finding each get and adding it to its index,
      // and seeing how sets affect that
      auto& actions = block.actions;
      // move towards the front, handling things as we go
      for (int i = int(actions.size()) - 1; i >= 0; i--) {
        auto* action = actions[i];
        if (auto* get = action->dynCast<LocalGet>()) {
          allGets[get->index].push_back(get);
        } else {
          // This set is the only set for all those gets.
          auto* set = action->cast<LocalSet>();
          auto& gets = allGets[set->index];
          for (auto* get : gets) {
            getSetses[get].insert(set);
          }
          gets.clear();
        }
      }
      // If anything is left, we must flow it back through other blocks. we
      // can do that for all gets as a whole, they will get the same results.
      for (Index index = 0; index < numLocals; index++) {
        auto& gets = allGets[index];
        if (gets.empty()) {
          continue;
        }
        work.push_back(&block);
        // Note that we may need to revisit the later parts of this initial
        // block, if we are in a loop, so don't mark it as seen.
        while (!work.empty()) {
          auto* curr = work.back();
          work.pop_back();
          // We have gone through this block; now we must handle flowing to
          // the inputs.
          if (curr->in.empty()) {
            if (curr == entryFlowBlock) {
              // These receive a param or zero init value.
              for (auto* get : gets) {
                getSetses[get].insert(nullptr);
              }
            }
          } else {
            for (auto* pred : curr->in) {
              if (pred->lastTraversedIteration == currentIteration) {
                // We've already seen pred in this iteration.
                continue;
              }
              pred->lastTraversedIteration = currentIteration;
              auto lastSet =
                std::find_if(pred->lastSets.begin(),
                             pred->lastSets.end(),
                             [&](std::pair<Index, LocalSet*>& value) {
                               return value.first == index;
                             });
              if (lastSet != pred->lastSets.end()) {
                // There is a set here, apply it, and stop the flow.
                for (auto* get : gets) {
                  getSetses[get].insert(lastSet->second);
                }
              } else {
                // Keep on flowing.
                work.push_back(pred);
              }
            }
          }
        }
        gets.clear();
        currentIteration++;
      }
    }
  }
};

} // namespace LocalGraphInternal

// LocalGraph implementation

LocalGraph::LocalGraph(Function* func) : func(func) {
  LocalGraphInternal::Flower flower(getSetses, locations, func);

#ifdef LOCAL_GRAPH_DEBUG
  std::cout << "LocalGraph::dump\n";
  for (auto& pair : getSetses) {
    auto* get = pair.first;
    auto& sets = pair.second;
    std::cout << "GET\n" << get << " is influenced by\n";
    for (auto* set : sets) {
      std::cout << set << '\n';
    }
  }
  std::cout << "total locations: " << locations.size() << '\n';
#endif
}

bool LocalGraph::equivalent(LocalGet* a, LocalGet* b) {
  auto& aSets = getSetses[a];
  auto& bSets = getSetses[b];
  // The simple case of one set dominating two gets easily proves that they must
  // have the same value. (Note that we can infer dominance from the fact that
  // there is a single set: if the set did not dominate one of the gets then
  // there would definitely be another set for that get, the zero initialization
  // at the function entry, if nothing else.)
  if (aSets.size() != 1 || bSets.size() != 1) {
    // TODO: use a LinearExecutionWalker to find trivially equal gets in basic
    //       blocks. that plus the above should handle 80% of cases.
    // TODO: handle chains, merges and other situations
    return false;
  }
  auto* aSet = *aSets.begin();
  auto* bSet = *bSets.begin();
  if (aSet != bSet) {
    return false;
  }
  if (!aSet) {
    // They are both nullptr, indicating the implicit value for a parameter
    // or the zero for a local.
    if (func->isParam(a->index)) {
      // For parameters to be equivalent they must have the exact same
      // index.
      return a->index == b->index;
    } else {
      // As locals, they are both of value zero, but must have the right
      // type as well.
      return func->getLocalType(a->index) == func->getLocalType(b->index);
    }
  } else {
    // They are both the same actual set.
    return true;
  }
}

void LocalGraph::computeSetInfluences() {
  for (auto& pair : locations) {
    auto* curr = pair.first;
<<<<<<< HEAD
    if (auto* get = curr->cast<LocalGet>()) {
=======
    if (auto* get = curr->dynCast<LocalGet>()) {
>>>>>>> 5e50d11f
      for (auto* set : getSetses[get]) {
        setInfluences[set].insert(get);
      }
    }
  }
}

void LocalGraph::computeGetInfluences() {
  for (auto& pair : locations) {
    auto* curr = pair.first;
    if (auto* set = curr->dynCast<LocalSet>()) {
      FindAll<LocalGet> findAll(set->value);
      for (auto* get : findAll.list) {
        getInfluences[get].insert(set);
      }
    }
  }
}

void LocalGraph::computeSSAIndexes() {
  std::unordered_map<Index, std::set<LocalSet*>> indexSets;
  for (auto& pair : getSetses) {
    auto* get = pair.first;
    auto& sets = pair.second;
    for (auto* set : sets) {
      indexSets[get->index].insert(set);
    }
  }
  for (auto& pair : locations) {
    auto* curr = pair.first;
    if (auto* set = curr->dynCast<LocalSet>()) {
      auto& sets = indexSets[set->index];
      if (sets.size() == 1 && *sets.begin() != curr) {
        // While it has just one set, it is not the right one (us),
        // so mark it invalid.
        sets.clear();
      }
    }
  }
  for (auto& pair : indexSets) {
    auto index = pair.first;
    auto& sets = pair.second;
    if (sets.size() == 1) {
      SSAIndexes.insert(index);
    }
  }
}

bool LocalGraph::isSSA(Index x) { return SSAIndexes.count(x); }

} // namespace wasm<|MERGE_RESOLUTION|>--- conflicted
+++ resolved
@@ -284,11 +284,7 @@
 void LocalGraph::computeSetInfluences() {
   for (auto& pair : locations) {
     auto* curr = pair.first;
-<<<<<<< HEAD
-    if (auto* get = curr->cast<LocalGet>()) {
-=======
     if (auto* get = curr->dynCast<LocalGet>()) {
->>>>>>> 5e50d11f
       for (auto* set : getSetses[get]) {
         setInfluences[set].insert(get);
       }
