/*
 * Copyright 2017 WebAssembly Community Group participants
 *
 * Licensed under the Apache License, Version 2.0 (the "License");
 * you may not use this file except in compliance with the License.
 * You may obtain a copy of the License at
 *
 *     http://www.apache.org/licenses/LICENSE-2.0
 *
 * Unless required by applicable law or agreed to in writing, software
 * distributed under the License is distributed on an "AS IS" BASIS,
 * WITHOUT WARRANTIES OR CONDITIONS OF ANY KIND, either express or implied.
 * See the License for the specific language governing permissions and
 * limitations under the License.
 */

#ifndef wasm_ir_local_graph_h
#define wasm_ir_local_graph_h

#include "support/small_set.h"
#include "wasm.h"

namespace wasm {

//
// Finds the connections between local.gets and local.sets, creating
// a graph of those ties. This is useful for "ssa-style" optimization,
// in which you want to know exactly which sets are relevant for a
// a get, so it is as if each get has just one set, logically speaking
// (see the SSA pass for actually creating new local indexes based
// on this).
//
// Note that this is not guaranteed to be precise in unreachable code. That is,
// we do not make the effort to represent the exact sets for each get, and may
// overestimate them (specifically, we may mark the entry value as possible,
// even if unreachability prevents that; doing so helps simplify and optimize
// the code, which we think is worthwhile for the possible annoyance in
// debugging etc.; and it has no downside for optimization, since unreachable
// code will be removed anyhow).
//
// There are two options here, the normal LocalGraph which is eager and computes
// everything up front, which is faster if most things end up needed, and a lazy
// one which computes on demand, which can be much faster if we only need a
// small subset of queries.
//

// Base class for both LocalGraph and LazyLocalGraph (not meant for direct use).
struct LocalGraphBase {
protected:
  // If a module is passed in, it is used to find which features are needed in
  // the computation (for example, if exception handling is disabled, then we
  // can generate a simpler CFG, as calls cannot throw).
  LocalGraphBase(Function* func, Module* module = nullptr)
    : func(func), module(module) {}

public:
  // A set of sets, returned from the query about which sets can be read from a
  // get. Typically only one or two apply there, so this is a small set.
  using Sets = SmallSet<LocalSet*, 2>;

  // Where each get and set is. We compute this while doing the main computation
  // and make it accessible for users, for easy replacing of things without
  // extra work.
  using Locations = std::map<Expression*, Expression**>;
  Locations locations;

  // Sets of gets or sets, that are influenced, returned from get*Influences().
  using SetInfluences = std::unordered_set<LocalGet*>;
  using GetInfluences = std::unordered_set<LocalSet*>;

  // Defined publicly as other utilities need similar data layouts.
  using GetSetsMap = std::unordered_map<LocalGet*, Sets>;

protected:
  Function* func;
  Module* module;

  std::set<Index> SSAIndexes;

  // A map of each get to the sets relevant to it. This is mutable so that
  // getSets() can be const in LazyLocalGraph (which does memoization, see
  // below).
  mutable GetSetsMap getSetsMap;

  std::unordered_map<LocalSet*, SetInfluences> setInfluences;
  std::unordered_map<LocalGet*, GetInfluences> getInfluences;
};

struct LocalGraph : public LocalGraphBase {
  LocalGraph(Function* func, Module* module = nullptr);

  // Get the sets relevant for a local.get.
  //
  // A nullptr set means there is no local.set for that value, which means it is
  // the initial value from the function entry: 0 for a var, the received value
  // for a param.
  //
  // Often there is a single set, or a phi or two items, so we use a small set.
  const Sets& getSets(LocalGet* get) const {
    auto iter = getSetsMap.find(get);
    if (iter == getSetsMap.end()) {
      // A missing entry means there is nothing there (and we saved a little
      // space by not putting something there).
      //
      // Use a canonical constant empty set to avoid allocation.
      static const Sets empty;
      return empty;
    }
    return iter->second;
  }

  // Checks if two gets are equivalent, that is, definitely have the same
  // value.
  bool equivalent(LocalGet* a, LocalGet* b);

  // Optional: compute the influence graphs between sets and gets (useful for
  // algorithms that propagate changes). Set influences are the gets that can
  // read from it; get influences are the sets that can (directly) read from it.
  void computeSetInfluences();
  void computeGetInfluences();

  void computeInfluences() {
    computeSetInfluences();
    computeGetInfluences();
  }

<<<<<<< HEAD
=======
  using SetInfluences = std::unordered_set<LocalGet*>;
  using GetInfluences = std::unordered_set<LocalSet*>;

>>>>>>> 0812ad35
  const SetInfluences& getSetInfluences(LocalSet* set) const {
    auto iter = setInfluences.find(set);
    if (iter == setInfluences.end()) {
      // Use a canonical constant empty set to avoid allocation.
      static const SetInfluences empty;
      return empty;
    }
    return iter->second;
  }
  const GetInfluences& getGetInfluences(LocalGet* get) const {
    auto iter = getInfluences.find(get);
    if (iter == getInfluences.end()) {
      // Use a canonical constant empty set to avoid allocation.
      static const GetInfluences empty;
      return empty;
    }
    return iter->second;
  }

  // Optional: Compute the local indexes that are SSA, in the sense of
  //  * a single set for all the gets for that local index
  //  * the set dominates all the gets (logically implied by the former
  //  property)
  //  * no other set (aside from the zero-init)
  // The third property is not exactly standard SSA, but is useful since we are
  // not in SSA form in our IR. To see why it matters, consider these:
  //
  // x = 0 // zero init
  // [..]
  // x = 10
  // y = x + 20
  // x = 30 // !!!
  // f(y)
  //
  // The !!! line violates that property - it is another set for x, and it may
  // interfere say with replacing f(y) with f(x + 20). Instead, if we know the
  // only other possible set for x is the zero init, then things like the !!!
  // line cannot exist, and it is valid to replace f(y) with f(x + 20). (This
  // could be simpler, but in wasm the zero init always exists.)

  void computeSSAIndexes();

  bool isSSA(Index x);
};

// The internal implementation of the flow analysis used to compute things. This
// must be declared in the header so that LazyLocalGraph can declare a unique
// ptr to it, below.
struct LocalGraphFlower;

struct LazyLocalGraph : public LocalGraphBase {
  LazyLocalGraph(Function* func, Module* module = nullptr);
  ~LazyLocalGraph();

  // Similar APIs as in LocalGraph, but lazy versions. Each of them does a
  // lookup, and if there is a missing entry then we did not do the computation
  // yet, and then we do it and memoize it.
  const Sets& getSets(LocalGet* get) const {
    auto iter = getSetsMap.find(get);
    if (iter == getSetsMap.end()) {
      computeGetSets(get);
      iter = getSetsMap.find(get);
      assert(iter != getSetsMap.end());
    }
    return iter->second;
  }
  const SetInfluences& getSetInfluences(LocalSet* set) const {
    auto iter = setInfluences.find(set);
    if (iter == setInfluences.end()) {
      computeSetInfluences(set);
      iter = setInfluences.find(get);
      assert(iter != setInfluences.end());
    }
    return iter->second;
  }
  const GetInfluences& getGetInfluences(LocalGet* get) const {
    auto iter = getInfluences.find(get);
    if (iter == getInfluences.end()) {
      computeGetInfluences(get);
      iter = getInfluences.find(get);
      assert(iter != getInfluences.end());
    }
    return iter->second;
  }

private:
  // Compute the sets for a get and store them on getSetsMap.
  void computeGetSets(LocalGet* get) const;
  // Compute influences for a set and store them on setInfluences.
  void computeSetInfluences(LocalSet* set) const;
  // Compute influences for a get and store them on getInfluences.
  void computeGetInfluences(LocalGet* get) const;

  // This remains alive as long as we are, so that we can compute things lazily.
  std::unique_ptr<LocalGraphFlower> flower;

  std::unordered_map<LocalSet*, SetInfluences> setInfluences;
  std::unordered_map<LocalGet*, GetInfluences> getInfluences;
};

} // namespace wasm

#endif // wasm_ir_local_graph_h<|MERGE_RESOLUTION|>--- conflicted
+++ resolved
@@ -124,12 +124,6 @@
     computeGetInfluences();
   }
 
-<<<<<<< HEAD
-=======
-  using SetInfluences = std::unordered_set<LocalGet*>;
-  using GetInfluences = std::unordered_set<LocalSet*>;
-
->>>>>>> 0812ad35
   const SetInfluences& getSetInfluences(LocalSet* set) const {
     auto iter = setInfluences.find(set);
     if (iter == setInfluences.end()) {
