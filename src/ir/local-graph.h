--- conflicted
+++ resolved
@@ -178,26 +178,18 @@
   LazyLocalGraph(Function* func, Module* module = nullptr);
   ~LazyLocalGraph();
 
-<<<<<<< HEAD
   // Similar APIs as in LocalGraph, but lazy versions. Each of them does a
   // lookup, and if there is a missing entry then we did not do the computation
   // yet, and then we do it and memoize it.
   const Sets& getSets(LocalGet* get) const {
     auto iter = getSetsMap.find(get);
     if (iter == getSetsMap.end()) {
-=======
-  const Sets& getSets(LocalGet* get) const {
-    auto iter = getSetsMap.find(get);
-    if (iter == getSetsMap.end()) {
-      // A missing entry means we did not do the computation yet. Do it now.
->>>>>>> fe21d728
       computeGetSets(get);
       iter = getSetsMap.find(get);
       assert(iter != getSetsMap.end());
     }
     return iter->second;
   }
-<<<<<<< HEAD
   const SetInfluences& getSetInfluences(LocalSet* set) const {
     auto iter = setInfluences.find(set);
     if (iter == setInfluences.end()) {
@@ -216,13 +208,10 @@
     }
     return iter->second;
   }
-=======
->>>>>>> fe21d728
 
 private:
   // Compute the sets for a get and store them on getSetsMap.
   void computeGetSets(LocalGet* get) const;
-<<<<<<< HEAD
   // Compute influences for a set and store them on setInfluences.
   void computeSetInfluences(LocalSet* set) const;
   // Compute influences for a get and store them on getInfluences.
@@ -230,8 +219,9 @@
 
   // This remains alive as long as we are, so that we can compute things lazily.
   std::unique_ptr<LocalGraphFlower> flower;
-=======
->>>>>>> fe21d728
+
+  std::unordered_map<LocalSet*, SetInfluences> setInfluences;
+  std::unordered_map<LocalGet*, GetInfluences> getInfluences;
 
   // This remains alive as long as we are, so that we can compute things lazily.
   std::unique_ptr<LocalGraphFlower> flower;
