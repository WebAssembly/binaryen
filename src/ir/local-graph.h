/*
 * Copyright 2017 WebAssembly Community Group participants
 *
 * Licensed under the Apache License, Version 2.0 (the "License");
 * you may not use this file except in compliance with the License.
 * You may obtain a copy of the License at
 *
 *     http://www.apache.org/licenses/LICENSE-2.0
 *
 * Unless required by applicable law or agreed to in writing, software
 * distributed under the License is distributed on an "AS IS" BASIS,
 * WITHOUT WARRANTIES OR CONDITIONS OF ANY KIND, either express or implied.
 * See the License for the specific language governing permissions and
 * limitations under the License.
 */

#ifndef wasm_ir_local_graph_h
#define wasm_ir_local_graph_h

#include "support/small_set.h"
#include "wasm.h"

namespace wasm {

//
// Finds the connections between local.gets and local.sets, creating
// a graph of those ties. This is useful for "ssa-style" optimization,
// in which you want to know exactly which sets are relevant for a
// a get, so it is as if each get has just one set, logically speaking
// (see the SSA pass for actually creating new local indexes based
// on this).
//
// Note that this is not guaranteed to be precise in unreachable code. That is,
// we do not make the effort to represent the exact sets for each get, and may
// overestimate them (specifically, we may mark the entry value as possible,
// even if unreachability prevents that; doing so helps simplify and optimize
// the code, which we think is worthwhile for the possible annoyance in
// debugging etc.; and it has no downside for optimization, since unreachable
// code will be removed anyhow).
//
// There are two options here, the normal LocalGraph which is eager and computes
// everything up front, which is faster if most things end up needed, and a lazy
// one which computes on demand, which can be much faster if we only need a
// small subset of queries.
//

// Base class for both LocalGraph and LazyLocalGraph (not meant for direct use).
struct LocalGraphBase {
protected:
  // If a module is passed in, it is used to find which features are needed in
  // the computation (for example, if exception handling is disabled, then we
  // can generate a simpler CFG, as calls cannot throw).
  LocalGraphBase(Function* func, Module* module = nullptr)
    : func(func), module(module) {}

public:
  // A set of sets, returned from the query about which sets can be read from a
  // get. Typically only one or two apply there, so this is a small set.
  using Sets = SmallSet<LocalSet*, 2>;

  // Where each get and set is.
  using Locations = std::map<Expression*, Expression**>;

  // A map of each get to the sets relevant to it (i.e., that it can read from).
  using GetSetsMap = std::unordered_map<LocalGet*, Sets>;

  // Sets of gets or sets, that are influenced, returned from get*Influences().
  using SetInfluences = std::unordered_set<LocalGet*>;
  using GetInfluences = std::unordered_set<LocalSet*>;

  using SetInfluencesMap = std::unordered_map<LocalSet*, SetInfluences>;
  using GetInfluencesMap = std::unordered_map<LocalGet*, GetInfluences>;

protected:
  Function* func;
  Module* module;

  std::set<Index> SSAIndexes;
};

struct LocalGraph : public LocalGraphBase {
  LocalGraph(Function* func, Module* module = nullptr);

  // Get the sets relevant for a local.get.
  //
  // A nullptr set means there is no local.set for that value, which means it is
  // the initial value from the function entry: 0 for a var, the received value
  // for a param.
  //
  // Often there is a single set, or a phi or two items, so we use a small set.
  const Sets& getSets(LocalGet* get) const {
    auto iter = getSetsMap.find(get);
    if (iter == getSetsMap.end()) {
      // A missing entry means there is nothing there (and we saved a little
      // space by not putting something there).
      //
      // Use a canonical constant empty set to avoid allocation.
      static const Sets empty;
      return empty;
    }
    return iter->second;
  }

  // We compute the locations of gets and sets while doing the main computation
  // and make it accessible for users, for easy replacing of things without
  // extra work.
  Locations locations;

  // Checks if two gets are equivalent, that is, definitely have the same
  // value.
  bool equivalent(LocalGet* a, LocalGet* b);

  // Optional: compute the influence graphs between sets and gets (useful for
  // algorithms that propagate changes). Set influences are the gets that can
  // read from it; get influences are the sets that can (directly) read from it.
  void computeSetInfluences();
  void computeGetInfluences();

  void computeInfluences() {
    computeSetInfluences();
    computeGetInfluences();
  }

  const SetInfluences& getSetInfluences(LocalSet* set) const {
    auto iter = setInfluences.find(set);
    if (iter == setInfluences.end()) {
      // Use a canonical constant empty set to avoid allocation.
      static const SetInfluences empty;
      return empty;
    }
    return iter->second;
  }
  const GetInfluences& getGetInfluences(LocalGet* get) const {
    auto iter = getInfluences.find(get);
    if (iter == getInfluences.end()) {
      // Use a canonical constant empty set to avoid allocation.
      static const GetInfluences empty;
      return empty;
    }
    return iter->second;
  }

  // Optional: Compute the local indexes that are SSA, in the sense of
  //  * a single set for all the gets for that local index
  //  * the set dominates all the gets (logically implied by the former
  //  property)
  //  * no other set (aside from the zero-init)
  // The third property is not exactly standard SSA, but is useful since we are
  // not in SSA form in our IR. To see why it matters, consider these:
  //
  // x = 0 // zero init
  // [..]
  // x = 10
  // y = x + 20
  // x = 30 // !!!
  // f(y)
  //
  // The !!! line violates that property - it is another set for x, and it may
  // interfere say with replacing f(y) with f(x + 20). Instead, if we know the
  // only other possible set for x is the zero init, then things like the !!!
  // line cannot exist, and it is valid to replace f(y) with f(x + 20). (This
  // could be simpler, but in wasm the zero init always exists.)

  void computeSSAIndexes();

  bool isSSA(Index x);

private:
  GetSetsMap getSetsMap;

  SetInfluencesMap setInfluences;
  GetInfluencesMap getInfluences;
};

// The internal implementation of the flow analysis used to compute things. This
// must be declared in the header so that LazyLocalGraph can declare a unique
// ptr to it, below.
struct LocalGraphFlower;

struct LazyLocalGraph : public LocalGraphBase {
  // We optionally receive an expression class to consider relevant for obstacle
<<<<<<< HEAD
  // queries.
=======
  // queries, see below. (Only obstacles of this class can be queried later.)
>>>>>>> 7fefd98e
  LazyLocalGraph(Function* func,
                 Module* module = nullptr,
                 std::optional<Expression::Id> obstacleClass = std::nullopt);
  ~LazyLocalGraph();

  // Similar APIs as in LocalGraph, but lazy versions. Each of them does a
  // lookup, and if there is a missing entry then we did not do the computation
  // yet, and then we do it and memoize it.
  const Sets& getSets(LocalGet* get) const {
    auto iter = getSetsMap.find(get);
    if (iter == getSetsMap.end()) {
      computeGetSets(get);
      iter = getSetsMap.find(get);
      assert(iter != getSetsMap.end());
    }
    return iter->second;
  }
  const SetInfluences& getSetInfluences(LocalSet* set) const {
    auto iter = setInfluences.find(set);
    if (iter == setInfluences.end()) {
      computeSetInfluences(set);
      iter = setInfluences.find(set);
      assert(iter != setInfluences.end());
    }
    return iter->second;
  }
  const GetInfluences& getGetInfluences(LocalGet* get) const {
    if (!getInfluences) {
      computeGetInfluences();
      assert(getInfluences);
    }
    return (*getInfluences)[get];
  }
  bool isSSA(Index index) const {
    auto iter = SSAIndexes.find(index);
    if (iter == SSAIndexes.end()) {
      auto ret = computeSSA(index);
      // The result must have been memoized.
      assert(SSAIndexes.count(index));
      return ret;
    }
    return iter->second;
  }

  const Locations& getLocations() const {
    if (!locations) {
      computeLocations();
      assert(locations);
    }
    return *locations;
  }

<<<<<<< HEAD
  // Query whether a set reaches any gets, under the assumption that a given
  // expression blocks the flow. The obstacle must be of the class
  // obstacleClass.
=======
  // Query which gets a set influences (reaches), assuming that a given
  // expression blocks the flow. The obstacle must be of the class
  // obstacleClass that is provided in the constructor (so that we set up our
  // data structures in a way that is ready for any item of that class). For
  // example:
  //
  //  1. set
  //  2. get
  //  3. call
  //  4. get
  //
  // If we use Call as obstacleClass, then we can use any call as an obstacle in
  // a query, such as the call on line #3 here. Then:
  //
  //  getSetInfluencesGivenObstacle(#1, #3) => { #2 }
  //
  // That is, if the call (#3) obstructs the set (#1) then it only reaches the
  // get on line #2, and is prevented from reaching line #4, since line #3 is in
  // the way.
  //
  // Obstacle queries are a simple way to check what would happen if code were
  // moved around. In the example above, imagine that we are considering moving
  // the set from line #1 to #3, then we can simulate that by the query we just
  // mentioned: originally we can reach both #2 and #4, and asking whether we
  // can still do so if we moved to location #3 is equivalent to asking if #3
  // blocks us from each the original gets #2 and #4. That is, if #3 blocks us
  // from all our gets then that means that #3 reaches them all (so if were in
  // the place of that obstacle, so would we). And that would be the case if #2
  // did not exist in the first place, but given #2 in the full example, we can
  // see that #2 is still reachable despite the obstacle, showing that moving
  // the set would cause an issue.
  //
  // An alternative to such obstacle queries is to just modify BinaryenIR,
  // construct a new LocalGraph, and see what gets it has (and whether they
  // match the original ones). Obstacle queries are basically a more efficient
  // way to do that, by reusing the same LocalGraph for all such queries. To do
  // so we must decide which things can play the role of obstacle
  // (obstacleClass), and we then place them in the LocalGraph's internal IR.
  // A query for a particular obstacle is then easy to do.
>>>>>>> 7fefd98e
  SetInfluences getSetInfluencesGivenObstacle(LocalSet* set,
                                              Expression* obstacle);

private:
  std::optional<Expression::Id> obstacleClass;

  // These data structures are mutable so that we can memoize.
  mutable GetSetsMap getSetsMap;

  mutable SetInfluencesMap setInfluences;
  // The entire |getInfluences| is computed once the first request for one
  // arrives, so the entire thing is either present or not, unlike setInfluences
  // which is fine-grained. The difference is that the influences of a get may
  // include sets of other indexes, so there is no simple way to lazify that
  // computation.
  mutable std::optional<GetInfluencesMap> getInfluences;
  // A map if indexes to a bool indicating if the index is SSA. If there is no
  // entry, it has not yet been computed.
  mutable std::unordered_map<Index, bool> SSAIndexes;
  mutable std::optional<Locations> locations;

  // Compute the sets for a get and store them on getSetsMap.
  void computeGetSets(LocalGet* get) const;
  // Compute influences for a set and store them on setInfluences.
  void computeSetInfluences(LocalSet* set) const;
  // Compute influences for all gets and store them on getInfluences.
  void computeGetInfluences() const;
  // Compute whether an index is SSA and store that on SSAIndexes.
  bool computeSSA(Index index) const;
  // Compute locations and store them on getInfluences.
  void computeLocations() const;

  // This remains alive as long as we are, so that we can compute things lazily.
  // It is mutable as when we construct this is an internal detail, that does
  // not cause observable differences in API calls.
  mutable std::unique_ptr<LocalGraphFlower> flower;

  // We create |flower| lazily.
  void makeFlower() const;
};

} // namespace wasm

#endif // wasm_ir_local_graph_h<|MERGE_RESOLUTION|>--- conflicted
+++ resolved
@@ -179,11 +179,7 @@
 
 struct LazyLocalGraph : public LocalGraphBase {
   // We optionally receive an expression class to consider relevant for obstacle
-<<<<<<< HEAD
-  // queries.
-=======
   // queries, see below. (Only obstacles of this class can be queried later.)
->>>>>>> 7fefd98e
   LazyLocalGraph(Function* func,
                  Module* module = nullptr,
                  std::optional<Expression::Id> obstacleClass = std::nullopt);
@@ -236,11 +232,6 @@
     return *locations;
   }
 
-<<<<<<< HEAD
-  // Query whether a set reaches any gets, under the assumption that a given
-  // expression blocks the flow. The obstacle must be of the class
-  // obstacleClass.
-=======
   // Query which gets a set influences (reaches), assuming that a given
   // expression blocks the flow. The obstacle must be of the class
   // obstacleClass that is provided in the constructor (so that we set up our
@@ -280,7 +271,6 @@
   // so we must decide which things can play the role of obstacle
   // (obstacleClass), and we then place them in the LocalGraph's internal IR.
   // A query for a particular obstacle is then easy to do.
->>>>>>> 7fefd98e
   SetInfluences getSetInfluencesGivenObstacle(LocalSet* set,
                                               Expression* obstacle);
 
