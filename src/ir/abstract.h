--- conflicted
+++ resolved
@@ -77,16 +77,6 @@
       }
       break;
     }
-<<<<<<< HEAD
-    case Type::v128: {
-      assert(false && "v128 not implemented yet");
-      WASM_UNREACHABLE();
-    }
-    case Type::anyref: // there's no unary instructions for anyref
-    case Type::exnref: // there's no unary instructions for exnref
-    case Type::none:
-    case Type::unreachable: {
-=======
     case v128: {
       WASM_UNREACHABLE("v128 not implemented yet");
     }
@@ -96,7 +86,6 @@
     case exnref:
     case none:
     case unreachable: {
->>>>>>> 85de1c12
       return InvalidUnary;
     }
   }
@@ -221,16 +210,6 @@
       }
       break;
     }
-<<<<<<< HEAD
-    case Type::v128: {
-      assert(false && "v128 not implemented yet");
-      WASM_UNREACHABLE();
-    }
-    case Type::anyref: // there's no binary instructions for anyref
-    case Type::exnref: // there's no binary instructions for exnref
-    case Type::none:
-    case Type::unreachable: {
-=======
     case v128: {
       WASM_UNREACHABLE("v128 not implemented yet");
     }
@@ -240,7 +219,6 @@
     case exnref:
     case none:
     case unreachable: {
->>>>>>> 85de1c12
       return InvalidBinary;
     }
   }
