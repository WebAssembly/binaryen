/*
 * Copyright 2018 WebAssembly Community Group participants
 *
 * Licensed under the Apache License, Version 2.0 (the "License");
 * you may not use this file except in compliance with the License.
 * You may obtain a copy of the License at
 *
 *     http://www.apache.org/licenses/LICENSE-2.0
 *
 * Unless required by applicable law or agreed to in writing, software
 * distributed under the License is distributed on an "AS IS" BASIS,
 * WITHOUT WARRANTIES OR CONDITIONS OF ANY KIND, either express or implied.
 * See the License for the specific language governing permissions and
 * limitations under the License.
 */

#include "ir/branch-utils.h"
#include "ir/find_all.h"
#include "ir/utils.h"

namespace wasm {

static Type getValueType(Expression* value) {
  return value ? value->type : Type::none;
}

namespace {

// Handles a branch fixup for visitBlock: if the branch goes to the
// target name, give it a value which is unreachable.
template<typename T>
void handleBranchForVisitBlock(T* curr, Name name, Module* module) {
  if (BranchUtils::getUniqueTargets(curr).count(name)) {
    assert(!curr->value);
    Builder builder(*module);
    curr->value = builder.makeUnreachable();
  }
}

} // anonymous namespace

void ReFinalize::visitBlock(Block* curr) {
  if (curr->list.size() == 0) {
    curr->type = Type::none;
    return;
  }
  // Get the least upper bound type of the last element and all branch return
  // values
  curr->type = curr->list.back()->type;
<<<<<<< HEAD
  // if concrete, it doesn't matter if we have an unreachable child, and we
  // don't need to look at breaks
  if (isConcreteType(curr->type)) {
    // make sure our branches make sense for us - we may have just made
    // ourselves concrete for a value flowing out, while branches did not send a
    // value. such branches could not have been actually taken before, that is,
    // there were in unreachable code, but we do still need to fix them up here.
    if (!isConcreteType(old)) {
      auto iter = breakValues.find(curr->name);
      if (iter != breakValues.end()) {
        // there is a break to here
        auto type = iter->second;
        if (type == Type::none) {
          // we need to fix this up. set the values to unreachables
          // note that we don't need to handle br_on_exn here, because its value
          // type is never none
          for (auto* br : FindAll<Break>(curr).list) {
            handleBranchForVisitBlock(br, curr->name, getModule());
          }
          for (auto* sw : FindAll<Switch>(curr).list) {
            handleBranchForVisitBlock(sw, curr->name, getModule());
          }
          // and we need to propagate that type out, re-walk
          ReFinalize fixer;
          fixer.setModule(getModule());
          Expression* temp = curr;
          fixer.walk(temp);
          assert(temp == curr);
        }
      }
    }
    return;
  }
  // otherwise, we have no final fallthrough element to determine the type,
  // could be determined by breaks
  if (curr->name.is()) {
    auto iter = breakValues.find(curr->name);
    if (iter != breakValues.end()) {
      // there is a break to here
      auto type = iter->second;
      assert(type != Type::unreachable); // we would have removed such branches
      curr->type = type;
=======
  if (curr->name.is()) {
    auto iter = breakValues.find(curr->name);
    if (iter != breakValues.end()) {
      curr->type = Type::getLeastUpperBound(curr->type, iter->second);
>>>>>>> 85de1c12
      return;
    }
  }
  if (curr->type == Type::unreachable) {
    return;
  }
  // type is none, but we might be unreachable
  if (curr->type == Type::none) {
    for (auto* child : curr->list) {
      if (child->type == Type::unreachable) {
        curr->type = Type::unreachable;
        break;
      }
    }
  }
}
void ReFinalize::visitIf(If* curr) { curr->finalize(); }
void ReFinalize::visitLoop(Loop* curr) { curr->finalize(); }
void ReFinalize::visitBreak(Break* curr) {
  curr->finalize();
  auto valueType = getValueType(curr->value);
  if (valueType == Type::unreachable) {
    replaceUntaken(curr->value, curr->condition);
  } else {
    updateBreakValueType(curr->name, valueType);
  }
}
void ReFinalize::visitSwitch(Switch* curr) {
  curr->finalize();
  auto valueType = getValueType(curr->value);
  if (valueType == Type::unreachable) {
    replaceUntaken(curr->value, curr->condition);
  } else {
    for (auto target : curr->targets) {
      updateBreakValueType(target, valueType);
    }
    updateBreakValueType(curr->default_, valueType);
  }
}
void ReFinalize::visitCall(Call* curr) { curr->finalize(); }
void ReFinalize::visitCallIndirect(CallIndirect* curr) { curr->finalize(); }
void ReFinalize::visitLocalGet(LocalGet* curr) { curr->finalize(); }
void ReFinalize::visitLocalSet(LocalSet* curr) { curr->finalize(); }
void ReFinalize::visitGlobalGet(GlobalGet* curr) { curr->finalize(); }
void ReFinalize::visitGlobalSet(GlobalSet* curr) { curr->finalize(); }
void ReFinalize::visitLoad(Load* curr) { curr->finalize(); }
void ReFinalize::visitStore(Store* curr) { curr->finalize(); }
void ReFinalize::visitAtomicRMW(AtomicRMW* curr) { curr->finalize(); }
void ReFinalize::visitAtomicCmpxchg(AtomicCmpxchg* curr) { curr->finalize(); }
void ReFinalize::visitAtomicWait(AtomicWait* curr) { curr->finalize(); }
void ReFinalize::visitAtomicNotify(AtomicNotify* curr) { curr->finalize(); }
void ReFinalize::visitAtomicFence(AtomicFence* curr) { curr->finalize(); }
void ReFinalize::visitSIMDExtract(SIMDExtract* curr) { curr->finalize(); }
void ReFinalize::visitSIMDReplace(SIMDReplace* curr) { curr->finalize(); }
void ReFinalize::visitSIMDShuffle(SIMDShuffle* curr) { curr->finalize(); }
void ReFinalize::visitSIMDTernary(SIMDTernary* curr) { curr->finalize(); }
void ReFinalize::visitSIMDShift(SIMDShift* curr) { curr->finalize(); }
void ReFinalize::visitSIMDLoad(SIMDLoad* curr) { curr->finalize(); }
void ReFinalize::visitMemoryInit(MemoryInit* curr) { curr->finalize(); }
void ReFinalize::visitDataDrop(DataDrop* curr) { curr->finalize(); }
void ReFinalize::visitMemoryCopy(MemoryCopy* curr) { curr->finalize(); }
void ReFinalize::visitMemoryFill(MemoryFill* curr) { curr->finalize(); }
void ReFinalize::visitConst(Const* curr) { curr->finalize(); }
void ReFinalize::visitUnary(Unary* curr) { curr->finalize(); }
void ReFinalize::visitBinary(Binary* curr) { curr->finalize(); }
void ReFinalize::visitSelect(Select* curr) { curr->finalize(); }
void ReFinalize::visitDrop(Drop* curr) { curr->finalize(); }
void ReFinalize::visitReturn(Return* curr) { curr->finalize(); }
void ReFinalize::visitHost(Host* curr) { curr->finalize(); }
void ReFinalize::visitRefNull(RefNull* curr) { curr->finalize(); }
void ReFinalize::visitRefIsNull(RefIsNull* curr) { curr->finalize(); }
void ReFinalize::visitRefFunc(RefFunc* curr) { curr->finalize(); }
void ReFinalize::visitTry(Try* curr) { curr->finalize(); }
void ReFinalize::visitThrow(Throw* curr) { curr->finalize(); }
void ReFinalize::visitRethrow(Rethrow* curr) { curr->finalize(); }
void ReFinalize::visitBrOnExn(BrOnExn* curr) {
  curr->finalize();
  updateBreakValueType(curr->name, curr->sent);
}
void ReFinalize::visitNop(Nop* curr) { curr->finalize(); }
void ReFinalize::visitUnreachable(Unreachable* curr) { curr->finalize(); }
void ReFinalize::visitPush(Push* curr) { curr->finalize(); }
void ReFinalize::visitPop(Pop* curr) { curr->finalize(); }

void ReFinalize::visitFunction(Function* curr) {
  // we may have changed the body from unreachable to none, which might be bad
  // if the function has a return value
<<<<<<< HEAD
  if (curr->result != Type::none && curr->body->type == Type::none) {
=======
  if (curr->sig.results != Type::none && curr->body->type == Type::none) {
>>>>>>> 85de1c12
    Builder builder(*getModule());
    curr->body = builder.blockify(curr->body, builder.makeUnreachable());
  }
}

void ReFinalize::visitExport(Export* curr) { WASM_UNREACHABLE("unimp"); }
void ReFinalize::visitGlobal(Global* curr) { WASM_UNREACHABLE("unimp"); }
void ReFinalize::visitTable(Table* curr) { WASM_UNREACHABLE("unimp"); }
void ReFinalize::visitMemory(Memory* curr) { WASM_UNREACHABLE("unimp"); }
void ReFinalize::visitEvent(Event* curr) { WASM_UNREACHABLE("unimp"); }
void ReFinalize::visitModule(Module* curr) { WASM_UNREACHABLE("unimp"); }

void ReFinalize::updateBreakValueType(Name name, Type type) {
<<<<<<< HEAD
  if (type != Type::unreachable || breakValues.count(name) == 0) {
    breakValues[name] = type;
=======
  if (type != Type::unreachable) {
    if (breakValues.count(name) == 0) {
      breakValues[name] = type;
    } else {
      breakValues[name] = Type::getLeastUpperBound(breakValues[name], type);
    }
>>>>>>> 85de1c12
  }
}

// Replace an untaken branch/switch with an unreachable value.
// A condition may also exist and may or may not be unreachable.
void ReFinalize::replaceUntaken(Expression* value, Expression* condition) {
  assert(value->type == Type::unreachable);
  auto* replacement = value;
  if (condition) {
    Builder builder(*getModule());
    // Even if we have
    //  (block
    //   (unreachable)
    //   (i32.const 1)
    //  )
    // we want the block type to be unreachable. That is valid as
    // the value is unreachable, and necessary since the type of
    // the condition did not have an impact before (the break/switch
    // type was unreachable), and might not fit in.
    if (condition->type.isConcrete()) {
      condition = builder.makeDrop(condition);
    }
    replacement = builder.makeSequence(value, condition);
    assert(replacement->type);
  }
  replaceCurrent(replacement);
}

} // namespace wasm<|MERGE_RESOLUTION|>--- conflicted
+++ resolved
@@ -47,55 +47,10 @@
   // Get the least upper bound type of the last element and all branch return
   // values
   curr->type = curr->list.back()->type;
-<<<<<<< HEAD
-  // if concrete, it doesn't matter if we have an unreachable child, and we
-  // don't need to look at breaks
-  if (isConcreteType(curr->type)) {
-    // make sure our branches make sense for us - we may have just made
-    // ourselves concrete for a value flowing out, while branches did not send a
-    // value. such branches could not have been actually taken before, that is,
-    // there were in unreachable code, but we do still need to fix them up here.
-    if (!isConcreteType(old)) {
-      auto iter = breakValues.find(curr->name);
-      if (iter != breakValues.end()) {
-        // there is a break to here
-        auto type = iter->second;
-        if (type == Type::none) {
-          // we need to fix this up. set the values to unreachables
-          // note that we don't need to handle br_on_exn here, because its value
-          // type is never none
-          for (auto* br : FindAll<Break>(curr).list) {
-            handleBranchForVisitBlock(br, curr->name, getModule());
-          }
-          for (auto* sw : FindAll<Switch>(curr).list) {
-            handleBranchForVisitBlock(sw, curr->name, getModule());
-          }
-          // and we need to propagate that type out, re-walk
-          ReFinalize fixer;
-          fixer.setModule(getModule());
-          Expression* temp = curr;
-          fixer.walk(temp);
-          assert(temp == curr);
-        }
-      }
-    }
-    return;
-  }
-  // otherwise, we have no final fallthrough element to determine the type,
-  // could be determined by breaks
-  if (curr->name.is()) {
-    auto iter = breakValues.find(curr->name);
-    if (iter != breakValues.end()) {
-      // there is a break to here
-      auto type = iter->second;
-      assert(type != Type::unreachable); // we would have removed such branches
-      curr->type = type;
-=======
   if (curr->name.is()) {
     auto iter = breakValues.find(curr->name);
     if (iter != breakValues.end()) {
       curr->type = Type::getLeastUpperBound(curr->type, iter->second);
->>>>>>> 85de1c12
       return;
     }
   }
@@ -183,11 +138,7 @@
 void ReFinalize::visitFunction(Function* curr) {
   // we may have changed the body from unreachable to none, which might be bad
   // if the function has a return value
-<<<<<<< HEAD
-  if (curr->result != Type::none && curr->body->type == Type::none) {
-=======
   if (curr->sig.results != Type::none && curr->body->type == Type::none) {
->>>>>>> 85de1c12
     Builder builder(*getModule());
     curr->body = builder.blockify(curr->body, builder.makeUnreachable());
   }
@@ -201,17 +152,12 @@
 void ReFinalize::visitModule(Module* curr) { WASM_UNREACHABLE("unimp"); }
 
 void ReFinalize::updateBreakValueType(Name name, Type type) {
-<<<<<<< HEAD
-  if (type != Type::unreachable || breakValues.count(name) == 0) {
-    breakValues[name] = type;
-=======
   if (type != Type::unreachable) {
     if (breakValues.count(name) == 0) {
       breakValues[name] = type;
     } else {
       breakValues[name] = Type::getLeastUpperBound(breakValues[name], type);
     }
->>>>>>> 85de1c12
   }
 }
 
