/*
 * Copyright 2017 WebAssembly Community Group participants
 *
 * Licensed under the Apache License, Version 2.0 (the "License");
 * you may not use this file except in compliance with the License.
 * You may obtain a copy of the License at
 *
 *     http://www.apache.org/licenses/LICENSE-2.0
 *
 * Unless required by applicable law or agreed to in writing, software
 * distributed under the License is distributed on an "AS IS" BASIS,
 * WITHOUT WARRANTIES OR CONDITIONS OF ANY KIND, either express or implied.
 * See the License for the specific language governing permissions and
 * limitations under the License.
 */

#ifndef wasm_ir_module_h
#define wasm_ir_module_h

#include "ir/element-utils.h"
#include "ir/find_all.h"
#include "ir/manipulation.h"
#include "ir/properties.h"
#include "pass.h"
#include "support/insert_ordered.h"
#include "support/unique_deferring_queue.h"
#include "wasm.h"

namespace wasm {

namespace ModuleUtils {

// Copies a function into a module. If newName is provided it is used as the
// name of the function (otherwise the original name is copied).
inline Function*
copyFunction(Function* func, Module& out, Name newName = Name()) {
  auto ret = std::make_unique<Function>();
  ret->name = newName.is() ? newName : func->name;
  ret->type = func->type;
  ret->vars = func->vars;
  ret->localNames = func->localNames;
  ret->localIndices = func->localIndices;
  ret->debugLocations = func->debugLocations;
  ret->body = ExpressionManipulator::copy(func->body, out);
  ret->module = func->module;
  ret->base = func->base;
  // TODO: copy Stack IR
  assert(!func->stackIR);
  return out.addFunction(std::move(ret));
}

inline Global* copyGlobal(Global* global, Module& out) {
  auto* ret = new Global();
  ret->name = global->name;
  ret->type = global->type;
  ret->mutable_ = global->mutable_;
  ret->module = global->module;
  ret->base = global->base;
  if (global->imported()) {
    ret->init = nullptr;
  } else {
    ret->init = ExpressionManipulator::copy(global->init, out);
  }
  out.addGlobal(ret);
  return ret;
}

inline Tag* copyTag(Tag* tag, Module& out) {
  auto* ret = new Tag();
  ret->name = tag->name;
  ret->sig = tag->sig;
  out.addTag(ret);
  return ret;
}

inline ElementSegment* copyElementSegment(const ElementSegment* segment,
                                          Module& out) {
  auto copy = [&](std::unique_ptr<ElementSegment>&& ret) {
    ret->name = segment->name;
    ret->hasExplicitName = segment->hasExplicitName;
    ret->type = segment->type;
    ret->data.reserve(segment->data.size());
    for (auto* item : segment->data) {
      ret->data.push_back(ExpressionManipulator::copy(item, out));
    }

    return out.addElementSegment(std::move(ret));
  };

  if (segment->table.isNull()) {
    return copy(std::make_unique<ElementSegment>());
  } else {
    auto offset = ExpressionManipulator::copy(segment->offset, out);
    return copy(std::make_unique<ElementSegment>(segment->table, offset));
  }
}

inline Table* copyTable(const Table* table, Module& out) {
  auto ret = std::make_unique<Table>();
  ret->name = table->name;
  ret->hasExplicitName = table->hasExplicitName;
  ret->type = table->type;
  ret->module = table->module;
  ret->base = table->base;

  ret->initial = table->initial;
  ret->max = table->max;

  return out.addTable(std::move(ret));
}

inline void copyModule(const Module& in, Module& out) {
  // we use names throughout, not raw pointers, so simple copying is fine
  // for everything *but* expressions
  for (auto& curr : in.exports) {
    out.addExport(new Export(*curr));
  }
  for (auto& curr : in.functions) {
    copyFunction(curr.get(), out);
  }
  for (auto& curr : in.globals) {
    copyGlobal(curr.get(), out);
  }
  for (auto& curr : in.tags) {
    copyTag(curr.get(), out);
  }
  for (auto& curr : in.elementSegments) {
    copyElementSegment(curr.get(), out);
  }
  for (auto& curr : in.tables) {
    copyTable(curr.get(), out);
  }

  out.memory = in.memory;
  for (auto& segment : out.memory.segments) {
    segment.offset = ExpressionManipulator::copy(segment.offset, out);
  }
  out.start = in.start;
  out.userSections = in.userSections;
  out.debugInfoFileNames = in.debugInfoFileNames;
  out.features = in.features;
  out.typeNames = in.typeNames;
}

inline void clearModule(Module& wasm) {
  wasm.~Module();
  new (&wasm) Module;
}

// Renaming

// Rename functions along with all their uses.
// Note that for this to work the functions themselves don't necessarily need
// to exist.  For example, it is possible to remove a given function and then
// call this redirect all of its uses.
template<typename T> inline void renameFunctions(Module& wasm, T& map) {
  // Update the function itself.
  for (auto& [name1, name2] : map) {
    if (Function* F = wasm.getFunctionOrNull(name1)) {
      assert(!wasm.getFunctionOrNull(name2) || F->name == name2);
      F->name = name2;
    }
  }
  wasm.updateMaps();
  // Update other global things.
  auto maybeUpdate = [&](Name& name) {
    auto iter = map.find(name);
    if (iter != map.end()) {
      name = iter->second;
    }
  };
  maybeUpdate(wasm.start);
  ElementUtils::iterAllElementFunctionNames(&wasm, maybeUpdate);
  for (auto& exp : wasm.exports) {
    if (exp->kind == ExternalKind::Function) {
      maybeUpdate(exp->value);
    }
  }
  // Update call instructions.
  for (auto& func : wasm.functions) {
    // TODO: parallelize
    if (!func->imported()) {
      FindAll<Call> calls(func->body);
      for (auto* call : calls.list) {
        maybeUpdate(call->target);
      }
    }
  }
}

inline void renameFunction(Module& wasm, Name oldName, Name newName) {
  std::map<Name, Name> map;
  map[oldName] = newName;
  renameFunctions(wasm, map);
}

// Convenient iteration over imported/non-imported module elements

template<typename T> inline void iterImportedMemories(Module& wasm, T visitor) {
  if (wasm.memory.exists && wasm.memory.imported()) {
    visitor(&wasm.memory);
  }
}

template<typename T> inline void iterDefinedMemories(Module& wasm, T visitor) {
  if (wasm.memory.exists && !wasm.memory.imported()) {
    visitor(&wasm.memory);
  }
}

template<typename T> inline void iterImportedTables(Module& wasm, T visitor) {
  for (auto& import : wasm.tables) {
    if (import->imported()) {
      visitor(import.get());
    }
  }
}

template<typename T> inline void iterDefinedTables(Module& wasm, T visitor) {
  for (auto& import : wasm.tables) {
    if (!import->imported()) {
      visitor(import.get());
    }
  }
}

template<typename T>
inline void iterTableSegments(Module& wasm, Name table, T visitor) {
  // Just a precaution so that we don't iterate over passive elem segments by
  // accident
  assert(table.is() && "Table name must not be null");

  for (auto& segment : wasm.elementSegments) {
    if (segment->table == table) {
      visitor(segment.get());
    }
  }
}

template<typename T>
inline void iterActiveElementSegments(Module& wasm, T visitor) {
  for (auto& segment : wasm.elementSegments) {
    if (segment->table.is()) {
      visitor(segment.get());
    }
  }
}

template<typename T> inline void iterImportedGlobals(Module& wasm, T visitor) {
  for (auto& import : wasm.globals) {
    if (import->imported()) {
      visitor(import.get());
    }
  }
}

template<typename T> inline void iterDefinedGlobals(Module& wasm, T visitor) {
  for (auto& import : wasm.globals) {
    if (!import->imported()) {
      visitor(import.get());
    }
  }
}

template<typename T>
inline void iterImportedFunctions(Module& wasm, T visitor) {
  for (auto& import : wasm.functions) {
    if (import->imported()) {
      visitor(import.get());
    }
  }
}

template<typename T> inline void iterDefinedFunctions(Module& wasm, T visitor) {
  for (auto& import : wasm.functions) {
    if (!import->imported()) {
      visitor(import.get());
    }
  }
}

template<typename T> inline void iterImportedTags(Module& wasm, T visitor) {
  for (auto& import : wasm.tags) {
    if (import->imported()) {
      visitor(import.get());
    }
  }
}

template<typename T> inline void iterDefinedTags(Module& wasm, T visitor) {
  for (auto& import : wasm.tags) {
    if (!import->imported()) {
      visitor(import.get());
    }
  }
}

template<typename T> inline void iterImports(Module& wasm, T visitor) {
  iterImportedMemories(wasm, visitor);
  iterImportedTables(wasm, visitor);
  iterImportedGlobals(wasm, visitor);
  iterImportedFunctions(wasm, visitor);
  iterImportedTags(wasm, visitor);
}

// Helper class for performing an operation on all the functions in the module,
// in parallel, with an Info object for each one that can contain results of
// some computation that the operation performs.
// The operation performend should not modify the wasm module in any way.
// TODO: enforce this
template<typename K, typename V> using DefaultMap = std::map<K, V>;
template<typename T, template<typename, typename> class MapT = DefaultMap>
struct ParallelFunctionAnalysis {
  Module& wasm;

  typedef MapT<Function*, T> Map;
  Map map;

  typedef std::function<void(Function*, T&)> Func;

  ParallelFunctionAnalysis(Module& wasm, Func work) : wasm(wasm) {
    // Fill in map, as we operate on it in parallel (each function to its own
    // entry).
    for (auto& func : wasm.functions) {
      map[func.get()];
    }

    // Run on the imports first. TODO: parallelize this too
    for (auto& func : wasm.functions) {
      if (func->imported()) {
        work(func.get(), map[func.get()]);
      }
    }

    struct Mapper : public WalkerPass<PostWalker<Mapper>> {
      bool isFunctionParallel() override { return true; }
      bool modifiesBinaryenIR() override { return false; }

      Mapper(Module& module, Map& map, Func work)
        : module(module), map(map), work(work) {}

      Mapper* create() override { return new Mapper(module, map, work); }

      void doWalkFunction(Function* curr) {
        assert(map.count(curr));
        work(curr, map[curr]);
      }

    private:
      Module& module;
      Map& map;
      Func work;
    };

    PassRunner runner(&wasm);
    Mapper(wasm, map, work).run(&runner, &wasm);
  }
};

// Helper class for analyzing the call graph.
//
// Provides hooks for running some initial calculation on each function (which
// is done in parallel), writing to a FunctionInfo structure for each function.
// Then you can call propagateBack() to propagate a property of interest to the
// calling functions, transitively.
//
// For example, if some functions are known to call an import "foo", then you
// can use this to find which functions call something that might eventually
// reach foo, by initially marking the direct callers as "calling foo" and
// propagating that backwards.
template<typename T> struct CallGraphPropertyAnalysis {
  Module& wasm;

  // The basic information for each function about whom it calls and who is
  // called by it.
  struct FunctionInfo {
    std::set<Function*> callsTo;
    std::set<Function*> calledBy;
    // A non-direct call is any call that is not direct. That includes
    // CallIndirect and CallRef.
    bool hasNonDirectCall = false;
  };

  typedef std::map<Function*, T> Map;
  Map map;

  typedef std::function<void(Function*, T&)> Func;

  CallGraphPropertyAnalysis(Module& wasm, Func work) : wasm(wasm) {
    ParallelFunctionAnalysis<T> analysis(wasm, [&](Function* func, T& info) {
      work(func, info);
      if (func->imported()) {
        return;
      }
      struct Mapper : public PostWalker<Mapper> {
        Mapper(Module* module, T& info, Func work)
          : module(module), info(info), work(work) {}

        void visitCall(Call* curr) {
          info.callsTo.insert(module->getFunction(curr->target));
        }
        void visitCallIndirect(CallIndirect* curr) {
          info.hasNonDirectCall = true;
        }
        void visitCallRef(CallRef* curr) { info.hasNonDirectCall = true; }

      private:
        Module* module;
        T& info;
        Func work;
      } mapper(&wasm, info, work);
      mapper.walk(func->body);
    });

    map.swap(analysis.map);

    // Find what is called by what.
    for (auto& [func, info] : map) {
      for (auto* target : info.callsTo) {
        map[target].calledBy.insert(func);
      }
    }
  }

  enum NonDirectCalls { IgnoreNonDirectCalls, NonDirectCallsHaveProperty };

  // Propagate a property from a function to those that call it.
  //
  // hasProperty() - Check if the property is present.
  // canHaveProperty() - Check if the property could be present.
  // addProperty() - Adds the property. This receives a second parameter which
  //                 is the function due to which we are adding the property.
  void propagateBack(std::function<bool(const T&)> hasProperty,
                     std::function<bool(const T&)> canHaveProperty,
                     std::function<void(T&, Function*)> addProperty,
                     NonDirectCalls nonDirectCalls) {
    // The work queue contains items we just learned can change the state.
    UniqueDeferredQueue<Function*> work;
    for (auto& func : wasm.functions) {
      if (hasProperty(map[func.get()]) ||
          (nonDirectCalls == NonDirectCallsHaveProperty &&
           map[func.get()].hasNonDirectCall)) {
        addProperty(map[func.get()], func.get());
        work.push(func.get());
      }
    }
    while (!work.empty()) {
      auto* func = work.pop();
      for (auto* caller : map[func].calledBy) {
        // If we don't already have the property, and we are not forbidden
        // from getting it, then it propagates back to us now.
        if (!hasProperty(map[caller]) && canHaveProperty(map[caller])) {
          addProperty(map[caller], func);
          work.push(caller);
        }
      }
    }
  }
};

// Helper function for collecting all the types that are declared in a module,
// which means the HeapTypes (that are non-basic, that is, not eqref etc., which
// do not need to be defined).
//
// Used when emitting or printing a module to give HeapTypes canonical
// indices. HeapTypes are sorted in order of decreasing frequency to minize the
// size of their collective encoding. Both a vector mapping indices to
// HeapTypes and a map mapping HeapTypes to indices are produced.
inline void collectHeapTypes(Module& wasm,
                             std::vector<HeapType>& types,
                             std::unordered_map<HeapType, Index>& typeIndices) {
  struct Counts : public InsertOrderedMap<HeapType, size_t> {
    void note(HeapType type) {
      if (!type.isBasic()) {
        (*this)[type]++;
      }
    }
    void note(Type type) {
      for (HeapType ht : type.getHeapTypeChildren()) {
        note(ht);
      }
    }
  };

  struct CodeScanner
    : PostWalker<CodeScanner, UnifiedExpressionVisitor<CodeScanner>> {
    Counts& counts;

    CodeScanner(Module& wasm, Counts& counts) : counts(counts) {
      setModule(&wasm);
    }

    void visitExpression(Expression* curr) {
      if (auto* call = curr->dynCast<CallIndirect>()) {
        counts.note(call->getHeapType(getModule()));
      } else if (curr->is<RefNull>()) {
        counts.note(curr->type);
      } else if (curr->is<RttCanon>() || curr->is<RttSub>()) {
        counts.note(curr->type.getRtt().heapType);
      } else if (auto* make = curr->dynCast<StructNew>()) {
        // Some operations emit a HeapType in the binary format, if they are
        // static and not dynamic (if dynamic, the RTT provides the heap type).
        if (!make->rtt && make->type != Type::unreachable) {
          counts.note(make->type.getHeapType());
        }
      } else if (auto* make = curr->dynCast<ArrayNew>()) {
        if (!make->rtt && make->type != Type::unreachable) {
          counts.note(make->type.getHeapType());
        }
      } else if (auto* make = curr->dynCast<ArrayInit>()) {
        if (!make->rtt && make->type != Type::unreachable) {
          counts.note(make->type.getHeapType());
        }
      } else if (auto* cast = curr->dynCast<RefCast>()) {
        if (!cast->rtt && cast->type != Type::unreachable) {
          counts.note(cast->getIntendedType());
        }
      } else if (auto* cast = curr->dynCast<RefTest>()) {
        if (!cast->rtt && cast->type != Type::unreachable) {
          counts.note(cast->getIntendedType());
        }
      } else if (auto* cast = curr->dynCast<BrOn>()) {
        if (cast->op == BrOnCast || cast->op == BrOnCastFail) {
          if (!cast->rtt && cast->type != Type::unreachable) {
            counts.note(cast->getIntendedType());
          }
        }
      } else if (auto* get = curr->dynCast<StructGet>()) {
        counts.note(get->ref->type);
      } else if (auto* set = curr->dynCast<StructSet>()) {
        counts.note(set->ref->type);
      } else if (Properties::isControlFlowStructure(curr)) {
        if (curr->type.isTuple()) {
          // TODO: Allow control flow to have input types as well
          counts.note(Signature(Type::none, curr->type));
        } else {
          counts.note(curr->type);
        }
      }
    }
  };

  // Collect module-level info.
  Counts counts;
  CodeScanner(wasm, counts).walkModuleCode(&wasm);
  for (auto& curr : wasm.tags) {
    counts.note(curr->sig);
  }
  for (auto& curr : wasm.tables) {
    counts.note(curr->type);
  }
  for (auto& curr : wasm.elementSegments) {
    counts.note(curr->type);
  }
<<<<<<< HEAD
  for (auto& [_, functionCounts] : analysis.map) {
    for (auto& [sig, count] : functionCounts) {
      counts[sig] += count;
=======

  // Collect info from functions in parallel.
  ModuleUtils::ParallelFunctionAnalysis<Counts, InsertOrderedMap> analysis(
    wasm, [&](Function* func, Counts& counts) {
      counts.note(func->type);
      for (auto type : func->vars) {
        counts.note(type);
      }
      if (!func->imported()) {
        CodeScanner(wasm, counts).walk(func->body);
      }
    });

  // Combine the function info with the module info.
  for (const auto& pair : analysis.map) {
    const Counts& functionCounts = pair.second;
    for (const auto& innerPair : functionCounts) {
      counts[innerPair.first] += innerPair.second;
>>>>>>> be02d3f0
    }
  }

  // Recursively traverse each reference type, which may have a child type that
  // is itself a reference type. This reflects an appearance in the binary
  // format that is in the type section itself.
  // As we do this we may find more and more types, as nested children of
  // previous ones. Each such type will appear in the type section once, so
  // we just need to visit it once.
  InsertOrderedSet<HeapType> newTypes;
  for (auto& pair : counts) {
    newTypes.insert(pair.first);
  }
  while (!newTypes.empty()) {
    auto iter = newTypes.begin();
    auto ht = *iter;
    newTypes.erase(iter);
    for (HeapType child : ht.getHeapTypeChildren()) {
      if (!child.isBasic()) {
        if (!counts.count(child)) {
          newTypes.insert(child);
        }
        counts.note(child);
      }
    }

    if (auto super = ht.getSuperType()) {
      if (!counts.count(*super)) {
        newTypes.insert(*super);
        // We should unconditionally count supertypes, but while the type system
        // is in flux, skip counting them to keep the type orderings in nominal
        // test outputs more similar to the orderings in the equirecursive
        // outputs. FIXME
        counts.note(*super);
      }
    }
  }

  // Sort by frequency and then original insertion order.
  std::vector<std::pair<HeapType, size_t>> sorted(counts.begin(), counts.end());
  std::stable_sort(sorted.begin(), sorted.end(), [&](auto a, auto b) {
    return a.second > b.second;
  });
  for (Index i = 0; i < sorted.size(); ++i) {
    typeIndices[sorted[i].first] = i;
    types.push_back(sorted[i].first);
  }
}

} // namespace ModuleUtils

} // namespace wasm

#endif // wasm_ir_module_h<|MERGE_RESOLUTION|>--- conflicted
+++ resolved
@@ -552,11 +552,6 @@
   for (auto& curr : wasm.elementSegments) {
     counts.note(curr->type);
   }
-<<<<<<< HEAD
-  for (auto& [_, functionCounts] : analysis.map) {
-    for (auto& [sig, count] : functionCounts) {
-      counts[sig] += count;
-=======
 
   // Collect info from functions in parallel.
   ModuleUtils::ParallelFunctionAnalysis<Counts, InsertOrderedMap> analysis(
@@ -571,11 +566,9 @@
     });
 
   // Combine the function info with the module info.
-  for (const auto& pair : analysis.map) {
-    const Counts& functionCounts = pair.second;
-    for (const auto& innerPair : functionCounts) {
-      counts[innerPair.first] += innerPair.second;
->>>>>>> be02d3f0
+  for (auto& [_, functionCounts] : analysis.map) {
+    for (auto& [sig, count] : functionCounts) {
+      counts[sig] += count;
     }
   }
 
