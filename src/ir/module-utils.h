/*
 * Copyright 2017 WebAssembly Community Group participants
 *
 * Licensed under the Apache License, Version 2.0 (the "License");
 * you may not use this file except in compliance with the License.
 * You may obtain a copy of the License at
 *
 *     http://www.apache.org/licenses/LICENSE-2.0
 *
 * Unless required by applicable law or agreed to in writing, software
 * distributed under the License is distributed on an "AS IS" BASIS,
 * WITHOUT WARRANTIES OR CONDITIONS OF ANY KIND, either express or implied.
 * See the License for the specific language governing permissions and
 * limitations under the License.
 */

#ifndef wasm_ir_module_h
#define wasm_ir_module_h

#include "ir/element-utils.h"
#include "ir/find_all.h"
#include "ir/manipulation.h"
#include "ir/properties.h"
#include "pass.h"
#include "support/insertion_order.h"
#include "support/unique_deferring_queue.h"
#include "wasm.h"

namespace wasm {

namespace ModuleUtils {

inline Function* copyFunction(Function* func, Module& out) {
  auto* ret = new Function();
  ret->name = func->name;
  ret->sig = func->sig;
  ret->vars = func->vars;
  ret->localNames = func->localNames;
  ret->localIndices = func->localIndices;
  ret->debugLocations = func->debugLocations;
  ret->body = ExpressionManipulator::copy(func->body, out);
  ret->module = func->module;
  ret->base = func->base;
  // TODO: copy Stack IR
  assert(!func->stackIR);
  out.addFunction(ret);
  return ret;
}

inline Global* copyGlobal(Global* global, Module& out) {
  auto* ret = new Global();
  ret->name = global->name;
  ret->type = global->type;
  ret->mutable_ = global->mutable_;
  ret->module = global->module;
  ret->base = global->base;
  if (global->imported()) {
    ret->init = nullptr;
  } else {
    ret->init = ExpressionManipulator::copy(global->init, out);
  }
  out.addGlobal(ret);
  return ret;
}

inline Event* copyEvent(Event* event, Module& out) {
  auto* ret = new Event();
  ret->name = event->name;
  ret->attribute = event->attribute;
  ret->sig = event->sig;
  out.addEvent(ret);
  return ret;
}

inline ElementSegment* copyElementSegment(const ElementSegment* segment,
                                          Module& out) {
  auto copy = [&](std::unique_ptr<ElementSegment>&& ret) {
    ret->name = segment->name;
    ret->hasExplicitName = segment->hasExplicitName;
    ret->type = segment->type;
    ret->data.reserve(segment->data.size());
    for (auto* item : segment->data) {
      ret->data.push_back(ExpressionManipulator::copy(item, out));
    }

    return out.addElementSegment(std::move(ret));
  };

  if (segment->table.isNull()) {
    return copy(std::make_unique<ElementSegment>());
  } else {
    auto offset = ExpressionManipulator::copy(segment->offset, out);
    return copy(std::make_unique<ElementSegment>(segment->table, offset));
  }
}

inline Table* copyTable(const Table* table, Module& out) {
  auto ret = std::make_unique<Table>();
  ret->name = table->name;
  ret->hasExplicitName = table->hasExplicitName;
  ret->type = table->type;
  ret->module = table->module;
  ret->base = table->base;

  ret->initial = table->initial;
  ret->max = table->max;

  return out.addTable(std::move(ret));
}

inline void copyModule(const Module& in, Module& out) {
  // we use names throughout, not raw pointers, so simple copying is fine
  // for everything *but* expressions
  for (auto& curr : in.exports) {
    out.addExport(new Export(*curr));
  }
  for (auto& curr : in.functions) {
    copyFunction(curr.get(), out);
  }
  for (auto& curr : in.globals) {
    copyGlobal(curr.get(), out);
  }
  for (auto& curr : in.events) {
    copyEvent(curr.get(), out);
  }
  for (auto& curr : in.elementSegments) {
    copyElementSegment(curr.get(), out);
  }
  for (auto& curr : in.tables) {
    copyTable(curr.get(), out);
  }

  out.memory = in.memory;
  for (auto& segment : out.memory.segments) {
    segment.offset = ExpressionManipulator::copy(segment.offset, out);
  }
  out.start = in.start;
  out.userSections = in.userSections;
  out.debugInfoFileNames = in.debugInfoFileNames;
  out.features = in.features;
  out.typeNames = in.typeNames;
}

inline void clearModule(Module& wasm) {
  wasm.~Module();
  new (&wasm) Module;
}

// Renaming

// Rename functions along with all their uses.
// Note that for this to work the functions themselves don't necessarily need
// to exist.  For example, it is possible to remove a given function and then
// call this redirect all of its uses.
template<typename T> inline void renameFunctions(Module& wasm, T& map) {
  // Update the function itself.
  for (auto& pair : map) {
    if (Function* F = wasm.getFunctionOrNull(pair.first)) {
      assert(!wasm.getFunctionOrNull(pair.second) || F->name == pair.second);
      F->name = pair.second;
    }
  }
  wasm.updateMaps();
  // Update other global things.
  auto maybeUpdate = [&](Name& name) {
    auto iter = map.find(name);
    if (iter != map.end()) {
      name = iter->second;
    }
  };
  maybeUpdate(wasm.start);
  ElementUtils::iterAllElementFunctionNames(&wasm, maybeUpdate);
  for (auto& exp : wasm.exports) {
    if (exp->kind == ExternalKind::Function) {
      maybeUpdate(exp->value);
    }
  }
  // Update call instructions.
  for (auto& func : wasm.functions) {
    // TODO: parallelize
    if (!func->imported()) {
      FindAll<Call> calls(func->body);
      for (auto* call : calls.list) {
        maybeUpdate(call->target);
      }
    }
  }
}

inline void renameFunction(Module& wasm, Name oldName, Name newName) {
  std::map<Name, Name> map;
  map[oldName] = newName;
  renameFunctions(wasm, map);
}

// Convenient iteration over imported/non-imported module elements

template<typename T> inline void iterImportedMemories(Module& wasm, T visitor) {
  if (wasm.memory.exists && wasm.memory.imported()) {
    visitor(&wasm.memory);
  }
}

template<typename T> inline void iterDefinedMemories(Module& wasm, T visitor) {
  if (wasm.memory.exists && !wasm.memory.imported()) {
    visitor(&wasm.memory);
  }
}

template<typename T> inline void iterImportedTables(Module& wasm, T visitor) {
  for (auto& import : wasm.tables) {
    if (import->imported()) {
      visitor(import.get());
    }
  }
}

template<typename T> inline void iterDefinedTables(Module& wasm, T visitor) {
  for (auto& import : wasm.tables) {
    if (!import->imported()) {
      visitor(import.get());
    }
  }
}

template<typename T>
inline void iterTableSegments(Module& wasm, Name table, T visitor) {
  // Just a precaution so that we don't iterate over passive elem segments by
  // accident
  assert(table.is() && "Table name must not be null");

  for (auto& segment : wasm.elementSegments) {
    if (segment->table == table) {
      visitor(segment.get());
    }
  }
}

template<typename T>
inline void iterActiveElementSegments(Module& wasm, T visitor) {
  for (auto& segment : wasm.elementSegments) {
    if (segment->table.is()) {
      visitor(segment.get());
    }
  }
}

template<typename T> inline void iterImportedGlobals(Module& wasm, T visitor) {
  for (auto& import : wasm.globals) {
    if (import->imported()) {
      visitor(import.get());
    }
  }
}

template<typename T> inline void iterDefinedGlobals(Module& wasm, T visitor) {
  for (auto& import : wasm.globals) {
    if (!import->imported()) {
      visitor(import.get());
    }
  }
}

template<typename T>
inline void iterImportedFunctions(Module& wasm, T visitor) {
  for (auto& import : wasm.functions) {
    if (import->imported()) {
      visitor(import.get());
    }
  }
}

template<typename T> inline void iterDefinedFunctions(Module& wasm, T visitor) {
  for (auto& import : wasm.functions) {
    if (!import->imported()) {
      visitor(import.get());
    }
  }
}

template<typename T> inline void iterImportedEvents(Module& wasm, T visitor) {
  for (auto& import : wasm.events) {
    if (import->imported()) {
      visitor(import.get());
    }
  }
}

template<typename T> inline void iterDefinedEvents(Module& wasm, T visitor) {
  for (auto& import : wasm.events) {
    if (!import->imported()) {
      visitor(import.get());
    }
  }
}

template<typename T> inline void iterImports(Module& wasm, T visitor) {
  iterImportedMemories(wasm, visitor);
  iterImportedTables(wasm, visitor);
  iterImportedGlobals(wasm, visitor);
  iterImportedFunctions(wasm, visitor);
  iterImportedEvents(wasm, visitor);
}

// Helper class for performing an operation on all the functions in the module,
// in parallel, with an Info object for each one that can contain results of
// some computation that the operation performs.
// The operation performend should not modify the wasm module in any way.
// TODO: enforce this
template<typename T> struct ParallelFunctionAnalysis {
  Module& wasm;

  typedef ordered_map<Function*, T> Map;
  Map map;

  typedef std::function<void(Function*, T&)> Func;

  ParallelFunctionAnalysis(Module& wasm, Func work) : wasm(wasm) {
    // Fill in map, as we operate on it in parallel (each function to its own
    // entry).
    for (auto& func : wasm.functions) {
      map[func.get()];
    }

    // Run on the imports first. TODO: parallelize this too
    for (auto& func : wasm.functions) {
      if (func->imported()) {
        work(func.get(), map[func.get()]);
      }
    }

    struct Mapper : public WalkerPass<PostWalker<Mapper>> {
      bool isFunctionParallel() override { return true; }
      bool modifiesBinaryenIR() override { return false; }

      Mapper(Module& module, Map& map, Func work)
        : module(module), map(map), work(work) {}

      Mapper* create() override { return new Mapper(module, map, work); }

      void doWalkFunction(Function* curr) {
        assert(map.count(curr));
        work(curr, map[curr]);
      }

    private:
      Module& module;
      Map& map;
      Func work;
    };

    PassRunner runner(&wasm);
    Mapper(wasm, map, work).run(&runner, &wasm);
  }
};

// Helper class for analyzing the call graph.
//
// Provides hooks for running some initial calculation on each function (which
// is done in parallel), writing to a FunctionInfo structure for each function.
// Then you can call propagateBack() to propagate a property of interest to the
// calling functions, transitively.
//
// For example, if some functions are known to call an import "foo", then you
// can use this to find which functions call something that might eventually
// reach foo, by initially marking the direct callers as "calling foo" and
// propagating that backwards.
template<typename T> struct CallGraphPropertyAnalysis {
  Module& wasm;

  // The basic information for each function about whom it calls and who is
  // called by it.
  struct FunctionInfo {
    std::set<Function*> callsTo;
    std::set<Function*> calledBy;
    // A non-direct call is any call that is not direct. That includes
    // CallIndirect and CallRef.
    bool hasNonDirectCall = false;
  };

  typedef ordered_map<Function*, T> Map;
  Map map;

  typedef std::function<void(Function*, T&)> Func;

  CallGraphPropertyAnalysis(Module& wasm, Func work) : wasm(wasm) {
    ParallelFunctionAnalysis<T> analysis(wasm, [&](Function* func, T& info) {
      work(func, info);
      if (func->imported()) {
        return;
      }
      struct Mapper : public PostWalker<Mapper> {
        Mapper(Module* module, T& info, Func work)
          : module(module), info(info), work(work) {}

        void visitCall(Call* curr) {
          info.callsTo.insert(module->getFunction(curr->target));
        }
        void visitCallIndirect(CallIndirect* curr) {
          info.hasNonDirectCall = true;
        }
        void visitCallRef(CallRef* curr) { info.hasNonDirectCall = true; }

      private:
        Module* module;
        T& info;
        Func work;
      } mapper(&wasm, info, work);
      mapper.walk(func->body);
    });

    map.swap(analysis.map);

    // Find what is called by what.
    for (auto& pair : map) {
      auto* func = pair.first;
      auto& info = pair.second;
      for (auto* target : info.callsTo) {
        map[target].calledBy.insert(func);
      }
    }
  }

  enum NonDirectCalls { IgnoreNonDirectCalls, NonDirectCallsHaveProperty };

  // Propagate a property from a function to those that call it.
  //
  // hasProperty() - Check if the property is present.
  // canHaveProperty() - Check if the property could be present.
  // addProperty() - Adds the property. This receives a second parameter which
  //                 is the function due to which we are adding the property.
  void propagateBack(std::function<bool(const T&)> hasProperty,
                     std::function<bool(const T&)> canHaveProperty,
                     std::function<void(T&, Function*)> addProperty,
                     NonDirectCalls nonDirectCalls) {
    // The work queue contains items we just learned can change the state.
    UniqueDeferredQueue<Function*> work;
    for (auto& func : wasm.functions) {
      if (hasProperty(map[func.get()]) ||
          (nonDirectCalls == NonDirectCallsHaveProperty &&
           map[func.get()].hasNonDirectCall)) {
        addProperty(map[func.get()], func.get());
        work.push(func.get());
      }
    }
    while (!work.empty()) {
      auto* func = work.pop();
      for (auto* caller : map[func].calledBy) {
        // If we don't already have the property, and we are not forbidden
        // from getting it, then it propagates back to us now.
        if (!hasProperty(map[caller]) && canHaveProperty(map[caller])) {
          addProperty(map[caller], func);
          work.push(caller);
        }
      }
    }
  }
};

// Helper function for collecting all the types that are declared in a module,
// which means the HeapTypes (that are non-basic, that is, not eqref etc., which
// do not need to be defined).
//
// Used when emitting or printing a module to give HeapTypes canonical
// indices. HeapTypes are sorted in order of decreasing frequency to minize the
// size of their collective encoding. Both a vector mapping indices to
// HeapTypes and a map mapping HeapTypes to indices are produced.
inline void collectHeapTypes(Module& wasm,
                             std::vector<HeapType>& types,
                             std::unordered_map<HeapType, Index>& typeIndices) {
<<<<<<< HEAD
  struct Counts : public ordered_map<HeapType, size_t> {
    bool isRelevant(Type type) {
      return (type.isRef() || type.isRtt()) && !type.getHeapType().isBasic();
=======
  struct Counts : public std::unordered_map<HeapType, size_t> {
    void note(HeapType type) {
      if (!type.isBasic()) {
        (*this)[type]++;
      }
>>>>>>> f8bb9c22
    }
    void note(Type type) {
      for (HeapType ht : type.getHeapTypeChildren()) {
        note(ht);
      }
    }
  };

  struct CodeScanner
    : PostWalker<CodeScanner, UnifiedExpressionVisitor<CodeScanner>> {
    Counts& counts;

    CodeScanner(Counts& counts) : counts(counts) {}

    void visitExpression(Expression* curr) {
      if (auto* call = curr->dynCast<CallIndirect>()) {
        counts.note(call->sig);
      } else if (curr->is<RefNull>()) {
        counts.note(curr->type);
      } else if (curr->is<RttCanon>() || curr->is<RttSub>()) {
        counts.note(curr->type.getRtt().heapType);
      } else if (auto* get = curr->dynCast<StructGet>()) {
        counts.note(get->ref->type);
      } else if (auto* set = curr->dynCast<StructSet>()) {
        counts.note(set->ref->type);
      } else if (Properties::isControlFlowStructure(curr)) {
        if (curr->type.isTuple()) {
          // TODO: Allow control flow to have input types as well
          counts.note(Signature(Type::none, curr->type));
        } else {
          counts.note(curr->type);
        }
      }
    }
  };

  // Collect module-level info.
  Counts counts;
  CodeScanner(counts).walkModuleCode(&wasm);
  for (auto& curr : wasm.events) {
    counts.note(curr->sig);
  }
  for (auto& curr : wasm.tables) {
    counts.note(curr->type);
  }
  for (auto& curr : wasm.elementSegments) {
    counts.note(curr->type);
  }

  // Collect info from functions in parallel.
  ModuleUtils::ParallelFunctionAnalysis<Counts> analysis(
    wasm, [&](Function* func, Counts& counts) {
      counts.note(func->sig);
      for (auto type : func->vars) {
        counts.note(type);
      }
      if (!func->imported()) {
        CodeScanner(counts).walk(func->body);
      }
    });

  // Combine the function info with the module info.
  for (auto& pair : analysis.map) {
    Counts& functionCounts = pair.second;
    for (auto& innerPair : functionCounts) {
      counts[innerPair.first] += innerPair.second;
    }
  }

  // Recursively traverse each reference type, which may have a child type that
  // is itself a reference type. This reflects an appearance in the binary
  // format that is in the type section itself.
  // As we do this we may find more and more types, as nested children of
  // previous ones. Each such type will appear in the type section once, so
  // we just need to visit it once.
  ordered_set<HeapType> newTypes;
  for (auto& pair : counts) {
    newTypes.insert(pair.first);
  }
  while (!newTypes.empty()) {
<<<<<<< HEAD
    auto iter = newTypes.end() - 1;
    auto type = *iter;
=======
    auto iter = newTypes.begin();
    auto ht = *iter;
>>>>>>> f8bb9c22
    newTypes.erase(iter);
    for (HeapType child : ht.getHeapTypeChildren()) {
      if (!child.isBasic()) {
        if (!counts.count(child)) {
          newTypes.insert(child);
        }
        counts.note(child);
      }
    }
  }

  // Sort by frequency and then original insertion order.
  std::vector<std::pair<HeapType, size_t>> sorted(counts.begin(), counts.end());
  std::stable_sort(sorted.begin(), sorted.end(), [&](auto a, auto b) {
    return a.second != b.second && a.second > b.second;
  });
  for (Index i = 0; i < sorted.size(); ++i) {
    typeIndices[sorted[i].first] = i;
    types.push_back(sorted[i].first);
  }
}

} // namespace ModuleUtils

} // namespace wasm

#endif // wasm_ir_module_h<|MERGE_RESOLUTION|>--- conflicted
+++ resolved
@@ -468,17 +468,11 @@
 inline void collectHeapTypes(Module& wasm,
                              std::vector<HeapType>& types,
                              std::unordered_map<HeapType, Index>& typeIndices) {
-<<<<<<< HEAD
-  struct Counts : public ordered_map<HeapType, size_t> {
-    bool isRelevant(Type type) {
-      return (type.isRef() || type.isRtt()) && !type.getHeapType().isBasic();
-=======
   struct Counts : public std::unordered_map<HeapType, size_t> {
     void note(HeapType type) {
       if (!type.isBasic()) {
         (*this)[type]++;
       }
->>>>>>> f8bb9c22
     }
     void note(Type type) {
       for (HeapType ht : type.getHeapTypeChildren()) {
@@ -559,13 +553,8 @@
     newTypes.insert(pair.first);
   }
   while (!newTypes.empty()) {
-<<<<<<< HEAD
-    auto iter = newTypes.end() - 1;
-    auto type = *iter;
-=======
     auto iter = newTypes.begin();
     auto ht = *iter;
->>>>>>> f8bb9c22
     newTypes.erase(iter);
     for (HeapType child : ht.getHeapTypeChildren()) {
       if (!child.isBasic()) {
