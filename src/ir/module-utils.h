/*
 * Copyright 2017 WebAssembly Community Group participants
 *
 * Licensed under the Apache License, Version 2.0 (the "License");
 * you may not use this file except in compliance with the License.
 * You may obtain a copy of the License at
 *
 *     http://www.apache.org/licenses/LICENSE-2.0
 *
 * Unless required by applicable law or agreed to in writing, software
 * distributed under the License is distributed on an "AS IS" BASIS,
 * WITHOUT WARRANTIES OR CONDITIONS OF ANY KIND, either express or implied.
 * See the License for the specific language governing permissions and
 * limitations under the License.
 */

#ifndef wasm_ir_module_h
#define wasm_ir_module_h

#include "ir/find_all.h"
#include "ir/manipulation.h"
#include "ir/properties.h"
#include "pass.h"
#include "support/unique_deferring_queue.h"
#include "wasm.h"

namespace wasm {

namespace ModuleUtils {

inline Function* copyFunction(Function* func, Module& out) {
  auto* ret = new Function();
  ret->name = func->name;
  ret->sig = func->sig;
  ret->vars = func->vars;
  ret->localNames = func->localNames;
  ret->localIndices = func->localIndices;
  ret->debugLocations = func->debugLocations;
  ret->body = ExpressionManipulator::copy(func->body, out);
  ret->module = func->module;
  ret->base = func->base;
  // TODO: copy Stack IR
  assert(!func->stackIR);
  out.addFunction(ret);
  return ret;
}

inline Global* copyGlobal(Global* global, Module& out) {
  auto* ret = new Global();
  ret->name = global->name;
  ret->type = global->type;
  ret->mutable_ = global->mutable_;
  ret->module = global->module;
  ret->base = global->base;
  if (global->imported()) {
    ret->init = nullptr;
  } else {
    ret->init = ExpressionManipulator::copy(global->init, out);
  }
  out.addGlobal(ret);
  return ret;
}

inline Event* copyEvent(Event* event, Module& out) {
  auto* ret = new Event();
  ret->name = event->name;
  ret->attribute = event->attribute;
  ret->sig = event->sig;
  out.addEvent(ret);
  return ret;
}

inline void copyModule(const Module& in, Module& out) {
  // we use names throughout, not raw pointers, so simple copying is fine
  // for everything *but* expressions
  for (auto& curr : in.exports) {
    out.addExport(new Export(*curr));
  }
  for (auto& curr : in.functions) {
    copyFunction(curr.get(), out);
  }
  for (auto& curr : in.globals) {
    copyGlobal(curr.get(), out);
  }
  for (auto& curr : in.events) {
    copyEvent(curr.get(), out);
  }
  out.table = in.table;
  for (auto& segment : out.table.segments) {
    segment.offset = ExpressionManipulator::copy(segment.offset, out);
  }
  out.memory = in.memory;
  for (auto& segment : out.memory.segments) {
    segment.offset = ExpressionManipulator::copy(segment.offset, out);
  }
  out.start = in.start;
  out.userSections = in.userSections;
  out.debugInfoFileNames = in.debugInfoFileNames;
}

inline void clearModule(Module& wasm) {
  wasm.~Module();
  new (&wasm) Module;
}

// Renaming

// Rename functions along with all their uses.
// Note that for this to work the functions themselves don't necessarily need
// to exist.  For example, it is possible to remove a given function and then
// call this redirect all of its uses.
template<typename T> inline void renameFunctions(Module& wasm, T& map) {
  // Update the function itself.
  for (auto& pair : map) {
    if (Function* F = wasm.getFunctionOrNull(pair.first)) {
      assert(!wasm.getFunctionOrNull(pair.second) || F->name == pair.second);
      F->name = pair.second;
    }
  }
  wasm.updateMaps();
  // Update other global things.
  auto maybeUpdate = [&](Name& name) {
    auto iter = map.find(name);
    if (iter != map.end()) {
      name = iter->second;
    }
  };
  maybeUpdate(wasm.start);
  for (auto& segment : wasm.table.segments) {
    for (auto& name : segment.data) {
      maybeUpdate(name);
    }
  }
  for (auto& exp : wasm.exports) {
    if (exp->kind == ExternalKind::Function) {
      maybeUpdate(exp->value);
    }
  }
  // Update call instructions.
  for (auto& func : wasm.functions) {
    // TODO: parallelize
    if (!func->imported()) {
      FindAll<Call> calls(func->body);
      for (auto* call : calls.list) {
        maybeUpdate(call->target);
      }
    }
  }
}

inline void renameFunction(Module& wasm, Name oldName, Name newName) {
  std::map<Name, Name> map;
  map[oldName] = newName;
  renameFunctions(wasm, map);
}

// Convenient iteration over imported/non-imported module elements

template<typename T> inline void iterImportedMemories(Module& wasm, T visitor) {
  if (wasm.memory.exists && wasm.memory.imported()) {
    visitor(&wasm.memory);
  }
}

template<typename T> inline void iterDefinedMemories(Module& wasm, T visitor) {
  if (wasm.memory.exists && !wasm.memory.imported()) {
    visitor(&wasm.memory);
  }
}

template<typename T> inline void iterImportedTables(Module& wasm, T visitor) {
  if (wasm.table.exists && wasm.table.imported()) {
    visitor(&wasm.table);
  }
}

template<typename T> inline void iterDefinedTables(Module& wasm, T visitor) {
  if (wasm.table.exists && !wasm.table.imported()) {
    visitor(&wasm.table);
  }
}

template<typename T> inline void iterImportedGlobals(Module& wasm, T visitor) {
  for (auto& import : wasm.globals) {
    if (import->imported()) {
      visitor(import.get());
    }
  }
}

template<typename T> inline void iterDefinedGlobals(Module& wasm, T visitor) {
  for (auto& import : wasm.globals) {
    if (!import->imported()) {
      visitor(import.get());
    }
  }
}

template<typename T>
inline void iterImportedFunctions(Module& wasm, T visitor) {
  for (auto& import : wasm.functions) {
    if (import->imported()) {
      visitor(import.get());
    }
  }
}

template<typename T> inline void iterDefinedFunctions(Module& wasm, T visitor) {
  for (auto& import : wasm.functions) {
    if (!import->imported()) {
      visitor(import.get());
    }
  }
}

template<typename T> inline void iterImportedEvents(Module& wasm, T visitor) {
  for (auto& import : wasm.events) {
    if (import->imported()) {
      visitor(import.get());
    }
  }
}

template<typename T> inline void iterDefinedEvents(Module& wasm, T visitor) {
  for (auto& import : wasm.events) {
    if (!import->imported()) {
      visitor(import.get());
    }
  }
}

template<typename T> inline void iterImports(Module& wasm, T visitor) {
  iterImportedMemories(wasm, visitor);
  iterImportedTables(wasm, visitor);
  iterImportedGlobals(wasm, visitor);
  iterImportedFunctions(wasm, visitor);
  iterImportedEvents(wasm, visitor);
}

// Helper class for performing an operation on all the functions in the module,
// in parallel, with an Info object for each one that can contain results of
// some computation that the operation performs.
// The operation performend should not modify the wasm module in any way.
// TODO: enforce this
template<typename T> struct ParallelFunctionAnalysis {
  Module& wasm;

  typedef std::map<Function*, T> Map;
  Map map;

  typedef std::function<void(Function*, T&)> Func;

  ParallelFunctionAnalysis(Module& wasm, Func work) : wasm(wasm) {
    // Fill in map, as we operate on it in parallel (each function to its own
    // entry).
    for (auto& func : wasm.functions) {
      map[func.get()];
    }

    // Run on the imports first. TODO: parallelize this too
    for (auto& func : wasm.functions) {
      if (func->imported()) {
        work(func.get(), map[func.get()]);
      }
    }

    struct Mapper : public WalkerPass<PostWalker<Mapper>> {
      bool isFunctionParallel() override { return true; }
      bool modifiesBinaryenIR() override { return false; }

      Mapper(Module& module, Map& map, Func work)
        : module(module), map(map), work(work) {}

      Mapper* create() override { return new Mapper(module, map, work); }

      void doWalkFunction(Function* curr) {
        assert(map.count(curr));
        work(curr, map[curr]);
      }

    private:
      Module& module;
      Map& map;
      Func work;
    };

    PassRunner runner(&wasm);
    Mapper(wasm, map, work).run(&runner, &wasm);
  }
};

// Helper class for analyzing the call graph.
//
// Provides hooks for running some initial calculation on each function (which
// is done in parallel), writing to a FunctionInfo structure for each function.
// Then you can call propagateBack() to propagate a property of interest to the
// calling functions, transitively.
//
// For example, if some functions are known to call an import "foo", then you
// can use this to find which functions call something that might eventually
// reach foo, by initially marking the direct callers as "calling foo" and
// propagating that backwards.
template<typename T> struct CallGraphPropertyAnalysis {
  Module& wasm;

  // The basic information for each function about whom it calls and who is
  // called by it.
  struct FunctionInfo {
    std::set<Function*> callsTo;
    std::set<Function*> calledBy;
    // A non-direct call is any call that is not direct. That includes
    // CallIndirect and CallRef.
    bool hasNonDirectCall = false;
  };

  typedef std::map<Function*, T> Map;
  Map map;

  typedef std::function<void(Function*, T&)> Func;

  CallGraphPropertyAnalysis(Module& wasm, Func work) : wasm(wasm) {
    ParallelFunctionAnalysis<T> analysis(wasm, [&](Function* func, T& info) {
      work(func, info);
      if (func->imported()) {
        return;
      }
      struct Mapper : public PostWalker<Mapper> {
        Mapper(Module* module, T& info, Func work)
          : module(module), info(info), work(work) {}

        void visitCall(Call* curr) {
          info.callsTo.insert(module->getFunction(curr->target));
        }
        void visitCallIndirect(CallIndirect* curr) {
          info.hasNonDirectCall = true;
        }
        void visitCallRef(CallRef* curr) { info.hasNonDirectCall = true; }

      private:
        Module* module;
        T& info;
        Func work;
      } mapper(&wasm, info, work);
      mapper.walk(func->body);
    });

    map.swap(analysis.map);

    // Find what is called by what.
    for (auto& pair : map) {
      auto* func = pair.first;
      auto& info = pair.second;
      for (auto* target : info.callsTo) {
        map[target].calledBy.insert(func);
      }
    }
  }

  enum NonDirectCalls { IgnoreNonDirectCalls, NonDirectCallsHaveProperty };

  // Propagate a property from a function to those that call it.
  //
  // hasProperty() - Check if the property is present.
  // canHaveProperty() - Check if the property could be present.
  // addProperty() - Adds the property. This receives a second parameter which
  //                 is the function due to which we are adding the property.
  void propagateBack(std::function<bool(const T&)> hasProperty,
                     std::function<bool(const T&)> canHaveProperty,
                     std::function<void(T&, Function*)> addProperty,
                     NonDirectCalls nonDirectCalls) {
    // The work queue contains items we just learned can change the state.
    UniqueDeferredQueue<Function*> work;
    for (auto& func : wasm.functions) {
      if (hasProperty(map[func.get()]) ||
          (nonDirectCalls == NonDirectCallsHaveProperty &&
           map[func.get()].hasNonDirectCall)) {
        addProperty(map[func.get()], func.get());
        work.push(func.get());
      }
    }
    while (!work.empty()) {
      auto* func = work.pop();
      for (auto* caller : map[func].calledBy) {
        // If we don't already have the property, and we are not forbidden
        // from getting it, then it propagates back to us now.
        if (!hasProperty(map[caller]) && canHaveProperty(map[caller])) {
          addProperty(map[caller], func);
          work.push(caller);
        }
      }
    }
  }
};

// Helper function for collecting the type signatures used in a module
//
// Used when emitting or printing a module to give signatures canonical
// indices. Signatures are sorted in order of decreasing frequency to minize the
// size of their collective encoding. Both a vector mapping indices to
// signatures and a map mapping signatures to indices are produced.
inline void
collectSignatures(Module& wasm,
                  std::vector<Signature>& signatures,
                  std::unordered_map<Signature, Index>& sigIndices) {
  using Counts = std::unordered_map<Signature, size_t>;

  // Collect the signature use counts for a single function
  auto updateCounts = [&](Function* func, Counts& counts) {
    if (func->imported()) {
      return;
    }
    struct TypeCounter
      : PostWalker<TypeCounter, UnifiedExpressionVisitor<TypeCounter>> {
      Counts& counts;

      TypeCounter(Counts& counts) : counts(counts) {}

      void visitExpression(Expression* curr) {
        // A signature type could be anywhere.
        if (curr->type.isRef()) {
          auto heapType = curr->type.getHeapType();
          if (heapType.isSignature()) {
            counts[heapType.getSignature()]++;
          }
        }
        // Specific places also have a special signature.
        if (auto* call = curr->dynCast<CallIndirect>()) {
          counts[call->sig]++;
        } else if (Properties::isControlFlowStructure(curr)) {
          // TODO: Allow control flow to have input types as well
          if (curr->type.isTuple()) {
            counts[Signature(Type::none, curr->type)]++;
          }
        }
      }
    };
    TypeCounter(counts).walk(func->body);
  };

  ModuleUtils::ParallelFunctionAnalysis<Counts> analysis(wasm, updateCounts);

  // Collect all the counts.
  Counts counts;
  for (auto& curr : wasm.functions) {
    counts[curr->sig]++;
    for (auto type : curr->vars) {
      if (type.isRef()) {
        auto heapType = type.getHeapType();
        if (heapType.isSignature()) {
          counts[heapType.getSignature()]++;
        }
      }
    }
  }
  for (auto& curr : wasm.events) {
    counts[curr->sig]++;
  }
  for (auto& pair : analysis.map) {
    Counts& functionCounts = pair.second;
    for (auto& innerPair : functionCounts) {
      counts[innerPair.first] += innerPair.second;
    }
  }
  // We must sort all the dependencies of a signature before it. For example,
  // (func (param (ref (func)))) must appear after (func). To do that, find the
  // depth of dependencies of each signature. For example, if A depends on B
  // which depends on C, then A's depth is 2, B's is 1, and C's is 0 (assuming
  // no other dependencies).
  Counts depthOfDependencies;
  std::unordered_map<Signature, std::unordered_set<Signature>> isDependencyOf;
  // To calculate the depth of dependencies, we'll do a flow analysis, visiting
  // each signature as we find out new things about it.
  std::set<Signature> toVisit;
  for (auto& pair : counts) {
    auto sig = pair.first;
    depthOfDependencies[sig] = 0;
    toVisit.insert(sig);
    for (Type type : {sig.params, sig.results}) {
<<<<<<< HEAD
      for (auto subType : type) {
        if (subType.isRef()) {
          auto heapType = subType.getHeapType();
=======
      for (auto element : type) {
        if (element.isRef()) {
          auto heapType = element.getHeapType();
>>>>>>> 78e8a974
          if (heapType.isSignature()) {
            isDependencyOf[heapType.getSignature()].insert(sig);
          }
        }
      }
    }
  }
  while (!toVisit.empty()) {
    auto iter = toVisit.begin();
    auto sig = *iter;
    toVisit.erase(iter);
    // Anything that depends on this has a depth of dependencies equal to this
    // signature's, plus this signature itself.
    auto newDepth = depthOfDependencies[sig] + 1;
    if (newDepth > counts.size()) {
      Fatal() << "Cyclic signatures detected, cannot sort them.";
    }
    for (auto& other : isDependencyOf[sig]) {
      if (depthOfDependencies[other] < newDepth) {
        // We found something new to propagate.
        depthOfDependencies[other] = newDepth;
        toVisit.insert(other);
      }
    }
  }
  // Sort by frequency and then simplicity, and also keeping every signature
  // before things that depend on it.
  std::vector<std::pair<Signature, size_t>> sorted(counts.begin(),
                                                   counts.end());
  std::sort(sorted.begin(), sorted.end(), [&](auto a, auto b) {
    if (depthOfDependencies[a.first] != depthOfDependencies[b.first]) {
      return depthOfDependencies[a.first] < depthOfDependencies[b.first];
    }
    if (a.second != b.second) {
      return a.second > b.second;
    }
    return a.first < b.first;
  });
  for (Index i = 0; i < sorted.size(); ++i) {
    sigIndices[sorted[i].first] = i;
    signatures.push_back(sorted[i].first);
  }
}

} // namespace ModuleUtils

} // namespace wasm

#endif // wasm_ir_module_h<|MERGE_RESOLUTION|>--- conflicted
+++ resolved
@@ -476,15 +476,9 @@
     depthOfDependencies[sig] = 0;
     toVisit.insert(sig);
     for (Type type : {sig.params, sig.results}) {
-<<<<<<< HEAD
-      for (auto subType : type) {
-        if (subType.isRef()) {
-          auto heapType = subType.getHeapType();
-=======
       for (auto element : type) {
         if (element.isRef()) {
           auto heapType = element.getHeapType();
->>>>>>> 78e8a974
           if (heapType.isSignature()) {
             isDependencyOf[heapType.getSignature()].insert(sig);
           }
