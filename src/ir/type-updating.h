--- conflicted
+++ resolved
@@ -155,13 +155,9 @@
     BranchUtils::operateOnScopeNameUsesAndSentTypes(
       curr,
       [&](Name& name, Type type) { noteBreakChange(name, change, type); });
-<<<<<<< HEAD
-    // FIXME: accumulate switch changes to a set first, uniquify?
-=======
     // TODO: it may be faster to accumulate all changes to a set first, then
     // call noteBreakChange on the unique values, as a switch can be quite
     // large and have lots of repeated targets.
->>>>>>> 5ff252b2
   }
 
   void noteBreakChange(Name name, int change, Type type) {
