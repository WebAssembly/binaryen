/*
 * Copyright 2017 WebAssembly Community Group participants
 *
 * Licensed under the Apache License, Version 2.0 (the "License");
 * you may not use this file except in compliance with the License.
 * You may obtain a copy of the License at
 *
 *     http://www.apache.org/licenses/LICENSE-2.0
 *
 * Unless required by applicable law or agreed to in writing, software
 * distributed under the License is distributed on an "AS IS" BASIS,
 * WITHOUT WARRANTIES OR CONDITIONS OF ANY KIND, either express or implied.
 * See the License for the specific language governing permissions and
 * limitations under the License.
 */

#ifndef wasm_ir_effects_h
#define wasm_ir_effects_h

#include "pass.h"
#include "wasm-traversal.h"

namespace wasm {

// Look for side effects, including control flow
// TODO: optimize

struct EffectAnalyzer
  : public PostWalker<EffectAnalyzer, OverriddenVisitor<EffectAnalyzer>> {
  EffectAnalyzer(const PassOptions& passOptions,
                 FeatureSet features,
                 Expression* ast = nullptr)
    : ignoreImplicitTraps(passOptions.ignoreImplicitTraps),
      debugInfo(passOptions.debugInfo), features(features) {
    if (ast) {
      analyze(ast);
    }
  }

  bool ignoreImplicitTraps;
  bool debugInfo;
  FeatureSet features;

  void analyze(Expression* ast) {
    breakNames.clear();
    walk(ast);
    // if we are left with breaks, they are external
    if (breakNames.size() > 0) {
      branches = true;
    }
    assert(tryDepth == 0);
<<<<<<< HEAD

    std::cerr << "\n** results: " << ast->_id << std::endl;
    std::cerr << "branches = " << branches << std::endl;
    std::cerr << "calls = " << calls << std::endl;
    std::cerr << "mayThrow = " << mayThrow << std::endl;
    std::cerr << "readsMemory = " << readsMemory << std::endl;
    std::cerr << "writesMemory = " << writesMemory << std::endl;
    std::cerr << "implicitTrap = " << implicitTrap << std::endl;
    std::cerr << "isAtomic = " << isAtomic << std::endl;
    std::cerr << "localsRead = " << localsRead.size() << std::endl;
    std::cerr << "localsWritten = " << localsWritten.size() << std::endl;
    std::cerr << "globalsRead = " << globalsRead.size() << std::endl;
    std::cerr << "globalsWritten = " << globalsWritten.size() << std::endl;
    std::cerr << "accessesLocal() = " << accessesLocal() << std::endl;
    std::cerr << "accessesGlobal() = " << accessesGlobal() << std::endl;
    std::cerr << "accessesMemory() = " << accessesMemory() << std::endl;
    std::cerr << "hasSideEffects() = " << hasSideEffects() << std::endl;
    std::cerr << "hasGlobalSideEffects() = " << hasGlobalSideEffects()
              << std::endl;
    std::cerr << "hasAnything() = " << hasAnything() << std::endl;
    std::cerr << "noticesGlobalSideEffects() = " << noticesGlobalSideEffects()
              << std::endl;
    std::cerr << "hasExternalBreakTargets() = " << hasExternalBreakTargets()
              << std::endl;
=======
>>>>>>> 92cb7136
  }

  // Core effect tracking

  // branches out of this expression, returns, infinite loops, etc
  bool branches = false;
  bool calls = false;
  std::set<Index> localsRead;
  std::set<Index> localsWritten;
  std::set<Name> globalsRead;
  std::set<Name> globalsWritten;
  bool readsMemory = false;
  bool writesMemory = false;
  // a load or div/rem, which may trap. we ignore trap differences, so it is ok
  // to reorder these, but we can't remove them, as they count as side effects,
  // and we can't move them in a way that would cause other noticeable (global)
  // side effects
  bool implicitTrap = false;
  // An atomic load/store/RMW/Cmpxchg or an operator that has a defined ordering
  // wrt atomics (e.g. memory.grow)
  bool isAtomic = false;
  bool mayThrow = false;
  // The nested depth of try. If an instruction that may throw is inside an
  // inner try, we don't mark it as 'mayThrow', because it will be caught by an
  // inner catch.
  size_t tryDepth = 0;

  static void scan(EffectAnalyzer* self, Expression** currp) {
    Expression* curr = *currp;
    // We need to decrement try depth before catch starts, so handle it
    // separately
<<<<<<< HEAD
    if (auto* tryy = curr->dynCast<Try>()) {
=======
    if (curr->is<Try>()) {
>>>>>>> 92cb7136
      self->pushTask(doVisitTry, currp);
      self->pushTask(scan, &curr->cast<Try>()->catchBody);
      self->pushTask(doStartCatch, currp);
      self->pushTask(scan, &curr->cast<Try>()->body);
      self->pushTask(doStartTry, currp);
      return;
    }
    PostWalker<EffectAnalyzer, OverriddenVisitor<EffectAnalyzer>>::scan(self,
                                                                        currp);
  }

  static void doStartTry(EffectAnalyzer* self, Expression** currp) {
    self->tryDepth++;
  }

  static void doStartCatch(EffectAnalyzer* self, Expression** currp) {
    assert(self->tryDepth > 0 && "try depth cannot be negative");
    self->tryDepth--;
  }

  // Helper functions to check for various effect types

  bool accessesLocal() const {
    return localsRead.size() + localsWritten.size() > 0;
  }
  bool accessesGlobal() const {
    return globalsRead.size() + globalsWritten.size() > 0;
  }
  bool accessesMemory() const { return calls || readsMemory || writesMemory; }

  bool hasGlobalSideEffects() const {
    return calls || globalsWritten.size() > 0 || writesMemory || isAtomic ||
           mayThrow;
  }
  bool hasSideEffects() const {
    //bool ret = hasGlobalSideEffects() || localsWritten.size() > 0 || branches ||
    //           implicitTrap;
    //std::cerr << "hasSideEffects = " << ret << std::endl;
    return hasGlobalSideEffects() || localsWritten.size() > 0 || branches ||
           implicitTrap;
  }
  bool hasAnything() const {
    return branches || calls || accessesLocal() || readsMemory ||
           writesMemory || accessesGlobal() || implicitTrap || isAtomic ||
           mayThrow;
  }

  bool noticesGlobalSideEffects() {
    return calls || readsMemory || isAtomic || globalsRead.size();
  }

  // check if we break to anything external from ourselves
  bool hasExternalBreakTargets() { return !breakNames.empty(); }

  // checks if these effects would invalidate another set (e.g., if we write, we
  // invalidate someone that reads, they can't be moved past us)
  bool invalidates(const EffectAnalyzer& other) {
    if ((branches && other.hasSideEffects()) ||
        (other.branches && hasSideEffects()) ||
        (mayThrow && other.hasSideEffects()) ||
        (other.mayThrow && hasSideEffects()) ||
        ((writesMemory || calls) && other.accessesMemory()) ||
        (accessesMemory() && (other.writesMemory || other.calls))) {
      return true;
    }
    // All atomics are sequentially consistent for now, and ordered wrt other
    // memory references.
    if ((isAtomic && other.accessesMemory()) ||
        (other.isAtomic && accessesMemory())) {
      return true;
    }
    for (auto local : localsWritten) {
      if (other.localsWritten.count(local) || other.localsRead.count(local)) {
        return true;
      }
    }
    for (auto local : localsRead) {
      if (other.localsWritten.count(local)) {
        return true;
      }
    }
    if ((accessesGlobal() && other.calls) ||
        (other.accessesGlobal() && calls)) {
      return true;
    }
    for (auto global : globalsWritten) {
      if (other.globalsWritten.count(global) ||
          other.globalsRead.count(global)) {
        return true;
      }
    }
    for (auto global : globalsRead) {
      if (other.globalsWritten.count(global)) {
        return true;
      }
    }
    // we are ok to reorder implicit traps, but not conditionalize them
    if ((implicitTrap && other.branches) || (other.implicitTrap && branches)) {
      return true;
    }
    // we can't reorder an implicit trap in a way that alters global state
    if ((implicitTrap && other.hasGlobalSideEffects()) ||
        (other.implicitTrap && hasGlobalSideEffects())) {
      return true;
    }
    return false;
  }

  void mergeIn(EffectAnalyzer& other) {
    branches = branches || other.branches;
    calls = calls || other.calls;
    readsMemory = readsMemory || other.readsMemory;
    writesMemory = writesMemory || other.writesMemory;
    implicitTrap = implicitTrap || other.implicitTrap;
    isAtomic = isAtomic || other.isAtomic;
    mayThrow = mayThrow || other.mayThrow;
    for (auto i : other.localsRead) {
      localsRead.insert(i);
    }
    for (auto i : other.localsWritten) {
      localsWritten.insert(i);
    }
    for (auto i : other.globalsRead) {
      globalsRead.insert(i);
    }
    for (auto i : other.globalsWritten) {
      globalsWritten.insert(i);
    }
  }

  // the checks above happen after the node's children were processed, in the
  // order of execution we must also check for control flow that happens before
  // the children, i.e., loops
  bool checkPre(Expression* curr) {
    if (curr->is<Loop>()) {
      branches = true;
      return true;
    }
    return false;
  }

  bool checkPost(Expression* curr) {
    visit(curr);
    if (curr->is<Loop>()) {
      branches = true;
    }
    return hasAnything();
  }

  std::set<Name> breakNames;

  void visitBlock(Block* curr) {
    if (curr->name.is()) {
      breakNames.erase(curr->name); // these were internal breaks
    }
  }
  void visitIf(If* curr) {}
  void visitLoop(Loop* curr) {
    if (curr->name.is()) {
      breakNames.erase(curr->name); // these were internal breaks
    }
    // if the loop is unreachable, then there is branching control flow:
    //  (1) if the body is unreachable because of a (return), uncaught (br)
    //      etc., then we already noted branching, so it is ok to mark it again
    //      (if we have *caught* (br)s, then they did not lead to the loop body
    //      being unreachable). (same logic applies to blocks)
    //  (2) if the loop is unreachable because it only has branches up to the
    //      loop top, but no way to get out, then it is an infinite loop, and we
    //      consider that a branching side effect (note how the same logic does
    //      not apply to blocks).
    if (curr->type == Type::unreachable) {
      branches = true;
    }
  }
  void visitBreak(Break* curr) { breakNames.insert(curr->name); }
  void visitSwitch(Switch* curr) {
    for (auto name : curr->targets) {
      breakNames.insert(name);
    }
    breakNames.insert(curr->default_);
  }

  void visitCall(Call* curr) {
    calls = true;
<<<<<<< HEAD
    if (tryDepth == 0) {
=======
    // When EH is enabled, any call can throw.
    if (features.hasExceptionHandling() && tryDepth == 0) {
>>>>>>> 92cb7136
      mayThrow = true;
    }
    if (curr->isReturn) {
      branches = true;
    }
    if (debugInfo) {
      // debugInfo call imports must be preserved very strongly, do not
      // move code around them
      // FIXME: we could check if the call is to an import
      branches = true;
    }
  }
  void visitCallIndirect(CallIndirect* curr) {
    calls = true;
<<<<<<< HEAD
    if (tryDepth == 0) {
=======
    if (features.hasExceptionHandling() && tryDepth == 0) {
>>>>>>> 92cb7136
      mayThrow = true;
    }
    if (curr->isReturn) {
      branches = true;
    }
  }
  void visitLocalGet(LocalGet* curr) { localsRead.insert(curr->index); }
  void visitLocalSet(LocalSet* curr) { localsWritten.insert(curr->index); }
  void visitGlobalGet(GlobalGet* curr) { globalsRead.insert(curr->name); }
  void visitGlobalSet(GlobalSet* curr) { globalsWritten.insert(curr->name); }
  void visitLoad(Load* curr) {
    readsMemory = true;
    isAtomic |= curr->isAtomic;
    if (!ignoreImplicitTraps) {
      implicitTrap = true;
    }
  }
  void visitStore(Store* curr) {
    writesMemory = true;
    isAtomic |= curr->isAtomic;
    if (!ignoreImplicitTraps) {
      implicitTrap = true;
    }
  }
  void visitAtomicRMW(AtomicRMW* curr) {
    readsMemory = true;
    writesMemory = true;
    isAtomic = true;
    if (!ignoreImplicitTraps) {
      implicitTrap = true;
    }
  }
  void visitAtomicCmpxchg(AtomicCmpxchg* curr) {
    readsMemory = true;
    writesMemory = true;
    isAtomic = true;
    if (!ignoreImplicitTraps) {
      implicitTrap = true;
    }
  }
  void visitAtomicWait(AtomicWait* curr) {
    readsMemory = true;
    // AtomicWait doesn't strictly write memory, but it does modify the waiters
    // list associated with the specified address, which we can think of as a
    // write.
    writesMemory = true;
    isAtomic = true;
    if (!ignoreImplicitTraps) {
      implicitTrap = true;
    }
  }
  void visitAtomicNotify(AtomicNotify* curr) {
    // AtomicNotify doesn't strictly write memory, but it does modify the
    // waiters list associated with the specified address, which we can think of
    // as a write.
    readsMemory = true;
    writesMemory = true;
    isAtomic = true;
    if (!ignoreImplicitTraps) {
      implicitTrap = true;
    }
  }
  void visitAtomicFence(AtomicFence* curr) {
    // AtomicFence should not be reordered with any memory operations, so we set
    // these to true.
    readsMemory = true;
    writesMemory = true;
    isAtomic = true;
  }
  void visitSIMDExtract(SIMDExtract* curr) {}
  void visitSIMDReplace(SIMDReplace* curr) {}
  void visitSIMDShuffle(SIMDShuffle* curr) {}
  void visitSIMDTernary(SIMDTernary* curr) {}
  void visitSIMDShift(SIMDShift* curr) {}
  void visitSIMDLoad(SIMDLoad* curr) {
    readsMemory = true;
    if (!ignoreImplicitTraps) {
      implicitTrap = true;
    }
  }
  void visitMemoryInit(MemoryInit* curr) {
    writesMemory = true;
    if (!ignoreImplicitTraps) {
      implicitTrap = true;
    }
  }
  void visitDataDrop(DataDrop* curr) {
    // prevent reordering with memory.init
    readsMemory = true;
    if (!ignoreImplicitTraps) {
      implicitTrap = true;
    }
  }
  void visitMemoryCopy(MemoryCopy* curr) {
    readsMemory = true;
    writesMemory = true;
    if (!ignoreImplicitTraps) {
      implicitTrap = true;
    }
  }
  void visitMemoryFill(MemoryFill* curr) {
    writesMemory = true;
    if (!ignoreImplicitTraps) {
      implicitTrap = true;
    }
  }
  void visitConst(Const* curr) {}
  void visitUnary(Unary* curr) {
    if (!ignoreImplicitTraps) {
      switch (curr->op) {
        case TruncSFloat32ToInt32:
        case TruncSFloat32ToInt64:
        case TruncUFloat32ToInt32:
        case TruncUFloat32ToInt64:
        case TruncSFloat64ToInt32:
        case TruncSFloat64ToInt64:
        case TruncUFloat64ToInt32:
        case TruncUFloat64ToInt64: {
          implicitTrap = true;
          break;
        }
        default: {}
      }
    }
  }
  void visitBinary(Binary* curr) {
    if (!ignoreImplicitTraps) {
      switch (curr->op) {
        case DivSInt32:
        case DivUInt32:
        case RemSInt32:
        case RemUInt32:
        case DivSInt64:
        case DivUInt64:
        case RemSInt64:
        case RemUInt64: {
          implicitTrap = true;
          break;
        }
        default: {}
      }
    }
  }
  void visitSelect(Select* curr) {}
  void visitDrop(Drop* curr) {}
  void visitReturn(Return* curr) { branches = true; }
  void visitHost(Host* curr) {
    calls = true;
    // memory.grow modifies the set of valid addresses, and thus can be modeled
    // as modifying memory
    writesMemory = true;
    // Atomics are also sequentially consistent with memory.grow.
    isAtomic = true;
  }
  void visitRefNull(RefNull* curr) {}
  void visitRefIsNull(RefIsNull* curr) {}
  void visitRefFunc(RefFunc* curr) {}
  void visitTry(Try* curr) {}
  void visitThrow(Throw* curr) {
    if (tryDepth == 0) {
      mayThrow = true;
    }
  }
  void visitRethrow(Rethrow* curr) {
    if (tryDepth == 0) {
      mayThrow = true;
    }
  }
  void visitBrOnExn(BrOnExn* curr) { breakNames.insert(curr->name); }
  void visitNop(Nop* curr) {}
  void visitUnreachable(Unreachable* curr) { branches = true; }
  void visitPush(Push* curr) { calls = true; }
  void visitPop(Pop* curr) { calls = true; }

  // Helpers

  static bool canReorder(const PassOptions& passOptions,
                         FeatureSet features,
                         Expression* a,
                         Expression* b) {
    EffectAnalyzer aEffects(passOptions, features, a);
    EffectAnalyzer bEffects(passOptions, features, b);
    return !aEffects.invalidates(bEffects);
  }

  // C-API

  enum SideEffects : uint32_t {
    None = 0,
    Branches = 1 << 0,
    Calls = 1 << 1,
    ReadsLocal = 1 << 2,
    WritesLocal = 1 << 3,
    ReadsGlobal = 1 << 4,
    WritesGlobal = 1 << 5,
    ReadsMemory = 1 << 6,
    WritesMemory = 1 << 7,
    ImplicitTrap = 1 << 8,
    IsAtomic = 1 << 9,
    MayThrow = 1 << 10,
    Any = (1 << 11) - 1
  };
  uint32_t getSideEffects() const {
    uint32_t effects = 0;
    if (branches) {
      effects |= SideEffects::Branches;
    }
    if (calls) {
      effects |= SideEffects::Calls;
    }
    if (localsRead.size() > 0) {
      effects |= SideEffects::ReadsLocal;
    }
    if (localsWritten.size() > 0) {
      effects |= SideEffects::WritesLocal;
    }
    if (globalsRead.size() > 0) {
      effects |= SideEffects::ReadsGlobal;
    }
    if (globalsWritten.size() > 0) {
      effects |= SideEffects::WritesGlobal;
    }
    if (readsMemory) {
      effects |= SideEffects::ReadsMemory;
    }
    if (writesMemory) {
      effects |= SideEffects::WritesMemory;
    }
    if (implicitTrap) {
      effects |= SideEffects::ImplicitTrap;
    }
    if (isAtomic) {
      effects |= SideEffects::IsAtomic;
    }
    if (mayThrow) {
      effects |= SideEffects::MayThrow;
    }
    return effects;
  }
};

} // namespace wasm

#endif // wasm_ir_effects_h<|MERGE_RESOLUTION|>--- conflicted
+++ resolved
@@ -49,33 +49,6 @@
       branches = true;
     }
     assert(tryDepth == 0);
-<<<<<<< HEAD
-
-    std::cerr << "\n** results: " << ast->_id << std::endl;
-    std::cerr << "branches = " << branches << std::endl;
-    std::cerr << "calls = " << calls << std::endl;
-    std::cerr << "mayThrow = " << mayThrow << std::endl;
-    std::cerr << "readsMemory = " << readsMemory << std::endl;
-    std::cerr << "writesMemory = " << writesMemory << std::endl;
-    std::cerr << "implicitTrap = " << implicitTrap << std::endl;
-    std::cerr << "isAtomic = " << isAtomic << std::endl;
-    std::cerr << "localsRead = " << localsRead.size() << std::endl;
-    std::cerr << "localsWritten = " << localsWritten.size() << std::endl;
-    std::cerr << "globalsRead = " << globalsRead.size() << std::endl;
-    std::cerr << "globalsWritten = " << globalsWritten.size() << std::endl;
-    std::cerr << "accessesLocal() = " << accessesLocal() << std::endl;
-    std::cerr << "accessesGlobal() = " << accessesGlobal() << std::endl;
-    std::cerr << "accessesMemory() = " << accessesMemory() << std::endl;
-    std::cerr << "hasSideEffects() = " << hasSideEffects() << std::endl;
-    std::cerr << "hasGlobalSideEffects() = " << hasGlobalSideEffects()
-              << std::endl;
-    std::cerr << "hasAnything() = " << hasAnything() << std::endl;
-    std::cerr << "noticesGlobalSideEffects() = " << noticesGlobalSideEffects()
-              << std::endl;
-    std::cerr << "hasExternalBreakTargets() = " << hasExternalBreakTargets()
-              << std::endl;
-=======
->>>>>>> 92cb7136
   }
 
   // Core effect tracking
@@ -107,11 +80,7 @@
     Expression* curr = *currp;
     // We need to decrement try depth before catch starts, so handle it
     // separately
-<<<<<<< HEAD
-    if (auto* tryy = curr->dynCast<Try>()) {
-=======
     if (curr->is<Try>()) {
->>>>>>> 92cb7136
       self->pushTask(doVisitTry, currp);
       self->pushTask(scan, &curr->cast<Try>()->catchBody);
       self->pushTask(doStartCatch, currp);
@@ -296,12 +265,8 @@
 
   void visitCall(Call* curr) {
     calls = true;
-<<<<<<< HEAD
-    if (tryDepth == 0) {
-=======
     // When EH is enabled, any call can throw.
     if (features.hasExceptionHandling() && tryDepth == 0) {
->>>>>>> 92cb7136
       mayThrow = true;
     }
     if (curr->isReturn) {
@@ -316,11 +281,7 @@
   }
   void visitCallIndirect(CallIndirect* curr) {
     calls = true;
-<<<<<<< HEAD
-    if (tryDepth == 0) {
-=======
     if (features.hasExceptionHandling() && tryDepth == 0) {
->>>>>>> 92cb7136
       mayThrow = true;
     }
     if (curr->isReturn) {
