/*
 * Copyright 2017 WebAssembly Community Group participants
 *
 * Licensed under the Apache License, Version 2.0 (the "License");
 * you may not use this file except in compliance with the License.
 * You may obtain a copy of the License at
 *
 *     http://www.apache.org/licenses/LICENSE-2.0
 *
 * Unless required by applicable law or agreed to in writing, software
 * distributed under the License is distributed on an "AS IS" BASIS,
 * WITHOUT WARRANTIES OR CONDITIONS OF ANY KIND, either express or implied.
 * See the License for the specific language governing permissions and
 * limitations under the License.
 */

#ifndef wasm_ir_effects_h
#define wasm_ir_effects_h

#include "ir/intrinsics.h"
#include "pass.h"
#include "wasm-traversal.h"

namespace wasm {

// Analyze various possible effects.

class EffectAnalyzer {
public:
  EffectAnalyzer(const PassOptions& passOptions,
                 Module& module,
                 Expression* ast = nullptr)
    : ignoreImplicitTraps(passOptions.ignoreImplicitTraps),
      trapsNeverHappen(passOptions.trapsNeverHappen),
      debugInfo(passOptions.debugInfo), module(module),
      features(module.features) {
    if (ast) {
      walk(ast);
    }
  }

  bool ignoreImplicitTraps;
  bool trapsNeverHappen;
  bool debugInfo;
  Module& module;
  FeatureSet features;

  // Walk an expression and all its children.
  void walk(Expression* ast) {
    pre();
    InternalAnalyzer(*this).walk(ast);
    post();
  }

  // Visit an expression, without any children.
  void visit(Expression* ast) {
    pre();
    InternalAnalyzer(*this).visit(ast);
    post();
  }

  // Core effect tracking

  // Definitely branches out of this expression, or does a return, etc.
  // breakTargets tracks individual targets, which we may eventually see are
  // internal, while this is set when we see something that will definitely
  // not be internal, or is otherwise special like an infinite loop (which
  // does not technically branch "out", but it does break the normal assumption
  // of control flow proceeding normally).
  bool branchesOut = false;
  bool calls = false;
  std::set<Index> localsRead;
  std::set<Index> localsWritten;
  std::set<Name> globalsRead;
  std::set<Name> globalsWritten;
  bool readsMemory = false;
  bool writesMemory = false;
  bool readsTable = false;
  bool writesTable = false;
  // TODO: More specific type-based alias analysis, and not just at the
  //       struct/array level.
  bool readsStruct = false;
  bool readsImmutableStruct = false;
  bool writesStruct = false;
  bool readsArray = false;
  bool writesArray = false;
  // A trap, either from an unreachable instruction, or from an implicit trap
  // that we do not ignore (see below).
  //
  // Note that we ignore trap differences, so it is ok to reorder traps with
  // each other, but it is not ok to remove them or reorder them with other
  // effects in a noticeable way.
  //
  // Note also that we ignore runtime-dependent traps, such as hitting a
  // recursion limit or running out of memory. Such traps are not part of wasm's
  // official semantics, and they can occur anywhere: *any* instruction could in
  // theory be implemented by a VM call (as will be the case when running in an
  // interpreter), and such a call could run out of stack or memory in
  // principle. To put it another way, an i32 division by zero is the program
  // doing something bad that causes a trap, but the VM running out of memory is
  // the VM doing something bad - and therefore the VM behaving in a way that is
  // not according to the wasm semantics - and we do not model such things. Note
  // that as a result we do *not* mark things like GC allocation instructions as
  // having side effects, which has the nice benefit of making it possible to
  // eliminate an allocation whose result is not captured.
  bool trap = false;
  // A trap from an instruction like a load or div/rem, which may trap on corner
  // cases. If we do not ignore implicit traps then these are counted as a trap.
  bool implicitTrap = false;
  // An atomic load/store/RMW/Cmpxchg or an operator that has a defined ordering
  // wrt atomics (e.g. memory.grow)
  bool isAtomic = false;
  bool throws = false;
  // The nested depth of try-catch_all. If an instruction that may throw is
  // inside an inner try-catch_all, we don't mark it as 'throws', because it
  // will be caught by an inner catch_all. We only count 'try's with a
  // 'catch_all' because instructions within a 'try' without a 'catch_all' can
  // still throw outside of the try.
  size_t tryDepth = 0;
  // The nested depth of catch. This is necessary to track danglng pops.
  size_t catchDepth = 0;
  // If this expression contains 'pop's that are not enclosed in 'catch' body.
  // For example, (drop (pop i32)) should set this to true.
  bool danglingPop = false;

  // Helper functions to check for various effect types

  bool accessesLocal() const {
    return localsRead.size() + localsWritten.size() > 0;
  }
  bool accessesGlobal() const {
    return globalsRead.size() + globalsWritten.size() > 0;
  }
  bool accessesMemory() const { return calls || readsMemory || writesMemory; }
<<<<<<< HEAD
  bool accessesMutableStruct() const {
    return calls || readsStruct || writesStruct;
  }
  bool accessesStruct() const {
    return accessesMutableStruct() || readsImmutableStruct;
  }
=======
  bool accessesTable() const { return calls || readsTable || writesTable; }
  bool accessesStruct() const { return calls || readsStruct || writesStruct; }
>>>>>>> ef686a4d
  bool accessesArray() const { return calls || readsArray || writesArray; }
  // Check whether this may transfer control flow to somewhere outside of this
  // expression (aside from just flowing out normally). That includes a break
  // or a throw (if the throw is not known to be caught inside this expression;
  // note that if the throw is not caught in this expression then it might be
  // caught in this function but outside of this expression, or it might not be
  // caught in the function at all, which would mean control flow cannot be
  // transferred inside the function, but this expression does not know that).
  bool transfersControlFlow() const {
    return branchesOut || throws || hasExternalBreakTargets();
  }

  // Changes something in globally-stored state.
  bool writesGlobalState() const {
    return globalsWritten.size() || writesMemory || writesTable ||
           writesStruct || writesArray || isAtomic || calls;
  }
  bool readsGlobalState() const {
<<<<<<< HEAD
    return globalsRead.size() || readsMemory || readsStruct ||
           readsImmutableStruct || readsArray || isAtomic || calls;
=======
    return globalsRead.size() || readsMemory || readsTable || readsStruct ||
           readsArray || isAtomic || calls;
>>>>>>> ef686a4d
  }

  bool hasNonTrapSideEffects() const {
    return localsWritten.size() > 0 || danglingPop || writesGlobalState() ||
           throws || transfersControlFlow();
  }

  bool hasSideEffects() const { return trap || hasNonTrapSideEffects(); }

  // Check if there are side effects, and they are of a kind that cannot be
  // removed by optimization passes.
  //
  // The difference between this and hasSideEffects is subtle, and only related
  // to trapsNeverHappen - if trapsNeverHappen then any trap we see is removable
  // by optimizations. In general, you should call hasSideEffects, and only call
  // this method if you are certain that it is a place that would not perform an
  // unsafe transformation with a trap. Specifically, if a pass calls this
  // and gets the result that there are no unremovable side effects, then it
  // must either
  //
  //  1. Remove any side effects present, if any, so they no longer exist.
  //  2. Keep the code exactly where it is.
  //
  // If instead of 1&2 a pass kept the side effect and also reordered the code
  // with other things, then that could be bad, as the side effect might have
  // been behind a condition that avoids it occurring.
  //
  // TODO: Go through the optimizer and use this in all places that do not move
  //       code around.
  bool hasUnremovableSideEffects() const {
    return hasNonTrapSideEffects() || (trap && !trapsNeverHappen);
  }

  bool hasAnything() const {
    return hasSideEffects() || accessesLocal() || readsMemory || readsTable ||
           accessesGlobal();
  }

  // check if we break to anything external from ourselves
  bool hasExternalBreakTargets() const { return !breakTargets.empty(); }

  // checks if these effects would invalidate another set (e.g., if we write, we
  // invalidate someone that reads, they can't be moved past us)
  bool invalidates(const EffectAnalyzer& other) {
    if ((transfersControlFlow() && other.hasSideEffects()) ||
        (other.transfersControlFlow() && hasSideEffects()) ||
        ((writesMemory || calls) && other.accessesMemory()) ||
        ((other.writesMemory || other.calls) && accessesMemory()) ||
<<<<<<< HEAD

        ((writesStruct || calls) && other.accessesMutableStruct()) ||
        ((other.writesStruct || other.calls) && accessesMutableStruct()) ||

=======
        ((writesTable || calls) && other.accessesTable()) ||
        ((other.writesTable || other.calls) && accessesTable()) ||
        ((writesStruct || calls) && other.accessesStruct()) ||
        ((other.writesStruct || other.calls) && accessesStruct()) ||
>>>>>>> ef686a4d
        ((writesArray || calls) && other.accessesArray()) ||
        ((other.writesArray || other.calls) && accessesArray()) ||
        (danglingPop || other.danglingPop)) {
      return true;
    }
    // All atomics are sequentially consistent for now, and ordered wrt other
    // memory references.
    if ((isAtomic && other.accessesMemory()) ||
        (other.isAtomic && accessesMemory())) {
      return true;
    }
    for (auto local : localsWritten) {
      if (other.localsRead.count(local) || other.localsWritten.count(local)) {
        return true;
      }
    }
    for (auto local : localsRead) {
      if (other.localsWritten.count(local)) {
        return true;
      }
    }
    if ((other.calls && accessesGlobal()) ||
        (calls && other.accessesGlobal())) {
      return true;
    }
    for (auto global : globalsWritten) {
      if (other.globalsRead.count(global) ||
          other.globalsWritten.count(global)) {
        return true;
      }
    }
    for (auto global : globalsRead) {
      if (other.globalsWritten.count(global)) {
        return true;
      }
    }
    // We are ok to reorder implicit traps, but not conditionalize them.
    if ((trap && other.transfersControlFlow()) ||
        (other.trap && transfersControlFlow())) {
      return true;
    }
    // Note that the above includes disallowing the reordering of a trap with an
    // exception (as an exception can transfer control flow inside the current
    // function, so transfersControlFlow would be true) - while we allow the
    // reordering of traps with each other, we do not reorder exceptions with
    // anything.
    assert(!((trap && other.throws) || (throws && other.trap)));
    // We can't reorder an implicit trap in a way that could alter what global
    // state is modified.
    if ((trap && other.writesGlobalState()) ||
        (other.trap && writesGlobalState())) {
      return true;
    }
    return false;
  }

  void mergeIn(EffectAnalyzer& other) {
    branchesOut = branchesOut || other.branchesOut;
    calls = calls || other.calls;
    readsMemory = readsMemory || other.readsMemory;
    writesMemory = writesMemory || other.writesMemory;
    readsTable = readsTable || other.readsTable;
    writesTable = writesTable || other.writesTable;
    readsStruct = readsStruct || other.readsStruct;
    readsImmutableStruct = readsImmutableStruct || other.readsImmutableStruct;
    writesStruct = writesStruct || other.writesStruct;
    readsArray = readsArray || other.readsArray;
    writesArray = writesArray || other.writesArray;
    trap = trap || other.trap;
    implicitTrap = implicitTrap || other.implicitTrap;
    trapsNeverHappen = trapsNeverHappen || other.trapsNeverHappen;
    isAtomic = isAtomic || other.isAtomic;
    throws = throws || other.throws;
    danglingPop = danglingPop || other.danglingPop;
    for (auto i : other.localsRead) {
      localsRead.insert(i);
    }
    for (auto i : other.localsWritten) {
      localsWritten.insert(i);
    }
    for (auto i : other.globalsRead) {
      globalsRead.insert(i);
    }
    for (auto i : other.globalsWritten) {
      globalsWritten.insert(i);
    }
    for (auto i : other.breakTargets) {
      breakTargets.insert(i);
    }
  }

  // the checks above happen after the node's children were processed, in the
  // order of execution we must also check for control flow that happens before
  // the children, i.e., loops
  bool checkPre(Expression* curr) {
    if (curr->is<Loop>()) {
      branchesOut = true;
      return true;
    }
    return false;
  }

  bool checkPost(Expression* curr) {
    visit(curr);
    if (curr->is<Loop>()) {
      branchesOut = true;
    }
    return hasAnything();
  }

  std::set<Name> breakTargets;

private:
  struct InternalAnalyzer
    : public PostWalker<InternalAnalyzer, OverriddenVisitor<InternalAnalyzer>> {

    EffectAnalyzer& parent;

    InternalAnalyzer(EffectAnalyzer& parent) : parent(parent) {}

    static void scan(InternalAnalyzer* self, Expression** currp) {
      Expression* curr = *currp;
      // We need to decrement try depth before catch starts, so handle it
      // separately
      if (curr->is<Try>()) {
        self->pushTask(doVisitTry, currp);
        self->pushTask(doEndCatch, currp);
        auto& catchBodies = curr->cast<Try>()->catchBodies;
        for (int i = int(catchBodies.size()) - 1; i >= 0; i--) {
          self->pushTask(scan, &catchBodies[i]);
        }
        self->pushTask(doStartCatch, currp);
        self->pushTask(scan, &curr->cast<Try>()->body);
        self->pushTask(doStartTry, currp);
        return;
      }
      PostWalker<InternalAnalyzer, OverriddenVisitor<InternalAnalyzer>>::scan(
        self, currp);
    }

    static void doStartTry(InternalAnalyzer* self, Expression** currp) {
      Try* curr = (*currp)->cast<Try>();
      // We only count 'try's with a 'catch_all' because instructions within a
      // 'try' without a 'catch_all' can still throw outside of the try.
      if (curr->hasCatchAll()) {
        self->parent.tryDepth++;
      }
    }

    static void doStartCatch(InternalAnalyzer* self, Expression** currp) {
      Try* curr = (*currp)->cast<Try>();
      // We only count 'try's with a 'catch_all' because instructions within a
      // 'try' without a 'catch_all' can still throw outside of the try.
      if (curr->hasCatchAll()) {
        assert(self->parent.tryDepth > 0 && "try depth cannot be negative");
        self->parent.tryDepth--;
      }
      self->parent.catchDepth++;
    }

    static void doEndCatch(InternalAnalyzer* self, Expression** currp) {
      assert(self->parent.catchDepth > 0 && "catch depth cannot be negative");
      self->parent.catchDepth--;
    }

    void visitBlock(Block* curr) {
      if (curr->name.is()) {
        parent.breakTargets.erase(curr->name); // these were internal breaks
      }
    }
    void visitIf(If* curr) {}
    void visitLoop(Loop* curr) {
      if (curr->name.is()) {
        parent.breakTargets.erase(curr->name); // these were internal breaks
      }
      // if the loop is unreachable, then there is branching control flow:
      //  (1) if the body is unreachable because of a (return), uncaught (br)
      //      etc., then we already noted branching, so it is ok to mark it
      //      again (if we have *caught* (br)s, then they did not lead to the
      //      loop body being unreachable). (same logic applies to blocks)
      //  (2) if the loop is unreachable because it only has branches up to the
      //      loop top, but no way to get out, then it is an infinite loop, and
      //      we consider that a branching side effect (note how the same logic
      //      does not apply to blocks).
      if (curr->type == Type::unreachable) {
        parent.branchesOut = true;
      }
    }
    void visitBreak(Break* curr) { parent.breakTargets.insert(curr->name); }
    void visitSwitch(Switch* curr) {
      for (auto name : curr->targets) {
        parent.breakTargets.insert(name);
      }
      parent.breakTargets.insert(curr->default_);
    }

    void visitCall(Call* curr) {
      // call.without.effects has no effects.
      if (Intrinsics(parent.module).isCallWithoutEffects(curr)) {
        return;
      }

      parent.calls = true;
      // When EH is enabled, any call can throw.
      if (parent.features.hasExceptionHandling() && parent.tryDepth == 0) {
        parent.throws = true;
      }
      if (curr->isReturn) {
        parent.branchesOut = true;
      }
      if (parent.debugInfo) {
        // debugInfo call imports must be preserved very strongly, do not
        // move code around them
        // FIXME: we could check if the call is to an import
        parent.branchesOut = true;
      }
    }
    void visitCallIndirect(CallIndirect* curr) {
      parent.calls = true;
      if (parent.features.hasExceptionHandling() && parent.tryDepth == 0) {
        parent.throws = true;
      }
      if (curr->isReturn) {
        parent.branchesOut = true;
      }
    }
    void visitLocalGet(LocalGet* curr) {
      parent.localsRead.insert(curr->index);
    }
    void visitLocalSet(LocalSet* curr) {
      parent.localsWritten.insert(curr->index);
    }
    void visitGlobalGet(GlobalGet* curr) {
      parent.globalsRead.insert(curr->name);
    }
    void visitGlobalSet(GlobalSet* curr) {
      parent.globalsWritten.insert(curr->name);
    }
    void visitLoad(Load* curr) {
      parent.readsMemory = true;
      parent.isAtomic |= curr->isAtomic;
      parent.implicitTrap = true;
    }
    void visitStore(Store* curr) {
      parent.writesMemory = true;
      parent.isAtomic |= curr->isAtomic;
      parent.implicitTrap = true;
    }
    void visitAtomicRMW(AtomicRMW* curr) {
      parent.readsMemory = true;
      parent.writesMemory = true;
      parent.isAtomic = true;
      parent.implicitTrap = true;
    }
    void visitAtomicCmpxchg(AtomicCmpxchg* curr) {
      parent.readsMemory = true;
      parent.writesMemory = true;
      parent.isAtomic = true;
      parent.implicitTrap = true;
    }
    void visitAtomicWait(AtomicWait* curr) {
      parent.readsMemory = true;
      // AtomicWait doesn't strictly write memory, but it does modify the
      // waiters list associated with the specified address, which we can think
      // of as a write.
      parent.writesMemory = true;
      parent.isAtomic = true;
      parent.implicitTrap = true;
    }
    void visitAtomicNotify(AtomicNotify* curr) {
      // AtomicNotify doesn't strictly write memory, but it does modify the
      // waiters list associated with the specified address, which we can think
      // of as a write.
      parent.readsMemory = true;
      parent.writesMemory = true;
      parent.isAtomic = true;
      parent.implicitTrap = true;
    }
    void visitAtomicFence(AtomicFence* curr) {
      // AtomicFence should not be reordered with any memory operations, so we
      // set these to true.
      parent.readsMemory = true;
      parent.writesMemory = true;
      parent.isAtomic = true;
    }
    void visitSIMDExtract(SIMDExtract* curr) {}
    void visitSIMDReplace(SIMDReplace* curr) {}
    void visitSIMDShuffle(SIMDShuffle* curr) {}
    void visitSIMDTernary(SIMDTernary* curr) {}
    void visitSIMDShift(SIMDShift* curr) {}
    void visitSIMDLoad(SIMDLoad* curr) {
      parent.readsMemory = true;
      parent.implicitTrap = true;
    }
    void visitSIMDLoadStoreLane(SIMDLoadStoreLane* curr) {
      if (curr->isLoad()) {
        parent.readsMemory = true;
      } else {
        parent.writesMemory = true;
      }
      parent.implicitTrap = true;
    }
    void visitMemoryInit(MemoryInit* curr) {
      parent.writesMemory = true;
      parent.implicitTrap = true;
    }
    void visitDataDrop(DataDrop* curr) {
      // data.drop does not actually write memory, but it does alter the size of
      // a segment, which can be noticeable later by memory.init, so we need to
      // mark it as having a global side effect of some kind.
      parent.writesMemory = true;
      parent.implicitTrap = true;
    }
    void visitMemoryCopy(MemoryCopy* curr) {
      parent.readsMemory = true;
      parent.writesMemory = true;
      parent.implicitTrap = true;
    }
    void visitMemoryFill(MemoryFill* curr) {
      parent.writesMemory = true;
      parent.implicitTrap = true;
    }
    void visitTableSize(TableSize* curr) { parent.readsTable = true; }
    void visitConst(Const* curr) {}
    void visitUnary(Unary* curr) {
      switch (curr->op) {
        case TruncSFloat32ToInt32:
        case TruncSFloat32ToInt64:
        case TruncUFloat32ToInt32:
        case TruncUFloat32ToInt64:
        case TruncSFloat64ToInt32:
        case TruncSFloat64ToInt64:
        case TruncUFloat64ToInt32:
        case TruncUFloat64ToInt64: {
          parent.implicitTrap = true;
          break;
        }
        default: {}
      }
    }
    void visitBinary(Binary* curr) {
      switch (curr->op) {
        case DivSInt32:
        case DivUInt32:
        case RemSInt32:
        case RemUInt32:
        case DivSInt64:
        case DivUInt64:
        case RemSInt64:
        case RemUInt64: {
          // div and rem may contain implicit trap only if RHS is
          // non-constant or constant which equal zero or -1 for
          // signed divisions. Reminder traps only with zero
          // divider.
          if (auto* c = curr->right->dynCast<Const>()) {
            if (c->value.isZero()) {
              parent.implicitTrap = true;
            } else if ((curr->op == DivSInt32 || curr->op == DivSInt64) &&
                       c->value.getInteger() == -1LL) {
              parent.implicitTrap = true;
            }
          } else {
            parent.implicitTrap = true;
          }
          break;
        }
        default: {}
      }
    }
    void visitSelect(Select* curr) {}
    void visitDrop(Drop* curr) {}
    void visitReturn(Return* curr) { parent.branchesOut = true; }
    void visitMemorySize(MemorySize* curr) {
      // memory.size accesses the size of the memory, and thus can be modeled as
      // reading memory
      parent.readsMemory = true;
      // Atomics are sequentially consistent with memory.size.
      parent.isAtomic = true;
    }
    void visitMemoryGrow(MemoryGrow* curr) {
      parent.calls = true;
      // memory.grow technically does a read-modify-write operation on the
      // memory size in the successful case, modifying the set of valid
      // addresses, and just a read operation in the failure case
      parent.readsMemory = true;
      parent.writesMemory = true;
      // Atomics are also sequentially consistent with memory.grow.
      parent.isAtomic = true;
    }
    void visitRefNull(RefNull* curr) {}
    void visitRefIs(RefIs* curr) {}
    void visitRefFunc(RefFunc* curr) {}
    void visitRefEq(RefEq* curr) {}
    void visitTableGet(TableGet* curr) {
      parent.readsTable = true;
      parent.implicitTrap = true;
    }
    void visitTableSet(TableSet* curr) {
      parent.writesTable = true;
      parent.implicitTrap = true;
    }
    void visitTry(Try* curr) {}
    void visitThrow(Throw* curr) {
      if (parent.tryDepth == 0) {
        parent.throws = true;
      }
    }
    void visitRethrow(Rethrow* curr) {
      if (parent.tryDepth == 0) {
        parent.throws = true;
      }
      // traps when the arg is null
      parent.implicitTrap = true;
    }
    void visitNop(Nop* curr) {}
    void visitUnreachable(Unreachable* curr) { parent.trap = true; }
    void visitPop(Pop* curr) {
      if (parent.catchDepth == 0) {
        parent.danglingPop = true;
      }
    }
    void visitTupleMake(TupleMake* curr) {}
    void visitTupleExtract(TupleExtract* curr) {}
    void visitI31New(I31New* curr) {}
    void visitI31Get(I31Get* curr) {}
    void visitCallRef(CallRef* curr) {
      parent.calls = true;
      if (parent.features.hasExceptionHandling() && parent.tryDepth == 0) {
        parent.throws = true;
      }
      if (curr->isReturn) {
        parent.branchesOut = true;
      }
      // traps when the arg is null
      parent.implicitTrap = true;
    }
    void visitRefTest(RefTest* curr) {}
    void visitRefCast(RefCast* curr) {
      // Traps if the ref is not null and it has an invalid rtt.
      parent.implicitTrap = true;
    }
    void visitBrOn(BrOn* curr) { parent.breakTargets.insert(curr->name); }
    void visitRttCanon(RttCanon* curr) {}
    void visitRttSub(RttSub* curr) {}
    void visitStructNew(StructNew* curr) {}
    void visitStructGet(StructGet* curr) {
      if (curr->ref->type == Type::unreachable) {
        return;
      }
      if (curr->ref->type.getHeapType()
            .getStruct()
            .fields[curr->index]
            .mutable_ == Mutable) {
        parent.readsStruct = true;
      } else {
        parent.readsImmutableStruct = true;
      }
      // traps when the arg is null
      if (curr->ref->type.isNullable()) {
        parent.implicitTrap = true;
      }
    }
    void visitStructSet(StructSet* curr) {
      parent.writesStruct = true;
      // traps when the arg is null
      if (curr->ref->type.isNullable()) {
        parent.implicitTrap = true;
      }
    }
    void visitArrayNew(ArrayNew* curr) {}
    void visitArrayInit(ArrayInit* curr) {}
    void visitArrayGet(ArrayGet* curr) {
      parent.readsArray = true;
      // traps when the arg is null or the index out of bounds
      parent.implicitTrap = true;
    }
    void visitArraySet(ArraySet* curr) {
      parent.writesArray = true;
      // traps when the arg is null or the index out of bounds
      parent.implicitTrap = true;
    }
    void visitArrayLen(ArrayLen* curr) {
      // traps when the arg is null
      if (curr->ref->type.isNullable()) {
        parent.implicitTrap = true;
      }
    }
    void visitArrayCopy(ArrayCopy* curr) {
      parent.readsArray = true;
      parent.writesArray = true;
      // traps when a ref is null, or when out of bounds.
      parent.implicitTrap = true;
    }
    void visitRefAs(RefAs* curr) {
      // traps when the arg is not valid
      if (curr->value->type.isNullable()) {
        parent.implicitTrap = true;
      }
    }
  };

public:
  // Helpers

  static bool canReorder(const PassOptions& passOptions,
                         Module& module,
                         Expression* a,
                         Expression* b) {
    EffectAnalyzer aEffects(passOptions, module, a);
    EffectAnalyzer bEffects(passOptions, module, b);
    return !aEffects.invalidates(bEffects);
  }

  // C-API

  enum SideEffects : uint32_t {
    None = 0,
    Branches = 1 << 0,
    Calls = 1 << 1,
    ReadsLocal = 1 << 2,
    WritesLocal = 1 << 3,
    ReadsGlobal = 1 << 4,
    WritesGlobal = 1 << 5,
    ReadsMemory = 1 << 6,
    WritesMemory = 1 << 7,
    ReadsTable = 1 << 8,
    WritesTable = 1 << 9,
    ImplicitTrap = 1 << 10,
    IsAtomic = 1 << 11,
    Throws = 1 << 12,
    DanglingPop = 1 << 13,
    TrapsNeverHappen = 1 << 14,
    Any = (1 << 15) - 1
  };
  uint32_t getSideEffects() const {
    uint32_t effects = 0;
    if (branchesOut || hasExternalBreakTargets()) {
      effects |= SideEffects::Branches;
    }
    if (calls) {
      effects |= SideEffects::Calls;
    }
    if (localsRead.size() > 0) {
      effects |= SideEffects::ReadsLocal;
    }
    if (localsWritten.size() > 0) {
      effects |= SideEffects::WritesLocal;
    }
    if (globalsRead.size() > 0) {
      effects |= SideEffects::ReadsGlobal;
    }
    if (globalsWritten.size() > 0) {
      effects |= SideEffects::WritesGlobal;
    }
    if (readsMemory) {
      effects |= SideEffects::ReadsMemory;
    }
    if (writesMemory) {
      effects |= SideEffects::WritesMemory;
    }
    if (readsTable) {
      effects |= SideEffects::ReadsTable;
    }
    if (writesTable) {
      effects |= SideEffects::WritesTable;
    }
    if (implicitTrap) {
      effects |= SideEffects::ImplicitTrap;
    }
    if (trapsNeverHappen) {
      effects |= SideEffects::TrapsNeverHappen;
    }
    if (isAtomic) {
      effects |= SideEffects::IsAtomic;
    }
    if (throws) {
      effects |= SideEffects::Throws;
    }
    if (danglingPop) {
      effects |= SideEffects::DanglingPop;
    }
    return effects;
  }

  void ignoreBranches() {
    branchesOut = false;
    breakTargets.clear();
  }

private:
  void pre() { breakTargets.clear(); }

  void post() {
    assert(tryDepth == 0);

    if (ignoreImplicitTraps) {
      implicitTrap = false;
    } else if (implicitTrap) {
      trap = true;
    }
  }
};

// Calculate effects only on the node itself (shallowly), and not on
// children.
class ShallowEffectAnalyzer : public EffectAnalyzer {
public:
  ShallowEffectAnalyzer(const PassOptions& passOptions,
                        Module& module,
                        Expression* ast = nullptr)
    : EffectAnalyzer(passOptions, module) {
    if (ast) {
      visit(ast);
    }
  }
};

} // namespace wasm

#endif // wasm_ir_effects_h<|MERGE_RESOLUTION|>--- conflicted
+++ resolved
@@ -132,17 +132,13 @@
     return globalsRead.size() + globalsWritten.size() > 0;
   }
   bool accessesMemory() const { return calls || readsMemory || writesMemory; }
-<<<<<<< HEAD
+  bool accessesTable() const { return calls || readsTable || writesTable; }
   bool accessesMutableStruct() const {
     return calls || readsStruct || writesStruct;
   }
   bool accessesStruct() const {
     return accessesMutableStruct() || readsImmutableStruct;
   }
-=======
-  bool accessesTable() const { return calls || readsTable || writesTable; }
-  bool accessesStruct() const { return calls || readsStruct || writesStruct; }
->>>>>>> ef686a4d
   bool accessesArray() const { return calls || readsArray || writesArray; }
   // Check whether this may transfer control flow to somewhere outside of this
   // expression (aside from just flowing out normally). That includes a break
@@ -161,13 +157,8 @@
            writesStruct || writesArray || isAtomic || calls;
   }
   bool readsGlobalState() const {
-<<<<<<< HEAD
-    return globalsRead.size() || readsMemory || readsStruct ||
+    return globalsRead.size() || readsMemory || readsTable || readsStruct ||
            readsImmutableStruct || readsArray || isAtomic || calls;
-=======
-    return globalsRead.size() || readsMemory || readsTable || readsStruct ||
-           readsArray || isAtomic || calls;
->>>>>>> ef686a4d
   }
 
   bool hasNonTrapSideEffects() const {
@@ -216,17 +207,10 @@
         (other.transfersControlFlow() && hasSideEffects()) ||
         ((writesMemory || calls) && other.accessesMemory()) ||
         ((other.writesMemory || other.calls) && accessesMemory()) ||
-<<<<<<< HEAD
-
+        ((writesTable || calls) && other.accessesTable()) ||
+        ((other.writesTable || other.calls) && accessesTable()) ||
         ((writesStruct || calls) && other.accessesMutableStruct()) ||
         ((other.writesStruct || other.calls) && accessesMutableStruct()) ||
-
-=======
-        ((writesTable || calls) && other.accessesTable()) ||
-        ((other.writesTable || other.calls) && accessesTable()) ||
-        ((writesStruct || calls) && other.accessesStruct()) ||
-        ((other.writesStruct || other.calls) && accessesStruct()) ||
->>>>>>> ef686a4d
         ((writesArray || calls) && other.accessesArray()) ||
         ((other.writesArray || other.calls) && accessesArray()) ||
         (danglingPop || other.danglingPop)) {
