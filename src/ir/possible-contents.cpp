--- conflicted
+++ resolved
@@ -457,13 +457,7 @@
   void visitRefCast(RefCast* curr) {
     addChildParentLink(curr->ref, curr);
   }
-<<<<<<< HEAD
   void visitRefTest(RefTest* curr) { addRoot(curr); }
-=======
-  void visitRefTest(RefTest* curr) {
-    addChildParentLink(curr->ref, curr);
-  }
->>>>>>> b23b47d5
   void visitBrOn(BrOn* curr) {
     // TODO: optimize when possible
     handleBreakValue(curr);
@@ -1154,16 +1148,6 @@
   // values to flow through it.
   void flowRefCast(const PossibleContents& contents, RefCast* cast);
 
-<<<<<<< HEAD
-=======
-  // The possible contents may allow us to infer an outcome in various
-  // instructions. If the expression has a single child, that is what is
-  // updated by the new |contents| (which we pass in to avoid doing an extra
-  // lookup); if there is more than one child, then to keep the code simple we
-  // expect the function to look up the children's effects manually.
-  void flowRefTest(const PossibleContents& contents, RefTest* test);
-
->>>>>>> b23b47d5
   // We will need subtypes during the flow, so compute them once ahead of time.
   std::unique_ptr<SubTypes> subTypes;
 
@@ -1777,36 +1761,6 @@
   }
 }
 
-<<<<<<< HEAD
-=======
-void Flower::flowRefTest(const PossibleContents& contents, RefTest* test) {
-  // TODO move to gufa pass; this must happen at the end
-  PossibleContents filtered;
-  if (contents.isMany()) {
-    // Just pass the Many through.
-    filtered = contents;
-  } else {
-    // RefTest returns 1 iff the input is not null and is also a subtype.
-    bool isSubType =
-      HeapType::isSubType(contents.getType().getHeapType(), test->intendedType);
-    bool mayBeNull = contents.getType().isNullable();
-    if (!isSubType) {
-      filtered = PossibleContents::literal(Literal(int32_t(0)));
-    } else if (!mayBeNull) {
-      filtered = PossibleContents::literal(Literal(int32_t(1)));
-    } else {
-      filtered = PossibleContents::many();
-    }
-  }
-#if defined(POSSIBLE_CONTENTS_DEBUG) && POSSIBLE_CONTENTS_DEBUG >= 2
-  std::cout << "    ref.test passing through\n";
-  filtered.dump(std::cout);
-  std::cout << '\n';
-#endif
-  updateContents(ExpressionLocation{test, 0}, filtered);
-}
-
->>>>>>> b23b47d5
 #if defined(POSSIBLE_CONTENTS_DEBUG) && POSSIBLE_CONTENTS_DEBUG >= 2
 void Flower::dump(Location location) {
   if (auto* loc = std::get_if<ExpressionLocation>(&location)) {
