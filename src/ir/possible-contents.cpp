--- conflicted
+++ resolved
@@ -1694,18 +1694,6 @@
   } else if (auto* globalLoc = std::get_if<GlobalLocation>(&location)) {
     filterGlobalContents(contents, *globalLoc);
     filtered = true;
-<<<<<<< HEAD
-  }
-
-  // If we think more might arrive, and we filtered, the filtering might have
-  // changed that, so check.
-  if (worthSendingMore && filtered && contents == oldContents &&
-      contents.getType() == oldContents.getType()) {
-    // Nothing actually changed after filtering, so just return.
-    return worthSendingMore;
-  }
-
-=======
   }
 
   if (filtered && contents == oldContents &&
@@ -1714,7 +1702,6 @@
     return worthSendingMore;
   }
 
->>>>>>> c05626f1
   // After filtering we should always have more precise information than "many"
   // - in the worst case, we can have the type declared in the wasm.
   assert(!contents.isMany());
@@ -1853,14 +1840,9 @@
   if (!type.isRef()) {
     return;
   }
-<<<<<<< HEAD
-  // The maximal contents here are the declared type and all subtypes.
-  // Nothing else can pass through, so filter such things out.
-=======
 
   // The maximal contents here are the declared type and all subtypes. Nothing
   // else can pass through, so filter such things out.
->>>>>>> c05626f1
   auto maximalContents = PossibleContents::fullConeType(type);
   contents.intersectWithFullCone(maximalContents);
   if (contents.isNone()) {
@@ -1869,13 +1851,8 @@
     return;
   }
 
-<<<<<<< HEAD
-  // Normalize the intersection. We want to check later if any more content
-  // can arrive here, and also we want to avoid flowing around anything non-
-=======
   // Normalize the intersection. We want to check later if any more content can
   // arrive here, and also we want to avoid flowing around anything non-
->>>>>>> c05626f1
   // normalized, as explained earlier.
   //
   // Note that this normalization is necessary even though |contents| was
@@ -1887,27 +1864,12 @@
   //        |
   //        D
   */
-<<<<<<< HEAD
-  // Consider the case where |maximalContents| is Cone(B, Infinity) and
-  // the original |contents| was Cone(A, 2) (which is normalized). The naive
-=======
   // Consider the case where |maximalContents| is Cone(B, Infinity) and the
   // original |contents| was Cone(A, 2) (which is normalized). The naive
->>>>>>> c05626f1
   // intersection is Cone(B, 1), since the core intersection logic makes no
   // assumptions about the rest of the types. That is then normalized to
   // Cone(B, 0) since there happens to be no subtypes for B.
   //
-<<<<<<< HEAD
-  // Note that the intersection may also not be a cone type, if it is a
-  // global or literal. In that case we don't have anything more to do here.
-  if (contents.isConeType()) {
-    normalizeConeType(contents);
-
-    // There is a chance that the intersection is equal to the maximal
-    // contents, which would mean nothing more can arrive here. (Note that
-    // we can't normalize |maximalContents| before the intersection as
-=======
   // Note that the intersection may also not be a cone type, if it is a global
   // or literal. In that case we don't have anything more to do here.
   if (contents.isConeType()) {
@@ -1916,7 +1878,6 @@
     // There is a chance that the intersection is equal to the maximal contents,
     // which would mean nothing more can arrive here. (Note that we can't
     // normalize |maximalContents| before the intersection as
->>>>>>> c05626f1
     // intersectWithFullCone assumes a full/infinite cone.)
     normalizeConeType(maximalContents);
 
