/*
 * Copyright 2022 WebAssembly Community Group participants
 *
 * Licensed under the Apache License, Version 2.0 (the "License");
 * you may not use this file except in compliance with the License.
 * You may obtain a copy of the License at
 *
 *     http://www.apache.org/licenses/LICENSE-2.0
 *
 * Unless required by applicable law or agreed to in writing, software
 * distributed under the License is distributed on an "AS IS" BASIS,
 * WITHOUT WARRANTIES OR CONDITIONS OF ANY KIND, either express or implied.
 * See the License for the specific language governing permissions and
 * limitations under the License.
 */

#include <optional>
#include <variant>

#include "analysis/cfg.h"
#include "ir/bits.h"
#include "ir/branch-utils.h"
#include "ir/eh-utils.h"
#include "ir/gc-type-utils.h"
#include "ir/linear-execution.h"
#include "ir/local-graph.h"
#include "ir/module-utils.h"
#include "ir/possible-contents.h"
#include "support/insert_ordered.h"
#include "wasm-type.h"
#include "wasm.h"

namespace std {

std::ostream& operator<<(std::ostream& stream,
                         const wasm::PossibleContents& contents) {
  contents.dump(stream);
  return stream;
}

} // namespace std

namespace wasm {

PossibleContents PossibleContents::combine(const PossibleContents& a,
                                           const PossibleContents& b) {
  auto aType = a.getType();
  auto bType = b.getType();
  // First handle the trivial cases of them being equal, or one of them is
  // None or Many.
  if (a == b) {
    return a;
  }
  if (b.isNone()) {
    return a;
  }
  if (a.isNone()) {
    return b;
  }
  if (a.isMany()) {
    return a;
  }
  if (b.isMany()) {
    return b;
  }

  if (!aType.isRef() || !bType.isRef()) {
    // At least one is not a reference. The only possibility left for a useful
    // combination here is if they have the same type (since we've already ruled
    // out the case of them being equal). If they have the same type then
    // neither is a reference and we can emit an exact type (since subtyping is
    // not relevant for non-references).
    if (aType == bType) {
      return ExactType(aType);
    } else {
      return Many();
    }
  }

  // Special handling for references from here.

  if (a.isNull() && b.isNull()) {
    // These must be nulls in different hierarchies, otherwise a would have
    // been handled by the `a == b` case above.
    assert(aType != bType);
    return Many();
  }

  auto lub = Type::getLeastUpperBound(aType, bType);
  if (lub == Type::none) {
    // The types are not in the same hierarchy.
    return Many();
  }

  // From here we can assume there is a useful LUB.

  // Nulls can be combined in by just adding nullability to a type.
  if (a.isNull() || b.isNull()) {
    // Only one of them can be null here, since we already handled the case
    // where they were both null.
    assert(!a.isNull() || !b.isNull());
    // If only one is a null then we can use the type info from the b, and
    // just add in nullability. For example, a literal of type T and a null
    // becomes an exact type of T that allows nulls, and so forth.
    auto mixInNull = [](ConeType cone) {
      cone.type = cone.type.with(Nullable);
      return cone;
    };
    if (!a.isNull()) {
      return mixInNull(a.getCone());
    } else if (!b.isNull()) {
      return mixInNull(b.getCone());
    }
  }

  // Find a ConeType that describes both inputs, using the shared ancestor which
  // is the LUB. We need to find how big a cone we need: the cone must be big
  // enough to contain both the inputs.
  auto aDepth = a.getCone().depth;
  auto bDepth = b.getCone().depth;
  Index newDepth;
  if (aDepth == FullDepth || bDepth == FullDepth) {
    // At least one has full (infinite) depth, so we know the new depth must
    // be the same.
    newDepth = FullDepth;
  } else {
    // The depth we need under the lub is how far from the lub we are, plus
    // the depth of our cone.
    // TODO: we could make a single loop that also does the LUB, at the same
    // time, and also avoids calling getDepth() which loops once more?
    auto aDepthFromRoot = aType.getHeapType().getDepth();
    auto bDepthFromRoot = bType.getHeapType().getDepth();
    auto lubDepthFromRoot = lub.getHeapType().getDepth();
    assert(lubDepthFromRoot <= aDepthFromRoot);
    assert(lubDepthFromRoot <= bDepthFromRoot);
    Index aDepthUnderLub = aDepthFromRoot - lubDepthFromRoot + aDepth;
    Index bDepthUnderLub = bDepthFromRoot - lubDepthFromRoot + bDepth;

    // The total cone must be big enough to contain all the above.
    newDepth = std::max(aDepthUnderLub, bDepthUnderLub);
  }

  return ConeType{lub, newDepth};
}

void PossibleContents::intersect(const PossibleContents& other) {
  // This does not yet handle all possible content.
  assert((other.isConeType() &&
          (other.getType().isExact() || other.hasFullCone())) ||
         other.isLiteral() || other.isNone());

  if (*this == other) {
    // Nothing changes.
    return;
  }

  if (!haveIntersection(*this, other)) {
    // There is no intersection at all.
    // Note that this code path handles |this| or |other| being None.
    value = None();
    return;
  }

  if (isSubContents(other, *this)) {
    // The intersection is just |other|.
    // Note that this code path handles |this| being Many.
    value = other.value;
    return;
  }

  if (isSubContents(*this, other)) {
    // The intersection is just |this|.
    return;
  }

  if (isLiteral() || other.isLiteral()) {
    // We've ruled out either being a subcontents of the other. A literal has
    // no other intersection possibility.
    value = None();
    return;
  }

  auto type = getType();
  auto otherType = other.getType();
  auto heapType = type.getHeapType();
  auto otherHeapType = otherType.getHeapType();

  // Intersect the types.
  auto newType = Type::getGreatestLowerBound(type, otherType);

  auto setNoneOrNull = [&]() {
    if (newType.isNullable()) {
      value = Literal::makeNull(heapType);
    } else {
      value = None();
    }
  };

  if (newType == Type::unreachable || newType.isNull()) {
    setNoneOrNull();
    return;
  }

  // The heap types are compatible, so intersect the cones.
  auto depthFromRoot = heapType.getDepth();
  auto otherDepthFromRoot = otherHeapType.getDepth();
  auto newDepthFromRoot = newType.getHeapType().getDepth();

  // Note the global's information, if we started as a global. In that case, the
  // code below will refine our type but we can remain a global, which we will
  // accomplish by restoring our global status at the end.
  std::optional<Name> globalName;
  if (isGlobal()) {
    globalName = getGlobal();
  }

  if (hasFullCone() && other.hasFullCone()) {
    // Both are full cones, so the result is as well.
    value = DefaultConeType(newType);
  } else {
    // The result is a partial cone. Check whether the cones overlap, and if
    // they do, find the new depth.
    if (newDepthFromRoot - depthFromRoot > getCone().depth ||
        newDepthFromRoot - otherDepthFromRoot > other.getCone().depth) {
      setNoneOrNull();
      return;
    }
    Index newDepth = getCone().depth - (newDepthFromRoot - depthFromRoot);
    Index otherNewDepth =
      other.getCone().depth - (newDepthFromRoot - otherDepthFromRoot);
    value = ConeType{newType, std::min(newDepth, otherNewDepth)};
  }

  if (globalName) {
    // Restore the global but keep the new and refined type.
    value = GlobalInfo{*globalName, getType()};
  }
}

bool PossibleContents::haveIntersection(const PossibleContents& a,
                                        const PossibleContents& b) {
  if (a.isNone() || b.isNone()) {
    // One is the empty set, so nothing can intersect here.
    return false;
  }

  if (a.isMany() || b.isMany()) {
    // One is the set of all things, so definitely something can intersect since
    // we've ruled out an empty set for both.
    return true;
  }

  if (a == b) {
    // The intersection is equal to them.
    return true;
  }

  auto aType = a.getType();
  auto bType = b.getType();

  if (!aType.isRef() || !bType.isRef()) {
    // At least one is not a reference. The only way they can intersect is if
    // the type is identical, and they are not both literals (we've already
    // ruled out them being identical earlier).
    return aType == bType && (!a.isLiteral() || !b.isLiteral());
  }

  // From here on we focus on references.

  auto aHeapType = aType.getHeapType();
  auto bHeapType = bType.getHeapType();

  if (aType.isNullable() && bType.isNullable() &&
      aHeapType.getBottom() == bHeapType.getBottom()) {
    // A compatible null is possible on both sides.
    return true;
  }

  // We ruled out having a compatible null on both sides. If one is simply a
  // null then no chance for an intersection remains.
  if (a.isNull() || b.isNull()) {
    return false;
  }

  auto aSubB = HeapType::isSubType(aHeapType, bHeapType);
  auto bSubA = HeapType::isSubType(bHeapType, aHeapType);
  if (!aSubB && !bSubA) {
    // No type can appear in both a and b, so the types differ, so the values
    // do not overlap.
    return false;
  }

  // From here on we focus on references and can ignore the case of null - any
  // intersection must be of a non-null value, so we can focus on the heap
  // types.

  auto aDepthFromRoot = aHeapType.getDepth();
  auto bDepthFromRoot = bHeapType.getDepth();

  if (aSubB) {
    // A is a subtype of B. For there to be an intersection we need their cones
    // to intersect, that is, to rule out the case where the cone from B is not
    // deep enough to reach A.
    assert(aDepthFromRoot >= bDepthFromRoot);
    return aDepthFromRoot - bDepthFromRoot <= b.getCone().depth;
  } else if (bSubA) {
    assert(bDepthFromRoot >= aDepthFromRoot);
    return bDepthFromRoot - aDepthFromRoot <= a.getCone().depth;
  } else {
    WASM_UNREACHABLE("we ruled out no subtyping before");
  }

  // TODO: we can also optimize things like different Literals, but existing
  //       passes do such things already so it is low priority.
}

bool PossibleContents::isSubContents(const PossibleContents& a,
                                     const PossibleContents& b) {
  if (a == b) {
    return true;
  }

  if (a.isNone()) {
    return true;
  }

  if (b.isNone()) {
    return false;
  }

  if (a.isMany()) {
    return false;
  }

  if (b.isMany()) {
    return true;
  }

  if (a.isLiteral()) {
    // Note we already checked for |a == b| above. We need b to be a set that
    // contains the literal a.
    return !b.isLiteral() && Type::isSubType(a.getType(), b.getType());
  }

  if (b.isLiteral()) {
    return false;
  }

  if (b.isFullConeType()) {
    if (a.isNull()) {
      return b.getType().isNullable();
    }
    return Type::isSubType(a.getType(), b.getType());
  }

  if (a.isFullConeType()) {
    // We've already ruled out b being a full cone type before.
    return false;
  }

  if (b.isGlobal()) {
    // We've already ruled out anything but another global or non-full cone type
    // for a.
    return false;
  }

  assert(b.isConeType() && (a.isConeType() || a.isGlobal()));
  if (!Type::isSubType(a.getType(), b.getType())) {
    return false;
  }
  // Check that a's cone type is enclosed in b's cone type.
  return a.getType().getHeapType().getDepth() + a.getCone().depth <=
         b.getType().getHeapType().getDepth() + b.getCone().depth;
}

namespace {

// We are going to do a very large flow operation, potentially, as we create
// a Location for every interesting part in the entire wasm, and some of those
// places will have lots of links (like a struct field may link out to every
// single struct.get of that type), so we must make the data structures here
// as efficient as possible. Towards that goal, we work with location
// *indexes* where possible, which are small (32 bits) and do not require any
// complex hashing when we use them in sets or maps.
//
// Note that we do not use indexes everywhere, since the initial analysis is
// done in parallel, and we do not have a fixed indexing of locations yet. When
// we merge the parallel data we create that indexing, and use indexes from then
// on.
using LocationIndex = uint32_t;

#ifndef NDEBUG
// Assert on not having duplicates in a vector.
template<typename T> void disallowDuplicates(const T& targets) {
#if defined(POSSIBLE_CONTENTS_DEBUG) && POSSIBLE_CONTENTS_DEBUG >= 2
  std::unordered_set<LocationIndex> uniqueTargets;
  for (const auto& target : targets) {
    uniqueTargets.insert(target);
  }
  assert(uniqueTargets.size() == targets.size());
#endif
}
#endif

// A link indicates a flow of content from one location to another. For
// example, if we do a local.get and return that value from a function, then
// we have a link from the ExpressionLocation of that local.get to a
// ResultLocation.
template<typename T> struct Link {
  T from;
  T to;

  bool operator==(const Link<T>& other) const {
    return from == other.from && to == other.to;
  }
};

using LocationLink = Link<Location>;
using IndexLink = Link<LocationIndex>;

} // anonymous namespace

} // namespace wasm

namespace std {

template<> struct hash<wasm::LocationLink> {
  size_t operator()(const wasm::LocationLink& loc) const {
    return std::hash<std::pair<wasm::Location, wasm::Location>>{}(
      {loc.from, loc.to});
  }
};

template<> struct hash<wasm::IndexLink> {
  size_t operator()(const wasm::IndexLink& loc) const {
    return std::hash<std::pair<wasm::LocationIndex, wasm::LocationIndex>>{}(
      {loc.from, loc.to});
  }
};

} // namespace std

namespace wasm {

namespace {

// Information that is shared with InfoCollector.
struct SharedInfo {
  // The names of tables that are imported or exported.
  std::unordered_set<Name> publicTables;
};

// The data we gather from each function, as we process them in parallel. Later
// this will be merged into a single big graph.
struct CollectedFuncInfo {
  // All the links we found in this function. Rarely are there duplicates
  // in this list (say when writing to the same global location from another
  // global location), and we do not try to deduplicate here, just store them in
  // a plain array for now, which is faster (later, when we merge all the info
  // from the functions, we need to deduplicate anyhow).
  std::vector<LocationLink> links;

  // All the roots of the graph, that is, places that begin by containing some
  // particular content. That includes i32.const, ref.func, struct.new, etc. All
  // possible contents in the rest of the graph flow from such places.
  //
  // The vector here is of the location of the root and then its contents.
  std::vector<std::pair<Location, PossibleContents>> roots;

  // In some cases we need to know the parent of the expression. Consider this:
  //
  //  (struct.set $A k
  //    (local.get $ref)
  //    (local.get $value)
  //  )
  //
  // Imagine that the first local.get, for $ref, receives a new value. That can
  // affect where the struct.set sends values: if previously that local.get had
  // no possible contents, and now it does, then we have DataLocations to
  // update. Likewise, when the second local.get is updated we must do the same,
  // but again which DataLocations we update depends on the ref passed to the
  // struct.set. To handle such things, we set add a childParent link, and then
  // when we update the child we can find the parent and handle any special
  // behavior we need there.
  std::unordered_map<Expression*, Expression*> childParents;

  // All functions that might be called from the outside. Any RefFunc suggests
  // that, in open world. (We could be more precise and use our flow analysis to
  // see which, in fact, flow outside, but it is unclear how useful that would
  // be. Anyhow, closed-world is more important to optimize, and avoids this.)
  std::unordered_set<Name> calledFromOutside;
};

// Does a walk while maintaining a map of names of branch targets to those
// expressions, so they can be found by their name.
// TODO: can this replace ControlFlowWalker in other places?
template<typename SubType, typename VisitorType = Visitor<SubType>>
struct BreakTargetWalker : public PostWalker<SubType, VisitorType> {
  std::unordered_map<Name, Expression*> breakTargets;

  Expression* findBreakTarget(Name name) { return breakTargets[name]; }

  static void scan(SubType* self, Expression** currp) {
    auto* curr = *currp;
    BranchUtils::operateOnScopeNameDefs(
      curr, [&](Name name) { self->breakTargets[name] = curr; });

    PostWalker<SubType, VisitorType>::scan(self, currp);
  }
};

// Walk the wasm and find all the links we need to care about, and the locations
// and roots related to them. This builds up a CollectedFuncInfo data structure.
// After all InfoCollectors run, those data structures will be merged and the
// main flow will begin.
struct InfoCollector
  : public BreakTargetWalker<InfoCollector, OverriddenVisitor<InfoCollector>> {
  SharedInfo& shared;
  CollectedFuncInfo& info;
  const PassOptions& options;

  InfoCollector(SharedInfo& shared,
                CollectedFuncInfo& info,
                const PassOptions& options)
    : shared(shared), info(info), options(options) {}

  // Check if a type is relevant for us. If not, we can ignore it entirely.
  bool isRelevant(Type type) {
    if (type == Type::unreachable || type == Type::none) {
      return false;
    }
    if (type.isTuple()) {
      for (auto t : type) {
        if (isRelevant(t)) {
          return true;
        }
      }
    }
    return true;
  }

  bool isRelevant(Signature sig) {
    return isRelevant(sig.params) || isRelevant(sig.results);
  }

  bool isRelevant(Expression* curr) { return curr && isRelevant(curr->type); }

  template<typename T> bool isRelevant(const T& vec) {
    for (auto* expr : vec) {
      if (isRelevant(expr->type)) {
        return true;
      }
    }
    return false;
  }

  // Each visit*() call is responsible for connecting the children of a node to
  // that node. Responsibility for connecting the node's output to anywhere
  // else (another expression or the function itself, if we are at the top
  // level) is the responsibility of the outside.

  void visitBlock(Block* curr) {
    if (curr->list.empty()) {
      return;
    }

    // The final item in the block can flow a value to here as well.
    receiveChildValue(curr->list.back(), curr);
  }
  void visitIf(If* curr) {
    // Each arm may flow out a value.
    receiveChildValue(curr->ifTrue, curr);
    receiveChildValue(curr->ifFalse, curr);
  }
  void visitLoop(Loop* curr) { receiveChildValue(curr->body, curr); }
  void visitBreak(Break* curr) {
    // Connect the value (if present) to the break target.
    handleBreakValue(curr);

    // The value may also flow through in a br_if (the type will indicate that,
    // which receiveChildValue will notice).
    receiveChildValue(curr->value, curr);
  }
  void visitSwitch(Switch* curr) { handleBreakValue(curr); }
  void visitLoad(Load* curr) {
    // We could infer the exact type here, but as no subtyping is possible, it
    // would have no benefit, so just add a generic root (which will be "Many").
    // See the comment on the ContentOracle class.
    addRoot(curr);
  }
  void visitStore(Store* curr) {}
  void visitAtomicRMW(AtomicRMW* curr) { addRoot(curr); }
  void visitAtomicCmpxchg(AtomicCmpxchg* curr) { addRoot(curr); }
  void visitAtomicWait(AtomicWait* curr) { addRoot(curr); }
  void visitAtomicNotify(AtomicNotify* curr) { addRoot(curr); }
  void visitAtomicFence(AtomicFence* curr) {}
  void visitPause(Pause* curr) {}
  void visitSIMDExtract(SIMDExtract* curr) { addRoot(curr); }
  void visitSIMDReplace(SIMDReplace* curr) { addRoot(curr); }
  void visitSIMDShuffle(SIMDShuffle* curr) { addRoot(curr); }
  void visitSIMDTernary(SIMDTernary* curr) { addRoot(curr); }
  void visitSIMDShift(SIMDShift* curr) { addRoot(curr); }
  void visitSIMDLoad(SIMDLoad* curr) { addRoot(curr); }
  void visitSIMDLoadStoreLane(SIMDLoadStoreLane* curr) { addRoot(curr); }
  void visitMemoryInit(MemoryInit* curr) {}
  void visitDataDrop(DataDrop* curr) {}
  void visitMemoryCopy(MemoryCopy* curr) {}
  void visitMemoryFill(MemoryFill* curr) {}
  void visitConst(Const* curr) {
    addRoot(curr, PossibleContents::literal(curr->value));
  }
  void visitUnary(Unary* curr) {
    // We could optimize cases like this using interpreter integration: if the
    // input is a Literal, we could interpret the Literal result. However, if
    // the input is a literal then the GUFA pass will emit a Const there, and
    // the Precompute pass can use that later to interpret a result. That is,
    // the input we need here, a constant, is already something GUFA can emit as
    // an output. As a result, integrating the interpreter here would perhaps
    // make compilation require fewer steps, but it wouldn't let us optimize
    // more than we could before.
    addRoot(curr);
  }
  void visitBinary(Binary* curr) { addRoot(curr); }
  void visitSelect(Select* curr) {
    receiveChildValue(curr->ifTrue, curr);
    receiveChildValue(curr->ifFalse, curr);
  }
  void visitDrop(Drop* curr) {}
  void visitMemorySize(MemorySize* curr) { addRoot(curr); }
  void visitMemoryGrow(MemoryGrow* curr) { addRoot(curr); }
  void visitRefNull(RefNull* curr) {
    addRoot(
      curr,
      PossibleContents::literal(Literal::makeNull(curr->type.getHeapType())));
  }
  void visitRefIsNull(RefIsNull* curr) {
    // TODO: Optimize when possible. For example, if we can infer an exact type
    //       here which allows us to know the result then we should do so. This
    //       is unlike the case in visitUnary, above: the information that lets
    //       us optimize *cannot* be written into Binaryen IR (unlike a Literal)
    //       so using it during this pass allows us to optimize new things.
    addRoot(curr);
  }
  void visitRefFunc(RefFunc* curr) {
    addRoot(
      curr,
      PossibleContents::literal(Literal::makeFunc(curr->func, *getModule())));

    // The presence of a RefFunc indicates the function may be called
    // indirectly, so add the relevant connections for this particular function.
    // We do so here in the RefFunc so that we only do it for functions that
    // actually have a RefFunc.
    auto* func = getModule()->getFunction(curr->func);
    for (Index i = 0; i < func->getParams().size(); i++) {
      info.links.push_back({SignatureParamLocation{func->type.getHeapType(), i},
                            ParamLocation{func, i}});
    }
    for (Index i = 0; i < func->getResults().size(); i++) {
      info.links.push_back(
        {ResultLocation{func, i},
         SignatureResultLocation{func->type.getHeapType(), i}});
    }

    if (!options.closedWorld) {
      info.calledFromOutside.insert(curr->func);
    }
  }
  void visitRefEq(RefEq* curr) { addRoot(curr); }
  void visitTableGet(TableGet* curr) {
    // TODO: be more precise
    addRoot(curr);
  }
  void visitTableSet(TableSet* curr) {}
  void visitTableSize(TableSize* curr) { addRoot(curr); }
  void visitTableGrow(TableGrow* curr) { addRoot(curr); }
  void visitTableFill(TableFill* curr) { addRoot(curr); }
  void visitTableCopy(TableCopy* curr) { addRoot(curr); }
  void visitTableInit(TableInit* curr) {}
  void visitElemDrop(ElemDrop* curr) {}

  void visitNop(Nop* curr) {}
  void visitUnreachable(Unreachable* curr) {}

#ifndef NDEBUG
  // For now we only handle pops in a catch body, see visitTry(). To check for
  // errors, use counter of the pops we handled and all the pops; those sums
  // must agree at the end, or else we've seen something we can't handle.
  Index totalPops = 0;
  Index handledPops = 0;
#endif

  void visitPop(Pop* curr) {
#ifndef NDEBUG
    totalPops++;
#endif
  }
  void visitRefI31(RefI31* curr) {
    // TODO: optimize like struct references
    addRoot(curr);
  }
  void visitI31Get(I31Get* curr) {
    // TODO: optimize like struct references
    addRoot(curr);
  }

  void visitRefCast(RefCast* curr) { receiveChildValue(curr->ref, curr); }
  void visitRefTest(RefTest* curr) { addRoot(curr); }
  void visitRefGetDesc(RefGetDesc* curr) {
    // Parallel to StructGet.
    if (!isRelevant(curr->ref)) {
      addRoot(curr);
      return;
    }
    addChildParentLink(curr->ref, curr);
  }
  void visitBrOn(BrOn* curr) {
    // TODO: optimize when possible
    handleBreakValue(curr);
    receiveChildValue(curr->ref, curr);
  }
  void visitRefAs(RefAs* curr) {
    if (curr->op == ExternConvertAny || curr->op == AnyConvertExtern) {
      // The external conversion ops emit something of a completely different
      // type, which we must mark as a root.
      addRoot(curr);
      return;
    }

    // All other RefAs operations flow values through while refining them (the
    // filterExpressionContents method will handle the refinement
    // automatically).
    receiveChildValue(curr->value, curr);
  }

  void visitLocalSet(LocalSet* curr) {
    if (!isRelevant(curr->value->type)) {
      return;
    }

    // Tees flow out the value (receiveChildValue will see if this is a tee
    // based on the type, automatically).
    receiveChildValue(curr->value, curr);

    // We handle connecting local.gets to local.sets below, in visitFunction.
  }
  void visitLocalGet(LocalGet* curr) {
    // We handle connecting local.gets to local.sets below, in visitFunction.
  }

  // Globals read and write from their location.
  void visitGlobalGet(GlobalGet* curr) {
    if (isRelevant(curr->type)) {
      // FIXME: we allow tuples in globals, so GlobalLocation needs a tupleIndex
      //        and we should loop here.
      assert(!curr->type.isTuple());
      info.links.push_back(
        {GlobalLocation{curr->name}, ExpressionLocation{curr, 0}});
    }
  }
  void visitGlobalSet(GlobalSet* curr) {
    if (isRelevant(curr->value->type)) {
      info.links.push_back(
        {ExpressionLocation{curr->value, 0}, GlobalLocation{curr->name}});
    }
  }

  // Iterates over a list of children and adds links to parameters and results
  // as needed. The param/result functions receive the index and create the
  // proper location for it.
  template<typename T>
  void handleCall(T* curr,
                  std::function<Location(Index)> makeParamLocation,
                  std::function<Location(Index)> makeResultLocation) {
    Index i = 0;
    for (auto* operand : curr->operands) {
      if (isRelevant(operand->type)) {
        info.links.push_back(
          {ExpressionLocation{operand, 0}, makeParamLocation(i)});
      }
      i++;
    }

    // Add results, if anything flows out.
    for (Index i = 0; i < curr->type.size(); i++) {
      if (isRelevant(curr->type[i])) {
        info.links.push_back(
          {makeResultLocation(i), ExpressionLocation{curr, i}});
      }
    }

    // If this is a return call then send the result to the function return as
    // well.
    if (curr->isReturn) {
      auto results = getFunction()->getResults();
      for (Index i = 0; i < results.size(); i++) {
        auto result = results[i];
        if (isRelevant(result)) {
          info.links.push_back(
            {makeResultLocation(i), ResultLocation{getFunction(), i}});
        }
      }
    }
  }

  // Calls send values to params in their possible targets, and receive
  // results.

  template<typename T> void handleDirectCall(T* curr, Name targetName) {
    auto* target = getModule()->getFunction(targetName);
    handleCall(
      curr,
      [&](Index i) {
        assert(i <= target->getParams().size());
        return ParamLocation{target, i};
      },
      [&](Index i) {
        assert(i <= target->getResults().size());
        return ResultLocation{target, i};
      });
  }
  template<typename T> void handleIndirectCall(T* curr, HeapType targetType) {
    // If the heap type is not a signature, which is the case for a bottom type
    // (null) then nothing can be called.
    if (!targetType.isSignature()) {
      assert(targetType.isBottom());
      return;
    }
    handleCall(
      curr,
      [&](Index i) {
        assert(i <= targetType.getSignature().params.size());
        return SignatureParamLocation{targetType, i};
      },
      [&](Index i) {
        assert(i <= targetType.getSignature().results.size());
        return SignatureResultLocation{targetType, i};
      });
  }
  template<typename T> void handleIndirectCall(T* curr, Type targetType) {
    // If the type is unreachable, nothing can be called (and there is no heap
    // type to get).
    if (targetType != Type::unreachable) {
      handleIndirectCall(curr, targetType.getHeapType());
    }
  }

  void visitCall(Call* curr) {
    Name targetName;
    if (!Intrinsics(*getModule()).isCallWithoutEffects(curr)) {
      // This is just a normal call.
      handleDirectCall(curr, curr->target);
      return;
    }
    // A call-without-effects receives a function reference and calls it, the
    // same as a CallRef. When we have a flag for non-closed-world, we should
    // handle this automatically by the reference flowing out to an import,
    // which is what binaryen intrinsics look like. For now, to support use
    // cases of a closed world but that also use this intrinsic, handle the
    // intrinsic specifically here. (Without that, the closed world assumption
    // makes us ignore the function ref that flows to an import, so we are not
    // aware that it is actually called.)
    auto* target = curr->operands.back();

    // We must ignore the last element when handling the call - the target is
    // used to perform the call, and not sent during the call.
    curr->operands.pop_back();

    if (auto* refFunc = target->dynCast<RefFunc>()) {
      // We can see exactly where this goes.
      handleDirectCall(curr, refFunc->func);
    } else {
      // We can't see where this goes. We must be pessimistic and assume it
      // can call anything of the proper type, the same as a CallRef. (We could
      // look at the possible contents of |target| during the flow, but that
      // would require special logic like we have for StructGet etc., and the
      // intrinsics will be lowered away anyhow, so just running after that is
      // a workaround.)
      handleIndirectCall(curr, target->type);
    }

    // Restore the target.
    curr->operands.push_back(target);
  }
  void visitCallIndirect(CallIndirect* curr) {
    // TODO: optimize the call target like CallRef
    handleIndirectCall(curr, curr->heapType);

    // If this goes to a public table, then we must root the output, as the
    // table could contain anything at all, and calling functions there could
    // return anything at all.
    if (shared.publicTables.count(curr->table)) {
      addRoot(curr);
    }
    // TODO: the table identity could also be used here in more ways
  }
  void visitCallRef(CallRef* curr) {
    handleIndirectCall(curr, curr->target->type);
  }

  Location getTypeLocation(Type type) {
    auto location = TypeLocation{type};
    addRoot(location, PossibleContents::fromType(type));
    return location;
  }

  Location getNullLocation(Type type) {
    auto location = NullLocation{type};
    addRoot(location, PossibleContents::literal(Literal::makeZero(type)));
    return location;
  }

  // Iterates over a list of children and adds links from them. The target of
  // those link is created using a function that is passed in, which receives
  // the index of the child.
  void linkChildList(ExpressionList& operands,
                     std::function<Location(Index)> makeTarget) {
    Index i = 0;
    for (auto* operand : operands) {
      // This helper is not used from places that allow a tuple (hence we can
      // hardcode the index 0 a few lines down).
      assert(!operand->type.isTuple());

      if (isRelevant(operand->type)) {
        info.links.push_back({ExpressionLocation{operand, 0}, makeTarget(i)});
      }
      i++;
    }
  }

  void visitStructNew(StructNew* curr) {
    if (curr->type == Type::unreachable) {
      return;
    }
    auto type = curr->type.getHeapType();
    if (curr->isWithDefault()) {
      // Link the default values to the struct's fields.
      auto& fields = type.getStruct().fields;
      for (Index i = 0; i < fields.size(); i++) {
        info.links.push_back(
          {getNullLocation(fields[i].type), DataLocation{type, i}});
      }
    } else {
      // Link the operands to the struct's fields.
      linkChildList(curr->operands, [&](Index i) {
        return DataLocation{type, i};
      });
    }
    if (curr->desc) {
      info.links.push_back({ExpressionLocation{curr->desc, 0},
                            DataLocation{type, DataLocation::DescriptorIndex}});
    }
    addRoot(curr, PossibleContents::exactType(curr->type));
  }
  void visitArrayNew(ArrayNew* curr) {
    if (curr->type == Type::unreachable) {
      return;
    }
    auto type = curr->type.getHeapType();
    if (curr->init) {
      info.links.push_back(
        {ExpressionLocation{curr->init, 0}, DataLocation{type, 0}});
    } else {
      info.links.push_back(
        {getNullLocation(type.getArray().element.type), DataLocation{type, 0}});
    }
    addRoot(curr, PossibleContents::exactType(curr->type));
  }
  void visitArrayNewData(ArrayNewData* curr) {
    if (curr->type == Type::unreachable) {
      return;
    }
    addRoot(curr, PossibleContents::exactType(curr->type));
    auto heapType = curr->type.getHeapType();
    Type elemType = heapType.getArray().element.type;
    addRoot(DataLocation{heapType, 0}, PossibleContents::fromType(elemType));
  }
  void visitArrayNewElem(ArrayNewElem* curr) {
    if (curr->type == Type::unreachable) {
      return;
    }
    addRoot(curr, PossibleContents::exactType(curr->type));
    auto heapType = curr->type.getHeapType();
    Type segType = getModule()->getElementSegment(curr->segment)->type;
    addRoot(DataLocation{heapType, 0}, PossibleContents::fromType(segType));
    return;
  }
  void visitArrayNewFixed(ArrayNewFixed* curr) {
    if (curr->type == Type::unreachable) {
      return;
    }
    if (!curr->values.empty()) {
      auto type = curr->type.getHeapType();
      linkChildList(curr->values, [&](Index i) {
        // The index i is ignored, as we do not track indexes in Arrays -
        // everything is modeled as if at index 0.
        return DataLocation{type, 0};
      });
    }
    addRoot(curr, PossibleContents::exactType(curr->type));
  }

  // Struct operations access the struct fields' locations.
  void visitStructGet(StructGet* curr) {
    if (!isRelevant(curr->ref)) {
      // If references are irrelevant then we will ignore them, and we won't
      // have information about this struct.get's reference, which means we
      // won't have information to compute relevant values for this struct.get.
      // Instead, just mark this as an unknown value (root).
      addRoot(curr);
      return;
    }
    // The struct.get will receive different values depending on the contents
    // in the reference, so mark us as the parent of the ref, and we will
    // handle all of this in a special way during the flow. Note that we do
    // not even create a DataLocation here; anything that we need will be
    // added during the flow.
    addChildParentLink(curr->ref, curr);
  }
  void visitStructSet(StructSet* curr) {
    if (curr->ref->type == Type::unreachable) {
      return;
    }
    // See comment on visitStructGet. Here we also connect the value.
    addChildParentLink(curr->ref, curr);
    addChildParentLink(curr->value, curr);
  }
  void visitStructRMW(StructRMW* curr) {
    if (curr->ref->type == Type::unreachable) {
      return;
    }
    // TODO: Model the modification part of the RMW in addition to the read and
    // the write.
    addRoot(curr);
  }
  void visitStructCmpxchg(StructCmpxchg* curr) {
    if (curr->ref->type == Type::unreachable) {
      return;
    }
    // TODO: Model the modification part of the RMW in addition to the read and
    // the write.
    addRoot(curr);
  }
  // Array operations access the array's location, parallel to how structs work.
  void visitArrayGet(ArrayGet* curr) {
    if (!isRelevant(curr->ref)) {
      addRoot(curr);
      return;
    }
    addChildParentLink(curr->ref, curr);
  }
  void visitArraySet(ArraySet* curr) {
    if (curr->ref->type == Type::unreachable) {
      return;
    }
    addChildParentLink(curr->ref, curr);
    addChildParentLink(curr->value, curr);
  }

  void visitArrayLen(ArrayLen* curr) {
    // TODO: optimize when possible (perhaps we can infer a Literal for the
    //       length)
    addRoot(curr);
  }
  void visitArrayCopy(ArrayCopy* curr) {
    if (curr->type == Type::unreachable) {
      return;
    }
    // Our flow handling of GC data is not simple: we have special code for each
    // read and write instruction. Therefore, to avoid adding special code for
    // ArrayCopy, model it as a combination of an ArrayRead and ArrayWrite, by
    // just emitting fake expressions for those. The fake expressions are not
    // part of the main IR, which is potentially confusing during debugging,
    // however, which is a downside.
    Builder builder(*getModule());
    auto* get = builder.makeArrayGet(
      curr->srcRef, curr->srcIndex, MemoryOrder::Unordered, curr->srcRef->type);
    visitArrayGet(get);
    auto* set = builder.makeArraySet(
      curr->destRef, curr->destIndex, get, MemoryOrder::Unordered);
    visitArraySet(set);
  }
  void visitArrayFill(ArrayFill* curr) {
    if (curr->type == Type::unreachable) {
      return;
    }
    // See ArrayCopy, above.
    Builder builder(*getModule());
    auto* set = builder.makeArraySet(
      curr->ref, curr->index, curr->value, MemoryOrder::Unordered);
    visitArraySet(set);
  }
  template<typename ArrayInit> void visitArrayInit(ArrayInit* curr) {
    // Check for both unreachability and a bottom type. In either case we have
    // no work to do, and would error on an assertion below in finding the array
    // type.
    auto field = GCTypeUtils::getField(curr->ref->type);
    if (!field) {
      return;
    }
    // See ArrayCopy, above. Here an additional complexity is that we need to
    // model the read from the segment. As in TableGet, for now we just assume
    // any value is possible there (a root in the graph), which we set up
    // manually here as a fake unknown value, using a fake local.get that we
    // root.
    // TODO: be more precise about what is in the table
    auto valueType = field->type;
    Builder builder(*getModule());
    auto* get = builder.makeLocalGet(-1, valueType);
    addRoot(get);
    auto* set =
      builder.makeArraySet(curr->ref, curr->index, get, MemoryOrder::Unordered);
    visitArraySet(set);
  }
  void visitArrayInitData(ArrayInitData* curr) { visitArrayInit(curr); }
  void visitArrayInitElem(ArrayInitElem* curr) { visitArrayInit(curr); }
  void visitArrayRMW(ArrayRMW* curr) {
    if (curr->ref->type == Type::unreachable) {
      return;
    }
    // TODO: Model the modification part of the RMW in addition to the read and
    // the write.
    addRoot(curr);
  }
  void visitArrayCmpxchg(ArrayCmpxchg* curr) {
    if (curr->ref->type == Type::unreachable) {
      return;
    }
    // TODO: Model the modification part of the RMW in addition to the read and
    // the write.
    addRoot(curr);
  }
  void visitStringNew(StringNew* curr) {
    if (curr->type == Type::unreachable) {
      return;
    }
    addRoot(curr, PossibleContents::exactType(curr->type));
  }
  void visitStringConst(StringConst* curr) {
    addRoot(curr,
            PossibleContents::literal(Literal(std::string(curr->string.str))));
  }
  void visitStringMeasure(StringMeasure* curr) {
    // TODO: optimize when possible
    addRoot(curr);
  }
  void visitStringEncode(StringEncode* curr) {
    // TODO: optimize when possible
    addRoot(curr);
  }
  void visitStringConcat(StringConcat* curr) {
    // TODO: optimize when possible
    addRoot(curr);
  }
  void visitStringEq(StringEq* curr) {
    // TODO: optimize when possible
    addRoot(curr);
  }
  void visitStringTest(StringTest* curr) {
    // TODO: optimize when possible
    addRoot(curr);
  }
  void visitStringWTF16Get(StringWTF16Get* curr) {
    // TODO: optimize when possible
    addRoot(curr);
  }
  void visitStringSliceWTF(StringSliceWTF* curr) {
    // TODO: optimize when possible
    addRoot(curr);
  }

  // TODO: Model which throws can go to which catches. For now, anything thrown
  //       is sent to the location of that tag, and any catch of that tag can
  //       read them.
  void visitTry(Try* curr) {
    receiveChildValue(curr->body, curr);
    for (auto* catchBody : curr->catchBodies) {
      receiveChildValue(catchBody, curr);
    }

    auto numTags = curr->catchTags.size();
    for (Index tagIndex = 0; tagIndex < numTags; tagIndex++) {
      auto tag = curr->catchTags[tagIndex];
      auto* body = curr->catchBodies[tagIndex];

      auto params = getModule()->getTag(tag)->params();
      if (params.size() == 0) {
        continue;
      }

      // Find the pop of the tag's contents. The body must start with such a
      // pop, which might be of a tuple.
      auto* pop = EHUtils::findPop(body);
      // There must be a pop since we checked earlier if it was an empty tag,
      // and would not reach here.
      assert(pop);
      assert(pop->type.size() == params.size());
      for (Index i = 0; i < params.size(); i++) {
        if (isRelevant(params[i])) {
          info.links.push_back(
            {TagLocation{tag, i}, ExpressionLocation{pop, i}});
        }
      }

#ifndef NDEBUG
      // This pop was in the position we can handle, note that (see visitPop
      // for details).
      handledPops++;
#endif
    }
  }
  void visitTryTable(TryTable* curr) {
    receiveChildValue(curr->body, curr);

    // Connect caught tags with their branch targets, and materialize non-null
    // exnref values.
    auto numTags = curr->catchTags.size();
    for (Index tagIndex = 0; tagIndex < numTags; tagIndex++) {
      auto tag = curr->catchTags[tagIndex];
      auto target = curr->catchDests[tagIndex];

      Index exnrefIndex = 0;
      if (tag.is()) {
        auto params = getModule()->getTag(tag)->params();

        for (Index i = 0; i < params.size(); i++) {
          if (isRelevant(params[i])) {
            info.links.push_back(
              {TagLocation{tag, i}, getBreakTargetLocation(target, i)});
          }
        }

        exnrefIndex = params.size();
      }

      if (curr->catchRefs[tagIndex]) {
        auto location = getTypeLocation(Type(HeapType::exn, NonNullable));
        info.links.push_back(
          {location, getBreakTargetLocation(target, exnrefIndex)});
      }
    }
  }
  void visitThrow(Throw* curr) {
    auto& operands = curr->operands;
    if (!isRelevant(operands)) {
      return;
    }

    auto tag = curr->tag;
    for (Index i = 0; i < curr->operands.size(); i++) {
      info.links.push_back(
        {ExpressionLocation{operands[i], 0}, TagLocation{tag, i}});
    }
  }
  void visitRethrow(Rethrow* curr) {}
  void visitThrowRef(ThrowRef* curr) {}

  void visitTupleMake(TupleMake* curr) {
    if (isRelevant(curr->type)) {
      for (Index i = 0; i < curr->operands.size(); i++) {
        info.links.push_back({ExpressionLocation{curr->operands[i], 0},
                              ExpressionLocation{curr, i}});
      }
    }
  }
  void visitTupleExtract(TupleExtract* curr) {
    if (isRelevant(curr->type)) {
      info.links.push_back({ExpressionLocation{curr->tuple, curr->index},
                            ExpressionLocation{curr, 0}});
    }
  }

  // Adds a result to the current function, such as from a return or the value
  // that flows out.
  void addResult(Expression* value) {
    if (value && isRelevant(value->type)) {
      for (Index i = 0; i < value->type.size(); i++) {
        info.links.push_back(
          {ExpressionLocation{value, i}, ResultLocation{getFunction(), i}});
      }
    }
  }

  void visitReturn(Return* curr) { addResult(curr->value); }

  void visitContNew(ContNew* curr) {
    // TODO: optimize when possible
    addRoot(curr);

    // The function reference that is passed in here will be called, just as if
    // we were a call_ref, except at a potentially later time.
    if (!curr->func->type.isRef()) {
      return;
    }
    auto targetType = curr->func->type.getHeapType();
    if (!targetType.isSignature()) {
      assert(targetType.isBottom());
      return;
    }
    // Unlike call_ref, we do not have the call operands here. Assume any
    // value for the signature for now, but we could track them from cont.bind
    // and resume TODO (it is simpler for now to do it here, where we have the
    // original funcref that is called, before cont.bind alters the signature)
    Index i = 0;
    for (auto param : targetType.getSignature().params) {
      if (isRelevant(param)) {
        // Send anything of the proper type to all functions of this signature,
        // since they are all callable.
        info.links.push_back(
          {getTypeLocation(param), SignatureParamLocation{targetType, i}});
      }
      i++;
    }
  }
  void visitContBind(ContBind* curr) {
    // TODO: optimize when possible
    addRoot(curr);
  }
  void visitSuspend(Suspend* curr) {
    // TODO: optimize when possible
    addRoot(curr);
  }

  template<typename T> void handleResume(T* curr) {
    // TODO: optimize when possible
    addRoot(curr);

    // Connect handled tags with their branch targets, and materialize non-null
    // continuation values.
    auto numTags = curr->handlerTags.size();
    for (Index tagIndex = 0; tagIndex < numTags; tagIndex++) {
      auto tag = curr->handlerTags[tagIndex];
      auto target = curr->handlerBlocks[tagIndex];
      auto params = getModule()->getTag(tag)->params();

      // Add the values from the tag.
      for (Index i = 0; i < params.size(); i++) {
        if (isRelevant(params[i])) {
          info.links.push_back(
            {TagLocation{tag, i}, getBreakTargetLocation(target, i)});
        }
      }

      // Add the continuation. Its type is determined by the block we break to,
      // as the last result.
      auto targetType = findBreakTarget(target)->type;
      assert(targetType.size() >= 1);
      auto contType = targetType[targetType.size() - 1];
      auto location = getTypeLocation(contType);
      info.links.push_back(
        {location, getBreakTargetLocation(target, params.size())});
    }
  }

  void visitResume(Resume* curr) { handleResume(curr); }
  void visitResumeThrow(ResumeThrow* curr) { handleResume(curr); }
  void visitStackSwitch(StackSwitch* curr) {
    // TODO: optimize when possible
    addRoot(curr);
  }

  void visitFunction(Function* func) {
    // Functions with a result can flow a value out from their body.
    addResult(func->body);

    // See visitPop().
    assert(handledPops == totalPops);

    // Handle local.get/sets: each set must write to the proper gets.
    //
    // Note that we do not use LocalLocation because LocalGraph gives us more
    // precise information: we generate direct links from sets to relevant gets
    // rather than consider each local index a single location, which
    // LocalLocation does. (LocalLocation is useful in cases where we do need a
    // single location, such as when we consider what type to give the local;
    // the type must be the same for all gets of that local.)
    LocalGraph localGraph(func, getModule());

    for (auto& [curr, _] : localGraph.locations) {
      auto* get = curr->dynCast<LocalGet>();
      if (!get) {
        continue;
      }

      auto index = get->index;
      auto type = func->getLocalType(index);
      if (!isRelevant(type)) {
        continue;
      }

      // Each get reads from its relevant sets.
      for (auto* set : localGraph.getSets(get)) {
        for (Index i = 0; i < type.size(); i++) {
          Location source;
          if (set) {
            // This is a normal local.set.
            source = ExpressionLocation{set->value, i};
          } else if (getFunction()->isParam(index)) {
            // This is a parameter.
            source = ParamLocation{getFunction(), index};
          } else {
            // This is the default value from the function entry, a null.
            source = getNullLocation(type[i]);
          }
          info.links.push_back({source, ExpressionLocation{get, i}});
        }
      }
    }
  }

  // Helpers

  // Returns the location of a break target by the name (e.g. returns the
  // location of a block, if the name is the name of a block). Also receives the
  // index in a tuple, if this is part of a tuple value.
  Location getBreakTargetLocation(Name target, Index i) {
    return ExpressionLocation{findBreakTarget(target), i};
  }

  // Handles the value sent in a break instruction. Does not handle anything
  // else like the condition etc.
  void handleBreakValue(Expression* curr) {
    BranchUtils::operateOnScopeNameUsesAndSentValues(
      curr, [&](Name target, Expression* value) {
        if (value && isRelevant(value->type)) {
          for (Index i = 0; i < value->type.size(); i++) {
            // Breaks send the contents of the break value to the branch target
            // that the break goes to.
            info.links.push_back({ExpressionLocation{value, i},
                                  getBreakTargetLocation(target, i)});
          }
        }
      });
  }

  // Connect a child's value to the parent, that is, all content in the child is
  // now considered possible in the parent as well.
  void receiveChildValue(Expression* child, Expression* parent) {
    if (isRelevant(parent) && isRelevant(child)) {
      // The tuple sizes must match (or, if not a tuple, the size should be 1 in
      // both cases).
      assert(child->type.size() == parent->type.size());
      for (Index i = 0; i < child->type.size(); i++) {
        info.links.push_back(
          {ExpressionLocation{child, i}, ExpressionLocation{parent, i}});
      }
    }
  }

  // See the comment on CollectedFuncInfo::childParents.
  void addChildParentLink(Expression* child, Expression* parent) {
    if (isRelevant(child->type)) {
      info.childParents[child] = parent;
    }
  }

  // Adds a root, if the expression is relevant. If the value is not specified,
  // mark the root as containing Many (which is the common case, so avoid
  // verbose code).
  void addRoot(Expression* curr,
               PossibleContents contents = PossibleContents::many()) {
    // TODO Use a cone type here when relevant
    if (isRelevant(curr)) {
      if (contents.isMany()) {
        contents = PossibleContents::fromType(curr->type);
      }

      if (!curr->type.isTuple()) {
        addRoot(ExpressionLocation{curr, 0}, contents);
      } else {
        // For a tuple, we create a root for each index.
        for (Index i = 0; i < curr->type.size(); i++) {
          addRoot(ExpressionLocation{curr, i}, contents.getTupleItem(i));
        }
      }
    }
  }

  // As above, but given an arbitrary location and not just an expression.
  void addRoot(Location loc,
               PossibleContents contents = PossibleContents::many()) {
    info.roots.emplace_back(loc, contents);
  }
};

// TrapsNeverHappen Oracle. This makes inferences *backwards* from traps that we
// know will not happen due to the TNH assumption. For example,
//
//  (local.get $a)
//  (ref.cast $B (local.get $a))
//
// The cast happens right after the first local.get, and we assume it does not
// fail, so the local must contain a B, even though the IR only has A.
//
// This analysis complements ContentOracle, which uses this analysis internally.
// ContentOracle does a forward flow analysis (as content moves from place to
// place) which increases from "nothing", while this does a backwards analysis
// that decreases from "everything" (or rather, from the type declared in the
// IR), so the two cannot be done at once.
//
// TODO: We could cycle between this and ContentOracle for repeated
//       improvements.
// TODO: This pass itself could benefit from internal cycles.
//
// This analysis mainly focuses on information across calls, as simple backwards
// inference is done in OptimizeCasts. Note that it is not needed if a call is
// inlined, obviously, and so it mostly helps cases like functions too large to
// inline, or when optimizing for size, or with indirect calls.
//
// We track cast parameters by mapping an index to the type it is definitely
// cast to if the function is entered. From that information we can infer things
// about the values being sent to the function (which we can assume must have
// the right type so that the casts do not trap).
using CastParams = std::unordered_map<Index, Type>;

// The information we collect and utilize as we operate in parallel in each
// function.
struct TNHInfo {
  CastParams castParams;

  // TODO: Returns as well: when we see (ref.cast (call $foo)) in all callers
  //       then we can refine inside $foo (in closed world).

  // We gather calls in parallel in order to process them later.
  std::vector<Call*> calls;
  std::vector<CallRef*> callRefs;

  // Note if a function body definitely traps.
  bool traps = false;

  // We gather inferences in parallel and combine them at the end.
  std::unordered_map<Expression*, PossibleContents> inferences;
};

class TNHOracle : public ModuleUtils::ParallelFunctionAnalysis<TNHInfo> {
  const PassOptions& options;

public:
  using Parent = ModuleUtils::ParallelFunctionAnalysis<TNHInfo>;
  TNHOracle(Module& wasm, const PassOptions& options)
    : Parent(wasm,
             [this, &options](Function* func, TNHInfo& info) {
               scan(func, info, options);
             }),
      options(options) {

    // After the scanning phase that we run in the constructor, continue to the
    // second phase of analysis: inference.
    infer();
  }

  // Get the type we inferred was possible at a location.
  PossibleContents getContents(Expression* curr) {
    auto naiveContents = PossibleContents::coneType(curr->type);

    // If we inferred nothing, use the naive type.
    auto iter = inferences.find(curr);
    if (iter == inferences.end()) {
      return naiveContents;
    }

    auto& contents = iter->second;
    // We only store useful contents that improve on the naive estimate that
    // uses the type in the IR.
    assert(contents != naiveContents);
    return contents;
  }

private:
  // Maps expressions to the content we inferred there. If an expression is not
  // here then expression->type (the type in Binaryen IR) is all we have.
  std::unordered_map<Expression*, PossibleContents> inferences;

  // Phase 1: Scan to find cast parameters and calls. This operates on a single
  // function, and is called in parallel.
  void scan(Function* func, TNHInfo& info, const PassOptions& options);

  // Phase 2: Infer contents based on what we scanned.
  void infer();

  // Optimize one specific call (or call_ref).
  void optimizeCallCasts(Expression* call,
                         const ExpressionList& operands,
                         const CastParams& targetCastParams,
                         const analysis::CFGBlockIndexes& blockIndexes,
                         TNHInfo& info);
};

void TNHOracle::scan(Function* func,
                     TNHInfo& info,
                     const PassOptions& options) {
  if (func->imported()) {
    return;
  }

  // Gather parameters that are definitely cast in the function entry.
  struct EntryScanner : public LinearExecutionWalker<EntryScanner> {
    Module& wasm;
    const PassOptions& options;
    TNHInfo& info;

    EntryScanner(Module& wasm, const PassOptions& options, TNHInfo& info)
      : wasm(wasm), options(options), info(info) {}

    // Note while we are still in the entry (first) block.
    bool inEntryBlock = true;

    static void doNoteNonLinear(EntryScanner* self, Expression** currp) {
      // This is the end of the first basic block.
      self->inEntryBlock = false;
    }

    // We note params that are written to, as local changes prevent us from
    // inferences:
    //
    //  (func $foo (param $x)
    //    (local.set $x ..)
    //    (ref.cast (local.get $x)) ;; this is no longer casting the actual
    //                              ;; parameter
    //
    std::unordered_set<Index> writtenParams;

    void visitLocalSet(LocalSet* curr) {
      if (getFunction()->isParam(curr->index)) {
        writtenParams.insert(curr->index);
      }
    }

    void visitCall(Call* curr) { info.calls.push_back(curr); }

    void visitCallRef(CallRef* curr) {
      // We can only optimize call_ref in closed world, as otherwise the
      // call can go somewhere we can't see.
      if (options.closedWorld) {
        info.callRefs.push_back(curr);
      }
    }

    void visitRefAs(RefAs* curr) {
      if (curr->op == RefAsNonNull) {
        noteCast(curr->value, curr->type);
      }
    }
    void visitRefCast(RefCast* curr) { noteCast(curr->ref, curr->type); }

    // Note a cast of an expression to a particular type.
    void noteCast(Expression* expr, Type type) {
      if (!inEntryBlock) {
        return;
      }

      auto* fallthrough = Properties::getFallthrough(expr, options, wasm);
      if (auto* get = fallthrough->dynCast<LocalGet>()) {
        // To optimize, this needs to be an unmodified param, and of a useful
        // type.
        //
        // Note that if we see more than one cast we keep the first one. This is
        // not important in optimized code, as the most refined cast would be
        // the only one to exist there, so it's ok to keep things simple here.
        if (getFunction()->isParam(get->index) && type != get->type &&
            info.castParams.count(get->index) == 0 &&
            !writtenParams.count(get->index)) {
          info.castParams[get->index] = type;
        }
      }
    }

    // Operations that trap on null are equivalent to casts to non-null, in that
    // they imply that their input is non-null if traps never happen.
    //
    // We only look at them if the input is actually nullable, since if they
    // are non-nullable then we can add no information. (This is equivalent
    // to the handling of RefAsNonNull above, in the sense that in optimized
    // code the RefAs will not appear if the input is already non-nullable).
    // This function is called with the reference that will be trapped on,
    // if it is null.
    void notePossibleTrap(Expression* expr) {
      if (!expr->type.isRef() || expr->type.isNonNullable()) {
        return;
      }
      noteCast(expr, Type(expr->type.getHeapType(), NonNullable));
    }

    void visitStructGet(StructGet* curr) { notePossibleTrap(curr->ref); }
    void visitStructSet(StructSet* curr) { notePossibleTrap(curr->ref); }
    void visitStructRMW(StructRMW* curr) { notePossibleTrap(curr->ref); }
    void visitStructCmpxchg(StructCmpxchg* curr) {
      notePossibleTrap(curr->ref);
    }
    void visitArrayGet(ArrayGet* curr) { notePossibleTrap(curr->ref); }
    void visitArraySet(ArraySet* curr) { notePossibleTrap(curr->ref); }
    void visitArrayLen(ArrayLen* curr) { notePossibleTrap(curr->ref); }
    void visitArrayCopy(ArrayCopy* curr) {
      notePossibleTrap(curr->srcRef);
      notePossibleTrap(curr->destRef);
    }
    void visitArrayFill(ArrayFill* curr) { notePossibleTrap(curr->ref); }
    void visitArrayInitData(ArrayInitData* curr) {
      notePossibleTrap(curr->ref);
    }
    void visitArrayInitElem(ArrayInitElem* curr) {
      notePossibleTrap(curr->ref);
    }
    void visitArrayRMW(ArrayRMW* curr) { notePossibleTrap(curr->ref); }
    void visitArrayCmpxchg(ArrayCmpxchg* curr) { notePossibleTrap(curr->ref); }

    void visitFunction(Function* curr) {
      // In optimized TNH code, a function that always traps will be turned
      // into a singleton unreachable instruction, so it is enough to check
      // for that.
      if (curr->body->is<Unreachable>()) {
        info.traps = true;
      }
    }
  } scanner(wasm, options, info);
  scanner.walkFunction(func);
}

void TNHOracle::infer() {
  // Phase 2: Inside each function, optimize calls based on the cast params of
  // the called function (which we noted during phase 1).
  //
  // Specifically, each time we call a target that will cast a param, we can
  // infer that the param must have that type (or else we'd trap, but we are
  // assuming traps never happen).
  //
  // While doing so we must be careful of control flow transfers right before
  // the call:
  //
  //  (call $target
  //    (A)
  //    (br_if ..)
  //    (B)
  //  )
  //
  // If we branch in the br_if then we might execute A and then something else
  // entirely, and not reach B or the call. In that case we can't infer anything
  // about A (perhaps, for example, we branch away exactly when A would fail the
  // cast). Therefore in the optimization below we only optimize code that, if
  // reached, will definitely reach the call, like B.
  //
  // TODO: Some control flow transfers are ok, so long as we must reach the
  //       call, like if we replace the br_if with an if with two arms (and no
  //       branches in either).
  // TODO: We can also infer backwards past basic blocks from casts, even
  //       without calls. Any cast tells us something about the uses of that
  //       value that must reach the cast.
  // TODO: We can do a whole-program flow of this information.

  // For call_ref, we need to know which functions belong to each type. Gather
  // that first. This map will map each heap type to each function that is of
  // that type or a subtype, i.e., might be called when that type is seen in a
  // call_ref target.
  std::unordered_map<HeapType, std::vector<Function*>> typeFunctions;
  if (options.closedWorld) {
    for (auto& func : wasm.functions) {
      auto type = func->type;
      auto& info = map[wasm.getFunction(func->name)];
      if (info.traps) {
        // This function definitely traps, so we can assume it is never called,
        // and don't need to even bother putting it in |typeFunctions|.
        continue;
      }
      while (1) {
        typeFunctions[type.getHeapType()].push_back(func.get());
        if (auto super = type.getHeapType().getDeclaredSuperType()) {
          type = type.with(*super);
        } else {
          break;
        }
      }
    }
  }

  doAnalysis([&](Function* func, TNHInfo& info) {
    // We will need some CFG information below. Computing this is expensive, so
    // only do it if we find optimization opportunities.
    std::optional<analysis::CFGBlockIndexes> blockIndexes;

    auto ensureCFG = [&]() {
      if (!blockIndexes) {
        auto cfg = analysis::CFG::fromFunction(func);
        blockIndexes = analysis::CFGBlockIndexes(cfg);
      }
    };

    for (auto* call : info.calls) {
      auto& targetInfo = map[wasm.getFunction(call->target)];

      auto& targetCastParams = targetInfo.castParams;
      if (targetCastParams.empty()) {
        continue;
      }

      // This looks promising, create the CFG if we haven't already, and
      // optimize.
      ensureCFG();
      optimizeCallCasts(
        call, call->operands, targetCastParams, *blockIndexes, info);

      // Note that we don't need to do anything for targetInfo.traps for a
      // direct call: the inliner will inline the singleton unreachable in the
      // target function anyhow.
    }

    for (auto* call : info.callRefs) {
      auto targetType = call->target->type;
      if (!targetType.isRef()) {
        // This is unreachable or null, and other passes will optimize that.
        continue;
      }

      // We should only get here in a closed world, in which we know which
      // functions might be called (the scan phase only notes callRefs if we are
      // in fact in a closed world).
      assert(options.closedWorld);

      auto iter = typeFunctions.find(targetType.getHeapType());
      if (iter == typeFunctions.end()) {
        // No function exists of this type, so the call_ref will trap. We can
        // mark the target as empty, which has the identical effect.
        info.inferences[call->target] = PossibleContents::none();
        continue;
      }

      // Go through the targets and ignore any that will trap. That will leave
      // us with the actually possible targets.
      //
      // Note that we did not even add functions that certainly trap to
      // |typeFunctions| at all, so those are already excluded.
      const auto& targets = iter->second;
      std::vector<Function*> possibleTargets;
      for (Function* target : targets) {
        auto& targetInfo = map[target];

        // If any of our operands will fail a cast, then we will trap.
        bool traps = false;
        for (auto& [castIndex, castType] : targetInfo.castParams) {
          auto operandType = call->operands[castIndex]->type;
          auto result = GCTypeUtils::evaluateCastCheck(operandType, castType);
          if (result == GCTypeUtils::Failure) {
            traps = true;
            break;
          }
        }
        if (!traps) {
          possibleTargets.push_back(target);
        }
      }

      if (possibleTargets.empty()) {
        // No target is possible.
        info.inferences[call->target] = PossibleContents::none();
        continue;
      }

      if (possibleTargets.size() == 1) {
        // There is exactly one possible call target, which means we can
        // actually infer what the call_ref is calling. Add that as an
        // inference.
        // TODO: We could also optimizeCallCasts() here, but it is low priority
        //       as other opts will make this call direct later, after which a
        //       lot of other optimizations become possible anyhow.
        auto target = possibleTargets[0]->name;
        info.inferences[call->target] =
<<<<<<< HEAD
          PossibleContents::literal(Literal::makeFunc(
            target, wasm.getFunction(target)->type.getHeapType()));
=======
          PossibleContents::literal(Literal::makeFunc(target, wasm));
>>>>>>> 0967b41a
        continue;
      }

      // More than one target exists: apply the intersection of their
      // constraints. That is, if they all cast the k-th parameter to type T (or
      // more) than we can apply that here.
      auto numParams = call->operands.size();
      std::vector<Type> sharedCastParamsVec(numParams, Type::unreachable);
      for (auto* target : possibleTargets) {
        auto& targetInfo = map[target];
        auto& targetCastParams = targetInfo.castParams;
        for (Index i = 0; i < numParams; i++) {
          auto iter = targetCastParams.find(i);
          if (iter == targetCastParams.end()) {
            // If the target does not cast, we cannot do anything with this
            // parameter; mark it as unoptimizable with an impossible type.
            sharedCastParamsVec[i] = Type::none;
            continue;
          }

          // This function casts this param. Combine this with existing info.
          auto castType = iter->second;
          sharedCastParamsVec[i] =
            Type::getLeastUpperBound(sharedCastParamsVec[i], castType);
        }
      }

      // Build a map of the interesting cast params we found, and if there are
      // any, optimize using them.
      CastParams sharedCastParams;
      for (Index i = 0; i < numParams; i++) {
        auto type = sharedCastParamsVec[i];
        if (type != Type::none) {
          sharedCastParams[i] = type;
        }
      }
      if (!sharedCastParams.empty()) {
        ensureCFG();
        optimizeCallCasts(
          call, call->operands, sharedCastParams, *blockIndexes, info);
      }
    }
  });

  // Combine all of our inferences from the parallel phase above us into the
  // final list of inferences.
  for (auto& [_, info] : map) {
    for (auto& [expr, contents] : info.inferences) {
      inferences[expr] = contents;
    }
  }
}

void TNHOracle::optimizeCallCasts(Expression* call,
                                  const ExpressionList& operands,
                                  const CastParams& targetCastParams,
                                  const analysis::CFGBlockIndexes& blockIndexes,
                                  TNHInfo& info) {
  // Optimize in the same basic block as the call: all instructions still in
  // that block will definitely execute if the call is reached. We will do that
  // by going backwards through the call's operands and fallthrough values, and
  // optimizing while we are still in the same basic block.
  auto callBlockIndex = blockIndexes.get(call);

  // Operands must exist since there is a cast param, so a param exists.
  assert(operands.size() > 0);
  for (int i = int(operands.size() - 1); i >= 0; i--) {
    auto* operand = operands[i];

    if (blockIndexes.get(operand) != callBlockIndex) {
      // Control flow might transfer; stop.
      break;
    }

    auto iter = targetCastParams.find(i);
    if (iter == targetCastParams.end()) {
      // This param is not cast, so skip it.
      continue;
    }

    // If the call executes then this parameter is definitely reached (since it
    // is in the same basic block), and we know that it will be cast to a more
    // refined type.
    auto castType = iter->second;

    // Apply what we found to the operand and also to its fallthrough
    // values.
    //
    // At the loop entry |curr| has been checked for a possible control flow
    // transfer (and that problem ruled out).
    auto* curr = operand;
    while (1) {
      // Note the type if it is useful.
      if (castType != curr->type) {
        // There are two constraints on this location: any value there must
        // be of the declared type (curr->type) and also the cast type, so
        // we know only their intersection can appear here.
        auto declared = PossibleContents::coneType(curr->type);
        auto intersection = PossibleContents::coneType(castType);
        intersection.intersect(declared);
        if (intersection.isConeType()) {
          auto intersectionType = intersection.getType();
          if (intersectionType != curr->type) {
            // We inferred a more refined type.
            info.inferences[curr] = intersection;
          }
        } else {
          // Otherwise, the intersection can be a null (if the heap types are
          // incompatible, but a null is allowed), or empty. We can apply
          // either.
          assert(intersection.isNull() || intersection.isNone());
          info.inferences[curr] = intersection;
        }
      }

      auto* next = Properties::getImmediateFallthrough(curr, options, wasm);
      if (next == curr) {
        // No fallthrough, we're done with this param.
        break;
      }

      // There is a fallthrough. Check for a control flow transfer.
      if (blockIndexes.get(next) != callBlockIndex) {
        // Control flow might transfer; stop. We also cannot look at any further
        // operands (if a child of this operand is in another basic block from
        // the call, so are previous operands), so return from the entire
        // function.
        return;
      }

      // Continue to the fallthrough.
      curr = next;
    }
  }
}

// Main logic for building data for the flow analysis and then performing that
// analysis.
struct Flower {
  Module& wasm;
  const PassOptions& options;

  Flower(Module& wasm, const PassOptions& options);

  // Each LocationIndex will have one LocationInfo that contains the relevant
  // information we need for each location.
  struct LocationInfo {
    // The location at this index.
    Location location;

    // The possible contents in that location.
    PossibleContents contents;

    // A list of the target locations to which this location sends content.
    // TODO: benchmark SmallVector<1> here, as commonly there may be a single
    //       target (an expression has one parent)
    std::vector<LocationIndex> targets;

    LocationInfo(Location location) : location(location) {}
  };

  // Maps location indexes to the info stored there, as just described above.
  std::vector<LocationInfo> locations;

  // Reverse mapping of locations to their indexes.
  std::unordered_map<Location, LocationIndex> locationIndexes;

  const Location& getLocation(LocationIndex index) {
    assert(index < locations.size());
    return locations[index].location;
  }

  PossibleContents& getContents(LocationIndex index) {
    assert(index < locations.size());
    return locations[index].contents;
  }

  // Check what we know about the type of an expression, using static
  // information from a TrapsNeverHappen oracle (see TNHOracle), if we have one.
  PossibleContents getTNHContents(Expression* curr) {
    if (!tnhOracle) {
      // No oracle; just use the type in the IR.
      return PossibleContents::coneType(curr->type);
    }
    return tnhOracle->getContents(curr);
  }

private:
  std::unique_ptr<TNHOracle> tnhOracle;

  std::vector<LocationIndex>& getTargets(LocationIndex index) {
    assert(index < locations.size());
    return locations[index].targets;
  }

  // Convert the data into the efficient LocationIndex form we will use during
  // the flow analysis. This method returns the index of a location, allocating
  // one if this is the first time we see it.
  LocationIndex getIndex(const Location& location) {
    auto iter = locationIndexes.find(location);
    if (iter != locationIndexes.end()) {
      return iter->second;
    }

    // Allocate a new index here.
    size_t index = locations.size();
#if defined(POSSIBLE_CONTENTS_DEBUG) && POSSIBLE_CONTENTS_DEBUG >= 2
    std::cout << "  new index " << index << " for ";
    dump(location);
#endif
    if (index >= std::numeric_limits<LocationIndex>::max()) {
      // 32 bits should be enough since each location takes at least one byte
      // in the binary, and we don't have 4GB wasm binaries yet... do we?
      Fatal() << "Too many locations for 32 bits";
    }
    locations.emplace_back(location);
    locationIndexes[location] = index;

    return index;
  }

  bool hasIndex(const Location& location) {
    return locationIndexes.find(location) != locationIndexes.end();
  }

  IndexLink getIndexes(const LocationLink& link) {
    return {getIndex(link.from), getIndex(link.to)};
  }

  // See the comment on CollectedFuncInfo::childParents. This is the merged info
  // from all the functions and the global scope.
  std::unordered_map<LocationIndex, LocationIndex> childParents;

  // The work remaining to do during the flow: locations that we need to flow
  // content from, after new content reached them.
  //
  // Using a set here is efficient as multiple updates may arrive to a location
  // before we get to processing it.
  //
  // The items here could be {location, newContents}, but it is more efficient
  // to have already written the new contents to the main data structure. That
  // avoids larger data here, and also, updating the contents as early as
  // possible is helpful as anything reading them meanwhile (before we get to
  // their work item in the queue) will see the newer value, possibly avoiding
  // flowing an old value that would later be overwritten.
  //
  // This must be ordered to avoid nondeterminism. The problem is that our
  // operations are imprecise and so the transitive property does not hold:
  // (AvB)vC may differ from Av(BvC). Likewise (AvB)^C may differ from
  // (A^C)v(B^C). An example of the latter is if a location is sent a null func
  // and an i31, and the location can only contain funcref. If the null func
  // arrives first, then later we'd merge null func + i31 which ends up as Many,
  // and then we filter that to funcref and get funcref. But if the i31 arrived
  // first, we'd filter it into nothing, and then the null func that arrives
  // later would be the final result. This would not happen if our operations
  // were precise, but we only make approximations here to avoid unacceptable
  // overhead, such as cone types but not arbitrary unions, etc.
  InsertOrderedSet<LocationIndex> workQueue;

  // All existing links in the graph. We keep this to know when a link we want
  // to add is new or not.
  std::unordered_set<IndexLink> links;

  // Update a location with new contents that are added to everything already
  // present there. If the update changes the contents at that location (if
  // there was anything new) then we also need to flow from there, which we will
  // do by adding the location to the work queue, and eventually flowAfterUpdate
  // will be called on this location.
  //
  // Returns whether it is worth sending new contents to this location in the
  // future. If we return false, the sending location never needs to do that
  // ever again.
  bool updateContents(LocationIndex locationIndex,
                      PossibleContents newContents);

  // Slow helper that converts a Location to a LocationIndex. This should be
  // avoided. TODO: remove the remaining uses of this.
  bool updateContents(const Location& location,
                      const PossibleContents& newContents) {
    return updateContents(getIndex(location), newContents);
  }

  // Flow contents from a location where a change occurred. This sends the new
  // contents to all the normal targets of this location (using
  // flowToTargetsAfterUpdate), and also handles special cases of flow after.
  void flowAfterUpdate(LocationIndex locationIndex);

  // Internal part of flowAfterUpdate that handles sending new values to the
  // given location index's normal targets (that is, the ones listed in the
  // |targets| vector).
  void flowToTargetsAfterUpdate(LocationIndex locationIndex,
                                const PossibleContents& contents);

  // Add a new connection while the flow is happening. If the link already
  // exists it is not added.
  void connectDuringFlow(Location from, Location to);

  // Contents sent to certain locations can be filtered in a special way during
  // the flow, which is handled in these helpers. These may update
  // |worthSendingMore| which is whether it is worth sending any more content to
  // this location in the future.
  void filterExpressionContents(PossibleContents& contents,
                                const ExpressionLocation& exprLoc,
                                bool& worthSendingMore);
  void filterGlobalContents(PossibleContents& contents,
                            const GlobalLocation& globalLoc);
  void filterDataContents(PossibleContents& contents,
                          const DataLocation& dataLoc);
  void filterPackedDataReads(PossibleContents& contents,
                             const ExpressionLocation& exprLoc);

  // Reads from GC data: a struct.get or array.get. This is given the type of
  // the read operation, the field that is read on that type, the known contents
  // in the reference the read receives, and the read instruction itself. We
  // compute where we need to read from based on the type and the ref contents
  // and get that data, adding new links in the graph as needed.
  void readFromData(Type declaredType,
                    Index fieldIndex,
                    const PossibleContents& refContents,
                    Expression* read);

  // Similar to readFromData, but does a write for a struct.set or array.set.
  void writeToData(Expression* ref, Expression* value, Index fieldIndex);

  // We will need subtypes during the flow, so compute them once ahead of time.
  std::unique_ptr<SubTypes> subTypes;

  // The depth of children for each type. This is 0 if the type has no
  // subtypes, 1 if it has subtypes but none of those have subtypes themselves,
  // and so forth.
  std::unordered_map<HeapType, Index> maxDepths;

  // Given a ConeType, return the normalized depth, that is, the canonical depth
  // given the actual children it has. If this is a full cone, then we can
  // always pick the actual maximal depth and use that instead of FullDepth==-1.
  // For a non-full cone, we also reduce the depth as much as possible, so it is
  // equal to the maximum depth of an existing subtype.
  Index getNormalizedConeDepth(Type type, Index depth) {
    return std::min(depth, maxDepths[type.getHeapType()]);
  }

  void normalizeConeType(PossibleContents& cone) {
    assert(cone.isConeType());
    auto type = cone.getType();
    auto before = cone.getCone().depth;
    auto normalized = getNormalizedConeDepth(type, before);
    if (normalized != before) {
      cone = PossibleContents::coneType(type, normalized);
    }
  }

#if defined(POSSIBLE_CONTENTS_DEBUG) && POSSIBLE_CONTENTS_DEBUG >= 2
  // Dump out a location for debug purposes.
  void dump(Location location);
#endif
};

Flower::Flower(Module& wasm, const PassOptions& options)
  : wasm(wasm), options(options) {

  // If traps never happen, create a TNH oracle.
  //
  // Atm this oracle only helps on GC content, so disable it without GC.
  if (options.trapsNeverHappen && wasm.features.hasGC()) {
#ifdef POSSIBLE_CONTENTS_DEBUG
    std::cout << "tnh phase\n";
#endif
    tnhOracle = std::make_unique<TNHOracle>(wasm, options);
  }

#ifdef POSSIBLE_CONTENTS_DEBUG
  std::cout << "parallel phase\n";
#endif

  // Compute shared info that we need for the main pass over each function, such
  // as the imported/exported tables.
  SharedInfo shared;

  for (auto& table : wasm.tables) {
    if (table->imported()) {
      shared.publicTables.insert(table->name);
    }
  }

  for (auto& ex : wasm.exports) {
    if (ex->kind == ExternalKind::Table) {
      shared.publicTables.insert(*ex->getInternalName());
    }
  }

  // Collect information from each function.
  ModuleUtils::ParallelFunctionAnalysis<CollectedFuncInfo> analysis(
    wasm, [&](Function* func, CollectedFuncInfo& info) {
      InfoCollector finder(shared, info, options);

      if (func->imported()) {
        // Imports return unknown values.
        auto results = func->getResults();
        for (Index i = 0; i < results.size(); i++) {
          finder.addRoot(ResultLocation{func, i},
                         PossibleContents::fromType(results[i]));
        }
        return;
      }

      finder.walkFunctionInModule(func, &wasm);
    });

#ifdef POSSIBLE_CONTENTS_DEBUG
  std::cout << "single phase\n";
#endif

  // Also walk the global module code (for simplicity, also add it to the
  // function map, using a "function" key of nullptr).
  auto& globalInfo = analysis.map[nullptr];
  InfoCollector finder(shared, globalInfo, options);
  finder.walkModuleCode(&wasm);

#ifdef POSSIBLE_CONTENTS_DEBUG
  std::cout << "global init phase\n";
#endif

  // Connect global init values (which we've just processed, as part of the
  // module code) to the globals they initialize.
  for (auto& global : wasm.globals) {
    if (global->imported()) {
      // Imports are unknown values.
      finder.addRoot(GlobalLocation{global->name},
                     PossibleContents::fromType(global->type));
      continue;
    }
    auto* init = global->init;
    if (finder.isRelevant(init->type)) {
      globalInfo.links.push_back(
        {ExpressionLocation{init, 0}, GlobalLocation{global->name}});
    }
  }

  // Merge the function information into a single large graph that represents
  // the entire program all at once, indexing and deduplicating everything as we
  // go.

#ifdef POSSIBLE_CONTENTS_DEBUG
  std::cout << "merging+indexing phase\n";
#endif

  // The merged roots. (Note that all other forms of merged data are declared at
  // the class level, since we need them during the flow, but the roots are only
  // needed to start the flow, so we can declare them here.)
  //
  // This must be insert-ordered for the same reason as |workQueue| is, see
  // above.
  InsertOrderedMap<Location, PossibleContents> roots;

  // Any function that may be called from the outside, like an export, is a
  // root, since they can be called with unknown parameters.
  auto calledFromOutside = [&](Name funcName) {
    auto* func = wasm.getFunction(funcName);
    auto params = func->getParams();
    for (Index i = 0; i < func->getParams().size(); i++) {
      roots[ParamLocation{func, i}] = PossibleContents::fromType(params[i]);
    }
  };

  for (auto& [func, info] : analysis.map) {
    for (auto& link : info.links) {
      links.insert(getIndexes(link));
    }
    for (auto& [root, value] : info.roots) {
      roots[root] = value;

      // Ensure an index even for a root with no links to it - everything needs
      // an index.
      getIndex(root);
    }
    for (auto [child, parent] : info.childParents) {
      // In practice we do not have any childParent connections with a tuple;
      // assert on that just to be safe.
      assert(!child->type.isTuple());
      childParents[getIndex(ExpressionLocation{child, 0})] =
        getIndex(ExpressionLocation{parent, 0});
    }

    for (auto func : info.calledFromOutside) {
      calledFromOutside(func);
    }
  }

  // We no longer need the function-level info.
  analysis.map.clear();

#ifdef POSSIBLE_CONTENTS_DEBUG
  std::cout << "external phase\n";
#endif

  // Exports can be modified from the outside.
  for (auto& ex : wasm.exports) {
    if (ex->kind == ExternalKind::Function) {
      calledFromOutside(*ex->getInternalName());
    } else if (ex->kind == ExternalKind::Table) {
      // If any table is exported, assume any function in any table (including
      // other tables) can be called from the outside.
      // TODO: This could be more precise about which tables are exported and
      //       which are not: perhaps one table is exported but we can optimize
      //       the functions in another table, which is not exported. However,
      //       it is simpler to treat them all the same, and this handles the
      //       common case of no tables being exported at all.
      // TODO: This does not handle table.get/table.set, or call_ref, for which
      //       we'd need to see which references are used and which escape etc.
      //       For now, assume a closed world for such such advanced use cases /
      //       assume this pass won't be run in them anyhow.
      // TODO: do this only once if multiple tables are exported
      for (auto& elementSegment : wasm.elementSegments) {
        for (auto* curr : elementSegment->data) {
          if (auto* refFunc = curr->dynCast<RefFunc>()) {
            calledFromOutside(refFunc->func);
          }
        }
      }
    } else if (ex->kind == ExternalKind::Global) {
      // Exported mutable globals are roots, since the outside may write any
      // value to them.
      auto name = *ex->getInternalName();
      auto* global = wasm.getGlobal(name);
      if (global->mutable_) {
        roots[GlobalLocation{name}] = PossibleContents::fromType(global->type);
      }
    }
  }

  // Exported/imported tags are modifiable from the outside. TODO: should that
  // not be possible in closed world?
  std::unordered_set<Name> publicTags;
  for (auto& tag : wasm.tags) {
    if (tag->imported()) {
      publicTags.insert(tag->name);
    }
  }
  for (auto& ex : wasm.exports) {
    if (ex->kind == ExternalKind::Tag) {
      publicTags.insert(*ex->getInternalName());
    }
  }
  for (auto tag : publicTags) {
    auto params = wasm.getTag(tag)->params();
    for (Index i = 0; i < params.size(); i++) {
      roots[TagLocation{tag, i}] = PossibleContents::fromType(params[i]);
    }
  }

#ifdef POSSIBLE_CONTENTS_DEBUG
  std::cout << "struct phase\n";
#endif

  subTypes = std::make_unique<SubTypes>(wasm);
  maxDepths = subTypes->getMaxDepths();

#ifdef POSSIBLE_CONTENTS_DEBUG
  std::cout << "Link-targets phase\n";
#endif

  // Add all links to the targets vectors of the source locations, which we will
  // use during the flow.
  for (auto& link : links) {
    getTargets(link.from).push_back(link.to);
  }

#ifndef NDEBUG
  // Each vector of targets (which is a vector for efficiency) must have no
  // duplicates.
  for (auto& info : locations) {
    disallowDuplicates(info.targets);
  }
#endif

#ifdef POSSIBLE_CONTENTS_DEBUG
  std::cout << "roots phase\n";
#endif

  // Set up the roots, which are the starting state for the flow analysis: send
  // their initial content to them to start the flow.
  for (const auto& [location, value] : roots) {
#if defined(POSSIBLE_CONTENTS_DEBUG) && POSSIBLE_CONTENTS_DEBUG >= 2
    std::cout << "  init root\n";
    dump(location);
    value.dump(std::cout, &wasm);
    std::cout << '\n';
#endif

    updateContents(location, value);
  }

#ifdef POSSIBLE_CONTENTS_DEBUG
  std::cout << "flow phase\n";
  size_t iters = 0;
#endif

  // Flow the data while there is still stuff flowing.
  while (!workQueue.empty()) {
#ifdef POSSIBLE_CONTENTS_DEBUG
    iters++;
    if ((iters & 255) == 0) {
      std::cout << iters++ << " iters, work left: " << workQueue.size() << '\n';
    }
#endif

    auto iter = workQueue.begin();
    auto locationIndex = *iter;
    workQueue.erase(iter);

    flowAfterUpdate(locationIndex);
  }

  // TODO: Add analysis and retrieval logic for fields of immutable globals,
  //       including multiple levels of depth (necessary for itables in j2wasm).
}

bool Flower::updateContents(LocationIndex locationIndex,
                            PossibleContents newContents) {
  auto& contents = getContents(locationIndex);
  auto oldContents = contents;

#if defined(POSSIBLE_CONTENTS_DEBUG) && POSSIBLE_CONTENTS_DEBUG >= 2
  std::cout << "\nupdateContents\n";
  dump(getLocation(locationIndex));
  contents.dump(std::cout, &wasm);
  std::cout << "\n with new contents \n";
  newContents.dump(std::cout, &wasm);
  std::cout << '\n';
#endif

  auto location = getLocation(locationIndex);

  // Handle special cases: Some locations can only contain certain contents, so
  // filter accordingly. For example, if anyref arrives to a non-nullable
  // location, we know it must be (ref any). As a result, each time we update
  // the contents at a location we are both merging in the new contents, and
  // filtering based on what we know of the location.
  //
  // The operation of merging in new content and also filtering is *not*
  // commutative. Set intersection and union of course is, but the shapes we
  // work with here are limited, e.g. we have cones which include all children
  // up to a fixed depth (and not specific children or each with a different
  // depth). For example, if we start e.g. with a ref.func literal, and a
  // ref.null arrives, then merging results in a cone that allows null, as that
  // is the best shape we have that includes both. If the location is non-
  // nullable then the cone becomes non-nullable, so we ended up with something
  // worse than the original ref.func literal. In contrast, if we filtered the
  // new contents first, the null would vanish (as no null is possible in the
  // non-nullable location), so that order ends up better.
  //
  // For those reasons we filter the new contents arriving and also the merged
  // contents afterwards, to try to get the best results. This also avoids some
  // nondeterminism hazards with different orders. TODO: This does not avoid
  // them all, in principle, due to lack of commutativity. Using a deterministic
  // order (like abstract interpretation) would fix that.
  if (auto* dataLoc = std::get_if<DataLocation>(&location)) {
    // Filtering data contents is especially important to do before, and not
    // necessary afterwards. For example, imagine a location that contains an
    // i8 which is sent a 0 and then 0x100. If we filter only after, then we'd
    // combine 0 and 0x100 first and get "unknown integer"; only by filtering
    // 0x100 to 0 beforehand (since 0x100 & 0xff => 0) will we combine 0 and 0
    // and not change anything, which is best.
    filterDataContents(newContents, *dataLoc);
#if defined(POSSIBLE_CONTENTS_DEBUG) && POSSIBLE_CONTENTS_DEBUG >= 2
    std::cout << "  pre-filtered data contents:\n";
    newContents.dump(std::cout, &wasm);
    std::cout << '\n';
#endif
  } else if (auto* exprLoc = std::get_if<ExpressionLocation>(&location)) {
    if (exprLoc->expr->is<StructGet>() || exprLoc->expr->is<ArrayGet>()) {
      // As mentioned above, data locations can have packed reads, which require
      // filtering before. Note that there is no need to filter atomic RMW
      // operations here because they always do unsigned reads.
      filterPackedDataReads(newContents, *exprLoc);
#if defined(POSSIBLE_CONTENTS_DEBUG) && POSSIBLE_CONTENTS_DEBUG >= 2
      std::cout << "  pre-filtered packed read contents:\n";
      newContents.dump(std::cout, &wasm);
      std::cout << '\n';
#endif
    }

    // Generic filtering. We do this both before and after.
    //
    // The outcome of this filtering does not affect whether it is worth sending
    // more later (we compute that at the end), so use a temp out var for that.
    bool worthSendingMoreTemp = true;
    filterExpressionContents(newContents, *exprLoc, worthSendingMoreTemp);
  } else if (auto* globalLoc = std::get_if<GlobalLocation>(&location)) {
    // Generic filtering. We do this both before and after.
    filterGlobalContents(newContents, *globalLoc);
  }

  // After filtering newContents, combine it onto the existing contents.
  contents.combine(newContents);

  if (contents.isNone()) {
    // There is still nothing here. There is nothing more to do here but to
    // return that it is worth sending more.
    return true;
  }

  // It is not worth sending any more to this location if we are now in the
  // worst possible case, as no future value could cause any change.
  bool worthSendingMore = true;
  if (contents.isConeType()) {
    if (!contents.getType().isRef()) {
      // A cone type of a non-reference is the worst case, since subtyping is
      // not relevant there, and so if we only know something about the type
      // then we already know nothing beyond what the type in the wasm tells us
      // (and from there we can only go to Many).
      worthSendingMore = false;
    } else {
      // Normalize all reference cones. There is never a point to flow around
      // anything non-normalized, which might lead to extra work. For example,
      // if A has no subtypes, then a full cone for A is really the same as one
      // with depth 0 (an exact type). And we don't want to see the full cone
      // arrive and think it was an improvement over the one with depth 0 and do
      // more flowing based on that.
      normalizeConeType(contents);
    }
  }

  // Check if anything changed.
  if (contents == oldContents) {
    // Nothing actually changed, so just return.
    return worthSendingMore;
  }

  // Handle filtering (see comment earlier, this is the later filtering stage).
  bool filtered = false;
  if (auto* exprLoc = std::get_if<ExpressionLocation>(&location)) {
    // TODO: Replace this with specific filterFoo or flowBar methods like we
    //       have for filterGlobalContents. That could save a little wasted work
    //       here. Might be best to do that after the spec is fully stable.
    filterExpressionContents(contents, *exprLoc, worthSendingMore);
    filtered = true;
  } else if (auto* globalLoc = std::get_if<GlobalLocation>(&location)) {
    filterGlobalContents(contents, *globalLoc);
    filtered = true;
  }

  // Check if anything changed after filtering, if we did so.
  if (filtered) {
#if defined(POSSIBLE_CONTENTS_DEBUG) && POSSIBLE_CONTENTS_DEBUG >= 2
    std::cout << "  filtered contents:\n";
    contents.dump(std::cout, &wasm);
    std::cout << '\n';
#endif

    if (contents == oldContents) {
      return worthSendingMore;
    }
  }

#if defined(POSSIBLE_CONTENTS_DEBUG) && POSSIBLE_CONTENTS_DEBUG >= 2
  std::cout << "  updateContents has something new\n";
  contents.dump(std::cout, &wasm);
  std::cout << '\n';
#endif

  // After filtering we should always have more precise information than "many"
  // - in the worst case, we can have the type declared in the wasm.
  assert(!contents.isMany());

  // Add a work item if there isn't already.
  workQueue.insert(locationIndex);

  return worthSendingMore;
}

void Flower::flowAfterUpdate(LocationIndex locationIndex) {
  const auto location = getLocation(locationIndex);
  auto& contents = getContents(locationIndex);

  // We are called after a change at a location. A change means that some
  // content has arrived, since we never send empty values around. Assert on
  // that.
  assert(!contents.isNone());

#if defined(POSSIBLE_CONTENTS_DEBUG) && POSSIBLE_CONTENTS_DEBUG >= 2
  std::cout << "\nflowAfterUpdate to:\n";
  dump(location);
  std::cout << "  arriving:\n";
  contents.dump(std::cout, &wasm);
  std::cout << '\n';
#endif

  // Flow the contents to the normal targets of this location.
  flowToTargetsAfterUpdate(locationIndex, contents);

  // We are mostly done, except for handling interesting/special cases in the
  // flow, additional operations that we need to do aside from sending the new
  // contents to the normal (statically linked) targets.

  if (auto* exprLoc = std::get_if<ExpressionLocation>(&location)) {
    auto iter = childParents.find(locationIndex);
    if (iter == childParents.end()) {
      return;
    }

    // This is indeed one of the special cases where it is the child of a
    // parent, and we need to do some special handling because of that child-
    // parent connection.
    [[maybe_unused]] auto* child = exprLoc->expr;
    auto parentIndex = iter->second;
    auto* parent = std::get<ExpressionLocation>(getLocation(parentIndex)).expr;

#if defined(POSSIBLE_CONTENTS_DEBUG) && POSSIBLE_CONTENTS_DEBUG >= 2
    std::cout << "  special, parent:\n" << *parent << '\n';
#endif

    if (auto* get = parent->dynCast<StructGet>()) {
      // |child| is the reference child of a struct.get.
      assert(get->ref == child);
      readFromData(get->ref->type, get->index, contents, get);
    } else if (auto* set = parent->dynCast<StructSet>()) {
      // |child| is either the reference or the value child of a struct.set.
      assert(set->ref == child || set->value == child);
      writeToData(set->ref, set->value, set->index);
    } else if (auto* get = parent->dynCast<ArrayGet>()) {
      assert(get->ref == child);
      readFromData(get->ref->type, 0, contents, get);
    } else if (auto* set = parent->dynCast<ArraySet>()) {
      assert(set->ref == child || set->value == child);
      writeToData(set->ref, set->value, 0);
    } else if (auto* get = parent->dynCast<RefGetDesc>()) {
      // Similar to struct.get.
      assert(get->ref == child);
      readFromData(
        get->ref->type, DataLocation::DescriptorIndex, contents, get);
    } else {
      // TODO: ref.test and all other casts can be optimized (see the cast
      //       helper code used in OptimizeInstructions and RemoveUnusedBrs)
      WASM_UNREACHABLE("bad childParents content");
    }
  }
}

void Flower::flowToTargetsAfterUpdate(LocationIndex locationIndex,
                                      const PossibleContents& contents) {
  // Send the new contents to all the targets of this location. As we do so,
  // prune any targets that we do not need to bother sending content to in the
  // future, to save space and work later.
  auto& targets = getTargets(locationIndex);
  targets.erase(std::remove_if(targets.begin(),
                               targets.end(),
                               [&](LocationIndex targetIndex) {
#if defined(POSSIBLE_CONTENTS_DEBUG) && POSSIBLE_CONTENTS_DEBUG >= 2
                                 std::cout << "  send to target\n";
                                 dump(getLocation(targetIndex));
#endif
                                 return !updateContents(targetIndex, contents);
                               }),
                targets.end());

  if (contents.isMany()) {
    // We contain Many, and just called updateContents on our targets to send
    // that value to them. We'll never need to send anything from here ever
    // again, since we sent the worst case possible already, so we can just
    // clear our targets vector. But we should have already removed all the
    // targets in the above remove_if operation, since they should have all
    // notified us that we do not need to send them any more updates.
    assert(targets.empty());
  }
}

void Flower::connectDuringFlow(Location from, Location to) {
  auto newLink = LocationLink{from, to};
  auto newIndexLink = getIndexes(newLink);
  if (links.count(newIndexLink) == 0) {
    // This is a new link. Add it to the known links.
    links.insert(newIndexLink);

    // Add it to the |targets| vector.
    auto& targets = getTargets(newIndexLink.from);
    targets.push_back(newIndexLink.to);
#ifndef NDEBUG
    disallowDuplicates(targets);
#endif

    // In addition to adding the link, which will ensure new contents appearing
    // later will be sent along, we also update with the current contents.
    updateContents(to, getContents(getIndex(from)));
  }
}

void Flower::filterExpressionContents(PossibleContents& contents,
                                      const ExpressionLocation& exprLoc,
                                      bool& worthSendingMore) {
  auto type = exprLoc.expr->type;

  if (type.isTuple()) {
    // TODO: Optimize tuples here as well. We would need to take into account
    //       exprLoc.tupleIndex for that in all the below.
    return;
  }

  // The caller cannot know of a situation where it might not be worth sending
  // more to a reference - all that logic is in here. That is, the rest of this
  // function is the only place we can mark |worthSendingMore| as false for a
  // reference.
  bool isRef = type.isRef();
  assert(!isRef || worthSendingMore);

  // The TNH oracle informs us of the maximal contents possible here.
  auto maximalContents = getTNHContents(exprLoc.expr);
#if defined(POSSIBLE_CONTENTS_DEBUG) && POSSIBLE_CONTENTS_DEBUG >= 2
  std::cout << "TNHOracle informs us that " << *exprLoc.expr << " contains "
            << maximalContents << "\n";
#endif
  contents.intersect(maximalContents);
  if (contents.isNone()) {
    // Nothing was left here at all.
    return;
  }

  // For references we need to normalize the intersection, see below. For non-
  // references, we are done (we did all the relevant work in the intersect()
  // call).
  if (!isRef) {
    return;
  }

  // Normalize the intersection. We want to check later if any more content can
  // arrive here, and also we want to avoid flowing around anything non-
  // normalized, as explained earlier.
  //
  // Note that this normalization is necessary even though |contents| was
  // normalized before the intersection, e.g.:
  /*
  //      A
  //     / \
  //    B   C
  //        |
  //        D
  */
  // Consider the case where |maximalContents| is Cone(B, Infinity) and the
  // original |contents| was Cone(A, 2) (which is normalized). The naive
  // intersection is Cone(B, 1), since the core intersection logic makes no
  // assumptions about the rest of the types. That is then normalized to
  // Cone(B, 0) since there happens to be no subtypes for B.
  //
  // Note that the intersection may also not be a cone type, if it is a global
  // or literal. In that case we don't have anything more to do here.
  if (!contents.isConeType()) {
    return;
  }

  normalizeConeType(contents);

  // There is a chance that the intersection is equal to the maximal contents,
  // which would mean nothing more can arrive here.
  normalizeConeType(maximalContents);

  if (contents == maximalContents) {
    // We already contain everything possible, so this is the worst case.
    worthSendingMore = false;
  }
}

void Flower::filterGlobalContents(PossibleContents& contents,
                                  const GlobalLocation& globalLoc) {
  auto* global = wasm.getGlobal(globalLoc.name);
  if (global->mutable_ == Immutable) {
    // This is an immutable global. We never need to consider this value as
    // "Many", since in the worst case we can just use the immutable value. That
    // is, we can always replace this value with (global.get $name) which will
    // get the right value. Likewise, using the immutable global value is often
    // better than a cone type (even an exact one), but TODO: we could note both
    // a cone/exact type *and* that something is equal to a global, in some
    // cases. See https://github.com/WebAssembly/binaryen/pull/5083
    if (contents.isMany() || contents.isConeType()) {
      contents = PossibleContents::global(global->name, global->type);

      // TODO: We could do better here, to set global->init->type instead of
      //       global->type, or even the contents.getType() - either of those
      //       may be more refined. But other passes will handle that in
      //       general (by refining the global's type).

#if defined(POSSIBLE_CONTENTS_DEBUG) && POSSIBLE_CONTENTS_DEBUG >= 2
      std::cout << "  setting immglobal to ImmutableGlobal\n";
      contents.dump(std::cout, &wasm);
      std::cout << '\n';
#endif
    }
  }
}

void Flower::filterDataContents(PossibleContents& contents,
                                const DataLocation& dataLoc) {
  if (dataLoc.index == DataLocation::DescriptorIndex) {
    // Nothing to filter (packing is not relevant for a descriptor).
    return;
  }
  auto field = GCTypeUtils::getField(dataLoc.type, dataLoc.index);
  if (!field) {
    // This is a bottom type; nothing will be written here.
    assert(dataLoc.type.isBottom());
    contents = PossibleContents::none();
    return;
  }

  if (field->isPacked()) {
    // We must handle packed fields carefully.
    if (contents.isLiteral()) {
      // This is a constant. We can truncate it and use that value.
      auto mask = Literal(int32_t(Bits::lowBitMask(field->getByteSize() * 8)));
      contents = PossibleContents::literal(contents.getLiteral().and_(mask));
    } else {
      // This is not a constant. We can't even handle a global here, as we'd
      // need to track that this global's value must be truncated before it is
      // used, and we don't do that atm. Leave only the type.
      // TODO Consider tracking packing on GlobalInfo alongside the type.
      //      Another option is to make GUFA.cpp apply packing on the read,
      //      like CFP does - but that can only be done when replacing a
      //      StructGet of a packed field, and not anywhere else we saw that
      //      value reach.
      contents = PossibleContents::fromType(contents.getType());
    }
    // Given that the above only (1) turns an i32 into a masked i32 or (2) turns
    // anything else into an unknown i32, this is safe to run as pre-filtering,
    // that is, before we combine contents, since
    //
    //  (a) two constants are ok as masking is distributive,
    //        (x & M) U (y & M)  ==  (x U y) & M
    //  (b) if one is a constant and the other is not then
    //        (x & M) U ?  ==  ?  ==  (x U ?)  ==  (x U ?) & M
    //      (where ? is an unknown i32)
    //  (c) and if both are not constants then likewise we always end up as an
    //      unknown i32
    //
  }
}

void Flower::filterPackedDataReads(PossibleContents& contents,
                                   const ExpressionLocation& exprLoc) {
  auto* expr = exprLoc.expr;

  // Packed fields are stored as the truncated bits (see comment on
  // DataLocation; the actual truncation is done in filterDataContents), which
  // means that unsigned gets just work but signed ones need fixing (and we only
  // know how to do that here, when we reach the get and see if it is signed).
  auto signed_ = false;
  Expression* ref;
  Index index;
  if (auto* get = expr->dynCast<StructGet>()) {
    signed_ = get->signed_;
    ref = get->ref;
    index = get->index;
  } else if (auto* get = expr->dynCast<ArrayGet>()) {
    signed_ = get->signed_;
    ref = get->ref;
    // Arrays are treated as having a single field.
    index = 0;
  } else {
    WASM_UNREACHABLE("bad packed read");
  }
  if (!signed_) {
    return;
  }

  // If there is no struct or array to read, no value will ever be returned.
  if (ref->type.isNull()) {
    contents = PossibleContents::none();
    return;
  }

  // We are reading data here, so the reference must be a valid struct or
  // array, otherwise we would never have gotten here.
  assert(ref->type.isRef());
  auto field = GCTypeUtils::getField(ref->type.getHeapType(), index);
  assert(field);
  if (!field->isPacked()) {
    return;
  }

  if (contents.isLiteral()) {
    // This is a constant. We can sign-extend it and use that value.
    auto shifts = Literal(int32_t(32 - field->getByteSize() * 8));
    auto lit = contents.getLiteral();
    lit = lit.shl(shifts);
    lit = lit.shrS(shifts);
    contents = PossibleContents::literal(lit);
  } else {
    // This is not a constant. As in filterDataContents, give up and leave
    // only the type, since we have no way to track the sign-extension on
    // top of whatever this is.
    contents = PossibleContents::fromType(contents.getType());
  }
}

void Flower::readFromData(Type declaredType,
                          Index fieldIndex,
                          const PossibleContents& refContents,
                          Expression* read) {
#ifndef NDEBUG
  // We must not have anything in the reference that is invalid for the wasm
  // type there.
  auto maximalContents = PossibleContents::coneType(declaredType);
  assert(PossibleContents::isSubContents(refContents, maximalContents));
#endif

  // The data that a struct.get reads depends on two things: the reference that
  // we read from, and the relevant DataLocations. The reference determines
  // which DataLocations are relevant: if it is an exact type then we have a
  // single DataLocation to read from, the one type that can be read from there.
  // Otherwise, we might read from any subtype, and so all their DataLocations
  // are relevant.
  //
  // What can be confusing is that the information about the reference is also
  // inferred during the flow. That is, we use our current information about the
  // reference to decide what to do here. But the flow is not finished yet!
  // To keep things valid, we must therefore react to changes in either the
  // reference - when we see that more types might be read from here - or the
  // DataLocations - when new things are written to the data we can read from.
  // Specifically, at every point in time we want to preserve the property that
  // we've read from all relevant types based on the current reference, and
  // we've read the very latest possible contents from those types. And then
  // since we preserve that property til the end of the flow, it is also valid
  // then. At the end of the flow, the current reference's contents are the
  // final and correct contents for that location, which means we've ended up
  // with the proper result: the struct.get reads everything it should.
  //
  // To implement what was just described, we call this function when the
  // reference is updated. This function will then set up connections in the
  // graph so that updates to the relevant DataLocations will reach us in the
  // future.

  if (refContents.isNull() || refContents.isNone()) {
    // Nothing is read here as this is either a null or unreachable code. (Note
    // that the contents must be a subtype of the wasm type, which rules out
    // other possibilities like a non-null literal such as an integer or a
    // function reference.)
    return;
  }

#if defined(POSSIBLE_CONTENTS_DEBUG) && POSSIBLE_CONTENTS_DEBUG >= 2
  std::cout << "    add special reads\n";
#endif

  // The only possibilities left are a cone type (the worst case is where the
  // cone matches the wasm type), or a global.
  //
  // TODO: The Global case may have a different cone type than the heapType,
  //       which we could use here.
  // TODO: A Global may refer to an immutable global, which we can read the
  //       field from potentially (reading it from the struct.new/array.new
  //       in the definition of it, if it is not imported; or, we could track
  //       the contents of immutable fields of allocated objects, and not just
  //       represent them as an exact type).
  //       See the test TODO with text "We optimize some of this, but stop at
  //       reading from the immutable global"
  assert(refContents.isGlobal() || refContents.isConeType());

  // Just look at the cone here, discarding information about this being a
  // global, if it was one. All that matters from now is the cone. We also
  // normalize the cone to avoid wasted work later.
  auto cone = refContents.getCone();
  auto normalizedDepth = getNormalizedConeDepth(cone.type, cone.depth);

  // We create a ConeReadLocation for the canonical cone of this type, to
  // avoid bloating the graph, see comment on ConeReadLocation().
  auto coneReadLocation =
    ConeReadLocation{cone.type.getHeapType(), normalizedDepth, fieldIndex};
  if (!hasIndex(coneReadLocation)) {
    // This is the first time we use this location, so create the links for it
    // in the graph.
    subTypes->iterSubTypes(
      cone.type.getHeapType(),
      normalizedDepth,
      [&](HeapType type, Index depth) {
        connectDuringFlow(DataLocation{type, fieldIndex}, coneReadLocation);
      });

    // TODO: we can end up with redundant links here if we see one cone first
    //       and then a larger one later. But removing links is not efficient,
    //       so for now just leave that.
  }

  // Link to the canonical location.
  connectDuringFlow(coneReadLocation, ExpressionLocation{read, 0});
}

void Flower::writeToData(Expression* ref, Expression* value, Index fieldIndex) {
#if defined(POSSIBLE_CONTENTS_DEBUG) && POSSIBLE_CONTENTS_DEBUG >= 2
  std::cout << "    add special writes\n";
#endif

  auto refContents = getContents(getIndex(ExpressionLocation{ref, 0}));

#ifndef NDEBUG
  // We must not have anything in the reference that is invalid for the wasm
  // type there.
  auto maximalContents = PossibleContents::coneType(ref->type);
  assert(PossibleContents::isSubContents(refContents, maximalContents));
#endif

  // We could set up links here as we do for reads, but as we get to this code
  // in any case, we can just flow the values forward directly. This avoids
  // adding any links (edges) to the graph (and edges are what we want to avoid
  // adding, as there can be a quadratic number of them). In other words, we'll
  // loop over the places we need to send info to, which we can figure out in a
  // simple way, and by doing so we avoid materializing edges into the graph.
  //
  // Note that this is different from readFromData, above, which does add edges
  // to the graph (and works hard to add as few as possible, see the "canonical
  // cone reads" logic). The difference is because readFromData must "subscribe"
  // to get notifications from the relevant DataLocations. But when writing that
  // is not a problem: whenever a change happens in the reference or the value
  // of a struct.set then this function will get called, and those are the only
  // things we care about. And we can then just compute the values we are
  // sending (based on the current contents of the reference and the value), and
  // where we should send them to, and do that right here. (And as commented in
  // readFromData, that is guaranteed to give us the right result in the end: at
  // every point in time we send the right data, so when the flow is finished
  // we've sent information based on the final and correct information about our
  // reference and value.)

  auto valueContents = getContents(getIndex(ExpressionLocation{value, 0}));

  // See the related comment in readFromData() as to why these are the only
  // things we need to check, and why the assertion afterwards contains the only
  // things possible.
  if (refContents.isNone() || refContents.isNull()) {
    return;
  }
  assert(refContents.isGlobal() || refContents.isConeType());

  // As in readFromData, normalize to the proper cone.
  auto cone = refContents.getCone();
  auto normalizedDepth = getNormalizedConeDepth(cone.type, cone.depth);

  subTypes->iterSubTypes(
    cone.type.getHeapType(), normalizedDepth, [&](HeapType type, Index depth) {
      auto heapLoc = DataLocation{type, fieldIndex};
      updateContents(heapLoc, valueContents);
    });
}

#if defined(POSSIBLE_CONTENTS_DEBUG) && POSSIBLE_CONTENTS_DEBUG >= 2
void Flower::dump(Location location) {
  if (auto* loc = std::get_if<ExpressionLocation>(&location)) {
    std::cout << "  exprloc \n"
              << *loc->expr << " : " << loc->tupleIndex << '\n';
  } else if (auto* loc = std::get_if<DataLocation>(&location)) {
    std::cout << "  dataloc ";
    if (wasm.typeNames.count(loc->type)) {
      std::cout << '$' << wasm.typeNames[loc->type].name;
    } else {
      std::cout << loc->type << '\n';
    }
    std::cout << " : " << loc->index << '\n';
  } else if (auto* loc = std::get_if<TagLocation>(&location)) {
    std::cout << "  tagloc " << loc->tag << " : " << loc->tupleIndex << '\n';
  } else if (auto* loc = std::get_if<ParamLocation>(&location)) {
    std::cout << "  paramloc " << loc->func->name << " : " << loc->index
              << '\n';
  } else if (auto* loc = std::get_if<LocalLocation>(&location)) {
    std::cout << "  localloc " << loc->func->name << " : " << loc->index
              << '\n';
  } else if (auto* loc = std::get_if<ResultLocation>(&location)) {
    std::cout << "  resultloc $" << loc->func->name << " : " << loc->index
              << '\n';
  } else if (auto* loc = std::get_if<GlobalLocation>(&location)) {
    std::cout << "  globalloc " << loc->name << '\n';
  } else if (std::get_if<SignatureParamLocation>(&location)) {
    std::cout << "  sigparamloc " << '\n';
  } else if (auto* loc = std::get_if<SignatureResultLocation>(&location)) {
    std::cout << "  sigresultloc " << loc->type << " : " << loc->index << '\n';
  } else if (auto* loc = std::get_if<RootLocation>(&location)) {
    std::cout << "  rootloc " << loc->type << '\n';
  } else {
    std::cout << "  (other)\n";
  }
}
#endif

} // anonymous namespace

void ContentOracle::analyze() {
  Flower flower(wasm, options);
  for (LocationIndex i = 0; i < flower.locations.size(); i++) {
    locationContents[flower.getLocation(i)] = flower.getContents(i);
  }
}

} // namespace wasm<|MERGE_RESOLUTION|>--- conflicted
+++ resolved
@@ -1862,12 +1862,7 @@
         //       lot of other optimizations become possible anyhow.
         auto target = possibleTargets[0]->name;
         info.inferences[call->target] =
-<<<<<<< HEAD
-          PossibleContents::literal(Literal::makeFunc(
-            target, wasm.getFunction(target)->type.getHeapType()));
-=======
           PossibleContents::literal(Literal::makeFunc(target, wasm));
->>>>>>> 0967b41a
         continue;
       }
 
