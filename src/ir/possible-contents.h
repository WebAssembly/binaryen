/*
 * Copyright 2022 WebAssembly Community Group participants
 *
 * Licensed under the Apache License, Version 2.0 (the "License");
 * you may not use this file except in compliance with the License.
 * You may obtain a copy of the License at
 *
 *     http://www.apache.org/licenses/LICENSE-2.0
 *
 * Unless required by applicable law or agreed to in writing, software
 * distributed under the License is distributed on an "AS IS" BASIS,
 * WITHOUT WARRANTIES OR CONDITIONS OF ANY KIND, either express or implied.
 * See the License for the specific language governing permissions and
 * limitations under the License.
 */

#ifndef wasm_ir_possible_contents_h
#define wasm_ir_possible_contents_h

#include <variant>

#include "ir/possible-constant.h"
#include "ir/subtypes.h"
#include "support/hash.h"
#include "support/small_vector.h"
#include "wasm-builder.h"
#include "wasm.h"

namespace wasm {

//
// PossibleContents represents the possible contents at a particular location
// (such as in a local or in a function parameter). This is a little similar to
// PossibleConstantValues, but considers more types of contents than constant
// values - in particular, it can track types to some extent.
//
// The specific contents this can vary over are:
//
//  * None:            No possible value.
//
//  * Literal:         One possible constant value like an i32 of 42.
//
//  * Global:          The name of a global whose value is here. We do not know
//                     the actual value at compile time, but we know it is equal
//                     to that global. Typically we can only infer this for
//                     immutable globals.
//
//  * ConeType:        Any possible value of a particular type, and a possible
//                     "cone" of a certain depth below it. If the depth is 0
//                     then only the exact type is possible; if the depth is 1
//                     then either that type or its immediate subtypes, and so
//                     forth.
//                     A depth of -1 means unlimited: all subtypes are allowed.
//                     If the type here is nullable then null is also allowed.
//                     TODO: Add ConeTypePlusContents or such, which would be
//                           used on e.g. a struct.new with an immutable field
//                           to which we assign a constant: not only do we know
//                           the type, but also certain field's values.
//
//  * Many:            Anything else. Many things are possible here, and we do
//                     not track what they might be, so we must assume the worst
//                     in the calling code.
//
// This is a lattice, but it is not a distributive lattice
// (https://en.wikipedia.org/wiki/Lattice_(order)#Distributivity):
//
//   Cone(ref func) ^ [(ref.func $foo) u (ref.null func)] =
//   Cone(ref func) ^ Cone(ref null func) =            ;; best shape that can
//                                                     ;; hold both a ref.func
//                                                     ;; and a null
//   Cone(ref func)
//
// while
//
//   [Cone(ref func) ^ (ref.func $foo)] u [Cone(ref func) ^ (ref.null func)] =
//   (ref.func $foo) u none =
//   (ref.func $foo)
//
// "Fixing" this would require us to support a shape that includes both a
// ref.func and a null, and does not "forget" the ref.func as Cone does. It is
// not clear if that would be worth the complexity and overhead.
//
class PossibleContents {
  struct None : public std::monostate {};

  struct GlobalInfo {
    Name name;
    // The type of contents. Note that this may not match the type of the
    // global, if we were filtered. For example:
    //
    //  (ref.as_non_null
    //    (global.get $nullable-global)
    //  )
    //
    // The contents flowing out will be a Global, but of a non-nullable type,
    // unlike the original global.
    Type type;
    // TODO: Consider adding a depth here, or merging this with ConeType in some
    //       way. In principle, not having depth info can lead to loss of
    //       precision.
    bool operator==(const GlobalInfo& other) const {
      return name == other.name && type == other.type;
    }
  };

  struct ConeType {
    Type type;
    Index depth;
    bool operator==(const ConeType& other) const {
      return type == other.type && depth == other.depth;
    }
  };

  struct Many : public std::monostate {};

  // TODO: This is similar to the variant in PossibleConstantValues, and perhaps
  //       we could share code, but extending a variant using template magic may
  //       not be worthwhile. Another option might be to make PCV inherit from
  //       this and disallow ConeType etc., but PCV might get slower.
  using Variant = std::variant<None, Literal, GlobalInfo, ConeType, Many>;
  Variant value;

  // Internal convenience for creating a cone type with depth 0, i.e,, an exact
  // type.
  static ConeType ExactType(Type type) { return ConeType{type, 0}; }

  static constexpr Index FullDepth = -1;

  // Internal convenience for creating a cone type carrying no information
  // besides the type. For exact references, the depth is 0 and for all other
  // types the depth is unbounded and includes all possible subtypes.
  static ConeType DefaultConeType(Type type) {
    return type.isExact() ? ExactType(type) : ConeType{type, FullDepth};
  }

  template<typename T> PossibleContents(T value) : value(value) {}

public:
  PossibleContents() : value(None()) {}
  PossibleContents(const PossibleContents& other) = default;

  // Most users will use one of the following static functions to construct a
  // new instance:

  static PossibleContents none() { return PossibleContents{None()}; }
  static PossibleContents literal(Literal c) { return PossibleContents{c}; }
  static PossibleContents global(Name name, Type type) {
    return PossibleContents{GlobalInfo{name, type}};
  }
  // Helper for a cone type with depth 0, i.e., an exact type.
  static PossibleContents exactType(Type type) {
    return PossibleContents{ExactType(type)};
  }
  // Helper for a cone with default depth for the given type. For exact
  // references this is depth 0 and for all other this tyis is unbounded depth
  // and includes all possible subtypes.
  static PossibleContents coneType(Type type) {
    return PossibleContents{DefaultConeType(type)};
  }
  static PossibleContents coneType(Type type, Index depth) {
    return PossibleContents{ConeType{type, depth}};
  }
  static PossibleContents many() { return PossibleContents{Many()}; }

  // Helper for creating a PossibleContents based on a wasm type, that is, where
  // all we know is the wasm type.
  static PossibleContents fromType(Type type) {
    assert(type != Type::none);

    if (type.isRef()) {
      // For a reference, subtyping matters.
      return coneType(type);
    }

    if (type == Type::unreachable) {
      // Nothing is possible here.
      return none();
    }

    // Otherwise, this is a concrete MVP type.
    assert(type.isConcrete());
    return exactType(type);
  }

  PossibleContents& operator=(const PossibleContents& other) = default;

  bool operator==(const PossibleContents& other) const {
    return value == other.value;
  }

  bool operator!=(const PossibleContents& other) const {
    return !(*this == other);
  }

  // Combine the information in a given PossibleContents to this one. The
  // contents here will then include whatever content was possible in |other|.
  [[nodiscard]] static PossibleContents combine(const PossibleContents& a,
                                                const PossibleContents& b);

  void combine(const PossibleContents& other) {
    *this = PossibleContents::combine(*this, other);
  }

  // Removes anything not in |other| from this object, so that it ends up with
  // only their intersection.
  void intersect(const PossibleContents& other);

  bool isNone() const { return std::get_if<None>(&value); }
  bool isLiteral() const { return std::get_if<Literal>(&value); }
  bool isGlobal() const { return std::get_if<GlobalInfo>(&value); }
  bool isConeType() const { return std::get_if<ConeType>(&value); }
  bool isMany() const { return std::get_if<Many>(&value); }

  Literal getLiteral() const {
    assert(isLiteral());
    return std::get<Literal>(value);
  }

  Name getGlobal() const {
    assert(isGlobal());
    return std::get<GlobalInfo>(value).name;
  }

  bool isNull() const { return isLiteral() && getLiteral().isNull(); }

  // Return the relevant type here. Note that the *meaning* of the type varies
  // by the contents: type $foo of a global means that type or any subtype, as a
  // subtype might be written to it, while type $foo of a Literal or a ConeType
  // with depth zero means that type and nothing else, etc. (see also
  // hasExactType).
  //
  // If no type is possible, return unreachable; if many types are, return none.
  Type getType() const {
    if (auto* literal = std::get_if<Literal>(&value)) {
      return literal->type;
    } else if (auto* global = std::get_if<GlobalInfo>(&value)) {
      return global->type;
    } else if (auto* coneType = std::get_if<ConeType>(&value)) {
      return coneType->type;
    } else if (std::get_if<None>(&value)) {
      return Type::unreachable;
    } else if (std::get_if<Many>(&value)) {
      return Type::none;
    } else {
      WASM_UNREACHABLE("bad value");
    }
  }

  // Returns cone type info. This can be called on non-cone types as well, and
  // it returns a cone that best describes them. That is, this is like getType()
  // but it also provides an indication about the depth, if relevant. (If cone
  // info is not relevant, like when getType() returns none or unreachable, the
  // depth is set to 0.)
  ConeType getCone() const {
    if (auto* literal = std::get_if<Literal>(&value)) {
      return ExactType(literal->type);
    } else if (auto* global = std::get_if<GlobalInfo>(&value)) {
      return DefaultConeType(global->type);
    } else if (auto* coneType = std::get_if<ConeType>(&value)) {
      return *coneType;
    } else if (std::get_if<None>(&value)) {
      return ExactType(Type::unreachable);
    } else if (std::get_if<Many>(&value)) {
      return ExactType(Type::none);
    } else {
      WASM_UNREACHABLE("bad value");
    }
  }

  // Returns whether the relevant cone for this, as computed by getCone(), is of
  // full size, that is, includes all subtypes.
  bool hasFullCone() const { return getCone().depth == FullDepth; }

  // Returns whether this is a cone type and also is of full size. This differs
  // from hasFullCone() in that the former can return true for a global, for
  // example, while this cannot (a global is not a cone type, but the
  // information we have about its cone is that it is full).
  bool isFullConeType() const { return isConeType() && hasFullCone(); }

  // Returns whether the type we can report here is exact, that is, nothing of a
  // strict subtype might show up - the contents here have an exact type.
  //
  // This returns false for None and Many, for whom it is not well-defined.
  bool hasExactType() const {
    if (isLiteral()) {
      return true;
    }

    if (auto* coneType = std::get_if<ConeType>(&value)) {
      return coneType->depth == 0;
    }

    return false;
  }

  // Returns whether the given contents have any intersection, that is, whether
  // some value exists that can appear in both |a| and |b|. For example, if
  // either is None, or if they are different literals, then they have no
  // intersection.
  static bool haveIntersection(const PossibleContents& a,
                               const PossibleContents& b);

  // Returns whether |a| is a subset of |b|, that is, all possible contents of
  // |a| are also possible in |b|.
  static bool isSubContents(const PossibleContents& a,
                            const PossibleContents& b);

  // Whether we can make an Expression* for this containing the proper contents.
  // We can do that for a Literal (emitting a Const or RefFunc etc.) or a
  // Global (emitting a GlobalGet), but not for anything else yet.
  bool canMakeExpression() const { return isLiteral() || isGlobal(); }

  Expression* makeExpression(Module& wasm) {
    assert(canMakeExpression());
    Builder builder(wasm);
    if (isLiteral()) {
      return builder.makeConstantExpression(getLiteral());
    } else {
      auto name = getGlobal();
      // Note that we load the type from the module, rather than use the type
      // in the GlobalInfo, as that type may not match the global (see comment
      // in the GlobalInfo declaration above).
      return builder.makeGlobalGet(name, wasm.getGlobal(name)->type);
    }
  }

  // For possible contents of a tuple type, get one of the items.
  PossibleContents getTupleItem(Index i) {
    auto type = getType();
    assert(type.isTuple());
    if (std::get_if<Literal>(&value)) {
      WASM_UNREACHABLE("TODO: use Literals");
    } else if (std::get_if<GlobalInfo>(&value)) {
      WASM_UNREACHABLE("TODO");
    } else if ([[maybe_unused]] auto* cone = std::get_if<ConeType>(&value)) {
      // Return a full cone of the appropriate type, as we lack depth info for
      // the separate items in the tuple (tuples themselves have no subtyping,
      // so the tuple's depth must be 0, i.e., an exact type).
      assert(cone->depth == 0);
      return coneType(type[i]);
    } else {
      WASM_UNREACHABLE("not a tuple");
    }
  }

  size_t hash() const {
    // First hash the index of the variant, then add the internals for each.
    size_t ret = std::hash<size_t>()(value.index());
    if (isNone() || isMany()) {
      // Nothing to add.
    } else if (isLiteral()) {
      rehash(ret, getLiteral());
    } else if (auto* global = std::get_if<GlobalInfo>(&value)) {
      rehash(ret, global->name);
      rehash(ret, global->type);
    } else if (auto* coneType = std::get_if<ConeType>(&value)) {
      rehash(ret, coneType->type);
      rehash(ret, coneType->depth);
    } else {
      WASM_UNREACHABLE("bad variant");
    }
    return ret;
  }

  void dump(std::ostream& o, Module* wasm = nullptr) const {
    o << '[';
    if (isNone()) {
      o << "None";
    } else if (isLiteral()) {
      o << "Literal " << getLiteral();
      auto t = getType();
      if (t.isRef()) {
        auto h = t.getHeapType();
        o << " HT: " << h;
      }
    } else if (isGlobal()) {
      o << "GlobalInfo $" << getGlobal() << " T: " << getType();
    } else if (auto* coneType = std::get_if<ConeType>(&value)) {
      auto t = coneType->type;
      o << "ConeType " << t;
      if (coneType->depth == 0) {
        o << " exact";
      } else {
        o << " depth=" << coneType->depth;
      }
      if (t.isRef()) {
        auto h = t.getHeapType();
        o << " HT: " << h;
        if (wasm && wasm->typeNames.count(h)) {
          o << " $" << wasm->typeNames[h].name;
        }
        if (t.isNullable()) {
          o << " null";
        }
      }
    } else if (isMany()) {
      o << "Many";
    } else {
      WASM_UNREACHABLE("bad variant");
    }
    o << ']';
  }
};

// The various *Location structs (ExpressionLocation, ResultLocation, etc.)
// describe particular locations where content can appear.

// The location of a specific IR expression.
struct ExpressionLocation {
  Expression* expr;
  // If this expression contains a tuple then each index in the tuple will have
  // its own location with a corresponding tupleIndex. If this is not a tuple
  // then we only use tupleIndex 0.
  Index tupleIndex;
  bool operator==(const ExpressionLocation& other) const {
    return expr == other.expr && tupleIndex == other.tupleIndex;
  }
};

// The location of one of the parameters of a function.
struct ParamLocation {
  Function* func;
  Index index;
  bool operator==(const ParamLocation& other) const {
    return func == other.func && index == other.index;
  }
};

// The location of a value in a local.
struct LocalLocation {
  Function* func;
  Index index;
  bool operator==(const LocalLocation& other) const {
    return func == other.func && index == other.index;
  }
};

// The location of one of the results of a function.
struct ResultLocation {
  Function* func;
  Index index;
  bool operator==(const ResultLocation& other) const {
    return func == other.func && index == other.index;
  }
};

// The location of a global in the module.
struct GlobalLocation {
  Name name;
  bool operator==(const GlobalLocation& other) const {
    return name == other.name;
  }
};

// The location of one of the parameters in a function signature.
struct SignatureParamLocation {
  HeapType type;
  Index index;
  bool operator==(const SignatureParamLocation& other) const {
    return type == other.type && index == other.index;
  }
};

// The location of one of the results in a function signature.
struct SignatureResultLocation {
  HeapType type;
  Index index;
  bool operator==(const SignatureResultLocation& other) const {
    return type == other.type && index == other.index;
  }
};

// The location of contents in a struct or array (i.e., things that can fit in a
// dataref). Note that this is specific to this type - it does not include data
// about subtypes or supertypes.
//
// We store the truncated bits here when the field is packed. That is, if -1 is
// written to an i8 then the value here will be 0xff. StructGet/ArrayGet
// operations that read a signed value must then perform a sign-extend
// operation.
struct DataLocation {
  HeapType type;
  // The index of the field in a struct, or 0 for an array (where we do not
  // attempt to differentiate by index).
  Index index;
  bool operator==(const DataLocation& other) const {
    return type == other.type && index == other.index;
  }
};

// The location of anything written to a particular tag.
struct TagLocation {
  Name tag;
  // If the tag has more than one element, we'll have a separate TagLocation for
  // each, with corresponding indexes. If the tag has just one element we'll
  // only have one TagLocation with index 0.
  Index tupleIndex;
  bool operator==(const TagLocation& other) const {
    return tag == other.tag && tupleIndex == other.tupleIndex;
  }
};

// A root value. This is used as the location of the default value of a var in a
// function, a null written to a struct field in struct.new_with_default, an
<<<<<<< HEAD
// exnref from a catch etc. - in all these cases, all we know is the type and
// nothing more, so these are simple typed roots in the graph.
=======
// exnref from a catch etc. - in all these cases, we know
//
//  1. The value (which might be a null, or "anything of this type").
//  2. That the value will never change; we can learn nothing more here.
//  3. That all roots of this type can share the same location.
//
>>>>>>> 3133a280
struct RootLocation {
  Type type;
  bool operator==(const RootLocation& other) const {
    return type == other.type;
  }
};

// A special type of location that does not refer to something concrete in the
// wasm, but is used to optimize the graph. A "cone read" is a struct.get or
// array.get of a type that is not exact, so it can read from either that type
// of some of the subtypes (up to a particular subtype depth).
//
// In general a read of a cone type + depth (as opposed to an exact type) will
// require N incoming links, from each of the N subtypes - and we need that
// for each struct.get of a cone. If there are M such gets then we have N * M
// edges for this. Instead, we make a single canonical "cone read" location, and
// add a single link to it from each get, which is only N + M (plus the cost
// of adding "latency" in requiring an additional step along the way for the
// data to flow along).
struct ConeReadLocation {
  HeapType type;
  // As in PossibleContents, this represents the how deep we go with subtypes.
  // 0 means an exact type, 1 means immediate subtypes, etc. (Note that 0 is not
  // needed since that is what DataLocation already is.)
  Index depth;
  // The index of the field in a struct, or 0 for an array (where we do not
  // attempt to differentiate by index).
  Index index;
  bool operator==(const ConeReadLocation& other) const {
    return type == other.type && depth == other.depth && index == other.index;
  }
};

// A location is a variant over all the possible flavors of locations that we
// have.
using Location = std::variant<ExpressionLocation,
                              ParamLocation,
                              LocalLocation,
                              ResultLocation,
                              GlobalLocation,
                              SignatureParamLocation,
                              SignatureResultLocation,
                              DataLocation,
                              TagLocation,
                              RootLocation,
                              ConeReadLocation>;

} // namespace wasm

namespace std {

std::ostream& operator<<(std::ostream& stream,
                         const wasm::PossibleContents& contents);

template<> struct hash<wasm::PossibleContents> {
  size_t operator()(const wasm::PossibleContents& contents) const {
    return contents.hash();
  }
};

// Define hashes of all the *Location flavors so that Location itself is
// hashable and we can use it in unordered maps and sets.

template<> struct hash<wasm::ExpressionLocation> {
  size_t operator()(const wasm::ExpressionLocation& loc) const {
    return std::hash<std::pair<size_t, wasm::Index>>{}(
      {size_t(loc.expr), loc.tupleIndex});
  }
};

template<> struct hash<wasm::ParamLocation> {
  size_t operator()(const wasm::ParamLocation& loc) const {
    return std::hash<std::pair<size_t, wasm::Index>>{}(
      {size_t(loc.func), loc.index});
  }
};

template<> struct hash<wasm::LocalLocation> {
  size_t operator()(const wasm::LocalLocation& loc) const {
    return std::hash<std::pair<size_t, wasm::Index>>{}(
      {size_t(loc.func), loc.index});
  }
};

template<> struct hash<wasm::ResultLocation> {
  size_t operator()(const wasm::ResultLocation& loc) const {
    return std::hash<std::pair<size_t, wasm::Index>>{}(
      {size_t(loc.func), loc.index});
  }
};

template<> struct hash<wasm::GlobalLocation> {
  size_t operator()(const wasm::GlobalLocation& loc) const {
    return std::hash<wasm::Name>{}(loc.name);
  }
};

template<> struct hash<wasm::SignatureParamLocation> {
  size_t operator()(const wasm::SignatureParamLocation& loc) const {
    return std::hash<std::pair<wasm::HeapType, wasm::Index>>{}(
      {loc.type, loc.index});
  }
};

template<> struct hash<wasm::SignatureResultLocation> {
  size_t operator()(const wasm::SignatureResultLocation& loc) const {
    return std::hash<std::pair<wasm::HeapType, wasm::Index>>{}(
      {loc.type, loc.index});
  }
};

template<> struct hash<wasm::DataLocation> {
  size_t operator()(const wasm::DataLocation& loc) const {
    return std::hash<std::pair<wasm::HeapType, wasm::Index>>{}(
      {loc.type, loc.index});
  }
};

template<> struct hash<wasm::TagLocation> {
  size_t operator()(const wasm::TagLocation& loc) const {
    return std::hash<std::pair<wasm::Name, wasm::Index>>{}(
      {loc.tag, loc.tupleIndex});
  }
};

template<> struct hash<wasm::RootLocation> {
  size_t operator()(const wasm::RootLocation& loc) const {
    return std::hash<wasm::Type>{}(loc.type);
  }
};

template<> struct hash<wasm::ConeReadLocation> {
  size_t operator()(const wasm::ConeReadLocation& loc) const {
    return std::hash<std::tuple<wasm::HeapType, wasm::Index, wasm::Index>>{}(
      {loc.type, loc.depth, loc.index});
  }
};

} // namespace std

namespace wasm {

// Analyze the entire wasm file to find which contents are possible in which
// locations. This assumes a closed world and starts from roots - newly created
// values - and propagates them to the locations they reach. After the
// analysis the user of this class can ask which contents are possible at any
// location.
//
// This algorithm is so simple as to not really be worth a name, but if you are
// familiar with Abstract Interpretation then it can be seen as an efficient way
// to implement Abstract Interpretation with a transfer function that mostly
// just combines values. A more detailed comparison between the algorithms can
// be found in the PDF at /media/just_flow_stuff.pdf (the algorithm implemented
// here is called "Just Flow Stuff").
//
// This focuses on useful information for the typical user of this API.
// Specifically, we find out:
//
//  1. What locations have no content reaching them at all. That means the code
//     is unreachable. (Other passes may handle this, but ContentOracle does it
//     for all things, so it might catch situations other passes do not cover;
//     and, it takes no effort to support this here).
//  2. For all locations, we try to find when they must contain a constant value
//     like i32(42) or ref.func(foo).
//  3. For locations that contain references, information about the subtypes
//     possible there. For example, if something has wasm type anyref in the IR,
//     we might find it must contain an exact type of something specific.
//
// Note that there is not much use in providing type info for locations that are
// *not* references. If a local is i32, for example, then it cannot contain any
// subtype anyhow, since i32 is not a reference and has no subtypes. And we know
// the type i32 from the wasm anyhow, that is, the caller will know it.
// Therefore the only useful information we can provide on top of the info
// already in the wasm is either that nothing can be there (1, above), or that a
// constant must be there (2, above), and so we do not make an effort to track
// non-reference types here. This makes the internals of ContentOracle simpler
// and faster. A noticeable outcome of that is that querying the contents of an
// i32 local will return Many and not ConeType{i32, 0} (assuming we could not
// infer either that there must be nothing there, or a constant). Again, the
// caller is assumed to know the wasm IR type anyhow, and also other
// optimization passes work on the types in the IR, so we do not focus on that
// here.
class ContentOracle {
  Module& wasm;
  const PassOptions& options;

  void analyze();

public:
  ContentOracle(Module& wasm, const PassOptions& options)
    : wasm(wasm), options(options) {
    analyze();
  }

  // Get the contents possible at a location.
  PossibleContents getContents(Location location) {
    auto iter = locationContents.find(location);
    if (iter == locationContents.end()) {
      // We know of no possible contents here.
      return PossibleContents::none();
    }
    return iter->second;
  }

  // Helper for the common case of an expression location that is not a
  // multivalue.
  PossibleContents getContents(Expression* curr) {
    assert(curr->type.size() == 1);
    return getContents(ExpressionLocation{curr, 0});
  }

private:
  std::unordered_map<Location, PossibleContents> locationContents;
};

} // namespace wasm

#endif // wasm_ir_possible_contents_h<|MERGE_RESOLUTION|>--- conflicted
+++ resolved
@@ -502,17 +502,12 @@
 
 // A root value. This is used as the location of the default value of a var in a
 // function, a null written to a struct field in struct.new_with_default, an
-<<<<<<< HEAD
-// exnref from a catch etc. - in all these cases, all we know is the type and
-// nothing more, so these are simple typed roots in the graph.
-=======
 // exnref from a catch etc. - in all these cases, we know
 //
 //  1. The value (which might be a null, or "anything of this type").
 //  2. That the value will never change; we can learn nothing more here.
 //  3. That all roots of this type can share the same location.
 //
->>>>>>> 3133a280
 struct RootLocation {
   Type type;
   bool operator==(const RootLocation& other) const {
