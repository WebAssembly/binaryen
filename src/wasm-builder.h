/*
 * Copyright 2016 WebAssembly Community Group participants
 *
 * Licensed under the Apache License, Version 2.0 (the "License");
 * you may not use this file except in compliance with the License.
 * You may obtain a copy of the License at
 *
 *     http://www.apache.org/licenses/LICENSE-2.0
 *
 * Unless required by applicable law or agreed to in writing, software
 * distributed under the License is distributed on an "AS IS" BASIS,
 * WITHOUT WARRANTIES OR CONDITIONS OF ANY KIND, either express or implied.
 * See the License for the specific language governing permissions and
 * limitations under the License.
 */

#ifndef wasm_wasm_builder_h
#define wasm_wasm_builder_h

#include "ir/manipulation.h"
#include "wasm.h"

namespace wasm {

// Useful data structures

struct NameType {
  Name name;
  Type type;
  NameType() : name(nullptr), type(Type::none) {}
  NameType(Name name, Type type) : name(name), type(type) {}
};

// General AST node builder

class Builder {
  Module& wasm;

public:
  Builder(Module& wasm) : wasm(wasm) {}

  // make* functions, other globals

  Function* makeFunction(Name name,
                         Signature sig,
                         std::vector<Type>&& vars,
                         Expression* body = nullptr) {
    auto* func = new Function;
    func->name = name;
    func->sig = sig;
    func->body = body;
    func->vars.swap(vars);
    return func;
  }

  Function* makeFunction(Name name,
                         std::vector<NameType>&& params,
                         Type resultType,
                         std::vector<NameType>&& vars,
                         Expression* body = nullptr) {
    auto* func = new Function;
    func->name = name;
    func->body = body;
    std::vector<Type> paramVec;
    for (auto& param : params) {
      paramVec.push_back(param.type);
      Index index = func->localNames.size();
      func->localIndices[param.name] = index;
      func->localNames[index] = param.name;
    }
    func->sig = Signature(Type(paramVec), resultType);
    for (auto& var : vars) {
      func->vars.push_back(var.type);
      Index index = func->localNames.size();
      func->localIndices[var.name] = index;
      func->localNames[index] = var.name;
    }
    return func;
  }

  Export* makeExport(Name name, Name value, ExternalKind kind) {
    auto* export_ = new Export();
    export_->name = name;
    export_->value = value;
    export_->kind = kind;
    return export_;
  }

  // IR nodes

  Nop* makeNop() { return wasm.allocator.alloc<Nop>(); }
  Block* makeBlock(Expression* first = nullptr) {
    auto* ret = wasm.allocator.alloc<Block>();
    if (first) {
      ret->list.push_back(first);
      ret->finalize();
    }
    return ret;
  }
  Block* makeBlock(Name name, Expression* first = nullptr) {
    auto* ret = makeBlock(first);
    ret->name = name;
    ret->finalize();
    return ret;
  }
  Block* makeBlock(const std::vector<Expression*>& items) {
    auto* ret = wasm.allocator.alloc<Block>();
    ret->list.set(items);
    ret->finalize();
    return ret;
  }
  Block* makeBlock(const std::vector<Expression*>& items, Type type) {
    auto* ret = wasm.allocator.alloc<Block>();
    ret->list.set(items);
    ret->finalize(type);
    return ret;
  }
  Block* makeBlock(const ExpressionList& items) {
    auto* ret = wasm.allocator.alloc<Block>();
    ret->list.set(items);
    ret->finalize();
    return ret;
  }
  Block* makeBlock(const ExpressionList& items, Type type) {
    auto* ret = wasm.allocator.alloc<Block>();
    ret->list.set(items);
    ret->finalize(type);
    return ret;
  }
  Block* makeBlock(Name name, const ExpressionList& items) {
    auto* ret = wasm.allocator.alloc<Block>();
    ret->name = name;
    ret->list.set(items);
    ret->finalize();
    return ret;
  }
  Block* makeBlock(Name name, const ExpressionList& items, Type type) {
    auto* ret = wasm.allocator.alloc<Block>();
    ret->name = name;
    ret->list.set(items);
    ret->finalize(type);
    return ret;
  }
  If* makeIf(Expression* condition,
             Expression* ifTrue,
             Expression* ifFalse = nullptr) {
    auto* ret = wasm.allocator.alloc<If>();
    ret->condition = condition;
    ret->ifTrue = ifTrue;
    ret->ifFalse = ifFalse;
    ret->finalize();
    return ret;
  }
  If* makeIf(Expression* condition,
             Expression* ifTrue,
             Expression* ifFalse,
             Type type) {
    auto* ret = wasm.allocator.alloc<If>();
    ret->condition = condition;
    ret->ifTrue = ifTrue;
    ret->ifFalse = ifFalse;
    ret->finalize(type);
    return ret;
  }
  Loop* makeLoop(Name name, Expression* body) {
    auto* ret = wasm.allocator.alloc<Loop>();
    ret->name = name;
    ret->body = body;
    ret->finalize();
    return ret;
  }
  Loop* makeLoop(Name name, Expression* body, Type type) {
    auto* ret = wasm.allocator.alloc<Loop>();
    ret->name = name;
    ret->body = body;
    ret->finalize(type);
    return ret;
  }
  Break* makeBreak(Name name,
                   Expression* value = nullptr,
                   Expression* condition = nullptr) {
    auto* ret = wasm.allocator.alloc<Break>();
    ret->name = name;
    ret->value = value;
    ret->condition = condition;
    ret->finalize();
    return ret;
  }
  template<typename T>
  Switch* makeSwitch(T& list,
                     Name default_,
                     Expression* condition,
                     Expression* value = nullptr) {
    auto* ret = wasm.allocator.alloc<Switch>();
    ret->targets.set(list);
    ret->default_ = default_;
    ret->value = value;
    ret->condition = condition;
    return ret;
  }
  Call* makeCall(Name target,
                 const std::vector<Expression*>& args,
                 Type type,
                 bool isReturn = false) {
    auto* call = wasm.allocator.alloc<Call>();
    // not all functions may exist yet, so type must be provided
    call->type = type;
    call->target = target;
    call->operands.set(args);
    call->isReturn = isReturn;
    return call;
  }
  template<typename T>
  Call* makeCall(Name target, const T& args, Type type, bool isReturn = false) {
    auto* call = wasm.allocator.alloc<Call>();
    // not all functions may exist yet, so type must be provided
    call->type = type;
    call->target = target;
    call->operands.set(args);
    call->isReturn = isReturn;
    call->finalize();
    return call;
  }
  template<typename T>
  CallIndirect* makeCallIndirect(Expression* target,
                                 const T& args,
                                 Signature sig,
                                 bool isReturn = false) {
    auto* call = wasm.allocator.alloc<CallIndirect>();
    call->sig = sig;
    call->type = sig.results;
    call->target = target;
    call->operands.set(args);
    call->isReturn = isReturn;
    call->finalize();
    return call;
  }
  template<typename T>
  CallRef* makeCallRef(Expression* target,
                       const T& args,
                       Type type,
                       bool isReturn = false) {
    auto* call = wasm.allocator.alloc<CallRef>();
    call->type = type;
    call->target = target;
    call->operands.set(args);
    call->isReturn = isReturn;
    call->finalize();
    return call;
  }
  LocalGet* makeLocalGet(Index index, Type type) {
    auto* ret = wasm.allocator.alloc<LocalGet>();
    ret->index = index;
    ret->type = type;
    return ret;
  }
  LocalSet* makeLocalSet(Index index, Expression* value) {
    auto* ret = wasm.allocator.alloc<LocalSet>();
    ret->index = index;
    ret->value = value;
    ret->makeSet();
    ret->finalize();
    return ret;
  }
  LocalSet* makeLocalTee(Index index, Expression* value, Type type) {
    auto* ret = wasm.allocator.alloc<LocalSet>();
    ret->index = index;
    ret->value = value;
    ret->makeTee(type);
    return ret;
  }
  GlobalGet* makeGlobalGet(Name name, Type type) {
    auto* ret = wasm.allocator.alloc<GlobalGet>();
    ret->name = name;
    ret->type = type;
    return ret;
  }
  GlobalSet* makeGlobalSet(Name name, Expression* value) {
    auto* ret = wasm.allocator.alloc<GlobalSet>();
    ret->name = name;
    ret->value = value;
    ret->finalize();
    return ret;
  }
  Load* makeLoad(unsigned bytes,
                 bool signed_,
                 uint32_t offset,
                 unsigned align,
                 Expression* ptr,
                 Type type) {
    auto* ret = wasm.allocator.alloc<Load>();
    ret->isAtomic = false;
    ret->bytes = bytes;
    ret->signed_ = signed_;
    ret->offset = offset;
    ret->align = align;
    ret->ptr = ptr;
    ret->type = type;
    return ret;
  }
  Load*
  makeAtomicLoad(unsigned bytes, uint32_t offset, Expression* ptr, Type type) {
    Load* load = makeLoad(bytes, false, offset, bytes, ptr, type);
    load->isAtomic = true;
    return load;
  }
  AtomicWait* makeAtomicWait(Expression* ptr,
                             Expression* expected,
                             Expression* timeout,
                             Type expectedType,
                             Address offset) {
    auto* wait = wasm.allocator.alloc<AtomicWait>();
    wait->offset = offset;
    wait->ptr = ptr;
    wait->expected = expected;
    wait->timeout = timeout;
    wait->expectedType = expectedType;
    wait->finalize();
    return wait;
  }
  AtomicNotify*
  makeAtomicNotify(Expression* ptr, Expression* notifyCount, Address offset) {
    auto* notify = wasm.allocator.alloc<AtomicNotify>();
    notify->offset = offset;
    notify->ptr = ptr;
    notify->notifyCount = notifyCount;
    notify->finalize();
    return notify;
  }
  AtomicFence* makeAtomicFence() { return wasm.allocator.alloc<AtomicFence>(); }
  Store* makeStore(unsigned bytes,
                   uint32_t offset,
                   unsigned align,
                   Expression* ptr,
                   Expression* value,
                   Type type) {
    auto* ret = wasm.allocator.alloc<Store>();
    ret->isAtomic = false;
    ret->bytes = bytes;
    ret->offset = offset;
    ret->align = align;
    ret->ptr = ptr;
    ret->value = value;
    ret->valueType = type;
    ret->finalize();
    assert(ret->value->type.isConcrete() ? ret->value->type == type : true);
    return ret;
  }
  Store* makeAtomicStore(unsigned bytes,
                         uint32_t offset,
                         Expression* ptr,
                         Expression* value,
                         Type type) {
    Store* store = makeStore(bytes, offset, bytes, ptr, value, type);
    store->isAtomic = true;
    return store;
  }
  AtomicRMW* makeAtomicRMW(AtomicRMWOp op,
                           unsigned bytes,
                           uint32_t offset,
                           Expression* ptr,
                           Expression* value,
                           Type type) {
    auto* ret = wasm.allocator.alloc<AtomicRMW>();
    ret->op = op;
    ret->bytes = bytes;
    ret->offset = offset;
    ret->ptr = ptr;
    ret->value = value;
    ret->type = type;
    ret->finalize();
    return ret;
  }
  AtomicCmpxchg* makeAtomicCmpxchg(unsigned bytes,
                                   uint32_t offset,
                                   Expression* ptr,
                                   Expression* expected,
                                   Expression* replacement,
                                   Type type) {
    auto* ret = wasm.allocator.alloc<AtomicCmpxchg>();
    ret->bytes = bytes;
    ret->offset = offset;
    ret->ptr = ptr;
    ret->expected = expected;
    ret->replacement = replacement;
    ret->type = type;
    ret->finalize();
    return ret;
  }
  SIMDExtract*
  makeSIMDExtract(SIMDExtractOp op, Expression* vec, uint8_t index) {
    auto* ret = wasm.allocator.alloc<SIMDExtract>();
    ret->op = op;
    ret->vec = vec;
    ret->index = index;
    ret->finalize();
    return ret;
  }
  SIMDReplace* makeSIMDReplace(SIMDReplaceOp op,
                               Expression* vec,
                               uint8_t index,
                               Expression* value) {
    auto* ret = wasm.allocator.alloc<SIMDReplace>();
    ret->op = op;
    ret->vec = vec;
    ret->index = index;
    ret->value = value;
    ret->finalize();
    return ret;
  }
  SIMDShuffle* makeSIMDShuffle(Expression* left,
                               Expression* right,
                               const std::array<uint8_t, 16>& mask) {
    auto* ret = wasm.allocator.alloc<SIMDShuffle>();
    ret->left = left;
    ret->right = right;
    ret->mask = mask;
    ret->finalize();
    return ret;
  }
  SIMDTernary* makeSIMDTernary(SIMDTernaryOp op,
                               Expression* a,
                               Expression* b,
                               Expression* c) {
    auto* ret = wasm.allocator.alloc<SIMDTernary>();
    ret->op = op;
    ret->a = a;
    ret->b = b;
    ret->c = c;
    ret->finalize();
    return ret;
  }
  SIMDShift* makeSIMDShift(SIMDShiftOp op, Expression* vec, Expression* shift) {
    auto* ret = wasm.allocator.alloc<SIMDShift>();
    ret->op = op;
    ret->vec = vec;
    ret->shift = shift;
    ret->finalize();
    return ret;
  }
  SIMDLoad*
  makeSIMDLoad(SIMDLoadOp op, Address offset, Address align, Expression* ptr) {
    auto* ret = wasm.allocator.alloc<SIMDLoad>();
    ret->op = op;
    ret->offset = offset;
    ret->align = align;
    ret->ptr = ptr;
    ret->finalize();
    return ret;
  }
  SIMDLoadStoreLane* makeSIMDLoadStoreLane(SIMDLoadStoreLaneOp op,
                                           Address offset,
                                           Address align,
                                           uint8_t index,
                                           Expression* ptr,
                                           Expression* vec) {
    auto* ret = wasm.allocator.alloc<SIMDLoadStoreLane>();
    ret->op = op;
    ret->offset = offset;
    ret->align = align;
    ret->index = index;
    ret->ptr = ptr;
    ret->vec = vec;
    ret->finalize();
    return ret;
  }
  MemoryInit* makeMemoryInit(uint32_t segment,
                             Expression* dest,
                             Expression* offset,
                             Expression* size) {
    auto* ret = wasm.allocator.alloc<MemoryInit>();
    ret->segment = segment;
    ret->dest = dest;
    ret->offset = offset;
    ret->size = size;
    ret->finalize();
    return ret;
  }
  DataDrop* makeDataDrop(uint32_t segment) {
    auto* ret = wasm.allocator.alloc<DataDrop>();
    ret->segment = segment;
    ret->finalize();
    return ret;
  }
  MemoryCopy*
  makeMemoryCopy(Expression* dest, Expression* source, Expression* size) {
    auto* ret = wasm.allocator.alloc<MemoryCopy>();
    ret->dest = dest;
    ret->source = source;
    ret->size = size;
    ret->finalize();
    return ret;
  }
  MemoryFill*
  makeMemoryFill(Expression* dest, Expression* value, Expression* size) {
    auto* ret = wasm.allocator.alloc<MemoryFill>();
    ret->dest = dest;
    ret->value = value;
    ret->size = size;
    ret->finalize();
    return ret;
  }
  Const* makeConst(Literal value) {
    assert(value.type.isNumber());
    auto* ret = wasm.allocator.alloc<Const>();
    ret->value = value;
    ret->type = value.type;
    return ret;
  }
  template<typename T> Const* makeConst(T x) { return makeConst(Literal(x)); }
  Unary* makeUnary(UnaryOp op, Expression* value) {
    auto* ret = wasm.allocator.alloc<Unary>();
    ret->op = op;
    ret->value = value;
    ret->finalize();
    return ret;
  }
  Const* makeConstPtr(uint64_t val) {
    return makeConst(Literal::makeFromInt64(val, wasm.memory.indexType));
  }
  Binary* makeBinary(BinaryOp op, Expression* left, Expression* right) {
    auto* ret = wasm.allocator.alloc<Binary>();
    ret->op = op;
    ret->left = left;
    ret->right = right;
    ret->finalize();
    return ret;
  }
  Select*
  makeSelect(Expression* condition, Expression* ifTrue, Expression* ifFalse) {
    auto* ret = wasm.allocator.alloc<Select>();
    ret->condition = condition;
    ret->ifTrue = ifTrue;
    ret->ifFalse = ifFalse;
    ret->finalize();
    return ret;
  }
  Select* makeSelect(Expression* condition,
                     Expression* ifTrue,
                     Expression* ifFalse,
                     Type type) {
    auto* ret = wasm.allocator.alloc<Select>();
    ret->condition = condition;
    ret->ifTrue = ifTrue;
    ret->ifFalse = ifFalse;
    ret->finalize(type);
    return ret;
  }
  Return* makeReturn(Expression* value = nullptr) {
    auto* ret = wasm.allocator.alloc<Return>();
    ret->value = value;
    return ret;
  }
  MemorySize* makeMemorySize() {
    auto* ret = wasm.allocator.alloc<MemorySize>();
    if (wasm.memory.is64()) {
      ret->make64();
    }
    ret->finalize();
    return ret;
  }
  MemoryGrow* makeMemoryGrow(Expression* delta) {
    auto* ret = wasm.allocator.alloc<MemoryGrow>();
    if (wasm.memory.is64()) {
      ret->make64();
    }
    ret->delta = delta;
    ret->finalize();
    return ret;
  }
  RefNull* makeRefNull(Type type) {
    auto* ret = wasm.allocator.alloc<RefNull>();
    ret->finalize(type);
    return ret;
  }
  RefIsNull* makeRefIsNull(Expression* value) {
    auto* ret = wasm.allocator.alloc<RefIsNull>();
    ret->value = value;
    ret->finalize();
    return ret;
  }
  RefFunc* makeRefFunc(Name func, Type type) {
    auto* ret = wasm.allocator.alloc<RefFunc>();
    ret->func = func;
    ret->finalize(type);
    return ret;
  }
  RefEq* makeRefEq(Expression* left, Expression* right) {
    auto* ret = wasm.allocator.alloc<RefEq>();
    ret->left = left;
    ret->right = right;
    ret->finalize();
    return ret;
  }
  Try* makeTry(Expression* body, Expression* catchBody) {
    auto* ret = wasm.allocator.alloc<Try>();
    ret->body = body;
    ret->catchBody = catchBody;
    ret->finalize();
    return ret;
  }
  Try* makeTry(Expression* body, Expression* catchBody, Type type) {
    auto* ret = wasm.allocator.alloc<Try>();
    ret->body = body;
    ret->catchBody = catchBody;
    ret->finalize(type);
    return ret;
  }
  Throw* makeThrow(Event* event, const std::vector<Expression*>& args) {
    return makeThrow(event->name, args);
  }
  Throw* makeThrow(Name event, const std::vector<Expression*>& args) {
    auto* ret = wasm.allocator.alloc<Throw>();
    ret->event = event;
    ret->operands.set(args);
    ret->finalize();
    return ret;
  }
  Rethrow* makeRethrow(Expression* exnref) {
    auto* ret = wasm.allocator.alloc<Rethrow>();
    ret->exnref = exnref;
    ret->finalize();
    return ret;
  }
  BrOnExn* makeBrOnExn(Name name, Event* event, Expression* exnref) {
    return makeBrOnExn(name, event->name, exnref, event->sig.params);
  }
  BrOnExn* makeBrOnExn(Name name, Name event, Expression* exnref, Type sent) {
    auto* ret = wasm.allocator.alloc<BrOnExn>();
    ret->name = name;
    ret->event = event;
    ret->exnref = exnref;
    // Copy params info into BrOnExn, because it is necessary when BrOnExn is
    // refinalized without the module.
    ret->sent = sent;
    ret->finalize();
    return ret;
  }
  Unreachable* makeUnreachable() { return wasm.allocator.alloc<Unreachable>(); }
  Pop* makePop(Type type) {
    auto* ret = wasm.allocator.alloc<Pop>();
    ret->type = type;
    ret->finalize();
    return ret;
  }
  template<typename ListType> TupleMake* makeTupleMake(ListType&& operands) {
    auto* ret = wasm.allocator.alloc<TupleMake>();
    ret->operands.set(operands);
    ret->finalize();
    return ret;
  }
  TupleExtract* makeTupleExtract(Expression* tuple, Index index) {
    auto* ret = wasm.allocator.alloc<TupleExtract>();
    ret->tuple = tuple;
    ret->index = index;
    ret->finalize();
    return ret;
  }
  I31New* makeI31New(Expression* value) {
    auto* ret = wasm.allocator.alloc<I31New>();
    ret->value = value;
    ret->finalize();
    return ret;
  }
  I31Get* makeI31Get(Expression* i31, bool signed_) {
    auto* ret = wasm.allocator.alloc<I31Get>();
    ret->i31 = i31;
    ret->signed_ = signed_;
    ret->finalize();
    return ret;
  }
  RefTest* makeRefTest() {
    auto* ret = wasm.allocator.alloc<RefTest>();
    WASM_UNREACHABLE("TODO (gc): ref.test");
    ret->finalize();
    return ret;
  }
  RefCast* makeRefCast() {
    auto* ret = wasm.allocator.alloc<RefCast>();
    WASM_UNREACHABLE("TODO (gc): ref.cast");
    ret->finalize();
    return ret;
  }
  BrOnCast* makeBrOnCast() {
    auto* ret = wasm.allocator.alloc<BrOnCast>();
    WASM_UNREACHABLE("TODO (gc): br_on_cast");
    ret->finalize();
    return ret;
  }
  RttCanon* makeRttCanon() {
    auto* ret = wasm.allocator.alloc<RttCanon>();
    WASM_UNREACHABLE("TODO (gc): rtt.canon");
    ret->finalize();
    return ret;
  }
  RttSub* makeRttSub() {
    auto* ret = wasm.allocator.alloc<RttSub>();
    WASM_UNREACHABLE("TODO (gc): rtt.sub");
    ret->finalize();
    return ret;
  }
  StructNew* makeStructNew() {
    auto* ret = wasm.allocator.alloc<StructNew>();
    WASM_UNREACHABLE("TODO (gc): struct.new");
    ret->finalize();
    return ret;
  }
  StructGet* makeStructGet() {
    auto* ret = wasm.allocator.alloc<StructGet>();
    WASM_UNREACHABLE("TODO (gc): struct.get");
    ret->finalize();
    return ret;
  }
  StructSet* makeStructSet() {
    auto* ret = wasm.allocator.alloc<StructSet>();
    WASM_UNREACHABLE("TODO (gc): struct.set");
    ret->finalize();
    return ret;
  }
  ArrayNew* makeArrayNew() {
    auto* ret = wasm.allocator.alloc<ArrayNew>();
    WASM_UNREACHABLE("TODO (gc): array.new");
    ret->finalize();
    return ret;
  }
  ArrayGet* makeArrayGet() {
    auto* ret = wasm.allocator.alloc<ArrayGet>();
    WASM_UNREACHABLE("TODO (gc): array.get");
    ret->finalize();
    return ret;
  }
  ArraySet* makeArraySet() {
    auto* ret = wasm.allocator.alloc<ArraySet>();
    WASM_UNREACHABLE("TODO (gc): array.set");
    ret->finalize();
    return ret;
  }
  ArrayLen* makeArrayLen() {
    auto* ret = wasm.allocator.alloc<ArrayLen>();
    WASM_UNREACHABLE("TODO (gc): array.len");
    ret->finalize();
    return ret;
  }

  // Additional helpers

  Drop* makeDrop(Expression* value) {
    auto* ret = wasm.allocator.alloc<Drop>();
    ret->value = value;
    ret->finalize();
    return ret;
  }

  // Make a constant expression. This might be a wasm Const, or something
  // else of constant value like ref.null.
  Expression* makeConstantExpression(Literal value) {
    auto type = value.type;
    if (type.isNumber()) {
      return makeConst(value);
    }
    if (type.isFunction()) {
      if (!value.isNull()) {
<<<<<<< HEAD
        return makeRefFunc(value.getFunc(), type);
=======
        // TODO: with typed function references we need to do more for the type
        return makeRefFunc(value.getFunc());
>>>>>>> 3b5a6759
      }
      return makeRefNull(type);
    }
    TODO_SINGLE_COMPOUND(type);
    switch (type.getBasic()) {
      case Type::externref:
      case Type::exnref: // TODO: ExceptionPackage?
      case Type::anyref:
      case Type::eqref:
        assert(value.isNull() && "unexpected non-null reference type literal");
        return makeRefNull(type);
      case Type::i31ref:
        return makeI31New(makeConst(value.geti31()));
<<<<<<< HEAD
      default: {
        WASM_UNREACHABLE("invalid constant expression");
      }
=======
      default:
        WASM_UNREACHABLE("invalid constant expression");
>>>>>>> 3b5a6759
    }
  }

  Expression* makeConstantExpression(Literals values) {
    assert(values.size() > 0);
    if (values.size() == 1) {
      return makeConstantExpression(values[0]);
    } else {
      std::vector<Expression*> consts;
      for (auto value : values) {
        consts.push_back(makeConstantExpression(value));
      }
      return makeTupleMake(consts);
    }
  }

  // Additional utility functions for building on top of nodes
  // Convenient to have these on Builder, as it has allocation built in

  static Index addParam(Function* func, Name name, Type type) {
    // only ok to add a param if no vars, otherwise indices are invalidated
    assert(func->localIndices.size() == func->sig.params.size());
    assert(name.is());
    std::vector<Type> params(func->sig.params.begin(), func->sig.params.end());
    params.push_back(type);
    func->sig.params = Type(params);
    Index index = func->localNames.size();
    func->localIndices[name] = index;
    func->localNames[index] = name;
    return index;
  }

  static Index addVar(Function* func, Name name, Type type) {
    // always ok to add a var, it does not affect other indices
    assert(type.isConcrete());
    Index index = func->getNumLocals();
    if (name.is()) {
      func->localIndices[name] = index;
      func->localNames[index] = name;
    }
    func->vars.emplace_back(type);
    return index;
  }

  static Index addVar(Function* func, Type type) {
    return addVar(func, Name(), type);
  }

  static void clearLocalNames(Function* func) {
    func->localNames.clear();
    func->localIndices.clear();
  }

  static void clearLocals(Function* func) {
    func->sig.params = Type::none;
    func->vars.clear();
    clearLocalNames(func);
  }

  // ensure a node is a block, if it isn't already, and optionally append to the
  // block
  Block* blockify(Expression* any, Expression* append = nullptr) {
    Block* block = nullptr;
    if (any) {
      block = any->dynCast<Block>();
    }
    if (!block) {
      block = makeBlock(any);
    }
    if (append) {
      block->list.push_back(append);
      block->finalize();
    }
    return block;
  }

  template<typename... Ts>
  Block* blockify(Expression* any, Expression* append, Ts... args) {
    return blockify(blockify(any, append), args...);
  }

  // ensure a node is a block, if it isn't already, and optionally append to the
  // block this variant sets a name for the block, so it will not reuse a block
  // already named
  Block*
  blockifyWithName(Expression* any, Name name, Expression* append = nullptr) {
    Block* block = nullptr;
    if (any) {
      block = any->dynCast<Block>();
    }
    if (!block || block->name.is()) {
      block = makeBlock(any);
    }
    block->name = name;
    if (append) {
      block->list.push_back(append);
      block->finalize();
    }
    return block;
  }

  // a helper for the common pattern of a sequence of two expressions. Similar
  // to blockify, but does *not* reuse a block if the first is one.
  Block* makeSequence(Expression* left, Expression* right) {
    auto* block = makeBlock(left);
    block->list.push_back(right);
    block->finalize();
    return block;
  }

  Block* makeSequence(Expression* left, Expression* right, Type type) {
    auto* block = makeBlock(left);
    block->list.push_back(right);
    block->finalize(type);
    return block;
  }

  // Grab a slice out of a block, replacing it with nops, and returning
  // either another block with the contents (if more than 1) or a single
  // expression
  Expression* stealSlice(Block* input, Index from, Index to) {
    Expression* ret;
    if (to == from + 1) {
      // just one
      ret = input->list[from];
    } else {
      auto* block = wasm.allocator.alloc<Block>();
      for (Index i = from; i < to; i++) {
        block->list.push_back(input->list[i]);
      }
      block->finalize();
      ret = block;
    }
    if (to == input->list.size()) {
      input->list.resize(from);
    } else {
      for (Index i = from; i < to; i++) {
        input->list[i] = wasm.allocator.alloc<Nop>();
      }
    }
    input->finalize();
    return ret;
  }

  // Drop an expression if it has a concrete type
  Expression* dropIfConcretelyTyped(Expression* curr) {
    if (!curr->type.isConcrete()) {
      return curr;
    }
    return makeDrop(curr);
  }

  void flip(If* iff) {
    std::swap(iff->ifTrue, iff->ifFalse);
    iff->condition = makeUnary(EqZInt32, iff->condition);
  }

  // returns a replacement with the precise same type, and with
  // minimal contents. as a replacement, this may reuse the
  // input node
  template<typename T> Expression* replaceWithIdenticalType(T* curr) {
    if (curr->type.isTuple()) {
      return makeConstantExpression(Literal::makeZeros(curr->type));
    }
    if (curr->type.isFunction()) {
<<<<<<< HEAD
      if (curr->type.isNullable()) {
        return ExpressionManipulator::refNull(curr, curr->type);
      } else {
        // We can't do any better, keep the original.
        return curr;
      }
=======
      return ExpressionManipulator::refNull(curr, curr->type);
>>>>>>> 3b5a6759
    }
    Literal value;
    // TODO: reuse node conditionally when possible for literals
    TODO_SINGLE_COMPOUND(curr->type);
    switch (curr->type.getBasic()) {
      case Type::i32:
        value = Literal(int32_t(0));
        break;
      case Type::i64:
        value = Literal(int64_t(0));
        break;
      case Type::f32:
        value = Literal(float(0));
        break;
      case Type::f64:
        value = Literal(double(0));
        break;
      case Type::v128: {
        std::array<uint8_t, 16> bytes;
        bytes.fill(0);
        value = Literal(bytes.data());
        break;
      }
      case Type::funcref:
        WASM_UNREACHABLE("handled above");
      case Type::externref:
      case Type::exnref:
      case Type::anyref:
      case Type::eqref:
        return ExpressionManipulator::refNull(curr, curr->type);
      case Type::i31ref:
        return makeI31New(makeConst(0));
      case Type::none:
        return ExpressionManipulator::nop(curr);
      case Type::unreachable:
        return ExpressionManipulator::unreachable(curr);
    }
    return makeConst(value);
  }

  // Module-level helpers

  enum Mutability { Mutable, Immutable };

  static Global*
  makeGlobal(Name name, Type type, Expression* init, Mutability mutable_) {
    auto* glob = new Global;
    glob->name = name;
    glob->type = type;
    glob->init = init;
    glob->mutable_ = mutable_ == Mutable;
    return glob;
  }

  static Event* makeEvent(Name name, uint32_t attribute, Signature sig) {
    auto* event = new Event;
    event->name = name;
    event->attribute = attribute;
    event->sig = sig;
    return event;
  }
};

} // namespace wasm

#endif // wasm_wasm_builder_h<|MERGE_RESOLUTION|>--- conflicted
+++ resolved
@@ -760,12 +760,7 @@
     }
     if (type.isFunction()) {
       if (!value.isNull()) {
-<<<<<<< HEAD
         return makeRefFunc(value.getFunc(), type);
-=======
-        // TODO: with typed function references we need to do more for the type
-        return makeRefFunc(value.getFunc());
->>>>>>> 3b5a6759
       }
       return makeRefNull(type);
     }
@@ -779,14 +774,8 @@
         return makeRefNull(type);
       case Type::i31ref:
         return makeI31New(makeConst(value.geti31()));
-<<<<<<< HEAD
-      default: {
-        WASM_UNREACHABLE("invalid constant expression");
-      }
-=======
       default:
         WASM_UNREACHABLE("invalid constant expression");
->>>>>>> 3b5a6759
     }
   }
 
@@ -952,16 +941,12 @@
       return makeConstantExpression(Literal::makeZeros(curr->type));
     }
     if (curr->type.isFunction()) {
-<<<<<<< HEAD
       if (curr->type.isNullable()) {
         return ExpressionManipulator::refNull(curr, curr->type);
       } else {
         // We can't do any better, keep the original.
         return curr;
       }
-=======
-      return ExpressionManipulator::refNull(curr, curr->type);
->>>>>>> 3b5a6759
     }
     Literal value;
     // TODO: reuse node conditionally when possible for literals
