/*
 * Copyright 2016 WebAssembly Community Group participants
 *
 * Licensed under the Apache License, Version 2.0 (the "License");
 * you may not use this file except in compliance with the License.
 * You may obtain a copy of the License at
 *
 *     http://www.apache.org/licenses/LICENSE-2.0
 *
 * Unless required by applicable law or agreed to in writing, software
 * distributed under the License is distributed on an "AS IS" BASIS,
 * WITHOUT WARRANTIES OR CONDITIONS OF ANY KIND, either express or implied.
 * See the License for the specific language governing permissions and
 * limitations under the License.
 */

#ifndef wasm_wasm_builder_h
#define wasm_wasm_builder_h

#include "ir/manipulation.h"
#include "parsing.h"
#include "wasm.h"

namespace wasm {

// Useful data structures

struct NameType {
  Name name;
  Type type;
  NameType() : name(nullptr), type(Type::none) {}
  NameType(Name name, Type type) : name(name), type(type) {}
};

// General AST node builder

class Builder {
  Module& wasm;

public:
  Builder(Module& wasm) : wasm(wasm) {}

  // make* functions create an expression instance.

  static std::unique_ptr<Function> makeFunction(Name name,
                                                HeapType type,
                                                std::vector<Type>&& vars,
                                                Expression* body = nullptr) {
    assert(type.isSignature());
    auto func = std::make_unique<Function>();
    func->name = name;
    func->type = type;
    func->body = body;
    func->vars.swap(vars);
    return func;
  }

  static std::unique_ptr<Function> makeFunction(Name name,
                                                std::vector<NameType>&& params,
                                                HeapType type,
                                                std::vector<NameType>&& vars,
                                                Expression* body = nullptr) {
    assert(type.isSignature());
    auto func = std::make_unique<Function>();
    func->name = name;
    func->type = type;
    func->body = body;
    for (size_t i = 0; i < params.size(); ++i) {
      NameType& param = params[i];
      assert(func->getParams()[i] == param.type);
      Index index = func->localNames.size();
      func->localIndices[param.name] = index;
      func->localNames[index] = param.name;
    }
    for (auto& var : vars) {
      func->vars.push_back(var.type);
      Index index = func->localNames.size();
      func->localIndices[var.name] = index;
      func->localNames[index] = var.name;
    }
    return func;
  }

  static std::unique_ptr<Table> makeTable(Name name,
                                          Type type = Type(HeapType::func,
                                                           Nullable),
                                          Address initial = 0,
                                          Address max = Table::kMaxSize) {
    auto table = std::make_unique<Table>();
    table->name = name;
    table->type = type;
    table->initial = initial;
    table->max = max;
    return table;
  }

  static std::unique_ptr<ElementSegment>
  makeElementSegment(Name name,
                     Name table,
                     Expression* offset = nullptr,
                     Type type = Type(HeapType::func, Nullable)) {
    auto seg = std::make_unique<ElementSegment>();
    seg->name = name;
    seg->table = table;
    seg->offset = offset;
    seg->type = type;
    return seg;
  }

  static std::unique_ptr<Memory> makeMemory(Name name,
                                            Address initial = 0,
                                            Address max = Memory::kMaxSize32,
                                            bool shared = false,
                                            Type indexType = Type::i32) {
    auto memory = std::make_unique<Memory>();
    memory->name = name;
    memory->initial = initial;
    memory->max = max;
    memory->shared = shared;
    memory->indexType = indexType;
    return memory;
  }

  static std::unique_ptr<DataSegment>
  makeDataSegment(Name name = "",
                  Name memory = "",
                  bool isPassive = false,
                  Expression* offset = nullptr,
                  const char* init = "",
                  Address size = 0) {
    auto seg = std::make_unique<DataSegment>();
    seg->name = name;
    seg->memory = memory;
    seg->isPassive = isPassive;
    seg->offset = offset;
    seg->data.resize(size);
    std::copy_n(init, size, seg->data.begin());
    return seg;
  }

  static std::unique_ptr<Export>
  makeExport(Name name, Name value, ExternalKind kind) {
    auto export_ = std::make_unique<Export>();
    export_->name = name;
    export_->value = value;
    export_->kind = kind;
    return export_;
  }

  enum Mutability { Mutable, Immutable };

  static std::unique_ptr<Global>
  makeGlobal(Name name, Type type, Expression* init, Mutability mutable_) {
    auto glob = std::make_unique<Global>();
    glob->name = name;
    glob->type = type;
    glob->init = init;
    glob->mutable_ = mutable_ == Mutable;
    return glob;
  }

  static std::unique_ptr<Tag> makeTag(Name name, Signature sig) {
    auto tag = std::make_unique<Tag>();
    tag->name = name;
    tag->sig = sig;
    return tag;
  }

  // IR nodes
  Nop* makeNop() { return wasm.allocator.alloc<Nop>(); }
  Block* makeBlock(Expression* first = nullptr) {
    auto* ret = wasm.allocator.alloc<Block>();
    if (first) {
      ret->list.push_back(first);
      ret->finalize();
    }
    return ret;
  }
  Block* makeBlock(Name name, Expression* first = nullptr) {
    auto* ret = makeBlock(first);
    ret->name = name;
    ret->finalize();
    return ret;
  }

  template<typename T>
  using bool_if_not_expr_t =
    std::enable_if_t<std::negation_v<std::is_convertible<T, Expression*>>,
                     bool>;

  template<typename T, bool_if_not_expr_t<T> = true>
  Block* makeBlock(const T& items) {
    auto* ret = wasm.allocator.alloc<Block>();
    ret->list.set(items);
    ret->finalize();
    return ret;
  }

  template<typename T, bool_if_not_expr_t<T> = true>
  Block* makeBlock(const T& items, Type type) {
    auto* ret = wasm.allocator.alloc<Block>();
    ret->list.set(items);
    ret->finalize(type);
    return ret;
  }

  template<typename T, bool_if_not_expr_t<T> = true>
  Block* makeBlock(Name name, const T& items, Type type) {
    auto* ret = wasm.allocator.alloc<Block>();
    ret->name = name;
    ret->list.set(items);
    ret->finalize(type);
    return ret;
  }
  Block* makeBlock(std::initializer_list<Expression*>&& items) {
    return makeBlock(items);
  }
  Block* makeBlock(std::initializer_list<Expression*>&& items, Type type) {
    return makeBlock(items, type);
  }
  Block*
  makeBlock(Name name, std::initializer_list<Expression*>&& items, Type type) {
    return makeBlock(name, items, type);
  }

  If* makeIf(Expression* condition,
             Expression* ifTrue,
             Expression* ifFalse = nullptr) {
    auto* ret = wasm.allocator.alloc<If>();
    ret->condition = condition;
    ret->ifTrue = ifTrue;
    ret->ifFalse = ifFalse;
    ret->finalize();
    return ret;
  }
  If* makeIf(Expression* condition,
             Expression* ifTrue,
             Expression* ifFalse,
             Type type) {
    auto* ret = wasm.allocator.alloc<If>();
    ret->condition = condition;
    ret->ifTrue = ifTrue;
    ret->ifFalse = ifFalse;
    ret->finalize(type);
    return ret;
  }
  Loop* makeLoop(Name name, Expression* body) {
    auto* ret = wasm.allocator.alloc<Loop>();
    ret->name = name;
    ret->body = body;
    ret->finalize();
    return ret;
  }
  Loop* makeLoop(Name name, Expression* body, Type type) {
    auto* ret = wasm.allocator.alloc<Loop>();
    ret->name = name;
    ret->body = body;
    ret->finalize(type);
    return ret;
  }
  Break* makeBreak(Name name,
                   Expression* value = nullptr,
                   Expression* condition = nullptr) {
    auto* ret = wasm.allocator.alloc<Break>();
    ret->name = name;
    ret->value = value;
    ret->condition = condition;
    ret->finalize();
    return ret;
  }
  template<typename T>
  Switch* makeSwitch(T& list,
                     Name default_,
                     Expression* condition,
                     Expression* value = nullptr) {
    auto* ret = wasm.allocator.alloc<Switch>();
    ret->targets.set(list);
    ret->default_ = default_;
    ret->value = value;
    ret->condition = condition;
    return ret;
  }
  Call* makeCall(Name target,
                 const std::vector<Expression*>& args,
                 Type type,
                 bool isReturn = false) {
    auto* call = wasm.allocator.alloc<Call>();
    // not all functions may exist yet, so type must be provided
    call->type = type;
    call->target = target;
    call->operands.set(args);
    call->isReturn = isReturn;
    return call;
  }
  template<typename T>
  Call* makeCall(Name target, const T& args, Type type, bool isReturn = false) {
    auto* call = wasm.allocator.alloc<Call>();
    // not all functions may exist yet, so type must be provided
    call->type = type;
    call->target = target;
    call->operands.set(args);
    call->isReturn = isReturn;
    call->finalize();
    return call;
  }
  template<typename T>
  CallIndirect* makeCallIndirect(const Name table,
                                 Expression* target,
                                 const T& args,
                                 HeapType heapType,
                                 bool isReturn = false) {
    assert(heapType.isSignature());
    auto* call = wasm.allocator.alloc<CallIndirect>();
    call->table = table;
    call->heapType = heapType;
    call->type = heapType.getSignature().results;
    call->target = target;
    call->operands.set(args);
    call->isReturn = isReturn;
    call->finalize();
    return call;
  }
  template<typename T>
  CallRef* makeCallRef(Expression* target,
                       const T& args,
                       Type type,
                       bool isReturn = false) {
    auto* call = wasm.allocator.alloc<CallRef>();
    call->type = type;
    call->target = target;
    call->operands.set(args);
    call->isReturn = isReturn;
    call->finalize();
    return call;
  }
  LocalGet* makeLocalGet(Index index, Type type) {
    auto* ret = wasm.allocator.alloc<LocalGet>();
    ret->index = index;
    ret->type = type;
    return ret;
  }
  LocalSet* makeLocalSet(Index index, Expression* value) {
    auto* ret = wasm.allocator.alloc<LocalSet>();
    ret->index = index;
    ret->value = value;
    ret->makeSet();
    ret->finalize();
    return ret;
  }
  LocalSet* makeLocalTee(Index index, Expression* value, Type type) {
    auto* ret = wasm.allocator.alloc<LocalSet>();
    ret->index = index;
    ret->value = value;
    ret->makeTee(type);
    return ret;
  }
  GlobalGet* makeGlobalGet(Name name, Type type) {
    auto* ret = wasm.allocator.alloc<GlobalGet>();
    ret->name = name;
    ret->type = type;
    return ret;
  }
  GlobalSet* makeGlobalSet(Name name, Expression* value) {
    auto* ret = wasm.allocator.alloc<GlobalSet>();
    ret->name = name;
    ret->value = value;
    ret->finalize();
    return ret;
  }
  Load* makeLoad(unsigned bytes,
                 bool signed_,
                 Address offset,
                 unsigned align,
                 Expression* ptr,
                 Type type,
                 Name memory) {
    auto* ret = wasm.allocator.alloc<Load>();
    ret->isAtomic = false;
    ret->bytes = bytes;
    ret->signed_ = signed_;
    ret->offset = offset;
    ret->align = align;
    ret->ptr = ptr;
    ret->type = type;
    ret->memory = memory;
    return ret;
  }
  Load* makeAtomicLoad(
    unsigned bytes, Address offset, Expression* ptr, Type type, Name memory) {
    Load* load = makeLoad(bytes, false, offset, bytes, ptr, type, memory);
    load->isAtomic = true;
    return load;
  }
  AtomicWait* makeAtomicWait(Expression* ptr,
                             Expression* expected,
                             Expression* timeout,
                             Type expectedType,
                             Address offset,
                             Name memory) {
    auto* wait = wasm.allocator.alloc<AtomicWait>();
    wait->offset = offset;
    wait->ptr = ptr;
    wait->expected = expected;
    wait->timeout = timeout;
    wait->expectedType = expectedType;
    wait->finalize();
    wait->memory = memory;
    return wait;
  }
  AtomicNotify* makeAtomicNotify(Expression* ptr,
                                 Expression* notifyCount,
                                 Address offset,
                                 Name memory) {
    auto* notify = wasm.allocator.alloc<AtomicNotify>();
    notify->offset = offset;
    notify->ptr = ptr;
    notify->notifyCount = notifyCount;
    notify->finalize();
    notify->memory = memory;
    return notify;
  }
  AtomicFence* makeAtomicFence() { return wasm.allocator.alloc<AtomicFence>(); }
  Store* makeStore(unsigned bytes,
                   Address offset,
                   unsigned align,
                   Expression* ptr,
                   Expression* value,
                   Type type,
                   Name memory) {
    auto* ret = wasm.allocator.alloc<Store>();
    ret->isAtomic = false;
    ret->bytes = bytes;
    ret->offset = offset;
    ret->align = align;
    ret->ptr = ptr;
    ret->value = value;
    ret->valueType = type;
    ret->memory = memory;
    ret->finalize();
    assert(ret->value->type.isConcrete() ? ret->value->type == type : true);
    return ret;
  }
  Store* makeAtomicStore(unsigned bytes,
                         Address offset,
                         Expression* ptr,
                         Expression* value,
                         Type type,
                         Name memory) {
    Store* store = makeStore(bytes, offset, bytes, ptr, value, type, memory);
    store->isAtomic = true;
    return store;
  }
  AtomicRMW* makeAtomicRMW(AtomicRMWOp op,
                           unsigned bytes,
                           Address offset,
                           Expression* ptr,
                           Expression* value,
                           Type type,
                           Name memory) {
    auto* ret = wasm.allocator.alloc<AtomicRMW>();
    ret->op = op;
    ret->bytes = bytes;
    ret->offset = offset;
    ret->ptr = ptr;
    ret->value = value;
    ret->type = type;
    ret->finalize();
    ret->memory = memory;
    return ret;
  }
  AtomicCmpxchg* makeAtomicCmpxchg(unsigned bytes,
                                   Address offset,
                                   Expression* ptr,
                                   Expression* expected,
                                   Expression* replacement,
                                   Type type,
                                   Name memory) {
    auto* ret = wasm.allocator.alloc<AtomicCmpxchg>();
    ret->bytes = bytes;
    ret->offset = offset;
    ret->ptr = ptr;
    ret->expected = expected;
    ret->replacement = replacement;
    ret->type = type;
    ret->finalize();
    ret->memory = memory;
    return ret;
  }
  SIMDExtract*
  makeSIMDExtract(SIMDExtractOp op, Expression* vec, uint8_t index) {
    auto* ret = wasm.allocator.alloc<SIMDExtract>();
    ret->op = op;
    ret->vec = vec;
    ret->index = index;
    ret->finalize();
    return ret;
  }
  SIMDReplace* makeSIMDReplace(SIMDReplaceOp op,
                               Expression* vec,
                               uint8_t index,
                               Expression* value) {
    auto* ret = wasm.allocator.alloc<SIMDReplace>();
    ret->op = op;
    ret->vec = vec;
    ret->index = index;
    ret->value = value;
    ret->finalize();
    return ret;
  }
  SIMDShuffle* makeSIMDShuffle(Expression* left,
                               Expression* right,
                               const std::array<uint8_t, 16>& mask) {
    auto* ret = wasm.allocator.alloc<SIMDShuffle>();
    ret->left = left;
    ret->right = right;
    ret->mask = mask;
    ret->finalize();
    return ret;
  }
  SIMDTernary* makeSIMDTernary(SIMDTernaryOp op,
                               Expression* a,
                               Expression* b,
                               Expression* c) {
    auto* ret = wasm.allocator.alloc<SIMDTernary>();
    ret->op = op;
    ret->a = a;
    ret->b = b;
    ret->c = c;
    ret->finalize();
    return ret;
  }
  SIMDShift* makeSIMDShift(SIMDShiftOp op, Expression* vec, Expression* shift) {
    auto* ret = wasm.allocator.alloc<SIMDShift>();
    ret->op = op;
    ret->vec = vec;
    ret->shift = shift;
    ret->finalize();
    return ret;
  }
  SIMDLoad* makeSIMDLoad(SIMDLoadOp op,
                         Address offset,
                         Address align,
                         Expression* ptr,
                         Name memory) {
    auto* ret = wasm.allocator.alloc<SIMDLoad>();
    ret->op = op;
    ret->offset = offset;
    ret->align = align;
    ret->ptr = ptr;
    ret->memory = memory;
    ret->finalize();
    return ret;
  }
  SIMDLoadStoreLane* makeSIMDLoadStoreLane(SIMDLoadStoreLaneOp op,
                                           Address offset,
                                           Address align,
                                           uint8_t index,
                                           Expression* ptr,
                                           Expression* vec,
                                           Name memory) {
    auto* ret = wasm.allocator.alloc<SIMDLoadStoreLane>();
    ret->op = op;
    ret->offset = offset;
    ret->align = align;
    ret->index = index;
    ret->ptr = ptr;
    ret->vec = vec;
    ret->finalize();
    ret->memory = memory;
    return ret;
  }
  MemoryInit* makeMemoryInit(Name segment,
                             Expression* dest,
                             Expression* offset,
                             Expression* size,
                             Name memory) {
    auto* ret = wasm.allocator.alloc<MemoryInit>();
    ret->segment = segment;
    ret->dest = dest;
    ret->offset = offset;
    ret->size = size;
    ret->memory = memory;
    ret->finalize();
    return ret;
  }
  DataDrop* makeDataDrop(Name segment) {
    auto* ret = wasm.allocator.alloc<DataDrop>();
    ret->segment = segment;
    ret->finalize();
    return ret;
  }
  MemoryCopy* makeMemoryCopy(Expression* dest,
                             Expression* source,
                             Expression* size,
                             Name destMemory,
                             Name sourceMemory) {
    auto* ret = wasm.allocator.alloc<MemoryCopy>();
    ret->dest = dest;
    ret->source = source;
    ret->size = size;
    ret->destMemory = destMemory;
    ret->sourceMemory = sourceMemory;
    ret->finalize();
    return ret;
  }
  MemoryFill* makeMemoryFill(Expression* dest,
                             Expression* value,
                             Expression* size,
                             Name memory) {
    auto* ret = wasm.allocator.alloc<MemoryFill>();
    ret->dest = dest;
    ret->value = value;
    ret->size = size;
    ret->memory = memory;
    ret->finalize();
    return ret;
  }
  Const* makeConst(Literal value) {
    assert(value.type.isNumber());
    auto* ret = wasm.allocator.alloc<Const>();
    ret->value = value;
    ret->type = value.type;
    return ret;
  }
  template<typename T> Const* makeConst(T x) { return makeConst(Literal(x)); }
  Unary* makeUnary(UnaryOp op, Expression* value) {
    auto* ret = wasm.allocator.alloc<Unary>();
    ret->op = op;
    ret->value = value;
    ret->finalize();
    return ret;
  }
  Const* makeConstPtr(uint64_t val, Type indexType) {
    return makeConst(Literal::makeFromInt64(val, indexType));
  }
  Binary* makeBinary(BinaryOp op, Expression* left, Expression* right) {
    auto* ret = wasm.allocator.alloc<Binary>();
    ret->op = op;
    ret->left = left;
    ret->right = right;
    ret->finalize();
    return ret;
  }
  Select*
  makeSelect(Expression* condition, Expression* ifTrue, Expression* ifFalse) {
    auto* ret = wasm.allocator.alloc<Select>();
    ret->condition = condition;
    ret->ifTrue = ifTrue;
    ret->ifFalse = ifFalse;
    ret->finalize();
    return ret;
  }
  Select* makeSelect(Expression* condition,
                     Expression* ifTrue,
                     Expression* ifFalse,
                     Type type) {
    auto* ret = wasm.allocator.alloc<Select>();
    ret->condition = condition;
    ret->ifTrue = ifTrue;
    ret->ifFalse = ifFalse;
    ret->finalize(type);
    return ret;
  }
  Return* makeReturn(Expression* value = nullptr) {
    auto* ret = wasm.allocator.alloc<Return>();
    ret->value = value;
    return ret;
  }

  // Some APIs can be told if the memory is 32 or 64-bit. If they are not
  // informed of that, then the memory they refer to is looked up and that
  // information fetched from there.
  enum MemoryInfo { Memory32, Memory64, Unspecified };

  bool isMemory64(Name memoryName, MemoryInfo info) {
    return info == MemoryInfo::Memory64 || (info == MemoryInfo::Unspecified &&
                                            wasm.getMemory(memoryName)->is64());
  }

  MemorySize* makeMemorySize(Name memoryName,
                             MemoryInfo info = MemoryInfo::Unspecified) {
    auto* ret = wasm.allocator.alloc<MemorySize>();
    if (isMemory64(memoryName, info)) {
      ret->make64();
    }
    ret->memory = memoryName;
    ret->finalize();
    return ret;
  }
  MemoryGrow* makeMemoryGrow(Expression* delta,
                             Name memoryName,
                             MemoryInfo info = MemoryInfo::Unspecified) {
    auto* ret = wasm.allocator.alloc<MemoryGrow>();
    if (isMemory64(memoryName, info)) {
      ret->make64();
    }
    ret->delta = delta;
    ret->memory = memoryName;
    ret->finalize();
    return ret;
  }
  RefNull* makeRefNull(HeapType type) {
    auto* ret = wasm.allocator.alloc<RefNull>();
    ret->finalize(Type(type.getBottom(), Nullable));
    return ret;
  }
  RefNull* makeRefNull(Type type) {
    assert(type.isNullable() && type.isNull());
    auto* ret = wasm.allocator.alloc<RefNull>();
    ret->finalize(type);
    return ret;
  }
  RefIsNull* makeRefIsNull(Expression* value) {
    auto* ret = wasm.allocator.alloc<RefIsNull>();
    ret->value = value;
    ret->finalize();
    return ret;
  }
  RefFunc* makeRefFunc(Name func, HeapType heapType) {
    auto* ret = wasm.allocator.alloc<RefFunc>();
    ret->func = func;
    ret->finalize(Type(heapType, NonNullable));
    return ret;
  }
  RefEq* makeRefEq(Expression* left, Expression* right) {
    auto* ret = wasm.allocator.alloc<RefEq>();
    ret->left = left;
    ret->right = right;
    ret->finalize();
    return ret;
  }
  TableGet* makeTableGet(Name table, Expression* index, Type type) {
    auto* ret = wasm.allocator.alloc<TableGet>();
    ret->table = table;
    ret->index = index;
    ret->type = type;
    ret->finalize();
    return ret;
  }
  TableSet* makeTableSet(Name table, Expression* index, Expression* value) {
    auto* ret = wasm.allocator.alloc<TableSet>();
    ret->table = table;
    ret->index = index;
    ret->value = value;
    ret->finalize();
    return ret;
  }
  TableSize* makeTableSize(Name table) {
    auto* ret = wasm.allocator.alloc<TableSize>();
    ret->table = table;
    ret->finalize();
    return ret;
  }
  TableGrow* makeTableGrow(Name table, Expression* value, Expression* delta) {
    auto* ret = wasm.allocator.alloc<TableGrow>();
    ret->table = table;
    ret->value = value;
    ret->delta = delta;
    ret->finalize();
    return ret;
  }

private:
  Try* makeTry(Name name,
               Expression* body,
               const std::vector<Name>& catchTags,
               const std::vector<Expression*>& catchBodies,
               Name delegateTarget,
               Type type,
               bool hasType) { // differentiate whether a type was passed in
    auto* ret = wasm.allocator.alloc<Try>();
    ret->name = name;
    ret->body = body;
    ret->catchTags.set(catchTags);
    ret->catchBodies.set(catchBodies);
    if (hasType) {
      ret->finalize(type);
    } else {
      ret->finalize();
    }
    return ret;
  }

public:
  Try* makeTry(Expression* body,
               const std::vector<Name>& catchTags,
               const std::vector<Expression*>& catchBodies) {
    return makeTry(
      Name(), body, catchTags, catchBodies, Name(), Type::none, false);
  }
  Try* makeTry(Expression* body,
               const std::vector<Name>& catchTags,
               const std::vector<Expression*>& catchBodies,
               Type type) {
    return makeTry(Name(), body, catchTags, catchBodies, Name(), type, true);
  }
  Try* makeTry(Name name,
               Expression* body,
               const std::vector<Name>& catchTags,
               const std::vector<Expression*>& catchBodies) {
    return makeTry(
      name, body, catchTags, catchBodies, Name(), Type::none, false);
  }
  Try* makeTry(Name name,
               Expression* body,
               const std::vector<Name>& catchTags,
               const std::vector<Expression*>& catchBodies,
               Type type) {
    return makeTry(name, body, catchTags, catchBodies, Name(), type, true);
  }
  Try* makeTry(Expression* body, Name delegateTarget) {
    return makeTry(Name(), body, {}, {}, delegateTarget, Type::none, false);
  }
  Try* makeTry(Expression* body, Name delegateTarget, Type type) {
    return makeTry(Name(), body, {}, {}, delegateTarget, type, true);
  }
  Try* makeTry(Name name, Expression* body, Name delegateTarget) {
    return makeTry(name, body, {}, {}, delegateTarget, Type::none, false);
  }
  Try* makeTry(Name name, Expression* body, Name delegateTarget, Type type) {
    return makeTry(name, body, {}, {}, delegateTarget, type, true);
  }
  Throw* makeThrow(Tag* tag, const std::vector<Expression*>& args) {
    return makeThrow(tag->name, args);
  }
  Throw* makeThrow(Name tag, const std::vector<Expression*>& args) {
    auto* ret = wasm.allocator.alloc<Throw>();
    ret->tag = tag;
    ret->operands.set(args);
    ret->finalize();
    return ret;
  }
  Rethrow* makeRethrow(Name target) {
    auto* ret = wasm.allocator.alloc<Rethrow>();
    ret->target = target;
    ret->finalize();
    return ret;
  }
  Unreachable* makeUnreachable() { return wasm.allocator.alloc<Unreachable>(); }
  Pop* makePop(Type type) {
    auto* ret = wasm.allocator.alloc<Pop>();
    ret->type = type;
    ret->finalize();
    return ret;
  }
  template<typename ListType> TupleMake* makeTupleMake(ListType&& operands) {
    auto* ret = wasm.allocator.alloc<TupleMake>();
    ret->operands.set(operands);
    ret->finalize();
    return ret;
  }
  TupleExtract* makeTupleExtract(Expression* tuple, Index index) {
    auto* ret = wasm.allocator.alloc<TupleExtract>();
    ret->tuple = tuple;
    ret->index = index;
    ret->finalize();
    return ret;
  }
  I31New* makeI31New(Expression* value) {
    auto* ret = wasm.allocator.alloc<I31New>();
    ret->value = value;
    ret->finalize();
    return ret;
  }
  I31Get* makeI31Get(Expression* i31, bool signed_) {
    auto* ret = wasm.allocator.alloc<I31Get>();
    ret->i31 = i31;
    ret->signed_ = signed_;
    ret->finalize();
    return ret;
  }
  RefTest* makeRefTest(Expression* ref, Type castType) {
    auto* ret = wasm.allocator.alloc<RefTest>();
    ret->ref = ref;
    ret->castType = castType;
    ret->finalize();
    return ret;
  }
  RefCast* makeRefCast(Expression* ref, Type type, RefCast::Safety safety) {
    auto* ret = wasm.allocator.alloc<RefCast>();
    ret->ref = ref;
    ret->type = type;
    ret->safety = safety;
    ret->finalize();
    return ret;
  }
  BrOn*
  makeBrOn(BrOnOp op, Name name, Expression* ref, Type castType = Type::none) {
    auto* ret = wasm.allocator.alloc<BrOn>();
    ret->op = op;
    ret->name = name;
    ret->ref = ref;
    ret->castType = castType;
    ret->finalize();
    return ret;
  }
  template<typename T> StructNew* makeStructNew(HeapType type, const T& args) {
    auto* ret = wasm.allocator.alloc<StructNew>();
    ret->operands.set(args);
    ret->type = Type(type, NonNullable);
    ret->finalize();
    return ret;
  }
  StructGet*
  makeStructGet(Index index, Expression* ref, Type type, bool signed_ = false) {
    auto* ret = wasm.allocator.alloc<StructGet>();
    ret->index = index;
    ret->ref = ref;
    ret->type = type;
    ret->signed_ = signed_;
    ret->finalize();
    return ret;
  }
  StructSet* makeStructSet(Index index, Expression* ref, Expression* value) {
    auto* ret = wasm.allocator.alloc<StructSet>();
    ret->index = index;
    ret->ref = ref;
    ret->value = value;
    ret->finalize();
    return ret;
  }
  ArrayNew*
  makeArrayNew(HeapType type, Expression* size, Expression* init = nullptr) {
    auto* ret = wasm.allocator.alloc<ArrayNew>();
    ret->size = size;
    ret->init = init;
    ret->type = Type(type, NonNullable);
    ret->finalize();
    return ret;
  }
<<<<<<< HEAD
  ArrayNewSeg* makeArrayNewSegData(HeapType type,
                                   Name seg,
                                   Expression* offset,
                                   Expression* size) {
    auto* ret = wasm.allocator.alloc<ArrayNewSeg>();
    ret->dataSegment = seg;
=======
  ArrayNewData* makeArrayNewData(HeapType type,
                                 Name seg,
                                 Expression* offset,
                                 Expression* size) {
    auto* ret = wasm.allocator.alloc<ArrayNewData>();
    ret->segment = seg;
>>>>>>> b78ffa4e
    ret->offset = offset;
    ret->size = size;
    ret->type = Type(type, NonNullable);
    ret->finalize();
    return ret;
  }
<<<<<<< HEAD
  ArrayNewSeg* makeArrayNewSegElem(HeapType type,
                                   Name seg,
                                   Expression* offset,
                                   Expression* size) {
    auto* ret = wasm.allocator.alloc<ArrayNewSeg>();
    ret->elemSegment = seg;
=======
  ArrayNewElem* makeArrayNewElem(HeapType type,
                                 Name seg,
                                 Expression* offset,
                                 Expression* size) {
    auto* ret = wasm.allocator.alloc<ArrayNewElem>();
    ret->segment = seg;
>>>>>>> b78ffa4e
    ret->offset = offset;
    ret->size = size;
    ret->type = Type(type, NonNullable);
    ret->finalize();
    return ret;
  }
  ArrayNewFixed* makeArrayNewFixed(HeapType type,
                                   const std::vector<Expression*>& values) {
    auto* ret = wasm.allocator.alloc<ArrayNewFixed>();
    ret->values.set(values);
    ret->type = Type(type, NonNullable);
    ret->finalize();
    return ret;
  }
  ArrayGet* makeArrayGet(Expression* ref,
                         Expression* index,
                         Type type,
                         bool signed_ = false) {
    auto* ret = wasm.allocator.alloc<ArrayGet>();
    ret->ref = ref;
    ret->index = index;
    ret->type = type;
    ret->signed_ = signed_;
    ret->finalize();
    return ret;
  }
  ArraySet*
  makeArraySet(Expression* ref, Expression* index, Expression* value) {
    auto* ret = wasm.allocator.alloc<ArraySet>();
    ret->ref = ref;
    ret->index = index;
    ret->value = value;
    ret->finalize();
    return ret;
  }
  ArrayLen* makeArrayLen(Expression* ref) {
    auto* ret = wasm.allocator.alloc<ArrayLen>();
    ret->ref = ref;
    ret->finalize();
    return ret;
  }
  ArrayCopy* makeArrayCopy(Expression* destRef,
                           Expression* destIndex,
                           Expression* srcRef,
                           Expression* srcIndex,
                           Expression* length) {
    auto* ret = wasm.allocator.alloc<ArrayCopy>();
    ret->destRef = destRef;
    ret->destIndex = destIndex;
    ret->srcRef = srcRef;
    ret->srcIndex = srcIndex;
    ret->length = length;
    ret->finalize();
    return ret;
  }
  ArrayFill* makeArrayFill(Expression* ref,
                           Expression* index,
                           Expression* value,
                           Expression* size) {
    auto* ret = wasm.allocator.alloc<ArrayFill>();
    ret->ref = ref;
    ret->index = index;
    ret->value = value;
    ret->size = size;
    ret->finalize();
    return ret;
  }
<<<<<<< HEAD
  ArrayInit* makeArrayInitData(Name seg,
                               Expression* ref,
                               Expression* index,
                               Expression* offset,
                               Expression* size) {
    auto* ret = wasm.allocator.alloc<ArrayInit>();
    ret->dataSegment = seg;
=======
  ArrayInitData* makeArrayInitData(Name seg,
                                   Expression* ref,
                                   Expression* index,
                                   Expression* offset,
                                   Expression* size) {
    auto* ret = wasm.allocator.alloc<ArrayInitData>();
    ret->segment = seg;
>>>>>>> b78ffa4e
    ret->ref = ref;
    ret->index = index;
    ret->offset = offset;
    ret->size = size;
    ret->finalize();
    return ret;
  }
<<<<<<< HEAD
  ArrayInit* makeArrayInitElem(Name seg,
                               Expression* ref,
                               Expression* index,
                               Expression* offset,
                               Expression* size) {
    auto* ret = wasm.allocator.alloc<ArrayInit>();
    ret->elemSegment = seg;
=======
  ArrayInitElem* makeArrayInitElem(Name seg,
                                   Expression* ref,
                                   Expression* index,
                                   Expression* offset,
                                   Expression* size) {
    auto* ret = wasm.allocator.alloc<ArrayInitElem>();
    ret->segment = seg;
>>>>>>> b78ffa4e
    ret->ref = ref;
    ret->index = index;
    ret->offset = offset;
    ret->size = size;
    ret->finalize();
    return ret;
  }
  RefAs* makeRefAs(RefAsOp op, Expression* value) {
    auto* ret = wasm.allocator.alloc<RefAs>();
    ret->op = op;
    ret->value = value;
    ret->finalize();
    return ret;
  }
  StringNew* makeStringNew(StringNewOp op,
                           Expression* ptr,
                           Expression* length,
                           bool try_) {
    auto* ret = wasm.allocator.alloc<StringNew>();
    ret->op = op;
    ret->ptr = ptr;
    ret->length = length;
    ret->try_ = try_;
    ret->finalize();
    return ret;
  }
  StringNew* makeStringNew(StringNewOp op,
                           Expression* ptr,
                           Expression* start,
                           Expression* end,
                           bool try_) {
    auto* ret = wasm.allocator.alloc<StringNew>();
    ret->op = op;
    ret->ptr = ptr;
    ret->start = start;
    ret->end = end;
    ret->try_ = try_;
    ret->finalize();
    return ret;
  }
  StringConst* makeStringConst(Name string) {
    auto* ret = wasm.allocator.alloc<StringConst>();
    ret->string = string;
    ret->finalize();
    return ret;
  }
  StringMeasure* makeStringMeasure(StringMeasureOp op, Expression* ref) {
    auto* ret = wasm.allocator.alloc<StringMeasure>();
    ret->op = op;
    ret->ref = ref;
    ret->finalize();
    return ret;
  }
  StringEncode* makeStringEncode(StringEncodeOp op,
                                 Expression* ref,
                                 Expression* ptr,
                                 Expression* start = nullptr) {
    auto* ret = wasm.allocator.alloc<StringEncode>();
    ret->op = op;
    ret->ref = ref;
    ret->ptr = ptr;
    ret->start = start;
    ret->finalize();
    return ret;
  }
  StringConcat* makeStringConcat(Expression* left, Expression* right) {
    auto* ret = wasm.allocator.alloc<StringConcat>();
    ret->left = left;
    ret->right = right;
    ret->finalize();
    return ret;
  }
  StringEq* makeStringEq(StringEqOp op, Expression* left, Expression* right) {
    auto* ret = wasm.allocator.alloc<StringEq>();
    ret->op = op;
    ret->left = left;
    ret->right = right;
    ret->finalize();
    return ret;
  }
  StringAs* makeStringAs(StringAsOp op, Expression* ref) {
    auto* ret = wasm.allocator.alloc<StringAs>();
    ret->op = op;
    ret->ref = ref;
    ret->finalize();
    return ret;
  }
  StringWTF8Advance*
  makeStringWTF8Advance(Expression* ref, Expression* pos, Expression* bytes) {
    auto* ret = wasm.allocator.alloc<StringWTF8Advance>();
    ret->ref = ref;
    ret->pos = pos;
    ret->bytes = bytes;
    ret->finalize();
    return ret;
  }
  StringWTF16Get* makeStringWTF16Get(Expression* ref, Expression* pos) {
    auto* ret = wasm.allocator.alloc<StringWTF16Get>();
    ret->ref = ref;
    ret->pos = pos;
    ret->finalize();
    return ret;
  }
  StringIterNext* makeStringIterNext(Expression* ref) {
    auto* ret = wasm.allocator.alloc<StringIterNext>();
    ret->ref = ref;
    ret->finalize();
    return ret;
  }
  StringIterMove*
  makeStringIterMove(StringIterMoveOp op, Expression* ref, Expression* num) {
    auto* ret = wasm.allocator.alloc<StringIterMove>();
    ret->op = op;
    ret->ref = ref;
    ret->num = num;
    ret->finalize();
    return ret;
  }
  StringSliceWTF* makeStringSliceWTF(StringSliceWTFOp op,
                                     Expression* ref,
                                     Expression* start,
                                     Expression* end) {
    auto* ret = wasm.allocator.alloc<StringSliceWTF>();
    ret->op = op;
    ret->ref = ref;
    ret->start = start;
    ret->end = end;
    ret->finalize();
    return ret;
  }
  StringSliceIter* makeStringSliceIter(Expression* ref, Expression* num) {
    auto* ret = wasm.allocator.alloc<StringSliceIter>();
    ret->ref = ref;
    ret->num = num;
    ret->finalize();
    return ret;
  }

  // Additional helpers

  Drop* makeDrop(Expression* value) {
    auto* ret = wasm.allocator.alloc<Drop>();
    ret->value = value;
    ret->finalize();
    return ret;
  }

  // Make a constant expression. This might be a wasm Const, or something
  // else of constant value like ref.null.
  Expression* makeConstantExpression(Literal value) {
    auto type = value.type;
    if (type.isNumber()) {
      return makeConst(value);
    }
    if (value.isNull()) {
      return makeRefNull(type);
    }
    if (type.isFunction()) {
      return makeRefFunc(value.getFunc(), type.getHeapType());
    }
    if (type.isRef() && type.getHeapType() == HeapType::i31) {
      return makeI31New(makeConst(value.geti31()));
    }
    if (type.isString()) {
      // TODO: more than ascii support
      std::string string;
      for (auto c : value.getGCData()->values) {
        string.push_back(c.getInteger());
      }
      return makeStringConst(string);
    }
    if (type.isRef() && type.getHeapType() == HeapType::ext) {
      return makeRefAs(ExternExternalize,
                       makeConstantExpression(value.internalize()));
    }
    TODO_SINGLE_COMPOUND(type);
    WASM_UNREACHABLE("unsupported constant expression");
  }

  Expression* makeConstantExpression(Literals values) {
    assert(values.size() > 0);
    if (values.size() == 1) {
      return makeConstantExpression(values[0]);
    } else {
      std::vector<Expression*> consts;
      for (auto value : values) {
        consts.push_back(makeConstantExpression(value));
      }
      return makeTupleMake(consts);
    }
  }

  // Additional utility functions for building on top of nodes
  // Convenient to have these on Builder, as it has allocation built in

  static Index addParam(Function* func, Name name, Type type) {
    // only ok to add a param if no vars, otherwise indices are invalidated
    assert(func->localIndices.size() == func->getParams().size());
    assert(name.is());
    Signature sig = func->getSig();
    std::vector<Type> params(sig.params.begin(), sig.params.end());
    params.push_back(type);
    func->type = Signature(Type(params), sig.results);
    Index index = func->localNames.size();
    func->localIndices[name] = index;
    func->localNames[index] = name;
    return index;
  }

  static Index addVar(Function* func, Name name, Type type) {
    // always ok to add a var, it does not affect other indices
    assert(type.isConcrete());
    Index index = func->getNumLocals();
    if (name.is()) {
      func->localIndices[name] = index;
      func->localNames[index] = name;
    }
    func->vars.emplace_back(type);
    return index;
  }

  static Index addVar(Function* func, Type type) {
    return addVar(func, Name(), type);
  }

  static void clearLocalNames(Function* func) {
    func->localNames.clear();
    func->localIndices.clear();
  }

  // ensure a node is a block, if it isn't already, and optionally append to the
  // block
  Block* blockify(Expression* any, Expression* append = nullptr) {
    Block* block = nullptr;
    if (any) {
      block = any->dynCast<Block>();
    }
    if (!block) {
      block = makeBlock(any);
    }
    if (append) {
      block->list.push_back(append);
      block->finalize();
    }
    return block;
  }

  template<typename... Ts>
  Block* blockify(Expression* any, Expression* append, Ts... args) {
    return blockify(blockify(any, append), args...);
  }

  // ensure a node is a block, if it isn't already, and optionally append to the
  // block this variant sets a name for the block, so it will not reuse a block
  // already named
  Block*
  blockifyWithName(Expression* any, Name name, Expression* append = nullptr) {
    Block* block = nullptr;
    if (any) {
      block = any->dynCast<Block>();
    }
    if (!block || block->name.is()) {
      block = makeBlock(any);
    }
    block->name = name;
    if (append) {
      block->list.push_back(append);
      block->finalize();
    }
    return block;
  }

  // a helper for the common pattern of a sequence of two expressions. Similar
  // to blockify, but does *not* reuse a block if the first is one.
  Block* makeSequence(Expression* left, Expression* right) {
    auto* block = makeBlock(left);
    block->list.push_back(right);
    block->finalize();
    return block;
  }

  Block* makeSequence(Expression* left, Expression* right, Type type) {
    auto* block = makeBlock(left);
    block->list.push_back(right);
    block->finalize(type);
    return block;
  }

  // Drop an expression if it has a concrete type
  Expression* dropIfConcretelyTyped(Expression* curr) {
    if (!curr->type.isConcrete()) {
      return curr;
    }
    return makeDrop(curr);
  }

  void flip(If* iff) {
    std::swap(iff->ifTrue, iff->ifFalse);
    iff->condition = makeUnary(EqZInt32, iff->condition);
  }

  // Returns a replacement with the precise same type, and with minimal contents
  // as best we can. As a replacement, this may reuse the input node.
  template<typename T> Expression* replaceWithIdenticalType(T* curr) {
    if (curr->type.isTuple() && curr->type.isDefaultable()) {
      return makeConstantExpression(Literal::makeZeros(curr->type));
    }
    if (curr->type.isNullable() && curr->type.isNull()) {
      return ExpressionManipulator::refNull(curr, curr->type);
    }
    if (curr->type.isRef() && curr->type.getHeapType() == HeapType::i31) {
      Expression* ret = makeI31New(makeConst(0));
      if (curr->type.isNullable()) {
        // To keep the type identical, wrap it in a block that adds nullability.
        ret = makeBlock({ret}, curr->type);
      }
      return ret;
    }
    if (!curr->type.isBasic()) {
      // We can't do any better, keep the original.
      return curr;
    }
    Literal value;
    // TODO: reuse node conditionally when possible for literals
    switch (curr->type.getBasic()) {
      case Type::i32:
        value = Literal(int32_t(0));
        break;
      case Type::i64:
        value = Literal(int64_t(0));
        break;
      case Type::f32:
        value = Literal(float(0));
        break;
      case Type::f64:
        value = Literal(double(0));
        break;
      case Type::v128: {
        std::array<uint8_t, 16> bytes;
        bytes.fill(0);
        value = Literal(bytes.data());
        break;
      }
      case Type::none:
        return ExpressionManipulator::nop(curr);
      case Type::unreachable:
        return ExpressionManipulator::unreachable(curr);
    }
    return makeConst(value);
  }
};

} // namespace wasm

#endif // wasm_wasm_builder_h<|MERGE_RESOLUTION|>--- conflicted
+++ resolved
@@ -928,42 +928,24 @@
     ret->finalize();
     return ret;
   }
-<<<<<<< HEAD
-  ArrayNewSeg* makeArrayNewSegData(HeapType type,
-                                   Name seg,
-                                   Expression* offset,
-                                   Expression* size) {
-    auto* ret = wasm.allocator.alloc<ArrayNewSeg>();
-    ret->dataSegment = seg;
-=======
   ArrayNewData* makeArrayNewData(HeapType type,
                                  Name seg,
                                  Expression* offset,
                                  Expression* size) {
     auto* ret = wasm.allocator.alloc<ArrayNewData>();
     ret->segment = seg;
->>>>>>> b78ffa4e
     ret->offset = offset;
     ret->size = size;
     ret->type = Type(type, NonNullable);
     ret->finalize();
     return ret;
   }
-<<<<<<< HEAD
-  ArrayNewSeg* makeArrayNewSegElem(HeapType type,
-                                   Name seg,
-                                   Expression* offset,
-                                   Expression* size) {
-    auto* ret = wasm.allocator.alloc<ArrayNewSeg>();
-    ret->elemSegment = seg;
-=======
   ArrayNewElem* makeArrayNewElem(HeapType type,
                                  Name seg,
                                  Expression* offset,
                                  Expression* size) {
     auto* ret = wasm.allocator.alloc<ArrayNewElem>();
     ret->segment = seg;
->>>>>>> b78ffa4e
     ret->offset = offset;
     ret->size = size;
     ret->type = Type(type, NonNullable);
@@ -1031,15 +1013,6 @@
     ret->finalize();
     return ret;
   }
-<<<<<<< HEAD
-  ArrayInit* makeArrayInitData(Name seg,
-                               Expression* ref,
-                               Expression* index,
-                               Expression* offset,
-                               Expression* size) {
-    auto* ret = wasm.allocator.alloc<ArrayInit>();
-    ret->dataSegment = seg;
-=======
   ArrayInitData* makeArrayInitData(Name seg,
                                    Expression* ref,
                                    Expression* index,
@@ -1047,7 +1020,6 @@
                                    Expression* size) {
     auto* ret = wasm.allocator.alloc<ArrayInitData>();
     ret->segment = seg;
->>>>>>> b78ffa4e
     ret->ref = ref;
     ret->index = index;
     ret->offset = offset;
@@ -1055,15 +1027,6 @@
     ret->finalize();
     return ret;
   }
-<<<<<<< HEAD
-  ArrayInit* makeArrayInitElem(Name seg,
-                               Expression* ref,
-                               Expression* index,
-                               Expression* offset,
-                               Expression* size) {
-    auto* ret = wasm.allocator.alloc<ArrayInit>();
-    ret->elemSegment = seg;
-=======
   ArrayInitElem* makeArrayInitElem(Name seg,
                                    Expression* ref,
                                    Expression* index,
@@ -1071,7 +1034,6 @@
                                    Expression* size) {
     auto* ret = wasm.allocator.alloc<ArrayInitElem>();
     ret->segment = seg;
->>>>>>> b78ffa4e
     ret->ref = ref;
     ret->index = index;
     ret->offset = offset;
