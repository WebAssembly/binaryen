--- conflicted
+++ resolved
@@ -792,18 +792,6 @@
         value = Literal(bytes.data());
         break;
       }
-<<<<<<< HEAD
-      case Type::anyref:
-        // TODO Implement and return nullref
-        assert(false && "anyref not implemented yet");
-      case Type::exnref:
-        // TODO Implement and return nullref
-        assert(false && "exnref not implemented yet");
-      case Type::none:
-        return ExpressionManipulator::nop(curr);
-      case Type::unreachable:
-        return ExpressionManipulator::convert<T, Unreachable>(curr);
-=======
       case funcref:
       case anyref:
       case nullref:
@@ -813,7 +801,6 @@
         return ExpressionManipulator::nop(curr);
       case unreachable:
         return ExpressionManipulator::unreachable(curr);
->>>>>>> 85de1c12
     }
     return makeConst(value);
   }
