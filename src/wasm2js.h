--- conflicted
+++ resolved
@@ -846,24 +846,6 @@
       std::map<Name, std::vector<Index>> targetIndexes;
       for (size_t i = 0; i < curr->targets.size(); i++) {
         targetIndexes[curr->targets[i]].push_back(i);
-<<<<<<< HEAD
-      }
-      // Emit group by group.
-      for (auto& pair : targetIndexes) {
-        auto target = pair.first;
-        auto& indexes = pair.second;
-        if (target != curr->default_) {
-          for (auto i : indexes) {
-            ValueBuilder::appendCaseToSwitch(theSwitch, ValueBuilder::makeNum(i));
-          }
-          ValueBuilder::appendCodeToSwitch(theSwitch, blockify(makeBreakOrContinue(target)), false);
-        } else {
-          // For the group going to the same place as the default, we can just emit
-          // the default itself, which we do at the end.
-        }
-      }
-      // TODO: if the group the default is in is not the largest, we can turn the largest into
-=======
       }
       // Emit group by group.
       for (auto& pair : targetIndexes) {
@@ -883,7 +865,6 @@
       }
       // TODO: if the group the default is in is not the largest, we can turn
       // the largest into
->>>>>>> a360a68b
       //       the default by using a local and a check on the range
       ValueBuilder::appendDefaultToSwitch(theSwitch);
       ValueBuilder::appendCodeToSwitch(
