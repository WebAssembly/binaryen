--- conflicted
+++ resolved
@@ -2575,21 +2575,7 @@
 }
 
 void Wasm2JSGlue::emitMemory(
-<<<<<<< HEAD
-  std::string buffer, std::function<std::string(std::string)> accessGlobal) {
-  if (!wasm.memory.exists) {
-    return;
-  }
-  // Create a helper bufferView to access the buffer if we need one. We use it
-  // for creating memory segments if we have any (we may not if the segments are
-  // shipped in a side .mem file, for example), and also in bulk memory
-  // operations.
-  if (!wasm.memory.segments.empty() || wasm.features.hasBulkMemory()) {
-    out << "var bufferView = new Uint8Array(" << buffer << ");\n";
-  }
-=======
   std::function<std::string(std::string)> accessGlobal) {
->>>>>>> 32171f1d
   // If there are no memory segments, we don't need to emit any support code for
   // segment creation.
   if ((!wasm.memory.exists) || wasm.memory.segments.empty()) {
