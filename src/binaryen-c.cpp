--- conflicted
+++ resolved
@@ -1820,15 +1820,6 @@
       .makeArrayNew(HeapType(type), (Expression*)size, (Expression*)init));
 }
 BinaryenExpressionRef BinaryenArrayNewData(BinaryenModuleRef module,
-<<<<<<< HEAD
-                                            BinaryenHeapType type,
-                                            const char* name,
-                                            BinaryenExpressionRef offset,
-                                            BinaryenExpressionRef size) {
-return static_cast<Expression*>(
-    Builder(*(Module*)module)
-      .makeArrayNewData(HeapType(type), name, (Expression*)offset, (Expression*)size));
-=======
                                            BinaryenHeapType type,
                                            const char* name,
                                            BinaryenExpressionRef offset,
@@ -1837,7 +1828,6 @@
     Builder(*(Module*)module)
       .makeArrayNewData(
         HeapType(type), name, (Expression*)offset, (Expression*)size));
->>>>>>> 5526027b
 }
 
 BinaryenExpressionRef BinaryenArrayNewFixed(BinaryenModuleRef module,
