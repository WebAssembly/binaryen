--- conflicted
+++ resolved
@@ -272,24 +272,6 @@
 
 // Core types
 
-<<<<<<< HEAD
-BinaryenType BinaryenTypeNone(void) { return Type::none; }
-BinaryenType BinaryenTypeInt32(void) { return Type::i32; }
-BinaryenType BinaryenTypeInt64(void) { return Type::i64; }
-BinaryenType BinaryenTypeFloat32(void) { return Type::f32; }
-BinaryenType BinaryenTypeFloat64(void) { return Type::f64; }
-BinaryenType BinaryenTypeVec128(void) { return Type::v128; }
-BinaryenType BinaryenTypeAnyref(void) { return Type::anyref; }
-BinaryenType BinaryenTypeExnref(void) { return Type::exnref; }
-BinaryenType BinaryenTypeUnreachable(void) { return Type::unreachable; }
-BinaryenType BinaryenTypeAuto(void) { return uint32_t(-1); }
-
-WASM_DEPRECATED BinaryenType BinaryenNone(void) { return Type::none; }
-WASM_DEPRECATED BinaryenType BinaryenInt32(void) { return Type::i32; }
-WASM_DEPRECATED BinaryenType BinaryenInt64(void) { return Type::i64; }
-WASM_DEPRECATED BinaryenType BinaryenFloat32(void) { return Type::f32; }
-WASM_DEPRECATED BinaryenType BinaryenFloat64(void) { return Type::f64; }
-=======
 BinaryenType BinaryenTypeNone(void) { return none; }
 BinaryenType BinaryenTypeInt32(void) { return i32; }
 BinaryenType BinaryenTypeInt64(void) { return i64; }
@@ -344,7 +326,6 @@
 WASM_DEPRECATED BinaryenType BinaryenInt64(void) { return i64; }
 WASM_DEPRECATED BinaryenType BinaryenFloat32(void) { return f32; }
 WASM_DEPRECATED BinaryenType BinaryenFloat64(void) { return f64; }
->>>>>>> 85de1c12
 WASM_DEPRECATED BinaryenType BinaryenUndefined(void) { return uint32_t(-1); }
 
 // Expression ids
