--- conflicted
+++ resolved
@@ -2484,7 +2484,6 @@
   // Multivalue ABI support (see push/pop).
   std::vector<Literals> multiValues;
 
-  // This needs to use a custom runner as well...
   ModuleInstanceBase(
     Module& wasm,
     ExternalInterface* externalInterface,
@@ -3567,11 +3566,7 @@
     }
 #endif
 
-<<<<<<< HEAD
-    Flow flow = Runner(*self(), scope, maxDepth).visit(function->body);
-=======
     Flow flow = self()->visit(function->body);
->>>>>>> 544efdda
     // cannot still be breaking, it means we missed our stop
     assert(!flow.breaking() || flow.breakTo == RETURN_FLOW);
     auto type = flow.getType();
