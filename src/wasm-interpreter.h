--- conflicted
+++ resolved
@@ -3561,14 +3561,9 @@
       trap("non-function target in call_indirect");
     }
 
-<<<<<<< HEAD
-    auto* func = self()->getModule()->getFunction(funcref.getFunc());
-    if (!HeapType::isSubType(func->type.getHeapType(), curr->heapType)) {
-=======
     // TODO: Throw a non-constant exception if the reference is to an imported
     //       function that has a supertype of the expected type.
     if (!HeapType::isSubType(funcref.type.getHeapType(), curr->heapType)) {
->>>>>>> 74484511
       trap("callIndirect: non-subtype");
     }
 
