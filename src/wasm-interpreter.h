--- conflicted
+++ resolved
@@ -3836,14 +3836,9 @@
     auto fail = Literal::makeFromInt64(-1, memory->addressType);
     Flow ret = Literal::makeFromInt64(memorySize, addressType);
     uint64_t delta = flow.getSingleValue().getUnsigned();
-<<<<<<< HEAD
-    uint64_t maxAddr =
-      addressType == Type::i32 ? uint64_t(uint32_t(-1)) : uint64_t(-1);
-=======
     uint64_t maxAddr = addressType == Type::i32
                          ? std::numeric_limits<uint32_t>::max()
                          : std::numeric_limits<uint64_t>::max();
->>>>>>> 6f624aa5
     if (delta > maxAddr / Memory::kPageSize) {
       // Impossible to grow this much.
       return fail;
