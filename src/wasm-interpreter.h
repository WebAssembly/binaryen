--- conflicted
+++ resolved
@@ -1900,29 +1900,14 @@
         return makeGCData(contents, curr->type);
       }
       case StringNewFromCodePoint: {
-<<<<<<< HEAD
-        uint32_t codePoint = ptr.getSingleValue().geti32();
-=======
         uint32_t codePoint = ptr.getSingleValue().getUnsigned();
->>>>>>> 42db73ab
         if (codePoint > 0x10FFFF) {
           trap("invalid code point");
         }
         std::stringstream wtf16;
         String::writeWTF16CodePoint(wtf16, codePoint);
         std::string str = wtf16.str();
-<<<<<<< HEAD
-        Literals contents;
-        // The output contains a code point and a null terminator, so it is not
-        // empty. Write it all out but the null terminator.
-        assert(!str.empty());
-        for (size_t i = 0; i < str.size() - 1; i++) {
-          contents.push_back(Literal(int32_t(str[i])));
-        }
-        return makeGCData(contents, curr->type);
-=======
         return Literal(str);
->>>>>>> 42db73ab
       }
       default:
         // TODO: others
