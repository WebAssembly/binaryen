/*
 * Copyright 2015 WebAssembly Community Group participants
 *
 * Licensed under the Apache License, Version 2.0 (the "License");
 * you may not use this file except in compliance with the License.
 * You may obtain a copy of the License at
 *
 *     http://www.apache.org/licenses/LICENSE-2.0
 *
 * Unless required by applicable law or agreed to in writing, software
 * distributed under the License is distributed on an "AS IS" BASIS,
 * WITHOUT WARRANTIES OR CONDITIONS OF ANY KIND, either express or implied.
 * See the License for the specific language governing permissions and
 * limitations under the License.
 */

//
// Simple WebAssembly interpreter. This operates directly on the AST,
// for simplicity and clarity. A goal is for it to be possible for
// people to read this code and understand WebAssembly semantics.
//

#ifndef wasm_wasm_interpreter_h
#define wasm_wasm_interpreter_h

#include <cmath>
#include <limits.h>
#include <sstream>
#include <variant>

#include "ir/intrinsics.h"
#include "ir/module-utils.h"
#include "support/bits.h"
#include "support/safe_integer.h"
#include "wasm-builder.h"
#include "wasm-traversal.h"
#include "wasm.h"

#if __has_feature(leak_sanitizer) || __has_feature(address_sanitizer)
#include <sanitizer/lsan_interface.h>
#endif

namespace wasm {

struct WasmException {
  Name tag;
  Literals values;
};
std::ostream& operator<<(std::ostream& o, const WasmException& exn);

// Utilities

extern Name WASM, RETURN_FLOW, NONCONSTANT_FLOW;

// Stuff that flows around during executing expressions: a literal, or a change
// in control flow.
class Flow {
public:
  Flow() : values() {}
  Flow(Literal value) : values{value} { assert(value.type.isConcrete()); }
  Flow(Literals& values) : values(values) {}
  Flow(Literals&& values) : values(std::move(values)) {}
  Flow(Name breakTo) : values(), breakTo(breakTo) {}
  Flow(Name breakTo, Literal value) : values{value}, breakTo(breakTo) {}

  Literals values;
  Name breakTo; // if non-null, a break is going on

  // A helper function for the common case where there is only one value
  const Literal& getSingleValue() {
    assert(values.size() == 1);
    return values[0];
  }

  Type getType() { return values.getType(); }

  Expression* getConstExpression(Module& module) {
    assert(values.size() > 0);
    Builder builder(module);
    return builder.makeConstantExpression(values);
  }

  bool breaking() { return breakTo.is(); }

  void clearIf(Name target) {
    if (breakTo == target) {
      breakTo = Name{};
    }
  }

  friend std::ostream& operator<<(std::ostream& o, const Flow& flow) {
    o << "(flow " << (flow.breakTo.is() ? flow.breakTo.str : "-") << " : {";
    for (size_t i = 0; i < flow.values.size(); ++i) {
      if (i > 0) {
        o << ", ";
      }
      o << flow.values[i];
    }
    o << "})";
    return o;
  }
};

// Debugging helpers
#ifdef WASM_INTERPRETER_DEBUG
class Indenter {
  static int indentLevel;

  const char* entryName;

public:
  Indenter(const char* entry);
  ~Indenter();

  static void print();
};

#define NOTE_ENTER(x)                                                          \
  Indenter _int_blah(x);                                                       \
  {                                                                            \
    Indenter::print();                                                         \
    std::cout << "visit " << x << " : " << curr << "\n";                       \
  }
#define NOTE_ENTER_(x)                                                         \
  Indenter _int_blah(x);                                                       \
  {                                                                            \
    Indenter::print();                                                         \
    std::cout << "visit " << x << "\n";                                        \
  }
#define NOTE_NAME(p0)                                                          \
  {                                                                            \
    Indenter::print();                                                         \
    std::cout << "name " << '(' << Name(p0) << ")\n";                          \
  }
#define NOTE_EVAL1(p0)                                                         \
  {                                                                            \
    Indenter::print();                                                         \
    std::cout << "eval " #p0 " (" << p0 << ")\n";                              \
  }
#define NOTE_EVAL2(p0, p1)                                                     \
  {                                                                            \
    Indenter::print();                                                         \
    std::cout << "eval " #p0 " (" << p0 << "), " #p1 " (" << p1 << ")\n";      \
  }
#else // WASM_INTERPRETER_DEBUG
#define NOTE_ENTER(x)
#define NOTE_ENTER_(x)
#define NOTE_NAME(p0)
#define NOTE_EVAL1(p0)
#define NOTE_EVAL2(p0, p1)
#endif // WASM_INTERPRETER_DEBUG

// Execute an expression
template<typename SubType>
class ExpressionRunner : public OverriddenVisitor<SubType, Flow> {
  SubType* self() { return static_cast<SubType*>(this); }

protected:
  // Optional module context to search for globals and called functions. NULL if
  // we are not interested in any context.
  Module* module = nullptr;

  // Maximum depth before giving up.
  Index maxDepth;
  Index depth = 0;

  // Maximum iterations before giving up on a loop.
  Index maxLoopIterations;

  Flow generateArguments(const ExpressionList& operands, Literals& arguments) {
    NOTE_ENTER_("generateArguments");
    arguments.reserve(operands.size());
    for (auto expression : operands) {
      Flow flow = self()->visit(expression);
      if (flow.breaking()) {
        return flow;
      }
      NOTE_EVAL1(flow.values);
      arguments.push_back(flow.getSingleValue());
    }
    return Flow();
  }

  // This small function is mainly useful to put all GCData allocations in a
  // single place. We need that because LSan reports leaks on cycles in this
  // data, as we don't have a cycle collector. Those leaks are not a serious
  // problem as Binaryen is not really used in long-running tasks, so we ignore
  // this function in LSan.
  Literal makeGCData(const Literals& data, Type type) {
    auto allocation = std::make_shared<GCData>(type.getHeapType(), data);
#if __has_feature(leak_sanitizer) || __has_feature(address_sanitizer)
    // GC data with cycles will leak, since shared_ptrs do not handle cycles.
    // Binaryen is generally not used in long-running programs so we just ignore
    // such leaks for now.
    // TODO: Add a cycle collector?
    __lsan_ignore_object(allocation.get());
#endif
    return Literal(allocation, type.getHeapType());
  }

public:
  // Indicates no limit of maxDepth or maxLoopIterations.
  static const Index NO_LIMIT = 0;

  ExpressionRunner(Module* module = nullptr,
                   Index maxDepth = NO_LIMIT,
                   Index maxLoopIterations = NO_LIMIT)
    : module(module), maxDepth(maxDepth), maxLoopIterations(maxLoopIterations) {
  }
  virtual ~ExpressionRunner() = default;

  Flow visit(Expression* curr) {
    depth++;
    if (maxDepth != NO_LIMIT && depth > maxDepth) {
      hostLimit("interpreter recursion limit");
    }
    auto ret = OverriddenVisitor<SubType, Flow>::visit(curr);
    if (!ret.breaking()) {
      Type type = ret.getType();
      if (type.isConcrete() || curr->type.isConcrete()) {
#if 1 // def WASM_INTERPRETER_DEBUG
        if (!Type::isSubType(type, curr->type)) {
          std::cerr << "expected " << curr->type << ", seeing " << type
                    << " from\n"
                    << *curr << '\n';
        }
#endif
        assert(Type::isSubType(type, curr->type));
      }
    }
    depth--;
    return ret;
  }

  // Gets the module this runner is operating on.
  Module* getModule() { return module; }

  Flow visitBlock(Block* curr) {
    NOTE_ENTER("Block");
    // special-case Block, because Block nesting (in their first element) can be
    // incredibly deep
    std::vector<Block*> stack;
    stack.push_back(curr);
    while (curr->list.size() > 0 && curr->list[0]->is<Block>()) {
      curr = curr->list[0]->cast<Block>();
      stack.push_back(curr);
    }
    Flow flow;
    auto* top = stack.back();
    while (stack.size() > 0) {
      curr = stack.back();
      stack.pop_back();
      if (flow.breaking()) {
        flow.clearIf(curr->name);
        continue;
      }
      auto& list = curr->list;
      for (size_t i = 0; i < list.size(); i++) {
        if (curr != top && i == 0) {
          // one of the block recursions we already handled
          continue;
        }
        flow = visit(list[i]);
        if (flow.breaking()) {
          flow.clearIf(curr->name);
          break;
        }
      }
    }
    return flow;
  }
  Flow visitIf(If* curr) {
    NOTE_ENTER("If");
    Flow flow = visit(curr->condition);
    if (flow.breaking()) {
      return flow;
    }
    NOTE_EVAL1(flow.values);
    if (flow.getSingleValue().geti32()) {
      Flow flow = visit(curr->ifTrue);
      if (!flow.breaking() && !curr->ifFalse) {
        flow = Flow(); // if_else returns a value, but if does not
      }
      return flow;
    }
    if (curr->ifFalse) {
      return visit(curr->ifFalse);
    }
    return Flow();
  }
  Flow visitLoop(Loop* curr) {
    NOTE_ENTER("Loop");
    Index loopCount = 0;
    while (1) {
      Flow flow = visit(curr->body);
      if (flow.breaking()) {
        if (flow.breakTo == curr->name) {
          if (maxLoopIterations != NO_LIMIT &&
              ++loopCount >= maxLoopIterations) {
            return Flow(NONCONSTANT_FLOW);
          }
          continue; // lol
        }
      }
      // loop does not loop automatically, only continue achieves that
      return flow;
    }
  }
  Flow visitBreak(Break* curr) {
    NOTE_ENTER("Break");
    bool condition = true;
    Flow flow;
    if (curr->value) {
      flow = visit(curr->value);
      if (flow.breaking()) {
        return flow;
      }
    }
    if (curr->condition) {
      Flow conditionFlow = visit(curr->condition);
      if (conditionFlow.breaking()) {
        return conditionFlow;
      }
      condition = conditionFlow.getSingleValue().getInteger() != 0;
      if (!condition) {
        return flow;
      }
    }
    flow.breakTo = curr->name;
    return flow;
  }
  Flow visitSwitch(Switch* curr) {
    NOTE_ENTER("Switch");
    Flow flow;
    Literals values;
    if (curr->value) {
      flow = visit(curr->value);
      if (flow.breaking()) {
        return flow;
      }
      values = flow.values;
    }
    flow = visit(curr->condition);
    if (flow.breaking()) {
      return flow;
    }
    int64_t index = flow.getSingleValue().getInteger();
    Name target = curr->default_;
    if (index >= 0 && (size_t)index < curr->targets.size()) {
      target = curr->targets[(size_t)index];
    }
    flow.breakTo = target;
    flow.values = values;
    return flow;
  }

  Flow visitConst(Const* curr) {
    NOTE_ENTER("Const");
    NOTE_EVAL1(curr->value);
    return Flow(curr->value); // heh
  }

  // Unary and Binary nodes, the core math computations. We mostly just
  // delegate to the Literal::* methods, except we handle traps here.

  Flow visitUnary(Unary* curr) {
    NOTE_ENTER("Unary");
    Flow flow = visit(curr->value);
    if (flow.breaking()) {
      return flow;
    }
    Literal value = flow.getSingleValue();
    NOTE_EVAL1(value);
    switch (curr->op) {
      case ClzInt32:
      case ClzInt64:
        return value.countLeadingZeroes();
      case CtzInt32:
      case CtzInt64:
        return value.countTrailingZeroes();
      case PopcntInt32:
      case PopcntInt64:
        return value.popCount();
      case EqZInt32:
      case EqZInt64:
        return value.eqz();
      case ReinterpretInt32:
        return value.castToF32();
      case ReinterpretInt64:
        return value.castToF64();
      case ExtendSInt32:
        return value.extendToSI64();
      case ExtendUInt32:
        return value.extendToUI64();
      case WrapInt64:
        return value.wrapToI32();
      case ConvertUInt32ToFloat32:
      case ConvertUInt64ToFloat32:
        return value.convertUIToF32();
      case ConvertUInt32ToFloat64:
      case ConvertUInt64ToFloat64:
        return value.convertUIToF64();
      case ConvertSInt32ToFloat32:
      case ConvertSInt64ToFloat32:
        return value.convertSIToF32();
      case ConvertSInt32ToFloat64:
      case ConvertSInt64ToFloat64:
        return value.convertSIToF64();
      case ExtendS8Int32:
      case ExtendS8Int64:
        return value.extendS8();
      case ExtendS16Int32:
      case ExtendS16Int64:
        return value.extendS16();
      case ExtendS32Int64:
        return value.extendS32();
      case NegFloat32:
      case NegFloat64:
        return value.neg();
      case AbsFloat32:
      case AbsFloat64:
        return value.abs();
      case CeilFloat32:
      case CeilFloat64:
        return value.ceil();
      case FloorFloat32:
      case FloorFloat64:
        return value.floor();
      case TruncFloat32:
      case TruncFloat64:
        return value.trunc();
      case NearestFloat32:
      case NearestFloat64:
        return value.nearbyint();
      case SqrtFloat32:
      case SqrtFloat64:
        return value.sqrt();
      case TruncSFloat32ToInt32:
      case TruncSFloat64ToInt32:
      case TruncSFloat32ToInt64:
      case TruncSFloat64ToInt64:
        return truncSFloat(curr, value);
      case TruncUFloat32ToInt32:
      case TruncUFloat64ToInt32:
      case TruncUFloat32ToInt64:
      case TruncUFloat64ToInt64:
        return truncUFloat(curr, value);
      case TruncSatSFloat32ToInt32:
      case TruncSatSFloat64ToInt32:
        return value.truncSatToSI32();
      case TruncSatSFloat32ToInt64:
      case TruncSatSFloat64ToInt64:
        return value.truncSatToSI64();
      case TruncSatUFloat32ToInt32:
      case TruncSatUFloat64ToInt32:
        return value.truncSatToUI32();
      case TruncSatUFloat32ToInt64:
      case TruncSatUFloat64ToInt64:
        return value.truncSatToUI64();
      case ReinterpretFloat32:
        return value.castToI32();
      case PromoteFloat32:
        return value.extendToF64();
      case ReinterpretFloat64:
        return value.castToI64();
      case DemoteFloat64:
        return value.demote();
      case SplatVecI8x16:
        return value.splatI8x16();
      case SplatVecI16x8:
        return value.splatI16x8();
      case SplatVecI32x4:
        return value.splatI32x4();
      case SplatVecI64x2:
        return value.splatI64x2();
      case SplatVecF32x4:
        return value.splatF32x4();
      case SplatVecF64x2:
        return value.splatF64x2();
      case NotVec128:
        return value.notV128();
      case AnyTrueVec128:
        return value.anyTrueV128();
      case AbsVecI8x16:
        return value.absI8x16();
      case NegVecI8x16:
        return value.negI8x16();
      case AllTrueVecI8x16:
        return value.allTrueI8x16();
      case BitmaskVecI8x16:
        return value.bitmaskI8x16();
      case PopcntVecI8x16:
        return value.popcntI8x16();
      case AbsVecI16x8:
        return value.absI16x8();
      case NegVecI16x8:
        return value.negI16x8();
      case AllTrueVecI16x8:
        return value.allTrueI16x8();
      case BitmaskVecI16x8:
        return value.bitmaskI16x8();
      case AbsVecI32x4:
        return value.absI32x4();
      case NegVecI32x4:
        return value.negI32x4();
      case AllTrueVecI32x4:
        return value.allTrueI32x4();
      case BitmaskVecI32x4:
        return value.bitmaskI32x4();
      case AbsVecI64x2:
        return value.absI64x2();
      case NegVecI64x2:
        return value.negI64x2();
      case AllTrueVecI64x2:
        return value.allTrueI64x2();
      case BitmaskVecI64x2:
        return value.bitmaskI64x2();
      case AbsVecF32x4:
        return value.absF32x4();
      case NegVecF32x4:
        return value.negF32x4();
      case SqrtVecF32x4:
        return value.sqrtF32x4();
      case CeilVecF32x4:
        return value.ceilF32x4();
      case FloorVecF32x4:
        return value.floorF32x4();
      case TruncVecF32x4:
        return value.truncF32x4();
      case NearestVecF32x4:
        return value.nearestF32x4();
      case AbsVecF64x2:
        return value.absF64x2();
      case NegVecF64x2:
        return value.negF64x2();
      case SqrtVecF64x2:
        return value.sqrtF64x2();
      case CeilVecF64x2:
        return value.ceilF64x2();
      case FloorVecF64x2:
        return value.floorF64x2();
      case TruncVecF64x2:
        return value.truncF64x2();
      case NearestVecF64x2:
        return value.nearestF64x2();
      case ExtAddPairwiseSVecI8x16ToI16x8:
        return value.extAddPairwiseToSI16x8();
      case ExtAddPairwiseUVecI8x16ToI16x8:
        return value.extAddPairwiseToUI16x8();
      case ExtAddPairwiseSVecI16x8ToI32x4:
        return value.extAddPairwiseToSI32x4();
      case ExtAddPairwiseUVecI16x8ToI32x4:
        return value.extAddPairwiseToUI32x4();
      case TruncSatSVecF32x4ToVecI32x4:
      case RelaxedTruncSVecF32x4ToVecI32x4:
        return value.truncSatToSI32x4();
      case TruncSatUVecF32x4ToVecI32x4:
      case RelaxedTruncUVecF32x4ToVecI32x4:
        return value.truncSatToUI32x4();
      case ConvertSVecI32x4ToVecF32x4:
        return value.convertSToF32x4();
      case ConvertUVecI32x4ToVecF32x4:
        return value.convertUToF32x4();
      case ExtendLowSVecI8x16ToVecI16x8:
        return value.extendLowSToI16x8();
      case ExtendHighSVecI8x16ToVecI16x8:
        return value.extendHighSToI16x8();
      case ExtendLowUVecI8x16ToVecI16x8:
        return value.extendLowUToI16x8();
      case ExtendHighUVecI8x16ToVecI16x8:
        return value.extendHighUToI16x8();
      case ExtendLowSVecI16x8ToVecI32x4:
        return value.extendLowSToI32x4();
      case ExtendHighSVecI16x8ToVecI32x4:
        return value.extendHighSToI32x4();
      case ExtendLowUVecI16x8ToVecI32x4:
        return value.extendLowUToI32x4();
      case ExtendHighUVecI16x8ToVecI32x4:
        return value.extendHighUToI32x4();
      case ExtendLowSVecI32x4ToVecI64x2:
        return value.extendLowSToI64x2();
      case ExtendHighSVecI32x4ToVecI64x2:
        return value.extendHighSToI64x2();
      case ExtendLowUVecI32x4ToVecI64x2:
        return value.extendLowUToI64x2();
      case ExtendHighUVecI32x4ToVecI64x2:
        return value.extendHighUToI64x2();
      case ConvertLowSVecI32x4ToVecF64x2:
        return value.convertLowSToF64x2();
      case ConvertLowUVecI32x4ToVecF64x2:
        return value.convertLowUToF64x2();
      case TruncSatZeroSVecF64x2ToVecI32x4:
      case RelaxedTruncZeroSVecF64x2ToVecI32x4:
        return value.truncSatZeroSToI32x4();
      case TruncSatZeroUVecF64x2ToVecI32x4:
      case RelaxedTruncZeroUVecF64x2ToVecI32x4:
        return value.truncSatZeroUToI32x4();
      case DemoteZeroVecF64x2ToVecF32x4:
        return value.demoteZeroToF32x4();
      case PromoteLowVecF32x4ToVecF64x2:
        return value.promoteLowToF64x2();
      case InvalidUnary:
        WASM_UNREACHABLE("invalid unary op");
    }
    WASM_UNREACHABLE("invalid op");
  }
  Flow visitBinary(Binary* curr) {
    NOTE_ENTER("Binary");
    Flow flow = visit(curr->left);
    if (flow.breaking()) {
      return flow;
    }
    Literal left = flow.getSingleValue();
    flow = visit(curr->right);
    if (flow.breaking()) {
      return flow;
    }
    Literal right = flow.getSingleValue();
    NOTE_EVAL2(left, right);
    assert(curr->left->type.isConcrete() ? left.type == curr->left->type
                                         : true);
    assert(curr->right->type.isConcrete() ? right.type == curr->right->type
                                          : true);
    switch (curr->op) {
      case AddInt32:
      case AddInt64:
      case AddFloat32:
      case AddFloat64:
        return left.add(right);
      case SubInt32:
      case SubInt64:
      case SubFloat32:
      case SubFloat64:
        return left.sub(right);
      case MulInt32:
      case MulInt64:
      case MulFloat32:
      case MulFloat64:
        return left.mul(right);
      case DivSInt32: {
        if (right.getInteger() == 0) {
          trap("i32.div_s by 0");
        }
        if (left.getInteger() == std::numeric_limits<int32_t>::min() &&
            right.getInteger() == -1) {
          trap("i32.div_s overflow"); // signed division overflow
        }
        return left.divS(right);
      }
      case DivUInt32: {
        if (right.getInteger() == 0) {
          trap("i32.div_u by 0");
        }
        return left.divU(right);
      }
      case RemSInt32: {
        if (right.getInteger() == 0) {
          trap("i32.rem_s by 0");
        }
        if (left.getInteger() == std::numeric_limits<int32_t>::min() &&
            right.getInteger() == -1) {
          return Literal(int32_t(0));
        }
        return left.remS(right);
      }
      case RemUInt32: {
        if (right.getInteger() == 0) {
          trap("i32.rem_u by 0");
        }
        return left.remU(right);
      }
      case DivSInt64: {
        if (right.getInteger() == 0) {
          trap("i64.div_s by 0");
        }
        if (left.getInteger() == LLONG_MIN && right.getInteger() == -1LL) {
          trap("i64.div_s overflow"); // signed division overflow
        }
        return left.divS(right);
      }
      case DivUInt64: {
        if (right.getInteger() == 0) {
          trap("i64.div_u by 0");
        }
        return left.divU(right);
      }
      case RemSInt64: {
        if (right.getInteger() == 0) {
          trap("i64.rem_s by 0");
        }
        if (left.getInteger() == LLONG_MIN && right.getInteger() == -1LL) {
          return Literal(int64_t(0));
        }
        return left.remS(right);
      }
      case RemUInt64: {
        if (right.getInteger() == 0) {
          trap("i64.rem_u by 0");
        }
        return left.remU(right);
      }
      case DivFloat32:
      case DivFloat64:
        return left.div(right);
      case AndInt32:
      case AndInt64:
        return left.and_(right);
      case OrInt32:
      case OrInt64:
        return left.or_(right);
      case XorInt32:
      case XorInt64:
        return left.xor_(right);
      case ShlInt32:
      case ShlInt64:
        return left.shl(right);
      case ShrUInt32:
      case ShrUInt64:
        return left.shrU(right);
      case ShrSInt32:
      case ShrSInt64:
        return left.shrS(right);
      case RotLInt32:
      case RotLInt64:
        return left.rotL(right);
      case RotRInt32:
      case RotRInt64:
        return left.rotR(right);

      case EqInt32:
      case EqInt64:
      case EqFloat32:
      case EqFloat64:
        return left.eq(right);
      case NeInt32:
      case NeInt64:
      case NeFloat32:
      case NeFloat64:
        return left.ne(right);
      case LtSInt32:
      case LtSInt64:
        return left.ltS(right);
      case LtUInt32:
      case LtUInt64:
        return left.ltU(right);
      case LeSInt32:
      case LeSInt64:
        return left.leS(right);
      case LeUInt32:
      case LeUInt64:
        return left.leU(right);
      case GtSInt32:
      case GtSInt64:
        return left.gtS(right);
      case GtUInt32:
      case GtUInt64:
        return left.gtU(right);
      case GeSInt32:
      case GeSInt64:
        return left.geS(right);
      case GeUInt32:
      case GeUInt64:
        return left.geU(right);
      case LtFloat32:
      case LtFloat64:
        return left.lt(right);
      case LeFloat32:
      case LeFloat64:
        return left.le(right);
      case GtFloat32:
      case GtFloat64:
        return left.gt(right);
      case GeFloat32:
      case GeFloat64:
        return left.ge(right);

      case CopySignFloat32:
      case CopySignFloat64:
        return left.copysign(right);
      case MinFloat32:
      case MinFloat64:
        return left.min(right);
      case MaxFloat32:
      case MaxFloat64:
        return left.max(right);

      case EqVecI8x16:
        return left.eqI8x16(right);
      case NeVecI8x16:
        return left.neI8x16(right);
      case LtSVecI8x16:
        return left.ltSI8x16(right);
      case LtUVecI8x16:
        return left.ltUI8x16(right);
      case GtSVecI8x16:
        return left.gtSI8x16(right);
      case GtUVecI8x16:
        return left.gtUI8x16(right);
      case LeSVecI8x16:
        return left.leSI8x16(right);
      case LeUVecI8x16:
        return left.leUI8x16(right);
      case GeSVecI8x16:
        return left.geSI8x16(right);
      case GeUVecI8x16:
        return left.geUI8x16(right);
      case EqVecI16x8:
        return left.eqI16x8(right);
      case NeVecI16x8:
        return left.neI16x8(right);
      case LtSVecI16x8:
        return left.ltSI16x8(right);
      case LtUVecI16x8:
        return left.ltUI16x8(right);
      case GtSVecI16x8:
        return left.gtSI16x8(right);
      case GtUVecI16x8:
        return left.gtUI16x8(right);
      case LeSVecI16x8:
        return left.leSI16x8(right);
      case LeUVecI16x8:
        return left.leUI16x8(right);
      case GeSVecI16x8:
        return left.geSI16x8(right);
      case GeUVecI16x8:
        return left.geUI16x8(right);
      case EqVecI32x4:
        return left.eqI32x4(right);
      case NeVecI32x4:
        return left.neI32x4(right);
      case LtSVecI32x4:
        return left.ltSI32x4(right);
      case LtUVecI32x4:
        return left.ltUI32x4(right);
      case GtSVecI32x4:
        return left.gtSI32x4(right);
      case GtUVecI32x4:
        return left.gtUI32x4(right);
      case LeSVecI32x4:
        return left.leSI32x4(right);
      case LeUVecI32x4:
        return left.leUI32x4(right);
      case GeSVecI32x4:
        return left.geSI32x4(right);
      case GeUVecI32x4:
        return left.geUI32x4(right);
      case EqVecI64x2:
        return left.eqI64x2(right);
      case NeVecI64x2:
        return left.neI64x2(right);
      case LtSVecI64x2:
        return left.ltSI64x2(right);
      case GtSVecI64x2:
        return left.gtSI64x2(right);
      case LeSVecI64x2:
        return left.leSI64x2(right);
      case GeSVecI64x2:
        return left.geSI64x2(right);
      case EqVecF32x4:
        return left.eqF32x4(right);
      case NeVecF32x4:
        return left.neF32x4(right);
      case LtVecF32x4:
        return left.ltF32x4(right);
      case GtVecF32x4:
        return left.gtF32x4(right);
      case LeVecF32x4:
        return left.leF32x4(right);
      case GeVecF32x4:
        return left.geF32x4(right);
      case EqVecF64x2:
        return left.eqF64x2(right);
      case NeVecF64x2:
        return left.neF64x2(right);
      case LtVecF64x2:
        return left.ltF64x2(right);
      case GtVecF64x2:
        return left.gtF64x2(right);
      case LeVecF64x2:
        return left.leF64x2(right);
      case GeVecF64x2:
        return left.geF64x2(right);

      case AndVec128:
        return left.andV128(right);
      case OrVec128:
        return left.orV128(right);
      case XorVec128:
        return left.xorV128(right);
      case AndNotVec128:
        return left.andV128(right.notV128());

      case AddVecI8x16:
        return left.addI8x16(right);
      case AddSatSVecI8x16:
        return left.addSaturateSI8x16(right);
      case AddSatUVecI8x16:
        return left.addSaturateUI8x16(right);
      case SubVecI8x16:
        return left.subI8x16(right);
      case SubSatSVecI8x16:
        return left.subSaturateSI8x16(right);
      case SubSatUVecI8x16:
        return left.subSaturateUI8x16(right);
      case MinSVecI8x16:
        return left.minSI8x16(right);
      case MinUVecI8x16:
        return left.minUI8x16(right);
      case MaxSVecI8x16:
        return left.maxSI8x16(right);
      case MaxUVecI8x16:
        return left.maxUI8x16(right);
      case AvgrUVecI8x16:
        return left.avgrUI8x16(right);
      case AddVecI16x8:
        return left.addI16x8(right);
      case AddSatSVecI16x8:
        return left.addSaturateSI16x8(right);
      case AddSatUVecI16x8:
        return left.addSaturateUI16x8(right);
      case SubVecI16x8:
        return left.subI16x8(right);
      case SubSatSVecI16x8:
        return left.subSaturateSI16x8(right);
      case SubSatUVecI16x8:
        return left.subSaturateUI16x8(right);
      case MulVecI16x8:
        return left.mulI16x8(right);
      case MinSVecI16x8:
        return left.minSI16x8(right);
      case MinUVecI16x8:
        return left.minUI16x8(right);
      case MaxSVecI16x8:
        return left.maxSI16x8(right);
      case MaxUVecI16x8:
        return left.maxUI16x8(right);
      case AvgrUVecI16x8:
        return left.avgrUI16x8(right);
      case Q15MulrSatSVecI16x8:
      case RelaxedQ15MulrSVecI16x8:
        return left.q15MulrSatSI16x8(right);
      case ExtMulLowSVecI16x8:
        return left.extMulLowSI16x8(right);
      case ExtMulHighSVecI16x8:
        return left.extMulHighSI16x8(right);
      case ExtMulLowUVecI16x8:
        return left.extMulLowUI16x8(right);
      case ExtMulHighUVecI16x8:
        return left.extMulHighUI16x8(right);
      case AddVecI32x4:
        return left.addI32x4(right);
      case SubVecI32x4:
        return left.subI32x4(right);
      case MulVecI32x4:
        return left.mulI32x4(right);
      case MinSVecI32x4:
        return left.minSI32x4(right);
      case MinUVecI32x4:
        return left.minUI32x4(right);
      case MaxSVecI32x4:
        return left.maxSI32x4(right);
      case MaxUVecI32x4:
        return left.maxUI32x4(right);
      case DotSVecI16x8ToVecI32x4:
        return left.dotSI16x8toI32x4(right);
      case ExtMulLowSVecI32x4:
        return left.extMulLowSI32x4(right);
      case ExtMulHighSVecI32x4:
        return left.extMulHighSI32x4(right);
      case ExtMulLowUVecI32x4:
        return left.extMulLowUI32x4(right);
      case ExtMulHighUVecI32x4:
        return left.extMulHighUI32x4(right);
      case AddVecI64x2:
        return left.addI64x2(right);
      case SubVecI64x2:
        return left.subI64x2(right);
      case MulVecI64x2:
        return left.mulI64x2(right);
      case ExtMulLowSVecI64x2:
        return left.extMulLowSI64x2(right);
      case ExtMulHighSVecI64x2:
        return left.extMulHighSI64x2(right);
      case ExtMulLowUVecI64x2:
        return left.extMulLowUI64x2(right);
      case ExtMulHighUVecI64x2:
        return left.extMulHighUI64x2(right);

      case AddVecF32x4:
        return left.addF32x4(right);
      case SubVecF32x4:
        return left.subF32x4(right);
      case MulVecF32x4:
        return left.mulF32x4(right);
      case DivVecF32x4:
        return left.divF32x4(right);
      case MinVecF32x4:
      case RelaxedMinVecF32x4:
        return left.minF32x4(right);
      case MaxVecF32x4:
      case RelaxedMaxVecF32x4:
        return left.maxF32x4(right);
      case PMinVecF32x4:
        return left.pminF32x4(right);
      case PMaxVecF32x4:
        return left.pmaxF32x4(right);
      case AddVecF64x2:
        return left.addF64x2(right);
      case SubVecF64x2:
        return left.subF64x2(right);
      case MulVecF64x2:
        return left.mulF64x2(right);
      case DivVecF64x2:
        return left.divF64x2(right);
      case MinVecF64x2:
      case RelaxedMinVecF64x2:
        return left.minF64x2(right);
      case MaxVecF64x2:
      case RelaxedMaxVecF64x2:
        return left.maxF64x2(right);
      case PMinVecF64x2:
        return left.pminF64x2(right);
      case PMaxVecF64x2:
        return left.pmaxF64x2(right);

      case NarrowSVecI16x8ToVecI8x16:
        return left.narrowSToI8x16(right);
      case NarrowUVecI16x8ToVecI8x16:
        return left.narrowUToI8x16(right);
      case NarrowSVecI32x4ToVecI16x8:
        return left.narrowSToI16x8(right);
      case NarrowUVecI32x4ToVecI16x8:
        return left.narrowUToI16x8(right);

      case SwizzleVecI8x16:
      case RelaxedSwizzleVecI8x16:
        return left.swizzleI8x16(right);

      case DotI8x16I7x16SToVecI16x8:
        return left.dotSI8x16toI16x8(right);

      case InvalidBinary:
        WASM_UNREACHABLE("invalid binary op");
    }
    WASM_UNREACHABLE("invalid op");
  }
  Flow visitSIMDExtract(SIMDExtract* curr) {
    NOTE_ENTER("SIMDExtract");
    Flow flow = self()->visit(curr->vec);
    if (flow.breaking()) {
      return flow;
    }
    Literal vec = flow.getSingleValue();
    switch (curr->op) {
      case ExtractLaneSVecI8x16:
        return vec.extractLaneSI8x16(curr->index);
      case ExtractLaneUVecI8x16:
        return vec.extractLaneUI8x16(curr->index);
      case ExtractLaneSVecI16x8:
        return vec.extractLaneSI16x8(curr->index);
      case ExtractLaneUVecI16x8:
        return vec.extractLaneUI16x8(curr->index);
      case ExtractLaneVecI32x4:
        return vec.extractLaneI32x4(curr->index);
      case ExtractLaneVecI64x2:
        return vec.extractLaneI64x2(curr->index);
      case ExtractLaneVecF32x4:
        return vec.extractLaneF32x4(curr->index);
      case ExtractLaneVecF64x2:
        return vec.extractLaneF64x2(curr->index);
    }
    WASM_UNREACHABLE("invalid op");
  }
  Flow visitSIMDReplace(SIMDReplace* curr) {
    NOTE_ENTER("SIMDReplace");
    Flow flow = self()->visit(curr->vec);
    if (flow.breaking()) {
      return flow;
    }
    Literal vec = flow.getSingleValue();
    flow = self()->visit(curr->value);
    if (flow.breaking()) {
      return flow;
    }
    Literal value = flow.getSingleValue();
    switch (curr->op) {
      case ReplaceLaneVecI8x16:
        return vec.replaceLaneI8x16(value, curr->index);
      case ReplaceLaneVecI16x8:
        return vec.replaceLaneI16x8(value, curr->index);
      case ReplaceLaneVecI32x4:
        return vec.replaceLaneI32x4(value, curr->index);
      case ReplaceLaneVecI64x2:
        return vec.replaceLaneI64x2(value, curr->index);
      case ReplaceLaneVecF32x4:
        return vec.replaceLaneF32x4(value, curr->index);
      case ReplaceLaneVecF64x2:
        return vec.replaceLaneF64x2(value, curr->index);
    }
    WASM_UNREACHABLE("invalid op");
  }
  Flow visitSIMDShuffle(SIMDShuffle* curr) {
    NOTE_ENTER("SIMDShuffle");
    Flow flow = self()->visit(curr->left);
    if (flow.breaking()) {
      return flow;
    }
    Literal left = flow.getSingleValue();
    flow = self()->visit(curr->right);
    if (flow.breaking()) {
      return flow;
    }
    Literal right = flow.getSingleValue();
    return left.shuffleV8x16(right, curr->mask);
  }
  Flow visitSIMDTernary(SIMDTernary* curr) {
    NOTE_ENTER("SIMDBitselect");
    Flow flow = self()->visit(curr->a);
    if (flow.breaking()) {
      return flow;
    }
    Literal a = flow.getSingleValue();
    flow = self()->visit(curr->b);
    if (flow.breaking()) {
      return flow;
    }
    Literal b = flow.getSingleValue();
    flow = self()->visit(curr->c);
    if (flow.breaking()) {
      return flow;
    }
    Literal c = flow.getSingleValue();
    switch (curr->op) {
      case Bitselect:
      case LaneselectI8x16:
      case LaneselectI16x8:
      case LaneselectI32x4:
      case LaneselectI64x2:
        return c.bitselectV128(a, b);

      case RelaxedFmaVecF32x4:
        return a.relaxedFmaF32x4(b, c);
      case RelaxedFmsVecF32x4:
        return a.relaxedFmsF32x4(b, c);
      case RelaxedFmaVecF64x2:
        return a.relaxedFmaF64x2(b, c);
      case RelaxedFmsVecF64x2:
        return a.relaxedFmsF64x2(b, c);
      default:
        // TODO: implement signselect and dot_add
        WASM_UNREACHABLE("not implemented");
    }
  }
  Flow visitSIMDShift(SIMDShift* curr) {
    NOTE_ENTER("SIMDShift");
    Flow flow = self()->visit(curr->vec);
    if (flow.breaking()) {
      return flow;
    }
    Literal vec = flow.getSingleValue();
    flow = self()->visit(curr->shift);
    if (flow.breaking()) {
      return flow;
    }
    Literal shift = flow.getSingleValue();
    switch (curr->op) {
      case ShlVecI8x16:
        return vec.shlI8x16(shift);
      case ShrSVecI8x16:
        return vec.shrSI8x16(shift);
      case ShrUVecI8x16:
        return vec.shrUI8x16(shift);
      case ShlVecI16x8:
        return vec.shlI16x8(shift);
      case ShrSVecI16x8:
        return vec.shrSI16x8(shift);
      case ShrUVecI16x8:
        return vec.shrUI16x8(shift);
      case ShlVecI32x4:
        return vec.shlI32x4(shift);
      case ShrSVecI32x4:
        return vec.shrSI32x4(shift);
      case ShrUVecI32x4:
        return vec.shrUI32x4(shift);
      case ShlVecI64x2:
        return vec.shlI64x2(shift);
      case ShrSVecI64x2:
        return vec.shrSI64x2(shift);
      case ShrUVecI64x2:
        return vec.shrUI64x2(shift);
    }
    WASM_UNREACHABLE("invalid op");
  }
  Flow visitSelect(Select* curr) {
    NOTE_ENTER("Select");
    Flow ifTrue = visit(curr->ifTrue);
    if (ifTrue.breaking()) {
      return ifTrue;
    }
    Flow ifFalse = visit(curr->ifFalse);
    if (ifFalse.breaking()) {
      return ifFalse;
    }
    Flow condition = visit(curr->condition);
    if (condition.breaking()) {
      return condition;
    }
    NOTE_EVAL1(condition.getSingleValue());
    return condition.getSingleValue().geti32() ? ifTrue : ifFalse; // ;-)
  }
  Flow visitDrop(Drop* curr) {
    NOTE_ENTER("Drop");
    Flow value = visit(curr->value);
    if (value.breaking()) {
      return value;
    }
    return Flow();
  }
  Flow visitReturn(Return* curr) {
    NOTE_ENTER("Return");
    Flow flow;
    if (curr->value) {
      flow = visit(curr->value);
      if (flow.breaking()) {
        return flow;
      }
      NOTE_EVAL1(flow.getSingleValue());
    }
    flow.breakTo = RETURN_FLOW;
    return flow;
  }
  Flow visitNop(Nop* curr) {
    NOTE_ENTER("Nop");
    return Flow();
  }
  Flow visitUnreachable(Unreachable* curr) {
    NOTE_ENTER("Unreachable");
    trap("unreachable");
    WASM_UNREACHABLE("unreachable");
  }

  Literal truncSFloat(Unary* curr, Literal value) {
    double val = value.getFloat();
    if (std::isnan(val)) {
      trap("truncSFloat of nan");
    }
    if (curr->type == Type::i32) {
      if (value.type == Type::f32) {
        if (!isInRangeI32TruncS(value.reinterpreti32())) {
          trap("i32.truncSFloat overflow");
        }
      } else {
        if (!isInRangeI32TruncS(value.reinterpreti64())) {
          trap("i32.truncSFloat overflow");
        }
      }
      return Literal(int32_t(val));
    } else {
      if (value.type == Type::f32) {
        if (!isInRangeI64TruncS(value.reinterpreti32())) {
          trap("i64.truncSFloat overflow");
        }
      } else {
        if (!isInRangeI64TruncS(value.reinterpreti64())) {
          trap("i64.truncSFloat overflow");
        }
      }
      return Literal(int64_t(val));
    }
  }

  Literal truncUFloat(Unary* curr, Literal value) {
    double val = value.getFloat();
    if (std::isnan(val)) {
      trap("truncUFloat of nan");
    }
    if (curr->type == Type::i32) {
      if (value.type == Type::f32) {
        if (!isInRangeI32TruncU(value.reinterpreti32())) {
          trap("i32.truncUFloat overflow");
        }
      } else {
        if (!isInRangeI32TruncU(value.reinterpreti64())) {
          trap("i32.truncUFloat overflow");
        }
      }
      return Literal(uint32_t(val));
    } else {
      if (value.type == Type::f32) {
        if (!isInRangeI64TruncU(value.reinterpreti32())) {
          trap("i64.truncUFloat overflow");
        }
      } else {
        if (!isInRangeI64TruncU(value.reinterpreti64())) {
          trap("i64.truncUFloat overflow");
        }
      }
      return Literal(uint64_t(val));
    }
  }
  Flow visitAtomicFence(AtomicFence* curr) {
    // Wasm currently supports only sequentially consistent atomics, in which
    // case atomic_fence can be lowered to nothing.
    NOTE_ENTER("AtomicFence");
    return Flow();
  }
  Flow visitTupleMake(TupleMake* curr) {
    NOTE_ENTER("tuple.make");
    Literals arguments;
    Flow flow = generateArguments(curr->operands, arguments);
    if (flow.breaking()) {
      return flow;
    }
    for (auto arg : arguments) {
      assert(arg.type.isConcrete());
      flow.values.push_back(arg);
    }
    return flow;
  }
  Flow visitTupleExtract(TupleExtract* curr) {
    NOTE_ENTER("tuple.extract");
    Flow flow = visit(curr->tuple);
    if (flow.breaking()) {
      return flow;
    }
    assert(flow.values.size() > curr->index);
    return Flow(flow.values[curr->index]);
  }
  Flow visitLocalGet(LocalGet* curr) { WASM_UNREACHABLE("unimp"); }
  Flow visitLocalSet(LocalSet* curr) { WASM_UNREACHABLE("unimp"); }
  Flow visitGlobalGet(GlobalGet* curr) { WASM_UNREACHABLE("unimp"); }
  Flow visitGlobalSet(GlobalSet* curr) { WASM_UNREACHABLE("unimp"); }
  Flow visitCall(Call* curr) { WASM_UNREACHABLE("unimp"); }
  Flow visitCallIndirect(CallIndirect* curr) { WASM_UNREACHABLE("unimp"); }
  Flow visitLoad(Load* curr) { WASM_UNREACHABLE("unimp"); }
  Flow visitStore(Store* curr) { WASM_UNREACHABLE("unimp"); }
  Flow visitMemorySize(MemorySize* curr) { WASM_UNREACHABLE("unimp"); }
  Flow visitMemoryGrow(MemoryGrow* curr) { WASM_UNREACHABLE("unimp"); }
  Flow visitMemoryInit(MemoryInit* curr) { WASM_UNREACHABLE("unimp"); }
  Flow visitDataDrop(DataDrop* curr) { WASM_UNREACHABLE("unimp"); }
  Flow visitMemoryCopy(MemoryCopy* curr) { WASM_UNREACHABLE("unimp"); }
  Flow visitMemoryFill(MemoryFill* curr) { WASM_UNREACHABLE("unimp"); }
  Flow visitAtomicRMW(AtomicRMW* curr) { WASM_UNREACHABLE("unimp"); }
  Flow visitAtomicCmpxchg(AtomicCmpxchg* curr) { WASM_UNREACHABLE("unimp"); }
  Flow visitAtomicWait(AtomicWait* curr) { WASM_UNREACHABLE("unimp"); }
  Flow visitAtomicNotify(AtomicNotify* curr) { WASM_UNREACHABLE("unimp"); }
  Flow visitSIMDLoad(SIMDLoad* curr) { WASM_UNREACHABLE("unimp"); }
  Flow visitSIMDLoadSplat(SIMDLoad* curr) { WASM_UNREACHABLE("unimp"); }
  Flow visitSIMDLoadExtend(SIMDLoad* curr) { WASM_UNREACHABLE("unimp"); }
  Flow visitSIMDLoadZero(SIMDLoad* curr) { WASM_UNREACHABLE("unimp"); }
  Flow visitSIMDLoadStoreLane(SIMDLoadStoreLane* curr) {
    WASM_UNREACHABLE("unimp");
  }
  Flow visitPop(Pop* curr) { WASM_UNREACHABLE("unimp"); }
  Flow visitCallRef(CallRef* curr) { WASM_UNREACHABLE("unimp"); }
  Flow visitRefNull(RefNull* curr) {
    NOTE_ENTER("RefNull");
    return Literal::makeNull(curr->type.getHeapType());
  }
  Flow visitRefIsNull(RefIsNull* curr) {
    NOTE_ENTER("RefIsNull");
    Flow flow = visit(curr->value);
    if (flow.breaking()) {
      return flow;
    }
    const auto& value = flow.getSingleValue();
    NOTE_EVAL1(value);
    return Literal(int32_t(value.isNull()));
  }
  Flow visitRefFunc(RefFunc* curr) {
    NOTE_ENTER("RefFunc");
    NOTE_NAME(curr->func);
    return Literal::makeFunc(curr->func, curr->type.getHeapType());
  }
  Flow visitRefEq(RefEq* curr) {
    NOTE_ENTER("RefEq");
    Flow flow = visit(curr->left);
    if (flow.breaking()) {
      return flow;
    }
    auto left = flow.getSingleValue();
    flow = visit(curr->right);
    if (flow.breaking()) {
      return flow;
    }
    auto right = flow.getSingleValue();
    NOTE_EVAL2(left, right);
    return Literal(int32_t(left == right));
  }
  Flow visitTableGet(TableGet* curr) { WASM_UNREACHABLE("unimp"); }
  Flow visitTableSet(TableSet* curr) { WASM_UNREACHABLE("unimp"); }
  Flow visitTableSize(TableSize* curr) { WASM_UNREACHABLE("unimp"); }
  Flow visitTableGrow(TableGrow* curr) { WASM_UNREACHABLE("unimp"); }
  Flow visitTry(Try* curr) { WASM_UNREACHABLE("unimp"); }
  Flow visitThrow(Throw* curr) {
    NOTE_ENTER("Throw");
    Literals arguments;
    Flow flow = generateArguments(curr->operands, arguments);
    if (flow.breaking()) {
      return flow;
    }
    NOTE_EVAL1(curr->tag);
    WasmException exn;
    exn.tag = curr->tag;
    for (auto item : arguments) {
      exn.values.push_back(item);
    }
    throwException(exn);
    WASM_UNREACHABLE("throw");
  }
  Flow visitRethrow(Rethrow* curr) { WASM_UNREACHABLE("unimp"); }
  Flow visitI31New(I31New* curr) {
    NOTE_ENTER("I31New");
    Flow flow = visit(curr->value);
    if (flow.breaking()) {
      return flow;
    }
    const auto& value = flow.getSingleValue();
    NOTE_EVAL1(value);
    return Literal::makeI31(value.geti32());
  }
  Flow visitI31Get(I31Get* curr) {
    NOTE_ENTER("I31Get");
    Flow flow = visit(curr->i31);
    if (flow.breaking()) {
      return flow;
    }
    const auto& value = flow.getSingleValue();
    NOTE_EVAL1(value);
    if (value.isNull()) {
      trap("null ref");
    }
    return Literal(value.geti31(curr->signed_));
  }

  // Helper for ref.test, ref.cast, and br_on_cast, which share almost all their
  // logic except for what they return.
  struct Cast {
    // The control flow that preempts the cast.
    struct Breaking : Flow {
      Breaking(Flow breaking) : Flow(breaking) {}
    };
    // The result of the successful cast.
    struct Success : Literal {
      Success(Literal result) : Literal(result) {}
    };
    // The input to a failed cast.
    struct Failure : Literal {
      Failure(Literal original) : Literal(original) {}
    };

    std::variant<Breaking, Success, Failure> state;

    template<class T> Cast(T state) : state(state) {}
    Flow* getBreaking() { return std::get_if<Breaking>(&state); }
    Literal* getSuccess() { return std::get_if<Success>(&state); }
    Literal* getFailure() { return std::get_if<Failure>(&state); }
  };

  template<typename T> Cast doCast(T* curr) {
    Flow ref = self()->visit(curr->ref);
    if (ref.breaking()) {
      return typename Cast::Breaking{ref};
    }
    Literal val = ref.getSingleValue();
    Type castType = curr->getCastType();
    if (val.isNull()) {
      if (castType.isNullable()) {
        return typename Cast::Success{val};
      } else {
        return typename Cast::Failure{val};
      }
    }
    if (HeapType::isSubType(val.type.getHeapType(), castType.getHeapType())) {
      return typename Cast::Success{val};
    } else {
      return typename Cast::Failure{val};
    }
  }

  Flow visitRefTest(RefTest* curr) {
    NOTE_ENTER("RefTest");
    auto cast = doCast(curr);
    if (auto* breaking = cast.getBreaking()) {
      return *breaking;
    } else {
      return Literal(int32_t(bool(cast.getSuccess())));
    }
  }
  Flow visitRefCast(RefCast* curr) {
    NOTE_ENTER("RefCast");
    auto cast = doCast(curr);
    if (auto* breaking = cast.getBreaking()) {
      return *breaking;
    } else if (auto* result = cast.getSuccess()) {
      return *result;
    }
    assert(cast.getFailure());
    trap("cast error");
    WASM_UNREACHABLE("unreachable");
  }
  Flow visitBrOn(BrOn* curr) {
    NOTE_ENTER("BrOn");
    // BrOnCast* uses the casting infrastructure, so handle them first.
    if (curr->op == BrOnCast || curr->op == BrOnCastFail) {
      auto cast = doCast(curr);
      if (auto* breaking = cast.getBreaking()) {
        return *breaking;
      } else if (auto* original = cast.getFailure()) {
        if (curr->op == BrOnCast) {
          return *original;
        } else {
          return Flow(curr->name, *original);
        }
      } else {
        auto* result = cast.getSuccess();
        assert(result);
        if (curr->op == BrOnCast) {
          return Flow(curr->name, *result);
        } else {
          return *result;
        }
      }
    }
    // Otherwise we are just checking for null.
    Flow flow = visit(curr->ref);
    if (flow.breaking()) {
      return flow;
    }
    const auto& value = flow.getSingleValue();
    NOTE_EVAL1(value);
    if (curr->op == BrOnNull) {
      // BrOnNull does not propagate the value if it takes the branch.
      if (value.isNull()) {
        return Flow(curr->name);
      }
      // If the branch is not taken, we return the non-null value.
      return {value};
    } else {
      // BrOnNonNull does not return a value if it does not take the branch.
      if (value.isNull()) {
        return Flow();
      }
      // If the branch is taken, we send the non-null value.
      return Flow(curr->name, value);
    }
  }
  Flow visitStructNew(StructNew* curr) {
    NOTE_ENTER("StructNew");
    if (curr->type == Type::unreachable) {
      // We cannot proceed to compute the heap type, as there isn't one. Just
      // find why we are unreachable, and stop there.
      for (auto* operand : curr->operands) {
        auto value = self()->visit(operand);
        if (value.breaking()) {
          return value;
        }
      }
      WASM_UNREACHABLE("unreachable but no unreachable child");
    }
    auto heapType = curr->type.getHeapType();
    const auto& fields = heapType.getStruct().fields;
    Literals data(fields.size());
    for (Index i = 0; i < fields.size(); i++) {
      auto& field = fields[i];
      if (curr->isWithDefault()) {
        data[i] = Literal::makeZero(field.type);
      } else {
        auto value = self()->visit(curr->operands[i]);
        if (value.breaking()) {
          return value;
        }
        data[i] = truncateForPacking(value.getSingleValue(), field);
      }
    }
    return makeGCData(data, curr->type);
  }
  Flow visitStructGet(StructGet* curr) {
    NOTE_ENTER("StructGet");
    Flow ref = self()->visit(curr->ref);
    if (ref.breaking()) {
      return ref;
    }
    auto data = ref.getSingleValue().getGCData();
    if (!data) {
      trap("null ref");
    }
    auto field = curr->ref->type.getHeapType().getStruct().fields[curr->index];
    return extendForPacking(data->values[curr->index], field, curr->signed_);
  }
  Flow visitStructSet(StructSet* curr) {
    NOTE_ENTER("StructSet");
    Flow ref = self()->visit(curr->ref);
    if (ref.breaking()) {
      return ref;
    }
    Flow value = self()->visit(curr->value);
    if (value.breaking()) {
      return value;
    }
    auto data = ref.getSingleValue().getGCData();
    if (!data) {
      trap("null ref");
    }
    auto field = curr->ref->type.getHeapType().getStruct().fields[curr->index];
    data->values[curr->index] =
      truncateForPacking(value.getSingleValue(), field);
    return Flow();
  }

  // Arbitrary deterministic limit on size. If we need to allocate a Literals
  // vector that takes around 1-2GB of memory then we are likely to hit memory
  // limits on 32-bit machines, and in particular on wasm32 VMs that do not
  // have 4GB support, so give up there.
  static const Index ArrayLimit = (1 << 30) / sizeof(Literal);

  Flow visitArrayNew(ArrayNew* curr) {
    NOTE_ENTER("ArrayNew");
    Flow init;
    if (!curr->isWithDefault()) {
      init = self()->visit(curr->init);
      if (init.breaking()) {
        return init;
      }
    }
    auto size = self()->visit(curr->size);
    if (size.breaking()) {
      return size;
    }
    if (curr->type == Type::unreachable) {
      // We cannot proceed to compute the heap type, as there isn't one. Just
      // visit the unreachable child, and stop there.
      auto init = self()->visit(curr->init);
      assert(init.breaking());
      return init;
    }
    auto heapType = curr->type.getHeapType();
    const auto& element = heapType.getArray().element;
    Index num = size.getSingleValue().geti32();
    if (num >= ArrayLimit) {
      hostLimit("allocation failure");
    }
    Literals data(num);
    if (curr->isWithDefault()) {
      for (Index i = 0; i < num; i++) {
        data[i] = Literal::makeZero(element.type);
      }
    } else {
      auto field = curr->type.getHeapType().getArray().element;
      auto value = truncateForPacking(init.getSingleValue(), field);
      for (Index i = 0; i < num; i++) {
        data[i] = value;
      }
    }
    return makeGCData(data, curr->type);
  }
  Flow visitArrayNewSegData(ArrayNewSegData* curr) {
    WASM_UNREACHABLE("unimp");
  }
  Flow visitArrayNewSegElem(ArrayNewSegElem* curr) {
    WASM_UNREACHABLE("unimp");
  }
  Flow visitArrayNewFixed(ArrayNewFixed* curr) {
    NOTE_ENTER("ArrayNewFixed");
    Index num = curr->values.size();
    if (num >= ArrayLimit) {
      hostLimit("allocation failure");
    }
    if (curr->type == Type::unreachable) {
      // We cannot proceed to compute the heap type, as there isn't one. Just
      // find why we are unreachable, and stop there.
      for (auto* value : curr->values) {
        auto result = self()->visit(value);
        if (result.breaking()) {
          return result;
        }
      }
      WASM_UNREACHABLE("unreachable but no unreachable child");
    }
    auto heapType = curr->type.getHeapType();
    auto field = heapType.getArray().element;
    Literals data(num);
    for (Index i = 0; i < num; i++) {
      auto value = self()->visit(curr->values[i]);
      if (value.breaking()) {
        return value;
      }
      data[i] = truncateForPacking(value.getSingleValue(), field);
    }
    return makeGCData(data, curr->type);
  }
  Flow visitArrayGet(ArrayGet* curr) {
    NOTE_ENTER("ArrayGet");
    Flow ref = self()->visit(curr->ref);
    if (ref.breaking()) {
      return ref;
    }
    Flow index = self()->visit(curr->index);
    if (index.breaking()) {
      return index;
    }
    auto data = ref.getSingleValue().getGCData();
    if (!data) {
      trap("null ref");
    }
    Index i = index.getSingleValue().geti32();
    if (i >= data->values.size()) {
      trap("array oob");
    }
    auto field = curr->ref->type.getHeapType().getArray().element;
    return extendForPacking(data->values[i], field, curr->signed_);
  }
  Flow visitArraySet(ArraySet* curr) {
    NOTE_ENTER("ArraySet");
    Flow ref = self()->visit(curr->ref);
    if (ref.breaking()) {
      return ref;
    }
    Flow index = self()->visit(curr->index);
    if (index.breaking()) {
      return index;
    }
    Flow value = self()->visit(curr->value);
    if (value.breaking()) {
      return value;
    }
    auto data = ref.getSingleValue().getGCData();
    if (!data) {
      trap("null ref");
    }
    Index i = index.getSingleValue().geti32();
    if (i >= data->values.size()) {
      trap("array oob");
    }
    auto field = curr->ref->type.getHeapType().getArray().element;
    data->values[i] = truncateForPacking(value.getSingleValue(), field);
    return Flow();
  }
  Flow visitArrayLen(ArrayLen* curr) {
    NOTE_ENTER("ArrayLen");
    Flow ref = self()->visit(curr->ref);
    if (ref.breaking()) {
      return ref;
    }
    auto data = ref.getSingleValue().getGCData();
    if (!data) {
      trap("null ref");
    }
    return Literal(int32_t(data->values.size()));
  }
  Flow visitArrayCopy(ArrayCopy* curr) {
    NOTE_ENTER("ArrayCopy");
    Flow destRef = self()->visit(curr->destRef);
    if (destRef.breaking()) {
      return destRef;
    }
    Flow destIndex = self()->visit(curr->destIndex);
    if (destIndex.breaking()) {
      return destIndex;
    }
    Flow srcRef = self()->visit(curr->srcRef);
    if (srcRef.breaking()) {
      return srcRef;
    }
    Flow srcIndex = self()->visit(curr->srcIndex);
    if (srcIndex.breaking()) {
      return srcIndex;
    }
    Flow length = self()->visit(curr->length);
    if (length.breaking()) {
      return length;
    }
    auto destData = destRef.getSingleValue().getGCData();
    if (!destData) {
      trap("null ref");
    }
    auto srcData = srcRef.getSingleValue().getGCData();
    if (!srcData) {
      trap("null ref");
    }
    size_t destVal = destIndex.getSingleValue().getUnsigned();
    size_t srcVal = srcIndex.getSingleValue().getUnsigned();
    size_t lengthVal = length.getSingleValue().getUnsigned();
    if (destVal + lengthVal > destData->values.size()) {
      trap("oob");
    }
    if (srcVal + lengthVal > srcData->values.size()) {
      trap("oob");
    }
    std::vector<Literal> copied;
    copied.resize(lengthVal);
    for (size_t i = 0; i < lengthVal; i++) {
      copied[i] = srcData->values[srcVal + i];
    }
    for (size_t i = 0; i < lengthVal; i++) {
      destData->values[destVal + i] = copied[i];
    }
    return Flow();
  }
  Flow visitArrayFill(ArrayFill* curr) {
    NOTE_ENTER("ArrayFill");
    Flow ref = self()->visit(curr->ref);
    if (ref.breaking()) {
      return ref;
    }
    Flow index = self()->visit(curr->index);
    if (index.breaking()) {
      return index;
    }
    Flow value = self()->visit(curr->value);
    if (value.breaking()) {
      return value;
    }
    Flow size = self()->visit(curr->size);
    if (size.breaking()) {
      return size;
    }
    auto data = ref.getSingleValue().getGCData();
    if (!data) {
      trap("null ref");
    }
    size_t indexVal = index.getSingleValue().getUnsigned();
    Literal fillVal = value.getSingleValue();
    size_t sizeVal = size.getSingleValue().getUnsigned();

    auto field = curr->ref->type.getHeapType().getArray().element;
    fillVal = truncateForPacking(fillVal, field);

    size_t arraySize = data->values.size();
    if (indexVal > arraySize || sizeVal > arraySize ||
        indexVal + sizeVal > arraySize || indexVal + sizeVal < indexVal) {
      trap("out of bounds array access in array.fill");
    }
    for (size_t i = 0; i < sizeVal; ++i) {
      data->values[indexVal + i] = fillVal;
    }
    return {};
  }
  Flow visitArrayInitData(ArrayInitData* curr) { WASM_UNREACHABLE("unimp"); }
  Flow visitArrayInitElem(ArrayInitElem* curr) { WASM_UNREACHABLE("unimp"); }
  Flow visitRefAs(RefAs* curr) {
    NOTE_ENTER("RefAs");
    Flow flow = visit(curr->value);
    if (flow.breaking()) {
      return flow;
    }
    const auto& value = flow.getSingleValue();
    NOTE_EVAL1(value);
    switch (curr->op) {
      case RefAsNonNull:
        if (value.isNull()) {
          trap("null ref");
        }
        return value;
      case ExternInternalize:
        return value.internalize();
      case ExternExternalize:
        return value.externalize();
    }
    WASM_UNREACHABLE("unimplemented ref.as_*");
  }
  Flow visitStringNew(StringNew* curr) {
    Flow ptr = visit(curr->ptr);
    if (ptr.breaking()) {
      return ptr;
    }
    switch (curr->op) {
      case StringNewWTF16Array: {
        Flow start = visit(curr->start);
        if (start.breaking()) {
          return start;
        }
        Flow end = visit(curr->end);
        if (end.breaking()) {
          return end;
        }
        auto ptrData = ptr.getSingleValue().getGCData();
        if (!ptrData) {
          trap("null ref");
        }
        const auto& ptrDataValues = ptrData->values;
        size_t startVal = start.getSingleValue().getUnsigned();
        size_t endVal = end.getSingleValue().getUnsigned();
        if (endVal > ptrDataValues.size()) {
          trap("array oob");
        }
        Literals contents;
        if (endVal > startVal) {
          contents.reserve(endVal - startVal);
          for (size_t i = startVal; i < endVal; i++) {
            contents.push_back(ptrDataValues[i]);
          }
        }
        return makeGCData(contents, curr->type);
      }
      default:
        // TODO: others
        return Flow(NONCONSTANT_FLOW);
    }
  }
  Flow visitStringConst(StringConst* curr) {
    return Literal(curr->string.toString());
  }
  Flow visitStringMeasure(StringMeasure* curr) { WASM_UNREACHABLE("unimp"); }
  Flow visitStringEncode(StringEncode* curr) { WASM_UNREACHABLE("unimp"); }
  Flow visitStringConcat(StringConcat* curr) { WASM_UNREACHABLE("unimp"); }
  Flow visitStringEq(StringEq* curr) {
    NOTE_ENTER("StringEq");
    Flow flow = visit(curr->left);
    if (flow.breaking()) {
      return flow;
    }
    auto left = flow.getSingleValue();
    flow = visit(curr->right);
    if (flow.breaking()) {
      return flow;
    }
    auto right = flow.getSingleValue();
    NOTE_EVAL2(left, right);
    auto leftData = left.getGCData();
    auto rightData = right.getGCData();
    int32_t result;
    switch (curr->op) {
      case StringEqEqual: {
        // They are equal if both are null, or both are non-null and equal.
        result =
          (!leftData && !rightData) ||
          (leftData && rightData && leftData->values == rightData->values);
        break;
      }
      case StringEqCompare: {
        if (!leftData || !rightData) {
          trap("null ref");
        }
        auto& leftValues = leftData->values;
        auto& rightValues = rightData->values;
        Index i = 0;
        while (1) {
          if (i == leftValues.size() && i == rightValues.size()) {
            // We reached the end, and they are equal.
            result = 0;
            break;
          } else if (i == leftValues.size()) {
            // The left string is short.
            result = -1;
            break;
          } else if (i == rightValues.size()) {
            result = 1;
            break;
          }
          auto left = leftValues[i].getInteger();
          auto right = rightValues[i].getInteger();
          if (left < right) {
            // The left character is lower.
            result = -1;
            break;
          } else if (left > right) {
            result = 1;
            break;
          } else {
            // Look further.
            i++;
          }
        }
        break;
      }
      default: {
        WASM_UNREACHABLE("bad op");
      }
    }
    return Literal(result);
  }
  Flow visitStringAs(StringAs* curr) { WASM_UNREACHABLE("unimp"); }
  Flow visitStringWTF8Advance(StringWTF8Advance* curr) {
    WASM_UNREACHABLE("unimp");
  }
  Flow visitStringWTF16Get(StringWTF16Get* curr) { WASM_UNREACHABLE("unimp"); }
  Flow visitStringIterNext(StringIterNext* curr) { WASM_UNREACHABLE("unimp"); }
  Flow visitStringIterMove(StringIterMove* curr) { WASM_UNREACHABLE("unimp"); }
  Flow visitStringSliceWTF(StringSliceWTF* curr) { WASM_UNREACHABLE("unimp"); }
  Flow visitStringSliceIter(StringSliceIter* curr) {
    WASM_UNREACHABLE("unimp");
  }

  virtual void trap(const char* why) { WASM_UNREACHABLE("unimp"); }

  virtual void hostLimit(const char* why) { WASM_UNREACHABLE("unimp"); }

  virtual void throwException(const WasmException& exn) {
    WASM_UNREACHABLE("unimp");
  }

private:
  // Truncate the value if we need to. The storage is just a list of Literals,
  // so we can't just write the value like we would to a C struct field and
  // expect it to truncate for us. Instead, we truncate so the stored value is
  // proper for the type.
  Literal truncateForPacking(Literal value, const Field& field) {
    if (field.type == Type::i32) {
      int32_t c = value.geti32();
      if (field.packedType == Field::i8) {
        value = Literal(c & 0xff);
      } else if (field.packedType == Field::i16) {
        value = Literal(c & 0xffff);
      }
    }
    return value;
  }

  Literal extendForPacking(Literal value, const Field& field, bool signed_) {
    if (field.type == Type::i32) {
      int32_t c = value.geti32();
      if (field.packedType == Field::i8) {
        // The stored value should already be truncated.
        assert(c == (c & 0xff));
        if (signed_) {
          value = Literal((c << 24) >> 24);
        }
      } else if (field.packedType == Field::i16) {
        assert(c == (c & 0xffff));
        if (signed_) {
          value = Literal((c << 16) >> 16);
        }
      }
    }
    return value;
  }
};

// Execute a suspected constant expression (precompute and C-API).
template<typename SubType>
class ConstantExpressionRunner : public ExpressionRunner<SubType> {
public:
  enum FlagValues {
    // By default, just evaluate the expression, i.e. all we want to know is
    // whether it computes down to a concrete value, where it is not necessary
    // to preserve side effects like those of a `local.tee`.
    DEFAULT = 0,
    // Be very careful to preserve any side effects. For example, if we are
    // intending to replace the expression with a constant afterwards, even if
    // we can technically evaluate down to a constant, we still cannot replace
    // the expression if it also sets a local, which must be preserved in this
    // scenario so subsequent code keeps functioning.
    PRESERVE_SIDEEFFECTS = 1 << 0,
    // Traverse through function calls, attempting to compute their concrete
    // value. Must not be used in function-parallel scenarios, where the called
    // function might be concurrently modified, leading to undefined behavior.
    TRAVERSE_CALLS = 1 << 1
  };

  // Flags indicating special requirements, for example whether we are just
  // evaluating (default), also going to replace the expression afterwards or
  // executing in a function-parallel scenario. See FlagValues.
  using Flags = uint32_t;

  // Indicates no limit of maxDepth or maxLoopIterations.
  static const Index NO_LIMIT = 0;

protected:
  // Flags indicating special requirements. See FlagValues.
  Flags flags = FlagValues::DEFAULT;

  // Map remembering concrete local values set in the context of this flow.
  std::unordered_map<Index, Literals> localValues;
  // Map remembering concrete global values set in the context of this flow.
  std::unordered_map<Name, Literals> globalValues;

public:
  struct NonconstantException {
  }; // TODO: use a flow with a special name, as this is likely very slow

  ConstantExpressionRunner(Module* module,
                           Flags flags,
                           Index maxDepth,
                           Index maxLoopIterations)
    : ExpressionRunner<SubType>(module, maxDepth, maxLoopIterations),
      flags(flags) {}

  // Sets a known local value to use.
  void setLocalValue(Index index, Literals& values) {
    assert(values.isConcrete());
    localValues[index] = values;
  }

  // Sets a known global value to use.
  void setGlobalValue(Name name, Literals& values) {
    assert(values.isConcrete());
    globalValues[name] = values;
  }

  Flow visitLocalGet(LocalGet* curr) {
    NOTE_ENTER("LocalGet");
    NOTE_EVAL1(curr->index);
    // Check if a constant value has been set in the context of this runner.
    auto iter = localValues.find(curr->index);
    if (iter != localValues.end()) {
      return Flow(iter->second);
    }
    return Flow(NONCONSTANT_FLOW);
  }
  Flow visitLocalSet(LocalSet* curr) {
    NOTE_ENTER("LocalSet");
    NOTE_EVAL1(curr->index);
    if (!(flags & FlagValues::PRESERVE_SIDEEFFECTS)) {
      // If we are evaluating and not replacing the expression, remember the
      // constant value set, if any, and see if there is a value flowing through
      // a tee.
      auto setFlow = ExpressionRunner<SubType>::visit(curr->value);
      if (!setFlow.breaking()) {
        setLocalValue(curr->index, setFlow.values);
        if (curr->type.isConcrete()) {
          assert(curr->isTee());
          return setFlow;
        }
        return Flow();
      }
    }
    return Flow(NONCONSTANT_FLOW);
  }
  Flow visitGlobalGet(GlobalGet* curr) {
    NOTE_ENTER("GlobalGet");
    NOTE_NAME(curr->name);
    if (this->module != nullptr) {
      auto* global = this->module->getGlobal(curr->name);
      // Check if the global has an immutable value anyway
      if (!global->imported() && !global->mutable_) {
        return ExpressionRunner<SubType>::visit(global->init);
      }
    }
    // Check if a constant value has been set in the context of this runner.
    auto iter = globalValues.find(curr->name);
    if (iter != globalValues.end()) {
      return Flow(iter->second);
    }
    return Flow(NONCONSTANT_FLOW);
  }
  Flow visitGlobalSet(GlobalSet* curr) {
    NOTE_ENTER("GlobalSet");
    NOTE_NAME(curr->name);
    if (!(flags & FlagValues::PRESERVE_SIDEEFFECTS) &&
        this->module != nullptr) {
      // If we are evaluating and not replacing the expression, remember the
      // constant value set, if any, for subsequent gets.
      assert(this->module->getGlobal(curr->name)->mutable_);
      auto setFlow = ExpressionRunner<SubType>::visit(curr->value);
      if (!setFlow.breaking()) {
        setGlobalValue(curr->name, setFlow.values);
        return Flow();
      }
    }
    return Flow(NONCONSTANT_FLOW);
  }
  Flow visitCall(Call* curr) {
    NOTE_ENTER("Call");
    NOTE_NAME(curr->target);
    // Traverse into functions using the same mode, which we can also do
    // when replacing as long as the function does not have any side effects.
    // Might yield something useful for simple functions like `clamp`, sometimes
    // even if arguments are only partially constant or not constant at all.
    if ((flags & FlagValues::TRAVERSE_CALLS) != 0 && this->module != nullptr) {
      auto* func = this->module->getFunction(curr->target);
      if (!func->imported()) {
        if (func->getResults().isConcrete()) {
          auto numOperands = curr->operands.size();
          assert(numOperands == func->getNumParams());
          auto prevLocalValues = localValues;
          localValues.clear();
          for (Index i = 0; i < numOperands; ++i) {
            auto argFlow = ExpressionRunner<SubType>::visit(curr->operands[i]);
            if (!argFlow.breaking()) {
              assert(argFlow.values.isConcrete());
              localValues[i] = argFlow.values;
            }
          }
          auto retFlow = ExpressionRunner<SubType>::visit(func->body);
          localValues = prevLocalValues;
          if (retFlow.breakTo == RETURN_FLOW) {
            return Flow(retFlow.values);
          } else if (!retFlow.breaking()) {
            return retFlow;
          }
        }
      }
    }
    return Flow(NONCONSTANT_FLOW);
  }
  Flow visitCallIndirect(CallIndirect* curr) {
    NOTE_ENTER("CallIndirect");
    return Flow(NONCONSTANT_FLOW);
  }
  Flow visitCallRef(CallRef* curr) {
    NOTE_ENTER("CallRef");
    return Flow(NONCONSTANT_FLOW);
  }
  Flow visitTableGet(TableGet* curr) {
    NOTE_ENTER("TableGet");
    return Flow(NONCONSTANT_FLOW);
  }
  Flow visitTableSet(TableSet* curr) {
    NOTE_ENTER("TableSet");
    return Flow(NONCONSTANT_FLOW);
  }
  Flow visitTableSize(TableSize* curr) {
    NOTE_ENTER("TableSize");
    return Flow(NONCONSTANT_FLOW);
  }
  Flow visitTableGrow(TableGrow* curr) {
    NOTE_ENTER("TableGrow");
    return Flow(NONCONSTANT_FLOW);
  }
  Flow visitLoad(Load* curr) {
    NOTE_ENTER("Load");
    return Flow(NONCONSTANT_FLOW);
  }
  Flow visitStore(Store* curr) {
    NOTE_ENTER("Store");
    return Flow(NONCONSTANT_FLOW);
  }
  Flow visitMemorySize(MemorySize* curr) {
    NOTE_ENTER("MemorySize");
    return Flow(NONCONSTANT_FLOW);
  }
  Flow visitMemoryGrow(MemoryGrow* curr) {
    NOTE_ENTER("MemoryGrow");
    return Flow(NONCONSTANT_FLOW);
  }
  Flow visitMemoryInit(MemoryInit* curr) {
    NOTE_ENTER("MemoryInit");
    return Flow(NONCONSTANT_FLOW);
  }
  Flow visitDataDrop(DataDrop* curr) {
    NOTE_ENTER("DataDrop");
    return Flow(NONCONSTANT_FLOW);
  }
  Flow visitMemoryCopy(MemoryCopy* curr) {
    NOTE_ENTER("MemoryCopy");
    return Flow(NONCONSTANT_FLOW);
  }
  Flow visitMemoryFill(MemoryFill* curr) {
    NOTE_ENTER("MemoryFill");
    return Flow(NONCONSTANT_FLOW);
  }
  Flow visitAtomicRMW(AtomicRMW* curr) {
    NOTE_ENTER("AtomicRMW");
    return Flow(NONCONSTANT_FLOW);
  }
  Flow visitAtomicCmpxchg(AtomicCmpxchg* curr) {
    NOTE_ENTER("AtomicCmpxchg");
    return Flow(NONCONSTANT_FLOW);
  }
  Flow visitAtomicWait(AtomicWait* curr) {
    NOTE_ENTER("AtomicWait");
    return Flow(NONCONSTANT_FLOW);
  }
  Flow visitAtomicNotify(AtomicNotify* curr) {
    NOTE_ENTER("AtomicNotify");
    return Flow(NONCONSTANT_FLOW);
  }
  Flow visitSIMDLoad(SIMDLoad* curr) {
    NOTE_ENTER("SIMDLoad");
    return Flow(NONCONSTANT_FLOW);
  }
  Flow visitSIMDLoadSplat(SIMDLoad* curr) {
    NOTE_ENTER("SIMDLoadSplat");
    return Flow(NONCONSTANT_FLOW);
  }
  Flow visitSIMDLoadExtend(SIMDLoad* curr) {
    NOTE_ENTER("SIMDLoadExtend");
    return Flow(NONCONSTANT_FLOW);
  }
  Flow visitSIMDLoadStoreLane(SIMDLoadStoreLane* curr) {
    NOTE_ENTER("SIMDLoadStoreLane");
    return Flow(NONCONSTANT_FLOW);
  }
  Flow visitArrayNewSegData(ArrayNewSegData* curr) {
    NOTE_ENTER("ArrayNewSegData");
    return Flow(NONCONSTANT_FLOW);
  }
  Flow visitArrayNewSegElem(ArrayNewSegElem* curr) {
    NOTE_ENTER("ArrayNewSegElem");
    return Flow(NONCONSTANT_FLOW);
  }
  Flow visitArrayCopy(ArrayCopy* curr) {
    NOTE_ENTER("ArrayCopy");
    return Flow(NONCONSTANT_FLOW);
  }
  Flow visitArrayFill(ArrayFill* curr) {
    NOTE_ENTER("ArrayFill");
    return Flow(NONCONSTANT_FLOW);
  }
  Flow visitArrayInitData(ArrayInitData* curr) {
    NOTE_ENTER("ArrayInitData");
    return Flow(NONCONSTANT_FLOW);
  }
  Flow visitArrayInitElem(ArrayInitElem* curr) {
    NOTE_ENTER("ArrayInitElem");
    return Flow(NONCONSTANT_FLOW);
  }
  Flow visitPop(Pop* curr) {
    NOTE_ENTER("Pop");
    return Flow(NONCONSTANT_FLOW);
  }
  Flow visitTry(Try* curr) {
    NOTE_ENTER("Try");
    return Flow(NONCONSTANT_FLOW);
  }
  Flow visitRethrow(Rethrow* curr) {
    NOTE_ENTER("Rethrow");
    return Flow(NONCONSTANT_FLOW);
  }
  Flow visitStringMeasure(StringMeasure* curr) {
    return Flow(NONCONSTANT_FLOW);
  }
  Flow visitStringEncode(StringEncode* curr) { return Flow(NONCONSTANT_FLOW); }
  Flow visitStringConcat(StringConcat* curr) { return Flow(NONCONSTANT_FLOW); }
  Flow visitStringEq(StringEq* curr) { return Flow(NONCONSTANT_FLOW); }
  Flow visitStringAs(StringAs* curr) { return Flow(NONCONSTANT_FLOW); }
  Flow visitStringWTF8Advance(StringWTF8Advance* curr) {
    return Flow(NONCONSTANT_FLOW);
  }
  Flow visitStringWTF16Get(StringWTF16Get* curr) {
    return Flow(NONCONSTANT_FLOW);
  }
  Flow visitStringIterNext(StringIterNext* curr) {
    return Flow(NONCONSTANT_FLOW);
  }
  Flow visitStringIterMove(StringIterMove* curr) {
    return Flow(NONCONSTANT_FLOW);
  }
  Flow visitStringSliceWTF(StringSliceWTF* curr) {
    return Flow(NONCONSTANT_FLOW);
  }
  Flow visitStringSliceIter(StringSliceIter* curr) {
    return Flow(NONCONSTANT_FLOW);
  }
  Flow visitRefAs(RefAs* curr) {
    // TODO: Remove this once interpretation is implemented.
    if (curr->op == ExternInternalize || curr->op == ExternExternalize) {
      return Flow(NONCONSTANT_FLOW);
    }
    return ExpressionRunner<SubType>::visitRefAs(curr);
  }

  void trap(const char* why) override { throw NonconstantException(); }

  void hostLimit(const char* why) override { throw NonconstantException(); }

  virtual void throwException(const WasmException& exn) override {
    throw NonconstantException();
  }
};

using GlobalValueSet = std::map<Name, Literals>;

//
// A runner for a module. Each runner contains the information to execute the
// module, such as the state of globals, and so forth, so it basically
// encapsulates an instantiation of the wasm, and implements all the interpreter
// instructions that use that info (like global.set etc.) that are not declared
// in ExpressionRunner, which just looks at a single instruction.
//
// To embed this interpreter, you need to provide an ExternalInterface instance
// (see below) which provides the embedding-specific details, that is, how to
// connect to the embedding implementation.
//
// To call into the interpreter, use callExport.
//

template<typename SubType>
class ModuleRunnerBase : public ExpressionRunner<SubType> {
public:
  //
  // You need to implement one of these to create a concrete interpreter. The
  // ExternalInterface provides embedding-specific functionality like calling
  // an imported function or accessing memory.
  //
  struct ExternalInterface {
    ExternalInterface(
      std::map<Name, std::shared_ptr<SubType>> linkedInstances = {}) {}
    virtual ~ExternalInterface() = default;
    virtual void init(Module& wasm, SubType& instance) {}
    virtual void importGlobals(GlobalValueSet& globals, Module& wasm) = 0;
    virtual Literals callImport(Function* import, Literals& arguments) = 0;
    virtual Literals callTable(Name tableName,
                               Index index,
                               HeapType sig,
                               Literals& arguments,
                               Type result,
                               SubType& instance) = 0;
    virtual bool growMemory(Name name, Address oldSize, Address newSize) = 0;
    virtual bool growTable(Name name,
                           const Literal& value,
                           Index oldSize,
                           Index newSize) = 0;
    virtual void trap(const char* why) = 0;
    virtual void hostLimit(const char* why) = 0;
    virtual void throwException(const WasmException& exn) = 0;

    // the default impls for load and store switch on the sizes. you can either
    // customize load/store, or the sub-functions which they call
    virtual Literal load(Load* load, Address addr, Name memory) {
      switch (load->type.getBasic()) {
        case Type::i32: {
          switch (load->bytes) {
            case 1:
              return load->signed_ ? Literal((int32_t)load8s(addr, memory))
                                   : Literal((int32_t)load8u(addr, memory));
            case 2:
              return load->signed_ ? Literal((int32_t)load16s(addr, memory))
                                   : Literal((int32_t)load16u(addr, memory));
            case 4:
              return Literal((int32_t)load32s(addr, memory));
            default:
              WASM_UNREACHABLE("invalid size");
          }
          break;
        }
        case Type::i64: {
          switch (load->bytes) {
            case 1:
              return load->signed_ ? Literal((int64_t)load8s(addr, memory))
                                   : Literal((int64_t)load8u(addr, memory));
            case 2:
              return load->signed_ ? Literal((int64_t)load16s(addr, memory))
                                   : Literal((int64_t)load16u(addr, memory));
            case 4:
              return load->signed_ ? Literal((int64_t)load32s(addr, memory))
                                   : Literal((int64_t)load32u(addr, memory));
            case 8:
              return Literal((int64_t)load64s(addr, memory));
            default:
              WASM_UNREACHABLE("invalid size");
          }
          break;
        }
        case Type::f32:
          return Literal(load32u(addr, memory)).castToF32();
        case Type::f64:
          return Literal(load64u(addr, memory)).castToF64();
        case Type::v128:
          return Literal(load128(addr, load->memory).data());
        case Type::none:
        case Type::unreachable:
          WASM_UNREACHABLE("unexpected type");
      }
      WASM_UNREACHABLE("invalid type");
    }
    virtual void store(Store* store, Address addr, Literal value, Name memory) {
      switch (store->valueType.getBasic()) {
        case Type::i32: {
          switch (store->bytes) {
            case 1:
              store8(addr, value.geti32(), memory);
              break;
            case 2:
              store16(addr, value.geti32(), memory);
              break;
            case 4:
              store32(addr, value.geti32(), memory);
              break;
            default:
              WASM_UNREACHABLE("invalid store size");
          }
          break;
        }
        case Type::i64: {
          switch (store->bytes) {
            case 1:
              store8(addr, value.geti64(), memory);
              break;
            case 2:
              store16(addr, value.geti64(), memory);
              break;
            case 4:
              store32(addr, value.geti64(), memory);
              break;
            case 8:
              store64(addr, value.geti64(), memory);
              break;
            default:
              WASM_UNREACHABLE("invalid store size");
          }
          break;
        }
        // write floats carefully, ensuring all bits reach memory
        case Type::f32:
          store32(addr, value.reinterpreti32(), memory);
          break;
        case Type::f64:
          store64(addr, value.reinterpreti64(), memory);
          break;
        case Type::v128:
          store128(addr, value.getv128(), memory);
          break;
        case Type::none:
        case Type::unreachable:
          WASM_UNREACHABLE("unexpected type");
      }
    }

    virtual int8_t load8s(Address addr, Name memoryName) {
      WASM_UNREACHABLE("unimp");
    }
    virtual uint8_t load8u(Address addr, Name memoryName) {
      WASM_UNREACHABLE("unimp");
    }
    virtual int16_t load16s(Address addr, Name memoryName) {
      WASM_UNREACHABLE("unimp");
    }
    virtual uint16_t load16u(Address addr, Name memoryName) {
      WASM_UNREACHABLE("unimp");
    }
    virtual int32_t load32s(Address addr, Name memoryName) {
      WASM_UNREACHABLE("unimp");
    }
    virtual uint32_t load32u(Address addr, Name memoryName) {
      WASM_UNREACHABLE("unimp");
    }
    virtual int64_t load64s(Address addr, Name memoryName) {
      WASM_UNREACHABLE("unimp");
    }
    virtual uint64_t load64u(Address addr, Name memoryName) {
      WASM_UNREACHABLE("unimp");
    }
    virtual std::array<uint8_t, 16> load128(Address addr, Name memoryName) {
      WASM_UNREACHABLE("unimp");
    }

    virtual void store8(Address addr, int8_t value, Name memoryName) {
      WASM_UNREACHABLE("unimp");
    }
    virtual void store16(Address addr, int16_t value, Name memoryName) {
      WASM_UNREACHABLE("unimp");
    }
    virtual void store32(Address addr, int32_t value, Name memoryName) {
      WASM_UNREACHABLE("unimp");
    }
    virtual void store64(Address addr, int64_t value, Name memoryName) {
      WASM_UNREACHABLE("unimp");
    }
    virtual void
    store128(Address addr, const std::array<uint8_t, 16>&, Name memoryName) {
      WASM_UNREACHABLE("unimp");
    }

    virtual Index tableSize(Name tableName) = 0;

    virtual void tableStore(Name tableName, Index index, const Literal& entry) {
      WASM_UNREACHABLE("unimp");
    }
    virtual Literal tableLoad(Name tableName, Index index) {
      WASM_UNREACHABLE("unimp");
    }
  };

  SubType* self() { return static_cast<SubType*>(this); }

  // TODO: this duplicates module in ExpressionRunner, and can be removed
  Module& wasm;

  // Values of globals
  GlobalValueSet globals;

  // Multivalue ABI support (see push/pop).
  std::vector<Literals> multiValues;

  ModuleRunnerBase(
    Module& wasm,
    ExternalInterface* externalInterface,
    std::map<Name, std::shared_ptr<SubType>> linkedInstances_ = {})
    : ExpressionRunner<SubType>(&wasm), wasm(wasm),
      externalInterface(externalInterface), linkedInstances(linkedInstances_) {
    // import globals from the outside
    externalInterface->importGlobals(globals, wasm);
    // generate internal (non-imported) globals
    ModuleUtils::iterDefinedGlobals(wasm, [&](Global* global) {
      globals[global->name] = self()->visit(global->init).values;
    });

    // initialize the rest of the external interface
    externalInterface->init(wasm, *self());

    initializeTableContents();
    initializeMemoryContents();

    // run start, if present
    if (wasm.start.is()) {
      Literals arguments;
      callFunction(wasm.start, arguments);
    }
  }

  // call an exported function
  Literals callExport(Name name, const Literals& arguments) {
    Export* export_ = wasm.getExportOrNull(name);
    if (!export_) {
      externalInterface->trap("callExport not found");
    }
    return callFunction(export_->value, arguments);
  }

  Literals callExport(Name name) { return callExport(name, Literals()); }

  // get an exported global
  Literals getExport(Name name) {
    Export* export_ = wasm.getExportOrNull(name);
    if (!export_) {
      externalInterface->trap("getExport external not found");
    }
    Name internalName = export_->value;
    auto iter = globals.find(internalName);
    if (iter == globals.end()) {
      externalInterface->trap("getExport internal not found");
    }
    return iter->second;
  }

  std::string printFunctionStack() {
    std::string ret = "/== (binaryen interpreter stack trace)\n";
    for (int i = int(functionStack.size()) - 1; i >= 0; i--) {
      ret += std::string("|: ") + functionStack[i].toString() + "\n";
    }
    ret += std::string("\\==\n");
    return ret;
  }

private:
  // Keep a record of call depth, to guard against excessive recursion.
  size_t callDepth = 0;

  // Function name stack. We maintain this explicitly to allow printing of
  // stack traces.
  std::vector<Name> functionStack;

  std::unordered_set<Name> droppedSegments;

  struct TableInterfaceInfo {
    // The external interface in which the table is defined.
    ExternalInterface* interface;
    // The name the table has in that interface.
    Name name;
  };

  TableInterfaceInfo getTableInterfaceInfo(Name name) {
    auto* table = wasm.getTable(name);
    if (table->imported()) {
      auto& importedInstance = linkedInstances.at(table->module);
      auto* tableExport = importedInstance->wasm.getExport(table->base);
      return TableInterfaceInfo{importedInstance->externalInterface,
                                tableExport->value};
    } else {
      return TableInterfaceInfo{externalInterface, name};
    }
  }

  void initializeTableContents() {
    for (auto& table : wasm.tables) {
      if (table->type.isNullable()) {
        // Initial with nulls in a nullable table.
        auto info = getTableInterfaceInfo(table->name);
        auto null = Literal::makeNull(table->type.getHeapType());
        for (Address i = 0; i < table->initial; i++) {
          info.interface->tableStore(info.name, i, null);
        }
      }
    }

    ModuleUtils::iterActiveElementSegments(wasm, [&](ElementSegment* segment) {
      Address offset =
        (uint32_t)self()->visit(segment->offset).getSingleValue().geti32();

      Table* table = wasm.getTable(segment->table);
      ExternalInterface* extInterface = externalInterface;
      Name tableName = segment->table;
      if (table->imported()) {
        auto inst = linkedInstances.at(table->module);
        extInterface = inst->externalInterface;
        tableName = inst->wasm.getExport(table->base)->value;
      }

      for (Index i = 0; i < segment->data.size(); ++i) {
        Flow ret = self()->visit(segment->data[i]);
        extInterface->tableStore(tableName, offset + i, ret.getSingleValue());
      }
    });
  }

  struct MemoryInstanceInfo {
    // The ModuleRunner instance in which the memory is defined.
    SubType* instance;
    // The name the memory has in that interface.
    Name name;
  };

  MemoryInstanceInfo getMemoryInstanceInfo(Name name) {
    auto* memory = wasm.getMemory(name);
    MemoryInstanceInfo memoryInterfaceInfo;
    if (!memory->imported()) {
      return MemoryInstanceInfo{self(), name};
    }

    auto& importedInstance = linkedInstances.at(memory->module);
    auto* memoryExport = importedInstance->wasm.getExport(memory->base);
    return importedInstance->getMemoryInstanceInfo(memoryExport->value);
  }

  void initializeMemoryContents() {
    initializeMemorySizes();
    Const offset;
    offset.value = Literal(uint32_t(0));
    offset.finalize();

    // apply active memory segments
    for (size_t i = 0, e = wasm.dataSegments.size(); i < e; ++i) {
      auto& segment = wasm.dataSegments[i];
      if (segment->isPassive) {
        continue;
      }
      Const size;
      size.value = Literal(uint32_t(segment->data.size()));
      size.finalize();

      MemoryInit init;
      init.memory = segment->memory;
      init.segment = segment->name;
      init.dest = segment->offset;
      init.offset = &offset;
      init.size = &size;
      init.finalize();

      DataDrop drop;
      drop.segment = segment->name;
      drop.finalize();

      self()->visit(&init);
      self()->visit(&drop);
    }
  }

  // in pages, used to keep track of memorySize throughout the below memops
  std::unordered_map<Name, Address> memorySizes;

  void initializeMemorySizes() {
    for (auto& memory : wasm.memories) {
      memorySizes[memory->name] = memory->initial;
    }
  }

  Address getMemorySize(Name memory) {
    auto iter = memorySizes.find(memory);
    if (iter == memorySizes.end()) {
      externalInterface->trap("getMemorySize called on non-existing memory");
    }
    return iter->second;
  }

  void setMemorySize(Name memory, Address size) {
    auto iter = memorySizes.find(memory);
    if (iter == memorySizes.end()) {
      externalInterface->trap("setMemorySize called on non-existing memory");
    }
    memorySizes[memory] = size;
  }

public:
  class FunctionScope {
  public:
    std::vector<Literals> locals;
    Function* function;
    SubType& parent;

    FunctionScope* oldScope;

    FunctionScope(Function* function,
                  const Literals& arguments,
                  SubType& parent)
      : function(function), parent(parent) {
      oldScope = parent.scope;
      parent.scope = this;

      if (function->getParams().size() != arguments.size()) {
        std::cerr << "Function `" << function->name << "` expects "
                  << function->getParams().size() << " parameters, got "
                  << arguments.size() << " arguments." << std::endl;
        WASM_UNREACHABLE("invalid param count");
      }
      locals.resize(function->getNumLocals());
      Type params = function->getParams();
      for (size_t i = 0; i < function->getNumLocals(); i++) {
        if (i < arguments.size()) {
          if (!Type::isSubType(arguments[i].type, params[i])) {
            std::cerr << "Function `" << function->name << "` expects type "
                      << params[i] << " for parameter " << i << ", got "
                      << arguments[i].type << "." << std::endl;
            WASM_UNREACHABLE("invalid param count");
          }
          locals[i] = {arguments[i]};
        } else {
          assert(function->isVar(i));
          locals[i] = Literal::makeZeros(function->getLocalType(i));
        }
      }
    }

    ~FunctionScope() { parent.scope = oldScope; }

    // The current delegate target, if delegation of an exception is in
    // progress. If no delegation is in progress, this will be an empty Name.
    // This is on a function scope because it cannot "escape" to the outside,
    // that is, a delegate target is like a branch target, it operates within
    // a function.
    Name currDelegateTarget;
  };

private:
  // This is managed in an RAII manner by the FunctionScope class.
  FunctionScope* scope = nullptr;

  // Stack of <caught exception, caught catch's try label>
  SmallVector<std::pair<WasmException, Name>, 4> exceptionStack;

protected:
  // Returns a reference to the current value of a potentially imported global
  Literals& getGlobal(Name name) {
    auto* inst = self();
    auto* global = inst->wasm.getGlobal(name);
    while (global->imported()) {
      inst = inst->linkedInstances.at(global->module).get();
      Export* globalExport = inst->wasm.getExport(global->base);
      global = inst->wasm.getGlobal(globalExport->value);
    }

    return inst->globals[global->name];
  }

public:
  Flow visitCall(Call* curr) {
    NOTE_ENTER("Call");
    NOTE_NAME(curr->target);
    Literals arguments;
    Flow flow = self()->generateArguments(curr->operands, arguments);
    if (flow.breaking()) {
      return flow;
    }
    auto* func = wasm.getFunction(curr->target);
    Flow ret;
    if (Intrinsics(*self()->getModule()).isCallWithoutEffects(func)) {
      // The call.without.effects intrinsic is a call to an import that actually
      // calls the given function reference that is the final argument.
      auto newArguments = arguments;
      auto target = newArguments.back();
      newArguments.pop_back();
      ret.values = callFunctionInternal(target.getFunc(), newArguments);
    } else if (func->imported()) {
      ret.values = externalInterface->callImport(func, arguments);
    } else {
      ret.values = callFunctionInternal(curr->target, arguments);
    }
#ifdef WASM_INTERPRETER_DEBUG
    std::cout << "(returned to " << scope->function->name << ")\n";
#endif
    // TODO: make this a proper tail call (return first)
    if (curr->isReturn) {
      ret.breakTo = RETURN_FLOW;
    }
    return ret;
  }

  Flow visitCallIndirect(CallIndirect* curr) {
    NOTE_ENTER("CallIndirect");
    Literals arguments;
    Flow flow = self()->generateArguments(curr->operands, arguments);
    if (flow.breaking()) {
      return flow;
    }
    Flow target = self()->visit(curr->target);
    if (target.breaking()) {
      return target;
    }

    Index index = target.getSingleValue().geti32();
    Type type = curr->isReturn ? scope->function->getResults() : curr->type;

    auto info = getTableInterfaceInfo(curr->table);
    Flow ret = info.interface->callTable(
      info.name, index, curr->heapType, arguments, type, *self());

    // TODO: make this a proper tail call (return first)
    if (curr->isReturn) {
      ret.breakTo = RETURN_FLOW;
    }
    return ret;
  }
  Flow visitCallRef(CallRef* curr) {
    NOTE_ENTER("CallRef");
    Literals arguments;
    Flow flow = self()->generateArguments(curr->operands, arguments);
    if (flow.breaking()) {
      return flow;
    }
    Flow target = self()->visit(curr->target);
    if (target.breaking()) {
      return target;
    }
    if (target.getSingleValue().isNull()) {
      trap("null target in call_ref");
    }
    Name funcName = target.getSingleValue().getFunc();
    auto* func = wasm.getFunction(funcName);
    Flow ret;
    if (func->imported()) {
      ret.values = externalInterface->callImport(func, arguments);
    } else {
      ret.values = callFunctionInternal(funcName, arguments);
    }
#ifdef WASM_INTERPRETER_DEBUG
    std::cout << "(returned to " << scope->function->name << ")\n";
#endif
    // TODO: make this a proper tail call (return first)
    if (curr->isReturn) {
      ret.breakTo = RETURN_FLOW;
    }
    return ret;
  }

  Flow visitTableGet(TableGet* curr) {
    NOTE_ENTER("TableGet");
    Flow index = self()->visit(curr->index);
    if (index.breaking()) {
      return index;
    }
    auto info = getTableInterfaceInfo(curr->table);
    return info.interface->tableLoad(info.name,
                                     index.getSingleValue().geti32());
  }
  Flow visitTableSet(TableSet* curr) {
    NOTE_ENTER("TableSet");
    Flow indexFlow = self()->visit(curr->index);
    if (indexFlow.breaking()) {
      return indexFlow;
    }
    Flow valueFlow = self()->visit(curr->value);
    if (valueFlow.breaking()) {
      return valueFlow;
    }
    auto info = getTableInterfaceInfo(curr->table);
    info.interface->tableStore(info.name,
                               indexFlow.getSingleValue().geti32(),
                               valueFlow.getSingleValue());
    return Flow();
  }

  Flow visitTableSize(TableSize* curr) {
    NOTE_ENTER("TableSize");
    auto info = getTableInterfaceInfo(curr->table);
    Index tableSize = info.interface->tableSize(curr->table);
    return Literal::makeFromInt32(tableSize, Type::i32);
  }

  Flow visitTableGrow(TableGrow* curr) {
    NOTE_ENTER("TableGrow");
    Flow valueFlow = self()->visit(curr->value);
    if (valueFlow.breaking()) {
      return valueFlow;
    }
    Flow deltaFlow = self()->visit(curr->delta);
    if (deltaFlow.breaking()) {
      return deltaFlow;
    }
    Name tableName = curr->table;
    auto info = getTableInterfaceInfo(tableName);

    Index tableSize = info.interface->tableSize(tableName);
    Flow ret = Literal::makeFromInt32(tableSize, Type::i32);
    Flow fail = Literal::makeFromInt32(-1, Type::i32);
    Index delta = deltaFlow.getSingleValue().geti32();

    if (tableSize >= uint32_t(-1) - delta) {
      return fail;
    }
    auto maxTableSize = self()->wasm.getTable(tableName)->max;
    if (uint64_t(tableSize) + uint64_t(delta) > uint64_t(maxTableSize)) {
      return fail;
    }
    Index newSize = tableSize + delta;
    if (!info.interface->growTable(
          tableName, valueFlow.getSingleValue(), tableSize, newSize)) {
      // We failed to grow the table in practice, even though it was valid
      // to try to do so.
      return fail;
    }
    return ret;
  }

  Flow visitLocalGet(LocalGet* curr) {
    NOTE_ENTER("LocalGet");
    auto index = curr->index;
    NOTE_EVAL1(index);
    NOTE_EVAL1(scope->locals[index]);
    return scope->locals[index];
  }
  Flow visitLocalSet(LocalSet* curr) {
    NOTE_ENTER("LocalSet");
    auto index = curr->index;
    Flow flow = self()->visit(curr->value);
    if (flow.breaking()) {
      return flow;
    }
    NOTE_EVAL1(index);
    NOTE_EVAL1(flow.getSingleValue());
    assert(curr->isTee() ? Type::isSubType(flow.getType(), curr->type) : true);
    scope->locals[index] = flow.values;
    return curr->isTee() ? flow : Flow();
  }

  Flow visitGlobalGet(GlobalGet* curr) {
    NOTE_ENTER("GlobalGet");
    auto name = curr->name;
    NOTE_EVAL1(name);
    return getGlobal(name);
  }
  Flow visitGlobalSet(GlobalSet* curr) {
    NOTE_ENTER("GlobalSet");
    auto name = curr->name;
    Flow flow = self()->visit(curr->value);
    if (flow.breaking()) {
      return flow;
    }
    NOTE_EVAL1(name);
    NOTE_EVAL1(flow.getSingleValue());

    getGlobal(name) = flow.values;
    return Flow();
  }

  Flow visitLoad(Load* curr) {
    NOTE_ENTER("Load");
    Flow flow = self()->visit(curr->ptr);
    if (flow.breaking()) {
      return flow;
    }
    NOTE_EVAL1(flow);
    auto info = getMemoryInstanceInfo(curr->memory);
    auto memorySize = info.instance->getMemorySize(info.name);
    auto addr =
      info.instance->getFinalAddress(curr, flow.getSingleValue(), memorySize);
    if (curr->isAtomic) {
      info.instance->checkAtomicAddress(addr, curr->bytes, memorySize);
    }
    auto ret = info.instance->externalInterface->load(curr, addr, info.name);
    NOTE_EVAL1(addr);
    NOTE_EVAL1(ret);
    return ret;
  }
  Flow visitStore(Store* curr) {
    NOTE_ENTER("Store");
    Flow ptr = self()->visit(curr->ptr);
    if (ptr.breaking()) {
      return ptr;
    }
    Flow value = self()->visit(curr->value);
    if (value.breaking()) {
      return value;
    }
    auto info = getMemoryInstanceInfo(curr->memory);
    auto memorySize = info.instance->getMemorySize(info.name);
    auto addr =
      info.instance->getFinalAddress(curr, ptr.getSingleValue(), memorySize);
    if (curr->isAtomic) {
      info.instance->checkAtomicAddress(addr, curr->bytes, memorySize);
    }
    NOTE_EVAL1(addr);
    NOTE_EVAL1(value);
    info.instance->externalInterface->store(
      curr, addr, value.getSingleValue(), info.name);
    return Flow();
  }

  Flow visitAtomicRMW(AtomicRMW* curr) {
    NOTE_ENTER("AtomicRMW");
    Flow ptr = self()->visit(curr->ptr);
    if (ptr.breaking()) {
      return ptr;
    }
    auto value = self()->visit(curr->value);
    if (value.breaking()) {
      return value;
    }
    NOTE_EVAL1(ptr);
    auto info = getMemoryInstanceInfo(curr->memory);
    auto memorySize = info.instance->getMemorySize(info.name);
    auto addr =
      info.instance->getFinalAddress(curr, ptr.getSingleValue(), memorySize);
    NOTE_EVAL1(addr);
    NOTE_EVAL1(value);
    auto loaded = info.instance->doAtomicLoad(
      addr, curr->bytes, curr->type, info.name, memorySize);
    NOTE_EVAL1(loaded);
    auto computed = value.getSingleValue();
    switch (curr->op) {
      case RMWAdd:
        computed = loaded.add(computed);
        break;
      case RMWSub:
        computed = loaded.sub(computed);
        break;
      case RMWAnd:
        computed = loaded.and_(computed);
        break;
      case RMWOr:
        computed = loaded.or_(computed);
        break;
      case RMWXor:
        computed = loaded.xor_(computed);
        break;
      case RMWXchg:
        break;
    }
    info.instance->doAtomicStore(
      addr, curr->bytes, computed, info.name, memorySize);
    return loaded;
  }
  Flow visitAtomicCmpxchg(AtomicCmpxchg* curr) {
    NOTE_ENTER("AtomicCmpxchg");
    Flow ptr = self()->visit(curr->ptr);
    if (ptr.breaking()) {
      return ptr;
    }
    NOTE_EVAL1(ptr);
    auto expected = self()->visit(curr->expected);
    if (expected.breaking()) {
      return expected;
    }
    auto replacement = self()->visit(curr->replacement);
    if (replacement.breaking()) {
      return replacement;
    }
    auto info = getMemoryInstanceInfo(curr->memory);
    auto memorySize = info.instance->getMemorySize(info.name);
    auto addr =
      info.instance->getFinalAddress(curr, ptr.getSingleValue(), memorySize);
    expected = Flow(wrapToSmallerSize(expected.getSingleValue(), curr->bytes));
    NOTE_EVAL1(addr);
    NOTE_EVAL1(expected);
    NOTE_EVAL1(replacement);
    auto loaded = info.instance->doAtomicLoad(
      addr, curr->bytes, curr->type, info.name, memorySize);
    NOTE_EVAL1(loaded);
    if (loaded == expected.getSingleValue()) {
      info.instance->doAtomicStore(
        addr, curr->bytes, replacement.getSingleValue(), info.name, memorySize);
    }
    return loaded;
  }
  Flow visitAtomicWait(AtomicWait* curr) {
    NOTE_ENTER("AtomicWait");
    Flow ptr = self()->visit(curr->ptr);
    if (ptr.breaking()) {
      return ptr;
    }
    NOTE_EVAL1(ptr);
    auto expected = self()->visit(curr->expected);
    NOTE_EVAL1(expected);
    if (expected.breaking()) {
      return expected;
    }
    auto timeout = self()->visit(curr->timeout);
    NOTE_EVAL1(timeout);
    if (timeout.breaking()) {
      return timeout;
    }
    auto bytes = curr->expectedType.getByteSize();
    auto info = getMemoryInstanceInfo(curr->memory);
    auto memorySize = info.instance->getMemorySize(info.name);
    auto addr = info.instance->getFinalAddress(
      curr, ptr.getSingleValue(), bytes, memorySize);
    auto loaded = info.instance->doAtomicLoad(
      addr, bytes, curr->expectedType, info.name, memorySize);
    NOTE_EVAL1(loaded);
    if (loaded != expected.getSingleValue()) {
      return Literal(int32_t(1)); // not equal
    }
    // TODO: add threads support!
    //       for now, just assume we are woken up
    return Literal(int32_t(0)); // woken up
  }
  Flow visitAtomicNotify(AtomicNotify* curr) {
    NOTE_ENTER("AtomicNotify");
    Flow ptr = self()->visit(curr->ptr);
    if (ptr.breaking()) {
      return ptr;
    }
    NOTE_EVAL1(ptr);
    auto count = self()->visit(curr->notifyCount);
    NOTE_EVAL1(count);
    if (count.breaking()) {
      return count;
    }
    auto info = getMemoryInstanceInfo(curr->memory);
    auto memorySize = info.instance->getMemorySize(info.name);
    auto addr =
      info.instance->getFinalAddress(curr, ptr.getSingleValue(), 4, memorySize);
    // Just check TODO actual threads support
    info.instance->checkAtomicAddress(addr, 4, memorySize);
    return Literal(int32_t(0)); // none woken up
  }
  Flow visitSIMDLoad(SIMDLoad* curr) {
    NOTE_ENTER("SIMDLoad");
    switch (curr->op) {
      case Load8SplatVec128:
      case Load16SplatVec128:
      case Load32SplatVec128:
      case Load64SplatVec128:
        return visitSIMDLoadSplat(curr);
      case Load8x8SVec128:
      case Load8x8UVec128:
      case Load16x4SVec128:
      case Load16x4UVec128:
      case Load32x2SVec128:
      case Load32x2UVec128:
        return visitSIMDLoadExtend(curr);
      case Load32ZeroVec128:
      case Load64ZeroVec128:
        return visitSIMDLoadZero(curr);
    }
    WASM_UNREACHABLE("invalid op");
  }
  Flow visitSIMDLoadSplat(SIMDLoad* curr) {
    Load load;
    load.memory = curr->memory;
    load.type = Type::i32;
    load.bytes = curr->getMemBytes();
    load.signed_ = false;
    load.offset = curr->offset;
    load.align = curr->align;
    load.isAtomic = false;
    load.ptr = curr->ptr;
    Literal (Literal::*splat)() const = nullptr;
    switch (curr->op) {
      case Load8SplatVec128:
        splat = &Literal::splatI8x16;
        break;
      case Load16SplatVec128:
        splat = &Literal::splatI16x8;
        break;
      case Load32SplatVec128:
        splat = &Literal::splatI32x4;
        break;
      case Load64SplatVec128:
        load.type = Type::i64;
        splat = &Literal::splatI64x2;
        break;
      default:
        WASM_UNREACHABLE("invalid op");
    }
    load.finalize();
    Flow flow = self()->visit(&load);
    if (flow.breaking()) {
      return flow;
    }
    return (flow.getSingleValue().*splat)();
  }
  Flow visitSIMDLoadExtend(SIMDLoad* curr) {
    Flow flow = self()->visit(curr->ptr);
    if (flow.breaking()) {
      return flow;
    }
    NOTE_EVAL1(flow);
    Address src(uint32_t(flow.getSingleValue().geti32()));
    auto info = getMemoryInstanceInfo(curr->memory);
    auto loadLane = [&](Address addr) {
      switch (curr->op) {
        case Load8x8SVec128:
          return Literal(
            int32_t(info.instance->externalInterface->load8s(addr, info.name)));
        case Load8x8UVec128:
          return Literal(
            int32_t(info.instance->externalInterface->load8u(addr, info.name)));
        case Load16x4SVec128:
          return Literal(int32_t(
            info.instance->externalInterface->load16s(addr, info.name)));
        case Load16x4UVec128:
          return Literal(int32_t(
            info.instance->externalInterface->load16u(addr, info.name)));
        case Load32x2SVec128:
          return Literal(int64_t(
            info.instance->externalInterface->load32s(addr, info.name)));
        case Load32x2UVec128:
          return Literal(int64_t(
            info.instance->externalInterface->load32u(addr, info.name)));
        default:
          WASM_UNREACHABLE("unexpected op");
      }
      WASM_UNREACHABLE("invalid op");
    };
    auto memorySize = info.instance->getMemorySize(info.name);
    auto fillLanes = [&](auto lanes, size_t laneBytes) {
      for (auto& lane : lanes) {
        lane = loadLane(info.instance->getFinalAddress(
          curr, Literal(uint32_t(src)), laneBytes, memorySize));
        src = Address(uint32_t(src) + laneBytes);
      }
      return Literal(lanes);
    };
    switch (curr->op) {
      case Load8x8SVec128:
      case Load8x8UVec128: {
        std::array<Literal, 8> lanes;
        return fillLanes(lanes, 1);
      }
      case Load16x4SVec128:
      case Load16x4UVec128: {
        std::array<Literal, 4> lanes;
        return fillLanes(lanes, 2);
      }
      case Load32x2SVec128:
      case Load32x2UVec128: {
        std::array<Literal, 2> lanes;
        return fillLanes(lanes, 4);
      }
      default:
        WASM_UNREACHABLE("unexpected op");
    }
    WASM_UNREACHABLE("invalid op");
  }
  Flow visitSIMDLoadZero(SIMDLoad* curr) {
    Flow flow = self()->visit(curr->ptr);
    if (flow.breaking()) {
      return flow;
    }
    NOTE_EVAL1(flow);
    auto info = getMemoryInstanceInfo(curr->memory);
    auto memorySize = info.instance->getMemorySize(info.name);
    Address src = info.instance->getFinalAddress(
      curr, flow.getSingleValue(), curr->getMemBytes(), memorySize);
    auto zero =
      Literal::makeZero(curr->op == Load32ZeroVec128 ? Type::i32 : Type::i64);
    if (curr->op == Load32ZeroVec128) {
      auto val =
        Literal(info.instance->externalInterface->load32u(src, info.name));
      return Literal(std::array<Literal, 4>{{val, zero, zero, zero}});
    } else {
      auto val =
        Literal(info.instance->externalInterface->load64u(src, info.name));
      return Literal(std::array<Literal, 2>{{val, zero}});
    }
  }
  Flow visitSIMDLoadStoreLane(SIMDLoadStoreLane* curr) {
    NOTE_ENTER("SIMDLoadStoreLane");
    Flow flow = self()->visit(curr->ptr);
    if (flow.breaking()) {
      return flow;
    }
    NOTE_EVAL1(flow);
    auto info = getMemoryInstanceInfo(curr->memory);
    auto memorySize = info.instance->getMemorySize(info.name);
    Address addr = info.instance->getFinalAddress(
      curr, flow.getSingleValue(), curr->getMemBytes(), memorySize);
    flow = self()->visit(curr->vec);
    if (flow.breaking()) {
      return flow;
    }
    Literal vec = flow.getSingleValue();
    switch (curr->op) {
      case Load8LaneVec128:
      case Store8LaneVec128: {
        std::array<Literal, 16> lanes = vec.getLanesUI8x16();
        if (curr->isLoad()) {
          lanes[curr->index] =
            Literal(info.instance->externalInterface->load8u(addr, info.name));
          return Literal(lanes);
        } else {
          info.instance->externalInterface->store8(
            addr, lanes[curr->index].geti32(), info.name);
          return {};
        }
      }
      case Load16LaneVec128:
      case Store16LaneVec128: {
        std::array<Literal, 8> lanes = vec.getLanesUI16x8();
        if (curr->isLoad()) {
          lanes[curr->index] =
            Literal(info.instance->externalInterface->load16u(addr, info.name));
          return Literal(lanes);
        } else {
          info.instance->externalInterface->store16(
            addr, lanes[curr->index].geti32(), info.name);
          return {};
        }
      }
      case Load32LaneVec128:
      case Store32LaneVec128: {
        std::array<Literal, 4> lanes = vec.getLanesI32x4();
        if (curr->isLoad()) {
          lanes[curr->index] =
            Literal(info.instance->externalInterface->load32u(addr, info.name));
          return Literal(lanes);
        } else {
          info.instance->externalInterface->store32(
            addr, lanes[curr->index].geti32(), info.name);
          return {};
        }
      }
      case Store64LaneVec128:
      case Load64LaneVec128: {
        std::array<Literal, 2> lanes = vec.getLanesI64x2();
        if (curr->isLoad()) {
          lanes[curr->index] =
            Literal(info.instance->externalInterface->load64u(addr, info.name));
          return Literal(lanes);
        } else {
          info.instance->externalInterface->store64(
            addr, lanes[curr->index].geti64(), info.name);
          return {};
        }
      }
    }
    WASM_UNREACHABLE("unexpected op");
  }
  Flow visitMemorySize(MemorySize* curr) {
    NOTE_ENTER("MemorySize");
    auto info = getMemoryInstanceInfo(curr->memory);
    auto memorySize = info.instance->getMemorySize(info.name);
    auto* memory = info.instance->wasm.getMemory(info.name);
    return Literal::makeFromInt64(memorySize, memory->indexType);
  }
  Flow visitMemoryGrow(MemoryGrow* curr) {
    NOTE_ENTER("MemoryGrow");
    Flow flow = self()->visit(curr->delta);
    if (flow.breaking()) {
      return flow;
    }
    auto info = getMemoryInstanceInfo(curr->memory);
    auto memorySize = info.instance->getMemorySize(info.name);
    auto* memory = info.instance->wasm.getMemory(info.name);
    auto indexType = memory->indexType;
    auto fail = Literal::makeFromInt64(-1, memory->indexType);
    Flow ret = Literal::makeFromInt64(memorySize, indexType);
    uint64_t delta = flow.getSingleValue().getUnsigned();
    if (delta > uint32_t(-1) / Memory::kPageSize && indexType == Type::i32) {
      return fail;
    }
    if (memorySize >= uint32_t(-1) - delta && indexType == Type::i32) {
      return fail;
    }
    auto newSize = memorySize + delta;
    if (newSize > memory->max) {
      return fail;
    }
    if (!info.instance->externalInterface->growMemory(
          info.name,
          memorySize * Memory::kPageSize,
          newSize * Memory::kPageSize)) {
      // We failed to grow the memory in practice, even though it was valid
      // to try to do so.
      return fail;
    }
    memorySize = newSize;
    info.instance->setMemorySize(info.name, memorySize);
    return ret;
  }
  Flow visitMemoryInit(MemoryInit* curr) {
    NOTE_ENTER("MemoryInit");
    Flow dest = self()->visit(curr->dest);
    if (dest.breaking()) {
      return dest;
    }
    Flow offset = self()->visit(curr->offset);
    if (offset.breaking()) {
      return offset;
    }
    Flow size = self()->visit(curr->size);
    if (size.breaking()) {
      return size;
    }
    NOTE_EVAL1(dest);
    NOTE_EVAL1(offset);
    NOTE_EVAL1(size);

    auto* segment = wasm.getDataSegment(curr->segment);

    Address destVal(dest.getSingleValue().getUnsigned());
    Address offsetVal(uint32_t(offset.getSingleValue().geti32()));
    Address sizeVal(uint32_t(size.getSingleValue().geti32()));

    if (offsetVal + sizeVal > 0 && droppedSegments.count(curr->segment)) {
      trap("out of bounds segment access in memory.init");
    }
    if ((uint64_t)offsetVal + sizeVal > segment->data.size()) {
      trap("out of bounds segment access in memory.init");
    }
    auto info = getMemoryInstanceInfo(curr->memory);
    auto memorySize = info.instance->getMemorySize(info.name);
    if (destVal + sizeVal > memorySize * Memory::kPageSize) {
      trap("out of bounds memory access in memory.init");
    }
    for (size_t i = 0; i < sizeVal; ++i) {
      Literal addr(destVal + i);
      info.instance->externalInterface->store8(
        info.instance->getFinalAddressWithoutOffset(addr, 1, memorySize),
        segment->data[offsetVal + i],
        info.name);
    }
    return {};
  }
  Flow visitDataDrop(DataDrop* curr) {
    NOTE_ENTER("DataDrop");
    droppedSegments.insert(curr->segment);
    return {};
  }
  Flow visitMemoryCopy(MemoryCopy* curr) {
    NOTE_ENTER("MemoryCopy");
    Flow dest = self()->visit(curr->dest);
    if (dest.breaking()) {
      return dest;
    }
    Flow source = self()->visit(curr->source);
    if (source.breaking()) {
      return source;
    }
    Flow size = self()->visit(curr->size);
    if (size.breaking()) {
      return size;
    }
    NOTE_EVAL1(dest);
    NOTE_EVAL1(source);
    NOTE_EVAL1(size);
    Address destVal(dest.getSingleValue().getUnsigned());
    Address sourceVal(source.getSingleValue().getUnsigned());
    Address sizeVal(size.getSingleValue().getUnsigned());

    auto destInfo = getMemoryInstanceInfo(curr->destMemory);
    auto sourceInfo = getMemoryInstanceInfo(curr->sourceMemory);
    auto destMemorySize = destInfo.instance->getMemorySize(destInfo.name);
    auto sourceMemorySize = sourceInfo.instance->getMemorySize(sourceInfo.name);
    if (sourceVal + sizeVal > sourceMemorySize * Memory::kPageSize ||
        destVal + sizeVal > destMemorySize * Memory::kPageSize ||
        // FIXME: better/cheaper way to detect wrapping?
        sourceVal + sizeVal < sourceVal || sourceVal + sizeVal < sizeVal ||
        destVal + sizeVal < destVal || destVal + sizeVal < sizeVal) {
      trap("out of bounds segment access in memory.copy");
    }

    int64_t start = 0;
    int64_t end = sizeVal;
    int step = 1;
    // Reverse direction if source is below dest
    if (sourceVal < destVal) {
      start = int64_t(sizeVal) - 1;
      end = -1;
      step = -1;
    }
    for (int64_t i = start; i != end; i += step) {
      destInfo.instance->externalInterface->store8(
        destInfo.instance->getFinalAddressWithoutOffset(
          Literal(destVal + i), 1, destMemorySize),
        sourceInfo.instance->externalInterface->load8s(
          sourceInfo.instance->getFinalAddressWithoutOffset(
            Literal(sourceVal + i), 1, sourceMemorySize),
          sourceInfo.name),
        destInfo.name);
    }
    return {};
  }
  Flow visitMemoryFill(MemoryFill* curr) {
    NOTE_ENTER("MemoryFill");
    Flow dest = self()->visit(curr->dest);
    if (dest.breaking()) {
      return dest;
    }
    Flow value = self()->visit(curr->value);
    if (value.breaking()) {
      return value;
    }
    Flow size = self()->visit(curr->size);
    if (size.breaking()) {
      return size;
    }
    NOTE_EVAL1(dest);
    NOTE_EVAL1(value);
    NOTE_EVAL1(size);
    Address destVal(dest.getSingleValue().getUnsigned());
    Address sizeVal(size.getSingleValue().getUnsigned());

    auto info = getMemoryInstanceInfo(curr->memory);
    auto memorySize = info.instance->getMemorySize(info.name);
    // FIXME: cheaper wrapping detection?
    if (destVal > memorySize * Memory::kPageSize ||
        sizeVal > memorySize * Memory::kPageSize ||
        destVal + sizeVal > memorySize * Memory::kPageSize) {
      trap("out of bounds memory access in memory.fill");
    }
    uint8_t val(value.getSingleValue().geti32());
    for (size_t i = 0; i < sizeVal; ++i) {
      info.instance->externalInterface->store8(
        info.instance->getFinalAddressWithoutOffset(
          Literal(destVal + i), 1, memorySize),
        val,
        info.name);
    }
    return {};
  }
  Flow visitArrayNewSegData(ArrayNewSegData* curr) {
    NOTE_ENTER("ArrayNewSegData");
    auto offsetFlow = self()->visit(curr->offset);
    if (offsetFlow.breaking()) {
      return offsetFlow;
    }
    auto sizeFlow = self()->visit(curr->size);
    if (sizeFlow.breaking()) {
      return sizeFlow;
    }

    uint64_t offset = offsetFlow.getSingleValue().getUnsigned();
    uint64_t size = sizeFlow.getSingleValue().getUnsigned();

    auto heapType = curr->type.getHeapType();
    const auto& element = heapType.getArray().element;
    [[maybe_unused]] auto elemType = heapType.getArray().element.type;

    Literals contents;

<<<<<<< HEAD
    if (curr->dataSegment.is()) {
      assert(elemType.isNumber());
      const auto& seg = *wasm.getDataSegment(curr->dataSegment);
      auto elemBytes = element.getByteSize();
      auto end = offset + size * elemBytes;
      if ((size != 0ull && droppedSegments.count(curr->dataSegment)) ||
          end > seg.data.size()) {
        trap("out of bounds segment access in array.new_data");
      }
      contents.reserve(size);
      for (Index i = offset; i < end; i += elemBytes) {
        auto addr = (void*)&seg.data[i];
        contents.push_back(Literal::makeFromMemory(addr, element));
      }
    } else {
      const auto& seg = *wasm.getElementSegment(curr->elemSegment);
      auto end = offset + size;
      // TODO: Handle dropped element segments once we support those.
      if (end > seg.data.size()) {
        trap("out of bounds segment access in array.new_elem");
      }
      contents.reserve(size);
      for (Index i = offset; i < end; ++i) {
        auto val = self()->visit(seg.data[i]).getSingleValue();
        contents.push_back(val);
      }
=======
    assert(elemType.isNumber());
    const auto& seg = *wasm.getDataSegment(curr->segment);
    auto elemBytes = element.getByteSize();
    auto end = offset + size * elemBytes;
    if ((size != 0ull && droppedSegments.count(curr->segment)) ||
        end > seg.data.size()) {
      trap("out of bounds segment access in array.new_data");
    }
    contents.reserve(size);
    for (Index i = offset; i < end; i += elemBytes) {
      auto addr = (void*)&seg.data[i];
      contents.push_back(Literal::makeFromMemory(addr, element));
>>>>>>> 49e49c1e
    }
    return self()->makeGCData(contents, curr->type);
  }
  Flow visitArrayNewSegElem(ArrayNewSegElem* curr) {
    NOTE_ENTER("ArrayNewSegElem");
    auto offsetFlow = self()->visit(curr->offset);
    if (offsetFlow.breaking()) {
      return offsetFlow;
    }
    auto sizeFlow = self()->visit(curr->size);
    if (sizeFlow.breaking()) {
      return sizeFlow;
    }

    uint64_t offset = offsetFlow.getSingleValue().getUnsigned();
    uint64_t size = sizeFlow.getSingleValue().getUnsigned();

    auto heapType = curr->type.getHeapType();
    [[maybe_unused]] auto elemType = heapType.getArray().element.type;

    Literals contents;

    const auto& seg = *wasm.getElementSegment(curr->segment);
    auto end = offset + size;
    // TODO: Handle dropped element segments once we support those.
    if (end > seg.data.size()) {
      trap("out of bounds segment access in array.new_elem");
    }
    contents.reserve(size);
    for (Index i = offset; i < end; ++i) {
      auto val = self()->visit(seg.data[i]).getSingleValue();
      contents.push_back(val);
    }
    return self()->makeGCData(contents, curr->type);
  }
  Flow visitArrayInitData(ArrayInitData* curr) {
    NOTE_ENTER("ArrayInit");
    Flow ref = self()->visit(curr->ref);
    if (ref.breaking()) {
      return ref;
    }
    Flow index = self()->visit(curr->index);
    if (index.breaking()) {
      return index;
    }
    Flow offset = self()->visit(curr->offset);
    if (offset.breaking()) {
      return offset;
    }
    Flow size = self()->visit(curr->size);
    if (size.breaking()) {
      return size;
    }
    auto data = ref.getSingleValue().getGCData();
    if (!data) {
      trap("null ref");
    }
    size_t indexVal = index.getSingleValue().getUnsigned();
    size_t offsetVal = offset.getSingleValue().getUnsigned();
    size_t sizeVal = size.getSingleValue().getUnsigned();

    size_t arraySize = data->values.size();
    if ((uint64_t)indexVal + sizeVal > arraySize) {
      trap("out of bounds array access in array.init");
    }

    Module& wasm = *self()->getModule();

<<<<<<< HEAD
    if (curr->dataSegment) {
      auto* seg = wasm.getDataSegment(curr->dataSegment);
      auto elem = curr->ref->type.getHeapType().getArray().element;
      size_t elemSize = elem.getByteSize();
      uint64_t readSize = (uint64_t)sizeVal * elemSize;
      if (offsetVal + readSize > seg->data.size()) {
        trap("out of bounds segment access in array.init_data");
      }
      if (offsetVal + sizeVal > 0 && droppedSegments.count(curr->dataSegment)) {
        trap("out of bounds segment access in array.init_data");
      }
      for (size_t i = 0; i < sizeVal; i++) {
        void* addr = (void*)&seg->data[offsetVal + i * elemSize];
        data->values[indexVal + i] = Literal::makeFromMemory(addr, elem);
      }
    } else {
      auto* seg = wasm.getElementSegment(curr->elemSegment);
      if ((uint64_t)offsetVal + sizeVal > seg->data.size()) {
        trap("out of bounds segment access in array.init");
      }
      // TODO: Check whether the segment has been dropped once we support
      // dropping element segments.
      for (size_t i = 0; i < sizeVal; i++) {
        // TODO: This is not correct because it does not preserve the identity
        // of references in the table! ArrayNewSeg suffers the same problem.
        // Fixing it will require changing how we represent segments, at least
        // in the interpreter.
        data->values[indexVal + i] =
          self()->visit(seg->data[i]).getSingleValue();
      }
=======
    auto* seg = wasm.getDataSegment(curr->segment);
    auto elem = curr->ref->type.getHeapType().getArray().element;
    size_t elemSize = elem.getByteSize();
    uint64_t readSize = (uint64_t)sizeVal * elemSize;
    if (offsetVal + readSize > seg->data.size()) {
      trap("out of bounds segment access in array.init_data");
    }
    if (offsetVal + sizeVal > 0 && droppedSegments.count(curr->segment)) {
      trap("out of bounds segment access in array.init_data");
    }
    for (size_t i = 0; i < sizeVal; i++) {
      void* addr = (void*)&seg->data[offsetVal + i * elemSize];
      data->values[indexVal + i] = Literal::makeFromMemory(addr, elem);
    }
    return {};
  }
  Flow visitArrayInitElem(ArrayInitElem* curr) {
    NOTE_ENTER("ArrayInit");
    Flow ref = self()->visit(curr->ref);
    if (ref.breaking()) {
      return ref;
    }
    Flow index = self()->visit(curr->index);
    if (index.breaking()) {
      return index;
    }
    Flow offset = self()->visit(curr->offset);
    if (offset.breaking()) {
      return offset;
    }
    Flow size = self()->visit(curr->size);
    if (size.breaking()) {
      return size;
    }
    auto data = ref.getSingleValue().getGCData();
    if (!data) {
      trap("null ref");
    }
    size_t indexVal = index.getSingleValue().getUnsigned();
    size_t offsetVal = offset.getSingleValue().getUnsigned();
    size_t sizeVal = size.getSingleValue().getUnsigned();

    size_t arraySize = data->values.size();
    if ((uint64_t)indexVal + sizeVal > arraySize) {
      trap("out of bounds array access in array.init");
    }

    Module& wasm = *self()->getModule();

    auto* seg = wasm.getElementSegment(curr->segment);
    if ((uint64_t)offsetVal + sizeVal > seg->data.size()) {
      trap("out of bounds segment access in array.init");
    }
    // TODO: Check whether the segment has been dropped once we support
    // dropping element segments.
    for (size_t i = 0; i < sizeVal; i++) {
      // TODO: This is not correct because it does not preserve the identity
      // of references in the table! ArrayNewSeg suffers the same problem.
      // Fixing it will require changing how we represent segments, at least
      // in the interpreter.
      data->values[indexVal + i] = self()->visit(seg->data[i]).getSingleValue();
>>>>>>> 49e49c1e
    }
    return {};
  }
  Flow visitTry(Try* curr) {
    NOTE_ENTER("Try");
    try {
      return self()->visit(curr->body);
    } catch (const WasmException& e) {
      // If delegation is in progress and the current try is not the target of
      // the delegation, don't handle it and just rethrow.
      if (scope->currDelegateTarget.is()) {
        if (scope->currDelegateTarget == curr->name) {
          scope->currDelegateTarget = Name{};
        } else {
          throw;
        }
      }

      auto processCatchBody = [&](Expression* catchBody) {
        // Push the current exception onto the exceptionStack in case
        // 'rethrow's use it
        exceptionStack.push_back(std::make_pair(e, curr->name));
        // We need to pop exceptionStack in either case: when the catch body
        // exits normally or when a new exception is thrown
        Flow ret;
        try {
          ret = self()->visit(catchBody);
        } catch (const WasmException&) {
          exceptionStack.pop_back();
          throw;
        }
        exceptionStack.pop_back();
        return ret;
      };

      for (size_t i = 0; i < curr->catchTags.size(); i++) {
        if (curr->catchTags[i] == e.tag) {
          multiValues.push_back(e.values);
          return processCatchBody(curr->catchBodies[i]);
        }
      }
      if (curr->hasCatchAll()) {
        return processCatchBody(curr->catchBodies.back());
      }
      if (curr->isDelegate()) {
        scope->currDelegateTarget = curr->delegateTarget;
      }
      // This exception is not caught by this try-catch. Rethrow it.
      throw;
    }
  }
  Flow visitRethrow(Rethrow* curr) {
    for (int i = exceptionStack.size() - 1; i >= 0; i--) {
      if (exceptionStack[i].second == curr->target) {
        throwException(exceptionStack[i].first);
      }
    }
    WASM_UNREACHABLE("rethrow");
  }
  Flow visitPop(Pop* curr) {
    NOTE_ENTER("Pop");
    assert(!multiValues.empty());
    auto ret = multiValues.back();
    assert(curr->type == ret.getType());
    multiValues.pop_back();
    return ret;
  }

  void trap(const char* why) override { externalInterface->trap(why); }

  void hostLimit(const char* why) override {
    externalInterface->hostLimit(why);
  }

  void throwException(const WasmException& exn) override {
    externalInterface->throwException(exn);
  }

  // Given a value, wrap it to a smaller given number of bytes.
  Literal wrapToSmallerSize(Literal value, Index bytes) {
    if (value.type == Type::i32) {
      switch (bytes) {
        case 1: {
          return value.and_(Literal(uint32_t(0xff)));
        }
        case 2: {
          return value.and_(Literal(uint32_t(0xffff)));
        }
        case 4: {
          break;
        }
        default:
          WASM_UNREACHABLE("unexpected bytes");
      }
    } else {
      assert(value.type == Type::i64);
      switch (bytes) {
        case 1: {
          return value.and_(Literal(uint64_t(0xff)));
        }
        case 2: {
          return value.and_(Literal(uint64_t(0xffff)));
        }
        case 4: {
          return value.and_(Literal(uint64_t(0xffffffffUL)));
        }
        case 8: {
          break;
        }
        default:
          WASM_UNREACHABLE("unexpected bytes");
      }
    }
    return value;
  }

  // Call a function, starting an invocation.
  Literals callFunction(Name name, const Literals& arguments) {
    // if the last call ended in a jump up the stack, it might have left stuff
    // for us to clean up here
    callDepth = 0;
    functionStack.clear();
    return callFunctionInternal(name, arguments);
  }

  // Internal function call. Must be public so that callTable implementations
  // can use it (refactor?)
  Literals callFunctionInternal(Name name, const Literals& arguments) {
    if (callDepth > maxDepth) {
      externalInterface->trap("stack limit");
    }
    auto previousCallDepth = callDepth;
    callDepth++;
    auto previousFunctionStackSize = functionStack.size();
    functionStack.push_back(name);

    Function* function = wasm.getFunction(name);
    assert(function);
    FunctionScope scope(function, arguments, *self());

#ifdef WASM_INTERPRETER_DEBUG
    std::cout << "entering " << function->name << "\n  with arguments:\n";
    for (unsigned i = 0; i < arguments.size(); ++i) {
      std::cout << "    $" << i << ": " << arguments[i] << '\n';
    }
#endif

    Flow flow = self()->visit(function->body);
    // cannot still be breaking, it means we missed our stop
    assert(!flow.breaking() || flow.breakTo == RETURN_FLOW);
    auto type = flow.getType();
    if (!Type::isSubType(type, function->getResults())) {
      std::cerr << "calling " << function->name << " resulted in " << type
                << " but the function type is " << function->getResults()
                << '\n';
      WASM_UNREACHABLE("unexpected result type");
    }
    // may decrease more than one, if we jumped up the stack
    callDepth = previousCallDepth;
    // if we jumped up the stack, we also need to pop higher frames
    // TODO can FunctionScope handle this automatically?
    while (functionStack.size() > previousFunctionStackSize) {
      functionStack.pop_back();
    }
#ifdef WASM_INTERPRETER_DEBUG
    std::cout << "exiting " << function->name << " with " << flow.values
              << '\n';
#endif
    return flow.values;
  }

  // The maximum call stack depth to evaluate into.
  static const Index maxDepth = 250;

protected:
  void trapIfGt(uint64_t lhs, uint64_t rhs, const char* msg) {
    if (lhs > rhs) {
      std::stringstream ss;
      ss << msg << ": " << lhs << " > " << rhs;
      externalInterface->trap(ss.str().c_str());
    }
  }

  template<class LS>
  Address
  getFinalAddress(LS* curr, Literal ptr, Index bytes, Address memorySize) {
    Address memorySizeBytes = memorySize * Memory::kPageSize;
    uint64_t addr = ptr.type == Type::i32 ? ptr.geti32() : ptr.geti64();
    trapIfGt(curr->offset, memorySizeBytes, "offset > memory");
    trapIfGt(addr, memorySizeBytes - curr->offset, "final > memory");
    addr += curr->offset;
    trapIfGt(bytes, memorySizeBytes, "bytes > memory");
    checkLoadAddress(addr, bytes, memorySize);
    return addr;
  }

  template<class LS>
  Address getFinalAddress(LS* curr, Literal ptr, Address memorySize) {
    return getFinalAddress(curr, ptr, curr->bytes, memorySize);
  }

  Address
  getFinalAddressWithoutOffset(Literal ptr, Index bytes, Address memorySize) {
    uint64_t addr = ptr.type == Type::i32 ? ptr.geti32() : ptr.geti64();
    checkLoadAddress(addr, bytes, memorySize);
    return addr;
  }

  void checkLoadAddress(Address addr, Index bytes, Address memorySize) {
    Address memorySizeBytes = memorySize * Memory::kPageSize;
    trapIfGt(addr, memorySizeBytes - bytes, "highest > memory");
  }

  void checkAtomicAddress(Address addr, Index bytes, Address memorySize) {
    checkLoadAddress(addr, bytes, memorySize);
    // Unaligned atomics trap.
    if (bytes > 1) {
      if (addr & (bytes - 1)) {
        externalInterface->trap("unaligned atomic operation");
      }
    }
  }

  Literal doAtomicLoad(
    Address addr, Index bytes, Type type, Name memoryName, Address memorySize) {
    checkAtomicAddress(addr, bytes, memorySize);
    Const ptr;
    ptr.value = Literal(int32_t(addr));
    ptr.type = Type::i32;
    Load load;
    load.bytes = bytes;
    // When an atomic loads a partial number of bytes for the type, it is
    // always an unsigned extension.
    load.signed_ = false;
    load.align = bytes;
    load.isAtomic = true; // understatement
    load.ptr = &ptr;
    load.type = type;
    load.memory = memoryName;
    return externalInterface->load(&load, addr, memoryName);
  }

  void doAtomicStore(Address addr,
                     Index bytes,
                     Literal toStore,
                     Name memoryName,
                     Address memorySize) {
    checkAtomicAddress(addr, bytes, memorySize);
    Const ptr;
    ptr.value = Literal(int32_t(addr));
    ptr.type = Type::i32;
    Const value;
    value.value = toStore;
    value.type = toStore.type;
    Store store;
    store.bytes = bytes;
    store.align = bytes;
    store.isAtomic = true; // understatement
    store.ptr = &ptr;
    store.value = &value;
    store.valueType = value.type;
    store.memory = memoryName;
    return externalInterface->store(&store, addr, toStore, memoryName);
  }

  ExternalInterface* externalInterface;
  std::map<Name, std::shared_ptr<SubType>> linkedInstances;
};

class ModuleRunner : public ModuleRunnerBase<ModuleRunner> {
public:
  ModuleRunner(
    Module& wasm,
    ExternalInterface* externalInterface,
    std::map<Name, std::shared_ptr<ModuleRunner>> linkedInstances = {})
    : ModuleRunnerBase(wasm, externalInterface, linkedInstances) {}
};

} // namespace wasm

#endif // wasm_wasm_interpreter_h<|MERGE_RESOLUTION|>--- conflicted
+++ resolved
@@ -3620,34 +3620,6 @@
 
     Literals contents;
 
-<<<<<<< HEAD
-    if (curr->dataSegment.is()) {
-      assert(elemType.isNumber());
-      const auto& seg = *wasm.getDataSegment(curr->dataSegment);
-      auto elemBytes = element.getByteSize();
-      auto end = offset + size * elemBytes;
-      if ((size != 0ull && droppedSegments.count(curr->dataSegment)) ||
-          end > seg.data.size()) {
-        trap("out of bounds segment access in array.new_data");
-      }
-      contents.reserve(size);
-      for (Index i = offset; i < end; i += elemBytes) {
-        auto addr = (void*)&seg.data[i];
-        contents.push_back(Literal::makeFromMemory(addr, element));
-      }
-    } else {
-      const auto& seg = *wasm.getElementSegment(curr->elemSegment);
-      auto end = offset + size;
-      // TODO: Handle dropped element segments once we support those.
-      if (end > seg.data.size()) {
-        trap("out of bounds segment access in array.new_elem");
-      }
-      contents.reserve(size);
-      for (Index i = offset; i < end; ++i) {
-        auto val = self()->visit(seg.data[i]).getSingleValue();
-        contents.push_back(val);
-      }
-=======
     assert(elemType.isNumber());
     const auto& seg = *wasm.getDataSegment(curr->segment);
     auto elemBytes = element.getByteSize();
@@ -3660,7 +3632,6 @@
     for (Index i = offset; i < end; i += elemBytes) {
       auto addr = (void*)&seg.data[i];
       contents.push_back(Literal::makeFromMemory(addr, element));
->>>>>>> 49e49c1e
     }
     return self()->makeGCData(contents, curr->type);
   }
@@ -3729,38 +3700,6 @@
 
     Module& wasm = *self()->getModule();
 
-<<<<<<< HEAD
-    if (curr->dataSegment) {
-      auto* seg = wasm.getDataSegment(curr->dataSegment);
-      auto elem = curr->ref->type.getHeapType().getArray().element;
-      size_t elemSize = elem.getByteSize();
-      uint64_t readSize = (uint64_t)sizeVal * elemSize;
-      if (offsetVal + readSize > seg->data.size()) {
-        trap("out of bounds segment access in array.init_data");
-      }
-      if (offsetVal + sizeVal > 0 && droppedSegments.count(curr->dataSegment)) {
-        trap("out of bounds segment access in array.init_data");
-      }
-      for (size_t i = 0; i < sizeVal; i++) {
-        void* addr = (void*)&seg->data[offsetVal + i * elemSize];
-        data->values[indexVal + i] = Literal::makeFromMemory(addr, elem);
-      }
-    } else {
-      auto* seg = wasm.getElementSegment(curr->elemSegment);
-      if ((uint64_t)offsetVal + sizeVal > seg->data.size()) {
-        trap("out of bounds segment access in array.init");
-      }
-      // TODO: Check whether the segment has been dropped once we support
-      // dropping element segments.
-      for (size_t i = 0; i < sizeVal; i++) {
-        // TODO: This is not correct because it does not preserve the identity
-        // of references in the table! ArrayNewSeg suffers the same problem.
-        // Fixing it will require changing how we represent segments, at least
-        // in the interpreter.
-        data->values[indexVal + i] =
-          self()->visit(seg->data[i]).getSingleValue();
-      }
-=======
     auto* seg = wasm.getDataSegment(curr->segment);
     auto elem = curr->ref->type.getHeapType().getArray().element;
     size_t elemSize = elem.getByteSize();
@@ -3822,7 +3761,6 @@
       // Fixing it will require changing how we represent segments, at least
       // in the interpreter.
       data->values[indexVal + i] = self()->visit(seg->data[i]).getSingleValue();
->>>>>>> 49e49c1e
     }
     return {};
   }
