--- conflicted
+++ resolved
@@ -3202,11 +3202,7 @@
                      [this, func](const Literals& arguments) -> Flow {
                        return callFunction(func->name, arguments);
                      }),
-<<<<<<< HEAD
-                   func->type.getHeapType());
-=======
                    Type(func->type, NonNullable, Exact));
->>>>>>> 0967b41a
   }
 
   // get an exported global
@@ -3508,11 +3504,7 @@
       // The call.without.effects intrinsic is a call to an import that actually
       // calls the given function reference that is the final argument.
       target = arguments.back().getFunc();
-<<<<<<< HEAD
-      funcType = arguments.back().type;
-=======
       funcType = funcType.with(arguments.back().type.getHeapType());
->>>>>>> 0967b41a
       arguments.pop_back();
     }
 
@@ -4479,12 +4471,7 @@
     auto* func = self()->getModule()->getFunction(funcName);
     auto funcType = Type(func->type, NonNullable, Exact);
     return Literal(std::make_shared<ContData>(
-<<<<<<< HEAD
-      self()->makeFuncData(func->name, func->type.getHeapType()),
-      curr->type.getHeapType()));
-=======
       self()->makeFuncData(funcName, funcType), curr->type.getHeapType()));
->>>>>>> 0967b41a
   }
   Flow visitContBind(ContBind* curr) {
     Literals arguments;
@@ -4829,12 +4816,8 @@
         // not the original function that was called, and the original has been
         // returned from already; we should call the last return_called
         // function).
-<<<<<<< HEAD
-        auto target = self()->makeFuncData(name, function->type.getHeapType());
-=======
         auto funcType = Type(function->type, NonNullable, Exact);
         auto target = self()->makeFuncData(name, funcType);
->>>>>>> 0967b41a
         self()->pushResumeEntry({target}, "function-target");
       }
 
