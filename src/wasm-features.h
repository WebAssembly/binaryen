--- conflicted
+++ resolved
@@ -54,16 +54,13 @@
     // that we can automatically generate tool flags that set it, but otherwise
     // it does nothing. Binaryen always accepts LEB call-indirect encodings.
     CallIndirectOverlong = 1 << 20,
-<<<<<<< HEAD
-    TypeImports = 1 << 21,
-=======
     CustomDescriptors = 1 << 21,
->>>>>>> 83d8edbe
+    TypeImports = 1 << 22,
     MVP = None,
     // Keep in sync with llvm default features:
     // https://github.com/llvm/llvm-project/blob/c7576cb89d6c95f03968076e902d3adfd1996577/clang/lib/Basic/Targets/WebAssembly.cpp#L150-L153
     Default = SignExt | MutableGlobals,
-    All = (1 << 22) - 1,
+    All = (1 << 23) - 1,
   };
 
   static std::string toString(Feature f) {
@@ -110,19 +107,14 @@
         return "bulk-memory-opt";
       case CallIndirectOverlong:
         return "call-indirect-overlong";
-<<<<<<< HEAD
+      case CustomDescriptors:
+        return "custom-descriptors";
       case TypeImports:
         return "type-imports";
-      default:
-        WASM_UNREACHABLE("unexpected feature");
-=======
-      case CustomDescriptors:
-        return "custom-descriptors";
       case MVP:
       case Default:
       case All:
         break;
->>>>>>> 83d8edbe
     }
     WASM_UNREACHABLE("unexpected feature");
   }
@@ -176,13 +168,10 @@
     assert(has || !hasBulkMemory());
     return has;
   }
-<<<<<<< HEAD
-  bool hasTypeImports() const { return (features & TypeImports) != 0; }
-=======
   bool hasCustomDescriptors() const {
     return (features & CustomDescriptors) != 0;
   }
->>>>>>> 83d8edbe
+  bool hasTypeImports() const { return (features & TypeImports) != 0; }
   bool hasAll() const { return (features & All) != 0; }
 
   void set(FeatureSet f, bool v = true) {
