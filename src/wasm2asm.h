/*
 * Copyright 2015 WebAssembly Community Group participants
 *
 * Licensed under the Apache License, Version 2.0 (the "License");
 * you may not use this file except in compliance with the License.
 * You may obtain a copy of the License at
 *
 *     http://www.apache.org/licenses/LICENSE-2.0
 *
 * Unless required by applicable law or agreed to in writing, software
 * distributed under the License is distributed on an "AS IS" BASIS,
 * WITHOUT WARRANTIES OR CONDITIONS OF ANY KIND, either express or implied.
 * See the License for the specific language governing permissions and
 * limitations under the License.
 */

//
// WebAssembly-to-asm.js translator. Uses the Emscripten optimizer
// infrastructure.
//

#ifndef wasm_wasm2asm_h
#define wasm_wasm2asm_h

#include <cmath>
#include <numeric>

#include "asmjs/shared-constants.h"
#include "asmjs/asmangle.h"
#include "wasm.h"
#include "wasm-builder.h"
#include "emscripten-optimizer/optimizer.h"
#include "mixed_arena.h"
#include "asm_v_wasm.h"
#include "ir/utils.h"
#include "passes/passes.h"

namespace wasm {

using namespace cashew;

IString ASM_FUNC("asmFunc"),
        ABORT_FUNC("abort"),
        FUNCTION_TABLE("FUNCTION_TABLE"),
        NO_RESULT("wasm2asm$noresult"), // no result at all
        EXPRESSION_RESULT("wasm2asm$expresult"); // result in an expression, no temp var

// Appends extra to block, flattening out if extra is a block as well
void flattenAppend(Ref ast, Ref extra) {
  int index;
  if (ast[0] == BLOCK || ast[0] == TOPLEVEL) index = 1;
  else if (ast[0] == DEFUN) index = 3;
  else abort();
  if (extra->isArray() && extra[0] == BLOCK) {
    for (size_t i = 0; i < extra[1]->size(); i++) {
      ast[index]->push_back(extra[1][i]);
    }
  } else {
    ast[index]->push_back(extra);
  }
}

//
// Wasm2AsmBuilder - converts a WebAssembly module into asm.js
//
// In general, asm.js => wasm is very straightforward, as can
// be seen in asm2wasm.h. Just a single pass, plus a little
// state bookkeeping (breakStack, etc.), and a few after-the
// fact corrections for imports, etc. However, wasm => asm.js
// is tricky because wasm has statements == expressions, or in
// other words, things like `break` and `if` can show up
// in places where asm.js can't handle them, like inside an
// a loop's condition check.
//
// We therefore need the ability to lower an expression into
// a block of statements, and we keep statementizing until we
// reach a context in which we can emit those statments. This
// requires that we create temp variables to store values
// that would otherwise flow directly into their targets if
// we were an expression (e.g. if a loop's condition check
// is a bunch of statements, we execute those statements,
// then use the computed value in the loop's condition;
// we might also be able to avoid an assign to a temp var
// at the end of those statements, and put just that
// value in the loop's condition).
//
// It is possible to do this in a single pass, if we just
// allocate temp vars freely. However, pathological cases
// can easily show bad behavior here, with many unnecessary
// temp vars. We could rely on optimization passes like
// Emscripten's eliminate/registerize pair, but we want
// wasm2asm to be fairly fast to run, as it might run on
// the client.
//
// The approach taken here therefore performs 2 passes on
// each function. First, it finds which expression will need to
// be statementized. It also sees which labels can receive a break
// with a value. Given that information, in the second pass we can
// allocate // temp vars in an efficient manner, as we know when we
// need them and when their use is finished. They are allocated
// using an RAII class, so that they are automatically freed
// when the scope ends. This means that a node cannot allocate
// its own temp var; instead, the parent - which knows the
// child will return a value in a temp var - allocates it,
// and tells the child what temp var to emit to. The child
// can then pass forward that temp var to its children,
// optimizing away unnecessary forwarding.


class Wasm2AsmBuilder {
  MixedArena allocator;

public:
  struct Flags {
    bool debug = false;
    bool pedantic = false;
  };

  Wasm2AsmBuilder(Flags f) : flags(f) {}

  Ref processWasm(Module* wasm);
  Ref processFunction(Function* func);

  // The first pass on an expression: scan it to see whether it will
  // need to be statementized, and note spooky returns of values at
  // a distance (aka break with a value).
  void scanFunctionBody(Expression* curr);

  // The second pass on an expression: process it fully, generating
  // asm.js
  // @param result Whether the context we are in receives a value,
  //               and its type, or if not, then we can drop our return,
  //               if we have one.
  Ref processFunctionBody(Function* func, IString result);

  Ref processAsserts(Element& e, SExpressionWasmBuilder& sexpBuilder);

  // Get a temp var.
  IString getTemp(Type type, Function* func) {
    IString ret;
    if (frees[type].size() > 0) {
      ret = frees[type].back();
      frees[type].pop_back();
    } else {
      size_t index = temps[type]++;
      ret = IString((std::string("wasm2asm_") + printType(type) + "$" +
                     std::to_string(index)).c_str(), false);
    }
    if (func->localIndices.find(ret) == func->localIndices.end()) {
      Builder::addVar(func, ret, type);
    }
    return ret;
  }

  // Free a temp var.
  void freeTemp(Type type, IString temp) {
    frees[type].push_back(temp);
  }

  IString fromName(Name name) {
    // TODO: checking names do not collide after mangling
    auto it = mangledNames.find(name.c_str());
    if (it != mangledNames.end()) {
      return it->second;
    }
    auto mangled = asmangle(std::string(name.c_str()));
    IString ret(mangled.c_str(), false);
    mangledNames[name.c_str()] = ret;
    return ret;
  }

  void setStatement(Expression* curr) {
    willBeStatement.insert(curr);
  }

  bool isStatement(Expression* curr) {
    return curr && willBeStatement.find(curr) != willBeStatement.end();
  }

  size_t getTableSize() {
    return tableSize;
  }

private:
  Flags flags;

  // How many temp vars we need
  std::vector<size_t> temps; // type => num temps
  // Which are currently free to use
  std::vector<std::vector<IString>> frees; // type => list of free names

  // Expressions that will be a statement.
  std::set<Expression*> willBeStatement;

  // Mangled names cache by interned names.
  // Utilizes the usually reused underlying cstring's pointer as the key.
  std::unordered_map<const char*, IString> mangledNames;

  // All our function tables have the same size TODO: optimize?
  size_t tableSize;

  bool almostASM = false;

  void addBasics(Ref ast);
  void addImport(Ref ast, Import* import);
  void addTables(Ref ast, Module* wasm);
  void addExports(Ref ast, Module* wasm);
  void addGlobal(Ref ast, Global* global);
  void addWasmCompatibilityFuncs(Module* wasm);
  void setNeedsAlmostASM(const char *reason);
  void addMemoryGrowthFuncs(Ref ast);
  bool isAssertHandled(Element& e);
  Ref makeAssertReturnFunc(SExpressionWasmBuilder& sexpBuilder,
                           Builder& wasmBuilder,
                           Element& e, Name testFuncName);
  Ref makeAssertTrapFunc(SExpressionWasmBuilder& sexpBuilder,
                         Builder& wasmBuilder,
                         Element& e, Name testFuncName);
  Wasm2AsmBuilder() = delete;
  Wasm2AsmBuilder(const Wasm2AsmBuilder &) = delete;
  Wasm2AsmBuilder &operator=(const Wasm2AsmBuilder&) = delete;
};

static Function* makeCtzFunc(MixedArena& allocator, UnaryOp op) {
  assert(op == CtzInt32 || op == CtzInt64);
  Builder b(allocator);
  // if eqz(x) then 32 else (32 - clz(x ^ (x - 1)))
  bool is32Bit = (op == CtzInt32);
  Name funcName    = is32Bit ? Name(WASM_CTZ32) : Name(WASM_CTZ64);
  BinaryOp subOp   = is32Bit ? SubInt32    : SubInt64;
  BinaryOp xorOp   = is32Bit ? XorInt32    : XorInt64;
  UnaryOp  clzOp   = is32Bit ? ClzInt32    : ClzInt64;
  UnaryOp  eqzOp   = is32Bit ? EqZInt32    : EqZInt64;
  Type argType = is32Bit ? i32         : i64;
  Binary* xorExp = b.makeBinary(
    xorOp,
    b.makeGetLocal(0, i32),
    b.makeBinary(
      subOp,
      b.makeGetLocal(0, i32),
      b.makeConst(is32Bit ? Literal(int32_t(1)) : Literal(int64_t(1)))
    )
  );
  Binary* subExp = b.makeBinary(
    subOp,
    b.makeConst(is32Bit ? Literal(int32_t(32 - 1)) : Literal(int64_t(64 - 1))),
    b.makeUnary(clzOp, xorExp)
  );
  If* body = b.makeIf(
    b.makeUnary(
      eqzOp,
      b.makeGetLocal(0, i32)
    ),
    b.makeConst(is32Bit ? Literal(int32_t(32)) : Literal(int64_t(64))),
    subExp
  );
  return b.makeFunction(
    funcName,
    std::vector<NameType>{NameType("x", argType)},
    argType,
    std::vector<NameType>{},
    body
  );
}

static Function* makePopcntFunc(MixedArena& allocator, UnaryOp op) {
  assert(op == PopcntInt32 || op == PopcntInt64);
  Builder b(allocator);
  // popcnt implemented as:
  // int c; for (c = 0; x != 0; c++) { x = x & (x - 1) }; return c
  bool is32Bit = (op == PopcntInt32);
  Name funcName    = is32Bit ? Name(WASM_POPCNT32) : Name(WASM_POPCNT64);
  BinaryOp addOp   = is32Bit ? AddInt32       : AddInt64;
  BinaryOp subOp   = is32Bit ? SubInt32       : SubInt64;
  BinaryOp andOp   = is32Bit ? AndInt32       : AndInt64;
  UnaryOp  eqzOp   = is32Bit ? EqZInt32       : EqZInt64;
  Type argType = is32Bit ? i32            : i64;
  Name loopName("l");
  Name blockName("b");
  Break* brIf = b.makeBreak(
    blockName,
    b.makeGetLocal(1, i32),
    b.makeUnary(
      eqzOp,
      b.makeGetLocal(0, argType)
    )
  );
  SetLocal* update = b.makeSetLocal(
    0,
    b.makeBinary(
      andOp,
      b.makeGetLocal(0, argType),
      b.makeBinary(
        subOp,
        b.makeGetLocal(0, argType),
        b.makeConst(is32Bit ? Literal(int32_t(1)) : Literal(int64_t(1)))
      )
    )
  );
  SetLocal* inc = b.makeSetLocal(
    1,
    b.makeBinary(
      addOp,
      b.makeGetLocal(1, argType),
      b.makeConst(Literal(1))
    )
  );
  Break* cont = b.makeBreak(loopName);
  Loop* loop = b.makeLoop(loopName, b.blockify(brIf, update, inc, cont));
  Block* loopBlock = b.blockifyWithName(loop, blockName);
  SetLocal* initCount = b.makeSetLocal(1, b.makeConst(Literal(0)));
  return b.makeFunction(
    funcName,
    std::vector<NameType>{NameType("x", argType)},
    argType,
    std::vector<NameType>{NameType("count", argType)},
    b.blockify(initCount, loopBlock)
  );
}

Function* makeRotFunc(MixedArena& allocator, BinaryOp op) {
  assert(op == RotLInt32 || op == RotRInt32 ||
         op == RotLInt64 || op == RotRInt64);
  Builder b(allocator);
  // left rotate is:
  // (((((~0) >>> k) & x) << k) | ((((~0) << (w - k)) & x) >>> (w - k)))
  // where k is shift modulo w. reverse shifts for right rotate
  bool is32Bit = (op == RotLInt32 || op == RotRInt32);
  bool isLRot  = (op == RotLInt32 || op == RotLInt64);
  static Name names[2][2] = {{Name(WASM_ROTR64), Name(WASM_ROTR32)},
                             {Name(WASM_ROTL64), Name(WASM_ROTL32)}};
  static BinaryOp shifters[2][2] = {{ShrUInt64, ShrUInt32},
                                    {ShlInt64, ShlInt32}};
  Name funcName = names[isLRot][is32Bit];
  BinaryOp lshift = shifters[isLRot][is32Bit];
  BinaryOp rshift = shifters[!isLRot][is32Bit];
  BinaryOp orOp    = is32Bit ? OrInt32  : OrInt64;
  BinaryOp andOp   = is32Bit ? AndInt32 : AndInt64;
  BinaryOp subOp   = is32Bit ? SubInt32 : SubInt64;
  Type argType = is32Bit ? i32      : i64;
  Literal widthMask =
      is32Bit ? Literal(int32_t(32 - 1)) : Literal(int64_t(64 - 1));
  Literal width =
      is32Bit ? Literal(int32_t(32)) : Literal(int64_t(64));
  auto shiftVal = [&]() {
    return b.makeBinary(
      andOp,
      b.makeGetLocal(1, argType),
      b.makeConst(widthMask)
    );
  };
  auto widthSub = [&]() {
    return b.makeBinary(subOp, b.makeConst(width), shiftVal());
  };
  auto fullMask = [&]() {
    return b.makeConst(is32Bit ? Literal(~int32_t(0)) : Literal(~int64_t(0)));
  };
  Binary* maskRShift = b.makeBinary(rshift, fullMask(), shiftVal());
  Binary* lowMask = b.makeBinary(andOp, maskRShift, b.makeGetLocal(0, argType));
  Binary* lowShift = b.makeBinary(lshift, lowMask, shiftVal());
  Binary* maskLShift = b.makeBinary(lshift, fullMask(), widthSub());
  Binary* highMask =
      b.makeBinary(andOp, maskLShift, b.makeGetLocal(0, argType));
  Binary* highShift = b.makeBinary(rshift, highMask, widthSub());
  Binary* body = b.makeBinary(orOp, lowShift, highShift);
  return b.makeFunction(
    funcName,
    std::vector<NameType>{NameType("x", argType),
          NameType("k", argType)},
    argType,
    std::vector<NameType>{},
    body
  );
}

void Wasm2AsmBuilder::addWasmCompatibilityFuncs(Module* wasm) {
  wasm->addFunction(makeCtzFunc(wasm->allocator, CtzInt32));
  wasm->addFunction(makePopcntFunc(wasm->allocator, PopcntInt32));
  wasm->addFunction(makeRotFunc(wasm->allocator, RotLInt32));
  wasm->addFunction(makeRotFunc(wasm->allocator, RotRInt32));
}

Ref Wasm2AsmBuilder::processWasm(Module* wasm) {
  addWasmCompatibilityFuncs(wasm);
  PassRunner runner(wasm);
  runner.add<AutoDrop>();
  runner.add("i64-to-i32-lowering");
  runner.add("flatten");
  runner.add("simplify-locals-notee-nostructure");
  runner.add("vacuum");
  runner.setDebug(flags.debug);
  runner.run();
  Ref ret = ValueBuilder::makeToplevel();
  Ref asmFunc = ValueBuilder::makeFunction(ASM_FUNC);
  ret[1]->push_back(asmFunc);
  ValueBuilder::appendArgumentToFunction(asmFunc, GLOBAL);
  ValueBuilder::appendArgumentToFunction(asmFunc, ENV);
  ValueBuilder::appendArgumentToFunction(asmFunc, BUFFER);
  asmFunc[3]->push_back(ValueBuilder::makeStatement(ValueBuilder::makeString(USE_ASM)));
  // create heaps, etc
  addBasics(asmFunc[3]);
  for (auto& import : wasm->imports) {
    addImport(asmFunc[3], import.get());
  }
  // figure out the table size
  tableSize = std::accumulate(wasm->table.segments.begin(),
                              wasm->table.segments.end(),
                              0, [&](size_t size, Table::Segment seg) -> size_t {
                                return size + seg.data.size();
                              });
  size_t pow2ed = 1;
  while (pow2ed < tableSize) {
    pow2ed <<= 1;
  }
  tableSize = pow2ed;
<<<<<<< HEAD

=======
  // globals
  for (auto& global : wasm->globals) {
    addGlobal(asmFunc[3], global.get());
  }
>>>>>>> 5578bb58
  // functions
  for (auto& func : wasm->functions) {
    asmFunc[3]->push_back(processFunction(func.get()));
  }
  addTables(asmFunc[3], wasm);
  // memory XXX
  addExports(asmFunc[3], wasm);
  return ret;
}

void Wasm2AsmBuilder::addBasics(Ref ast) {
  // heaps, var HEAP8 = new global.Int8Array(buffer); etc
  auto addHeap = [&](IString name, IString view) {
    Ref theVar = ValueBuilder::makeVar();
    ast->push_back(theVar);
    ValueBuilder::appendToVar(theVar,
      name,
      ValueBuilder::makeNew(
        ValueBuilder::makeCall(
          ValueBuilder::makeDot(
            ValueBuilder::makeName(GLOBAL),
            view
          ),
          ValueBuilder::makeName(BUFFER)
        )
      )
    );
  };
  addHeap(HEAP8,  INT8ARRAY);
  addHeap(HEAP16, INT16ARRAY);
  addHeap(HEAP32, INT32ARRAY);
  addHeap(HEAPU8,  UINT8ARRAY);
  addHeap(HEAPU16, UINT16ARRAY);
  addHeap(HEAPU32, UINT32ARRAY);
  addHeap(HEAPF32, FLOAT32ARRAY);
  addHeap(HEAPF64, FLOAT64ARRAY);
  // core asm.js imports
  auto addMath = [&](IString name, IString base) {
    Ref theVar = ValueBuilder::makeVar();
    ast->push_back(theVar);
    ValueBuilder::appendToVar(theVar,
      name,
      ValueBuilder::makeDot(
        ValueBuilder::makeDot(
          ValueBuilder::makeName(GLOBAL),
          MATH
        ),
        base
      )
    );
  };
  addMath(MATH_IMUL, IMUL);
  addMath(MATH_FROUND, FROUND);
  addMath(MATH_ABS, ABS);
  addMath(MATH_CLZ32, CLZ32);
}

void Wasm2AsmBuilder::addImport(Ref ast, Import* import) {
  Ref theVar = ValueBuilder::makeVar();
  ast->push_back(theVar);
  Ref module = ValueBuilder::makeName(ENV); // TODO: handle nested module imports
  ValueBuilder::appendToVar(theVar,
    fromName(import->name),
    ValueBuilder::makeDot(
      module,
      fromName(import->base)
    )
  );
}

void Wasm2AsmBuilder::addTables(Ref ast, Module* wasm) {
  std::map<std::string, std::vector<IString>> tables; // asm.js tables, sig => contents of table
  for (Table::Segment& seg : wasm->table.segments) {
    for (size_t i = 0; i < seg.data.size(); i++) {
      Name name = seg.data[i];
      auto func = wasm->getFunction(name);
      std::string sig = getSig(func);
      auto& table = tables[sig];
      if (table.size() == 0) {
        // fill it with the first of its type seen. we have to fill with something; and for asm2wasm output, the first is the null anyhow
        table.resize(tableSize);
        for (size_t j = 0; j < tableSize; j++) {
          table[j] = fromName(name);
        }
      } else {
        table[i] = fromName(name);
      }
    }
  }
  for (auto& pair : tables) {
    auto& sig = pair.first;
    auto& table = pair.second;
    std::string stable = std::string("FUNCTION_TABLE_") + sig;
    IString asmName = IString(stable.c_str(), false);
    // add to asm module
    Ref theVar = ValueBuilder::makeVar();
    ast->push_back(theVar);
    Ref theArray = ValueBuilder::makeArray();
    ValueBuilder::appendToVar(theVar, asmName, theArray);
    for (auto& name : table) {
      ValueBuilder::appendToArray(theArray, ValueBuilder::makeName(name));
    }
  }
}

void Wasm2AsmBuilder::addExports(Ref ast, Module* wasm) {
  Ref exports = ValueBuilder::makeObject();
  for (auto& export_ : wasm->exports) {
    if (export_->kind == ExternalKind::Function) {
      ValueBuilder::appendToObject(
        exports,
        fromName(export_->name),
        ValueBuilder::makeName(fromName(export_->value))
      );
    }
    if (export_->kind == ExternalKind::Memory) {
      setNeedsAlmostASM("memory export");
      Ref descs = ValueBuilder::makeObject();
      Ref growDesc = ValueBuilder::makeObject();
      ValueBuilder::appendToObject(
        descs,
        IString("grow"),
        growDesc);
      ValueBuilder::appendToObject(
        growDesc,
        IString("value"),
        ValueBuilder::makeName(WASM_GROW_MEMORY));
      Ref bufferDesc = ValueBuilder::makeObject();
      Ref bufferGetter = ValueBuilder::makeFunction(IString(""));
      bufferGetter[3]->push_back(ValueBuilder::makeReturn(
        ValueBuilder::makeName(BUFFER)
      ));
      ValueBuilder::appendToObject(
        bufferDesc,
        IString("get"),
        bufferGetter);
      ValueBuilder::appendToObject(
        descs,
        IString("buffer"),
        bufferDesc);
      Ref memory = ValueBuilder::makeCall(
        ValueBuilder::makeDot(ValueBuilder::makeName(IString("Object")), IString("create")),
        ValueBuilder::makeDot(ValueBuilder::makeName(IString("Object")), IString("prototype")));
      ValueBuilder::appendToCall(
        memory,
        descs);
      ValueBuilder::appendToObject(
        exports,
        fromName(export_->name),
        memory);
    }
  }
  if (almostASM) {
    // replace "use asm"
    ast[0] = ValueBuilder::makeStatement(ValueBuilder::makeString(ALMOST_ASM));
    addMemoryGrowthFuncs(ast);
  }
  ast->push_back(ValueBuilder::makeStatement(ValueBuilder::makeReturn(exports)));
}

void Wasm2AsmBuilder::addGlobal(Ref ast, Global* global) {
  if (auto* const_ = global->init->dynCast<Const>()) {
    Ref theValue;
    switch (const_->type) {
      case Type::i32: {
        theValue = ValueBuilder::makeInt(const_->value.geti32());
        break;
      }
      case Type::f32: {
        theValue = ValueBuilder::makeCall(MATH_FROUND,
          makeAsmCoercion(ValueBuilder::makeDouble(const_->value.getf32()), ASM_DOUBLE)
        );
        break;
      }
      case Type::f64: {
        theValue = makeAsmCoercion(ValueBuilder::makeDouble(const_->value.getf64()), ASM_DOUBLE);
        break;
      }
      default: {
        assert(false && "Global const type not supported");
      }
    }
    Ref theVar = ValueBuilder::makeVar();
    ast->push_back(theVar);
    ValueBuilder::appendToVar(theVar,
      fromName(global->name),
      theValue
    );
  } else {
    assert(false && "Global init type not supported");
  }
}

Ref Wasm2AsmBuilder::processFunction(Function* func) {
  if (flags.debug) {
    static int fns = 0;
    std::cerr << "processFunction " << (fns++) << " " << func->name
              << std::endl;
  }
  Ref ret = ValueBuilder::makeFunction(fromName(func->name));
  frees.clear();
  frees.resize(std::max(i32, std::max(f32, f64)) + 1);
  temps.clear();
  temps.resize(std::max(i32, std::max(f32, f64)) + 1);
  temps[i32] = temps[f32] = temps[f64] = 0;
  // arguments
  for (Index i = 0; i < func->getNumParams(); i++) {
    IString name = fromName(func->getLocalNameOrGeneric(i));
    ValueBuilder::appendArgumentToFunction(ret, name);
    ret[3]->push_back(
      ValueBuilder::makeStatement(
        ValueBuilder::makeBinary(
          ValueBuilder::makeName(name), SET,
          makeAsmCoercion(
            ValueBuilder::makeName(name),
            wasmToAsmType(func->getLocalType(i))
          )
        )
      )
    );
  }
  Ref theVar = ValueBuilder::makeVar();
  size_t theVarIndex = ret[3]->size();
  ret[3]->push_back(theVar);
  // body
  auto appendFinalReturn = [&] (Ref retVal) {
    flattenAppend(
      ret,
      ValueBuilder::makeReturn(
        makeAsmCoercion(retVal, wasmToAsmType(func->result))
      )
    );
  };
  scanFunctionBody(func->body);
  bool isBodyBlock = (func->body->_id == Expression::BlockId);
  ExpressionList* stats = isBodyBlock ?
      &static_cast<Block*>(func->body)->list : nullptr;
  bool endsInReturn =
      (isBodyBlock && ((*stats)[stats->size()-1]->_id == Expression::ReturnId));
  if (endsInReturn) {
    // return already taken care of
    flattenAppend(ret, processFunctionBody(func, NO_RESULT));
  } else if (isStatement(func->body)) {
    // store result in variable then return it
    IString result =
      func->result != none ? getTemp(func->result, func) : NO_RESULT;
    flattenAppend(ret, processFunctionBody(func, result));
    if (func->result != none) {
      appendFinalReturn(ValueBuilder::makeName(result));
      freeTemp(func->result, result);
    }
  } else if (func->result != none) {
    // whole thing is an expression, just return body
    appendFinalReturn(processFunctionBody(func, EXPRESSION_RESULT));
  } else {
    // func has no return
    flattenAppend(ret, processFunctionBody(func, NO_RESULT));
  }
  // vars, including new temp vars
  for (Index i = func->getVarIndexBase(); i < func->getNumLocals(); i++) {
    ValueBuilder::appendToVar(
      theVar,
      fromName(func->getLocalNameOrGeneric(i)),
      makeAsmCoercedZero(wasmToAsmType(func->getLocalType(i)))
    );
  }
  if (theVar[1]->size() == 0) {
    ret[3]->splice(theVarIndex, 1);
  }
  // checks
  assert(frees[i32].size() == temps[i32]); // all temp vars should be free at the end
  assert(frees[f32].size() == temps[f32]); // all temp vars should be free at the end
  assert(frees[f64].size() == temps[f64]); // all temp vars should be free at the end
  // cleanups
  willBeStatement.clear();
  return ret;
}

void Wasm2AsmBuilder::scanFunctionBody(Expression* curr) {
  struct ExpressionScanner : public PostWalker<ExpressionScanner> {
    Wasm2AsmBuilder* parent;

    ExpressionScanner(Wasm2AsmBuilder* parent) : parent(parent) {}

    // Visitors

    void visitBlock(Block* curr) {
      parent->setStatement(curr);
    }
    void visitIf(If* curr) {
      parent->setStatement(curr);
    }
    void visitLoop(Loop* curr) {
      parent->setStatement(curr);
    }
    void visitBreak(Break* curr) {
      parent->setStatement(curr);
    }
    void visitSwitch(Switch* curr) {
      parent->setStatement(curr);
    }
    void visitCall(Call* curr) {
      for (auto item : curr->operands) {
        if (parent->isStatement(item)) {
          parent->setStatement(curr);
          break;
        }
      }
    }
    void visitCallImport(CallImport* curr) {
      for (auto item : curr->operands) {
        if (parent->isStatement(item)) {
          parent->setStatement(curr);
          break;
        }
      }
    }
    void visitCallIndirect(CallIndirect* curr) {
      if (parent->isStatement(curr->target)) {
        parent->setStatement(curr);
        return;
      }
      for (auto item : curr->operands) {
        if (parent->isStatement(item)) {
          parent->setStatement(curr);
          break;
        }
      }
    }
    void visitSetLocal(SetLocal* curr) {
      if (parent->isStatement(curr->value)) {
        parent->setStatement(curr);
      }
    }
    void visitLoad(Load* curr) {
      if (parent->isStatement(curr->ptr)) {
        parent->setStatement(curr);
      }
    }
    void visitStore(Store* curr) {
      if (parent->isStatement(curr->ptr) || parent->isStatement(curr->value)) {
        parent->setStatement(curr);
      }
    }
    void visitUnary(Unary* curr) {
      if (parent->isStatement(curr->value)) {
        parent->setStatement(curr);
      }
    }
    void visitBinary(Binary* curr) {
      if (parent->isStatement(curr->left) || parent->isStatement(curr->right)) {
        parent->setStatement(curr);
      }
    }
    void visitSelect(Select* curr) {
      if (parent->isStatement(curr->ifTrue) || parent->isStatement(curr->ifFalse) || parent->isStatement(curr->condition)) {
        parent->setStatement(curr);
      }
    }
    void visitReturn(Return* curr) {
      parent->setStatement(curr);
    }
    void visitHost(Host* curr) {
      for (auto item : curr->operands) {
        if (parent->isStatement(item)) {
          parent->setStatement(curr);
          break;
        }
      }
    }
  };
  ExpressionScanner(this).walk(curr);
}

Ref Wasm2AsmBuilder::processFunctionBody(Function* func, IString result) {
  struct ExpressionProcessor : public Visitor<ExpressionProcessor, Ref> {
    Wasm2AsmBuilder* parent;
    IString result;
    Function* func;
    MixedArena allocator;
    ExpressionProcessor(Wasm2AsmBuilder* parent, Function* func) : parent(parent), func(func) {}

    // A scoped temporary variable.
    struct ScopedTemp {
      Wasm2AsmBuilder* parent;
      Type type;
      IString temp;
      bool needFree;
      // @param possible if provided, this is a variable we can use as our temp. it has already been
      //                 allocated in a higher scope, and we can just assign to it as our result is
      //                 going there anyhow.
      ScopedTemp(Type type, Wasm2AsmBuilder* parent, Function* func,
                 IString possible = NO_RESULT) : parent(parent), type(type) {
        assert(possible != EXPRESSION_RESULT);
        if (possible == NO_RESULT) {
          temp = parent->getTemp(type, func);
          needFree = true;
        } else {
          temp = possible;
          needFree = false;
        }
      }
      ~ScopedTemp() {
        if (needFree) {
          parent->freeTemp(type, temp);
        }
      }

      IString getName() {
        return temp;
      }
      Ref getAstName() {
        return ValueBuilder::makeName(temp);
      }
    };

    Ref visit(Expression* curr, IString nextResult) {
      IString old = result;
      result = nextResult;
      Ref ret = Visitor::visit(curr);
      result = old; // keep it consistent for the rest of this frame, which may call visit on multiple children
      return ret;
    }

    Ref visit(Expression* curr, ScopedTemp& temp) {
      return visit(curr, temp.temp);
    }

    // this result is for an asm expression slot, but it might be a statement
    Ref visitForExpression(Expression* curr, Type type, IString& tempName) {
      if (isStatement(curr)) {
        ScopedTemp temp(type, parent, func);
        tempName = temp.temp;
        return visit(curr, temp);
      } else {
        return visit(curr, EXPRESSION_RESULT);
      }
    }

    Ref visitAndAssign(Expression* curr, IString result) {
      Ref ret = visit(curr, result);
      // if it's not already a statement, then it's an expression, and we need to assign it
      // (if it is a statement, it already assigns to the result var)
      if (!isStatement(curr) && result != NO_RESULT) {
        ret = ValueBuilder::makeStatement(
            ValueBuilder::makeBinary(ValueBuilder::makeName(result), SET, ret));
      }
      return ret;
    }

    Ref visitAndAssign(Expression* curr, ScopedTemp& temp) {
      return visitAndAssign(curr, temp.getName());
    }

    bool isStatement(Expression* curr) {
      return parent->isStatement(curr);
    }

    // Expressions with control flow turn into a block, which we must
    // then handle, even if we are an expression.
    bool isBlock(Ref ast) {
      return !!ast && ast->isArray() && ast[0] == BLOCK;
    }

    Ref blockify(Ref ast) {
      if (isBlock(ast)) return ast;
      Ref ret = ValueBuilder::makeBlock();
      ret[1]->push_back(ValueBuilder::makeStatement(ast));
      return ret;
    }

    // For spooky return-at-a-distance/break-with-result, this tells us
    // what the result var is for a specific label.
    std::map<Name, IString> breakResults;

    // Breaks to the top of a loop should be emitted as continues, to that loop's main label
    std::unordered_set<Name> continueLabels;

    IString fromName(Name name) {
      return parent->fromName(name);
    }

    // Visitors

    Ref visitBlock(Block* curr) {
      breakResults[curr->name] = result;
      Ref ret = ValueBuilder::makeBlock();
      size_t size = curr->list.size();
      auto noResults = result == NO_RESULT ? size : size-1;
      for (size_t i = 0; i < noResults; i++) {
        flattenAppend(ret, ValueBuilder::makeStatement(visit(curr->list[i], NO_RESULT)));
      }
      if (result != NO_RESULT) {
        flattenAppend(ret, visitAndAssign(curr->list[size-1], result));
      }
      if (curr->name.is()) {
        ret = ValueBuilder::makeLabel(fromName(curr->name), ret);
      }
      return ret;
    }

    Ref visitIf(If* curr) {
      IString temp;
      Ref condition = visitForExpression(curr->condition, i32, temp);
      Ref ifTrue = ValueBuilder::makeStatement(visitAndAssign(curr->ifTrue, result));
      Ref ifFalse;
      if (curr->ifFalse) {
        ifFalse = ValueBuilder::makeStatement(visitAndAssign(curr->ifFalse, result));
      }
      if (temp.isNull()) {
        return ValueBuilder::makeIf(condition, ifTrue, ifFalse); // simple if
      }
      condition = blockify(condition);
      // just add an if to the block
      condition[1]->push_back(ValueBuilder::makeIf(ValueBuilder::makeName(temp), ifTrue, ifFalse));
      return condition;
    }

    Ref visitLoop(Loop* curr) {
      Name asmLabel = curr->name;
      continueLabels.insert(asmLabel);
      Ref body = blockify(visit(curr->body, result));
      flattenAppend(body, ValueBuilder::makeBreak(fromName(asmLabel)));
      Ref ret = ValueBuilder::makeDo(body, ValueBuilder::makeInt(1));
      return ValueBuilder::makeLabel(fromName(asmLabel), ret);
    }

    Ref visitBreak(Break* curr) {
      if (curr->condition) {
        // we need an equivalent to an if here, so use that code
        Break fakeBreak = *curr;
        fakeBreak.condition = nullptr;
        If fakeIf(allocator);
        fakeIf.condition = curr->condition;
        fakeIf.ifTrue = &fakeBreak;
        return visit(&fakeIf, result);
      }
      Ref theBreak;
      auto iter = continueLabels.find(curr->name);
      if (iter == continueLabels.end()) {
        theBreak = ValueBuilder::makeBreak(fromName(curr->name));
      } else {
        theBreak = ValueBuilder::makeContinue(fromName(curr->name));
      }
      if (!curr->value) return theBreak;
      // generate the value, including assigning to the result, and then do the break
      Ref ret = visitAndAssign(curr->value, breakResults[curr->name]);
      ret = blockify(ret);
      ret[1]->push_back(theBreak);
      return ret;
    }

    Expression* defaultBody = nullptr; // default must be last in asm.js

    Ref visitSwitch(Switch* curr) {
      assert(!curr->value);
      Ref ret = ValueBuilder::makeBlock();
      Ref condition;
      if (isStatement(curr->condition)) {
        ScopedTemp temp(i32, parent, func);
        flattenAppend(ret[2], visit(curr->condition, temp));
        condition = temp.getAstName();
      } else {
        condition = visit(curr->condition, EXPRESSION_RESULT);
      }
      Ref theSwitch =
        ValueBuilder::makeSwitch(makeAsmCoercion(condition, ASM_INT));
      ret[1]->push_back(theSwitch);
      for (size_t i = 0; i < curr->targets.size(); i++) {
        ValueBuilder::appendCaseToSwitch(theSwitch, ValueBuilder::makeNum(i));
        ValueBuilder::appendCodeToSwitch(theSwitch, blockify(ValueBuilder::makeBreak(fromName(curr->targets[i]))), false);
      }
      ValueBuilder::appendDefaultToSwitch(theSwitch);
      ValueBuilder::appendCodeToSwitch(theSwitch, blockify(ValueBuilder::makeBreak(fromName(curr->default_))), false);
      return ret;
    }

    Ref makeStatementizedCall(ExpressionList& operands, Ref ret, Ref theCall, IString result, Type type) {
      std::vector<ScopedTemp*> temps; // TODO: utility class, with destructor?
      for (auto& operand : operands) {
        temps.push_back(new ScopedTemp(operand->type, parent, func));
        IString temp = temps.back()->temp;
        flattenAppend(ret, visitAndAssign(operand, temp));
        theCall[2]->push_back(makeAsmCoercion(ValueBuilder::makeName(temp), wasmToAsmType(operand->type)));
      }
      theCall = makeAsmCoercion(theCall, wasmToAsmType(type));
      if (result != NO_RESULT) {
        theCall = ValueBuilder::makeStatement(
            ValueBuilder::makeBinary(
                ValueBuilder::makeName(result), SET, theCall));
      }
      flattenAppend(ret, theCall);
      for (auto temp : temps) {
        delete temp;
      }
      return ret;
    }

    Ref visitGenericCall(Expression* curr, Name target,
                         ExpressionList& operands) {
      Ref theCall = ValueBuilder::makeCall(fromName(target));
      if (!isStatement(curr)) {
        // none of our operands is a statement; go right ahead and create a
        // simple expression
        for (auto operand : operands) {
          theCall[2]->push_back(
            makeAsmCoercion(visit(operand, EXPRESSION_RESULT),
                            wasmToAsmType(operand->type)));
        }
        return makeAsmCoercion(theCall, wasmToAsmType(curr->type));
      }
      // we must statementize them all
      return makeStatementizedCall(operands, ValueBuilder::makeBlock(), theCall,
                                   result, curr->type);
    }

    Ref visitCall(Call* curr) {
      return visitGenericCall(curr, curr->target, curr->operands);
    }

    Ref visitCallImport(CallImport* curr) {
      return visitGenericCall(curr, curr->target, curr->operands);
    }

    Ref visitCallIndirect(CallIndirect* curr) {
      std::string stable = std::string("FUNCTION_TABLE_") + curr->fullType.c_str();
      IString table = IString(stable.c_str(), false);
      auto makeTableCall = [&](Ref target) {
        return ValueBuilder::makeCall(ValueBuilder::makeSub(
          ValueBuilder::makeName(table),
          ValueBuilder::makeBinary(target, AND, ValueBuilder::makeInt(parent->getTableSize()-1))
        ));
      };
      if (!isStatement(curr)) {
        // none of our operands is a statement; go right ahead and create a simple expression
        Ref theCall = makeTableCall(visit(curr->target, EXPRESSION_RESULT));
        for (auto operand : curr->operands) {
          theCall[2]->push_back(makeAsmCoercion(visit(operand, EXPRESSION_RESULT), wasmToAsmType(operand->type)));
        }
        return makeAsmCoercion(theCall, wasmToAsmType(curr->type));
      }
      // we must statementize them all
      Ref ret = ValueBuilder::makeBlock();
      ScopedTemp temp(i32, parent, func);
      flattenAppend(ret, visit(curr->target, temp));
      Ref theCall = makeTableCall(temp.getAstName());
      return makeStatementizedCall(curr->operands, ret, theCall, result, curr->type);
    }

    Ref makeSetVar(Expression* curr, Expression* value, Name name) {
      if (!isStatement(curr)) {
        return ValueBuilder::makeBinary(
          ValueBuilder::makeName(fromName(name)), SET,
          visit(value, EXPRESSION_RESULT)
        );
      }
      // if result was provided, our child can just assign there.
      // Otherwise, allocate a temp for it to assign to.
      ScopedTemp temp(value->type, parent, func, result);
      Ref ret = blockify(visit(value, temp));
      // the output was assigned to result, so we can just assign it to our target
      ret[1]->push_back(
        ValueBuilder::makeStatement(
          ValueBuilder::makeBinary(
            ValueBuilder::makeName(fromName(name)), SET,
            temp.getAstName()
          )
        )
      );
      return ret;
    }

    Ref visitGetLocal(GetLocal* curr) {
      return ValueBuilder::makeName(
        fromName(func->getLocalNameOrGeneric(curr->index))
      );
    }

    Ref visitSetLocal(SetLocal* curr) {
      return makeSetVar(curr, curr->value, func->getLocalNameOrGeneric(curr->index));
    }

    Ref visitGetGlobal(GetGlobal* curr) {
      return ValueBuilder::makeName(fromName(curr->name));
    }

    Ref visitSetGlobal(SetGlobal* curr) {
      return makeSetVar(curr, curr->value, curr->name);
    }

    Ref visitLoad(Load* curr) {
      if (isStatement(curr)) {
        ScopedTemp temp(i32, parent, func);
        GetLocal fakeLocal(allocator);
        fakeLocal.index = func->getLocalIndex(temp.getName());
        Load fakeLoad = *curr;
        fakeLoad.ptr = &fakeLocal;
        Ref ret = blockify(visitAndAssign(curr->ptr, temp));
        flattenAppend(ret, visitAndAssign(&fakeLoad, result));
        return ret;
      }
      if (curr->align != 0 && curr->align < curr->bytes) {
        // set the pointer to a local
        ScopedTemp temp(i32, parent, func);
        SetLocal set(allocator);
        set.index = func->getLocalIndex(temp.getName());
        set.value = curr->ptr;
        Ref ptrSet = visit(&set, NO_RESULT);
        GetLocal get(allocator);
        get.index = func->getLocalIndex(temp.getName());
        // fake loads
        Load load = *curr;
        load.ptr = &get;
        load.bytes = 1; // do the worst
        Ref rest;
        switch (curr->type) {
          case i32: {
            rest = makeAsmCoercion(visit(&load, EXPRESSION_RESULT), ASM_INT);
            for (size_t i = 1; i < curr->bytes; i++) {
              ++load.offset;
              Ref add = makeAsmCoercion(visit(&load, EXPRESSION_RESULT), ASM_INT);
              add = ValueBuilder::makeBinary(add, LSHIFT, ValueBuilder::makeNum(8*i));
              rest = ValueBuilder::makeBinary(rest, OR, add);
            }
            break;
          }
          default: {
            std::cerr << "Unhandled type in load: " << curr->type << std::endl;
            abort();
          }
        }
        return ValueBuilder::makeSeq(ptrSet, rest);
      }
      // normal load
      Ref ptr = visit(curr->ptr, EXPRESSION_RESULT);
      if (curr->offset) {
        ptr = makeAsmCoercion(
            ValueBuilder::makeBinary(ptr, PLUS, ValueBuilder::makeNum(curr->offset)),
            ASM_INT);
      }
      Ref ret;
      switch (curr->type) {
        case i32: {
          switch (curr->bytes) {
            case 1:
              ret = ValueBuilder::makeSub(
                  ValueBuilder::makeName(curr->signed_ ? HEAP8 : HEAPU8 ),
                  ValueBuilder::makePtrShift(ptr, 0));
              break;
            case 2:
              ret = ValueBuilder::makeSub(
                  ValueBuilder::makeName(curr->signed_ ? HEAP16 : HEAPU16),
                  ValueBuilder::makePtrShift(ptr, 1));
              break;
            case 4:
              ret = ValueBuilder::makeSub(
                  ValueBuilder::makeName(curr->signed_ ? HEAP32 : HEAPU32),
                  ValueBuilder::makePtrShift(ptr, 2));
              break;
            default: {
              std::cerr << "Unhandled number of bytes in i32 load: "
                        << curr->bytes << std::endl;
              abort();
            }
          }
          break;
        }
        case f32:
          ret = ValueBuilder::makeSub(ValueBuilder::makeName(HEAPF32),
                                      ValueBuilder::makePtrShift(ptr, 2));
          break;
        case f64:
          ret = ValueBuilder::makeSub(ValueBuilder::makeName(HEAPF64),
                                      ValueBuilder::makePtrShift(ptr, 3));
          break;
        default: {
          std::cerr << "Unhandled type in load: " << curr->type << std::endl;
          abort();
        }
      }
      return makeAsmCoercion(ret, wasmToAsmType(curr->type));
    }

    Ref visitStore(Store* curr) {
      if (isStatement(curr)) {
        ScopedTemp tempPtr(i32, parent, func);
        ScopedTemp tempValue(curr->valueType, parent, func);
        GetLocal fakeLocalPtr(allocator);
        fakeLocalPtr.index = func->getLocalIndex(tempPtr.getName());
        GetLocal fakeLocalValue(allocator);
        fakeLocalValue.index = func->getLocalIndex(tempValue.getName());
        Store fakeStore = *curr;
        fakeStore.ptr = &fakeLocalPtr;
        fakeStore.value = &fakeLocalValue;
        Ref ret = blockify(visitAndAssign(curr->ptr, tempPtr));
        flattenAppend(ret, visitAndAssign(curr->value, tempValue));
        flattenAppend(ret, visitAndAssign(&fakeStore, result));
        return ret;
      }
      if (curr->align != 0 && curr->align < curr->bytes) {
        // set the pointer to a local
        ScopedTemp temp(i32, parent, func);
        SetLocal set(allocator);
        set.index = func->getLocalIndex(temp.getName());
        set.value = curr->ptr;
        Ref ptrSet = visit(&set, NO_RESULT);
        GetLocal get(allocator);
        get.index = func->getLocalIndex(temp.getName());
        // set the value to a local
        ScopedTemp tempValue(curr->value->type, parent, func);
        SetLocal setValue(allocator);
        setValue.index = func->getLocalIndex(tempValue.getName());
        setValue.value = curr->value;
        Ref valueSet = visit(&setValue, NO_RESULT);
        GetLocal getValue(allocator);
        getValue.index = func->getLocalIndex(tempValue.getName());
        // fake stores
        Store store = *curr;
        store.ptr = &get;
        store.bytes = 1; // do the worst
        Ref rest;
        switch (curr->valueType) {
          case i32: {
            Const _255(allocator);
            _255.value = Literal(int32_t(255));
            _255.type = i32;
            for (size_t i = 0; i < curr->bytes; i++) {
              Const shift(allocator);
              shift.value = Literal(int32_t(8*i));
              shift.type = i32;
              Binary shifted(allocator);
              shifted.op = ShrUInt32;
              shifted.left = &getValue;
              shifted.right = &shift;
              shifted.type = i32;
              Binary anded(allocator);
              anded.op = AndInt32;
              anded.left = i > 0 ? static_cast<Expression*>(&shifted) : static_cast<Expression*>(&getValue);
              anded.right = &_255;
              anded.type = i32;
              store.value = &anded;
              Ref part = visit(&store, NO_RESULT);
              if (i == 0) {
                rest = part;
              } else {
                rest = ValueBuilder::makeSeq(rest, part);
              }
              ++store.offset;
            }
            break;
          }
          default: {
            std::cerr << "Unhandled type in store: " <<  curr->valueType
                      << std::endl;
            abort();
          }
        }
        return ValueBuilder::makeSeq(ValueBuilder::makeSeq(ptrSet, valueSet), rest);
      }
      // normal store
      Ref ptr = visit(curr->ptr, EXPRESSION_RESULT);
      if (curr->offset) {
        ptr = makeAsmCoercion(ValueBuilder::makeBinary(ptr, PLUS, ValueBuilder::makeNum(curr->offset)), ASM_INT);
      }
      Ref value = visit(curr->value, EXPRESSION_RESULT);
      Ref ret;
      switch (curr->valueType) {
        case i32: {
          switch (curr->bytes) {
            case 1: ret = ValueBuilder::makeSub(ValueBuilder::makeName(HEAP8),  ValueBuilder::makePtrShift(ptr, 0)); break;
            case 2: ret = ValueBuilder::makeSub(ValueBuilder::makeName(HEAP16), ValueBuilder::makePtrShift(ptr, 1)); break;
            case 4: ret = ValueBuilder::makeSub(ValueBuilder::makeName(HEAP32), ValueBuilder::makePtrShift(ptr, 2)); break;
            default: abort();
          }
          break;
        }
        case f32: ret = ValueBuilder::makeSub(ValueBuilder::makeName(HEAPF32), ValueBuilder::makePtrShift(ptr, 2)); break;
        case f64: ret = ValueBuilder::makeSub(ValueBuilder::makeName(HEAPF64), ValueBuilder::makePtrShift(ptr, 3)); break;
        default: {
          std::cerr << "Unhandled type in store: " << curr->valueType
                    << std::endl;
          abort();
        }
      }
      return ValueBuilder::makeBinary(ret, SET, value);
    }

    Ref visitDrop(Drop* curr) {
      assert(!isStatement(curr));
      return visitAndAssign(curr->value, result);
    }

    Ref visitConst(Const* curr) {
      switch (curr->type) {
        case i32: return ValueBuilder::makeInt(curr->value.geti32());
        case f32: {
          Ref ret = ValueBuilder::makeCall(MATH_FROUND);
          Const fake(allocator);
          fake.value = Literal(double(curr->value.getf32()));
          fake.type = f64;
          ret[2]->push_back(visitConst(&fake));
          return ret;
        }
        case f64: {
          double d = curr->value.getf64();
          if (d == 0 && std::signbit(d)) { // negative zero
            return ValueBuilder::makeUnary(PLUS, ValueBuilder::makeUnary(MINUS, ValueBuilder::makeDouble(0)));
          }
          return ValueBuilder::makeUnary(PLUS, ValueBuilder::makeDouble(curr->value.getf64()));
        }
        default: abort();
      }
    }

    Ref visitUnary(Unary* curr) {
      if (isStatement(curr)) {
        ScopedTemp temp(curr->value->type, parent, func);
        GetLocal fakeLocal(allocator);
        fakeLocal.index = func->getLocalIndex(temp.getName());
        Unary fakeUnary = *curr;
        fakeUnary.value = &fakeLocal;
        Ref ret = blockify(visitAndAssign(curr->value, temp));
        flattenAppend(ret, visitAndAssign(&fakeUnary, result));
        return ret;
      }
      // normal unary
      switch (curr->type) {
        case i32: {
          switch (curr->op) {
            case ClzInt32:
              return ValueBuilder::makeCall(
                MATH_CLZ32,
                visit(curr->value, EXPRESSION_RESULT)
              );
            case CtzInt32:
              return makeSigning(
                ValueBuilder::makeCall(
                  WASM_CTZ32,
                  visit(curr->value, EXPRESSION_RESULT)
                ),
                ASM_SIGNED
              );
            case PopcntInt32:
              return makeSigning(
                ValueBuilder::makeCall(
                  WASM_POPCNT32,
                  visit(curr->value, EXPRESSION_RESULT)
                ),
                ASM_SIGNED
              );
            case EqZInt32:
              return ValueBuilder::makeBinary(
                  makeAsmCoercion(visit(curr->value,
                                        EXPRESSION_RESULT), ASM_INT), EQ,
                  makeAsmCoercion(ValueBuilder::makeInt(0), ASM_INT));
            default: {
              std::cerr << "Unhandled unary i32 operator: " << curr
                        << std::endl;
              abort();
            }
          }
        }
        case f32:
        case f64: {
          Ref ret;
          switch (curr->op) {
            case NegFloat32:
            case NegFloat64:
              ret = ValueBuilder::makeUnary(
                MINUS,
                visit(curr->value, EXPRESSION_RESULT)
              );
              break;
            case AbsFloat32:
            case AbsFloat64:
              ret = ValueBuilder::makeCall(
                MATH_ABS,
                visit(curr->value, EXPRESSION_RESULT)
              );
              break;
            case CeilFloat32:
            case CeilFloat64:
              ret = ValueBuilder::makeCall(
                MATH_CEIL,
                visit(curr->value, EXPRESSION_RESULT)
              );
              break;
            case FloorFloat32:
            case FloorFloat64:
              ret = ValueBuilder::makeCall(
                MATH_FLOOR,
                visit(curr->value, EXPRESSION_RESULT)
              );
              break;
            case TruncFloat32:
            case TruncFloat64:
              ret = ValueBuilder::makeCall(
                MATH_TRUNC,
                visit(curr->value, EXPRESSION_RESULT)
              );
              break;
            case NearestFloat32:
            case NearestFloat64:
              ret = ValueBuilder::makeCall(
                MATH_NEAREST,
                visit(curr->value,EXPRESSION_RESULT)
              );
              break;
            case SqrtFloat32:
            case SqrtFloat64:
              ret = ValueBuilder::makeCall(
                MATH_SQRT,
                visit(curr->value, EXPRESSION_RESULT)
              );
              break;
            case PromoteFloat32:
              return makeAsmCoercion(visit(curr->value, EXPRESSION_RESULT),
                                     ASM_DOUBLE);
            case DemoteFloat64:
              return makeAsmCoercion(visit(curr->value, EXPRESSION_RESULT),
                                     ASM_FLOAT);
            // TODO: more complex unary conversions
            default:
              std::cerr << "Unhandled unary float operator: " << curr
                        << std::endl;
              abort();
          }
          if (curr->type == f32) { // doubles need much less coercing
            return makeAsmCoercion(ret, ASM_FLOAT);
          }
          return ret;
        }
        default: {
          std::cerr << "Unhandled type in unary: " << curr << std::endl;
          abort();
        }
      }
    }

    Ref visitBinary(Binary* curr) {
      if (isStatement(curr)) {
        ScopedTemp tempLeft(curr->left->type, parent, func);
        GetLocal fakeLocalLeft(allocator);
        fakeLocalLeft.index = func->getLocalIndex(tempLeft.getName());
        ScopedTemp tempRight(curr->right->type, parent, func);
        GetLocal fakeLocalRight(allocator);
        fakeLocalRight.index = func->getLocalIndex(tempRight.getName());
        Binary fakeBinary = *curr;
        fakeBinary.left = &fakeLocalLeft;
        fakeBinary.right = &fakeLocalRight;
        Ref ret = blockify(visitAndAssign(curr->left, tempLeft));
        flattenAppend(ret, visitAndAssign(curr->right, tempRight));
        flattenAppend(ret, visitAndAssign(&fakeBinary, result));
        return ret;
      }
      // normal binary
      Ref left = visit(curr->left, EXPRESSION_RESULT);
      Ref right = visit(curr->right, EXPRESSION_RESULT);
      Ref ret;
      switch (curr->type) {
        case i32: {
          switch (curr->op) {
            case AddInt32:
              ret = ValueBuilder::makeBinary(left, PLUS, right);
              break;
            case SubInt32:
              ret = ValueBuilder::makeBinary(left, MINUS, right);
              break;
            case MulInt32: {
              if (curr->type == i32) {
                // TODO: when one operand is a small int, emit a multiply
                return ValueBuilder::makeCall(MATH_IMUL, left, right);
              } else {
                return ValueBuilder::makeBinary(left, MUL, right);
              }
            }
            case DivSInt32:
              ret = ValueBuilder::makeBinary(makeSigning(left, ASM_SIGNED), DIV,
                                             makeSigning(right, ASM_SIGNED));
              break;
            case DivUInt32:
              ret = ValueBuilder::makeBinary(makeSigning(left, ASM_UNSIGNED), DIV,
                                             makeSigning(right, ASM_UNSIGNED));
              break;
            case RemSInt32:
              ret = ValueBuilder::makeBinary(makeSigning(left, ASM_SIGNED), MOD,
                                             makeSigning(right, ASM_SIGNED));
              break;
            case RemUInt32:
              ret = ValueBuilder::makeBinary(makeSigning(left, ASM_UNSIGNED), MOD,
                                             makeSigning(right, ASM_UNSIGNED));
              break;
            case AndInt32:
              ret = ValueBuilder::makeBinary(left, AND, right);
              break;
            case OrInt32:
              ret = ValueBuilder::makeBinary(left, OR, right);
              break;
            case XorInt32:
              ret = ValueBuilder::makeBinary(left, XOR, right);
              break;
            case ShlInt32:
              ret = ValueBuilder::makeBinary(left, LSHIFT, right);
              break;
            case ShrUInt32:
              ret = ValueBuilder::makeBinary(left, TRSHIFT, right);
              break;
            case ShrSInt32:
              ret = ValueBuilder::makeBinary(left, RSHIFT, right);
              break;
            case EqInt32: {
              // TODO: check if this condition is still valid/necessary
              if (curr->left->type == i32) {
                return ValueBuilder::makeBinary(makeSigning(left, ASM_SIGNED), EQ,
                                                makeSigning(right, ASM_SIGNED));
              } else {
                return ValueBuilder::makeBinary(left, EQ, right);
              }
            }
            case NeInt32: {
              if (curr->left->type == i32) {
                return ValueBuilder::makeBinary(makeSigning(left, ASM_SIGNED), NE,
                                                makeSigning(right, ASM_SIGNED));
              } else {
                return ValueBuilder::makeBinary(left, NE, right);
              }
            }
            case LtSInt32:
              return ValueBuilder::makeBinary(makeSigning(left, ASM_SIGNED), LT,
                                              makeSigning(right, ASM_SIGNED));
            case LtUInt32:
              return ValueBuilder::makeBinary(makeSigning(left, ASM_UNSIGNED), LT,
                                              makeSigning(right, ASM_UNSIGNED));
            case LeSInt32:
              return ValueBuilder::makeBinary(makeSigning(left, ASM_SIGNED), LE,
                                              makeSigning(right, ASM_SIGNED));
            case LeUInt32:
              return ValueBuilder::makeBinary(makeSigning(left, ASM_UNSIGNED), LE,
                                              makeSigning(right, ASM_UNSIGNED));
            case GtSInt32:
              return ValueBuilder::makeBinary(makeSigning(left, ASM_SIGNED), GT,
                                              makeSigning(right, ASM_SIGNED));
            case GtUInt32:
              return ValueBuilder::makeBinary(makeSigning(left, ASM_UNSIGNED), GT,
                                              makeSigning(right, ASM_UNSIGNED));
            case GeSInt32:
              return ValueBuilder::makeBinary(makeSigning(left, ASM_SIGNED), GE,
                                              makeSigning(right, ASM_SIGNED));
            case GeUInt32:
              return ValueBuilder::makeBinary(makeSigning(left, ASM_UNSIGNED), GE,
                                              makeSigning(right, ASM_UNSIGNED));
            case RotLInt32:
              return makeSigning(ValueBuilder::makeCall(WASM_ROTL32, left, right),
                                 ASM_SIGNED);
            case RotRInt32:
              return makeSigning(ValueBuilder::makeCall(WASM_ROTR32, left, right),
                                 ASM_SIGNED);
            case EqFloat32:
            case EqFloat64:
              return ValueBuilder::makeBinary(left, EQ, right);
            case NeFloat32:
            case NeFloat64:
              return ValueBuilder::makeBinary(left, NE, right);
            case GeFloat32:
            case GeFloat64:
              return ValueBuilder::makeBinary(left, GE, right);
            case GtFloat32:
            case GtFloat64:
              return ValueBuilder::makeBinary(left, GT, right);
            case LeFloat32:
            case LeFloat64:
              return ValueBuilder::makeBinary(left, LE, right);
            case LtFloat32:
            case LtFloat64:
              return ValueBuilder::makeBinary(left, LT, right);
            default: {
              std::cerr << "Unhandled i32 binary operator: " << curr << std::endl;
              abort();
            }
          }
          break;
        }
        case f32:
        case f64:
	  switch (curr->op) {
	    case AddFloat32:
	    case AddFloat64:
	      ret = ValueBuilder::makeBinary(left, PLUS, right);
              break;
            case SubFloat32:
            case SubFloat64:
              ret = ValueBuilder::makeBinary(left, MINUS, right);
              break;
            case MulFloat32:
            case MulFloat64:
              ret = ValueBuilder::makeBinary(left, MUL, right);
              break;
            case DivFloat32:
            case DivFloat64:
              ret = ValueBuilder::makeBinary(left, DIV, right);
              break;
            case MinFloat32:
            case MinFloat64:
              ret = ValueBuilder::makeCall(MATH_MIN, left, right);
              break;
            case MaxFloat32:
            case MaxFloat64:
              ret = ValueBuilder::makeCall(MATH_MAX, left, right);
              break;
            case CopySignFloat32:
            case CopySignFloat64:
            default:
              std::cerr << "Unhandled binary float operator: " << curr << std::endl;
              abort();
          }
          if (curr->type == f32) {
            return makeAsmCoercion(ret, ASM_FLOAT);
          }
          return ret;
        default:
          std::cerr << "Unhandled type in binary: " << curr << std::endl;
          abort();
      }
      return makeAsmCoercion(ret, wasmToAsmType(curr->type));
    }

    Ref visitSelect(Select* curr) {
      if (isStatement(curr)) {
        ScopedTemp tempIfTrue(curr->ifTrue->type, parent, func);
        GetLocal fakeLocalIfTrue(allocator);
        fakeLocalIfTrue.index = func->getLocalIndex(tempIfTrue.getName());
        ScopedTemp tempIfFalse(curr->ifFalse->type, parent, func);
        GetLocal fakeLocalIfFalse(allocator);
        fakeLocalIfFalse.index = func->getLocalIndex(tempIfFalse.getName());
        ScopedTemp tempCondition(i32, parent, func);
        GetLocal fakeCondition(allocator);
        fakeCondition.index = func->getLocalIndex(tempCondition.getName());
        Select fakeSelect = *curr;
        fakeSelect.ifTrue = &fakeLocalIfTrue;
        fakeSelect.ifFalse = &fakeLocalIfFalse;
        fakeSelect.condition = &fakeCondition;
        Ref ret = blockify(visitAndAssign(curr->ifTrue, tempIfTrue));
        flattenAppend(ret, visitAndAssign(curr->ifFalse, tempIfFalse));
        flattenAppend(ret, visitAndAssign(curr->condition, tempCondition));
        flattenAppend(ret, visitAndAssign(&fakeSelect, result));
        return ret;
      }
      // normal select
      Ref ifTrue = visit(curr->ifTrue, EXPRESSION_RESULT);
      Ref ifFalse = visit(curr->ifFalse, EXPRESSION_RESULT);
      Ref condition = visit(curr->condition, EXPRESSION_RESULT);
      ScopedTemp tempIfTrue(curr->type, parent, func),
          tempIfFalse(curr->type, parent, func),
          tempCondition(i32, parent, func);
      return
        ValueBuilder::makeSeq(
          ValueBuilder::makeBinary(tempCondition.getAstName(), SET, condition),
          ValueBuilder::makeSeq(
            ValueBuilder::makeBinary(tempIfTrue.getAstName(), SET, ifTrue),
            ValueBuilder::makeSeq(
              ValueBuilder::makeBinary(tempIfFalse.getAstName(), SET, ifFalse),
              ValueBuilder::makeConditional(
                tempCondition.getAstName(),
                tempIfTrue.getAstName(),
                tempIfFalse.getAstName()
              )
            )
          )
        );
    }

    Ref visitReturn(Return* curr) {
      Ref val = (curr->value == nullptr) ?
          Ref() :
          makeAsmCoercion(
            visit(curr->value, NO_RESULT),
            wasmToAsmType(curr->value->type)
          );
      return ValueBuilder::makeReturn(val);
    }

    Ref visitHost(Host* curr) {
      if (curr->op == HostOp::GrowMemory) {
        parent->setNeedsAlmostASM("grow_memory op");
        return ValueBuilder::makeCall(WASM_GROW_MEMORY,
          makeAsmCoercion(
            visit(curr->operands[0], EXPRESSION_RESULT),
            wasmToAsmType(curr->operands[0]->type)));
      }
      if (curr->op == HostOp::CurrentMemory) {
        parent->setNeedsAlmostASM("current_memory op");
        return ValueBuilder::makeCall(WASM_CURRENT_MEMORY);
      }
      return ValueBuilder::makeCall(ABORT_FUNC);
    }

    Ref visitNop(Nop* curr) {
      return ValueBuilder::makeToplevel();
    }

    Ref visitUnreachable(Unreachable* curr) {
      return ValueBuilder::makeCall(ABORT_FUNC);
    }
  };
  return ExpressionProcessor(this, func).visit(func->body, result);
}

static Ref makeInstantiation() {
  Ref lib = ValueBuilder::makeObject();
  auto insertItem = [&](IString item) {
    ValueBuilder::appendToObject(lib, item, ValueBuilder::makeName(item));
  };
  insertItem(MATH);
  insertItem(INT8ARRAY);
  insertItem(INT16ARRAY);
  insertItem(INT32ARRAY);
  insertItem(UINT8ARRAY);
  insertItem(UINT16ARRAY);
  insertItem(UINT32ARRAY);
  insertItem(FLOAT32ARRAY);
  insertItem(FLOAT64ARRAY);
  Ref env = ValueBuilder::makeObject();
  Ref mem = ValueBuilder::makeNew(
      ValueBuilder::makeCall(ARRAY_BUFFER, ValueBuilder::makeInt(0x10000)));
  Ref call = ValueBuilder::makeCall(IString(ASM_FUNC), lib, env, mem);
  Ref ret = ValueBuilder::makeVar();
  ValueBuilder::appendToVar(ret, ASM_MODULE, call);
  return ret;
}

static void prefixCalls(Ref asmjs) {
  if (asmjs->isArray()) {
    ArrayStorage& arr = asmjs->getArray();
    for (Ref& r : arr) {
      prefixCalls(r);
    }
    if (arr.size() > 0 && arr[0]->isString() && arr[0]->getIString() == CALL) {
      assert(arr.size() >= 2);
      Ref prefixed = ValueBuilder::makeDot(ValueBuilder::makeName(ASM_MODULE),
                                           arr[1]->getIString());
      arr[1]->setArray(prefixed->getArray());
    }
  }
}

Ref Wasm2AsmBuilder::makeAssertReturnFunc(SExpressionWasmBuilder& sexpBuilder,
                                          Builder& wasmBuilder,
                                          Element& e, Name testFuncName) {
  Expression* actual = sexpBuilder.parseExpression(e[1]);
  Expression* body = nullptr;
  if (e.size() == 2) {
    if  (actual->type == none) {
      body = wasmBuilder.blockify(
        actual,
        wasmBuilder.makeConst(Literal(uint32_t(1)))
      );
    } else {
      body = actual;
    }
  } else if (e.size() == 3) {
    Expression* expected = sexpBuilder.parseExpression(e[2]);
    Type resType = expected->type;
    actual->type = resType;
    BinaryOp eqOp;
    switch (resType) {
      case i32: eqOp = EqInt32; break;
      case i64: eqOp = EqInt64; break;
      case f32: eqOp = EqFloat32; break;
      case f64: eqOp = EqFloat64; break;
      default: {
        std::cerr << "Unhandled type in assert: " << resType << std::endl;
        abort();
      }
    }
    body = wasmBuilder.makeBinary(eqOp, actual, expected);
  } else {
    assert(false && "Unexpected number of parameters in assert_return");
  }
  std::unique_ptr<Function> testFunc(
    wasmBuilder.makeFunction(
      testFuncName,
      std::vector<NameType>{},
      body->type,
      std::vector<NameType>{},
      body
    )
  );
  Ref jsFunc = processFunction(testFunc.get());
  prefixCalls(jsFunc);
  return jsFunc;
}

Ref Wasm2AsmBuilder::makeAssertTrapFunc(SExpressionWasmBuilder& sexpBuilder,
                                        Builder& wasmBuilder,
                                        Element& e, Name testFuncName) {
  Name innerFuncName("f");
  Expression* expr = sexpBuilder.parseExpression(e[1]);
  std::unique_ptr<Function> exprFunc(
    wasmBuilder.makeFunction(innerFuncName,
                             std::vector<NameType>{},
                             expr->type,
                             std::vector<NameType>{},
                             expr)
  );
  IString expectedErr = e[2]->str();
  Ref innerFunc = processFunction(exprFunc.get());
  Ref outerFunc = ValueBuilder::makeFunction(testFuncName);
  outerFunc[3]->push_back(innerFunc);
  Ref tryBlock = ValueBuilder::makeBlock();
  ValueBuilder::appendToBlock(tryBlock, ValueBuilder::makeCall(innerFuncName));
  Ref catchBlock = ValueBuilder::makeBlock();
  ValueBuilder::appendToBlock(
    catchBlock,
    ValueBuilder::makeReturn(
      ValueBuilder::makeCall(
        ValueBuilder::makeDot(
          ValueBuilder::makeName(IString("e")),
          ValueBuilder::makeName(IString("message")),
          ValueBuilder::makeName(IString("includes"))
        ),
        ValueBuilder::makeString(expectedErr)
      )
    )
  );
  outerFunc[3]->push_back(ValueBuilder::makeTry(
      tryBlock,
      ValueBuilder::makeName((IString("e"))),
      catchBlock));
  outerFunc[3]->push_back(ValueBuilder::makeReturn(ValueBuilder::makeInt(0)));
  return outerFunc;
}

void Wasm2AsmBuilder::setNeedsAlmostASM(const char *reason) {
  if (!almostASM) {
    almostASM = true;
    std::cerr << "Switching to \"almost asm\" mode, reason: " << reason << std::endl;
  }
}

void Wasm2AsmBuilder::addMemoryGrowthFuncs(Ref ast) {
  Ref growMemoryFunc = ValueBuilder::makeFunction(WASM_GROW_MEMORY);
  ValueBuilder::appendArgumentToFunction(growMemoryFunc, IString("pagesToAdd"));

  growMemoryFunc[3]->push_back(
    ValueBuilder::makeStatement(
      ValueBuilder::makeBinary(
        ValueBuilder::makeName(IString("pagesToAdd")), SET,
        makeAsmCoercion(
          ValueBuilder::makeName(IString("pagesToAdd")),
          AsmType::ASM_INT
        )
      )
    )
  );

  Ref oldPages = ValueBuilder::makeVar();
  growMemoryFunc[3]->push_back(oldPages);
  ValueBuilder::appendToVar(
    oldPages,
    IString("oldPages"),
    makeAsmCoercion(ValueBuilder::makeCall(WASM_CURRENT_MEMORY), AsmType::ASM_INT));

  Ref newPages = ValueBuilder::makeVar();
  growMemoryFunc[3]->push_back(newPages);
  ValueBuilder::appendToVar(
    newPages,
    IString("newPages"),
    makeAsmCoercion(ValueBuilder::makeBinary(
      ValueBuilder::makeName(IString("oldPages")),
      PLUS,
      ValueBuilder::makeName(IString("pagesToAdd"))
    ), AsmType::ASM_INT));

  Ref block = ValueBuilder::makeBlock();
  growMemoryFunc[3]->push_back(ValueBuilder::makeIf(
    ValueBuilder::makeBinary(
      ValueBuilder::makeBinary(
        ValueBuilder::makeName(IString("oldPages")),
        LT,
        ValueBuilder::makeName(IString("newPages"))
      ),
      IString("&&"),
      ValueBuilder::makeBinary(
        ValueBuilder::makeName(IString("newPages")),
        LT,
        ValueBuilder::makeInt(Memory::kMaxSize)
      )
    ), block, NULL));

  Ref newBuffer = ValueBuilder::makeVar();
  ValueBuilder::appendToBlock(block, newBuffer);
  ValueBuilder::appendToVar(
    newBuffer,
    IString("newBuffer"),
    ValueBuilder::makeNew(ValueBuilder::makeCall(
      ARRAY_BUFFER,
      ValueBuilder::makeCall(
        MATH_IMUL,
        ValueBuilder::makeName(IString("newPages")),
        ValueBuilder::makeInt(Memory::kPageSize)))));

  Ref newHEAP8 = ValueBuilder::makeVar();
  ValueBuilder::appendToBlock(block, newHEAP8);
  ValueBuilder::appendToVar(
    newHEAP8,
    IString("newHEAP8"),
    ValueBuilder::makeNew(
      ValueBuilder::makeCall(
        ValueBuilder::makeDot(
          ValueBuilder::makeName(GLOBAL),
          INT8ARRAY
        ),
        ValueBuilder::makeName(IString("newBuffer"))
      )
    ));

  ValueBuilder::appendToBlock(block,
    ValueBuilder::makeCall(
      ValueBuilder::makeDot(
        ValueBuilder::makeName(IString("newHEAP8")),
        IString("set")
      ),
      ValueBuilder::makeName(HEAP8)
    )
  );

  ValueBuilder::appendToBlock(block,
    ValueBuilder::makeBinary(
      ValueBuilder::makeName(HEAP8),
      SET,
      ValueBuilder::makeName(IString("newHEAP8"))
    )
  );

  auto setHeap = [&](IString name, IString view) {
    ValueBuilder::appendToBlock(block,
      ValueBuilder::makeBinary(
        ValueBuilder::makeName(name),
        SET,
        ValueBuilder::makeNew(
          ValueBuilder::makeCall(
            ValueBuilder::makeDot(
              ValueBuilder::makeName(GLOBAL),
              view
            ),
            ValueBuilder::makeName(IString("newBuffer"))
          )
        )
      )
    );
  };

  setHeap(HEAP16, INT16ARRAY);
  setHeap(HEAP32, INT32ARRAY);
  setHeap(HEAPU8,  UINT8ARRAY);
  setHeap(HEAPU16, UINT16ARRAY);
  setHeap(HEAPU32, UINT32ARRAY);
  setHeap(HEAPF32, FLOAT32ARRAY);
  setHeap(HEAPF64, FLOAT64ARRAY);

  ValueBuilder::appendToBlock(block,
    ValueBuilder::makeBinary(
      ValueBuilder::makeName(BUFFER),
      SET,
      ValueBuilder::makeName(IString("newBuffer"))
    )
  );

  growMemoryFunc[3]->push_back(
    ValueBuilder::makeReturn(
      ValueBuilder::makeName(IString("oldPages"))));

  Ref currentMemoryFunc = ValueBuilder::makeFunction(WASM_CURRENT_MEMORY);
  currentMemoryFunc[3]->push_back(ValueBuilder::makeReturn(
    makeAsmCoercion(
      ValueBuilder::makeBinary(
        ValueBuilder::makeDot(
          ValueBuilder::makeName(BUFFER),
          IString("byteLength")
        ),
        DIV,
        ValueBuilder::makeInt(Memory::kPageSize)
      ),
      AsmType::ASM_INT
    )
  ));
  ast->push_back(growMemoryFunc);
  ast->push_back(currentMemoryFunc);
}

bool Wasm2AsmBuilder::isAssertHandled(Element& e) {
  return e.isList() && e.size() >= 2 && e[0]->isStr()
      && (e[0]->str() == Name("assert_return") ||
          (flags.pedantic && e[0]->str() == Name("assert_trap")))
      && e[1]->isList() && e[1]->size() >= 2 && (*e[1])[0]->isStr()
      && (*e[1])[0]->str() == Name("invoke");
}

Ref Wasm2AsmBuilder::processAsserts(Element& root,
                                   SExpressionWasmBuilder& sexpBuilder) {
  Builder wasmBuilder(sexpBuilder.getAllocator());
  Ref ret = ValueBuilder::makeBlock();
  flattenAppend(ret, makeInstantiation());
  for (size_t i = 1; i < root.size(); ++i) {
    Element& e = *root[i];
    if (!isAssertHandled(e)) {
      std::cerr << "skipping " << e << std::endl;
      continue;
    }
    Name testFuncName(IString(("check" + std::to_string(i)).c_str(), false));
    bool isReturn = (e[0]->str() == Name("assert_return"));
    Element& testOp = *e[1];
    // Replace "invoke" with "call"
    testOp[0]->setString(IString("call"), false, false);
    // Need to claim dollared to get string as function target
    testOp[1]->setString(testOp[1]->str(), /*dollared=*/true, false);

    Ref testFunc = isReturn ?
        makeAssertReturnFunc(sexpBuilder, wasmBuilder, e, testFuncName) :
        makeAssertTrapFunc(sexpBuilder, wasmBuilder, e, testFuncName);

    flattenAppend(ret, testFunc);
    std::stringstream failFuncName;
    failFuncName << "fail" << std::to_string(i);
    flattenAppend(
      ret,
      ValueBuilder::makeIf(
        ValueBuilder::makeUnary(L_NOT, ValueBuilder::makeCall(testFuncName)),
        ValueBuilder::makeCall(IString(failFuncName.str().c_str(), false)),
        Ref()
      )
    );
  }
  return ret;
}


} // namespace wasm

#endif // wasm_wasm2asm_h<|MERGE_RESOLUTION|>--- conflicted
+++ resolved
@@ -413,14 +413,10 @@
     pow2ed <<= 1;
   }
   tableSize = pow2ed;
-<<<<<<< HEAD
-
-=======
   // globals
   for (auto& global : wasm->globals) {
     addGlobal(asmFunc[3], global.get());
   }
->>>>>>> 5578bb58
   // functions
   for (auto& func : wasm->functions) {
     asmFunc[3]->push_back(processFunction(func.get()));
