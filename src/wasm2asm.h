/*
 * Copyright 2015 WebAssembly Community Group participants
 *
 * Licensed under the Apache License, Version 2.0 (the "License");
 * you may not use this file except in compliance with the License.
 * You may obtain a copy of the License at
 *
 *     http://www.apache.org/licenses/LICENSE-2.0
 *
 * Unless required by applicable law or agreed to in writing, software
 * distributed under the License is distributed on an "AS IS" BASIS,
 * WITHOUT WARRANTIES OR CONDITIONS OF ANY KIND, either express or implied.
 * See the License for the specific language governing permissions and
 * limitations under the License.
 */

//
// WebAssembly-to-asm.js translator. Uses the Emscripten optimizer
// infrastructure.
//

#ifndef wasm_wasm2asm_h
#define wasm_wasm2asm_h

#include <cmath>
#include <numeric>

#include "asmjs/shared-constants.h"
#include "wasm.h"
#include "wasm-builder.h"
#include "emscripten-optimizer/optimizer.h"
#include "mixed_arena.h"
#include "asm_v_wasm.h"

namespace wasm {

using namespace cashew;

IString ASM_FUNC("asmFunc"),
        ABORT_FUNC("abort"),
        FUNCTION_TABLE("FUNCTION_TABLE"),
        NO_RESULT("wasm2asm$noresult"), // no result at all
        EXPRESSION_RESULT("wasm2asm$expresult"); // result in an expression, no temp var

// Appends extra to block, flattening out if extra is a block as well
void flattenAppend(Ref ast, Ref extra) {
  int index;
  if (ast->isArray() && ast[0] == BLOCK) index = 1;
  else if (ast->isArray() && ast[0] == DEFUN) index = 3;
  else abort();
  if (extra->isArray() && extra[0] == BLOCK) {
    for (size_t i = 0; i < extra[1]->size(); i++) {
      ast[index]->push_back(extra[1][i]);
    }
  } else {
    ast[index]->push_back(extra);
  }
}

//
// Wasm2AsmBuilder - converts a WebAssembly module into asm.js
//
// In general, asm.js => wasm is very straightforward, as can
// be seen in asm2wasm.h. Just a single pass, plus a little
// state bookkeeping (breakStack, etc.), and a few after-the
// fact corrections for imports, etc. However, wasm => asm.js
// is tricky because wasm has statements == expressions, or in
// other words, things like `break` and `if` can show up
// in places where asm.js can't handle them, like inside an
// a loop's condition check.
//
// We therefore need the ability to lower an expression into
// a block of statements, and we keep statementizing until we
// reach a context in which we can emit those statments. This
// requires that we create temp variables to store values
// that would otherwise flow directly into their targets if
// we were an expression (e.g. if a loop's condition check
// is a bunch of statements, we execute those statements,
// then use the computed value in the loop's condition;
// we might also be able to avoid an assign to a temp var
// at the end of those statements, and put just that
// value in the loop's condition).
//
// It is possible to do this in a single pass, if we just
// allocate temp vars freely. However, pathological cases
// can easily show bad behavior here, with many unnecessary
// temp vars. We could rely on optimization passes like
// Emscripten's eliminate/registerize pair, but we want
// wasm2asm to be fairly fast to run, as it might run on
// the client.
//
// The approach taken here therefore performs 2 passes on
// each function. First, it finds which expression will need to
// be statementized. It also sees which labels can receive a break
// with a value. Given that information, in the second pass we can
// allocate // temp vars in an efficient manner, as we know when we
// need them and when their use is finished. They are allocated
// using an RAII class, so that they are automatically freed
// when the scope ends. This means that a node cannot allocate
// its own temp var; instead, the parent - which knows the
// child will return a value in a temp var - allocates it,
// and tells the child what temp var to emit to. The child
// can then pass forward that temp var to its children,
// optimizing away unnecessary forwarding.


class Wasm2AsmBuilder {
  MixedArena allocator;

public:
  Wasm2AsmBuilder(bool debug) : debug(debug), tableSize(-1) {}

  Ref processWasm(Module* wasm);
  Ref processFunction(Function* func);

  // The first pass on an expression: scan it to see whether it will
  // need to be statementized, and note spooky returns of values at
  // a distance (aka break with a value).
  void scanFunctionBody(Expression* curr);

  // The second pass on an expression: process it fully, generating
  // asm.js
  // @param result Whether the context we are in receives a value,
  //               and its type, or if not, then we can drop our return,
  //               if we have one.
  Ref processFunctionBody(Function* func, IString result);

  // Get a temp var.
  IString getTemp(WasmType type) {
    IString ret;
    if (frees[type].size() > 0) {
      ret = frees[type].back();
      frees[type].pop_back();
    } else {
      size_t index = temps[type]++;
      ret = IString((std::string("wasm2asm_") + printWasmType(type) + "$" + std::to_string(index)).c_str(), false);
    }
    return ret;
  }
  // Free a temp var.
  void freeTemp(WasmType type, IString temp) {
    frees[type].push_back(temp);
  }

  static IString fromName(Name name) {
    // TODO: more clever name fixing, including checking we do not collide
    const char *str = name.str;
    // check the various issues, and recurse so we check the others
    if (strchr(str, '-')) {
      char *mod = strdup(str); // XXX leak
      str = mod;
      while (*mod) {
        if (*mod == '-') *mod = '_';
        mod++;
      }
      return fromName(IString(str, false));
    }
    if (isdigit(str[0])) {
      std::string prefixed = "$$";
      prefixed += name.str;
      return fromName(IString(prefixed.c_str(), false));
    }
    return name;
  }

  void setStatement(Expression* curr) {
    willBeStatement.insert(curr);
  }
  bool isStatement(Expression* curr) {
    return curr && willBeStatement.find(curr) != willBeStatement.end();
  }

  size_t getTableSize() {
    return tableSize;
  }

private:
  bool debug;
  // How many temp vars we need
  std::vector<size_t> temps; // type => num temps
  // Which are currently free to use
  std::vector<std::vector<IString>> frees; // type => list of free names

  // Expressions that will be a statement.
  std::set<Expression*> willBeStatement;

  // All our function tables have the same size TODO: optimize?
  size_t tableSize;

  void addBasics(Ref ast);
  void addImport(Ref ast, Import *import);
  void addTables(Ref ast, Module *wasm);
  void addExports(Ref ast, Module *wasm);

  Wasm2AsmBuilder() = delete;
  Wasm2AsmBuilder(const Wasm2AsmBuilder &) = delete;
  Wasm2AsmBuilder &operator=(const Wasm2AsmBuilder &) = delete;
};

Function* makeCtzFunc(MixedArena& allocator, bool is32Bit=true) {
  Builder b(allocator);
  // if eqz(x) then 32 else (32 - clz(x ^ (x - 1)))
  Name funcName = is32Bit ? Name(CTZ32) : Name(CTZ64);
  BinaryOp subOp = is32Bit ? SubInt32 : SubInt64;
  BinaryOp xorOp = is32Bit ? XorInt32 : XorInt64;
  UnaryOp clzOp = is32Bit ? ClzInt32 : ClzInt64;
  UnaryOp eqzOp = is32Bit ? EqZInt32 : EqZInt64;
  WasmType argType = is32Bit ? i32 : i64;
  Binary* xorExp = b.makeBinary(xorOp, b.makeGetLocal(0, i32),
                                b.makeBinary(subOp, b.makeGetLocal(0, i32),
                                             b.makeConst(Literal(1))));
  Binary* subExp =
      b.makeBinary(subOp,
                   b.makeConst(is32Bit ? Literal(32 - 1) : Literal(64 - 1)),
                   b.makeUnary(clzOp, xorExp));
  If* body = b.makeIf(b.makeUnary(eqzOp, b.makeGetLocal(0, i32)),
                      b.makeConst(is32Bit ? Literal(32) : Literal(64)),
                      subExp);
  return b.makeFunction(funcName,
                        std::vector<NameType>{NameType("x", argType)},
                        argType,
                        std::vector<NameType>{},
                        body);
}

Function* makePopcntFunc(MixedArena& allocator, bool is32Bit=true) {
  Builder b(allocator);
  // int c; for (c = 0; x != 0; c++) { x = x & (x - 1) }; return c
  Name funcName = is32Bit ? Name(POPCNT32) : Name(POPCNT64);
  BinaryOp addOp = is32Bit ? AddInt32 : AddInt64;
  BinaryOp subOp = is32Bit ? SubInt32 : SubInt64;
  BinaryOp andOp = is32Bit ? AndInt32 : AndInt64;
  UnaryOp eqzOp = is32Bit ? EqZInt32 : EqZInt64;
  WasmType argType = is32Bit ? i32 : i64;
  Name loopName("l");
  Name blockName("b");
  Break* brIf =
      b.makeBreak(blockName,
                  b.makeGetLocal(1, i32),
                  b.makeUnary(eqzOp, b.makeGetLocal(0, argType)));
  SetLocal* update =
      b.makeSetLocal(0, b.makeBinary(andOp,
                                     b.makeGetLocal(0, argType),
                                     b.makeBinary(subOp,
                                                  b.makeGetLocal(0, argType),
                                                  b.makeConst(Literal(1)))));
  SetLocal* inc =
      b.makeSetLocal(1, b.makeBinary(addOp,
                                     b.makeGetLocal(1, argType),
                                     b.makeConst(Literal(1))));
  Break* cont = b.makeBreak(loopName);
  Loop* loop = b.makeLoop(loopName, b.blockify(brIf, update, inc, cont));
  Block* loopBlock = b.blockifyWithName(loop, blockName);
  SetLocal* initCount = b.makeSetLocal(1, b.makeConst(Literal(0)));
  return b.makeFunction(funcName,
                        std::vector<NameType>{NameType("x", argType)},
                        argType,
                        std::vector<NameType>{NameType("count", argType)},
                        b.blockify(initCount, loopBlock));
}
Function* makeRotFunc(MixedArena& allocator, bool isLRot, bool is32Bit=true) {
  Builder b(allocator);
  // left rotate is:
  // (((((~0) >>> k) & x) << k) | ((((~0) << (w - k)) & x) >>> (w - k)))
  // where k is shift modulo w. reverse shifts for right rotate
  static Name names[2][2] = {{Name(ROTR64), Name(ROTR32)},
                             {Name(ROTL64), Name(ROTL32)}};
  static BinaryOp shifters[2][2] = {{ShrUInt64, ShrUInt32},
                                    {ShlInt64, ShlInt32}};
  Name funcName = names[isLRot][is32Bit];
  BinaryOp lshift = shifters[isLRot][is32Bit];
  BinaryOp rshift = shifters[!isLRot][is32Bit];
  BinaryOp orOp = is32Bit ? OrInt32 : OrInt64;
  BinaryOp andOp = is32Bit ? AndInt32 : AndInt64;
  BinaryOp subOp = is32Bit ? SubInt32 : SubInt64;
  WasmType argType = is32Bit ? i32 : i64;
  auto shiftVal = [&]() {
    return b.makeBinary(andOp, b.makeGetLocal(1, argType),
                        b.makeConst(Literal(is32Bit ? (32 - 1) : (64 - 1))));
  };
  auto widthSub = [&]() {
    return b.makeBinary(subOp, b.makeConst(Literal(is32Bit ? 32 : 64)),
                        shiftVal());
  };
  auto fullMask = [&]() {
    return b.makeConst(is32Bit ? Literal(~(uint32_t)0) : Literal(~(uint64_t)0));
  };

  Binary* maskRShift = b.makeBinary(rshift, fullMask(), shiftVal());
  Binary* lowMask = b.makeBinary(andOp, maskRShift, b.makeGetLocal(0, argType));
  Binary* lowShift = b.makeBinary(lshift, lowMask, shiftVal());
  Binary* maskLShift = b.makeBinary(lshift, fullMask(), widthSub());
  Binary* highMask =
      b.makeBinary(andOp, maskLShift, b.makeGetLocal(0, argType));
  Binary* highShift = b.makeBinary(rshift, highMask, widthSub());
  Binary* body = b.makeBinary(orOp, lowShift, highShift);
  return b.makeFunction(funcName,
                        std::vector<NameType>{NameType("x", argType),
                              NameType("k", argType)},
                        argType,
                        std::vector<NameType>{},
                        body);
}

Ref Wasm2AsmBuilder::processWasm(Module* wasm) {
  wasm->addFunction(makeCtzFunc(wasm->allocator));
  wasm->addFunction(makePopcntFunc(wasm->allocator));
  wasm->addFunction(makeRotFunc(wasm->allocator, true));
  wasm->addFunction(makeRotFunc(wasm->allocator, false));
  Ref ret = ValueBuilder::makeToplevel();
  Ref asmFunc = ValueBuilder::makeFunction(ASM_FUNC);
  ret[1]->push_back(asmFunc);
  ValueBuilder::appendArgumentToFunction(asmFunc, GLOBAL);
  ValueBuilder::appendArgumentToFunction(asmFunc, ENV);
  ValueBuilder::appendArgumentToFunction(asmFunc, BUFFER);
  asmFunc[3]->push_back(ValueBuilder::makeStatement(ValueBuilder::makeString(USE_ASM)));
  // create heaps, etc
  addBasics(asmFunc[3]);
  for (auto& import : wasm->imports) {
    addImport(asmFunc[3], import.get());
  }
  // figure out the table size
  tableSize = std::accumulate(wasm->table.segments.begin(),
                              wasm->table.segments.end(),
                              0, [&](size_t size, Table::Segment seg) -> size_t {
                                return size + seg.data.size();
                              });
  size_t pow2ed = 1;
  while (pow2ed < tableSize) {
    pow2ed <<= 1;
  }
  tableSize = pow2ed;
  // functions
  for (auto& func : wasm->functions) {
    asmFunc[3]->push_back(processFunction(func.get()));
  }
  addTables(asmFunc[3], wasm);
  // memory XXX
  addExports(asmFunc[3], wasm);
  return ret;
}

void Wasm2AsmBuilder::addBasics(Ref ast) {
  // heaps, var HEAP8 = new global.Int8Array(buffer); etc
  auto addHeap = [&](IString name, IString view) {
    Ref theVar = ValueBuilder::makeVar();
    ast->push_back(theVar);
    ValueBuilder::appendToVar(theVar,
      name,
      ValueBuilder::makeNew(
        ValueBuilder::makeCall(
          ValueBuilder::makeDot(
            ValueBuilder::makeName(GLOBAL),
            view
          ),
          ValueBuilder::makeName(BUFFER)
        )
      )
    );
  };
  addHeap(HEAP8,  INT8ARRAY);
  addHeap(HEAP16, INT16ARRAY);
  addHeap(HEAP32, INT32ARRAY);
  addHeap(HEAPU8,  UINT8ARRAY);
  addHeap(HEAPU16, UINT16ARRAY);
  addHeap(HEAPU32, UINT32ARRAY);
  addHeap(HEAPF32, FLOAT32ARRAY);
  addHeap(HEAPF64, FLOAT64ARRAY);
  // core asm.js imports
  auto addMath = [&](IString name, IString base) {
    Ref theVar = ValueBuilder::makeVar();
    ast->push_back(theVar);
    ValueBuilder::appendToVar(theVar,
      name,
      ValueBuilder::makeDot(
        ValueBuilder::makeDot(
          ValueBuilder::makeName(GLOBAL),
          MATH
        ),
        base
      )
    );
  };
  addMath(MATH_IMUL, IMUL);
  addMath(MATH_FROUND, FROUND);
  addMath(MATH_ABS, ABS);
  addMath(MATH_CLZ32, CLZ32);
}

void Wasm2AsmBuilder::addImport(Ref ast, Import *import) {
  Ref theVar = ValueBuilder::makeVar();
  ast->push_back(theVar);
  Ref module = ValueBuilder::makeName(ENV); // TODO: handle nested module imports
  ValueBuilder::appendToVar(theVar,
    fromName(import->name),
    ValueBuilder::makeDot(
      module,
      fromName(import->base)
    )
  );
}

void Wasm2AsmBuilder::addTables(Ref ast, Module *wasm) {
  std::map<std::string, std::vector<IString>> tables; // asm.js tables, sig => contents of table
<<<<<<< HEAD
  for (Table::Segment &seg : wasm->table.segments) {
=======
  for (Table::Segment& seg : wasm->table.segments) {
>>>>>>> ffd9a72d
    for (size_t i = 0; i < seg.data.size(); i++) {
      Name name = seg.data[i];
      auto func = wasm->getFunction(name);
      std::string sig = getSig(func);
      auto& table = tables[sig];
      if (table.size() == 0) {
        // fill it with the first of its type seen. we have to fill with something; and for asm2wasm output, the first is the null anyhow
        table.resize(tableSize);
        for (size_t j = 0; j < tableSize; j++) {
          table[j] = fromName(name);
        }
      } else {
        table[i] = fromName(name);
      }
    }
  }
  for (auto& pair : tables) {
    auto& sig = pair.first;
    auto& table = pair.second;
    std::string stable = std::string("FUNCTION_TABLE_") + sig;
    IString asmName = IString(stable.c_str(), false);
    // add to asm module
    Ref theVar = ValueBuilder::makeVar();
    ast->push_back(theVar);
    Ref theArray = ValueBuilder::makeArray();
    ValueBuilder::appendToVar(theVar, asmName, theArray);
    for (auto& name : table) {
      ValueBuilder::appendToArray(theArray, ValueBuilder::makeName(name));
    }
  }
}

void Wasm2AsmBuilder::addExports(Ref ast, Module *wasm) {
  Ref exports = ValueBuilder::makeObject();
  for (auto& export_ : wasm->exports) {
    ValueBuilder::appendToObject(exports, fromName(export_->name), ValueBuilder::makeName(fromName(export_->value)));
  }
  ast->push_back(ValueBuilder::makeStatement(ValueBuilder::makeReturn(exports)));
}

Ref Wasm2AsmBuilder::processFunction(Function* func) {
  if (debug) std::cerr << "  processFunction " << func->name << std::endl;
  Ref ret = ValueBuilder::makeFunction(fromName(func->name));
  frees.clear();
  frees.resize(std::max(i32, std::max(f32, f64)) + 1);
  temps.clear();
  temps.resize(std::max(i32, std::max(f32, f64)) + 1);
  temps[i32] = temps[f32] = temps[f64] = 0;
  // arguments
  for (Index i = 0; i < func->getNumParams(); i++) {
    IString name = fromName(func->getLocalName(i));
    ValueBuilder::appendArgumentToFunction(ret, name);
    ret[3]->push_back(
      ValueBuilder::makeStatement(
        ValueBuilder::makeBinary(
          ValueBuilder::makeName(name), SET,
          makeAsmCoercion(ValueBuilder::makeName(name),
                          wasmToAsmType(func->getLocalType(i)))
        )
      )
    );
  }
  Ref theVar = ValueBuilder::makeVar();
  size_t theVarIndex = ret[3]->size();
  ret[3]->push_back(theVar);
  // body
  scanFunctionBody(func->body);
  if (isStatement(func->body)) {
    IString result = func->result != none ? getTemp(func->result) : NO_RESULT;
    flattenAppend(ret, ValueBuilder::makeStatement(processFunctionBody(func, result)));
    if (func->result != none) {
      // do the actual return
      ret[3]->push_back(ValueBuilder::makeStatement(ValueBuilder::makeReturn(makeAsmCoercion(ValueBuilder::makeName(result), wasmToAsmType(func->result)))));
      freeTemp(func->result, result);
    }
  } else {
    // whole thing is an expression, just do a return
    if (func->result != none) {
      ret[3]->push_back(ValueBuilder::makeStatement(ValueBuilder::makeReturn(makeAsmCoercion(processFunctionBody(func, EXPRESSION_RESULT), wasmToAsmType(func->result)))));
    } else {
      flattenAppend(ret, processFunctionBody(func, NO_RESULT));
    }
  }
  // vars, including new temp vars
  for (Index i = func->getVarIndexBase(); i < func->getNumLocals(); i++) {
    ValueBuilder::appendToVar(theVar, fromName(func->getLocalName(i)), makeAsmCoercedZero(wasmToAsmType(func->getLocalType(i))));
  }
  for (auto f : frees[i32]) {
    ValueBuilder::appendToVar(theVar, f, makeAsmCoercedZero(ASM_INT));
  }
  for (auto f : frees[f32]) {
    ValueBuilder::appendToVar(theVar, f, makeAsmCoercedZero(ASM_FLOAT));
  }
  for (auto f : frees[f64]) {
    ValueBuilder::appendToVar(theVar, f, makeAsmCoercedZero(ASM_DOUBLE));
  }
  if (theVar[1]->size() == 0) {
    ret[3]->splice(theVarIndex, 1);
  }
  // checks
  assert(frees[i32].size() == temps[i32]); // all temp vars should be free at the end
  assert(frees[f32].size() == temps[f32]); // all temp vars should be free at the end
  assert(frees[f64].size() == temps[f64]); // all temp vars should be free at the end
  // cleanups
  willBeStatement.clear();
  return ret;
}

void Wasm2AsmBuilder::scanFunctionBody(Expression* curr) {
  struct ExpressionScanner : public PostWalker<ExpressionScanner> {
    Wasm2AsmBuilder* parent;

    ExpressionScanner(Wasm2AsmBuilder* parent) : parent(parent) {}

    // Visitors

    void visitBlock(Block *curr) {
      parent->setStatement(curr);
    }
    void visitIf(If *curr) {
      parent->setStatement(curr);
    }
    void visitLoop(Loop *curr) {
      parent->setStatement(curr);
    }
    void visitBreak(Break *curr) {
      parent->setStatement(curr);
    }
    void visitSwitch(Switch *curr) {
      parent->setStatement(curr);
    }
    void visitCall(Call *curr) {
      for (auto item : curr->operands) {
        if (parent->isStatement(item)) {
          parent->setStatement(curr);
          break;
        }
      }
    }
    void visitCallImport(CallImport *curr) {
      for (auto item : curr->operands) {
        if (parent->isStatement(item)) {
          parent->setStatement(curr);
          break;
        }
      }
    }
    void visitCallIndirect(CallIndirect *curr) {
      if (parent->isStatement(curr->target)) {
        parent->setStatement(curr);
        return;
      }
      for (auto item : curr->operands) {
        if (parent->isStatement(item)) {
          parent->setStatement(curr);
          break;
        }
      }
    }
    void visitSetLocal(SetLocal *curr) {
      if (parent->isStatement(curr->value)) {
        parent->setStatement(curr);
      }
    }
    void visitLoad(Load *curr) {
      if (parent->isStatement(curr->ptr)) {
        parent->setStatement(curr);
      }
    }
    void visitStore(Store *curr) {
      if (parent->isStatement(curr->ptr) || parent->isStatement(curr->value)) {
        parent->setStatement(curr);
      }
    }
    void visitUnary(Unary *curr) {
      if (parent->isStatement(curr->value)) {
        parent->setStatement(curr);
      }
    }
    void visitBinary(Binary *curr) {
      if (parent->isStatement(curr->left) || parent->isStatement(curr->right)) {
        parent->setStatement(curr);
      }
    }
    void visitSelect(Select *curr) {
      if (parent->isStatement(curr->ifTrue) || parent->isStatement(curr->ifFalse) || parent->isStatement(curr->condition)) {
        parent->setStatement(curr);
      }
    }
    void visitReturn(Return *curr) {
      abort();
    }
    void visitHost(Host *curr) {
      for (auto item : curr->operands) {
        if (parent->isStatement(item)) {
          parent->setStatement(curr);
          break;
        }
      }
    }
  };
  ExpressionScanner(this).walk(curr);
}

Ref Wasm2AsmBuilder::processFunctionBody(Function* func, IString result) {
  struct ExpressionProcessor : public Visitor<ExpressionProcessor, Ref> {
    Wasm2AsmBuilder* parent;
    IString result;
    Function* func;
    MixedArena allocator;
    ExpressionProcessor(Wasm2AsmBuilder* parent, Function* func) : parent(parent), func(func) {}

    // A scoped temporary variable.
    struct ScopedTemp {
      Wasm2AsmBuilder* parent;
      WasmType type;
      IString temp;
      bool needFree;
      // @param possible if provided, this is a variable we can use as our temp. it has already been
      //                 allocated in a higher scope, and we can just assign to it as our result is
      //                 going there anyhow.
      ScopedTemp(WasmType type, Wasm2AsmBuilder* parent, IString possible = NO_RESULT) : parent(parent), type(type) {
        assert(possible != EXPRESSION_RESULT);
        if (possible == NO_RESULT) {
          temp = parent->getTemp(type);
          needFree = true;
        } else {
          temp = possible;
          needFree = false;
        }
      }
      ~ScopedTemp() {
        if (needFree) {
          parent->freeTemp(type, temp);
        }
      }

      IString getName() {
        return temp;
      }
      Ref getAstName() {
        return ValueBuilder::makeName(temp);
      }
    };

    Ref visit(Expression* curr, IString nextResult) {
      IString old = result;
      result = nextResult;
      Ref ret = Visitor::visit(curr);
      result = old; // keep it consistent for the rest of this frame, which may call visit on multiple children
      return ret;
    }

    Ref visit(Expression* curr, ScopedTemp& temp) {
      return visit(curr, temp.temp);
    }

    // this result is for an asm expression slot, but it might be a statement
    Ref visitForExpression(Expression* curr, WasmType type, IString& tempName) {
      if (isStatement(curr)) {
        ScopedTemp temp(type, parent);
        tempName = temp.temp;
        return visit(curr, temp);
      } else {
        return visit(curr, EXPRESSION_RESULT);
      }
    }

    Ref visitAndAssign(Expression* curr, IString result) {
      Ref ret = visit(curr, result);
      // if it's not already a statement, then it's an expression, and we need to assign it
      // (if it is a statement, it already assigns to the result var)
      if (!isStatement(curr) && result != NO_RESULT) {
        ret = ValueBuilder::makeStatement(
            ValueBuilder::makeBinary(ValueBuilder::makeName(result), SET, ret));
      }
      return ret;
    }

    Ref visitAndAssign(Expression* curr, ScopedTemp& temp) {
      return visitAndAssign(curr, temp.getName());
    }

    bool isStatement(Expression* curr) {
      return parent->isStatement(curr);
    }

    // Expressions with control flow turn into a block, which we must
    // then handle, even if we are an expression.
    bool isBlock(Ref ast) {
      return !!ast && ast->isArray() && ast[0] == BLOCK;
    }

    Ref blockify(Ref ast) {
      if (isBlock(ast)) return ast;
      Ref ret = ValueBuilder::makeBlock();
      ret[1]->push_back(ValueBuilder::makeStatement(ast));
      return ret;
    }

    // For spooky return-at-a-distance/break-with-result, this tells us
    // what the result var is for a specific label.
    std::map<Name, IString> breakResults;

    // Breaks to the top of a loop should be emitted as continues, to that loop's main label
    std::unordered_set<Name> continueLabels;

    IString fromName(Name name) {
      return parent->fromName(name);
    }

    // Visitors

    Ref visitBlock(Block *curr) {
      breakResults[curr->name] = result;
      Ref ret = ValueBuilder::makeBlock();
      size_t size = curr->list.size();
      auto noResults = result == NO_RESULT ? size : size-1;
      for (size_t i = 0; i < noResults; i++) {
        flattenAppend(ret, ValueBuilder::makeStatement(visit(curr->list[i], NO_RESULT)));
      }
      if (result != NO_RESULT) {
        flattenAppend(ret, visitAndAssign(curr->list[size-1], result));
      }
      if (curr->name.is()) {
        ret = ValueBuilder::makeLabel(fromName(curr->name), ret);
      }
      return ret;
    }
    Ref visitIf(If *curr) {
      IString temp;
      Ref condition = visitForExpression(curr->condition, i32, temp);
      Ref ifTrue = ValueBuilder::makeStatement(visitAndAssign(curr->ifTrue, result));
      Ref ifFalse;
      if (curr->ifFalse) {
        ifFalse = ValueBuilder::makeStatement(visitAndAssign(curr->ifFalse, result));
      }
      if (temp.isNull()) {
        return ValueBuilder::makeIf(condition, ifTrue, ifFalse); // simple if
      }
      condition = blockify(condition);
      // just add an if to the block
      condition[1]->push_back(ValueBuilder::makeIf(ValueBuilder::makeName(temp), ifTrue, ifFalse));
      return condition;
    }
    Ref visitLoop(Loop *curr) {
      Name asmLabel = curr->name;
      continueLabels.insert(asmLabel);
      Ref body = visit(curr->body, result);
<<<<<<< HEAD
      flattenAppend(body, ValueBuilder::makeBreak(asmLabel));
      Ref ret = ValueBuilder::makeDo(body, ValueBuilder::makeInt(1));
=======
      Ref ret = ValueBuilder::makeDo(body, ValueBuilder::makeInt(0));
>>>>>>> ffd9a72d
      return ValueBuilder::makeLabel(fromName(asmLabel), ret);
    }
    Ref visitBreak(Break *curr) {
      if (curr->condition) {
        // we need an equivalent to an if here, so use that code
        Break fakeBreak = *curr;
        fakeBreak.condition = nullptr;
        If fakeIf(allocator);
        fakeIf.condition = curr->condition;
        fakeIf.ifTrue = &fakeBreak;
        return visit(&fakeIf, result);
      }
      Ref theBreak;
      auto iter = continueLabels.find(curr->name);
      if (iter == continueLabels.end()) {
        theBreak = ValueBuilder::makeBreak(fromName(curr->name));
      } else {
        theBreak = ValueBuilder::makeContinue(fromName(curr->name));
      }
      if (!curr->value) return theBreak;
      // generate the value, including assigning to the result, and then do the break
      Ref ret = visitAndAssign(curr->value, breakResults[curr->name]);
      ret = blockify(ret);
      ret[1]->push_back(theBreak);
      return ret;
    }
    Expression *defaultBody = nullptr; // default must be last in asm.js
    Ref visitSwitch(Switch *curr) {
      assert(!curr->value);
      Ref ret = ValueBuilder::makeBlock();
      Ref condition;
      if (isStatement(curr->condition)) {
        ScopedTemp temp(i32, parent);
        flattenAppend(ret[2], visit(curr->condition, temp));
        condition = temp.getAstName();
      } else {
        condition = visit(curr->condition, EXPRESSION_RESULT);
      }
      Ref theSwitch = ValueBuilder::makeSwitch(condition);
      ret[2][1]->push_back(theSwitch);
      for (size_t i = 0; i < curr->targets.size(); i++) {
        ValueBuilder::appendCaseToSwitch(theSwitch, ValueBuilder::makeNum(i));
        ValueBuilder::appendCodeToSwitch(theSwitch, blockify(ValueBuilder::makeBreak(fromName(curr->targets[i]))), false);
      }
      ValueBuilder::appendDefaultToSwitch(theSwitch);
      ValueBuilder::appendCodeToSwitch(theSwitch, blockify(ValueBuilder::makeBreak(fromName(curr->default_))), false);
      return ret;
    }

    Ref makeStatementizedCall(ExpressionList& operands, Ref ret, Ref theCall, IString result, WasmType type) {
      std::vector<ScopedTemp*> temps; // TODO: utility class, with destructor?
      for (auto& operand : operands) {
        temps.push_back(new ScopedTemp(operand->type, parent));
        IString temp = temps.back()->temp;
        flattenAppend(ret, visitAndAssign(operand, temp));
        theCall[2]->push_back(makeAsmCoercion(ValueBuilder::makeName(temp), wasmToAsmType(operand->type)));
      }
      theCall = makeAsmCoercion(theCall, wasmToAsmType(type));
      if (result != NO_RESULT) {
        theCall = ValueBuilder::makeStatement(
            ValueBuilder::makeBinary(
                ValueBuilder::makeName(result), SET, theCall));
      }
      flattenAppend(ret, theCall);
      for (auto temp : temps) {
        delete temp;
      }
      return ret;
    }

    Ref visitCall(Call *curr) {
      Ref theCall = ValueBuilder::makeCall(fromName(curr->target));
      if (!isStatement(curr)) {
        // none of our operands is a statement; go right ahead and create a simple expression
        for (auto operand : curr->operands) {
          theCall[2]->push_back(makeAsmCoercion(visit(operand, EXPRESSION_RESULT), wasmToAsmType(operand->type)));
        }
        return makeAsmCoercion(theCall, wasmToAsmType(curr->type));
      }
      // we must statementize them all
      return makeStatementizedCall(curr->operands, ValueBuilder::makeBlock(), theCall, result, curr->type);
    }
    Ref visitCallImport(CallImport *curr) {
      std::cerr << "visitCallImport not implemented yet" << std::endl;
      abort();
    }
    Ref visitCallIndirect(CallIndirect *curr)  {
      std::string stable = std::string("FUNCTION_TABLE_") + curr->fullType.c_str();
      IString table = IString(stable.c_str(), false);
      auto makeTableCall = [&](Ref target) {
        return ValueBuilder::makeCall(ValueBuilder::makeSub(
          ValueBuilder::makeName(table),
          ValueBuilder::makeBinary(target, AND, ValueBuilder::makeInt(parent->getTableSize()-1))
        ));
      };
      if (!isStatement(curr)) {
        // none of our operands is a statement; go right ahead and create a simple expression
        Ref theCall = makeTableCall(visit(curr->target, EXPRESSION_RESULT));
        for (auto operand : curr->operands) {
          theCall[2]->push_back(makeAsmCoercion(visit(operand, EXPRESSION_RESULT), wasmToAsmType(operand->type)));
        }
        return makeAsmCoercion(theCall, wasmToAsmType(curr->type));
      }
      // we must statementize them all
      Ref ret = ValueBuilder::makeBlock();
      ScopedTemp temp(i32, parent);
      flattenAppend(ret, visit(curr->target, temp));
      Ref theCall = makeTableCall(temp.getAstName());
      return makeStatementizedCall(curr->operands, ret, theCall, result, curr->type);
    }
    Ref visitGetLocal(GetLocal *curr) {
      return ValueBuilder::makeName(fromName(func->getLocalName(curr->index)));
    }
    Ref visitSetLocal(SetLocal *curr) {
      if (!isStatement(curr)) {
<<<<<<< HEAD
        // return ValueBuilder::makeAssign(ValueBuilder::makeName(fromName(func->getLocalName(curr->index))), visit(curr->value, EXPRESSION_RESULT));
=======
>>>>>>> ffd9a72d
        return ValueBuilder::makeBinary(
            ValueBuilder::makeName(fromName(func->getLocalName(curr->index))),
            SET, visit(curr->value, EXPRESSION_RESULT));
      }
      ScopedTemp temp(curr->type, parent, result); // if result was provided, our child can just assign there. otherwise, allocate a temp for it to assign to.
      Ref ret = blockify(visit(curr->value, temp));
      // the output was assigned to result, so we can just assign it to our target
      ret[1]->push_back(ValueBuilder::makeStatement(
          ValueBuilder::makeBinary(
              ValueBuilder::makeName(fromName(func->getLocalName(curr->index))),
              SET, temp.getAstName())));
      return ret;
    }
    Ref visitLoad(Load *curr) {
      if (isStatement(curr)) {
        ScopedTemp temp(i32, parent);
        GetLocal fakeLocal(allocator);
        fakeLocal.index = func->getLocalIndex(temp.getName());
        Load fakeLoad = *curr;
        fakeLoad.ptr = &fakeLocal;
        Ref ret = blockify(visitAndAssign(curr->ptr, temp));
        flattenAppend(ret, visitAndAssign(&fakeLoad, result));
        return ret;
      }
      if (curr->align != 0 && curr->align < curr->bytes) {
        // set the pointer to a local
        ScopedTemp temp(i32, parent);
        SetLocal set(allocator);
        set.index = func->getLocalIndex(temp.getName());
        set.value = curr->ptr;
        Ref ptrSet = visit(&set, NO_RESULT);
        GetLocal get(allocator);
        get.index = func->getLocalIndex(temp.getName());
        // fake loads
        Load load = *curr;
        load.ptr = &get;
        load.bytes = 1; // do the worst
        Ref rest;
        switch (curr->type) {
          case i32: {
            rest = makeAsmCoercion(visit(&load, EXPRESSION_RESULT), ASM_INT);
            for (size_t i = 1; i < curr->bytes; i++) {
              ++load.offset;
              Ref add = makeAsmCoercion(visit(&load, EXPRESSION_RESULT), ASM_INT);
              add = ValueBuilder::makeBinary(add, LSHIFT, ValueBuilder::makeNum(8*i));
              rest = ValueBuilder::makeBinary(rest, OR, add);
            }
            break;
          }
          default:
            std::cerr << "Unhandled type in load: " << curr->type << std::endl;
            abort();
        }
        return ValueBuilder::makeSeq(ptrSet, rest);
      }
      // normal load
      Ref ptr = visit(curr->ptr, EXPRESSION_RESULT);
      if (curr->offset) {
        ptr = makeAsmCoercion(
            ValueBuilder::makeBinary(ptr, PLUS, ValueBuilder::makeNum(curr->offset)),
            ASM_INT);
      }
      Ref ret;
      switch (curr->type) {
        case i32: {
          switch (curr->bytes) {
            case 1:
              ret = ValueBuilder::makeSub(
                  ValueBuilder::makeName(curr->signed_ ? HEAP8 : HEAPU8 ),
                  ValueBuilder::makePtrShift(ptr, 0));
              break;
            case 2:
              ret = ValueBuilder::makeSub(
                  ValueBuilder::makeName(curr->signed_ ? HEAP16 : HEAPU16),
                  ValueBuilder::makePtrShift(ptr, 1));
              break;
            case 4:
              ret = ValueBuilder::makeSub(
                  ValueBuilder::makeName(curr->signed_ ? HEAP32 : HEAPU32),
                  ValueBuilder::makePtrShift(ptr, 2));
              break;
            default:
              std::cerr << "Unhandled number of bytes in i32 load: "
                        << curr->bytes << std::endl;
              abort();
          }
          break;
        }
        case f32:
          ret = ValueBuilder::makeSub(ValueBuilder::makeName(HEAPF32),
                                      ValueBuilder::makePtrShift(ptr, 2));
          break;
        case f64:
          ret = ValueBuilder::makeSub(ValueBuilder::makeName(HEAPF64),
                                      ValueBuilder::makePtrShift(ptr, 3));
          break;
        default:
          std::cerr << "Unhandled type in load: " << curr->type << std::endl;
          abort();
      }
      return makeAsmCoercion(ret, wasmToAsmType(curr->type));
    }
    Ref visitStore(Store *curr) {
      if (isStatement(curr)) {
        ScopedTemp tempPtr(i32, parent);
        ScopedTemp tempValue(curr->type, parent);
        GetLocal fakeLocalPtr(allocator);
        fakeLocalPtr.index = func->getLocalIndex(tempPtr.getName());
        GetLocal fakeLocalValue(allocator);
        fakeLocalValue.index = func->getLocalIndex(tempValue.getName());
        Store fakeStore = *curr;
        fakeStore.ptr = &fakeLocalPtr;
        fakeStore.value = &fakeLocalValue;
        Ref ret = blockify(visitAndAssign(curr->ptr, tempPtr));
        flattenAppend(ret, visitAndAssign(curr->value, tempValue));
        flattenAppend(ret, visitAndAssign(&fakeStore, result));
        return ret;
      }
      if (curr->align != 0 && curr->align < curr->bytes) {
        // set the pointer to a local
        ScopedTemp temp(i32, parent);
        SetLocal set(allocator);
        set.index = func->getLocalIndex(temp.getName());
        set.value = curr->ptr;
        Ref ptrSet = visit(&set, NO_RESULT);
        GetLocal get(allocator);
        get.index = func->getLocalIndex(temp.getName());
        // set the value to a local
        ScopedTemp tempValue(curr->value->type, parent);
        SetLocal setValue(allocator);
        setValue.index = func->getLocalIndex(tempValue.getName());
        setValue.value = curr->value;
        Ref valueSet = visit(&setValue, NO_RESULT);
        GetLocal getValue(allocator);
        getValue.index = func->getLocalIndex(tempValue.getName());
        // fake stores
        Store store = *curr;
        store.ptr = &get;
        store.bytes = 1; // do the worst
        Ref rest;
        switch (curr->type) {
          case i32: {
            Const _255(allocator);
            _255.value = Literal(int32_t(255));
            _255.type = i32;
            for (size_t i = 0; i < curr->bytes; i++) {
              Const shift(allocator);
              shift.value = Literal(int32_t(8*i));
              shift.type = i32;
              Binary shifted(allocator);
              shifted.op = ShrUInt64;
              shifted.left = &getValue;
              shifted.right = &shift;
              shifted.type = i32;
              Binary anded(allocator);
              anded.op = AndInt32;
              anded.left = i > 0 ? static_cast<Expression*>(&shifted) : static_cast<Expression*>(&getValue);
              anded.right = &_255;
              anded.type = i32;
              store.value = &anded;
              Ref part = visit(&store, NO_RESULT);
              if (i == 0) {
                rest = part;
              } else {
                rest = ValueBuilder::makeSeq(rest, part);
              }
              ++store.offset;
            }
            break;
          }
          default:
            std::cerr << "Unhandled type in store: " <<  curr->type
                      << std::endl;
            abort();
        }
        return ValueBuilder::makeSeq(ValueBuilder::makeSeq(ptrSet, valueSet), rest);
      }
      // normal store
      Ref ptr = visit(curr->ptr, EXPRESSION_RESULT);
      if (curr->offset) {
        ptr = makeAsmCoercion(ValueBuilder::makeBinary(ptr, PLUS, ValueBuilder::makeNum(curr->offset)), ASM_INT);
      }
      Ref value = visit(curr->value, EXPRESSION_RESULT);
      Ref ret;
      switch (curr->type) {
        case i32: {
          switch (curr->bytes) {
            case 1: ret = ValueBuilder::makeSub(ValueBuilder::makeName(HEAP8),  ValueBuilder::makePtrShift(ptr, 0)); break;
            case 2: ret = ValueBuilder::makeSub(ValueBuilder::makeName(HEAP16), ValueBuilder::makePtrShift(ptr, 1)); break;
            case 4: ret = ValueBuilder::makeSub(ValueBuilder::makeName(HEAP32), ValueBuilder::makePtrShift(ptr, 2)); break;
            default: abort();
          }
          break;
        }
        case f32: ret = ValueBuilder::makeSub(ValueBuilder::makeName(HEAPF32), ValueBuilder::makePtrShift(ptr, 2)); break;
        case f64: ret = ValueBuilder::makeSub(ValueBuilder::makeName(HEAPF64), ValueBuilder::makePtrShift(ptr, 3)); break;
        default: abort();
      }
      return ValueBuilder::makeBinary(ret, SET, value);
    }
    Ref visitDrop(Drop *curr) {
      assert(!isStatement(curr));
      return visitAndAssign(curr->value, result);
    }
    Ref visitConst(Const *curr) {
      switch (curr->type) {
        case i32: return ValueBuilder::makeInt(curr->value.geti32());
        case f32: {
          Ref ret = ValueBuilder::makeCall(MATH_FROUND);
          Const fake(allocator);
          fake.value = Literal(double(curr->value.getf32()));
          fake.type = f64;
          ret[2]->push_back(visitConst(&fake));
          return ret;
        }
        case f64: {
          double d = curr->value.getf64();
          if (d == 0 && std::signbit(d)) { // negative zero
            return ValueBuilder::makeUnary(PLUS, ValueBuilder::makeUnary(MINUS, ValueBuilder::makeDouble(0)));
          }
          return ValueBuilder::makeUnary(PLUS, ValueBuilder::makeDouble(curr->value.getf64()));
        }
        default: abort();
      }
    }
    Ref visitUnary(Unary *curr) {
      if (isStatement(curr)) {
        ScopedTemp temp(curr->value->type, parent);
        GetLocal fakeLocal(allocator);
        fakeLocal.index = func->getLocalIndex(temp.getName());
        Unary fakeUnary = *curr;
        fakeUnary.value = &fakeLocal;
        Ref ret = blockify(visitAndAssign(curr->value, temp));
        flattenAppend(ret, visitAndAssign(&fakeUnary, result));
        return ret;
      }
      // normal unary
      switch (curr->type) {
        case i32: {
          switch (curr->op) {
            case ClzInt32:
<<<<<<< HEAD
              return ValueBuilder::makeCall(MATH_CLZ32,
                                            visit(curr->value,
                                                  EXPRESSION_RESULT));
            case CtzInt32:
              return ValueBuilder::makeCall(CTZ32, visit(curr->value,
                                                         EXPRESSION_RESULT));
            case PopcntInt32:
              return ValueBuilder::makeCall(POPCNT32, visit(curr->value,
                                                            EXPRESSION_RESULT));
            case EqZInt32:
              return ValueBuilder::makeBinary(
                  makeAsmCoercion(visit(curr->value,
                                        EXPRESSION_RESULT), ASM_INT), EQ,
                  makeAsmCoercion(ValueBuilder::makeInt(0), ASM_INT));
            default:
              std::cerr << "Unhandled unary i32 operator: " << curr
                        << std::endl;
              abort();
=======
              return ValueBuilder::makeCall(MATH_CLZ32, value);
            case PopcntInt32:
              return ValueBuilder::makeCall(MATH_POPCNT32, value);
            default: abort();
>>>>>>> ffd9a72d
          }
        }
        case f32:
        case f64: {
          Ref ret;
          switch (curr->op) {
            case NegFloat32:
            case NegFloat64:
              ret = ValueBuilder::makeUnary(MINUS, visit(curr->value,
                                                         EXPRESSION_RESULT));
              break;
            case AbsFloat32:
            case AbsFloat64:
              ret = ValueBuilder::makeCall(MATH_ABS, visit(curr->value,
                                                           EXPRESSION_RESULT));
              break;
            case CeilFloat32:
            case CeilFloat64:
              ret = ValueBuilder::makeCall(MATH_CEIL, visit(curr->value,
                                                            EXPRESSION_RESULT));
              break;
            case FloorFloat32:
            case FloorFloat64:
              ret = ValueBuilder::makeCall(MATH_FLOOR,
                                           visit(curr->value,
                                                 EXPRESSION_RESULT));
              break;
            case TruncFloat32:
            case TruncFloat64:
              ret = ValueBuilder::makeCall(MATH_TRUNC,
                                           visit(curr->value,
                                                 EXPRESSION_RESULT));
              break;
            case NearestFloat32:
            case NearestFloat64:
              ret = ValueBuilder::makeCall(MATH_NEAREST,
                                           visit(curr->value,
                                                 EXPRESSION_RESULT));
              break;
            case SqrtFloat32:
            case SqrtFloat64:
              ret = ValueBuilder::makeCall(MATH_SQRT, visit(curr->value,
                                                            EXPRESSION_RESULT));
              break;
            // TODO: more complex unary conversions
            default:
              std::cerr << "Unhandled unary float operator: " << curr
                        << std::endl;
              abort();
          }
          if (curr->type == f32) { // doubles need much less coercing
            return makeAsmCoercion(ret, ASM_FLOAT);
          }
          return ret;
        }
        default:
          std::cerr << "Unhandled type: " << curr << std::endl;
          abort();
      }
    }
    Ref visitBinary(Binary *curr) {
      if (isStatement(curr)) {
        ScopedTemp tempLeft(curr->left->type, parent);
        GetLocal fakeLocalLeft(allocator);
        fakeLocalLeft.index = func->getLocalIndex(tempLeft.getName());
        ScopedTemp tempRight(curr->right->type, parent);
        GetLocal fakeLocalRight(allocator);
        fakeLocalRight.index = func->getLocalIndex(tempRight.getName());
        Binary fakeBinary = *curr;
        fakeBinary.left = &fakeLocalLeft;
        fakeBinary.right = &fakeLocalRight;
        Ref ret = blockify(visitAndAssign(curr->left, tempLeft));
        flattenAppend(ret, visitAndAssign(curr->right, tempRight));
        flattenAppend(ret, visitAndAssign(&fakeBinary, result));
        return ret;
      }
      // normal binary
      Ref left = visit(curr->left, EXPRESSION_RESULT);
      Ref right = visit(curr->right, EXPRESSION_RESULT);
      Ref ret;
      switch (curr->op) {
        case AddInt32:
          ret = ValueBuilder::makeBinary(left, PLUS, right);
          break;
        case SubInt32:
          ret = ValueBuilder::makeBinary(left, MINUS, right);
          break;
        case MulInt32: {
          if (curr->type == i32) {
            // TODO: when one operand is a small int, emit a multiply
            return ValueBuilder::makeCall(MATH_IMUL, left, right);
          } else {
            return ValueBuilder::makeBinary(left, MUL, right);
          }
        }
        case DivSInt32:
          ret = ValueBuilder::makeBinary(makeSigning(left, ASM_SIGNED), DIV,
                                         makeSigning(right, ASM_SIGNED));
          break;
        case DivUInt32:
          ret = ValueBuilder::makeBinary(makeSigning(left, ASM_UNSIGNED), DIV,
                                         makeSigning(right, ASM_UNSIGNED));
          break;
        case RemSInt32:
          ret = ValueBuilder::makeBinary(makeSigning(left, ASM_SIGNED), MOD,
                                         makeSigning(right, ASM_SIGNED));
          break;
        case RemUInt32:
          ret = ValueBuilder::makeBinary(makeSigning(left, ASM_UNSIGNED), MOD,
                                         makeSigning(right, ASM_UNSIGNED));
          break;
        case AndInt32:
          ret = ValueBuilder::makeBinary(left, AND, right);
          break;
        case OrInt32:
          ret = ValueBuilder::makeBinary(left, OR, right);
          break;
        case XorInt32:
          ret = ValueBuilder::makeBinary(left, XOR, right);
          break;
        case ShlInt32:
          ret = ValueBuilder::makeBinary(left, LSHIFT, right);
          break;
        case ShrUInt32:
          ret = ValueBuilder::makeBinary(left, TRSHIFT, right);
          break;
        case ShrSInt32:
          ret = ValueBuilder::makeBinary(left, RSHIFT, right);
          break;
        case MinFloat32:
          ret = ValueBuilder::makeCall(MATH_MIN, left, right);
          break;
        case MaxFloat32:
          ret = ValueBuilder::makeCall(MATH_MAX, left, right);
          break;
        case EqInt32: {
          // TODO: check if this condition is still valid/necessary
          if (curr->left->type == i32) {
            return ValueBuilder::makeBinary(makeSigning(left, ASM_SIGNED), EQ,
                                            makeSigning(right, ASM_SIGNED));
          } else {
            return ValueBuilder::makeBinary(left, EQ, right);
          }
        }
        case NeInt32: {
          if (curr->left->type == i32) {
            return ValueBuilder::makeBinary(makeSigning(left, ASM_SIGNED), NE,
                                            makeSigning(right, ASM_SIGNED));
          } else {
            return ValueBuilder::makeBinary(left, NE, right);
          }
        }
        case LtSInt32:
          return ValueBuilder::makeBinary(makeSigning(left, ASM_SIGNED), LT,
                                          makeSigning(right, ASM_SIGNED));
        case LtUInt32:
          return ValueBuilder::makeBinary(makeSigning(left, ASM_UNSIGNED), LT,
                                          makeSigning(right, ASM_UNSIGNED));
        case LeSInt32:
          return ValueBuilder::makeBinary(makeSigning(left, ASM_SIGNED), LE,
                                          makeSigning(right, ASM_SIGNED));
        case LeUInt32:
          return ValueBuilder::makeBinary(makeSigning(left, ASM_UNSIGNED), LE,
                                          makeSigning(right, ASM_UNSIGNED));
        case GtSInt32:
          return ValueBuilder::makeBinary(makeSigning(left, ASM_SIGNED), GT,
                                          makeSigning(right, ASM_SIGNED));
        case GtUInt32:
          return ValueBuilder::makeBinary(makeSigning(left, ASM_UNSIGNED), GT,
                                          makeSigning(right, ASM_UNSIGNED));
        case GeSInt32:
          return ValueBuilder::makeBinary(makeSigning(left, ASM_SIGNED), GE,
                                          makeSigning(right, ASM_SIGNED));
        case GeUInt32:
          return ValueBuilder::makeBinary(makeSigning(left, ASM_UNSIGNED), GE,
                                          makeSigning(right, ASM_UNSIGNED));
<<<<<<< HEAD
        case RotLInt32:
          return ValueBuilder::makeCall(ROTL32, left, right);
        case RotRInt32:
          return ValueBuilder::makeCall(ROTR32, left, right);
=======
>>>>>>> ffd9a72d
        default:
          std::cerr << "Unhandled binary operator: " << curr << std::endl;
          abort();
      }
      return makeAsmCoercion(ret, wasmToAsmType(curr->type));
    }
    Ref visitSelect(Select *curr) {
      if (isStatement(curr)) {
        ScopedTemp tempIfTrue(curr->ifTrue->type, parent);
        GetLocal fakeLocalIfTrue(allocator);
        fakeLocalIfTrue.index = func->getLocalIndex(tempIfTrue.getName());
        ScopedTemp tempIfFalse(curr->ifFalse->type, parent);
        GetLocal fakeLocalIfFalse(allocator);
        fakeLocalIfFalse.index = func->getLocalIndex(tempIfFalse.getName());
        ScopedTemp tempCondition(i32, parent);
        GetLocal fakeCondition(allocator);
        fakeCondition.index = func->getLocalIndex(tempCondition.getName());
        Select fakeSelect = *curr;
        fakeSelect.ifTrue = &fakeLocalIfTrue;
        fakeSelect.ifFalse = &fakeLocalIfFalse;
        fakeSelect.condition = &fakeCondition;
        Ref ret = blockify(visitAndAssign(curr->ifTrue, tempIfTrue));
        flattenAppend(ret, visitAndAssign(curr->ifFalse, tempIfFalse));
        flattenAppend(ret, visitAndAssign(curr->condition, tempCondition));
        flattenAppend(ret, visitAndAssign(&fakeSelect, result));
        return ret;
      }
      // normal select
      Ref ifTrue = visit(curr->ifTrue, EXPRESSION_RESULT);
      Ref ifFalse = visit(curr->ifFalse, EXPRESSION_RESULT);
      Ref condition = visit(curr->condition, EXPRESSION_RESULT);
      ScopedTemp tempIfTrue(curr->type, parent),
          tempIfFalse(curr->type, parent),
          tempCondition(i32, parent);
      return
        ValueBuilder::makeSeq(
          ValueBuilder::makeBinary(tempCondition.getAstName(), SET, condition),
          ValueBuilder::makeSeq(
            ValueBuilder::makeBinary(tempIfTrue.getAstName(), SET, ifTrue),
            ValueBuilder::makeSeq(
              ValueBuilder::makeBinary(tempIfFalse.getAstName(), SET, ifFalse),
              ValueBuilder::makeConditional(tempCondition.getAstName(), tempIfTrue.getAstName(), tempIfFalse.getAstName())
            )
          )
        );
    }
    Ref visitReturn(Return *curr) {
      abort();
    }
    Ref visitHost(Host *curr) {
      abort();
    }
    Ref visitNop(Nop *curr) {
      return ValueBuilder::makeToplevel();
    }
    Ref visitUnreachable(Unreachable *curr) {
      return ValueBuilder::makeCall(ABORT_FUNC);
    }
  };
  return ExpressionProcessor(this, func).visit(func->body, result);
}

} // namespace wasm

#endif // wasm_wasm2asm_h<|MERGE_RESOLUTION|>--- conflicted
+++ resolved
@@ -402,11 +402,7 @@
 
 void Wasm2AsmBuilder::addTables(Ref ast, Module *wasm) {
   std::map<std::string, std::vector<IString>> tables; // asm.js tables, sig => contents of table
-<<<<<<< HEAD
-  for (Table::Segment &seg : wasm->table.segments) {
-=======
   for (Table::Segment& seg : wasm->table.segments) {
->>>>>>> ffd9a72d
     for (size_t i = 0; i < seg.data.size(); i++) {
       Name name = seg.data[i];
       auto func = wasm->getFunction(name);
@@ -756,12 +752,8 @@
       Name asmLabel = curr->name;
       continueLabels.insert(asmLabel);
       Ref body = visit(curr->body, result);
-<<<<<<< HEAD
       flattenAppend(body, ValueBuilder::makeBreak(asmLabel));
       Ref ret = ValueBuilder::makeDo(body, ValueBuilder::makeInt(1));
-=======
-      Ref ret = ValueBuilder::makeDo(body, ValueBuilder::makeInt(0));
->>>>>>> ffd9a72d
       return ValueBuilder::makeLabel(fromName(asmLabel), ret);
     }
     Ref visitBreak(Break *curr) {
@@ -877,10 +869,6 @@
     }
     Ref visitSetLocal(SetLocal *curr) {
       if (!isStatement(curr)) {
-<<<<<<< HEAD
-        // return ValueBuilder::makeAssign(ValueBuilder::makeName(fromName(func->getLocalName(curr->index))), visit(curr->value, EXPRESSION_RESULT));
-=======
->>>>>>> ffd9a72d
         return ValueBuilder::makeBinary(
             ValueBuilder::makeName(fromName(func->getLocalName(curr->index))),
             SET, visit(curr->value, EXPRESSION_RESULT));
@@ -1122,7 +1110,6 @@
         case i32: {
           switch (curr->op) {
             case ClzInt32:
-<<<<<<< HEAD
               return ValueBuilder::makeCall(MATH_CLZ32,
                                             visit(curr->value,
                                                   EXPRESSION_RESULT));
@@ -1141,12 +1128,6 @@
               std::cerr << "Unhandled unary i32 operator: " << curr
                         << std::endl;
               abort();
-=======
-              return ValueBuilder::makeCall(MATH_CLZ32, value);
-            case PopcntInt32:
-              return ValueBuilder::makeCall(MATH_POPCNT32, value);
-            default: abort();
->>>>>>> ffd9a72d
           }
         }
         case f32:
@@ -1323,13 +1304,10 @@
         case GeUInt32:
           return ValueBuilder::makeBinary(makeSigning(left, ASM_UNSIGNED), GE,
                                           makeSigning(right, ASM_UNSIGNED));
-<<<<<<< HEAD
         case RotLInt32:
           return ValueBuilder::makeCall(ROTL32, left, right);
         case RotRInt32:
           return ValueBuilder::makeCall(ROTR32, left, right);
-=======
->>>>>>> ffd9a72d
         default:
           std::cerr << "Unhandled binary operator: " << curr << std::endl;
           abort();
