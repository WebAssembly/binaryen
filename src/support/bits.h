--- conflicted
+++ resolved
@@ -33,36 +33,6 @@
 
 namespace wasm {
 
-<<<<<<< HEAD
-template<typename T> int PopCount(T);
-template<typename T> uint32_t BitReverse(T);
-template<typename T> int CountTrailingZeroes(T);
-template<typename T> int CountLeadingZeroes(T);
-template<typename T> int CeilLog2(T);
-template<typename T> bool IsPowerOf2Float(T);
-
-#ifndef wasm_support_bits_definitions
-// The template specializations are provided elsewhere.
-extern template int PopCount(uint8_t);
-extern template int PopCount(uint16_t);
-extern template int PopCount(uint32_t);
-extern template int PopCount(uint64_t);
-extern template uint32_t BitReverse(uint32_t);
-extern template int CountTrailingZeroes(uint32_t);
-extern template int CountTrailingZeroes(uint64_t);
-extern template int CountLeadingZeroes(uint32_t);
-extern template int CountLeadingZeroes(uint64_t);
-extern template int CeilLog2(uint32_t);
-extern template int CeilLog2(uint64_t);
-extern template bool IsPowerOf2Float(float);
-extern template bool IsPowerOf2Float(double);
-#endif
-
-// Convenience signed -> unsigned. It usually doesn't make much sense to use bit
-// functions on signed types.
-template<typename T> int PopCount(T v) {
-  return PopCount(typename std::make_unsigned<T>::type(v));
-=======
 namespace Bits {
 
 int popCount(uint8_t);
@@ -82,7 +52,6 @@
 
 inline int countTrailingZeroes(int32_t v) {
   return countTrailingZeroes(uint32_t(v));
->>>>>>> 6fbf158b
 }
 inline int countTrailingZeroes(int64_t v) {
   return countTrailingZeroes(uint64_t(v));
@@ -97,13 +66,6 @@
 inline int countLeadingZeroes(int64_t v) {
   return countLeadingZeroes(uint64_t(v));
 }
-<<<<<<< HEAD
-template<typename T> bool IsPowerOf2(T v) {
-  static_assert(std::is_integral<T>::value, "unexpected type");
-  return v != 0 && (v & (v - 1)) == 0;
-}
-template<typename T, typename U> inline static T RotateLeft(T val, U count) {
-=======
 
 int ceilLog2(uint32_t);
 int ceilLog2(uint64_t);
@@ -116,7 +78,6 @@
 }
 
 template<typename T, typename U> inline static T rotateLeft(T val, U count) {
->>>>>>> 6fbf158b
   auto value = typename std::make_unsigned<T>::type(val);
   U mask = sizeof(T) * CHAR_BIT - 1;
   count &= mask;
