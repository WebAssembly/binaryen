/*
 * Copyright 2015 WebAssembly Community Group participants
 *
 * Licensed under the Apache License, Version 2.0 (the "License");
 * you may not use this file except in compliance with the License.
 * You may obtain a copy of the License at
 *
 *     http://www.apache.org/licenses/LICENSE-2.0
 *
 * Unless required by applicable law or agreed to in writing, software
 * distributed under the License is distributed on an "AS IS" BASIS,
 * WITHOUT WARRANTIES OR CONDITIONS OF ANY KIND, either express or implied.
 * See the License for the specific language governing permissions and
 * limitations under the License.
 */

#ifndef wasm_support_bits_h
#define wasm_support_bits_h

#include <climits>
#include <cstdint>
#include <type_traits>

/*
 * Portable bit functions.
 *
 * Not all platforms offer fast intrinsics for these functions, and some
 * compilers require checking CPUID at runtime before using the intrinsic.
 *
 * We instead use portable and reasonably-fast implementations, while
 * avoiding implementations with large lookup tables.
 *
 * TODO: The convention here should be changed PopCount => popCount,
 *       initial lowercase, to match the rest of the codebase.
 */

namespace wasm {

template<typename T> int PopCount(T);
template<typename T> uint32_t BitReverse(T);
template<typename T> int CountTrailingZeroes(T);
template<typename T> int CountLeadingZeroes(T);
<<<<<<< HEAD
template<typename T> bool IsPowerOf2Float(T);
=======
template<typename T> int CeilLog2(T);
>>>>>>> e35cdb97

#ifndef wasm_support_bits_definitions
// The template specializations are provided elsewhere.
extern template int PopCount(uint8_t);
extern template int PopCount(uint16_t);
extern template int PopCount(uint32_t);
extern template int PopCount(uint64_t);
extern template uint32_t BitReverse(uint32_t);
extern template int CountTrailingZeroes(uint32_t);
extern template int CountTrailingZeroes(uint64_t);
extern template int CountLeadingZeroes(uint32_t);
extern template int CountLeadingZeroes(uint64_t);
<<<<<<< HEAD
extern template bool IsPowerOf2Float(float);
extern template bool IsPowerOf2Float(double);
=======
extern template int CeilLog2(uint32_t);
extern template int CeilLog2(uint64_t);
>>>>>>> e35cdb97
#endif

// Convenience signed -> unsigned. It usually doesn't make much sense to use bit
// functions on signed types.
template<typename T> int PopCount(T v) {
  return PopCount(typename std::make_unsigned<T>::type(v));
}
template<typename T> int CountTrailingZeroes(T v) {
  return CountTrailingZeroes(typename std::make_unsigned<T>::type(v));
}
template<typename T> int CountLeadingZeroes(T v) {
  return CountLeadingZeroes(typename std::make_unsigned<T>::type(v));
}
template<typename T> int CeilLog2(T v) {
  return CeilLog2(typename std::make_unsigned<T>::type(v));
}
template<typename T> bool IsPowerOf2(T v) {
  static_assert(std::is_integral<T>::value, "unexpected type");
  return v != 0 && (v & (v - 1)) == 0;
}
template<typename T, typename U> inline static T RotateLeft(T val, U count) {
  auto value = typename std::make_unsigned<T>::type(val);
  U mask = sizeof(T) * CHAR_BIT - 1;
  count &= mask;
  return (value << count) | (value >> (-count & mask));
}
template<typename T, typename U> inline static T RotateRight(T val, U count) {
  auto value = typename std::make_unsigned<T>::type(val);
  U mask = sizeof(T) * CHAR_BIT - 1;
  count &= mask;
  return (value >> count) | (value << (-count & mask));
}

extern uint32_t Log2(uint32_t v);
extern uint32_t Pow2(uint32_t v);

} // namespace wasm

#endif // wasm_support_bits_h<|MERGE_RESOLUTION|>--- conflicted
+++ resolved
@@ -40,11 +40,8 @@
 template<typename T> uint32_t BitReverse(T);
 template<typename T> int CountTrailingZeroes(T);
 template<typename T> int CountLeadingZeroes(T);
-<<<<<<< HEAD
+template<typename T> int CeilLog2(T);
 template<typename T> bool IsPowerOf2Float(T);
-=======
-template<typename T> int CeilLog2(T);
->>>>>>> e35cdb97
 
 #ifndef wasm_support_bits_definitions
 // The template specializations are provided elsewhere.
@@ -57,13 +54,10 @@
 extern template int CountTrailingZeroes(uint64_t);
 extern template int CountLeadingZeroes(uint32_t);
 extern template int CountLeadingZeroes(uint64_t);
-<<<<<<< HEAD
+extern template int CeilLog2(uint32_t);
+extern template int CeilLog2(uint64_t);
 extern template bool IsPowerOf2Float(float);
 extern template bool IsPowerOf2Float(double);
-=======
-extern template int CeilLog2(uint32_t);
-extern template int CeilLog2(uint64_t);
->>>>>>> e35cdb97
 #endif
 
 // Convenience signed -> unsigned. It usually doesn't make much sense to use bit
