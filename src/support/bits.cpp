--- conflicted
+++ resolved
@@ -152,7 +152,14 @@
 #endif
 }
 
-<<<<<<< HEAD
+template<> int CeilLog2<uint32_t>(uint32_t v) {
+  return 32 - CountLeadingZeroes(v - 1);
+}
+
+template<> int CeilLog2<uint64_t>(uint64_t v) {
+  return 64 - CountLeadingZeroes(v - 1);
+}
+
 template<> bool IsPowerOf2Float<double>(double v) {
   const uint64_t MIN_POT = 0x001ULL << 52;  // 0x1p-1022
   const uint64_t MAX_POT = 0x7FDULL << 52;  // 0x1p+1022
@@ -169,14 +176,6 @@
   const uint32_t SIGN_MASK = ~0U >> 1;   // mask everything except sign
   auto u = bit_cast<uint32_t>(v) & SIGN_MASK;
   return u >= MIN_POT && u <= MAX_POT && (u & EXP_MASK) == u;
-=======
-template<> int CeilLog2<uint32_t>(uint32_t v) {
-  return 32 - CountLeadingZeroes(v - 1);
-}
-
-template<> int CeilLog2<uint64_t>(uint64_t v) {
-  return 64 - CountLeadingZeroes(v - 1);
->>>>>>> e35cdb97
 }
 
 uint32_t Log2(uint32_t v) {
