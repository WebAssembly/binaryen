/*
 * Copyright 2016 WebAssembly Community Group participants
 *
 * Licensed under the Apache License, Version 2.0 (the "License");
 * you may not use this file except in compliance with the License.
 * You may obtain a copy of the License at
 *
 *     http://www.apache.org/licenses/LICENSE-2.0
 *
 * Unless required by applicable law or agreed to in writing, software
 * distributed under the License is distributed on an "AS IS" BASIS,
 * WITHOUT WARRANTIES OR CONDITIONS OF ANY KIND, either express or implied.
 * See the License for the specific language governing permissions and
 * limitations under the License.
 */

#ifndef wasm_support_utilities_h
#define wasm_support_utilities_h

#include "compiler-support.h"

#include <cassert>
#include <cstdint>
#include <cstring>
#include <iostream>
#include <memory>
#include <sstream>
#include <type_traits>

#include "support/bits.h"

namespace wasm {

// Type punning needs to be done through this function to avoid undefined
// behavior: unions and reinterpret_cast aren't valid approaches.
template<class Destination, class Source>
inline Destination bit_cast(const Source& source) {
  static_assert(sizeof(Destination) == sizeof(Source),
                "bit_cast needs to be between types of the same size");
  static_assert(std::is_trivial_v<Destination> &&
                  std::is_standard_layout_v<Destination>,
                "non-POD bit_cast undefined");
  static_assert(std::is_trivial_v<Source> && std::is_standard_layout_v<Source>,
                "non-POD bit_cast undefined");
  Destination destination;
  std::memcpy(&destination, &source, sizeof(destination));
  return destination;
}

inline size_t alignAddr(size_t address, size_t alignment) {
  assert(alignment && Bits::isPowerOf2((uint32_t)alignment) &&
         "Alignment is not a power of two!");

  assert(address + alignment - 1 >= address);

  return ((address + alignment - 1) & ~(alignment - 1));
}

template<typename T, typename... Args>
std::unique_ptr<T> make_unique(Args&&... args) {
  return std::unique_ptr<T>(new T(std::forward<Args>(args)...));
}

// For fatal errors which could arise from input (i.e. not assertion failures)
class Fatal {
private:
  std::stringstream buffer;

public:
<<<<<<< HEAD
  Fatal() { buffer << "Fatal: "; }
  template<typename T> Fatal& operator<<(T arg) {
    buffer << arg;
=======
  Fatal() { std::cerr << "Fatal: "; }
  template<typename T> Fatal& operator<<(T&& arg) {
    std::cerr << arg;
>>>>>>> 62d056f8
    return *this;
  }
#ifndef THROW_ON_FATAL
  [[noreturn]] ~Fatal() {
    std::cerr << buffer.str() << std::endl;
    // Use _Exit here to avoid calling static destructors. This avoids deadlocks
    // in (for example) the thread worker pool, where workers hold a lock while
    // performing their work.
    _Exit(EXIT_FAILURE);
  }
#else
  // This variation is a best-effort attempt to make fatal errors recoverable
  // for embedders of Binaryen as a library, namely wasm-opt-rs.
  //
  // Throwing in destructors is strongly discouraged, since it is easy to
  // accidentally throw during unwinding, which will trigger an abort. Since
  // `Fatal` is a special type that only occurs on error paths, we are hoping it
  // is never constructed during unwinding or while destructing another type.
  [[noreturn]] ~Fatal() noexcept(false) {
    throw std::runtime_error(buffer.str());
  }
#endif
};

[[noreturn]] void handle_unreachable(const char* msg = nullptr,
                                     const char* file = nullptr,
                                     unsigned line = 0);

// If control flow reaches the point of the WASM_UNREACHABLE(), the program is
// undefined.
#ifndef NDEBUG
#define WASM_UNREACHABLE(msg) wasm::handle_unreachable(msg, __FILE__, __LINE__)
#elif defined(WASM_BUILTIN_UNREACHABLE)
#define WASM_UNREACHABLE(msg) WASM_BUILTIN_UNREACHABLE
#else
#define WASM_UNREACHABLE(msg) wasm::handle_unreachable()
#endif

} // namespace wasm

#endif // wasm_support_utilities_h<|MERGE_RESOLUTION|>--- conflicted
+++ resolved
@@ -67,15 +67,9 @@
   std::stringstream buffer;
 
 public:
-<<<<<<< HEAD
   Fatal() { buffer << "Fatal: "; }
-  template<typename T> Fatal& operator<<(T arg) {
+  template<typename T> Fatal& operator<<(T&& arg) {
     buffer << arg;
-=======
-  Fatal() { std::cerr << "Fatal: "; }
-  template<typename T> Fatal& operator<<(T&& arg) {
-    std::cerr << arg;
->>>>>>> 62d056f8
     return *this;
   }
 #ifndef THROW_ON_FATAL
