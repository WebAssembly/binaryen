--- conflicted
+++ resolved
@@ -300,13 +300,8 @@
   Expression* makeStructGet(Element& s, bool signed_ = false);
   Expression* makeStructSet(Element& s);
   Expression* makeArrayNew(Element& s, bool default_);
-<<<<<<< HEAD
-  Expression* makeArrayNewSegData(Element& s);
-  Expression* makeArrayNewSegElem(Element& s);
-=======
   Expression* makeArrayNewData(Element& s);
   Expression* makeArrayNewElem(Element& s);
->>>>>>> b78ffa4e
   Expression* makeArrayNewFixed(Element& s);
   Expression* makeArrayGet(Element& s, bool signed_ = false);
   Expression* makeArraySet(Element& s);
