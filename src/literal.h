--- conflicted
+++ resolved
@@ -632,19 +632,16 @@
   Literal extendHighSToVecI32x4() const;
   Literal extendLowUToVecI32x4() const;
   Literal extendHighUToVecI32x4() const;
-<<<<<<< HEAD
+  Literal extendLowSToVecI64x2() const;
+  Literal extendHighSToVecI64x2() const;
+  Literal extendLowUToVecI64x2() const;
+  Literal extendHighUToVecI64x2() const;
   Literal convertLowSToVecF64x2() const;
   Literal convertLowUToVecF64x2() const;
   Literal truncSatZeroSToVecI32x4() const;
   Literal truncSatZeroUToVecI32x4() const;
   Literal demoteZeroToVecF32x4() const;
   Literal promoteLowToVecF64x2() const;
-=======
-  Literal extendLowSToVecI64x2() const;
-  Literal extendHighSToVecI64x2() const;
-  Literal extendLowUToVecI64x2() const;
-  Literal extendHighUToVecI64x2() const;
->>>>>>> f09bb989
   Literal swizzleVec8x16(const Literal& other) const;
 
   // Checks if an RTT value is a sub-rtt of another, that is, whether GC data
