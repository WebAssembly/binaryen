/*
 * Copyright 2017 WebAssembly Community Group participants
 *
 * Licensed under the Apache License, Version 2.0 (the "License");
 * you may not use this file except in compliance with the License.
 * You may obtain a copy of the License at
 *
 *     http://www.apache.org/licenses/LICENSE-2.0
 *
 * Unless required by applicable law or agreed to in writing, software
 * distributed under the License is distributed on an "AS IS" BASIS,
 * WITHOUT WARRANTIES OR CONDITIONS OF ANY KIND, either express or implied.
 * See the License for the specific language governing permissions and
 * limitations under the License.
 */

#ifndef wasm_literal_h
#define wasm_literal_h

#include <array>
#include <iostream>

#include "compiler-support.h"
#include "support/hash.h"
#include "support/name.h"
#include "support/small_vector.h"
#include "support/utilities.h"
#include "wasm-type.h"

namespace wasm {

class Literals;
struct ExceptionPackage;

class Literal {
  // store only integers, whose bits are deterministic. floats
  // can have their signalling bit set, for example.
  union {
    int32_t i32;
    int64_t i64;
    uint8_t v128[16];
    // funcref function name. `isNull()` indicates a `null` value.
    Name func;
    // exnref package. `nullptr` indicates a `null` value.
    std::unique_ptr<ExceptionPackage> exn;
    // TODO: Literals of type `externref` can only be `null` currently but we
    // will need to represent extern values eventually, to
    // 1) run the spec tests and fuzzer with reference types enabled and
    // 2) avoid bailing out when seeing a reference typed value in precompute
  };

public:
  // Type of the literal. Immutable because the literal's payload depends on it.
  const Type type;

  Literal() : v128(), type(Type::none) {}
  explicit Literal(Type type);
  explicit Literal(Type::BasicID typeId) : Literal(Type(typeId)) {}
  explicit Literal(int32_t init) : i32(init), type(Type::i32) {}
  explicit Literal(uint32_t init) : i32(init), type(Type::i32) {}
  explicit Literal(int64_t init) : i64(init), type(Type::i64) {}
  explicit Literal(uint64_t init) : i64(init), type(Type::i64) {}
  explicit Literal(float init)
    : i32(bit_cast<int32_t>(init)), type(Type::f32) {}
  explicit Literal(double init)
    : i64(bit_cast<int64_t>(init)), type(Type::f64) {}
  // v128 literal from bytes
  explicit Literal(const uint8_t init[16]);
  // v128 literal from lane value literals
  explicit Literal(const std::array<Literal, 16>&);
  explicit Literal(const std::array<Literal, 8>&);
  explicit Literal(const std::array<Literal, 4>&);
  explicit Literal(const std::array<Literal, 2>&);
  explicit Literal(Name func) : func(func), type(Type::funcref) {}
  explicit Literal(std::unique_ptr<ExceptionPackage>&& exn)
    : exn(std::move(exn)), type(Type::exnref) {}
  Literal(const Literal& other);
  Literal& operator=(const Literal& other);
  ~Literal() {
    if (type.isException()) {
      exn.~unique_ptr();
    }
  }

  bool isConcrete() const { return type != Type::none; }
  bool isNone() const { return type == Type::none; }
  bool isNull() const {
    if (type.isNullable()) {
      if (type.isFunction()) {
        return func.isNull();
      }
      if (type.isException()) {
        return !exn;
      }
      return true;
    }
    return false;
  }
  bool isZero() const {
    switch (type.getBasic()) {
      case Type::i32:
        return i32 == 0;
      case Type::i64:
        return i64 == 0LL;
      case Type::f32:
        return bit_cast<float>(i32) == 0.0f;
      case Type::f64:
        return bit_cast<double>(i64) == 0.0;
      case Type::v128: {
        uint8_t zeros[16] = {0};
        return memcmp(&v128, zeros, 16) == 0;
      }
      default:
        WASM_UNREACHABLE("unexpected type");
    }
  }
  bool isSignedMin() const {
    switch (type.getBasic()) {
      case Type::i32:
        return i32 == std::numeric_limits<int32_t>::min();
      case Type::i64:
        return i64 == std::numeric_limits<int64_t>::min();
      default:
        WASM_UNREACHABLE("unexpected type");
    }
  }
  bool isSignedMax() const {
    switch (type.getBasic()) {
      case Type::i32:
        return i32 == std::numeric_limits<int32_t>::max();
      case Type::i64:
        return i64 == std::numeric_limits<int64_t>::max();
      default:
        WASM_UNREACHABLE("unexpected type");
    }
  }
  bool isUnsignedMax() const {
    switch (type.getBasic()) {
      case Type::i32:
        return uint32_t(i32) == std::numeric_limits<uint32_t>::max();
      case Type::i64:
        return uint64_t(i64) == std::numeric_limits<uint64_t>::max();
      default:
        WASM_UNREACHABLE("unexpected type");
    }
  }

  static Literals makeZero(Type type);
  static Literal makeSingleZero(Type type);
  static Literal makeFromInt32(int32_t x, Type type) {
    switch (type.getBasic()) {
      case Type::i32:
        return Literal(int32_t(x));
      case Type::i64:
        return Literal(int64_t(x));
      case Type::f32:
        return Literal(float(x));
      case Type::f64:
        return Literal(double(x));
      case Type::v128:
        return Literal(std::array<Literal, 4>{{Literal(x),
                                               Literal(int32_t(0)),
                                               Literal(int32_t(0)),
                                               Literal(int32_t(0))}});
      default:
        WASM_UNREACHABLE("unexpected type");
    }
  }
<<<<<<< HEAD

  static Literal makeFromInt64(int64_t x, Type type) {
=======
  static Literal makeFromUInt64(uint64_t x, Type type) {
>>>>>>> 654cfca4
    switch (type.getBasic()) {
      case Type::i32:
        return Literal(int32_t(x));
      case Type::i64:
        return Literal(int64_t(x));
      case Type::f32:
        return Literal(float(x));
      case Type::f64:
        return Literal(double(x));
      case Type::v128:
        return Literal(
          std::array<Literal, 2>{{Literal(x), Literal(int64_t(0))}});
      default:
        WASM_UNREACHABLE("unexpected type");
    }
  }
  static Literal makeSignedMin(Type type) {
    switch (type.getBasic()) {
      case Type::i32:
        return Literal(std::numeric_limits<int32_t>::min());
      case Type::i64:
        return Literal(std::numeric_limits<int64_t>::min());
      default:
        WASM_UNREACHABLE("unexpected type");
    }
  }
  static Literal makeSignedMax(Type type) {
    switch (type.getBasic()) {
      case Type::i32:
        return Literal(std::numeric_limits<int32_t>::max());
      case Type::i64:
        return Literal(std::numeric_limits<int64_t>::max());
      default:
        WASM_UNREACHABLE("unexpected type");
    }
  }
  static Literal makeUnsignedMax(Type type) {
    switch (type.getBasic()) {
      case Type::i32:
        return Literal(std::numeric_limits<uint32_t>::max());
      case Type::i64:
        return Literal(std::numeric_limits<uint64_t>::max());
      default:
        WASM_UNREACHABLE("unexpected type");
    }
  }
  static Literal makeNull(Type type) {
    assert(type.isNullable());
    return Literal(type);
  }
  static Literal makeFunc(Name func) { return Literal(func.c_str()); }
  static Literal makeExn(std::unique_ptr<ExceptionPackage>&& exn) {
    return Literal(std::move(exn));
  }
  static Literal makeI31(int32_t value) {
    auto lit = Literal(Type::i31ref);
    lit.i32 = value & 0x7fffffff;
    return lit;
  }

  Literal castToF32();
  Literal castToF64();
  Literal castToI32();
  Literal castToI64();

  int32_t geti32() const {
    assert(type == Type::i32);
    return i32;
  }
  int32_t geti31(bool signed_ = true) const {
    assert(type == Type::i31ref);
    return signed_ ? (i32 << 1) >> 1 : i32;
  }
  int64_t geti64() const {
    assert(type == Type::i64);
    return i64;
  }
  float getf32() const {
    assert(type == Type::f32);
    return bit_cast<float>(i32);
  }
  double getf64() const {
    assert(type == Type::f64);
    return bit_cast<double>(i64);
  }
  std::array<uint8_t, 16> getv128() const;
  Name getFunc() const {
    assert(type.isFunction() && !func.isNull());
    return func;
  }
  ExceptionPackage getExceptionPackage() const;

  // careful!
  int32_t* geti32Ptr() {
    assert(type == Type::i32);
    return &i32;
  }
  uint8_t* getv128Ptr() {
    assert(type == Type::v128);
    return v128;
  }
  const uint8_t* getv128Ptr() const {
    assert(type == Type::v128);
    return v128;
  }

  int32_t reinterpreti32() const {
    assert(type == Type::f32);
    return i32;
  }
  int64_t reinterpreti64() const {
    assert(type == Type::f64);
    return i64;
  }
  float reinterpretf32() const {
    assert(type == Type::i32);
    return bit_cast<float>(i32);
  }
  double reinterpretf64() const {
    assert(type == Type::i64);
    return bit_cast<double>(i64);
  }

  int64_t getInteger() const;
  uint64_t getUnsigned() const;
  double getFloat() const;
  // Obtains the bits of a basic value typed literal.
  void getBits(uint8_t (&buf)[16]) const;
  // Equality checks for the type and the bits, so a nan float would
  // be compared bitwise (which means that a Literal containing a nan
  // would be equal to itself, if the bits are equal).
  bool operator==(const Literal& other) const;
  bool operator!=(const Literal& other) const;

  bool isNaN();

  static uint32_t NaNPayload(float f);
  static uint64_t NaNPayload(double f);
  static float setQuietNaN(float f);
  static double setQuietNaN(double f);

  static void printFloat(std::ostream& o, float f);
  static void printDouble(std::ostream& o, double d);
  static void printVec128(std::ostream& o, const std::array<uint8_t, 16>& v);

  Literal countLeadingZeroes() const;
  Literal countTrailingZeroes() const;
  Literal popCount() const;

  Literal extendToSI64() const;
  Literal extendToUI64() const;
  Literal extendToF64() const;
  Literal extendS8() const;
  Literal extendS16() const;
  Literal extendS32() const;
  Literal wrapToI32() const;

  Literal convertSIToF32() const;
  Literal convertUIToF32() const;
  Literal convertSIToF64() const;
  Literal convertUIToF64() const;

  Literal truncSatToSI32() const;
  Literal truncSatToSI64() const;
  Literal truncSatToUI32() const;
  Literal truncSatToUI64() const;

  Literal eqz() const;
  Literal neg() const;
  Literal abs() const;
  Literal ceil() const;
  Literal floor() const;
  Literal trunc() const;
  Literal nearbyint() const;
  Literal sqrt() const;
  Literal demote() const;

  Literal add(const Literal& other) const;
  Literal sub(const Literal& other) const;
  Literal mul(const Literal& other) const;
  Literal div(const Literal& other) const;
  Literal divS(const Literal& other) const;
  Literal divU(const Literal& other) const;
  Literal remS(const Literal& other) const;
  Literal remU(const Literal& other) const;
  Literal and_(const Literal& other) const;
  Literal or_(const Literal& other) const;
  Literal xor_(const Literal& other) const;
  Literal shl(const Literal& other) const;
  Literal shrS(const Literal& other) const;
  Literal shrU(const Literal& other) const;
  Literal rotL(const Literal& other) const;
  Literal rotR(const Literal& other) const;

  // Note that these functions perform equality checks based
  // on the type of the literal, so that (unlike the == operator)
  // a float nan would not be identical to itself.
  Literal eq(const Literal& other) const;
  Literal ne(const Literal& other) const;
  Literal ltS(const Literal& other) const;
  Literal ltU(const Literal& other) const;
  Literal lt(const Literal& other) const;
  Literal leS(const Literal& other) const;
  Literal leU(const Literal& other) const;
  Literal le(const Literal& other) const;

  Literal gtS(const Literal& other) const;
  Literal gtU(const Literal& other) const;
  Literal gt(const Literal& other) const;
  Literal geS(const Literal& other) const;
  Literal geU(const Literal& other) const;
  Literal ge(const Literal& other) const;

  Literal min(const Literal& other) const;
  Literal max(const Literal& other) const;
  Literal pmin(const Literal& other) const;
  Literal pmax(const Literal& other) const;
  Literal copysign(const Literal& other) const;

  std::array<Literal, 16> getLanesSI8x16() const;
  std::array<Literal, 16> getLanesUI8x16() const;
  std::array<Literal, 8> getLanesSI16x8() const;
  std::array<Literal, 8> getLanesUI16x8() const;
  std::array<Literal, 4> getLanesI32x4() const;
  std::array<Literal, 2> getLanesI64x2() const;
  std::array<Literal, 4> getLanesF32x4() const;
  std::array<Literal, 2> getLanesF64x2() const;

  Literal shuffleV8x16(const Literal& other,
                       const std::array<uint8_t, 16>& mask) const;
  Literal splatI8x16() const;
  Literal extractLaneSI8x16(uint8_t index) const;
  Literal extractLaneUI8x16(uint8_t index) const;
  Literal replaceLaneI8x16(const Literal& other, uint8_t index) const;
  Literal splatI16x8() const;
  Literal extractLaneSI16x8(uint8_t index) const;
  Literal extractLaneUI16x8(uint8_t index) const;
  Literal replaceLaneI16x8(const Literal& other, uint8_t index) const;
  Literal splatI32x4() const;
  Literal extractLaneI32x4(uint8_t index) const;
  Literal replaceLaneI32x4(const Literal& other, uint8_t index) const;
  Literal splatI64x2() const;
  Literal extractLaneI64x2(uint8_t index) const;
  Literal replaceLaneI64x2(const Literal& other, uint8_t index) const;
  Literal splatF32x4() const;
  Literal extractLaneF32x4(uint8_t index) const;
  Literal replaceLaneF32x4(const Literal& other, uint8_t index) const;
  Literal splatF64x2() const;
  Literal extractLaneF64x2(uint8_t index) const;
  Literal replaceLaneF64x2(const Literal& other, uint8_t index) const;
  Literal eqI8x16(const Literal& other) const;
  Literal neI8x16(const Literal& other) const;
  Literal ltSI8x16(const Literal& other) const;
  Literal ltUI8x16(const Literal& other) const;
  Literal gtSI8x16(const Literal& other) const;
  Literal gtUI8x16(const Literal& other) const;
  Literal leSI8x16(const Literal& other) const;
  Literal leUI8x16(const Literal& other) const;
  Literal geSI8x16(const Literal& other) const;
  Literal geUI8x16(const Literal& other) const;
  Literal eqI16x8(const Literal& other) const;
  Literal neI16x8(const Literal& other) const;
  Literal ltSI16x8(const Literal& other) const;
  Literal ltUI16x8(const Literal& other) const;
  Literal gtSI16x8(const Literal& other) const;
  Literal gtUI16x8(const Literal& other) const;
  Literal leSI16x8(const Literal& other) const;
  Literal leUI16x8(const Literal& other) const;
  Literal geSI16x8(const Literal& other) const;
  Literal geUI16x8(const Literal& other) const;
  Literal eqI32x4(const Literal& other) const;
  Literal neI32x4(const Literal& other) const;
  Literal ltSI32x4(const Literal& other) const;
  Literal ltUI32x4(const Literal& other) const;
  Literal gtSI32x4(const Literal& other) const;
  Literal gtUI32x4(const Literal& other) const;
  Literal leSI32x4(const Literal& other) const;
  Literal leUI32x4(const Literal& other) const;
  Literal geSI32x4(const Literal& other) const;
  Literal geUI32x4(const Literal& other) const;
  Literal eqF32x4(const Literal& other) const;
  Literal neF32x4(const Literal& other) const;
  Literal ltF32x4(const Literal& other) const;
  Literal gtF32x4(const Literal& other) const;
  Literal leF32x4(const Literal& other) const;
  Literal geF32x4(const Literal& other) const;
  Literal eqF64x2(const Literal& other) const;
  Literal neF64x2(const Literal& other) const;
  Literal ltF64x2(const Literal& other) const;
  Literal gtF64x2(const Literal& other) const;
  Literal leF64x2(const Literal& other) const;
  Literal geF64x2(const Literal& other) const;
  Literal notV128() const;
  Literal andV128(const Literal& other) const;
  Literal orV128(const Literal& other) const;
  Literal xorV128(const Literal& other) const;
  Literal bitselectV128(const Literal& left, const Literal& right) const;
  Literal absI8x16() const;
  Literal negI8x16() const;
  Literal anyTrueI8x16() const;
  Literal allTrueI8x16() const;
  Literal bitmaskI8x16() const;
  Literal shlI8x16(const Literal& other) const;
  Literal shrSI8x16(const Literal& other) const;
  Literal shrUI8x16(const Literal& other) const;
  Literal addI8x16(const Literal& other) const;
  Literal addSaturateSI8x16(const Literal& other) const;
  Literal addSaturateUI8x16(const Literal& other) const;
  Literal subI8x16(const Literal& other) const;
  Literal subSaturateSI8x16(const Literal& other) const;
  Literal subSaturateUI8x16(const Literal& other) const;
  Literal mulI8x16(const Literal& other) const;
  Literal minSI8x16(const Literal& other) const;
  Literal minUI8x16(const Literal& other) const;
  Literal maxSI8x16(const Literal& other) const;
  Literal maxUI8x16(const Literal& other) const;
  Literal avgrUI8x16(const Literal& other) const;
  Literal absI16x8() const;
  Literal negI16x8() const;
  Literal anyTrueI16x8() const;
  Literal allTrueI16x8() const;
  Literal bitmaskI16x8() const;
  Literal shlI16x8(const Literal& other) const;
  Literal shrSI16x8(const Literal& other) const;
  Literal shrUI16x8(const Literal& other) const;
  Literal addI16x8(const Literal& other) const;
  Literal addSaturateSI16x8(const Literal& other) const;
  Literal addSaturateUI16x8(const Literal& other) const;
  Literal subI16x8(const Literal& other) const;
  Literal subSaturateSI16x8(const Literal& other) const;
  Literal subSaturateUI16x8(const Literal& other) const;
  Literal mulI16x8(const Literal& other) const;
  Literal minSI16x8(const Literal& other) const;
  Literal minUI16x8(const Literal& other) const;
  Literal maxSI16x8(const Literal& other) const;
  Literal maxUI16x8(const Literal& other) const;
  Literal avgrUI16x8(const Literal& other) const;
  Literal absI32x4() const;
  Literal negI32x4() const;
  Literal anyTrueI32x4() const;
  Literal allTrueI32x4() const;
  Literal bitmaskI32x4() const;
  Literal shlI32x4(const Literal& other) const;
  Literal shrSI32x4(const Literal& other) const;
  Literal shrUI32x4(const Literal& other) const;
  Literal addI32x4(const Literal& other) const;
  Literal subI32x4(const Literal& other) const;
  Literal mulI32x4(const Literal& other) const;
  Literal minSI32x4(const Literal& other) const;
  Literal minUI32x4(const Literal& other) const;
  Literal maxSI32x4(const Literal& other) const;
  Literal maxUI32x4(const Literal& other) const;
  Literal dotSI16x8toI32x4(const Literal& other) const;
  Literal negI64x2() const;
  Literal anyTrueI64x2() const;
  Literal allTrueI64x2() const;
  Literal shlI64x2(const Literal& other) const;
  Literal shrSI64x2(const Literal& other) const;
  Literal shrUI64x2(const Literal& other) const;
  Literal addI64x2(const Literal& other) const;
  Literal subI64x2(const Literal& other) const;
  Literal mulI64x2(const Literal& other) const;
  Literal absF32x4() const;
  Literal negF32x4() const;
  Literal sqrtF32x4() const;
  Literal addF32x4(const Literal& other) const;
  Literal subF32x4(const Literal& other) const;
  Literal mulF32x4(const Literal& other) const;
  Literal divF32x4(const Literal& other) const;
  Literal minF32x4(const Literal& other) const;
  Literal maxF32x4(const Literal& other) const;
  Literal pminF32x4(const Literal& other) const;
  Literal pmaxF32x4(const Literal& other) const;
  Literal ceilF32x4() const;
  Literal floorF32x4() const;
  Literal truncF32x4() const;
  Literal nearestF32x4() const;
  Literal absF64x2() const;
  Literal negF64x2() const;
  Literal sqrtF64x2() const;
  Literal addF64x2(const Literal& other) const;
  Literal subF64x2(const Literal& other) const;
  Literal mulF64x2(const Literal& other) const;
  Literal divF64x2(const Literal& other) const;
  Literal minF64x2(const Literal& other) const;
  Literal maxF64x2(const Literal& other) const;
  Literal pminF64x2(const Literal& other) const;
  Literal pmaxF64x2(const Literal& other) const;
  Literal ceilF64x2() const;
  Literal floorF64x2() const;
  Literal truncF64x2() const;
  Literal nearestF64x2() const;
  Literal truncSatToSI32x4() const;
  Literal truncSatToUI32x4() const;
  Literal truncSatToSI64x2() const;
  Literal truncSatToUI64x2() const;
  Literal convertSToF32x4() const;
  Literal convertUToF32x4() const;
  Literal convertSToF64x2() const;
  Literal convertUToF64x2() const;
  Literal narrowSToVecI8x16(const Literal& other) const;
  Literal narrowUToVecI8x16(const Literal& other) const;
  Literal narrowSToVecI16x8(const Literal& other) const;
  Literal narrowUToVecI16x8(const Literal& other) const;
  Literal widenLowSToVecI16x8() const;
  Literal widenHighSToVecI16x8() const;
  Literal widenLowUToVecI16x8() const;
  Literal widenHighUToVecI16x8() const;
  Literal widenLowSToVecI32x4() const;
  Literal widenHighSToVecI32x4() const;
  Literal widenLowUToVecI32x4() const;
  Literal widenHighUToVecI32x4() const;
  Literal swizzleVec8x16(const Literal& other) const;

private:
  Literal addSatSI8(const Literal& other) const;
  Literal addSatUI8(const Literal& other) const;
  Literal addSatSI16(const Literal& other) const;
  Literal addSatUI16(const Literal& other) const;
  Literal subSatSI8(const Literal& other) const;
  Literal subSatUI8(const Literal& other) const;
  Literal subSatSI16(const Literal& other) const;
  Literal subSatUI16(const Literal& other) const;
  Literal minInt(const Literal& other) const;
  Literal maxInt(const Literal& other) const;
  Literal minUInt(const Literal& other) const;
  Literal maxUInt(const Literal& other) const;
  Literal avgrUInt(const Literal& other) const;
};

class Literals : public SmallVector<Literal, 1> {
public:
  Literals() = default;
  Literals(std::initializer_list<Literal> init)
    : SmallVector<Literal, 1>(init) {
#ifndef NDEBUG
    for (auto& lit : init) {
      assert(lit.isConcrete());
    }
#endif
  };
  Type getType() {
    std::vector<Type> types;
    for (auto& val : *this) {
      types.push_back(val.type);
    }
    return Type(types);
  }
  bool isNone() { return size() == 0; }
  bool isConcrete() { return size() != 0; }
};

// A struct for a thrown exception, which includes a tag (event) and thrown
// values
struct ExceptionPackage {
  Name event;
  Literals values;
  bool operator==(const ExceptionPackage& other) const {
    return event == other.event && values == other.values;
  }
  bool operator!=(const ExceptionPackage& other) const {
    return !(*this == other);
  }
};

std::ostream& operator<<(std::ostream& o, wasm::Literal literal);
std::ostream& operator<<(std::ostream& o, wasm::Literals literals);
std::ostream& operator<<(std::ostream& o, const ExceptionPackage& exn);

} // namespace wasm

namespace std {
template<> struct hash<wasm::Literal> {
  size_t operator()(const wasm::Literal& a) const {
    auto digest = wasm::hash(a.type.getID());
    auto hashRef = [&]() {
      assert(a.type.isRef());
      if (a.isNull()) {
        return digest;
      }
      if (a.type.isFunction()) {
        wasm::rehash(digest, a.getFunc());
        return digest;
      }
      if (a.type.isException()) {
        auto exn = a.getExceptionPackage();
        wasm::rehash(digest, exn.event);
        wasm::rehash(digest, exn.values);
        return digest;
      }
      // other non-null reference type literals cannot represent concrete
      // values, i.e. there is no concrete externref, anyref or eqref other than
      // null.
      WASM_UNREACHABLE("unexpected type");
    };
    if (a.type.isBasic()) {
      switch (a.type.getBasic()) {
        case wasm::Type::i32:
          wasm::rehash(digest, a.geti32());
          return digest;
        case wasm::Type::f32:
          wasm::rehash(digest, a.reinterpreti32());
          return digest;
        case wasm::Type::i64:
          wasm::rehash(digest, a.geti64());
          return digest;
        case wasm::Type::f64:
          wasm::rehash(digest, a.reinterpreti64());
          return digest;
        case wasm::Type::v128:
          uint64_t chunks[2];
          memcpy(&chunks, a.getv128Ptr(), 16);
          wasm::rehash(digest, chunks[0]);
          wasm::rehash(digest, chunks[1]);
          return digest;
        case wasm::Type::funcref:
        case wasm::Type::externref:
        case wasm::Type::exnref:
        case wasm::Type::anyref:
        case wasm::Type::eqref:
          return hashRef();
        case wasm::Type::i31ref:
          wasm::rehash(digest, a.geti31(true));
          return digest;
        case wasm::Type::none:
        case wasm::Type::unreachable:
          break;
      }
    } else if (a.type.isRef()) {
      return hashRef();
    } else if (a.type.isRtt()) {
      WASM_UNREACHABLE("TODO: rtt literals");
    }
    WASM_UNREACHABLE("unexpected type");
  }
};
template<> struct hash<wasm::Literals> {
  size_t operator()(const wasm::Literals& a) const {
    auto digest = wasm::hash(a.size());
    for (const auto& lit : a) {
      wasm::rehash(digest, lit);
    }
    return digest;
  }
};
template<> struct less<wasm::Literal> {
  bool operator()(const wasm::Literal& a, const wasm::Literal& b) const {
    if (a.type < b.type) {
      return true;
    }
    if (b.type < a.type) {
      return false;
    }
    TODO_SINGLE_COMPOUND(a.type);
    switch (a.type.getBasic()) {
      case wasm::Type::i32:
        return a.geti32() < b.geti32();
      case wasm::Type::f32:
        return a.reinterpreti32() < b.reinterpreti32();
      case wasm::Type::i64:
        return a.geti64() < b.geti64();
      case wasm::Type::f64:
        return a.reinterpreti64() < b.reinterpreti64();
      case wasm::Type::v128:
        return memcmp(a.getv128Ptr(), b.getv128Ptr(), 16) < 0;
      case wasm::Type::funcref:
      case wasm::Type::externref:
      case wasm::Type::exnref:
      case wasm::Type::anyref:
      case wasm::Type::eqref:
      case wasm::Type::i31ref:
      case wasm::Type::none:
      case wasm::Type::unreachable:
        return false;
    }
    WASM_UNREACHABLE("unexpected type");
  }
};
} // namespace std

#endif // wasm_literal_h<|MERGE_RESOLUTION|>--- conflicted
+++ resolved
@@ -166,12 +166,7 @@
         WASM_UNREACHABLE("unexpected type");
     }
   }
-<<<<<<< HEAD
-
   static Literal makeFromInt64(int64_t x, Type type) {
-=======
-  static Literal makeFromUInt64(uint64_t x, Type type) {
->>>>>>> 654cfca4
     switch (type.getBasic()) {
       case Type::i32:
         return Literal(int32_t(x));
