--- conflicted
+++ resolved
@@ -620,31 +620,6 @@
   Literal truncSatToUI32x4() const;
   Literal convertSToF32x4() const;
   Literal convertUToF32x4() const;
-<<<<<<< HEAD
-  Literal narrowSToVecI8x16(const Literal& other) const;
-  Literal narrowUToVecI8x16(const Literal& other) const;
-  Literal narrowSToVecI16x8(const Literal& other) const;
-  Literal narrowUToVecI16x8(const Literal& other) const;
-  Literal extendLowSToVecI16x8() const;
-  Literal extendHighSToVecI16x8() const;
-  Literal extendLowUToVecI16x8() const;
-  Literal extendHighUToVecI16x8() const;
-  Literal extendLowSToVecI32x4() const;
-  Literal extendHighSToVecI32x4() const;
-  Literal extendLowUToVecI32x4() const;
-  Literal extendHighUToVecI32x4() const;
-  Literal extendLowSToVecI64x2() const;
-  Literal extendHighSToVecI64x2() const;
-  Literal extendLowUToVecI64x2() const;
-  Literal extendHighUToVecI64x2() const;
-  Literal convertLowSToF64x2() const;
-  Literal convertLowUToF64x2() const;
-  Literal truncSatZeroSToI32x4() const;
-  Literal truncSatZeroUToI32x4() const;
-  Literal demoteZeroToF32x4() const;
-  Literal promoteLowToF64x2() const;
-  Literal swizzleVec8x16(const Literal& other) const;
-=======
   Literal narrowSToI8x16(const Literal& other) const;
   Literal narrowUToI8x16(const Literal& other) const;
   Literal narrowSToI16x8(const Literal& other) const;
@@ -661,8 +636,13 @@
   Literal extendHighSToI64x2() const;
   Literal extendLowUToI64x2() const;
   Literal extendHighUToI64x2() const;
+  Literal convertLowSToF64x2() const;
+  Literal convertLowUToF64x2() const;
+  Literal truncSatZeroSToI32x4() const;
+  Literal truncSatZeroUToI32x4() const;
+  Literal demoteZeroToF32x4() const;
+  Literal promoteLowToF64x2() const;
   Literal swizzleI8x16(const Literal& other) const;
->>>>>>> b3375bc1
 
   // Checks if an RTT value is a sub-rtt of another, that is, whether GC data
   // with this object's RTT can be successfuly cast using the other RTT
