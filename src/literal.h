--- conflicted
+++ resolved
@@ -62,11 +62,7 @@
   explicit Literal(Name func) : func(func), type(Type::funcref) {}
 
   bool isConcrete() { return type != Type::none; }
-<<<<<<< HEAD
-  bool isNull() { return type == Type::none; }
-=======
   bool isNone() { return type == Type::none; }
->>>>>>> 85de1c12
 
   static Literal makeFromInt32(int32_t x, Type type) {
     switch (type) {
@@ -87,13 +83,6 @@
                                                Literal(int32_t(0)),
                                                Literal(int32_t(0)),
                                                Literal(int32_t(0))}});
-<<<<<<< HEAD
-      case Type::anyref: // there's no anyref literals
-      case Type::exnref: // there's no exnref literals
-      case Type::none:
-      case Type::unreachable:
-        WASM_UNREACHABLE();
-=======
       case Type::funcref:
       case Type::anyref:
       case Type::nullref:
@@ -101,7 +90,6 @@
       case Type::none:
       case Type::unreachable:
         WASM_UNREACHABLE("unexpected type");
->>>>>>> 85de1c12
     }
     WASM_UNREACHABLE("unexpected type");
   }
