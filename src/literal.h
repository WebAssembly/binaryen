--- conflicted
+++ resolved
@@ -53,14 +53,7 @@
   const Type type;
 
   Literal() : v128(), type(Type::none) {}
-<<<<<<< HEAD
   explicit Literal(Type type);
-=======
-  explicit Literal(Type type) : v128(), type(type) {
-    assert(type != Type::unreachable && type != Type::funcref &&
-           type != Type::exnref);
-  }
->>>>>>> 5effd0d0
   explicit Literal(Type::BasicID typeId) : Literal(Type(typeId)) {}
   explicit Literal(int32_t init) : i32(init), type(Type::i32) {}
   explicit Literal(uint32_t init) : i32(init), type(Type::i32) {}
@@ -126,18 +119,12 @@
   static Literals makeZero(Type type);
   static Literal makeSingleZero(Type type);
 
-<<<<<<< HEAD
   static Literal makeNull(Type type) {
     assert(type.isNullable());
     return Literal(type);
   }
   static Literal makeFunc(Name func) { return Literal(func.c_str()); }
-  static Literal makeExn(std::unique_ptr<ExceptionPackage> exn) {
-=======
-  static Literal makeNullref() { return Literal(Type(Type::nullref)); }
-  static Literal makeFuncref(Name func) { return Literal(func.c_str()); }
-  static Literal makeExnref(std::unique_ptr<ExceptionPackage>&& exn) {
->>>>>>> 5effd0d0
+  static Literal makeExn(std::unique_ptr<ExceptionPackage>&& exn) {
     return Literal(std::move(exn));
   }
 
