/*
 * Copyright 2017 WebAssembly Community Group participants
 *
 * Licensed under the Apache License, Version 2.0 (the "License");
 * you may not use this file except in compliance with the License.
 * You may obtain a copy of the License at
 *
 *     http://www.apache.org/licenses/LICENSE-2.0
 *
 * Unless required by applicable law or agreed to in writing, software
 * distributed under the License is distributed on an "AS IS" BASIS,
 * WITHOUT WARRANTIES OR CONDITIONS OF ANY KIND, either express or implied.
 * See the License for the specific language governing permissions and
 * limitations under the License.
 */

#ifndef wasm_literal_h
#define wasm_literal_h

#include <array>
#include <iostream>

#include "compiler-support.h"
#include "support/hash.h"
#include "support/name.h"
#include "support/small_vector.h"
#include "support/utilities.h"
#include "wasm-type.h"

namespace wasm {

class Literals;
struct ExceptionPackage;

class Literal {
  // store only integers, whose bits are deterministic. floats
  // can have their signalling bit set, for example.
  union {
    int32_t i32;
    int64_t i64;
    uint8_t v128[16];
    // funcref function name. `isNull()` indicates a `null` value.
    Name func;
    // exnref package. `nullptr` indicates a `null` value.
    std::unique_ptr<ExceptionPackage> exn;
    // TODO: Literals of type `externref` can only be `null` currently but we
    // will need to represent extern values eventually, to
    // 1) run the spec tests and fuzzer with reference types enabled and
    // 2) avoid bailing out when seeing a reference typed value in precompute
  };

public:
  // Type of the literal. Immutable because the literal's payload depends on it.
  const Type type;

  Literal() : v128(), type(Type::none) {}
  explicit Literal(Type type);
  explicit Literal(Type::BasicID typeId) : Literal(Type(typeId)) {}
  explicit Literal(int32_t init) : i32(init), type(Type::i32) {}
  explicit Literal(uint32_t init) : i32(init), type(Type::i32) {}
  explicit Literal(int64_t init) : i64(init), type(Type::i64) {}
  explicit Literal(uint64_t init) : i64(init), type(Type::i64) {}
  explicit Literal(float init)
    : i32(bit_cast<int32_t>(init)), type(Type::f32) {}
  explicit Literal(double init)
    : i64(bit_cast<int64_t>(init)), type(Type::f64) {}
  // v128 literal from bytes
  explicit Literal(const uint8_t init[16]);
  // v128 literal from lane value literals
  explicit Literal(const std::array<Literal, 16>&);
  explicit Literal(const std::array<Literal, 8>&);
  explicit Literal(const std::array<Literal, 4>&);
  explicit Literal(const std::array<Literal, 2>&);
  explicit Literal(Name func) : func(func), type(Type::funcref) {}
  explicit Literal(std::unique_ptr<ExceptionPackage>&& exn)
    : exn(std::move(exn)), type(Type::exnref) {}
  Literal(const Literal& other);
  Literal& operator=(const Literal& other);
  ~Literal() {
    if (type.isException()) {
      exn.~unique_ptr();
    }
  }

  bool isConcrete() const { return type != Type::none; }
  bool isNone() const { return type == Type::none; }
  bool isNull() const {
    if (type.isNullable()) {
      if (type.isFunction()) {
        return func.isNull();
      }
      if (type.isException()) {
        return !exn;
      }
      return true;
    }
    return false;
  }
  bool isZero() const {
    switch (type.getBasic()) {
      case Type::i32:
        return i32 == 0;
      case Type::i64:
        return i64 == 0LL;
      case Type::f32:
        return bit_cast<float>(i32) == 0.0f;
      case Type::f64:
        return bit_cast<double>(i64) == 0.0;
      case Type::v128: {
        uint8_t zeros[16] = {0};
        return memcmp(&v128, zeros, 16) == 0;
      }
      default:
        WASM_UNREACHABLE("unexpected type");
    }
  }
  bool isSignedMin() const {
    switch (type.getBasic()) {
      case Type::i32:
        return i32 == std::numeric_limits<int32_t>::min();
      case Type::i64:
        return i64 == std::numeric_limits<int64_t>::min();
      default:
        WASM_UNREACHABLE("unexpected type");
    }
  }
  bool isSignedMax() const {
    switch (type.getBasic()) {
      case Type::i32:
        return i32 == std::numeric_limits<int32_t>::max();
      case Type::i64:
        return i64 == std::numeric_limits<int64_t>::max();
      default:
        WASM_UNREACHABLE("unexpected type");
    }
  }
  bool isUnsignedMax() const {
    switch (type.getBasic()) {
      case Type::i32:
        return uint32_t(i32) == std::numeric_limits<uint32_t>::max();
      case Type::i64:
        return uint64_t(i64) == std::numeric_limits<uint64_t>::max();
      default:
        WASM_UNREACHABLE("unexpected type");
    }
  }

  static Literals makeZeros(Type type);
  static Literals makeOnes(Type type);
  static Literals makeNegOnes(Type type);
  static Literal makeZero(Type type);
  static Literal makeOne(Type type);
  static Literal makeNegOne(Type type);
  static Literal makeFromInt32(int32_t x, Type type) {
    switch (type.getBasic()) {
      case Type::i32:
        return Literal(int32_t(x));
      case Type::i64:
        return Literal(int64_t(x));
      case Type::f32:
        return Literal(float(x));
      case Type::f64:
        return Literal(double(x));
      case Type::v128:
        return Literal(std::array<Literal, 4>{{Literal(x),
                                               Literal(int32_t(0)),
                                               Literal(int32_t(0)),
                                               Literal(int32_t(0))}});
      default:
        WASM_UNREACHABLE("unexpected type");
    }
  }
  static Literal makeFromInt64(int64_t x, Type type) {
    switch (type.getBasic()) {
      case Type::i32:
        return Literal(int32_t(x));
      case Type::i64:
        return Literal(int64_t(x));
      case Type::f32:
        return Literal(float(x));
      case Type::f64:
        return Literal(double(x));
      case Type::v128:
        return Literal(
          std::array<Literal, 2>{{Literal(x), Literal(int64_t(0))}});
<<<<<<< HEAD
=======
      default:
        WASM_UNREACHABLE("unexpected type");
    }
  }
  static Literal makeSignedMin(Type type) {
    switch (type.getBasic()) {
      case Type::i32:
        return Literal(std::numeric_limits<int32_t>::min());
      case Type::i64:
        return Literal(std::numeric_limits<int64_t>::min());
      default:
        WASM_UNREACHABLE("unexpected type");
    }
  }
  static Literal makeSignedMax(Type type) {
    switch (type.getBasic()) {
      case Type::i32:
        return Literal(std::numeric_limits<int32_t>::max());
      case Type::i64:
        return Literal(std::numeric_limits<int64_t>::max());
      default:
        WASM_UNREACHABLE("unexpected type");
    }
  }
  static Literal makeUnsignedMax(Type type) {
    switch (type.getBasic()) {
      case Type::i32:
        return Literal(std::numeric_limits<uint32_t>::max());
      case Type::i64:
        return Literal(std::numeric_limits<uint64_t>::max());
>>>>>>> c61cb6f0
      default:
        WASM_UNREACHABLE("unexpected type");
    }
  }
  static Literal makeNull(Type type) {
    assert(type.isNullable());
    return Literal(type);
  }
  static Literal makeFunc(Name func) { return Literal(func.c_str()); }
  static Literal makeExn(std::unique_ptr<ExceptionPackage>&& exn) {
    return Literal(std::move(exn));
  }
  static Literal makeI31(int32_t value) {
    auto lit = Literal(Type::i31ref);
    lit.i32 = value & 0x7fffffff;
    return lit;
  }

  Literal castToF32();
  Literal castToF64();
  Literal castToI32();
  Literal castToI64();

  int32_t geti32() const {
    assert(type == Type::i32);
    return i32;
  }
  int32_t geti31(bool signed_ = true) const {
    assert(type == Type::i31ref);
    return signed_ ? (i32 << 1) >> 1 : i32;
  }
  int64_t geti64() const {
    assert(type == Type::i64);
    return i64;
  }
  float getf32() const {
    assert(type == Type::f32);
    return bit_cast<float>(i32);
  }
  double getf64() const {
    assert(type == Type::f64);
    return bit_cast<double>(i64);
  }
  std::array<uint8_t, 16> getv128() const;
  Name getFunc() const {
    assert(type.isFunction() && !func.isNull());
    return func;
  }
  ExceptionPackage getExceptionPackage() const;

  // careful!
  int32_t* geti32Ptr() {
    assert(type == Type::i32);
    return &i32;
  }
  uint8_t* getv128Ptr() {
    assert(type == Type::v128);
    return v128;
  }
  const uint8_t* getv128Ptr() const {
    assert(type == Type::v128);
    return v128;
  }

  int32_t reinterpreti32() const {
    assert(type == Type::f32);
    return i32;
  }
  int64_t reinterpreti64() const {
    assert(type == Type::f64);
    return i64;
  }
  float reinterpretf32() const {
    assert(type == Type::i32);
    return bit_cast<float>(i32);
  }
  double reinterpretf64() const {
    assert(type == Type::i64);
    return bit_cast<double>(i64);
  }

  int64_t getInteger() const;
  uint64_t getUnsigned() const;
  double getFloat() const;
  // Obtains the bits of a basic value typed literal.
  void getBits(uint8_t (&buf)[16]) const;
  // Equality checks for the type and the bits, so a nan float would
  // be compared bitwise (which means that a Literal containing a nan
  // would be equal to itself, if the bits are equal).
  bool operator==(const Literal& other) const;
  bool operator!=(const Literal& other) const;

  bool isNaN();

  static uint32_t NaNPayload(float f);
  static uint64_t NaNPayload(double f);
  static float setQuietNaN(float f);
  static double setQuietNaN(double f);

  static void printFloat(std::ostream& o, float f);
  static void printDouble(std::ostream& o, double d);
  static void printVec128(std::ostream& o, const std::array<uint8_t, 16>& v);

  Literal countLeadingZeroes() const;
  Literal countTrailingZeroes() const;
  Literal popCount() const;

  Literal extendToSI64() const;
  Literal extendToUI64() const;
  Literal extendToF64() const;
  Literal extendS8() const;
  Literal extendS16() const;
  Literal extendS32() const;
  Literal wrapToI32() const;

  Literal convertSIToF32() const;
  Literal convertUIToF32() const;
  Literal convertSIToF64() const;
  Literal convertUIToF64() const;

  Literal truncSatToSI32() const;
  Literal truncSatToSI64() const;
  Literal truncSatToUI32() const;
  Literal truncSatToUI64() const;

  Literal eqz() const;
  Literal neg() const;
  Literal abs() const;
  Literal ceil() const;
  Literal floor() const;
  Literal trunc() const;
  Literal nearbyint() const;
  Literal sqrt() const;
  Literal demote() const;

  Literal add(const Literal& other) const;
  Literal sub(const Literal& other) const;
  Literal mul(const Literal& other) const;
  Literal div(const Literal& other) const;
  Literal divS(const Literal& other) const;
  Literal divU(const Literal& other) const;
  Literal remS(const Literal& other) const;
  Literal remU(const Literal& other) const;
  Literal and_(const Literal& other) const;
  Literal or_(const Literal& other) const;
  Literal xor_(const Literal& other) const;
  Literal shl(const Literal& other) const;
  Literal shrS(const Literal& other) const;
  Literal shrU(const Literal& other) const;
  Literal rotL(const Literal& other) const;
  Literal rotR(const Literal& other) const;

  // Note that these functions perform equality checks based
  // on the type of the literal, so that (unlike the == operator)
  // a float nan would not be identical to itself.
  Literal eq(const Literal& other) const;
  Literal ne(const Literal& other) const;
  Literal ltS(const Literal& other) const;
  Literal ltU(const Literal& other) const;
  Literal lt(const Literal& other) const;
  Literal leS(const Literal& other) const;
  Literal leU(const Literal& other) const;
  Literal le(const Literal& other) const;

  Literal gtS(const Literal& other) const;
  Literal gtU(const Literal& other) const;
  Literal gt(const Literal& other) const;
  Literal geS(const Literal& other) const;
  Literal geU(const Literal& other) const;
  Literal ge(const Literal& other) const;

  Literal min(const Literal& other) const;
  Literal max(const Literal& other) const;
  Literal pmin(const Literal& other) const;
  Literal pmax(const Literal& other) const;
  Literal copysign(const Literal& other) const;

  std::array<Literal, 16> getLanesSI8x16() const;
  std::array<Literal, 16> getLanesUI8x16() const;
  std::array<Literal, 8> getLanesSI16x8() const;
  std::array<Literal, 8> getLanesUI16x8() const;
  std::array<Literal, 4> getLanesI32x4() const;
  std::array<Literal, 2> getLanesI64x2() const;
  std::array<Literal, 4> getLanesF32x4() const;
  std::array<Literal, 2> getLanesF64x2() const;

  Literal shuffleV8x16(const Literal& other,
                       const std::array<uint8_t, 16>& mask) const;
  Literal splatI8x16() const;
  Literal extractLaneSI8x16(uint8_t index) const;
  Literal extractLaneUI8x16(uint8_t index) const;
  Literal replaceLaneI8x16(const Literal& other, uint8_t index) const;
  Literal splatI16x8() const;
  Literal extractLaneSI16x8(uint8_t index) const;
  Literal extractLaneUI16x8(uint8_t index) const;
  Literal replaceLaneI16x8(const Literal& other, uint8_t index) const;
  Literal splatI32x4() const;
  Literal extractLaneI32x4(uint8_t index) const;
  Literal replaceLaneI32x4(const Literal& other, uint8_t index) const;
  Literal splatI64x2() const;
  Literal extractLaneI64x2(uint8_t index) const;
  Literal replaceLaneI64x2(const Literal& other, uint8_t index) const;
  Literal splatF32x4() const;
  Literal extractLaneF32x4(uint8_t index) const;
  Literal replaceLaneF32x4(const Literal& other, uint8_t index) const;
  Literal splatF64x2() const;
  Literal extractLaneF64x2(uint8_t index) const;
  Literal replaceLaneF64x2(const Literal& other, uint8_t index) const;
  Literal eqI8x16(const Literal& other) const;
  Literal neI8x16(const Literal& other) const;
  Literal ltSI8x16(const Literal& other) const;
  Literal ltUI8x16(const Literal& other) const;
  Literal gtSI8x16(const Literal& other) const;
  Literal gtUI8x16(const Literal& other) const;
  Literal leSI8x16(const Literal& other) const;
  Literal leUI8x16(const Literal& other) const;
  Literal geSI8x16(const Literal& other) const;
  Literal geUI8x16(const Literal& other) const;
  Literal eqI16x8(const Literal& other) const;
  Literal neI16x8(const Literal& other) const;
  Literal ltSI16x8(const Literal& other) const;
  Literal ltUI16x8(const Literal& other) const;
  Literal gtSI16x8(const Literal& other) const;
  Literal gtUI16x8(const Literal& other) const;
  Literal leSI16x8(const Literal& other) const;
  Literal leUI16x8(const Literal& other) const;
  Literal geSI16x8(const Literal& other) const;
  Literal geUI16x8(const Literal& other) const;
  Literal eqI32x4(const Literal& other) const;
  Literal neI32x4(const Literal& other) const;
  Literal ltSI32x4(const Literal& other) const;
  Literal ltUI32x4(const Literal& other) const;
  Literal gtSI32x4(const Literal& other) const;
  Literal gtUI32x4(const Literal& other) const;
  Literal leSI32x4(const Literal& other) const;
  Literal leUI32x4(const Literal& other) const;
  Literal geSI32x4(const Literal& other) const;
  Literal geUI32x4(const Literal& other) const;
  Literal eqF32x4(const Literal& other) const;
  Literal neF32x4(const Literal& other) const;
  Literal ltF32x4(const Literal& other) const;
  Literal gtF32x4(const Literal& other) const;
  Literal leF32x4(const Literal& other) const;
  Literal geF32x4(const Literal& other) const;
  Literal eqF64x2(const Literal& other) const;
  Literal neF64x2(const Literal& other) const;
  Literal ltF64x2(const Literal& other) const;
  Literal gtF64x2(const Literal& other) const;
  Literal leF64x2(const Literal& other) const;
  Literal geF64x2(const Literal& other) const;
  Literal notV128() const;
  Literal andV128(const Literal& other) const;
  Literal orV128(const Literal& other) const;
  Literal xorV128(const Literal& other) const;
  Literal bitselectV128(const Literal& left, const Literal& right) const;
  Literal absI8x16() const;
  Literal negI8x16() const;
  Literal anyTrueI8x16() const;
  Literal allTrueI8x16() const;
  Literal bitmaskI8x16() const;
  Literal shlI8x16(const Literal& other) const;
  Literal shrSI8x16(const Literal& other) const;
  Literal shrUI8x16(const Literal& other) const;
  Literal addI8x16(const Literal& other) const;
  Literal addSaturateSI8x16(const Literal& other) const;
  Literal addSaturateUI8x16(const Literal& other) const;
  Literal subI8x16(const Literal& other) const;
  Literal subSaturateSI8x16(const Literal& other) const;
  Literal subSaturateUI8x16(const Literal& other) const;
  Literal mulI8x16(const Literal& other) const;
  Literal minSI8x16(const Literal& other) const;
  Literal minUI8x16(const Literal& other) const;
  Literal maxSI8x16(const Literal& other) const;
  Literal maxUI8x16(const Literal& other) const;
  Literal avgrUI8x16(const Literal& other) const;
  Literal absI16x8() const;
  Literal negI16x8() const;
  Literal anyTrueI16x8() const;
  Literal allTrueI16x8() const;
  Literal bitmaskI16x8() const;
  Literal shlI16x8(const Literal& other) const;
  Literal shrSI16x8(const Literal& other) const;
  Literal shrUI16x8(const Literal& other) const;
  Literal addI16x8(const Literal& other) const;
  Literal addSaturateSI16x8(const Literal& other) const;
  Literal addSaturateUI16x8(const Literal& other) const;
  Literal subI16x8(const Literal& other) const;
  Literal subSaturateSI16x8(const Literal& other) const;
  Literal subSaturateUI16x8(const Literal& other) const;
  Literal mulI16x8(const Literal& other) const;
  Literal minSI16x8(const Literal& other) const;
  Literal minUI16x8(const Literal& other) const;
  Literal maxSI16x8(const Literal& other) const;
  Literal maxUI16x8(const Literal& other) const;
  Literal avgrUI16x8(const Literal& other) const;
  Literal absI32x4() const;
  Literal negI32x4() const;
  Literal anyTrueI32x4() const;
  Literal allTrueI32x4() const;
  Literal bitmaskI32x4() const;
  Literal shlI32x4(const Literal& other) const;
  Literal shrSI32x4(const Literal& other) const;
  Literal shrUI32x4(const Literal& other) const;
  Literal addI32x4(const Literal& other) const;
  Literal subI32x4(const Literal& other) const;
  Literal mulI32x4(const Literal& other) const;
  Literal minSI32x4(const Literal& other) const;
  Literal minUI32x4(const Literal& other) const;
  Literal maxSI32x4(const Literal& other) const;
  Literal maxUI32x4(const Literal& other) const;
  Literal dotSI16x8toI32x4(const Literal& other) const;
  Literal negI64x2() const;
  Literal anyTrueI64x2() const;
  Literal allTrueI64x2() const;
  Literal shlI64x2(const Literal& other) const;
  Literal shrSI64x2(const Literal& other) const;
  Literal shrUI64x2(const Literal& other) const;
  Literal addI64x2(const Literal& other) const;
  Literal subI64x2(const Literal& other) const;
  Literal mulI64x2(const Literal& other) const;
  Literal absF32x4() const;
  Literal negF32x4() const;
  Literal sqrtF32x4() const;
  Literal addF32x4(const Literal& other) const;
  Literal subF32x4(const Literal& other) const;
  Literal mulF32x4(const Literal& other) const;
  Literal divF32x4(const Literal& other) const;
  Literal minF32x4(const Literal& other) const;
  Literal maxF32x4(const Literal& other) const;
  Literal pminF32x4(const Literal& other) const;
  Literal pmaxF32x4(const Literal& other) const;
  Literal ceilF32x4() const;
  Literal floorF32x4() const;
  Literal truncF32x4() const;
  Literal nearestF32x4() const;
  Literal absF64x2() const;
  Literal negF64x2() const;
  Literal sqrtF64x2() const;
  Literal addF64x2(const Literal& other) const;
  Literal subF64x2(const Literal& other) const;
  Literal mulF64x2(const Literal& other) const;
  Literal divF64x2(const Literal& other) const;
  Literal minF64x2(const Literal& other) const;
  Literal maxF64x2(const Literal& other) const;
  Literal pminF64x2(const Literal& other) const;
  Literal pmaxF64x2(const Literal& other) const;
  Literal ceilF64x2() const;
  Literal floorF64x2() const;
  Literal truncF64x2() const;
  Literal nearestF64x2() const;
  Literal truncSatToSI32x4() const;
  Literal truncSatToUI32x4() const;
  Literal truncSatToSI64x2() const;
  Literal truncSatToUI64x2() const;
  Literal convertSToF32x4() const;
  Literal convertUToF32x4() const;
  Literal convertSToF64x2() const;
  Literal convertUToF64x2() const;
  Literal narrowSToVecI8x16(const Literal& other) const;
  Literal narrowUToVecI8x16(const Literal& other) const;
  Literal narrowSToVecI16x8(const Literal& other) const;
  Literal narrowUToVecI16x8(const Literal& other) const;
  Literal widenLowSToVecI16x8() const;
  Literal widenHighSToVecI16x8() const;
  Literal widenLowUToVecI16x8() const;
  Literal widenHighUToVecI16x8() const;
  Literal widenLowSToVecI32x4() const;
  Literal widenHighSToVecI32x4() const;
  Literal widenLowUToVecI32x4() const;
  Literal widenHighUToVecI32x4() const;
  Literal swizzleVec8x16(const Literal& other) const;

private:
  Literal addSatSI8(const Literal& other) const;
  Literal addSatUI8(const Literal& other) const;
  Literal addSatSI16(const Literal& other) const;
  Literal addSatUI16(const Literal& other) const;
  Literal subSatSI8(const Literal& other) const;
  Literal subSatUI8(const Literal& other) const;
  Literal subSatSI16(const Literal& other) const;
  Literal subSatUI16(const Literal& other) const;
  Literal minInt(const Literal& other) const;
  Literal maxInt(const Literal& other) const;
  Literal minUInt(const Literal& other) const;
  Literal maxUInt(const Literal& other) const;
  Literal avgrUInt(const Literal& other) const;
};

class Literals : public SmallVector<Literal, 1> {
public:
  Literals() = default;
  Literals(std::initializer_list<Literal> init)
    : SmallVector<Literal, 1>(init) {
#ifndef NDEBUG
    for (auto& lit : init) {
      assert(lit.isConcrete());
    }
#endif
  };
  Type getType() {
    std::vector<Type> types;
    for (auto& val : *this) {
      types.push_back(val.type);
    }
    return Type(types);
  }
  bool isNone() { return size() == 0; }
  bool isConcrete() { return size() != 0; }
};

// A struct for a thrown exception, which includes a tag (event) and thrown
// values
struct ExceptionPackage {
  Name event;
  Literals values;
  bool operator==(const ExceptionPackage& other) const {
    return event == other.event && values == other.values;
  }
  bool operator!=(const ExceptionPackage& other) const {
    return !(*this == other);
  }
};

std::ostream& operator<<(std::ostream& o, wasm::Literal literal);
std::ostream& operator<<(std::ostream& o, wasm::Literals literals);
std::ostream& operator<<(std::ostream& o, const ExceptionPackage& exn);

} // namespace wasm

namespace std {
template<> struct hash<wasm::Literal> {
  size_t operator()(const wasm::Literal& a) const {
    auto digest = wasm::hash(a.type.getID());
    auto hashRef = [&]() {
      assert(a.type.isRef());
      if (a.isNull()) {
        return digest;
      }
      if (a.type.isFunction()) {
        wasm::rehash(digest, a.getFunc());
        return digest;
      }
      if (a.type.isException()) {
        auto exn = a.getExceptionPackage();
        wasm::rehash(digest, exn.event);
        wasm::rehash(digest, exn.values);
        return digest;
      }
      // other non-null reference type literals cannot represent concrete
      // values, i.e. there is no concrete externref, anyref or eqref other than
      // null.
      WASM_UNREACHABLE("unexpected type");
    };
    if (a.type.isBasic()) {
      switch (a.type.getBasic()) {
        case wasm::Type::i32:
          wasm::rehash(digest, a.geti32());
          return digest;
        case wasm::Type::f32:
          wasm::rehash(digest, a.reinterpreti32());
          return digest;
        case wasm::Type::i64:
          wasm::rehash(digest, a.geti64());
          return digest;
        case wasm::Type::f64:
          wasm::rehash(digest, a.reinterpreti64());
          return digest;
        case wasm::Type::v128:
          uint64_t chunks[2];
          memcpy(&chunks, a.getv128Ptr(), 16);
          wasm::rehash(digest, chunks[0]);
          wasm::rehash(digest, chunks[1]);
          return digest;
        case wasm::Type::funcref:
        case wasm::Type::externref:
        case wasm::Type::exnref:
        case wasm::Type::anyref:
        case wasm::Type::eqref:
          return hashRef();
        case wasm::Type::i31ref:
          wasm::rehash(digest, a.geti31(true));
          return digest;
        case wasm::Type::none:
        case wasm::Type::unreachable:
          break;
      }
    } else if (a.type.isRef()) {
      return hashRef();
    } else if (a.type.isRtt()) {
      WASM_UNREACHABLE("TODO: rtt literals");
    }
    WASM_UNREACHABLE("unexpected type");
  }
};
template<> struct hash<wasm::Literals> {
  size_t operator()(const wasm::Literals& a) const {
    auto digest = wasm::hash(a.size());
    for (const auto& lit : a) {
      wasm::rehash(digest, lit);
    }
    return digest;
  }
};
template<> struct less<wasm::Literal> {
  bool operator()(const wasm::Literal& a, const wasm::Literal& b) const {
    if (a.type < b.type) {
      return true;
    }
    if (b.type < a.type) {
      return false;
    }
    TODO_SINGLE_COMPOUND(a.type);
    switch (a.type.getBasic()) {
      case wasm::Type::i32:
        return a.geti32() < b.geti32();
      case wasm::Type::f32:
        return a.reinterpreti32() < b.reinterpreti32();
      case wasm::Type::i64:
        return a.geti64() < b.geti64();
      case wasm::Type::f64:
        return a.reinterpreti64() < b.reinterpreti64();
      case wasm::Type::v128:
        return memcmp(a.getv128Ptr(), b.getv128Ptr(), 16) < 0;
      case wasm::Type::funcref:
      case wasm::Type::externref:
      case wasm::Type::exnref:
      case wasm::Type::anyref:
      case wasm::Type::eqref:
      case wasm::Type::i31ref:
      case wasm::Type::none:
      case wasm::Type::unreachable:
        return false;
    }
    WASM_UNREACHABLE("unexpected type");
  }
};
} // namespace std

#endif // wasm_literal_h<|MERGE_RESOLUTION|>--- conflicted
+++ resolved
@@ -183,8 +183,6 @@
       case Type::v128:
         return Literal(
           std::array<Literal, 2>{{Literal(x), Literal(int64_t(0))}});
-<<<<<<< HEAD
-=======
       default:
         WASM_UNREACHABLE("unexpected type");
     }
@@ -215,7 +213,6 @@
         return Literal(std::numeric_limits<uint32_t>::max());
       case Type::i64:
         return Literal(std::numeric_limits<uint64_t>::max());
->>>>>>> c61cb6f0
       default:
         WASM_UNREACHABLE("unexpected type");
     }
