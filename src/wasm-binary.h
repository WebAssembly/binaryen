/*
 * Copyright 2015 WebAssembly Community Group participants
 *
 * Licensed under the Apache License, Version 2.0 (the "License");
 * you may not use this file except in compliance with the License.
 * You may obtain a copy of the License at
 *
 *     http://www.apache.org/licenses/LICENSE-2.0
 *
 * Unless required by applicable law or agreed to in writing, software
 * distributed under the License is distributed on an "AS IS" BASIS,
 * WITHOUT WARRANTIES OR CONDITIONS OF ANY KIND, either express or implied.
 * See the License for the specific language governing permissions and
 * limitations under the License.
 */

//
// Parses and emits WebAssembly binary code
//

#ifndef wasm_wasm_binary_h
#define wasm_wasm_binary_h

#include <cassert>
#include <ostream>
#include <type_traits>

#include "ir/import-utils.h"
#include "ir/module-utils.h"
#include "parsing.h"
#include "wasm-builder.h"
#include "wasm-ir-builder.h"
#include "wasm-traversal.h"
#include "wasm-validator.h"
#include "wasm.h"

namespace wasm {

enum {
  // the maximum amount of bytes we emit per LEB
  MaxLEB32Bytes = 5,
};

template<typename T, typename MiniT> struct LEB {
  static_assert(sizeof(MiniT) == 1, "MiniT must be a byte");

  T value;

  LEB() = default;
  LEB(T value) : value(value) {}

  bool hasMore(T temp, MiniT byte) {
    // for signed, we must ensure the last bit has the right sign, as it will
    // zero extend
    return std::is_signed<T>::value
             ? (temp != 0 && temp != T(-1)) || (value >= 0 && (byte & 64)) ||
                 (value < 0 && !(byte & 64))
             : (temp != 0);
  }

  void write(std::vector<uint8_t>* out) {
    T temp = value;
    bool more;
    do {
      uint8_t byte = temp & 127;
      temp >>= 7;
      more = hasMore(temp, byte);
      if (more) {
        byte = byte | 128;
      }
      out->push_back(byte);
    } while (more);
  }

  // @minimum: a minimum number of bytes to write, padding as necessary
  // returns the number of bytes written
  size_t writeAt(std::vector<uint8_t>* out, size_t at, size_t minimum = 0) {
    T temp = value;
    size_t offset = 0;
    bool more;
    do {
      uint8_t byte = temp & 127;
      temp >>= 7;
      more = hasMore(temp, byte) || offset + 1 < minimum;
      if (more) {
        byte = byte | 128;
      }
      (*out)[at + offset] = byte;
      offset++;
    } while (more);
    return offset;
  }

  LEB<T, MiniT>& read(std::function<MiniT()> get) {
    value = 0;
    T shift = 0;
    MiniT byte;
    while (1) {
      byte = get();
      bool last = !(byte & 128);
      T payload = byte & 127;
      using mask_type = typename std::make_unsigned<T>::type;
      auto payload_mask = 0 == shift
                            ? ~mask_type(0)
                            : ((mask_type(1) << (sizeof(T) * 8 - shift)) - 1u);
      T significant_payload = payload_mask & payload;
      value |= significant_payload << shift;
      T unused_bits_mask = ~payload_mask & 127;
      T unused_bits = payload & unused_bits_mask;
      if (std::is_signed_v<T> && value < 0) {
        if (unused_bits != unused_bits_mask) {
          throw ParseException("Unused negative LEB bits must be 1s");
        }
      } else {
        if (unused_bits != 0) {
          throw ParseException("Unused non-negative LEB bits must be 0s");
        }
      }
      if (last) {
        break;
      }
      shift += 7;
      if (size_t(shift) >= sizeof(T) * 8) {
        throw ParseException("LEB overflow");
      }
    }
    // If signed LEB, then we might need to sign-extend.
    if constexpr (std::is_signed_v<T>) {
      shift += 7;
      if ((byte & 64) && size_t(shift) < 8 * sizeof(T)) {
        size_t sext_bits = 8 * sizeof(T) - size_t(shift);
        value <<= sext_bits;
        value >>= sext_bits;
        if (value >= 0) {
          throw ParseException(
            " LEBsign-extend should produce a negative value");
        }
      }
    }
    return *this;
  }
};

using U32LEB = LEB<uint32_t, uint8_t>;
using U64LEB = LEB<uint64_t, uint8_t>;
using S32LEB = LEB<int32_t, int8_t>;
using S64LEB = LEB<int64_t, int8_t>;

//
// We mostly stream into a buffer as we create the binary format, however,
// sometimes we need to backtrack and write to a location behind us - wasm
// is optimized for reading, not writing.
//
class BufferWithRandomAccess : public std::vector<uint8_t> {
public:
  BufferWithRandomAccess() = default;

  BufferWithRandomAccess& operator<<(int8_t x) {
    push_back(x);
    return *this;
  }
  BufferWithRandomAccess& operator<<(int16_t x) {
    push_back(x & 0xff);
    push_back(x >> 8);
    return *this;
  }
  BufferWithRandomAccess& operator<<(int32_t x) {
    push_back(x & 0xff);
    x >>= 8;
    push_back(x & 0xff);
    x >>= 8;
    push_back(x & 0xff);
    x >>= 8;
    push_back(x & 0xff);
    return *this;
  }
  BufferWithRandomAccess& operator<<(int64_t x) {
    push_back(x & 0xff);
    x >>= 8;
    push_back(x & 0xff);
    x >>= 8;
    push_back(x & 0xff);
    x >>= 8;
    push_back(x & 0xff);
    x >>= 8;
    push_back(x & 0xff);
    x >>= 8;
    push_back(x & 0xff);
    x >>= 8;
    push_back(x & 0xff);
    x >>= 8;
    push_back(x & 0xff);
    return *this;
  }
  BufferWithRandomAccess& operator<<(U32LEB x) {
    x.write(this);
    return *this;
  }
  BufferWithRandomAccess& operator<<(U64LEB x) {
    x.write(this);
    return *this;
  }
  BufferWithRandomAccess& operator<<(S32LEB x) {
    x.write(this);
    return *this;
  }
  BufferWithRandomAccess& operator<<(S64LEB x) {
    x.write(this);
    return *this;
  }

  BufferWithRandomAccess& operator<<(uint8_t x) { return *this << (int8_t)x; }
  BufferWithRandomAccess& operator<<(uint16_t x) { return *this << (int16_t)x; }
  BufferWithRandomAccess& operator<<(uint32_t x) { return *this << (int32_t)x; }
  BufferWithRandomAccess& operator<<(uint64_t x) { return *this << (int64_t)x; }

  BufferWithRandomAccess& operator<<(float x) {
    return *this << Literal(x).reinterpreti32();
  }
  BufferWithRandomAccess& operator<<(double x) {
    return *this << Literal(x).reinterpreti64();
  }

  void writeAt(size_t i, uint16_t x) {
    (*this)[i] = x & 0xff;
    (*this)[i + 1] = x >> 8;
  }
  void writeAt(size_t i, uint32_t x) {
    (*this)[i] = x & 0xff;
    x >>= 8;
    (*this)[i + 1] = x & 0xff;
    x >>= 8;
    (*this)[i + 2] = x & 0xff;
    x >>= 8;
    (*this)[i + 3] = x & 0xff;
  }

  // writes out an LEB to an arbitrary location. this writes the LEB as a full
  // 5 bytes, the fixed amount that can easily be set aside ahead of time
  void writeAtFullFixedSize(size_t i, U32LEB x) {
    // fill all 5 bytes, we have to do this when backpatching
    x.writeAt(this, i, MaxLEB32Bytes);
  }
  // writes out an LEB of normal size
  // returns how many bytes were written
  size_t writeAt(size_t i, U32LEB x) { return x.writeAt(this, i); }

  template<typename T> void writeTo(T& o) {
    for (auto c : *this) {
      o << c;
    }
  }

  std::vector<char> getAsChars() {
    std::vector<char> ret;
    ret.resize(size());
    std::copy(begin(), end(), ret.begin());
    return ret;
  }
};

namespace BinaryConsts {

enum Meta { Magic = 0x6d736100, Version = 0x01 };

enum Section {
  Custom = 0,
  Type = 1,
  Import = 2,
  Function = 3,
  Table = 4,
  Memory = 5,
  Global = 6,
  Export = 7,
  Start = 8,
  Element = 9,
  Code = 10,
  Data = 11,
  DataCount = 12,
  Tag = 13,
  Strings = 14,
};

// A passive segment is a segment that will not be automatically copied into a
//   memory or table on instantiation, and must instead be applied manually
//   using the instructions memory.init or table.init.
// An active segment is equivalent to a passive segment, but with an implicit
//   memory.init followed by a data.drop (or table.init followed by a elem.drop)
//   that is prepended to the module's start function.
// A declarative element segment is not available at runtime but merely serves
//   to forward-declare references that are formed in code with instructions
//   like ref.func.
enum SegmentFlag {
  // Bit 0: 0 = active, 1 = passive
  IsPassive = 1 << 0,
  // Bit 1 if passive: 0 = passive, 1 = declarative
  IsDeclarative = 1 << 1,
  // Bit 1 if active: 0 = index 0, 1 = index given
  HasIndex = 1 << 1,
  // Table element segments only:
  // Bit 2: 0 = elemType is funcref and a vector of func indexes given
  //        1 = elemType is given and a vector of ref expressions is given
  UsesExpressions = 1 << 2
};

enum EncodedType {
  // value types
  i32 = -0x1,  // 0x7f
  i64 = -0x2,  // 0x7e
  f32 = -0x3,  // 0x7d
  f64 = -0x4,  // 0x7c
  v128 = -0x5, // 0x7b
  // packed types
  i8 = -0x8,  // 0x78
  i16 = -0x9, // 0x77
  // reference types
  nullfuncref = -0xd,   // 0x73
  nullexternref = -0xe, // 0x72
  nullref = -0xf,       // 0x71
  i31ref = -0x14,       // 0x6c
  structref = -0x15,    // 0x6b
  arrayref = -0x16,     // 0x6a
  funcref = -0x10,      // 0x70
  externref = -0x11,    // 0x6f
  anyref = -0x12,       // 0x6e
  eqref = -0x13,        // 0x6d
  nonnullable = -0x1c,  // 0x64
  nullable = -0x1d,     // 0x63
  contref = -0x18,      // 0x68
  nullcontref = -0x0b,  // 0x75
  // exception handling
  exnref = -0x17,    // 0x69
  nullexnref = -0xc, // 0x74
  // string reference types
  stringref = -0x19, // 0x67
  // type forms
  Func = 0x60,
  Cont = 0x5d,
  Struct = 0x5f,
  Array = 0x5e,
  Sub = 0x50,
  SubFinal = 0x4f,
  SharedDef = 0x65,
  Shared = -0x1b, // Also 0x65 as an SLEB128
  Rec = 0x4e,
  // block_type
  Empty = -0x40, // 0x40
};

enum EncodedHeapType {
  nofunc = -0xd,   // 0x73
  noext = -0xe,    // 0x72
  none = -0xf,     // 0x71
  func = -0x10,    // 0x70
  ext = -0x11,     // 0x6f
  any = -0x12,     // 0x6e
  eq = -0x13,      // 0x6d
  exn = -0x17,     // 0x69
  noexn = -0xc,    // 0x74
  cont = -0x18,    // 0x68
  nocont = -0x0b,  // 0x75
  i31 = -0x14,     // 0x6c
  struct_ = -0x15, // 0x6b
  array = -0x16,   // 0x6a
  string = -0x19,  // 0x67
};

namespace CustomSections {
extern const char* Name;
extern const char* SourceMapUrl;
extern const char* Dylink;
extern const char* Dylink0;
extern const char* Linking;
extern const char* Producers;
extern const char* BuildId;
extern const char* TargetFeatures;

extern const char* AtomicsFeature;
extern const char* BulkMemoryFeature;
extern const char* ExceptionHandlingFeature;
extern const char* MutableGlobalsFeature;
extern const char* TruncSatFeature;
extern const char* SignExtFeature;
extern const char* SIMD128Feature;
extern const char* ExceptionHandlingFeature;
extern const char* TailCallFeature;
extern const char* ReferenceTypesFeature;
extern const char* MultivalueFeature;
extern const char* GCFeature;
extern const char* Memory64Feature;
extern const char* RelaxedSIMDFeature;
extern const char* ExtendedConstFeature;
extern const char* StringsFeature;
extern const char* MultiMemoryFeature;
extern const char* StackSwitchingFeature;
extern const char* SharedEverythingFeature;
extern const char* FP16Feature;

enum Subsection {
  NameModule = 0,
  NameFunction = 1,
  NameLocal = 2,
  // see: https://github.com/WebAssembly/extended-name-section
  NameLabel = 3,
  NameType = 4,
  NameTable = 5,
  NameMemory = 6,
  NameGlobal = 7,
  NameElem = 8,
  NameData = 9,
  // see: https://github.com/WebAssembly/gc/issues/193
  NameField = 10,
  NameTag = 11,

  DylinkMemInfo = 1,
  DylinkNeeded = 2,
};

} // namespace CustomSections

enum ASTNodes {
  Unreachable = 0x00,
  Nop = 0x01,
  Block = 0x02,
  Loop = 0x03,
  If = 0x04,
  Else = 0x05,

  End = 0x0b,
  Br = 0x0c,
  BrIf = 0x0d,
  BrTable = 0x0e,
  Return = 0x0f,

  CallFunction = 0x10,
  CallIndirect = 0x11,
  RetCallFunction = 0x12,
  RetCallIndirect = 0x13,

  Drop = 0x1a,
  Select = 0x1b,
  SelectWithType = 0x1c, // added in reference types proposal

  LocalGet = 0x20,
  LocalSet = 0x21,
  LocalTee = 0x22,
  GlobalGet = 0x23,
  GlobalSet = 0x24,

  TableGet = 0x25,
  TableSet = 0x26,

  I32LoadMem = 0x28,
  I64LoadMem = 0x29,
  F32LoadMem = 0x2a,
  F64LoadMem = 0x2b,

  I32LoadMem8S = 0x2c,
  I32LoadMem8U = 0x2d,
  I32LoadMem16S = 0x2e,
  I32LoadMem16U = 0x2f,
  I64LoadMem8S = 0x30,
  I64LoadMem8U = 0x31,
  I64LoadMem16S = 0x32,
  I64LoadMem16U = 0x33,
  I64LoadMem32S = 0x34,
  I64LoadMem32U = 0x35,

  I32StoreMem = 0x36,
  I64StoreMem = 0x37,
  F32StoreMem = 0x38,
  F64StoreMem = 0x39,

  I32StoreMem8 = 0x3a,
  I32StoreMem16 = 0x3b,
  I64StoreMem8 = 0x3c,
  I64StoreMem16 = 0x3d,
  I64StoreMem32 = 0x3e,

  MemorySize = 0x3f,
  MemoryGrow = 0x40,

  I32Const = 0x41,
  I64Const = 0x42,
  F32Const = 0x43,
  F64Const = 0x44,

  I32EqZ = 0x45,
  I32Eq = 0x46,
  I32Ne = 0x47,
  I32LtS = 0x48,
  I32LtU = 0x49,
  I32GtS = 0x4a,
  I32GtU = 0x4b,
  I32LeS = 0x4c,
  I32LeU = 0x4d,
  I32GeS = 0x4e,
  I32GeU = 0x4f,
  I64EqZ = 0x50,
  I64Eq = 0x51,
  I64Ne = 0x52,
  I64LtS = 0x53,
  I64LtU = 0x54,
  I64GtS = 0x55,
  I64GtU = 0x56,
  I64LeS = 0x57,
  I64LeU = 0x58,
  I64GeS = 0x59,
  I64GeU = 0x5a,
  F32Eq = 0x5b,
  F32Ne = 0x5c,
  F32Lt = 0x5d,
  F32Gt = 0x5e,
  F32Le = 0x5f,
  F32Ge = 0x60,
  F64Eq = 0x61,
  F64Ne = 0x62,
  F64Lt = 0x63,
  F64Gt = 0x64,
  F64Le = 0x65,
  F64Ge = 0x66,

  I32Clz = 0x67,
  I32Ctz = 0x68,
  I32Popcnt = 0x69,
  I32Add = 0x6a,
  I32Sub = 0x6b,
  I32Mul = 0x6c,
  I32DivS = 0x6d,
  I32DivU = 0x6e,
  I32RemS = 0x6f,
  I32RemU = 0x70,
  I32And = 0x71,
  I32Or = 0x72,
  I32Xor = 0x73,
  I32Shl = 0x74,
  I32ShrS = 0x75,
  I32ShrU = 0x76,
  I32RotL = 0x77,
  I32RotR = 0x78,

  I64Clz = 0x79,
  I64Ctz = 0x7a,
  I64Popcnt = 0x7b,
  I64Add = 0x7c,
  I64Sub = 0x7d,
  I64Mul = 0x7e,
  I64DivS = 0x7f,
  I64DivU = 0x80,
  I64RemS = 0x81,
  I64RemU = 0x82,
  I64And = 0x83,
  I64Or = 0x84,
  I64Xor = 0x85,
  I64Shl = 0x86,
  I64ShrS = 0x87,
  I64ShrU = 0x88,
  I64RotL = 0x89,
  I64RotR = 0x8a,

  F32Abs = 0x8b,
  F32Neg = 0x8c,
  F32Ceil = 0x8d,
  F32Floor = 0x8e,
  F32Trunc = 0x8f,
  F32Nearest = 0x90,
  F32Sqrt = 0x91,
  F32Add = 0x92,
  F32Sub = 0x93,
  F32Mul = 0x94,
  F32Div = 0x95,
  F32Min = 0x96,
  F32Max = 0x97,
  F32CopySign = 0x98,

  F64Abs = 0x99,
  F64Neg = 0x9a,
  F64Ceil = 0x9b,
  F64Floor = 0x9c,
  F64Trunc = 0x9d,
  F64Nearest = 0x9e,
  F64Sqrt = 0x9f,
  F64Add = 0xa0,
  F64Sub = 0xa1,
  F64Mul = 0xa2,
  F64Div = 0xa3,
  F64Min = 0xa4,
  F64Max = 0xa5,
  F64CopySign = 0xa6,

  I32WrapI64 = 0xa7,
  I32STruncF32 = 0xa8,
  I32UTruncF32 = 0xa9,
  I32STruncF64 = 0xaa,
  I32UTruncF64 = 0xab,
  I64SExtendI32 = 0xac,
  I64UExtendI32 = 0xad,
  I64STruncF32 = 0xae,
  I64UTruncF32 = 0xaf,
  I64STruncF64 = 0xb0,
  I64UTruncF64 = 0xb1,
  F32SConvertI32 = 0xb2,
  F32UConvertI32 = 0xb3,
  F32SConvertI64 = 0xb4,
  F32UConvertI64 = 0xb5,
  F32DemoteI64 = 0xb6,
  F64SConvertI32 = 0xb7,
  F64UConvertI32 = 0xb8,
  F64SConvertI64 = 0xb9,
  F64UConvertI64 = 0xba,
  F64PromoteF32 = 0xbb,

  I32ReinterpretF32 = 0xbc,
  I64ReinterpretF64 = 0xbd,
  F32ReinterpretI32 = 0xbe,
  F64ReinterpretI64 = 0xbf,

  I32ExtendS8 = 0xc0,
  I32ExtendS16 = 0xc1,
  I64ExtendS8 = 0xc2,
  I64ExtendS16 = 0xc3,
  I64ExtendS32 = 0xc4,

  // prefixes

  GCPrefix = 0xfb,
  MiscPrefix = 0xfc,
  SIMDPrefix = 0xfd,
  AtomicPrefix = 0xfe,

  // atomic opcodes

  AtomicNotify = 0x00,
  I32AtomicWait = 0x01,
  I64AtomicWait = 0x02,
  AtomicFence = 0x03,

  I32AtomicLoad = 0x10,
  I64AtomicLoad = 0x11,
  I32AtomicLoad8U = 0x12,
  I32AtomicLoad16U = 0x13,
  I64AtomicLoad8U = 0x14,
  I64AtomicLoad16U = 0x15,
  I64AtomicLoad32U = 0x16,
  I32AtomicStore = 0x17,
  I64AtomicStore = 0x18,
  I32AtomicStore8 = 0x19,
  I32AtomicStore16 = 0x1a,
  I64AtomicStore8 = 0x1b,
  I64AtomicStore16 = 0x1c,
  I64AtomicStore32 = 0x1d,

  AtomicRMWOps_Begin = 0x1e,
  I32AtomicRMWAdd = 0x1e,
  I64AtomicRMWAdd = 0x1f,
  I32AtomicRMWAdd8U = 0x20,
  I32AtomicRMWAdd16U = 0x21,
  I64AtomicRMWAdd8U = 0x22,
  I64AtomicRMWAdd16U = 0x23,
  I64AtomicRMWAdd32U = 0x24,
  I32AtomicRMWSub = 0x25,
  I64AtomicRMWSub = 0x26,
  I32AtomicRMWSub8U = 0x27,
  I32AtomicRMWSub16U = 0x28,
  I64AtomicRMWSub8U = 0x29,
  I64AtomicRMWSub16U = 0x2a,
  I64AtomicRMWSub32U = 0x2b,
  I32AtomicRMWAnd = 0x2c,
  I64AtomicRMWAnd = 0x2d,
  I32AtomicRMWAnd8U = 0x2e,
  I32AtomicRMWAnd16U = 0x2f,
  I64AtomicRMWAnd8U = 0x30,
  I64AtomicRMWAnd16U = 0x31,
  I64AtomicRMWAnd32U = 0x32,
  I32AtomicRMWOr = 0x33,
  I64AtomicRMWOr = 0x34,
  I32AtomicRMWOr8U = 0x35,
  I32AtomicRMWOr16U = 0x36,
  I64AtomicRMWOr8U = 0x37,
  I64AtomicRMWOr16U = 0x38,
  I64AtomicRMWOr32U = 0x39,
  I32AtomicRMWXor = 0x3a,
  I64AtomicRMWXor = 0x3b,
  I32AtomicRMWXor8U = 0x3c,
  I32AtomicRMWXor16U = 0x3d,
  I64AtomicRMWXor8U = 0x3e,
  I64AtomicRMWXor16U = 0x3f,
  I64AtomicRMWXor32U = 0x40,
  I32AtomicRMWXchg = 0x41,
  I64AtomicRMWXchg = 0x42,
  I32AtomicRMWXchg8U = 0x43,
  I32AtomicRMWXchg16U = 0x44,
  I64AtomicRMWXchg8U = 0x45,
  I64AtomicRMWXchg16U = 0x46,
  I64AtomicRMWXchg32U = 0x47,
  AtomicRMWOps_End = 0x47,

  AtomicCmpxchgOps_Begin = 0x48,
  I32AtomicCmpxchg = 0x48,
  I64AtomicCmpxchg = 0x49,
  I32AtomicCmpxchg8U = 0x4a,
  I32AtomicCmpxchg16U = 0x4b,
  I64AtomicCmpxchg8U = 0x4c,
  I64AtomicCmpxchg16U = 0x4d,
  I64AtomicCmpxchg32U = 0x4e,
  AtomicCmpxchgOps_End = 0x4e,

  // truncsat opcodes

  I32STruncSatF32 = 0x00,
  I32UTruncSatF32 = 0x01,
  I32STruncSatF64 = 0x02,
  I32UTruncSatF64 = 0x03,
  I64STruncSatF32 = 0x04,
  I64UTruncSatF32 = 0x05,
  I64STruncSatF64 = 0x06,
  I64UTruncSatF64 = 0x07,

  // SIMD opcodes

  V128Load = 0x00,
  V128Load8x8S = 0x01,
  V128Load8x8U = 0x02,
  V128Load16x4S = 0x03,
  V128Load16x4U = 0x04,
  V128Load32x2S = 0x05,
  V128Load32x2U = 0x06,
  V128Load8Splat = 0x07,
  V128Load16Splat = 0x08,
  V128Load32Splat = 0x09,
  V128Load64Splat = 0x0a,
  V128Store = 0x0b,

  V128Const = 0x0c,
  I8x16Shuffle = 0x0d,
  I8x16Swizzle = 0x0e,

  I8x16Splat = 0x0f,
  I16x8Splat = 0x10,
  I32x4Splat = 0x11,
  I64x2Splat = 0x12,
  F32x4Splat = 0x13,
  F64x2Splat = 0x14,

  I8x16ExtractLaneS = 0x15,
  I8x16ExtractLaneU = 0x16,
  I8x16ReplaceLane = 0x17,
  I16x8ExtractLaneS = 0x18,
  I16x8ExtractLaneU = 0x19,
  I16x8ReplaceLane = 0x1a,
  I32x4ExtractLane = 0x1b,
  I32x4ReplaceLane = 0x1c,
  I64x2ExtractLane = 0x1d,
  I64x2ReplaceLane = 0x1e,
  F32x4ExtractLane = 0x1f,
  F32x4ReplaceLane = 0x20,
  F64x2ExtractLane = 0x21,
  F64x2ReplaceLane = 0x22,

  I8x16Eq = 0x23,
  I8x16Ne = 0x24,
  I8x16LtS = 0x25,
  I8x16LtU = 0x26,
  I8x16GtS = 0x27,
  I8x16GtU = 0x28,
  I8x16LeS = 0x29,
  I8x16LeU = 0x2a,
  I8x16GeS = 0x2b,
  I8x16GeU = 0x2c,
  I16x8Eq = 0x2d,
  I16x8Ne = 0x2e,
  I16x8LtS = 0x2f,
  I16x8LtU = 0x30,
  I16x8GtS = 0x31,
  I16x8GtU = 0x32,
  I16x8LeS = 0x33,
  I16x8LeU = 0x34,
  I16x8GeS = 0x35,
  I16x8GeU = 0x36,
  I32x4Eq = 0x37,
  I32x4Ne = 0x38,
  I32x4LtS = 0x39,
  I32x4LtU = 0x3a,
  I32x4GtS = 0x3b,
  I32x4GtU = 0x3c,
  I32x4LeS = 0x3d,
  I32x4LeU = 0x3e,
  I32x4GeS = 0x3f,
  I32x4GeU = 0x40,
  F32x4Eq = 0x41,
  F32x4Ne = 0x42,
  F32x4Lt = 0x43,
  F32x4Gt = 0x44,
  F32x4Le = 0x45,
  F32x4Ge = 0x46,
  F64x2Eq = 0x47,
  F64x2Ne = 0x48,
  F64x2Lt = 0x49,
  F64x2Gt = 0x4a,
  F64x2Le = 0x4b,
  F64x2Ge = 0x4c,

  V128Not = 0x4d,
  V128And = 0x4e,
  V128Andnot = 0x4f,
  V128Or = 0x50,
  V128Xor = 0x51,
  V128Bitselect = 0x52,
  V128AnyTrue = 0x53,

  V128Load8Lane = 0x54,
  V128Load16Lane = 0x55,
  V128Load32Lane = 0x56,
  V128Load64Lane = 0x57,
  V128Store8Lane = 0x58,
  V128Store16Lane = 0x59,
  V128Store32Lane = 0x5a,
  V128Store64Lane = 0x5b,
  V128Load32Zero = 0x5c,
  V128Load64Zero = 0x5d,

  F32x4DemoteF64x2Zero = 0x5e,
  F64x2PromoteLowF32x4 = 0x5f,

  I8x16Abs = 0x60,
  I8x16Neg = 0x61,
  I8x16Popcnt = 0x62,
  I8x16AllTrue = 0x63,
  I8x16Bitmask = 0x64,
  I8x16NarrowI16x8S = 0x65,
  I8x16NarrowI16x8U = 0x66,
  F32x4Ceil = 0x67,
  F32x4Floor = 0x68,
  F32x4Trunc = 0x69,
  F32x4Nearest = 0x6a,
  I8x16Shl = 0x6b,
  I8x16ShrS = 0x6c,
  I8x16ShrU = 0x6d,
  I8x16Add = 0x6e,
  I8x16AddSatS = 0x6f,
  I8x16AddSatU = 0x70,
  I8x16Sub = 0x71,
  I8x16SubSatS = 0x72,
  I8x16SubSatU = 0x73,
  F64x2Ceil = 0x74,
  F64x2Floor = 0x75,
  I8x16MinS = 0x76,
  I8x16MinU = 0x77,
  I8x16MaxS = 0x78,
  I8x16MaxU = 0x79,
  F64x2Trunc = 0x7a,
  I8x16AvgrU = 0x7b,
  I16x8ExtaddPairwiseI8x16S = 0x7c,
  I16x8ExtaddPairwiseI8x16U = 0x7d,
  I32x4ExtaddPairwiseI16x8S = 0x7e,
  I32x4ExtaddPairwiseI16x8U = 0x7f,

  I16x8Abs = 0x80,
  I16x8Neg = 0x81,
  I16x8Q15MulrSatS = 0x82,
  I16x8AllTrue = 0x83,
  I16x8Bitmask = 0x84,
  I16x8NarrowI32x4S = 0x85,
  I16x8NarrowI32x4U = 0x86,
  I16x8ExtendLowI8x16S = 0x87,
  I16x8ExtendHighI8x16S = 0x88,
  I16x8ExtendLowI8x16U = 0x89,
  I16x8ExtendHighI8x16U = 0x8a,
  I16x8Shl = 0x8b,
  I16x8ShrS = 0x8c,
  I16x8ShrU = 0x8d,
  I16x8Add = 0x8e,
  I16x8AddSatS = 0x8f,
  I16x8AddSatU = 0x90,
  I16x8Sub = 0x91,
  I16x8SubSatS = 0x92,
  I16x8SubSatU = 0x93,
  F64x2Nearest = 0x94,
  I16x8Mul = 0x95,
  I16x8MinS = 0x96,
  I16x8MinU = 0x97,
  I16x8MaxS = 0x98,
  I16x8MaxU = 0x99,
  // 0x9a unused
  I16x8AvgrU = 0x9b,
  I16x8ExtmulLowI8x16S = 0x9c,
  I16x8ExtmulHighI8x16S = 0x9d,
  I16x8ExtmulLowI8x16U = 0x9e,
  I16x8ExtmulHighI8x16U = 0x9f,

  I32x4Abs = 0xa0,
  I32x4Neg = 0xa1,
  // 0xa2 unused
  I32x4AllTrue = 0xa3,
  I32x4Bitmask = 0xa4,
  // 0xa5 unused
  // 0xa6 unused
  I32x4ExtendLowI16x8S = 0xa7,
  I32x4ExtendHighI16x8S = 0xa8,
  I32x4ExtendLowI16x8U = 0xa9,
  I32x4ExtendHighI16x8U = 0xaa,
  I32x4Shl = 0xab,
  I32x4ShrS = 0xac,
  I32x4ShrU = 0xad,
  I32x4Add = 0xae,
  // 0xaf unused
  // 0xb0 unused
  I32x4Sub = 0xb1,
  // 0xb2 unused
  // 0xb3 unused
  // 0xb4 unused
  I32x4Mul = 0xb5,
  I32x4MinS = 0xb6,
  I32x4MinU = 0xb7,
  I32x4MaxS = 0xb8,
  I32x4MaxU = 0xb9,
  I32x4DotI16x8S = 0xba,
  // 0xbb unused
  I32x4ExtmulLowI16x8S = 0xbc,
  I32x4ExtmulHighI16x8S = 0xbd,
  I32x4ExtmulLowI16x8U = 0xbe,
  I32x4ExtmulHighI16x8U = 0xbf,

  I64x2Abs = 0xc0,
  I64x2Neg = 0xc1,
  // 0xc2 unused
  I64x2AllTrue = 0xc3,
  I64x2Bitmask = 0xc4,
  // 0xc5 unused
  // 0xc6 unused
  I64x2ExtendLowI32x4S = 0xc7,
  I64x2ExtendHighI32x4S = 0xc8,
  I64x2ExtendLowI32x4U = 0xc9,
  I64x2ExtendHighI32x4U = 0xca,
  I64x2Shl = 0xcb,
  I64x2ShrS = 0xcc,
  I64x2ShrU = 0xcd,
  I64x2Add = 0xce,
  // 0xcf unused
  // 0xd0 unused
  I64x2Sub = 0xd1,
  // 0xd2 unused
  // 0xd3 unused
  // 0xd4 unused
  I64x2Mul = 0xd5,
  I64x2Eq = 0xd6,
  I64x2Ne = 0xd7,
  I64x2LtS = 0xd8,
  I64x2GtS = 0xd9,
  I64x2LeS = 0xda,
  I64x2GeS = 0xdb,
  I64x2ExtmulLowI32x4S = 0xdc,
  I64x2ExtmulHighI32x4S = 0xdd,
  I64x2ExtmulLowI32x4U = 0xde,
  I64x2ExtmulHighI32x4U = 0xdf,

  F32x4Abs = 0xe0,
  F32x4Neg = 0xe1,
  // 0xe2 unused
  F32x4Sqrt = 0xe3,
  F32x4Add = 0xe4,
  F32x4Sub = 0xe5,
  F32x4Mul = 0xe6,
  F32x4Div = 0xe7,
  F32x4Min = 0xe8,
  F32x4Max = 0xe9,
  F32x4Pmin = 0xea,
  F32x4Pmax = 0xeb,

  F64x2Abs = 0xec,
  F64x2Neg = 0xed,
  // 0xee unused
  F64x2Sqrt = 0xef,
  F64x2Add = 0xf0,
  F64x2Sub = 0xf1,
  F64x2Mul = 0xf2,
  F64x2Div = 0xf3,
  F64x2Min = 0xf4,
  F64x2Max = 0xf5,
  F64x2Pmin = 0xf6,
  F64x2Pmax = 0xf7,

  I32x4TruncSatF32x4S = 0xf8,
  I32x4TruncSatF32x4U = 0xf9,
  F32x4ConvertI32x4S = 0xfa,
  F32x4ConvertI32x4U = 0xfb,
  I32x4TruncSatF64x2SZero = 0xfc,
  I32x4TruncSatF64x2UZero = 0xfd,
  F64x2ConvertLowI32x4S = 0xfe,
  F64x2ConvertLowI32x4U = 0xff,

  // relaxed SIMD opcodes
  I8x16RelaxedSwizzle = 0x100,
  I32x4RelaxedTruncF32x4S = 0x101,
  I32x4RelaxedTruncF32x4U = 0x102,
  I32x4RelaxedTruncF64x2SZero = 0x103,
  I32x4RelaxedTruncF64x2UZero = 0x104,
  F16x8RelaxedMadd = 0x14e,
  F16x8RelaxedNmadd = 0x14f,
  F32x4RelaxedMadd = 0x105,
  F32x4RelaxedNmadd = 0x106,
  F64x2RelaxedMadd = 0x107,
  F64x2RelaxedNmadd = 0x108,
  I8x16Laneselect = 0x109,
  I16x8Laneselect = 0x10a,
  I32x4Laneselect = 0x10b,
  I64x2Laneselect = 0x10c,
  F32x4RelaxedMin = 0x10d,
  F32x4RelaxedMax = 0x10e,
  F64x2RelaxedMin = 0x10f,
  F64x2RelaxedMax = 0x110,
  I16x8RelaxedQ15MulrS = 0x111,
  I16x8DotI8x16I7x16S = 0x112,
  I32x4DotI8x16I7x16AddS = 0x113,

  // half precision opcodes
  F32_F16LoadMem = 0x30,
  F32_F16StoreMem = 0x31,
  F16x8Splat = 0x120,
  F16x8ExtractLane = 0x121,
  F16x8ReplaceLane = 0x122,
  F16x8Abs = 0x130,
  F16x8Neg = 0x131,
  F16x8Sqrt = 0x132,
  F16x8Ceil = 0x133,
  F16x8Floor = 0x134,
  F16x8Trunc = 0x135,
  F16x8Nearest = 0x136,
  F16x8Eq = 0x137,
  F16x8Ne = 0x138,
  F16x8Lt = 0x139,
  F16x8Gt = 0x13a,
  F16x8Le = 0x13b,
  F16x8Ge = 0x13c,
  F16x8Add = 0x13d,
  F16x8Sub = 0x13e,
  F16x8Mul = 0x13f,
  F16x8Div = 0x140,
  F16x8Min = 0x141,
  F16x8Max = 0x142,
  F16x8Pmin = 0x143,
  F16x8Pmax = 0x144,
  I16x8TruncSatF16x8S = 0x145,
  I16x8TruncSatF16x8U = 0x146,
  F16x8ConvertI16x8S = 0x147,
  F16x8ConvertI16x8U = 0x148,

  // bulk memory opcodes

  MemoryInit = 0x08,
  DataDrop = 0x09,
  MemoryCopy = 0x0a,
  MemoryFill = 0x0b,

  // reference types opcodes

  TableGrow = 0x0f,
  TableSize = 0x10,
  TableFill = 0x11,
  TableCopy = 0x0e,
  TableInit = 0x0c,
  RefNull = 0xd0,
  RefIsNull = 0xd1,
  RefFunc = 0xd2,
  RefEq = 0xd3,
  RefAsNonNull = 0xd4,
  BrOnNull = 0xd5,
  BrOnNonNull = 0xd6,

  // exception handling opcodes

  Try = 0x06,
  Catch_Legacy = 0x07,    // Legacy 'catch'
  CatchAll_Legacy = 0x19, // Legacy 'catch_all'
  Delegate = 0x18,
  Throw = 0x08,
  Rethrow = 0x09,
  TryTable = 0x1f,
  Catch = 0x00,
  CatchRef = 0x01,
  CatchAll = 0x02,
  CatchAllRef = 0x03,
  ThrowRef = 0x0a,

  // typed function references opcodes

  CallRef = 0x14,
  RetCallRef = 0x15,

  // gc opcodes

  StructNew = 0x00,
  StructNewDefault = 0x01,
  StructGet = 0x02,
  StructGetS = 0x03,
  StructGetU = 0x04,
  StructSet = 0x05,
  ArrayNew = 0x06,
  ArrayNewDefault = 0x07,
  ArrayNewFixed = 0x08,
  ArrayNewData = 0x09,
  ArrayNewElem = 0x0a,
  ArrayGet = 0x0b,
  ArrayGetS = 0x0c,
  ArrayGetU = 0x0d,
  ArraySet = 0x0e,
  ArrayLen = 0x0f,
  ArrayFill = 0x10,
  ArrayCopy = 0x11,
  ArrayInitData = 0x12,
  ArrayInitElem = 0x13,
  RefTest = 0x14,
  RefTestNull = 0x15,
  RefCast = 0x16,
  RefCastNull = 0x17,
  BrOnCast = 0x18,
  BrOnCastFail = 0x19,
  AnyConvertExtern = 0x1a,
  ExternConvertAny = 0x1b,
  RefI31 = 0x1c,
  I31GetS = 0x1d,
  I31GetU = 0x1e,
  RefI31Shared = 0x1f,

  // stringref opcodes

  StringConst = 0x82,
  StringMeasureUTF8 = 0x83,
  StringMeasureWTF16 = 0x85,
  StringConcat = 0x88,
  StringEq = 0x89,
  StringIsUSV = 0x8a,
  StringAsWTF16 = 0x98,
  StringViewWTF16GetCodePoint = 0x9a,
  StringViewWTF16Slice = 0x9c,
  StringCompare = 0xa8,
  StringFromCodePoint = 0xa9,
  StringHash = 0xaa,
  StringNewWTF16Array = 0xb1,
  StringEncodeWTF16Array = 0xb3,
  StringNewLossyUTF8Array = 0xb4,
  StringEncodeLossyUTF8Array = 0xb6,

  // stack switching opcodes
  ContNew = 0xe0,
  ContBind = 0xe1,
  Suspend = 0xe2,
  Resume = 0xe3,
  ResumeThrow = 0xe4,
  Switch = 0xe5,  // NOTE(dhil): the internal class is known as
                  // StackSwitch to avoid conflict with the existing
                  // 'switch table'.
  OnLabel = 0x00, // (on $tag $label)
  OnSwitch = 0x01 // (on $tag switch)
};

enum MemoryAccess {
  Offset = 0x10,    // bit 4
  Alignment = 0x80, // bit 7
  NaturalAlignment = 0
};

enum MemoryFlags { HasMaximum = 1 << 0, IsShared = 1 << 1, Is64 = 1 << 2 };

enum FeaturePrefix { FeatureUsed = '+', FeatureDisallowed = '-' };

} // namespace BinaryConsts

// (local index in IR, tuple index) => binary local index
using MappedLocals = std::unordered_map<std::pair<Index, Index>, size_t>;

// Writes out wasm to the binary format

class WasmBinaryWriter {
  // Computes the indexes in a wasm binary, i.e., with function imports
  // and function implementations sharing a single index space, etc.,
  // and with the imports first (the Module's functions and globals
  // arrays are not assumed to be in a particular order, so we can't
  // just use them directly).
  struct BinaryIndexes {
    std::unordered_map<Name, Index> functionIndexes;
    std::unordered_map<Name, Index> tagIndexes;
    std::unordered_map<Name, Index> globalIndexes;
    std::unordered_map<Name, Index> tableIndexes;
    std::unordered_map<Name, Index> elemIndexes;
    std::unordered_map<Name, Index> memoryIndexes;
    std::unordered_map<Name, Index> dataIndexes;

    BinaryIndexes(Module& wasm) {
      auto addIndexes = [&](auto& source, auto& indexes) {
        auto addIndex = [&](auto* curr) {
          auto index = indexes.size();
          indexes[curr->name] = index;
        };
        for (auto& curr : source) {
          if (curr->imported()) {
            addIndex(curr.get());
          }
        }
        for (auto& curr : source) {
          if (!curr->imported()) {
            addIndex(curr.get());
          }
        }
      };
      addIndexes(wasm.functions, functionIndexes);
      addIndexes(wasm.tags, tagIndexes);
      addIndexes(wasm.tables, tableIndexes);
      addIndexes(wasm.memories, memoryIndexes);

      for (auto& curr : wasm.elementSegments) {
        auto index = elemIndexes.size();
        elemIndexes[curr->name] = index;
      }

      for (auto& curr : wasm.dataSegments) {
        auto index = dataIndexes.size();
        dataIndexes[curr->name] = index;
      }

      // Globals may have tuple types in the IR, in which case they lower to
      // multiple globals, one for each tuple element, in the binary. Tuple
      // globals therefore occupy multiple binary indices, and we have to take
      // that into account when calculating indices.
      Index globalCount = 0;
      auto addGlobal = [&](auto* curr) {
        globalIndexes[curr->name] = globalCount;
        globalCount += curr->type.size();
      };
      for (auto& curr : wasm.globals) {
        if (curr->imported()) {
          addGlobal(curr.get());
        }
      }
      for (auto& curr : wasm.globals) {
        if (!curr->imported()) {
          addGlobal(curr.get());
        }
      }
    }
  };

public:
  WasmBinaryWriter(Module* input,
                   BufferWithRandomAccess& o,
                   const PassOptions& options)
    : wasm(input), o(o), options(options), indexes(*input) {
    prepare();
  }

  // locations in the output binary for the various parts of the module
  struct TableOfContents {
    struct Entry {
      Name name;
      size_t offset; // where the entry starts
      size_t size;   // the size of the entry
      Entry(Name name, size_t offset, size_t size)
        : name(name), offset(offset), size(size) {}
    };
    std::vector<Entry> functionBodies;
  } tableOfContents;

  void setNamesSection(bool set) {
    debugInfo = set;
    emitModuleName = set;
  }
  void setEmitModuleName(bool set) { emitModuleName = set; }
  void setSourceMap(std::ostream* set, std::string url) {
    sourceMap = set;
    sourceMapUrl = url;
  }
  void setSymbolMap(std::string set) { symbolMap = set; }

  void write();
  void writeHeader();
  int32_t writeU32LEBPlaceholder();
  void writeResizableLimits(
    Address initial, Address maximum, bool hasMaximum, bool shared, bool is64);
  template<typename T> int32_t startSection(T code);
  void finishSection(int32_t start);
  int32_t startSubsection(BinaryConsts::CustomSections::Subsection code);
  void finishSubsection(int32_t start);
  void writeStart();
  void writeMemories();
  void writeTypes();
  void writeImports();

  void writeFunctionSignatures();
  void writeExpression(Expression* curr);
  void writeFunctions();
  void writeStrings();
  void writeGlobals();
  void writeExports();
  void writeDataCount();
  void writeDataSegments();
  void writeTags();

  uint32_t getFunctionIndex(Name name) const;
  uint32_t getTableIndex(Name name) const;
  uint32_t getMemoryIndex(Name name) const;
  uint32_t getGlobalIndex(Name name) const;
  uint32_t getTagIndex(Name name) const;
  uint32_t getDataSegmentIndex(Name name) const;
  uint32_t getElementSegmentIndex(Name name) const;
  uint32_t getTypeIndex(HeapType type) const;
  uint32_t getSignatureIndex(Signature sig) const;
  uint32_t getStringIndex(Name string) const;

  void writeTableDeclarations();
  void writeElementSegments();
  void writeNames();
  void writeSourceMapUrl();
  void writeSymbolMap();
  void writeLateCustomSections();
  void writeCustomSection(const CustomSection& section);
  void writeFeaturesSection();
  void writeDylinkSection();
  void writeLegacyDylinkSection();

  void initializeDebugInfo();
  void writeSourceMapProlog();
  void writeSourceMapEpilog();
  void writeDebugLocation(const Function::DebugLocation& loc);
  void writeNoDebugLocation();
  void writeDebugLocation(Expression* curr, Function* func);
  void writeDebugLocationEnd(Expression* curr, Function* func);
  void writeExtraDebugLocation(Expression* curr, Function* func, size_t id);

  // helpers
  void writeInlineString(std::string_view name);
  void writeEscapedName(std::string_view name);
  void writeInlineBuffer(const char* data, size_t size);
  void writeData(const char* data, size_t size);

  struct Buffer {
    const char* data;
    size_t size;
    size_t pointerLocation;
    Buffer(const char* data, size_t size, size_t pointerLocation)
      : data(data), size(size), pointerLocation(pointerLocation) {}
  };

  Module* getModule() { return wasm; }

  void writeType(Type type);

  // Writes an arbitrary heap type, which may be indexed or one of the
  // basic types like funcref.
  void writeHeapType(HeapType type);
  // Writes an indexed heap type. Note that this is encoded differently than a
  // general heap type because it does not allow negative values for basic heap
  // types.
  void writeIndexedHeapType(HeapType type);

  void writeField(const Field& field);

private:
  Module* wasm;
  BufferWithRandomAccess& o;
  const PassOptions& options;

  BinaryIndexes indexes;
  ModuleUtils::IndexedHeapTypes indexedTypes;
  std::unordered_map<Signature, uint32_t> signatureIndexes;

  bool debugInfo = true;

  // TODO: Remove `emitModuleName` in the future once there are better ways to
  // ensure modules have meaningful names in stack traces.For example, using
  // ObjectURLs works in FireFox, but not Chrome. See
  // https://bugs.chromium.org/p/v8/issues/detail?id=11808.
  bool emitModuleName = true;

  std::ostream* sourceMap = nullptr;
  std::string sourceMapUrl;
  std::string symbolMap;

  MixedArena allocator;

  // Storage of source map locations until the section is placed at its final
  // location (shrinking LEBs may cause changes there).
  //
  // A null DebugLocation* indicates we have no debug information for that
  // location.
  std::vector<std::pair<size_t, const Function::DebugLocation*>>
    sourceMapLocations;
  size_t sourceMapLocationsSizeAtSectionStart;
  Function::DebugLocation lastDebugLocation;

  std::unique_ptr<ImportInfo> importInfo;

  // General debugging info: track locations as we write.
  BinaryLocations binaryLocations;
  size_t binaryLocationsSizeAtSectionStart;
  // Track the expressions that we added for the current function being
  // written, so that we can update those specific binary locations when
  // the function is written out.
  std::vector<Expression*> binaryLocationTrackedExpressionsForFunc;

  // Maps function names to their mapped locals. This is used when we emit the
  // local names section: we map the locals when writing the function, save that
  // info here, and then use it when writing the names.
  std::unordered_map<Name, MappedLocals> funcMappedLocals;

  // Indexes in the string literal section of each StringConst in the wasm.
  std::unordered_map<Name, Index> stringIndexes;

  void prepare();
};

class WasmBinaryReader {
  Module& wasm;
  MixedArena& allocator;
  const std::vector<char>& input;

  // Source map debugging support.

  std::istream* sourceMap;

  // The binary position that the next debug location refers to. That is, this
  // is the first item in a source map entry that we have read (the "column", in
  // source map terms, which for wasm means the offset in the binary). We have
  // read this entry, but have not used it yet (we use it when we read the
  // expression at this binary offset).
  //
  // This is set to 0 as an invalid value if we reach the end of the source map
  // and there is nothing left to read.
  size_t nextDebugPos;

  // The debug location (file:line:col) corresponding to |nextDebugPos|. That
  // is, this is the next 3 fields in a source map entry that we have read, but
  // not used yet.
  //
  // If that location has no debug info (it lacks those 3 fields), then this
  // contains the info from the previous one, because in a source map, these
  // fields are relative to their last appearance, so we cannot forget them (we
  // can't just do something like std::optional<DebugLocation> or such); for
  // example, if we have line number 100, then no debug info, and then line
  // number 500, then when we get to 500 we will see "+400" which is relative to
  // the last existing line number (we "skip" over a place without debug info).
  Function::DebugLocation nextDebugLocation;

  // Whether debug info is present on |nextDebugPos| (see comment there).
  bool nextDebugLocationHasDebugInfo;

  // Settings.

  bool debugInfo = true;
  bool DWARF = false;
  bool skipFunctionBodies = false;

  // Internal state.

  size_t pos = 0;
  Index startIndex = -1;
  std::set<Function::DebugLocation> debugLocation;
  size_t codeSectionLocation;
  std::unordered_set<uint8_t> seenSections;

  // All types defined in the type section
  std::vector<HeapType> types;

public:
  WasmBinaryReader(Module& wasm,
                   FeatureSet features,
                   const std::vector<char>& input);

  void setDebugInfo(bool value) { debugInfo = value; }
  void setDWARF(bool value) { DWARF = value; }
  void setSkipFunctionBodies(bool skipFunctionBodies_) {
    skipFunctionBodies = skipFunctionBodies_;
  }
  void read();
  void readCustomSection(size_t payloadLen);

  bool more() { return pos < input.size(); }

  std::string_view getByteView(size_t size);
  uint8_t getInt8();
  uint16_t getInt16();
  uint32_t getInt32();
  uint64_t getInt64();
  uint8_t getLaneIndex(size_t lanes);
  // it is unsafe to return a float directly, due to ABI issues with the
  // signalling bit
  Literal getFloat32Literal();
  Literal getFloat64Literal();
  Literal getVec128Literal();
  uint32_t getU32LEB();
  uint64_t getU64LEB();
  int32_t getS32LEB();
  int64_t getS64LEB();
  uint64_t getUPtrLEB();

  bool getBasicType(int32_t code, Type& out);
  bool getBasicHeapType(int64_t code, HeapType& out);
  // Read a value and get a type for it.
  Type getType();
  // Get a type given the initial S32LEB has already been read, and is provided.
  Type getType(int initial);
  HeapType getHeapType();
  HeapType getIndexedHeapType();

  Type getConcreteType();
  Name getInlineString(bool requireValid = true);
  void verifyInt8(int8_t x);
  void verifyInt16(int16_t x);
  void verifyInt32(int32_t x);
  void verifyInt64(int64_t x);
  void readHeader();
  void readStart();
  void readMemories();
  void readTypes();

  // gets a name in the combined import+defined space
  Name getFunctionName(Index index);
  Name getTableName(Index index);
  Name getMemoryName(Index index);
  Name getGlobalName(Index index);
  Name getTagName(Index index);
  Name getDataName(Index index);
  Name getElemName(Index index);

  // gets a memory in the combined import+defined space
  Memory* getMemory(Index index);
  // gets a table in the combined import+defined space
  Table* getTable(Index index);

  void getResizableLimits(Address& initial,
                          Address& max,
                          bool& shared,
                          Type& addressType,
                          Address defaultIfNoMax);
  void readImports();

  // The signatures of each function, including imported functions, given in the
  // import and function sections. Store HeapTypes instead of Signatures because
  // reconstructing the HeapTypes from the Signatures is expensive.
  std::vector<HeapType> functionTypes;

  // Used to make sure the number of imported functions, signatures, and
  // declared functions all match up.
  Index numFuncImports = 0;
  Index numFuncBodies = 0;

  void readFunctionSignatures();
  HeapType getTypeByIndex(Index index);
  HeapType getTypeByFunctionIndex(Index index);
  Signature getSignatureByTypeIndex(Index index);
  Signature getSignatureByFunctionIndex(Index index);

  Name getNextLabel();

  // We read the names section first so we know in advance what names various
  // elements should have. Store the information for use when building
  // expressions.
  std::unordered_map<Index, Name> functionNames;
  std::unordered_map<Index, std::unordered_map<Index, Name>> localNames;
  std::unordered_map<Index, Name> typeNames;
  std::unordered_map<Index, std::unordered_map<Index, Name>> fieldNames;
  std::unordered_map<Index, Name> tableNames;
  std::unordered_map<Index, Name> memoryNames;
  std::unordered_map<Index, Name> globalNames;
  std::unordered_map<Index, Name> tagNames;
  std::unordered_map<Index, Name> dataNames;
  std::unordered_map<Index, Name> elemNames;

  Function* currFunction = nullptr;
  // before we see a function (like global init expressions), there is no end of
  // function to check
  Index endOfFunction = -1;

  // Throws a parsing error if we are not in a function context
  void requireFunctionContext(const char* error);

  void readFunctions();
  void readVars();
  void setLocalNames(Function& func, Index i);

  Result<> readInst();

  void readExports();

  // The strings in the strings section (which are referred to by StringConst).
  std::vector<Name> strings;
  void readStrings();
  Name getIndexedString();

  Expression* readExpression();
  void readGlobals();

  IRBuilder builder;

  // validations that cannot be performed on the Module
  void validateBinary();

  size_t dataCount = 0;
  bool hasDataCount = false;

  void createDataSegments(Index count);
  void readDataSegments();
  void readDataSegmentCount();

  void readTableDeclarations();
  void readElementSegments();

  void readTags();

  static Name escape(Name name);
  void findAndReadNames();
  void readFeatures(size_t);
  void readDylink(size_t);
  void readDylink0(size_t);

  // Debug information reading helpers
  void setDebugLocations(std::istream* sourceMap_) { sourceMap = sourceMap_; }
  std::unordered_map<std::string, Index> debugInfoFileIndices;
  std::unordered_map<std::string, Index> debugInfoSymbolNameIndices;
  void readNextDebugLocation();
  void readSourceMapHeader();

  Index readMemoryAccess(Address& alignment, Address& offset);
  std::tuple<Name, Address, Address> getMemarg();

<<<<<<< HEAD
  void visitIf(If* curr);
  void visitLoop(Loop* curr);
  void visitBreak(Break* curr, uint8_t code);
  void visitSwitch(Switch* curr);
  void visitCall(Call* curr);
  void visitCallIndirect(CallIndirect* curr);
  void visitLocalGet(LocalGet* curr);
  void visitLocalSet(LocalSet* curr, uint8_t code);
  void visitGlobalGet(GlobalGet* curr);
  void visitGlobalSet(GlobalSet* curr);
  bool maybeVisitLoad(Expression*& out,
                      uint8_t code,
                      std::optional<BinaryConsts::ASTNodes> prefix);
  bool maybeVisitStore(Expression*& out,
                       uint8_t code,
                       std::optional<BinaryConsts::ASTNodes> prefix);
  bool maybeVisitNontrappingTrunc(Expression*& out, uint32_t code);
  bool maybeVisitAtomicRMW(Expression*& out, uint8_t code);
  bool maybeVisitAtomicCmpxchg(Expression*& out, uint8_t code);
  bool maybeVisitAtomicWait(Expression*& out, uint8_t code);
  bool maybeVisitAtomicNotify(Expression*& out, uint8_t code);
  bool maybeVisitAtomicFence(Expression*& out, uint8_t code);
  bool maybeVisitConst(Expression*& out, uint8_t code);
  bool maybeVisitUnary(Expression*& out, uint8_t code);
  bool maybeVisitBinary(Expression*& out, uint8_t code);
  bool maybeVisitTruncSat(Expression*& out, uint32_t code);
  bool maybeVisitSIMDBinary(Expression*& out, uint32_t code);
  bool maybeVisitSIMDUnary(Expression*& out, uint32_t code);
  bool maybeVisitSIMDConst(Expression*& out, uint32_t code);
  bool maybeVisitSIMDStore(Expression*& out, uint32_t code);
  bool maybeVisitSIMDExtract(Expression*& out, uint32_t code);
  bool maybeVisitSIMDReplace(Expression*& out, uint32_t code);
  bool maybeVisitSIMDShuffle(Expression*& out, uint32_t code);
  bool maybeVisitSIMDTernary(Expression*& out, uint32_t code);
  bool maybeVisitSIMDShift(Expression*& out, uint32_t code);
  bool maybeVisitSIMDLoad(Expression*& out, uint32_t code);
  bool maybeVisitSIMDLoadStoreLane(Expression*& out, uint32_t code);
  bool maybeVisitMemoryInit(Expression*& out, uint32_t code);
  bool maybeVisitDataDrop(Expression*& out, uint32_t code);
  bool maybeVisitMemoryCopy(Expression*& out, uint32_t code);
  bool maybeVisitMemoryFill(Expression*& out, uint32_t code);
  bool maybeVisitTableSize(Expression*& out, uint32_t code);
  bool maybeVisitTableGrow(Expression*& out, uint32_t code);
  bool maybeVisitTableFill(Expression*& out, uint32_t code);
  bool maybeVisitTableCopy(Expression*& out, uint32_t code);
  bool maybeVisitTableInit(Expression*& out, uint32_t code);
  bool maybeVisitRefI31(Expression*& out, uint32_t code);
  bool maybeVisitI31Get(Expression*& out, uint32_t code);
  bool maybeVisitRefTest(Expression*& out, uint32_t code);
  bool maybeVisitRefCast(Expression*& out, uint32_t code);
  bool maybeVisitBrOn(Expression*& out, uint32_t code);
  bool maybeVisitStructNew(Expression*& out, uint32_t code);
  bool maybeVisitStructGet(Expression*& out, uint32_t code);
  bool maybeVisitStructSet(Expression*& out, uint32_t code);
  bool maybeVisitArrayNewData(Expression*& out, uint32_t code);
  bool maybeVisitArrayNewElem(Expression*& out, uint32_t code);
  bool maybeVisitArrayNewFixed(Expression*& out, uint32_t code);
  bool maybeVisitArrayGet(Expression*& out, uint32_t code);
  bool maybeVisitArraySet(Expression*& out, uint32_t code);
  bool maybeVisitArrayLen(Expression*& out, uint32_t code);
  bool maybeVisitArrayCopy(Expression*& out, uint32_t code);
  bool maybeVisitArrayFill(Expression*& out, uint32_t code);
  bool maybeVisitArrayInit(Expression*& out, uint32_t code);
  bool maybeVisitStringNew(Expression*& out, uint32_t code);
  bool maybeVisitStringAsWTF16(Expression*& out, uint32_t code);
  bool maybeVisitStringConst(Expression*& out, uint32_t code);
  bool maybeVisitStringMeasure(Expression*& out, uint32_t code);
  bool maybeVisitStringEncode(Expression*& out, uint32_t code);
  bool maybeVisitStringConcat(Expression*& out, uint32_t code);
  bool maybeVisitStringEq(Expression*& out, uint32_t code);
  bool maybeVisitStringWTF16Get(Expression*& out, uint32_t code);
  bool maybeVisitStringSliceWTF(Expression*& out, uint32_t code);
  void visitSelect(Select* curr, uint8_t code);
  void visitReturn(Return* curr);
  void visitMemorySize(MemorySize* curr);
  void visitMemoryGrow(MemoryGrow* curr);
  void visitNop(Nop* curr);
  void visitUnreachable(Unreachable* curr);
  void visitDrop(Drop* curr);
  void visitRefNull(RefNull* curr);
  void visitRefIsNull(RefIsNull* curr);
  void visitRefFunc(RefFunc* curr);
  void visitRefEq(RefEq* curr);
  void visitTableGet(TableGet* curr);
  void visitTableSet(TableSet* curr);
  void visitTryOrTryInBlock(Expression*& out);
  void visitTryTable(TryTable* curr);
  void visitThrow(Throw* curr);
  void visitRethrow(Rethrow* curr);
  void visitThrowRef(ThrowRef* curr);
  void visitCallRef(CallRef* curr);
  void visitRefAsCast(RefCast* curr, uint32_t code);
  void visitRefAs(RefAs* curr, uint8_t code);
  void visitContNew(ContNew* curr);
  void visitContBind(ContBind* curr);
  void visitSuspend(Suspend* curr);
  void visitResume(Resume* curr);
  void visitResumeThrow(ResumeThrow* curr);
  void visitStackSwitch(StackSwitch* curr);

  [[noreturn]] void throwError(std::string text);

  // Struct/Array instructions have an unnecessary heap type that is just for
  // validation (except for the case of unreachability, but that's not a problem
  // anyhow, we can ignore it there). That is, we also have a reference typed
  // child from which we can infer the type anyhow, and we just need to check
  // that type is the same.
  void validateHeapTypeUsingChild(Expression* child, HeapType heapType);
=======
  [[noreturn]] void throwError(std::string text) {
    throw ParseException(text, 0, pos);
  }
>>>>>>> b1c5a007

private:
  bool hasDWARFSections();
};

} // namespace wasm

#undef DEBUG_TYPE

#endif // wasm_wasm_binary_h<|MERGE_RESOLUTION|>--- conflicted
+++ resolved
@@ -1622,120 +1622,9 @@
   Index readMemoryAccess(Address& alignment, Address& offset);
   std::tuple<Name, Address, Address> getMemarg();
 
-<<<<<<< HEAD
-  void visitIf(If* curr);
-  void visitLoop(Loop* curr);
-  void visitBreak(Break* curr, uint8_t code);
-  void visitSwitch(Switch* curr);
-  void visitCall(Call* curr);
-  void visitCallIndirect(CallIndirect* curr);
-  void visitLocalGet(LocalGet* curr);
-  void visitLocalSet(LocalSet* curr, uint8_t code);
-  void visitGlobalGet(GlobalGet* curr);
-  void visitGlobalSet(GlobalSet* curr);
-  bool maybeVisitLoad(Expression*& out,
-                      uint8_t code,
-                      std::optional<BinaryConsts::ASTNodes> prefix);
-  bool maybeVisitStore(Expression*& out,
-                       uint8_t code,
-                       std::optional<BinaryConsts::ASTNodes> prefix);
-  bool maybeVisitNontrappingTrunc(Expression*& out, uint32_t code);
-  bool maybeVisitAtomicRMW(Expression*& out, uint8_t code);
-  bool maybeVisitAtomicCmpxchg(Expression*& out, uint8_t code);
-  bool maybeVisitAtomicWait(Expression*& out, uint8_t code);
-  bool maybeVisitAtomicNotify(Expression*& out, uint8_t code);
-  bool maybeVisitAtomicFence(Expression*& out, uint8_t code);
-  bool maybeVisitConst(Expression*& out, uint8_t code);
-  bool maybeVisitUnary(Expression*& out, uint8_t code);
-  bool maybeVisitBinary(Expression*& out, uint8_t code);
-  bool maybeVisitTruncSat(Expression*& out, uint32_t code);
-  bool maybeVisitSIMDBinary(Expression*& out, uint32_t code);
-  bool maybeVisitSIMDUnary(Expression*& out, uint32_t code);
-  bool maybeVisitSIMDConst(Expression*& out, uint32_t code);
-  bool maybeVisitSIMDStore(Expression*& out, uint32_t code);
-  bool maybeVisitSIMDExtract(Expression*& out, uint32_t code);
-  bool maybeVisitSIMDReplace(Expression*& out, uint32_t code);
-  bool maybeVisitSIMDShuffle(Expression*& out, uint32_t code);
-  bool maybeVisitSIMDTernary(Expression*& out, uint32_t code);
-  bool maybeVisitSIMDShift(Expression*& out, uint32_t code);
-  bool maybeVisitSIMDLoad(Expression*& out, uint32_t code);
-  bool maybeVisitSIMDLoadStoreLane(Expression*& out, uint32_t code);
-  bool maybeVisitMemoryInit(Expression*& out, uint32_t code);
-  bool maybeVisitDataDrop(Expression*& out, uint32_t code);
-  bool maybeVisitMemoryCopy(Expression*& out, uint32_t code);
-  bool maybeVisitMemoryFill(Expression*& out, uint32_t code);
-  bool maybeVisitTableSize(Expression*& out, uint32_t code);
-  bool maybeVisitTableGrow(Expression*& out, uint32_t code);
-  bool maybeVisitTableFill(Expression*& out, uint32_t code);
-  bool maybeVisitTableCopy(Expression*& out, uint32_t code);
-  bool maybeVisitTableInit(Expression*& out, uint32_t code);
-  bool maybeVisitRefI31(Expression*& out, uint32_t code);
-  bool maybeVisitI31Get(Expression*& out, uint32_t code);
-  bool maybeVisitRefTest(Expression*& out, uint32_t code);
-  bool maybeVisitRefCast(Expression*& out, uint32_t code);
-  bool maybeVisitBrOn(Expression*& out, uint32_t code);
-  bool maybeVisitStructNew(Expression*& out, uint32_t code);
-  bool maybeVisitStructGet(Expression*& out, uint32_t code);
-  bool maybeVisitStructSet(Expression*& out, uint32_t code);
-  bool maybeVisitArrayNewData(Expression*& out, uint32_t code);
-  bool maybeVisitArrayNewElem(Expression*& out, uint32_t code);
-  bool maybeVisitArrayNewFixed(Expression*& out, uint32_t code);
-  bool maybeVisitArrayGet(Expression*& out, uint32_t code);
-  bool maybeVisitArraySet(Expression*& out, uint32_t code);
-  bool maybeVisitArrayLen(Expression*& out, uint32_t code);
-  bool maybeVisitArrayCopy(Expression*& out, uint32_t code);
-  bool maybeVisitArrayFill(Expression*& out, uint32_t code);
-  bool maybeVisitArrayInit(Expression*& out, uint32_t code);
-  bool maybeVisitStringNew(Expression*& out, uint32_t code);
-  bool maybeVisitStringAsWTF16(Expression*& out, uint32_t code);
-  bool maybeVisitStringConst(Expression*& out, uint32_t code);
-  bool maybeVisitStringMeasure(Expression*& out, uint32_t code);
-  bool maybeVisitStringEncode(Expression*& out, uint32_t code);
-  bool maybeVisitStringConcat(Expression*& out, uint32_t code);
-  bool maybeVisitStringEq(Expression*& out, uint32_t code);
-  bool maybeVisitStringWTF16Get(Expression*& out, uint32_t code);
-  bool maybeVisitStringSliceWTF(Expression*& out, uint32_t code);
-  void visitSelect(Select* curr, uint8_t code);
-  void visitReturn(Return* curr);
-  void visitMemorySize(MemorySize* curr);
-  void visitMemoryGrow(MemoryGrow* curr);
-  void visitNop(Nop* curr);
-  void visitUnreachable(Unreachable* curr);
-  void visitDrop(Drop* curr);
-  void visitRefNull(RefNull* curr);
-  void visitRefIsNull(RefIsNull* curr);
-  void visitRefFunc(RefFunc* curr);
-  void visitRefEq(RefEq* curr);
-  void visitTableGet(TableGet* curr);
-  void visitTableSet(TableSet* curr);
-  void visitTryOrTryInBlock(Expression*& out);
-  void visitTryTable(TryTable* curr);
-  void visitThrow(Throw* curr);
-  void visitRethrow(Rethrow* curr);
-  void visitThrowRef(ThrowRef* curr);
-  void visitCallRef(CallRef* curr);
-  void visitRefAsCast(RefCast* curr, uint32_t code);
-  void visitRefAs(RefAs* curr, uint8_t code);
-  void visitContNew(ContNew* curr);
-  void visitContBind(ContBind* curr);
-  void visitSuspend(Suspend* curr);
-  void visitResume(Resume* curr);
-  void visitResumeThrow(ResumeThrow* curr);
-  void visitStackSwitch(StackSwitch* curr);
-
-  [[noreturn]] void throwError(std::string text);
-
-  // Struct/Array instructions have an unnecessary heap type that is just for
-  // validation (except for the case of unreachability, but that's not a problem
-  // anyhow, we can ignore it there). That is, we also have a reference typed
-  // child from which we can infer the type anyhow, and we just need to check
-  // that type is the same.
-  void validateHeapTypeUsingChild(Expression* child, HeapType heapType);
-=======
   [[noreturn]] void throwError(std::string text) {
     throw ParseException(text, 0, pos);
   }
->>>>>>> b1c5a007
 
 private:
   bool hasDWARFSections();
