/*
 * Copyright 2015 WebAssembly Community Group participants
 *
 * Licensed under the Apache License, Version 2.0 (the "License");
 * you may not use this file except in compliance with the License.
 * You may obtain a copy of the License at
 *
 *     http://www.apache.org/licenses/LICENSE-2.0
 *
 * Unless required by applicable law or agreed to in writing, software
 * distributed under the License is distributed on an "AS IS" BASIS,
 * WITHOUT WARRANTIES OR CONDITIONS OF ANY KIND, either express or implied.
 * See the License for the specific language governing permissions and
 * limitations under the License.
 */

//
// Parses and emits WebAssembly binary code
//

#ifndef wasm_wasm_binary_h
#define wasm_wasm_binary_h

#include <cassert>
#include <ostream>
#include <type_traits>

#include "ir/import-utils.h"
#include "ir/module-utils.h"
#include "parsing.h"
#include "source-map.h"
#include "wasm-builder.h"
#include "wasm-ir-builder.h"
#include "wasm-traversal.h"
#include "wasm-validator.h"
#include "wasm.h"

namespace wasm {

enum {
  // the maximum amount of bytes we emit per LEB
  MaxLEB32Bytes = 5,
};

template<typename T, typename MiniT> struct LEB {
  static_assert(sizeof(MiniT) == 1, "MiniT must be a byte");

  T value;

  LEB() = default;
  LEB(T value) : value(value) {}

  bool hasMore(T temp, MiniT byte) {
    // for signed, we must ensure the last bit has the right sign, as it will
    // zero extend
    return std::is_signed<T>::value
             ? (temp != 0 && temp != T(-1)) || (value >= 0 && (byte & 64)) ||
                 (value < 0 && !(byte & 64))
             : (temp != 0);
  }

  void write(std::vector<uint8_t>* out) {
    T temp = value;
    bool more;
    do {
      uint8_t byte = temp & 127;
      temp >>= 7;
      more = hasMore(temp, byte);
      if (more) {
        byte = byte | 128;
      }
      out->push_back(byte);
    } while (more);
  }

  // @minimum: a minimum number of bytes to write, padding as necessary
  // returns the number of bytes written
  size_t writeAt(std::vector<uint8_t>* out, size_t at, size_t minimum = 0) {
    T temp = value;
    size_t offset = 0;
    bool more;
    do {
      uint8_t byte = temp & 127;
      temp >>= 7;
      more = hasMore(temp, byte) || offset + 1 < minimum;
      if (more) {
        byte = byte | 128;
      }
      (*out)[at + offset] = byte;
      offset++;
    } while (more);
    return offset;
  }

  LEB<T, MiniT>& read(std::function<MiniT()> get) {
    value = 0;
    T shift = 0;
    MiniT byte;
    while (1) {
      byte = get();
      bool last = !(byte & 128);
      T payload = byte & 127;
      using mask_type = typename std::make_unsigned<T>::type;
      auto payload_mask = 0 == shift
                            ? ~mask_type(0)
                            : ((mask_type(1) << (sizeof(T) * 8 - shift)) - 1u);
      T significant_payload = payload_mask & payload;
      value |= significant_payload << shift;
      T unused_bits_mask = ~payload_mask & 127;
      T unused_bits = payload & unused_bits_mask;
      if (std::is_signed_v<T> && value < 0) {
        if (unused_bits != unused_bits_mask) {
          throw ParseException("Unused negative LEB bits must be 1s");
        }
      } else {
        if (unused_bits != 0) {
          throw ParseException("Unused non-negative LEB bits must be 0s");
        }
      }
      if (last) {
        break;
      }
      shift += 7;
      if (size_t(shift) >= sizeof(T) * 8) {
        throw ParseException("LEB overflow");
      }
    }
    // If signed LEB, then we might need to sign-extend.
    if constexpr (std::is_signed_v<T>) {
      shift += 7;
      if ((byte & 64) && size_t(shift) < 8 * sizeof(T)) {
        size_t sext_bits = 8 * sizeof(T) - size_t(shift);
        value <<= sext_bits;
        value >>= sext_bits;
        if (value >= 0) {
          throw ParseException(
            " LEBsign-extend should produce a negative value");
        }
      }
    }
    return *this;
  }
};

using U32LEB = LEB<uint32_t, uint8_t>;
using U64LEB = LEB<uint64_t, uint8_t>;
using S32LEB = LEB<int32_t, int8_t>;
using S64LEB = LEB<int64_t, int8_t>;

//
// We mostly stream into a buffer as we create the binary format, however,
// sometimes we need to backtrack and write to a location behind us - wasm
// is optimized for reading, not writing.
//
class BufferWithRandomAccess : public std::vector<uint8_t> {
public:
  BufferWithRandomAccess() = default;

  BufferWithRandomAccess& operator<<(int8_t x) {
    push_back(x);
    return *this;
  }
  BufferWithRandomAccess& operator<<(int16_t x) {
    push_back(x & 0xff);
    push_back(x >> 8);
    return *this;
  }
  BufferWithRandomAccess& operator<<(int32_t x) {
    push_back(x & 0xff);
    x >>= 8;
    push_back(x & 0xff);
    x >>= 8;
    push_back(x & 0xff);
    x >>= 8;
    push_back(x & 0xff);
    return *this;
  }
  BufferWithRandomAccess& operator<<(int64_t x) {
    push_back(x & 0xff);
    x >>= 8;
    push_back(x & 0xff);
    x >>= 8;
    push_back(x & 0xff);
    x >>= 8;
    push_back(x & 0xff);
    x >>= 8;
    push_back(x & 0xff);
    x >>= 8;
    push_back(x & 0xff);
    x >>= 8;
    push_back(x & 0xff);
    x >>= 8;
    push_back(x & 0xff);
    return *this;
  }
  BufferWithRandomAccess& operator<<(U32LEB x) {
    x.write(this);
    return *this;
  }
  BufferWithRandomAccess& operator<<(U64LEB x) {
    x.write(this);
    return *this;
  }
  BufferWithRandomAccess& operator<<(S32LEB x) {
    x.write(this);
    return *this;
  }
  BufferWithRandomAccess& operator<<(S64LEB x) {
    x.write(this);
    return *this;
  }

  BufferWithRandomAccess& operator<<(uint8_t x) { return *this << (int8_t)x; }
  BufferWithRandomAccess& operator<<(uint16_t x) { return *this << (int16_t)x; }
  BufferWithRandomAccess& operator<<(uint32_t x) { return *this << (int32_t)x; }
  BufferWithRandomAccess& operator<<(uint64_t x) { return *this << (int64_t)x; }

  BufferWithRandomAccess& operator<<(float x) {
    return *this << Literal(x).reinterpreti32();
  }
  BufferWithRandomAccess& operator<<(double x) {
    return *this << Literal(x).reinterpreti64();
  }

  void writeAt(size_t i, uint16_t x) {
    (*this)[i] = x & 0xff;
    (*this)[i + 1] = x >> 8;
  }
  void writeAt(size_t i, uint32_t x) {
    (*this)[i] = x & 0xff;
    x >>= 8;
    (*this)[i + 1] = x & 0xff;
    x >>= 8;
    (*this)[i + 2] = x & 0xff;
    x >>= 8;
    (*this)[i + 3] = x & 0xff;
  }

  // writes out an LEB to an arbitrary location. this writes the LEB as a full
  // 5 bytes, the fixed amount that can easily be set aside ahead of time
  void writeAtFullFixedSize(size_t i, U32LEB x) {
    // fill all 5 bytes, we have to do this when backpatching
    x.writeAt(this, i, MaxLEB32Bytes);
  }
  // writes out an LEB of normal size
  // returns how many bytes were written
  size_t writeAt(size_t i, U32LEB x) { return x.writeAt(this, i); }

  template<typename T> void writeTo(T& o) {
    for (auto c : *this) {
      o << c;
    }
  }

  std::vector<char> getAsChars() {
    std::vector<char> ret;
    ret.resize(size());
    std::copy(begin(), end(), ret.begin());
    return ret;
  }

  // Writes bytes in the maximum amount for a U32 LEB placeholder. Return the
  // offset we wrote it at. The LEB can then be patched with the proper value
  // later, when the size is known.
  BinaryLocation writeU32LEBPlaceholder() {
    BinaryLocation ret = size();
    *this << int32_t(0);
    *this << int8_t(0);
    return ret;
  }

  // Given the location of a maximum-size LEB placeholder, as returned from
  // writeU32LEBPlaceholder, use the current buffer size to figure out the size
  // that should be written there, and emit an optimal-size LEB. Move contents
  // backwards if we used fewer bytes, and return the number of bytes we moved.
  // (Thus, if we return >0, we moved code backwards, and the caller may need to
  // adjust things.)
<<<<<<< HEAD
  BinaryLocation emitRetroactiveLEB(BinaryLocation start) {
=======
  BinaryLocation emitRetroactiveSectionSizeLEB(BinaryLocation start) {
>>>>>>> d84d3763
    // Do not include the LEB itself in the section size.
    auto sectionSize = size() - start - MaxLEB32Bytes;
    auto sizeFieldSize = writeAt(start, U32LEB(sectionSize));

    // We can move things back if the actual LEB for the size doesn't use the
    // maximum 5 bytes. In that case we need to adjust offsets after we move
    // things backwards.
    auto adjustmentForLEBShrinking = MaxLEB32Bytes - sizeFieldSize;
    if (adjustmentForLEBShrinking) {
      // We can save some room.
      assert(sizeFieldSize < MaxLEB32Bytes);
      std::move(&(*this)[start] + MaxLEB32Bytes,
                &(*this)[start] + MaxLEB32Bytes + sectionSize,
                &(*this)[start] + sizeFieldSize);
      resize(size() - adjustmentForLEBShrinking);
    }

    return adjustmentForLEBShrinking;
  }

  void writeInlineString(std::string_view name) {
    auto size = name.size();
    auto data = name.data();
    *this << U32LEB(size);
    for (size_t i = 0; i < size; i++) {
      *this << int8_t(data[i]);
    }
  }
};

namespace BinaryConsts {

enum Meta { Magic = 0x6d736100, Version = 0x01 };

enum Section {
  Custom = 0,
  Type = 1,
  Import = 2,
  Function = 3,
  Table = 4,
  Memory = 5,
  Global = 6,
  Export = 7,
  Start = 8,
  Element = 9,
  Code = 10,
  Data = 11,
  DataCount = 12,
  Tag = 13,
  Strings = 14,
};

// A passive segment is a segment that will not be automatically copied into a
//   memory or table on instantiation, and must instead be applied manually
//   using the instructions memory.init or table.init.
// An active segment is equivalent to a passive segment, but with an implicit
//   memory.init followed by a data.drop (or table.init followed by a elem.drop)
//   that is prepended to the module's start function.
// A declarative element segment is not available at runtime but merely serves
//   to forward-declare references that are formed in code with instructions
//   like ref.func.
enum SegmentFlag {
  // Bit 0: 0 = active, 1 = passive
  IsPassive = 1 << 0,
  // Bit 1 if passive: 0 = passive, 1 = declarative
  IsDeclarative = 1 << 1,
  // Bit 1 if active: 0 = index 0, 1 = index given
  HasIndex = 1 << 1,
  // Table element segments only:
  // Bit 2: 0 = elemType is funcref and a vector of func indexes given
  //        1 = elemType is given and a vector of ref expressions is given
  UsesExpressions = 1 << 2
};

enum BrOnCastFlag {
  InputNullable = 1 << 0,
  OutputNullable = 1 << 1,
};

enum EncodedType {
  // value types
  i32 = -0x1,  // 0x7f
  i64 = -0x2,  // 0x7e
  f32 = -0x3,  // 0x7d
  f64 = -0x4,  // 0x7c
  v128 = -0x5, // 0x7b
  // packed types
  i8 = -0x8,  // 0x78
  i16 = -0x9, // 0x77
  // reference types
  nullfuncref = -0xd,   // 0x73
  nullexternref = -0xe, // 0x72
  nullref = -0xf,       // 0x71
  i31ref = -0x14,       // 0x6c
  structref = -0x15,    // 0x6b
  arrayref = -0x16,     // 0x6a
  funcref = -0x10,      // 0x70
  externref = -0x11,    // 0x6f
  anyref = -0x12,       // 0x6e
  eqref = -0x13,        // 0x6d
  nonnullable = -0x1c,  // 0x64
  nullable = -0x1d,     // 0x63
  contref = -0x18,      // 0x68
  nullcontref = -0x0b,  // 0x75
  // exception handling
  exnref = -0x17,    // 0x69
  nullexnref = -0xc, // 0x74
  // string reference types
  stringref = -0x19, // 0x67
  // type forms
  Func = 0x60,
  Cont = 0x5d,
  Struct = 0x5f,
  Array = 0x5e,
  Sub = 0x50,
  SubFinal = 0x4f,
  Shared = 0x65,
  SharedLEB = -0x1b, // Also 0x65 as an SLEB128
  Exact = 0x62,
  ExactLEB = -0x1e, // Also 0x62 as an SLEB128
  Rec = 0x4e,
  Descriptor = 0x4d,
  Describes = 0x4c,
  // block_type
  Empty = -0x40, // 0x40
};

enum EncodedHeapType {
  nofunc = -0xd,   // 0x73
  noext = -0xe,    // 0x72
  none = -0xf,     // 0x71
  func = -0x10,    // 0x70
  ext = -0x11,     // 0x6f
  any = -0x12,     // 0x6e
  eq = -0x13,      // 0x6d
  exn = -0x17,     // 0x69
  noexn = -0xc,    // 0x74
  cont = -0x18,    // 0x68
  nocont = -0x0b,  // 0x75
  i31 = -0x14,     // 0x6c
  struct_ = -0x15, // 0x6b
  array = -0x16,   // 0x6a
  string = -0x19,  // 0x67
};

namespace CustomSections {
extern const char* Name;
extern const char* SourceMapUrl;
extern const char* Dylink;
extern const char* Dylink0;
extern const char* Linking;
extern const char* Producers;
extern const char* BuildId;
extern const char* TargetFeatures;

extern const char* AtomicsFeature;
extern const char* BulkMemoryFeature;
extern const char* ExceptionHandlingFeature;
extern const char* MutableGlobalsFeature;
extern const char* TruncSatFeature;
extern const char* SignExtFeature;
extern const char* SIMD128Feature;
extern const char* ExceptionHandlingFeature;
extern const char* TailCallFeature;
extern const char* ReferenceTypesFeature;
extern const char* MultivalueFeature;
extern const char* GCFeature;
extern const char* Memory64Feature;
extern const char* RelaxedSIMDFeature;
extern const char* ExtendedConstFeature;
extern const char* StringsFeature;
extern const char* MultiMemoryFeature;
extern const char* StackSwitchingFeature;
extern const char* SharedEverythingFeature;
extern const char* FP16Feature;
extern const char* BulkMemoryOptFeature;
extern const char* CallIndirectOverlongFeature;
extern const char* CustomDescriptorsFeature;

enum Subsection {
  NameModule = 0,
  NameFunction = 1,
  NameLocal = 2,
  // see: https://github.com/WebAssembly/extended-name-section
  NameLabel = 3,
  NameType = 4,
  NameTable = 5,
  NameMemory = 6,
  NameGlobal = 7,
  NameElem = 8,
  NameData = 9,
  // see: https://github.com/WebAssembly/gc/issues/193
  NameField = 10,
  NameTag = 11,

  DylinkMemInfo = 1,
  DylinkNeeded = 2,
};

} // namespace CustomSections

enum ASTNodes {
  Unreachable = 0x00,
  Nop = 0x01,
  Block = 0x02,
  Loop = 0x03,
  If = 0x04,
  Else = 0x05,

  End = 0x0b,
  Br = 0x0c,
  BrIf = 0x0d,
  BrTable = 0x0e,
  Return = 0x0f,

  CallFunction = 0x10,
  CallIndirect = 0x11,
  RetCallFunction = 0x12,
  RetCallIndirect = 0x13,

  Drop = 0x1a,
  Select = 0x1b,
  SelectWithType = 0x1c, // added in reference types proposal

  LocalGet = 0x20,
  LocalSet = 0x21,
  LocalTee = 0x22,
  GlobalGet = 0x23,
  GlobalSet = 0x24,

  TableGet = 0x25,
  TableSet = 0x26,

  I32LoadMem = 0x28,
  I64LoadMem = 0x29,
  F32LoadMem = 0x2a,
  F64LoadMem = 0x2b,

  I32LoadMem8S = 0x2c,
  I32LoadMem8U = 0x2d,
  I32LoadMem16S = 0x2e,
  I32LoadMem16U = 0x2f,
  I64LoadMem8S = 0x30,
  I64LoadMem8U = 0x31,
  I64LoadMem16S = 0x32,
  I64LoadMem16U = 0x33,
  I64LoadMem32S = 0x34,
  I64LoadMem32U = 0x35,

  I32StoreMem = 0x36,
  I64StoreMem = 0x37,
  F32StoreMem = 0x38,
  F64StoreMem = 0x39,

  I32StoreMem8 = 0x3a,
  I32StoreMem16 = 0x3b,
  I64StoreMem8 = 0x3c,
  I64StoreMem16 = 0x3d,
  I64StoreMem32 = 0x3e,

  MemorySize = 0x3f,
  MemoryGrow = 0x40,

  I32Const = 0x41,
  I64Const = 0x42,
  F32Const = 0x43,
  F64Const = 0x44,

  I32EqZ = 0x45,
  I32Eq = 0x46,
  I32Ne = 0x47,
  I32LtS = 0x48,
  I32LtU = 0x49,
  I32GtS = 0x4a,
  I32GtU = 0x4b,
  I32LeS = 0x4c,
  I32LeU = 0x4d,
  I32GeS = 0x4e,
  I32GeU = 0x4f,
  I64EqZ = 0x50,
  I64Eq = 0x51,
  I64Ne = 0x52,
  I64LtS = 0x53,
  I64LtU = 0x54,
  I64GtS = 0x55,
  I64GtU = 0x56,
  I64LeS = 0x57,
  I64LeU = 0x58,
  I64GeS = 0x59,
  I64GeU = 0x5a,
  F32Eq = 0x5b,
  F32Ne = 0x5c,
  F32Lt = 0x5d,
  F32Gt = 0x5e,
  F32Le = 0x5f,
  F32Ge = 0x60,
  F64Eq = 0x61,
  F64Ne = 0x62,
  F64Lt = 0x63,
  F64Gt = 0x64,
  F64Le = 0x65,
  F64Ge = 0x66,

  I32Clz = 0x67,
  I32Ctz = 0x68,
  I32Popcnt = 0x69,
  I32Add = 0x6a,
  I32Sub = 0x6b,
  I32Mul = 0x6c,
  I32DivS = 0x6d,
  I32DivU = 0x6e,
  I32RemS = 0x6f,
  I32RemU = 0x70,
  I32And = 0x71,
  I32Or = 0x72,
  I32Xor = 0x73,
  I32Shl = 0x74,
  I32ShrS = 0x75,
  I32ShrU = 0x76,
  I32RotL = 0x77,
  I32RotR = 0x78,

  I64Clz = 0x79,
  I64Ctz = 0x7a,
  I64Popcnt = 0x7b,
  I64Add = 0x7c,
  I64Sub = 0x7d,
  I64Mul = 0x7e,
  I64DivS = 0x7f,
  I64DivU = 0x80,
  I64RemS = 0x81,
  I64RemU = 0x82,
  I64And = 0x83,
  I64Or = 0x84,
  I64Xor = 0x85,
  I64Shl = 0x86,
  I64ShrS = 0x87,
  I64ShrU = 0x88,
  I64RotL = 0x89,
  I64RotR = 0x8a,

  F32Abs = 0x8b,
  F32Neg = 0x8c,
  F32Ceil = 0x8d,
  F32Floor = 0x8e,
  F32Trunc = 0x8f,
  F32Nearest = 0x90,
  F32Sqrt = 0x91,
  F32Add = 0x92,
  F32Sub = 0x93,
  F32Mul = 0x94,
  F32Div = 0x95,
  F32Min = 0x96,
  F32Max = 0x97,
  F32CopySign = 0x98,

  F64Abs = 0x99,
  F64Neg = 0x9a,
  F64Ceil = 0x9b,
  F64Floor = 0x9c,
  F64Trunc = 0x9d,
  F64Nearest = 0x9e,
  F64Sqrt = 0x9f,
  F64Add = 0xa0,
  F64Sub = 0xa1,
  F64Mul = 0xa2,
  F64Div = 0xa3,
  F64Min = 0xa4,
  F64Max = 0xa5,
  F64CopySign = 0xa6,

  I32WrapI64 = 0xa7,
  I32STruncF32 = 0xa8,
  I32UTruncF32 = 0xa9,
  I32STruncF64 = 0xaa,
  I32UTruncF64 = 0xab,
  I64SExtendI32 = 0xac,
  I64UExtendI32 = 0xad,
  I64STruncF32 = 0xae,
  I64UTruncF32 = 0xaf,
  I64STruncF64 = 0xb0,
  I64UTruncF64 = 0xb1,
  F32SConvertI32 = 0xb2,
  F32UConvertI32 = 0xb3,
  F32SConvertI64 = 0xb4,
  F32UConvertI64 = 0xb5,
  F32DemoteI64 = 0xb6,
  F64SConvertI32 = 0xb7,
  F64UConvertI32 = 0xb8,
  F64SConvertI64 = 0xb9,
  F64UConvertI64 = 0xba,
  F64PromoteF32 = 0xbb,

  I32ReinterpretF32 = 0xbc,
  I64ReinterpretF64 = 0xbd,
  F32ReinterpretI32 = 0xbe,
  F64ReinterpretI64 = 0xbf,

  I32ExtendS8 = 0xc0,
  I32ExtendS16 = 0xc1,
  I64ExtendS8 = 0xc2,
  I64ExtendS16 = 0xc3,
  I64ExtendS32 = 0xc4,

  // prefixes

  GCPrefix = 0xfb,
  MiscPrefix = 0xfc,
  SIMDPrefix = 0xfd,
  AtomicPrefix = 0xfe,

  // atomic opcodes

  AtomicNotify = 0x00,
  I32AtomicWait = 0x01,
  I64AtomicWait = 0x02,
  AtomicFence = 0x03,

  I32AtomicLoad = 0x10,
  I64AtomicLoad = 0x11,
  I32AtomicLoad8U = 0x12,
  I32AtomicLoad16U = 0x13,
  I64AtomicLoad8U = 0x14,
  I64AtomicLoad16U = 0x15,
  I64AtomicLoad32U = 0x16,
  I32AtomicStore = 0x17,
  I64AtomicStore = 0x18,
  I32AtomicStore8 = 0x19,
  I32AtomicStore16 = 0x1a,
  I64AtomicStore8 = 0x1b,
  I64AtomicStore16 = 0x1c,
  I64AtomicStore32 = 0x1d,

  AtomicRMWOps_Begin = 0x1e,
  I32AtomicRMWAdd = 0x1e,
  I64AtomicRMWAdd = 0x1f,
  I32AtomicRMWAdd8U = 0x20,
  I32AtomicRMWAdd16U = 0x21,
  I64AtomicRMWAdd8U = 0x22,
  I64AtomicRMWAdd16U = 0x23,
  I64AtomicRMWAdd32U = 0x24,
  I32AtomicRMWSub = 0x25,
  I64AtomicRMWSub = 0x26,
  I32AtomicRMWSub8U = 0x27,
  I32AtomicRMWSub16U = 0x28,
  I64AtomicRMWSub8U = 0x29,
  I64AtomicRMWSub16U = 0x2a,
  I64AtomicRMWSub32U = 0x2b,
  I32AtomicRMWAnd = 0x2c,
  I64AtomicRMWAnd = 0x2d,
  I32AtomicRMWAnd8U = 0x2e,
  I32AtomicRMWAnd16U = 0x2f,
  I64AtomicRMWAnd8U = 0x30,
  I64AtomicRMWAnd16U = 0x31,
  I64AtomicRMWAnd32U = 0x32,
  I32AtomicRMWOr = 0x33,
  I64AtomicRMWOr = 0x34,
  I32AtomicRMWOr8U = 0x35,
  I32AtomicRMWOr16U = 0x36,
  I64AtomicRMWOr8U = 0x37,
  I64AtomicRMWOr16U = 0x38,
  I64AtomicRMWOr32U = 0x39,
  I32AtomicRMWXor = 0x3a,
  I64AtomicRMWXor = 0x3b,
  I32AtomicRMWXor8U = 0x3c,
  I32AtomicRMWXor16U = 0x3d,
  I64AtomicRMWXor8U = 0x3e,
  I64AtomicRMWXor16U = 0x3f,
  I64AtomicRMWXor32U = 0x40,
  I32AtomicRMWXchg = 0x41,
  I64AtomicRMWXchg = 0x42,
  I32AtomicRMWXchg8U = 0x43,
  I32AtomicRMWXchg16U = 0x44,
  I64AtomicRMWXchg8U = 0x45,
  I64AtomicRMWXchg16U = 0x46,
  I64AtomicRMWXchg32U = 0x47,
  AtomicRMWOps_End = 0x47,

  AtomicCmpxchgOps_Begin = 0x48,
  I32AtomicCmpxchg = 0x48,
  I64AtomicCmpxchg = 0x49,
  I32AtomicCmpxchg8U = 0x4a,
  I32AtomicCmpxchg16U = 0x4b,
  I64AtomicCmpxchg8U = 0x4c,
  I64AtomicCmpxchg16U = 0x4d,
  I64AtomicCmpxchg32U = 0x4e,
  AtomicCmpxchgOps_End = 0x4e,

  // truncsat opcodes

  I32STruncSatF32 = 0x00,
  I32UTruncSatF32 = 0x01,
  I32STruncSatF64 = 0x02,
  I32UTruncSatF64 = 0x03,
  I64STruncSatF32 = 0x04,
  I64UTruncSatF32 = 0x05,
  I64STruncSatF64 = 0x06,
  I64UTruncSatF64 = 0x07,

  // SIMD opcodes

  V128Load = 0x00,
  V128Load8x8S = 0x01,
  V128Load8x8U = 0x02,
  V128Load16x4S = 0x03,
  V128Load16x4U = 0x04,
  V128Load32x2S = 0x05,
  V128Load32x2U = 0x06,
  V128Load8Splat = 0x07,
  V128Load16Splat = 0x08,
  V128Load32Splat = 0x09,
  V128Load64Splat = 0x0a,
  V128Store = 0x0b,

  V128Const = 0x0c,
  I8x16Shuffle = 0x0d,
  I8x16Swizzle = 0x0e,

  I8x16Splat = 0x0f,
  I16x8Splat = 0x10,
  I32x4Splat = 0x11,
  I64x2Splat = 0x12,
  F32x4Splat = 0x13,
  F64x2Splat = 0x14,

  I8x16ExtractLaneS = 0x15,
  I8x16ExtractLaneU = 0x16,
  I8x16ReplaceLane = 0x17,
  I16x8ExtractLaneS = 0x18,
  I16x8ExtractLaneU = 0x19,
  I16x8ReplaceLane = 0x1a,
  I32x4ExtractLane = 0x1b,
  I32x4ReplaceLane = 0x1c,
  I64x2ExtractLane = 0x1d,
  I64x2ReplaceLane = 0x1e,
  F32x4ExtractLane = 0x1f,
  F32x4ReplaceLane = 0x20,
  F64x2ExtractLane = 0x21,
  F64x2ReplaceLane = 0x22,

  I8x16Eq = 0x23,
  I8x16Ne = 0x24,
  I8x16LtS = 0x25,
  I8x16LtU = 0x26,
  I8x16GtS = 0x27,
  I8x16GtU = 0x28,
  I8x16LeS = 0x29,
  I8x16LeU = 0x2a,
  I8x16GeS = 0x2b,
  I8x16GeU = 0x2c,
  I16x8Eq = 0x2d,
  I16x8Ne = 0x2e,
  I16x8LtS = 0x2f,
  I16x8LtU = 0x30,
  I16x8GtS = 0x31,
  I16x8GtU = 0x32,
  I16x8LeS = 0x33,
  I16x8LeU = 0x34,
  I16x8GeS = 0x35,
  I16x8GeU = 0x36,
  I32x4Eq = 0x37,
  I32x4Ne = 0x38,
  I32x4LtS = 0x39,
  I32x4LtU = 0x3a,
  I32x4GtS = 0x3b,
  I32x4GtU = 0x3c,
  I32x4LeS = 0x3d,
  I32x4LeU = 0x3e,
  I32x4GeS = 0x3f,
  I32x4GeU = 0x40,
  F32x4Eq = 0x41,
  F32x4Ne = 0x42,
  F32x4Lt = 0x43,
  F32x4Gt = 0x44,
  F32x4Le = 0x45,
  F32x4Ge = 0x46,
  F64x2Eq = 0x47,
  F64x2Ne = 0x48,
  F64x2Lt = 0x49,
  F64x2Gt = 0x4a,
  F64x2Le = 0x4b,
  F64x2Ge = 0x4c,

  V128Not = 0x4d,
  V128And = 0x4e,
  V128Andnot = 0x4f,
  V128Or = 0x50,
  V128Xor = 0x51,
  V128Bitselect = 0x52,
  V128AnyTrue = 0x53,

  V128Load8Lane = 0x54,
  V128Load16Lane = 0x55,
  V128Load32Lane = 0x56,
  V128Load64Lane = 0x57,
  V128Store8Lane = 0x58,
  V128Store16Lane = 0x59,
  V128Store32Lane = 0x5a,
  V128Store64Lane = 0x5b,
  V128Load32Zero = 0x5c,
  V128Load64Zero = 0x5d,

  F32x4DemoteF64x2Zero = 0x5e,
  F64x2PromoteLowF32x4 = 0x5f,

  I8x16Abs = 0x60,
  I8x16Neg = 0x61,
  I8x16Popcnt = 0x62,
  I8x16AllTrue = 0x63,
  I8x16Bitmask = 0x64,
  I8x16NarrowI16x8S = 0x65,
  I8x16NarrowI16x8U = 0x66,
  F32x4Ceil = 0x67,
  F32x4Floor = 0x68,
  F32x4Trunc = 0x69,
  F32x4Nearest = 0x6a,
  I8x16Shl = 0x6b,
  I8x16ShrS = 0x6c,
  I8x16ShrU = 0x6d,
  I8x16Add = 0x6e,
  I8x16AddSatS = 0x6f,
  I8x16AddSatU = 0x70,
  I8x16Sub = 0x71,
  I8x16SubSatS = 0x72,
  I8x16SubSatU = 0x73,
  F64x2Ceil = 0x74,
  F64x2Floor = 0x75,
  I8x16MinS = 0x76,
  I8x16MinU = 0x77,
  I8x16MaxS = 0x78,
  I8x16MaxU = 0x79,
  F64x2Trunc = 0x7a,
  I8x16AvgrU = 0x7b,
  I16x8ExtaddPairwiseI8x16S = 0x7c,
  I16x8ExtaddPairwiseI8x16U = 0x7d,
  I32x4ExtaddPairwiseI16x8S = 0x7e,
  I32x4ExtaddPairwiseI16x8U = 0x7f,

  I16x8Abs = 0x80,
  I16x8Neg = 0x81,
  I16x8Q15MulrSatS = 0x82,
  I16x8AllTrue = 0x83,
  I16x8Bitmask = 0x84,
  I16x8NarrowI32x4S = 0x85,
  I16x8NarrowI32x4U = 0x86,
  I16x8ExtendLowI8x16S = 0x87,
  I16x8ExtendHighI8x16S = 0x88,
  I16x8ExtendLowI8x16U = 0x89,
  I16x8ExtendHighI8x16U = 0x8a,
  I16x8Shl = 0x8b,
  I16x8ShrS = 0x8c,
  I16x8ShrU = 0x8d,
  I16x8Add = 0x8e,
  I16x8AddSatS = 0x8f,
  I16x8AddSatU = 0x90,
  I16x8Sub = 0x91,
  I16x8SubSatS = 0x92,
  I16x8SubSatU = 0x93,
  F64x2Nearest = 0x94,
  I16x8Mul = 0x95,
  I16x8MinS = 0x96,
  I16x8MinU = 0x97,
  I16x8MaxS = 0x98,
  I16x8MaxU = 0x99,
  // 0x9a unused
  I16x8AvgrU = 0x9b,
  I16x8ExtmulLowI8x16S = 0x9c,
  I16x8ExtmulHighI8x16S = 0x9d,
  I16x8ExtmulLowI8x16U = 0x9e,
  I16x8ExtmulHighI8x16U = 0x9f,

  I32x4Abs = 0xa0,
  I32x4Neg = 0xa1,
  // 0xa2 unused
  I32x4AllTrue = 0xa3,
  I32x4Bitmask = 0xa4,
  // 0xa5 unused
  // 0xa6 unused
  I32x4ExtendLowI16x8S = 0xa7,
  I32x4ExtendHighI16x8S = 0xa8,
  I32x4ExtendLowI16x8U = 0xa9,
  I32x4ExtendHighI16x8U = 0xaa,
  I32x4Shl = 0xab,
  I32x4ShrS = 0xac,
  I32x4ShrU = 0xad,
  I32x4Add = 0xae,
  // 0xaf unused
  // 0xb0 unused
  I32x4Sub = 0xb1,
  // 0xb2 unused
  // 0xb3 unused
  // 0xb4 unused
  I32x4Mul = 0xb5,
  I32x4MinS = 0xb6,
  I32x4MinU = 0xb7,
  I32x4MaxS = 0xb8,
  I32x4MaxU = 0xb9,
  I32x4DotI16x8S = 0xba,
  // 0xbb unused
  I32x4ExtmulLowI16x8S = 0xbc,
  I32x4ExtmulHighI16x8S = 0xbd,
  I32x4ExtmulLowI16x8U = 0xbe,
  I32x4ExtmulHighI16x8U = 0xbf,

  I64x2Abs = 0xc0,
  I64x2Neg = 0xc1,
  // 0xc2 unused
  I64x2AllTrue = 0xc3,
  I64x2Bitmask = 0xc4,
  // 0xc5 unused
  // 0xc6 unused
  I64x2ExtendLowI32x4S = 0xc7,
  I64x2ExtendHighI32x4S = 0xc8,
  I64x2ExtendLowI32x4U = 0xc9,
  I64x2ExtendHighI32x4U = 0xca,
  I64x2Shl = 0xcb,
  I64x2ShrS = 0xcc,
  I64x2ShrU = 0xcd,
  I64x2Add = 0xce,
  // 0xcf unused
  // 0xd0 unused
  I64x2Sub = 0xd1,
  // 0xd2 unused
  // 0xd3 unused
  // 0xd4 unused
  I64x2Mul = 0xd5,
  I64x2Eq = 0xd6,
  I64x2Ne = 0xd7,
  I64x2LtS = 0xd8,
  I64x2GtS = 0xd9,
  I64x2LeS = 0xda,
  I64x2GeS = 0xdb,
  I64x2ExtmulLowI32x4S = 0xdc,
  I64x2ExtmulHighI32x4S = 0xdd,
  I64x2ExtmulLowI32x4U = 0xde,
  I64x2ExtmulHighI32x4U = 0xdf,

  F32x4Abs = 0xe0,
  F32x4Neg = 0xe1,
  // 0xe2 unused
  F32x4Sqrt = 0xe3,
  F32x4Add = 0xe4,
  F32x4Sub = 0xe5,
  F32x4Mul = 0xe6,
  F32x4Div = 0xe7,
  F32x4Min = 0xe8,
  F32x4Max = 0xe9,
  F32x4Pmin = 0xea,
  F32x4Pmax = 0xeb,

  F64x2Abs = 0xec,
  F64x2Neg = 0xed,
  // 0xee unused
  F64x2Sqrt = 0xef,
  F64x2Add = 0xf0,
  F64x2Sub = 0xf1,
  F64x2Mul = 0xf2,
  F64x2Div = 0xf3,
  F64x2Min = 0xf4,
  F64x2Max = 0xf5,
  F64x2Pmin = 0xf6,
  F64x2Pmax = 0xf7,

  I32x4TruncSatF32x4S = 0xf8,
  I32x4TruncSatF32x4U = 0xf9,
  F32x4ConvertI32x4S = 0xfa,
  F32x4ConvertI32x4U = 0xfb,
  I32x4TruncSatF64x2SZero = 0xfc,
  I32x4TruncSatF64x2UZero = 0xfd,
  F64x2ConvertLowI32x4S = 0xfe,
  F64x2ConvertLowI32x4U = 0xff,

  // relaxed SIMD opcodes
  I8x16RelaxedSwizzle = 0x100,
  I32x4RelaxedTruncF32x4S = 0x101,
  I32x4RelaxedTruncF32x4U = 0x102,
  I32x4RelaxedTruncF64x2SZero = 0x103,
  I32x4RelaxedTruncF64x2UZero = 0x104,
  F16x8RelaxedMadd = 0x14e,
  F16x8RelaxedNmadd = 0x14f,
  F32x4RelaxedMadd = 0x105,
  F32x4RelaxedNmadd = 0x106,
  F64x2RelaxedMadd = 0x107,
  F64x2RelaxedNmadd = 0x108,
  I8x16Laneselect = 0x109,
  I16x8Laneselect = 0x10a,
  I32x4Laneselect = 0x10b,
  I64x2Laneselect = 0x10c,
  F32x4RelaxedMin = 0x10d,
  F32x4RelaxedMax = 0x10e,
  F64x2RelaxedMin = 0x10f,
  F64x2RelaxedMax = 0x110,
  I16x8RelaxedQ15MulrS = 0x111,
  I16x8DotI8x16I7x16S = 0x112,
  I32x4DotI8x16I7x16AddS = 0x113,

  // half precision opcodes
  F32_F16LoadMem = 0x30,
  F32_F16StoreMem = 0x31,
  F16x8Splat = 0x120,
  F16x8ExtractLane = 0x121,
  F16x8ReplaceLane = 0x122,
  F16x8Abs = 0x130,
  F16x8Neg = 0x131,
  F16x8Sqrt = 0x132,
  F16x8Ceil = 0x133,
  F16x8Floor = 0x134,
  F16x8Trunc = 0x135,
  F16x8Nearest = 0x136,
  F16x8Eq = 0x137,
  F16x8Ne = 0x138,
  F16x8Lt = 0x139,
  F16x8Gt = 0x13a,
  F16x8Le = 0x13b,
  F16x8Ge = 0x13c,
  F16x8Add = 0x13d,
  F16x8Sub = 0x13e,
  F16x8Mul = 0x13f,
  F16x8Div = 0x140,
  F16x8Min = 0x141,
  F16x8Max = 0x142,
  F16x8Pmin = 0x143,
  F16x8Pmax = 0x144,
  I16x8TruncSatF16x8S = 0x145,
  I16x8TruncSatF16x8U = 0x146,
  F16x8ConvertI16x8S = 0x147,
  F16x8ConvertI16x8U = 0x148,

  // bulk memory opcodes

  MemoryInit = 0x08,
  DataDrop = 0x09,
  MemoryCopy = 0x0a,
  MemoryFill = 0x0b,

  // reference types opcodes

  TableGrow = 0x0f,
  TableSize = 0x10,
  TableFill = 0x11,
  TableCopy = 0x0e,
  TableInit = 0x0c,
  RefNull = 0xd0,
  RefIsNull = 0xd1,
  RefFunc = 0xd2,
  RefEq = 0xd3,
  RefAsNonNull = 0xd4,
  BrOnNull = 0xd5,
  BrOnNonNull = 0xd6,

  // exception handling opcodes

  Try = 0x06,
  Catch_Legacy = 0x07,    // Legacy 'catch'
  CatchAll_Legacy = 0x19, // Legacy 'catch_all'
  Delegate = 0x18,
  Throw = 0x08,
  Rethrow = 0x09,
  TryTable = 0x1f,
  Catch = 0x00,
  CatchRef = 0x01,
  CatchAll = 0x02,
  CatchAllRef = 0x03,
  ThrowRef = 0x0a,

  // typed function references opcodes

  CallRef = 0x14,
  RetCallRef = 0x15,

  // gc opcodes

  StructNew = 0x00,
  StructNewDefault = 0x01,
  StructGet = 0x02,
  StructGetS = 0x03,
  StructGetU = 0x04,
  StructSet = 0x05,
  ArrayNew = 0x06,
  ArrayNewDefault = 0x07,
  ArrayNewFixed = 0x08,
  ArrayNewData = 0x09,
  ArrayNewElem = 0x0a,
  ArrayGet = 0x0b,
  ArrayGetS = 0x0c,
  ArrayGetU = 0x0d,
  ArraySet = 0x0e,
  ArrayLen = 0x0f,
  ArrayFill = 0x10,
  ArrayCopy = 0x11,
  ArrayInitData = 0x12,
  ArrayInitElem = 0x13,
  RefTest = 0x14,
  RefTestNull = 0x15,
  RefCast = 0x16,
  RefCastNull = 0x17,
  BrOnCast = 0x18,
  BrOnCastFail = 0x19,
  AnyConvertExtern = 0x1a,
  ExternConvertAny = 0x1b,
  RefI31 = 0x1c,
  I31GetS = 0x1d,
  I31GetU = 0x1e,
  RefI31Shared = 0x1f,

  // Shared GC Opcodes

  OrderSeqCst = 0x0,
  OrderAcqRel = 0x1,
  StructAtomicGet = 0x5c,
  StructAtomicGetS = 0x5d,
  StructAtomicGetU = 0x5e,
  StructAtomicSet = 0x5f,
  StructAtomicRMWAdd = 0x60,
  StructAtomicRMWSub = 0x61,
  StructAtomicRMWAnd = 0x62,
  StructAtomicRMWOr = 0x63,
  StructAtomicRMWXor = 0x64,
  StructAtomicRMWXchg = 0x65,
  StructAtomicRMWCmpxchg = 0x66,

  // stringref opcodes

  StringConst = 0x82,
  StringMeasureUTF8 = 0x83,
  StringMeasureWTF16 = 0x85,
  StringConcat = 0x88,
  StringEq = 0x89,
  StringIsUSV = 0x8a,
  StringAsWTF16 = 0x98,
  StringViewWTF16GetCodePoint = 0x9a,
  StringViewWTF16Slice = 0x9c,
  StringCompare = 0xa8,
  StringFromCodePoint = 0xa9,
  StringHash = 0xaa,
  StringNewWTF16Array = 0xb1,
  StringEncodeWTF16Array = 0xb3,
  StringNewLossyUTF8Array = 0xb4,
  StringEncodeLossyUTF8Array = 0xb6,

  // stack switching opcodes
  ContNew = 0xe0,
  ContBind = 0xe1,
  Suspend = 0xe2,
  Resume = 0xe3,
  ResumeThrow = 0xe4,
  Switch = 0xe5,  // NOTE(dhil): the internal class is known as
                  // StackSwitch to avoid conflict with the existing
                  // 'switch table'.
  OnLabel = 0x00, // (on $tag $label)
  OnSwitch = 0x01 // (on $tag switch)
};

enum MemoryAccess {
  Offset = 0x10,    // bit 4
  Alignment = 0x80, // bit 7
  NaturalAlignment = 0
};

enum MemoryFlags { HasMaximum = 1 << 0, IsShared = 1 << 1, Is64 = 1 << 2 };

enum FeaturePrefix { FeatureUsed = '+', FeatureDisallowed = '-' };

} // namespace BinaryConsts

// (local index in IR, tuple index) => binary local index
using MappedLocals = std::unordered_map<std::pair<Index, Index>, size_t>;

// Writes out wasm to the binary format

class WasmBinaryWriter {
  // Computes the indexes in a wasm binary, i.e., with function imports
  // and function implementations sharing a single index space, etc.,
  // and with the imports first (the Module's functions and globals
  // arrays are not assumed to be in a particular order, so we can't
  // just use them directly).
  struct BinaryIndexes {
    std::unordered_map<Name, Index> functionIndexes;
    std::unordered_map<Name, Index> tagIndexes;
    std::unordered_map<Name, Index> globalIndexes;
    std::unordered_map<Name, Index> tableIndexes;
    std::unordered_map<Name, Index> elemIndexes;
    std::unordered_map<Name, Index> memoryIndexes;
    std::unordered_map<Name, Index> dataIndexes;

    BinaryIndexes(Module& wasm) {
      auto addIndexes = [&](auto& source, auto& indexes) {
        auto addIndex = [&](auto* curr) {
          auto index = indexes.size();
          indexes[curr->name] = index;
        };
        for (auto& curr : source) {
          if (curr->imported()) {
            addIndex(curr.get());
          }
        }
        for (auto& curr : source) {
          if (!curr->imported()) {
            addIndex(curr.get());
          }
        }
      };
      addIndexes(wasm.functions, functionIndexes);
      addIndexes(wasm.tags, tagIndexes);
      addIndexes(wasm.tables, tableIndexes);
      addIndexes(wasm.memories, memoryIndexes);

      for (auto& curr : wasm.elementSegments) {
        auto index = elemIndexes.size();
        elemIndexes[curr->name] = index;
      }

      for (auto& curr : wasm.dataSegments) {
        auto index = dataIndexes.size();
        dataIndexes[curr->name] = index;
      }

      // Globals may have tuple types in the IR, in which case they lower to
      // multiple globals, one for each tuple element, in the binary. Tuple
      // globals therefore occupy multiple binary indices, and we have to take
      // that into account when calculating indices.
      Index globalCount = 0;
      auto addGlobal = [&](auto* curr) {
        globalIndexes[curr->name] = globalCount;
        globalCount += curr->type.size();
      };
      for (auto& curr : wasm.globals) {
        if (curr->imported()) {
          addGlobal(curr.get());
        }
      }
      for (auto& curr : wasm.globals) {
        if (!curr->imported()) {
          addGlobal(curr.get());
        }
      }
    }
  };

public:
  WasmBinaryWriter(Module* input,
                   BufferWithRandomAccess& o,
                   const PassOptions& options)
    : wasm(input), o(o), options(options), indexes(*input) {
    prepare();
  }

  // locations in the output binary for the various parts of the module
  struct TableOfContents {
    struct Entry {
      Name name;
      size_t offset; // where the entry starts
      size_t size;   // the size of the entry
      Entry(Name name, size_t offset, size_t size)
        : name(name), offset(offset), size(size) {}
    };
    std::vector<Entry> functionBodies;
  } tableOfContents;

  void setNamesSection(bool set) {
    debugInfo = set;
    emitModuleName = set;
  }
  void setEmitModuleName(bool set) { emitModuleName = set; }
  void setSourceMap(std::ostream* set, std::string url) {
    sourceMap = set;
    sourceMapUrl = url;
  }
  void setSymbolMap(std::string set) { symbolMap = set; }

  void write();
  void writeHeader();
  int32_t writeU32LEBPlaceholder();
  void writeResizableLimits(
    Address initial, Address maximum, bool hasMaximum, bool shared, bool is64);
  template<typename T> int32_t startSection(T code);
  void finishSection(int32_t start);
  int32_t startSubsection(BinaryConsts::CustomSections::Subsection code);
  void finishSubsection(int32_t start);
  void writeStart();
  void writeMemories();
  void writeTypes();
  void writeImports();

  void writeFunctionSignatures();
  void writeExpression(Expression* curr);
  void writeFunctions();
  void writeStrings();
  void writeGlobals();
  void writeExports();
  void writeDataCount();
  void writeDataSegments();
  void writeTags();

  uint32_t getFunctionIndex(Name name) const;
  uint32_t getTableIndex(Name name) const;
  uint32_t getMemoryIndex(Name name) const;
  uint32_t getGlobalIndex(Name name) const;
  uint32_t getTagIndex(Name name) const;
  uint32_t getDataSegmentIndex(Name name) const;
  uint32_t getElementSegmentIndex(Name name) const;
  uint32_t getTypeIndex(HeapType type) const;
  uint32_t getSignatureIndex(Signature sig) const;
  uint32_t getStringIndex(Name string) const;

  void writeTableDeclarations();
  void writeElementSegments();
  void writeNames();
  void writeSourceMapUrl();
  void writeSymbolMap();
  void writeLateCustomSections();
  void writeCustomSection(const CustomSection& section);
  void writeFeaturesSection();
  void writeDylinkSection();
  void writeLegacyDylinkSection();

  void initializeDebugInfo();
  void writeSourceMapProlog();
  void writeSourceMapEpilog();
  void writeDebugLocation(const Function::DebugLocation& loc);
  void writeNoDebugLocation();
  void writeSourceMapLocation(Expression* curr, Function* func);

  // Track where expressions go in the binary format.
  void trackExpressionStart(Expression* curr, Function* func);
  void trackExpressionEnd(Expression* curr, Function* func);
  void trackExpressionDelimiter(Expression* curr, Function* func, size_t id);

  // Writes code annotations into a buffer and returns it. We cannot write them
  // directly into the output since we write function code first (to get the
  // offsets for the annotations), and only then can write annotations, which we
  // must then insert before the code (as the spec requires that).
  std::optional<BufferWithRandomAccess> writeCodeAnnotations();

  // helpers
  void writeInlineString(std::string_view name);
  void writeEscapedName(std::string_view name);
  void writeInlineBuffer(const char* data, size_t size);
  void writeData(const char* data, size_t size);

  struct Buffer {
    const char* data;
    size_t size;
    size_t pointerLocation;
    Buffer(const char* data, size_t size, size_t pointerLocation)
      : data(data), size(size), pointerLocation(pointerLocation) {}
  };

  Module* getModule() { return wasm; }

  void writeType(Type type);

  // Writes an arbitrary heap type, which may be indexed or one of the
  // basic types like funcref.
  void writeHeapType(HeapType type, Exactness exact);
  // Writes an indexed heap type. Note that this is encoded differently than a
  // general heap type because it does not allow negative values for basic heap
  // types.
  void writeIndexedHeapType(HeapType type);

  void writeField(const Field& field);

  void writeMemoryOrder(MemoryOrder order, bool isRMW = false);

private:
  Module* wasm;
  BufferWithRandomAccess& o;
  const PassOptions& options;

  BinaryIndexes indexes;
  ModuleUtils::IndexedHeapTypes indexedTypes;
  std::unordered_map<Signature, uint32_t> signatureIndexes;

  bool debugInfo = true;

  // TODO: Remove `emitModuleName` in the future once there are better ways to
  // ensure modules have meaningful names in stack traces.For example, using
  // ObjectURLs works in FireFox, but not Chrome. See
  // https://bugs.chromium.org/p/v8/issues/detail?id=11808.
  bool emitModuleName = true;

  std::ostream* sourceMap = nullptr;
  std::string sourceMapUrl;
  std::string symbolMap;

  MixedArena allocator;

  // Storage of source map locations until the section is placed at its final
  // location (shrinking LEBs may cause changes there).
  //
  // A null DebugLocation* indicates we have no debug information for that
  // location.
  std::vector<std::pair<size_t, const Function::DebugLocation*>>
    sourceMapLocations;
  size_t sourceMapLocationsSizeAtSectionStart;
  Function::DebugLocation lastDebugLocation;

  std::unique_ptr<ImportInfo> importInfo;

  // General debugging info: track locations as we write.
  BinaryLocations binaryLocations;
  size_t binaryLocationsSizeAtSectionStart;
  // Track the expressions that we added for the current function being
  // written, so that we can update those specific binary locations when
  // the function is written out.
  std::vector<Expression*> binaryLocationTrackedExpressionsForFunc;

  // Maps function names to their mapped locals. This is used when we emit the
  // local names section: we map the locals when writing the function, save that
  // info here, and then use it when writing the names.
  std::unordered_map<Name, MappedLocals> funcMappedLocals;

  // Indexes in the string literal section of each StringConst in the wasm.
  std::unordered_map<Name, Index> stringIndexes;

  void prepare();
};

extern std::vector<char> defaultEmptySourceMap;

class WasmBinaryReader {
  Module& wasm;
  MixedArena& allocator;
  const std::vector<char>& input;

  // Settings.

  bool debugInfo = true;
  bool DWARF = false;
  bool skipFunctionBodies = false;

  // Internal state.

  size_t pos = 0;
  Index startIndex = -1;
  size_t codeSectionLocation;
  std::unordered_set<uint8_t> seenSections;

  IRBuilder builder;
  SourceMapReader sourceMapReader;

  // All types defined in the type section
  std::vector<HeapType> types;

public:
  WasmBinaryReader(Module& wasm,
                   FeatureSet features,
                   const std::vector<char>& input,
                   std::vector<char>& sourceMap = defaultEmptySourceMap);

  void setDebugInfo(bool value) { debugInfo = value; }
  void setDWARF(bool value) { DWARF = value; }
  void setSkipFunctionBodies(bool skipFunctionBodies_) {
    skipFunctionBodies = skipFunctionBodies_;
  }
  void read();
  void readCustomSection(size_t payloadLen);

  bool more() { return pos < input.size(); }

  std::string_view getByteView(size_t size);
  uint8_t getInt8();
  uint16_t getInt16();
  uint32_t getInt32();
  uint64_t getInt64();
  uint8_t getLaneIndex(size_t lanes);
  // it is unsafe to return a float directly, due to ABI issues with the
  // signalling bit
  Literal getFloat32Literal();
  Literal getFloat64Literal();
  Literal getVec128Literal();
  uint32_t getU32LEB();
  uint64_t getU64LEB();
  int32_t getS32LEB();
  int64_t getS64LEB();
  uint64_t getUPtrLEB();

  bool getBasicType(int32_t code, Type& out);
  bool getBasicHeapType(int64_t code, HeapType& out);
  // Get the signature of a control flow structure.
  Signature getBlockType();
  // Read a value and get a type for it.
  Type getType();
  // Get a type given the initial S32LEB has already been read, and is provided.
  Type getType(int code);
  std::pair<HeapType, Exactness> getHeapType();
  HeapType getIndexedHeapType();

  Type getConcreteType();
  Name getInlineString(bool requireValid = true);
  void verifyInt8(int8_t x);
  void verifyInt16(int16_t x);
  void verifyInt32(int32_t x);
  void verifyInt64(int64_t x);
  void readHeader();
  void readStart();
  void readMemories();
  void readTypes();

  // gets a name in the combined import+defined space
  Name getFunctionName(Index index);
  Name getTableName(Index index);
  Name getMemoryName(Index index);
  Name getGlobalName(Index index);
  Name getTagName(Index index);
  Name getDataName(Index index);
  Name getElemName(Index index);

  // gets a memory in the combined import+defined space
  Memory* getMemory(Index index);
  // gets a table in the combined import+defined space
  Table* getTable(Index index);

  void getResizableLimits(Address& initial,
                          Address& max,
                          bool& shared,
                          Type& addressType,
                          Address defaultIfNoMax);
  void readImports();

  // The signatures of each function, including imported functions, given in the
  // import and function sections. Store HeapTypes instead of Signatures because
  // reconstructing the HeapTypes from the Signatures is expensive.
  std::vector<HeapType> functionTypes;

  // Used to make sure the number of imported functions, signatures, and
  // declared functions all match up.
  Index numFuncImports = 0;
  Index numFuncBodies = 0;

  void readFunctionSignatures();
  HeapType getTypeByIndex(Index index);
  HeapType getTypeByFunctionIndex(Index index);
  Signature getSignatureByTypeIndex(Index index);
  Signature getSignatureByFunctionIndex(Index index);

  Name getNextLabel();

  // We read the names section first so we know in advance what names various
  // elements should have. Store the information for use when building
  // expressions.
  std::unordered_map<Index, Name> functionNames;
  std::unordered_map<Index, std::unordered_map<Index, Name>> localNames;
  std::unordered_map<Index, Name> typeNames;
  std::unordered_map<Index, std::unordered_map<Index, Name>> fieldNames;
  std::unordered_map<Index, Name> tableNames;
  std::unordered_map<Index, Name> memoryNames;
  std::unordered_map<Index, Name> globalNames;
  std::unordered_map<Index, Name> tagNames;
  std::unordered_map<Index, Name> dataNames;
  std::unordered_map<Index, Name> elemNames;

  Function* currFunction = nullptr;
  // before we see a function (like global init expressions), there is no end of
  // function to check
  Index endOfFunction = -1;

  // Throws a parsing error if we are not in a function context
  void requireFunctionContext(const char* error);

  void readFunctions();
  void readVars();
  void setLocalNames(Function& func, Index i);

  Result<> readInst();

  void readExports();

  // The strings in the strings section (which are referred to by StringConst).
  std::vector<Name> strings;
  void readStrings();
  Name getIndexedString();

  Expression* readExpression();
  void readGlobals();

  // validations that cannot be performed on the Module
  void validateBinary();

  size_t dataCount = 0;
  bool hasDataCount = false;

  void createDataSegments(Index count);
  void readDataSegments();
  void readDataSegmentCount();

  void readTableDeclarations();
  void readElementSegments();

  void readTags();

  static Name escape(Name name);
  void findAndReadNames();
  void readFeatures(size_t payloadLen);
  void readDylink(size_t payloadLen);
  void readDylink0(size_t payloadLen);

  // We read branch hints *after* the code section, even though they appear
  // earlier. That is simpler for us as we note expression locations as we scan
  // code, and then just need to match them up. To do this, we note the branch
  // hint position and size in the first pass, and handle it later.
  size_t branchHintsPos = 0;
  size_t branchHintsLen = 0;

  void readBranchHints(size_t payloadLen);

  Index readMemoryAccess(Address& alignment, Address& offset);
  std::tuple<Name, Address, Address> getMemarg();
  MemoryOrder getMemoryOrder(bool isRMW = false);

  [[noreturn]] void throwError(std::string text) {
    throw ParseException(text, 0, pos);
  }

private:
  // In certain modes we need to note the locations of expressions, to match
  // them against sections like DWARF or custom annotations. As this incurs
  // overhead, we only note locations when we actually need to.
  bool needCodeLocations = false;

  // Scans ahead in the binary to check certain conditions like
  // needCodeLocations.
  void preScan();
};

} // namespace wasm

#undef DEBUG_TYPE

#endif // wasm_wasm_binary_h<|MERGE_RESOLUTION|>--- conflicted
+++ resolved
@@ -275,11 +275,7 @@
   // backwards if we used fewer bytes, and return the number of bytes we moved.
   // (Thus, if we return >0, we moved code backwards, and the caller may need to
   // adjust things.)
-<<<<<<< HEAD
-  BinaryLocation emitRetroactiveLEB(BinaryLocation start) {
-=======
   BinaryLocation emitRetroactiveSectionSizeLEB(BinaryLocation start) {
->>>>>>> d84d3763
     // Do not include the LEB itself in the section size.
     auto sectionSize = size() - start - MaxLEB32Bytes;
     auto sizeFieldSize = writeAt(start, U32LEB(sectionSize));
