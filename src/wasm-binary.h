/*
 * Copyright 2015 WebAssembly Community Group participants
 *
 * Licensed under the Apache License, Version 2.0 (the "License");
 * you may not use this file except in compliance with the License.
 * You may obtain a copy of the License at
 *
 *     http://www.apache.org/licenses/LICENSE-2.0
 *
 * Unless required by applicable law or agreed to in writing, software
 * distributed under the License is distributed on an "AS IS" BASIS,
 * WITHOUT WARRANTIES OR CONDITIONS OF ANY KIND, either express or implied.
 * See the License for the specific language governing permissions and
 * limitations under the License.
 */

//
// Parses and emits WebAssembly binary code
//

#ifndef wasm_wasm_binary_h
#define wasm_wasm_binary_h

#include <cassert>
#include <ostream>
#include <type_traits>

#include "ir/import-utils.h"
#include "ir/module-utils.h"
#include "parsing.h"
#include "support/debug.h"
#include "wasm-builder.h"
#include "wasm-traversal.h"
#include "wasm-validator.h"
#include "wasm.h"

#define DEBUG_TYPE "binary"

namespace wasm {

enum {
  // the maximum amount of bytes we emit per LEB
  MaxLEB32Bytes = 5,
};

// wasm VMs on the web have decided to impose some limits on what they
// accept
enum WebLimitations : uint32_t {
  MaxDataSegments = 100 * 1000,
  MaxFunctionBodySize = 128 * 1024,
  MaxFunctionLocals = 50 * 1000
};

template<typename T, typename MiniT> struct LEB {
  static_assert(sizeof(MiniT) == 1, "MiniT must be a byte");

  T value;

  LEB() = default;
  LEB(T value) : value(value) {}

  bool hasMore(T temp, MiniT byte) {
    // for signed, we must ensure the last bit has the right sign, as it will
    // zero extend
    return std::is_signed<T>::value
             ? (temp != 0 && temp != T(-1)) || (value >= 0 && (byte & 64)) ||
                 (value < 0 && !(byte & 64))
             : (temp != 0);
  }

  void write(std::vector<uint8_t>* out) {
    T temp = value;
    bool more;
    do {
      uint8_t byte = temp & 127;
      temp >>= 7;
      more = hasMore(temp, byte);
      if (more) {
        byte = byte | 128;
      }
      out->push_back(byte);
    } while (more);
  }

  // @minimum: a minimum number of bytes to write, padding as necessary
  // returns the number of bytes written
  size_t writeAt(std::vector<uint8_t>* out, size_t at, size_t minimum = 0) {
    T temp = value;
    size_t offset = 0;
    bool more;
    do {
      uint8_t byte = temp & 127;
      temp >>= 7;
      more = hasMore(temp, byte) || offset + 1 < minimum;
      if (more) {
        byte = byte | 128;
      }
      (*out)[at + offset] = byte;
      offset++;
    } while (more);
    return offset;
  }

  LEB<T, MiniT>& read(std::function<MiniT()> get) {
    value = 0;
    T shift = 0;
    MiniT byte;
    while (1) {
      byte = get();
      bool last = !(byte & 128);
      T payload = byte & 127;
      typedef typename std::make_unsigned<T>::type mask_type;
      auto shift_mask = 0 == shift
                          ? ~mask_type(0)
                          : ((mask_type(1) << (sizeof(T) * 8 - shift)) - 1u);
      T significant_payload = payload & shift_mask;
      if (significant_payload != payload) {
        if (!(std::is_signed<T>::value && last)) {
          throw ParseException("LEB dropped bits only valid for signed LEB");
        }
      }
      value |= significant_payload << shift;
      if (last) {
        break;
      }
      shift += 7;
      if (size_t(shift) >= sizeof(T) * 8) {
        throw ParseException("LEB overflow");
      }
    }
    // If signed LEB, then we might need to sign-extend. (compile should
    // optimize this out if not needed).
    if (std::is_signed<T>::value) {
      shift += 7;
      if ((byte & 64) && size_t(shift) < 8 * sizeof(T)) {
        size_t sext_bits = 8 * sizeof(T) - size_t(shift);
        value <<= sext_bits;
        value >>= sext_bits;
        if (value >= 0) {
          throw ParseException(
            " LEBsign-extend should produce a negative value");
        }
      }
    }
    return *this;
  }
};

typedef LEB<uint32_t, uint8_t> U32LEB;
typedef LEB<uint64_t, uint8_t> U64LEB;
typedef LEB<int32_t, int8_t> S32LEB;
typedef LEB<int64_t, int8_t> S64LEB;

//
// We mostly stream into a buffer as we create the binary format, however,
// sometimes we need to backtrack and write to a location behind us - wasm
// is optimized for reading, not writing.
//
class BufferWithRandomAccess : public std::vector<uint8_t> {
public:
  BufferWithRandomAccess() = default;

  BufferWithRandomAccess& operator<<(int8_t x) {
    BYN_TRACE("writeInt8: " << (int)(uint8_t)x << " (at " << size() << ")\n");
    push_back(x);
    return *this;
  }
  BufferWithRandomAccess& operator<<(int16_t x) {
    BYN_TRACE("writeInt16: " << x << " (at " << size() << ")\n");
    push_back(x & 0xff);
    push_back(x >> 8);
    return *this;
  }
  BufferWithRandomAccess& operator<<(int32_t x) {
    BYN_TRACE("writeInt32: " << x << " (at " << size() << ")\n");
    push_back(x & 0xff);
    x >>= 8;
    push_back(x & 0xff);
    x >>= 8;
    push_back(x & 0xff);
    x >>= 8;
    push_back(x & 0xff);
    return *this;
  }
  BufferWithRandomAccess& operator<<(int64_t x) {
    BYN_TRACE("writeInt64: " << x << " (at " << size() << ")\n");
    push_back(x & 0xff);
    x >>= 8;
    push_back(x & 0xff);
    x >>= 8;
    push_back(x & 0xff);
    x >>= 8;
    push_back(x & 0xff);
    x >>= 8;
    push_back(x & 0xff);
    x >>= 8;
    push_back(x & 0xff);
    x >>= 8;
    push_back(x & 0xff);
    x >>= 8;
    push_back(x & 0xff);
    return *this;
  }
  BufferWithRandomAccess& operator<<(U32LEB x) {
    size_t before = -1;
    WASM_UNUSED(before);
    BYN_DEBUG(before = size(); std::cerr << "writeU32LEB: " << x.value
                                         << " (at " << before << ")"
                                         << std::endl;);
    x.write(this);
    BYN_DEBUG(for (size_t i = before; i < size(); i++) {
      std::cerr << "  " << (int)at(i) << " (at " << i << ")\n";
    });
    return *this;
  }
  BufferWithRandomAccess& operator<<(U64LEB x) {
    size_t before = -1;
    WASM_UNUSED(before);
    BYN_DEBUG(before = size(); std::cerr << "writeU64LEB: " << x.value
                                         << " (at " << before << ")"
                                         << std::endl;);
    x.write(this);
    BYN_DEBUG(for (size_t i = before; i < size(); i++) {
      std::cerr << "  " << (int)at(i) << " (at " << i << ")\n";
    });
    return *this;
  }
  BufferWithRandomAccess& operator<<(S32LEB x) {
    size_t before = -1;
    WASM_UNUSED(before);
    BYN_DEBUG(before = size(); std::cerr << "writeS32LEB: " << x.value
                                         << " (at " << before << ")"
                                         << std::endl;);
    x.write(this);
    BYN_DEBUG(for (size_t i = before; i < size(); i++) {
      std::cerr << "  " << (int)at(i) << " (at " << i << ")\n";
    });
    return *this;
  }
  BufferWithRandomAccess& operator<<(S64LEB x) {
    size_t before = -1;
    WASM_UNUSED(before);
    BYN_DEBUG(before = size(); std::cerr << "writeS64LEB: " << x.value
                                         << " (at " << before << ")"
                                         << std::endl;);
    x.write(this);
    BYN_DEBUG(for (size_t i = before; i < size(); i++) {
      std::cerr << "  " << (int)at(i) << " (at " << i << ")\n";
    });
    return *this;
  }

  BufferWithRandomAccess& operator<<(uint8_t x) { return *this << (int8_t)x; }
  BufferWithRandomAccess& operator<<(uint16_t x) { return *this << (int16_t)x; }
  BufferWithRandomAccess& operator<<(uint32_t x) { return *this << (int32_t)x; }
  BufferWithRandomAccess& operator<<(uint64_t x) { return *this << (int64_t)x; }

  BufferWithRandomAccess& operator<<(float x) {
    BYN_TRACE("writeFloat32: " << x << " (at " << size() << ")\n");
    return *this << Literal(x).reinterpreti32();
  }
  BufferWithRandomAccess& operator<<(double x) {
    BYN_TRACE("writeFloat64: " << x << " (at " << size() << ")\n");
    return *this << Literal(x).reinterpreti64();
  }

  void writeAt(size_t i, uint16_t x) {
    BYN_TRACE("backpatchInt16: " << x << " (at " << i << ")\n");
    (*this)[i] = x & 0xff;
    (*this)[i + 1] = x >> 8;
  }
  void writeAt(size_t i, uint32_t x) {
    BYN_TRACE("backpatchInt32: " << x << " (at " << i << ")\n");
    (*this)[i] = x & 0xff;
    x >>= 8;
    (*this)[i + 1] = x & 0xff;
    x >>= 8;
    (*this)[i + 2] = x & 0xff;
    x >>= 8;
    (*this)[i + 3] = x & 0xff;
  }

  // writes out an LEB to an arbitrary location. this writes the LEB as a full
  // 5 bytes, the fixed amount that can easily be set aside ahead of time
  void writeAtFullFixedSize(size_t i, U32LEB x) {
    BYN_TRACE("backpatchU32LEB: " << x.value << " (at " << i << ")\n");
    // fill all 5 bytes, we have to do this when backpatching
    x.writeAt(this, i, MaxLEB32Bytes);
  }
  // writes out an LEB of normal size
  // returns how many bytes were written
  size_t writeAt(size_t i, U32LEB x) {
    BYN_TRACE("writeAtU32LEB: " << x.value << " (at " << i << ")\n");
    return x.writeAt(this, i);
  }

  template<typename T> void writeTo(T& o) {
    for (auto c : *this) {
      o << c;
    }
  }

  std::vector<char> getAsChars() {
    std::vector<char> ret;
    ret.resize(size());
    std::copy(begin(), end(), ret.begin());
    return ret;
  }
};

namespace BinaryConsts {

enum Meta { Magic = 0x6d736100, Version = 0x01 };

enum Section {
  User = 0,
  Type = 1,
  Import = 2,
  Function = 3,
  Table = 4,
  Memory = 5,
  Global = 6,
  Export = 7,
  Start = 8,
  Element = 9,
  Code = 10,
  Data = 11,
  DataCount = 12,
  Event = 13
};

enum SegmentFlag { IsPassive = 0x01, HasMemIndex = 0x02 };

enum EncodedType {
  // value_type
  i32 = -0x1,  // 0x7f
  i64 = -0x2,  // 0x7e
  f32 = -0x3,  // 0x7d
  f64 = -0x4,  // 0x7c
  v128 = -0x5, // 0x7b
  i8 = -0x6,   // 0x7a
  i16 = -0x7,  // 0x79
  // function reference type
  funcref = -0x10, // 0x70
  // opaque host reference type
  externref = -0x11, // 0x6f
  // any reference type
  anyref = -0x12, // 0x6e
  // comparable reference type
  eqref = -0x13, // 0x6d
  // nullable typed function reference type, with parameter
  nullable = -0x14, // 0x6c
  // non-nullable typed function reference type, with parameter
  nonnullable = -0x15, // 0x6b
  // integer reference type
  i31ref = -0x16, // 0x6a
  // run-time type info type, with depth index n
  rtt_n = -0x17, // 0x69
  // run-time type info type, without depth index n
<<<<<<< HEAD
  rtt = -0x18, // 0x68
=======
  rtt = -0x18,     // 0x68
  dataref = -0x19, // 0x67
  // exception reference type TODO remove; the code for now is incorrect
  exnref = -0x1a, // 0x66
>>>>>>> 69ff866f
  // func_type form
  Func = -0x20,   // 0x60
  Struct = -0x21, // 0x5f
  Array = -0x22,  // 0x5e
  // block_type
  Empty = -0x40 // 0x40
};

enum EncodedHeapType {
  func = -0x10,    // 0x70
  extern_ = -0x11, // 0x6f
  any = -0x12,     // 0x6e
  eq = -0x13,      // 0x6d
  i31 = -0x16,     // 0x6a
<<<<<<< HEAD
=======
  exn = -0x18,     // 0x68
  data = -0x19,    // 0x67
>>>>>>> 69ff866f
};

namespace UserSections {
extern const char* Name;
extern const char* SourceMapUrl;
extern const char* Dylink;
extern const char* Linking;
extern const char* Producers;
extern const char* TargetFeatures;

extern const char* AtomicsFeature;
extern const char* BulkMemoryFeature;
extern const char* ExceptionHandlingFeature;
extern const char* MutableGlobalsFeature;
extern const char* TruncSatFeature;
extern const char* SignExtFeature;
extern const char* SIMD128Feature;
extern const char* ExceptionHandlingFeature;
extern const char* TailCallFeature;
extern const char* ReferenceTypesFeature;
extern const char* MultivalueFeature;
extern const char* GCFeature;
extern const char* Memory64Feature;
extern const char* TypedFunctionReferencesFeature;

enum Subsection {
  NameModule = 0,
  NameFunction = 1,
  NameLocal = 2,
  // see: https://github.com/WebAssembly/extended-name-section
  NameLabel = 3,
  NameType = 4,
  NameTable = 5,
  NameMemory = 6,
  NameGlobal = 7,
  NameElem = 8,
  NameData = 9
};

} // namespace UserSections

enum ASTNodes {
  Unreachable = 0x00,
  Nop = 0x01,
  Block = 0x02,
  Loop = 0x03,
  If = 0x04,
  Else = 0x05,

  End = 0x0b,
  Br = 0x0c,
  BrIf = 0x0d,
  BrTable = 0x0e,
  Return = 0x0f,

  CallFunction = 0x10,
  CallIndirect = 0x11,
  RetCallFunction = 0x12,
  RetCallIndirect = 0x13,

  Drop = 0x1a,
  Select = 0x1b,
  SelectWithType = 0x1c, // added in reference types proposal

  LocalGet = 0x20,
  LocalSet = 0x21,
  LocalTee = 0x22,
  GlobalGet = 0x23,
  GlobalSet = 0x24,

  I32LoadMem = 0x28,
  I64LoadMem = 0x29,
  F32LoadMem = 0x2a,
  F64LoadMem = 0x2b,

  I32LoadMem8S = 0x2c,
  I32LoadMem8U = 0x2d,
  I32LoadMem16S = 0x2e,
  I32LoadMem16U = 0x2f,
  I64LoadMem8S = 0x30,
  I64LoadMem8U = 0x31,
  I64LoadMem16S = 0x32,
  I64LoadMem16U = 0x33,
  I64LoadMem32S = 0x34,
  I64LoadMem32U = 0x35,

  I32StoreMem = 0x36,
  I64StoreMem = 0x37,
  F32StoreMem = 0x38,
  F64StoreMem = 0x39,

  I32StoreMem8 = 0x3a,
  I32StoreMem16 = 0x3b,
  I64StoreMem8 = 0x3c,
  I64StoreMem16 = 0x3d,
  I64StoreMem32 = 0x3e,

  MemorySize = 0x3f,
  MemoryGrow = 0x40,

  I32Const = 0x41,
  I64Const = 0x42,
  F32Const = 0x43,
  F64Const = 0x44,

  I32EqZ = 0x45,
  I32Eq = 0x46,
  I32Ne = 0x47,
  I32LtS = 0x48,
  I32LtU = 0x49,
  I32GtS = 0x4a,
  I32GtU = 0x4b,
  I32LeS = 0x4c,
  I32LeU = 0x4d,
  I32GeS = 0x4e,
  I32GeU = 0x4f,
  I64EqZ = 0x50,
  I64Eq = 0x51,
  I64Ne = 0x52,
  I64LtS = 0x53,
  I64LtU = 0x54,
  I64GtS = 0x55,
  I64GtU = 0x56,
  I64LeS = 0x57,
  I64LeU = 0x58,
  I64GeS = 0x59,
  I64GeU = 0x5a,
  F32Eq = 0x5b,
  F32Ne = 0x5c,
  F32Lt = 0x5d,
  F32Gt = 0x5e,
  F32Le = 0x5f,
  F32Ge = 0x60,
  F64Eq = 0x61,
  F64Ne = 0x62,
  F64Lt = 0x63,
  F64Gt = 0x64,
  F64Le = 0x65,
  F64Ge = 0x66,

  I32Clz = 0x67,
  I32Ctz = 0x68,
  I32Popcnt = 0x69,
  I32Add = 0x6a,
  I32Sub = 0x6b,
  I32Mul = 0x6c,
  I32DivS = 0x6d,
  I32DivU = 0x6e,
  I32RemS = 0x6f,
  I32RemU = 0x70,
  I32And = 0x71,
  I32Or = 0x72,
  I32Xor = 0x73,
  I32Shl = 0x74,
  I32ShrS = 0x75,
  I32ShrU = 0x76,
  I32RotL = 0x77,
  I32RotR = 0x78,

  I64Clz = 0x79,
  I64Ctz = 0x7a,
  I64Popcnt = 0x7b,
  I64Add = 0x7c,
  I64Sub = 0x7d,
  I64Mul = 0x7e,
  I64DivS = 0x7f,
  I64DivU = 0x80,
  I64RemS = 0x81,
  I64RemU = 0x82,
  I64And = 0x83,
  I64Or = 0x84,
  I64Xor = 0x85,
  I64Shl = 0x86,
  I64ShrS = 0x87,
  I64ShrU = 0x88,
  I64RotL = 0x89,
  I64RotR = 0x8a,

  F32Abs = 0x8b,
  F32Neg = 0x8c,
  F32Ceil = 0x8d,
  F32Floor = 0x8e,
  F32Trunc = 0x8f,
  F32NearestInt = 0x90,
  F32Sqrt = 0x91,
  F32Add = 0x92,
  F32Sub = 0x93,
  F32Mul = 0x94,
  F32Div = 0x95,
  F32Min = 0x96,
  F32Max = 0x97,
  F32CopySign = 0x98,

  F64Abs = 0x99,
  F64Neg = 0x9a,
  F64Ceil = 0x9b,
  F64Floor = 0x9c,
  F64Trunc = 0x9d,
  F64NearestInt = 0x9e,
  F64Sqrt = 0x9f,
  F64Add = 0xa0,
  F64Sub = 0xa1,
  F64Mul = 0xa2,
  F64Div = 0xa3,
  F64Min = 0xa4,
  F64Max = 0xa5,
  F64CopySign = 0xa6,

  I32WrapI64 = 0xa7,
  I32STruncF32 = 0xa8,
  I32UTruncF32 = 0xa9,
  I32STruncF64 = 0xaa,
  I32UTruncF64 = 0xab,
  I64SExtendI32 = 0xac,
  I64UExtendI32 = 0xad,
  I64STruncF32 = 0xae,
  I64UTruncF32 = 0xaf,
  I64STruncF64 = 0xb0,
  I64UTruncF64 = 0xb1,
  F32SConvertI32 = 0xb2,
  F32UConvertI32 = 0xb3,
  F32SConvertI64 = 0xb4,
  F32UConvertI64 = 0xb5,
  F32DemoteI64 = 0xb6,
  F64SConvertI32 = 0xb7,
  F64UConvertI32 = 0xb8,
  F64SConvertI64 = 0xb9,
  F64UConvertI64 = 0xba,
  F64PromoteF32 = 0xbb,

  I32ReinterpretF32 = 0xbc,
  I64ReinterpretF64 = 0xbd,
  F32ReinterpretI32 = 0xbe,
  F64ReinterpretI64 = 0xbf,

  I32ExtendS8 = 0xc0,
  I32ExtendS16 = 0xc1,
  I64ExtendS8 = 0xc2,
  I64ExtendS16 = 0xc3,
  I64ExtendS32 = 0xc4,

  // prefixes

  GCPrefix = 0xfb,
  MiscPrefix = 0xfc,
  SIMDPrefix = 0xfd,
  AtomicPrefix = 0xfe,

  // atomic opcodes

  AtomicNotify = 0x00,
  I32AtomicWait = 0x01,
  I64AtomicWait = 0x02,
  AtomicFence = 0x03,

  I32AtomicLoad = 0x10,
  I64AtomicLoad = 0x11,
  I32AtomicLoad8U = 0x12,
  I32AtomicLoad16U = 0x13,
  I64AtomicLoad8U = 0x14,
  I64AtomicLoad16U = 0x15,
  I64AtomicLoad32U = 0x16,
  I32AtomicStore = 0x17,
  I64AtomicStore = 0x18,
  I32AtomicStore8 = 0x19,
  I32AtomicStore16 = 0x1a,
  I64AtomicStore8 = 0x1b,
  I64AtomicStore16 = 0x1c,
  I64AtomicStore32 = 0x1d,

  AtomicRMWOps_Begin = 0x1e,
  I32AtomicRMWAdd = 0x1e,
  I64AtomicRMWAdd = 0x1f,
  I32AtomicRMWAdd8U = 0x20,
  I32AtomicRMWAdd16U = 0x21,
  I64AtomicRMWAdd8U = 0x22,
  I64AtomicRMWAdd16U = 0x23,
  I64AtomicRMWAdd32U = 0x24,
  I32AtomicRMWSub = 0x25,
  I64AtomicRMWSub = 0x26,
  I32AtomicRMWSub8U = 0x27,
  I32AtomicRMWSub16U = 0x28,
  I64AtomicRMWSub8U = 0x29,
  I64AtomicRMWSub16U = 0x2a,
  I64AtomicRMWSub32U = 0x2b,
  I32AtomicRMWAnd = 0x2c,
  I64AtomicRMWAnd = 0x2d,
  I32AtomicRMWAnd8U = 0x2e,
  I32AtomicRMWAnd16U = 0x2f,
  I64AtomicRMWAnd8U = 0x30,
  I64AtomicRMWAnd16U = 0x31,
  I64AtomicRMWAnd32U = 0x32,
  I32AtomicRMWOr = 0x33,
  I64AtomicRMWOr = 0x34,
  I32AtomicRMWOr8U = 0x35,
  I32AtomicRMWOr16U = 0x36,
  I64AtomicRMWOr8U = 0x37,
  I64AtomicRMWOr16U = 0x38,
  I64AtomicRMWOr32U = 0x39,
  I32AtomicRMWXor = 0x3a,
  I64AtomicRMWXor = 0x3b,
  I32AtomicRMWXor8U = 0x3c,
  I32AtomicRMWXor16U = 0x3d,
  I64AtomicRMWXor8U = 0x3e,
  I64AtomicRMWXor16U = 0x3f,
  I64AtomicRMWXor32U = 0x40,
  I32AtomicRMWXchg = 0x41,
  I64AtomicRMWXchg = 0x42,
  I32AtomicRMWXchg8U = 0x43,
  I32AtomicRMWXchg16U = 0x44,
  I64AtomicRMWXchg8U = 0x45,
  I64AtomicRMWXchg16U = 0x46,
  I64AtomicRMWXchg32U = 0x47,
  AtomicRMWOps_End = 0x47,

  AtomicCmpxchgOps_Begin = 0x48,
  I32AtomicCmpxchg = 0x48,
  I64AtomicCmpxchg = 0x49,
  I32AtomicCmpxchg8U = 0x4a,
  I32AtomicCmpxchg16U = 0x4b,
  I64AtomicCmpxchg8U = 0x4c,
  I64AtomicCmpxchg16U = 0x4d,
  I64AtomicCmpxchg32U = 0x4e,
  AtomicCmpxchgOps_End = 0x4e,

  // truncsat opcodes

  I32STruncSatF32 = 0x00,
  I32UTruncSatF32 = 0x01,
  I32STruncSatF64 = 0x02,
  I32UTruncSatF64 = 0x03,
  I64STruncSatF32 = 0x04,
  I64UTruncSatF32 = 0x05,
  I64STruncSatF64 = 0x06,
  I64UTruncSatF64 = 0x07,

  // SIMD opcodes

  V128Load = 0x00,
  I16x8LoadExtSVec8x8 = 0x01,
  I16x8LoadExtUVec8x8 = 0x02,
  I32x4LoadExtSVec16x4 = 0x03,
  I32x4LoadExtUVec16x4 = 0x04,
  I64x2LoadExtSVec32x2 = 0x05,
  I64x2LoadExtUVec32x2 = 0x06,
  V8x16LoadSplat = 0x07,
  V16x8LoadSplat = 0x08,
  V32x4LoadSplat = 0x09,
  V64x2LoadSplat = 0x0a,
  V128Store = 0x0b,

  V128Const = 0x0c,
  V8x16Shuffle = 0x0d,
  V8x16Swizzle = 0x0e,

  I8x16Splat = 0x0f,
  I16x8Splat = 0x10,
  I32x4Splat = 0x11,
  I64x2Splat = 0x12,
  F32x4Splat = 0x13,
  F64x2Splat = 0x14,

  I8x16ExtractLaneS = 0x15,
  I8x16ExtractLaneU = 0x16,
  I8x16ReplaceLane = 0x17,
  I16x8ExtractLaneS = 0x18,
  I16x8ExtractLaneU = 0x19,
  I16x8ReplaceLane = 0x1a,
  I32x4ExtractLane = 0x1b,
  I32x4ReplaceLane = 0x1c,
  I64x2ExtractLane = 0x1d,
  I64x2ReplaceLane = 0x1e,
  F32x4ExtractLane = 0x1f,
  F32x4ReplaceLane = 0x20,
  F64x2ExtractLane = 0x21,
  F64x2ReplaceLane = 0x22,

  I8x16Eq = 0x23,
  I8x16Ne = 0x24,
  I8x16LtS = 0x25,
  I8x16LtU = 0x26,
  I8x16GtS = 0x27,
  I8x16GtU = 0x28,
  I8x16LeS = 0x29,
  I8x16LeU = 0x2a,
  I8x16GeS = 0x2b,
  I8x16GeU = 0x2c,
  I16x8Eq = 0x2d,
  I16x8Ne = 0x2e,
  I16x8LtS = 0x2f,
  I16x8LtU = 0x30,
  I16x8GtS = 0x31,
  I16x8GtU = 0x32,
  I16x8LeS = 0x33,
  I16x8LeU = 0x34,
  I16x8GeS = 0x35,
  I16x8GeU = 0x36,
  I32x4Eq = 0x37,
  I32x4Ne = 0x38,
  I32x4LtS = 0x39,
  I32x4LtU = 0x3a,
  I32x4GtS = 0x3b,
  I32x4GtU = 0x3c,
  I32x4LeS = 0x3d,
  I32x4LeU = 0x3e,
  I32x4GeS = 0x3f,
  I32x4GeU = 0x40,
  I64x2Eq = 0xc0,
  F32x4Eq = 0x41,
  F32x4Ne = 0x42,
  F32x4Lt = 0x43,
  F32x4Gt = 0x44,
  F32x4Le = 0x45,
  F32x4Ge = 0x46,
  F64x2Eq = 0x47,
  F64x2Ne = 0x48,
  F64x2Lt = 0x49,
  F64x2Gt = 0x4a,
  F64x2Le = 0x4b,
  F64x2Ge = 0x4c,

  V128Not = 0x4d,
  V128And = 0x4e,
  V128AndNot = 0x4f,
  V128Or = 0x50,
  V128Xor = 0x51,
  V128Bitselect = 0x52,

  V8x16SignSelect = 0x7d,
  V16x8SignSelect = 0x7e,
  V32x4SignSelect = 0x7f,
  V64x2SignSelect = 0x94,

  V128Load8Lane = 0x58,
  V128Load16Lane = 0x59,
  V128Load32Lane = 0x5a,
  V128Load64Lane = 0x5b,
  V128Store8Lane = 0x5c,
  V128Store16Lane = 0x5d,
  V128Store32Lane = 0x5e,
  V128Store64Lane = 0x5f,

  I8x16Abs = 0x60,
  I8x16Neg = 0x61,
  I8x16AnyTrue = 0x62,
  I8x16AllTrue = 0x63,
  I8x16Bitmask = 0x64,
  I8x16NarrowSI16x8 = 0x65,
  I8x16NarrowUI16x8 = 0x66,
  I8x16Shl = 0x6b,
  I8x16ShrS = 0x6c,
  I8x16ShrU = 0x6d,
  I8x16Add = 0x6e,
  I8x16AddSatS = 0x6f,
  I8x16AddSatU = 0x70,
  I8x16Sub = 0x71,
  I8x16SubSatS = 0x72,
  I8x16SubSatU = 0x73,
  I8x16Mul = 0x75,
  I8x16MinS = 0x76,
  I8x16MinU = 0x77,
  I8x16MaxS = 0x78,
  I8x16MaxU = 0x79,
  I8x16AvgrU = 0x7b,

  I8x16Popcnt = 0x7c,

  I16x8Abs = 0x80,
  I16x8Neg = 0x81,
  I16x8AnyTrue = 0x82,
  I16x8AllTrue = 0x83,
  I16x8Bitmask = 0x84,
  I16x8NarrowSI32x4 = 0x85,
  I16x8NarrowUI32x4 = 0x86,
  I16x8WidenLowSI8x16 = 0x87,
  I16x8WidenHighSI8x16 = 0x88,
  I16x8WidenLowUI8x16 = 0x89,
  I16x8WidenHighUI8x16 = 0x8a,
  I16x8Shl = 0x8b,
  I16x8ShrS = 0x8c,
  I16x8ShrU = 0x8d,
  I16x8Add = 0x8e,
  I16x8AddSatS = 0x8f,
  I16x8AddSatU = 0x90,
  I16x8Sub = 0x91,
  I16x8SubSatS = 0x92,
  I16x8SubSatU = 0x93,
  I16x8Mul = 0x95,
  I16x8MinS = 0x96,
  I16x8MinU = 0x97,
  I16x8MaxS = 0x98,
  I16x8MaxU = 0x99,
  I16x8AvgrU = 0x9b,
  I16x8Q15MulrSatS = 0x9c,

  I32x4Abs = 0xa0,
  I32x4Neg = 0xa1,
  I32x4AnyTrue = 0xa2,
  I32x4AllTrue = 0xa3,
  I32x4Bitmask = 0xa4,
  I32x4WidenLowSI16x8 = 0xa7,
  I32x4WidenHighSI16x8 = 0xa8,
  I32x4WidenLowUI16x8 = 0xa9,
  I32x4WidenHighUI16x8 = 0xaa,
  I32x4Shl = 0xab,
  I32x4ShrS = 0xac,
  I32x4ShrU = 0xad,
  I32x4Add = 0xae,
  I32x4Sub = 0xb1,
  I32x4Mul = 0xb5,
  I32x4MinS = 0xb6,
  I32x4MinU = 0xb7,
  I32x4MaxS = 0xb8,
  I32x4MaxU = 0xb9,
  I32x4DotSVecI16x8 = 0xba,

  I64x2Bitmask = 0xc4,
  I64x2WidenLowSI32x4 = 0xc7,
  I64x2WidenHighSI32x4 = 0xc8,
  I64x2WidenLowUI32x4 = 0xc9,
  I64x2WidenHighUI32x4 = 0xca,
  I64x2Neg = 0xc1,
  I64x2Shl = 0xcb,
  I64x2ShrS = 0xcc,
  I64x2ShrU = 0xcd,
  I64x2Add = 0xce,
  I64x2Sub = 0xd1,
  I64x2Mul = 0xd5,

  F32x4Abs = 0xe0,
  F32x4Neg = 0xe1,
  F32x4Sqrt = 0xe3,
  F32x4Add = 0xe4,
  F32x4Sub = 0xe5,
  F32x4Mul = 0xe6,
  F32x4Div = 0xe7,
  F32x4Min = 0xe8,
  F32x4Max = 0xe9,
  F32x4PMin = 0xea,
  F32x4PMax = 0xeb,

  F32x4Ceil = 0xd8,
  F32x4Floor = 0xd9,
  F32x4Trunc = 0xda,
  F32x4Nearest = 0xdb,
  F64x2Ceil = 0xdc,
  F64x2Floor = 0xdd,
  F64x2Trunc = 0xde,
  F64x2Nearest = 0xdf,

  F64x2Abs = 0xec,
  F64x2Neg = 0xed,
  F64x2Sqrt = 0xef,
  F64x2Add = 0xf0,
  F64x2Sub = 0xf1,
  F64x2Mul = 0xf2,
  F64x2Div = 0xf3,
  F64x2Min = 0xf4,
  F64x2Max = 0xf5,
  F64x2PMin = 0xf6,
  F64x2PMax = 0xf7,

  I16x8ExtAddPairWiseSI8x16 = 0xc2,
  I16x8ExtAddPairWiseUI8x16 = 0xc3,
  I32x4ExtAddPairWiseSI16x8 = 0xa5,
  I32x4ExtAddPairWiseUI16x8 = 0xa6,

  I32x4TruncSatSF32x4 = 0xf8,
  I32x4TruncSatUF32x4 = 0xf9,
  F32x4ConvertSI32x4 = 0xfa,
  F32x4ConvertUI32x4 = 0xfb,

  V128Load32Zero = 0xfc,
  V128Load64Zero = 0xfd,

  F32x4QFMA = 0xb4,
  F32x4QFMS = 0xd4,
  F64x2QFMA = 0xfe,
  F64x2QFMS = 0xff,

  I64x2TruncSatSF64x2 = 0x0100,
  I64x2TruncSatUF64x2 = 0x0101,
  F64x2ConvertSI64x2 = 0x0102,
  F64x2ConvertUI64x2 = 0x0103,

  I16x8ExtMulLowSI8x16 = 0x9a,
  I16x8ExtMulHighSI8x16 = 0x9d,
  I16x8ExtMulLowUI8x16 = 0x9e,
  I16x8ExtMulHighUI8x16 = 0x9f,
  I32x4ExtMulLowSI16x8 = 0xbb,
  I32x4ExtMulHighSI16x8 = 0xbd,
  I32x4ExtMulLowUI16x8 = 0xbe,
  I32x4ExtMulHighUI16x8 = 0xbf,
  I64x2ExtMulLowSI32x4 = 0xd2,
  I64x2ExtMulHighSI32x4 = 0xd3,
  I64x2ExtMulLowUI32x4 = 0xd6,
  I64x2ExtMulHighUI32x4 = 0xd7,

  F64x2ConvertLowSI32x4 = 0x53,
  F64x2ConvertLowUI32x4 = 0x54,
  I32x4TruncSatZeroSF64x2 = 0x55,
  I32x4TruncSatZeroUF64x2 = 0x56,
  F32x4DemoteZeroF64x2 = 0x57,
  F64x2PromoteLowF32x4 = 0x69,

  // prefetch opcodes

  PrefetchT = 0xc5,
  PrefetchNT = 0xc6,

  // bulk memory opcodes

  MemoryInit = 0x08,
  DataDrop = 0x09,
  MemoryCopy = 0x0a,
  MemoryFill = 0x0b,

  // reference types opcodes

  RefNull = 0xd0,
  RefIsNull = 0xd1,
  RefFunc = 0xd2,

  // exception handling opcodes

  Try = 0x06,
  Catch = 0x07,
  CatchAll = 0x05,
  Throw = 0x08,
  Rethrow = 0x09,

  // typed function references opcodes

  CallRef = 0x14,
  RetCallRef = 0x15,
  Let = 0x17,

  // gc opcodes

  RefEq = 0xd5,
  StructNewWithRtt = 0x01,
  StructNewDefaultWithRtt = 0x02,
  StructGet = 0x03,
  StructGetS = 0x04,
  StructGetU = 0x05,
  StructSet = 0x06,
  ArrayNewWithRtt = 0x11,
  ArrayNewDefaultWithRtt = 0x12,
  ArrayGet = 0x13,
  ArrayGetS = 0x14,
  ArrayGetU = 0x15,
  ArraySet = 0x16,
  ArrayLen = 0x17,
  I31New = 0x20,
  I31GetS = 0x21,
  I31GetU = 0x22,
  RttCanon = 0x30,
  RttSub = 0x31,
  RefTest = 0x40,
  RefCast = 0x41,
  BrOnCast = 0x42
};

enum MemoryAccess {
  Offset = 0x10,    // bit 4
  Alignment = 0x80, // bit 7
  NaturalAlignment = 0
};

enum MemoryFlags { HasMaximum = 1 << 0, IsShared = 1 << 1, Is64 = 1 << 2 };

enum FeaturePrefix {
  FeatureUsed = '+',
  FeatureRequired = '=',
  FeatureDisallowed = '-'
};

} // namespace BinaryConsts

// Writes out wasm to the binary format

class WasmBinaryWriter {
  // Computes the indexes in a wasm binary, i.e., with function imports
  // and function implementations sharing a single index space, etc.,
  // and with the imports first (the Module's functions and globals
  // arrays are not assumed to be in a particular order, so we can't
  // just use them directly).
  struct BinaryIndexes {
    std::unordered_map<Name, Index> functionIndexes;
    std::unordered_map<Name, Index> eventIndexes;
    std::unordered_map<Name, Index> globalIndexes;

    BinaryIndexes(Module& wasm) {
      auto addIndexes = [&](auto& source, auto& indexes) {
        auto addIndex = [&](auto* curr) {
          auto index = indexes.size();
          indexes[curr->name] = index;
        };
        for (auto& curr : source) {
          if (curr->imported()) {
            addIndex(curr.get());
          }
        }
        for (auto& curr : source) {
          if (!curr->imported()) {
            addIndex(curr.get());
          }
        }
      };
      addIndexes(wasm.functions, functionIndexes);
      addIndexes(wasm.events, eventIndexes);

      // Globals may have tuple types in the IR, in which case they lower to
      // multiple globals, one for each tuple element, in the binary. Tuple
      // globals therefore occupy multiple binary indices, and we have to take
      // that into account when calculating indices.
      Index globalCount = 0;
      auto addGlobal = [&](auto* curr) {
        globalIndexes[curr->name] = globalCount;
        globalCount += curr->type.size();
      };
      for (auto& curr : wasm.globals) {
        if (curr->imported()) {
          addGlobal(curr.get());
        }
      }
      for (auto& curr : wasm.globals) {
        if (!curr->imported()) {
          addGlobal(curr.get());
        }
      }
    }
  };

public:
  WasmBinaryWriter(Module* input, BufferWithRandomAccess& o)
    : wasm(input), o(o), indexes(*input) {
    prepare();
  }

  // locations in the output binary for the various parts of the module
  struct TableOfContents {
    struct Entry {
      Name name;
      size_t offset; // where the entry starts
      size_t size;   // the size of the entry
      Entry(Name name, size_t offset, size_t size)
        : name(name), offset(offset), size(size) {}
    };
    std::vector<Entry> functionBodies;
  } tableOfContents;

  void setNamesSection(bool set) { debugInfo = set; }
  void setSourceMap(std::ostream* set, std::string url) {
    sourceMap = set;
    sourceMapUrl = url;
  }
  void setSymbolMap(std::string set) { symbolMap = set; }

  void write();
  void writeHeader();
  int32_t writeU32LEBPlaceholder();
  void writeResizableLimits(
    Address initial, Address maximum, bool hasMaximum, bool shared, bool is64);
  template<typename T> int32_t startSection(T code);
  void finishSection(int32_t start);
  int32_t startSubsection(BinaryConsts::UserSections::Subsection code);
  void finishSubsection(int32_t start);
  void writeStart();
  void writeMemory();
  void writeTypes();
  void writeImports();

  void writeFunctionSignatures();
  void writeExpression(Expression* curr);
  void writeFunctions();
  void writeGlobals();
  void writeExports();
  void writeDataCount();
  void writeDataSegments();
  void writeEvents();

  uint32_t getFunctionIndex(Name name) const;
  uint32_t getGlobalIndex(Name name) const;
  uint32_t getEventIndex(Name name) const;
  uint32_t getTypeIndex(HeapType type) const;

  void writeFunctionTableDeclaration();
  void writeTableElements();
  void writeNames();
  void writeSourceMapUrl();
  void writeSymbolMap();
  void writeLateUserSections();
  void writeUserSection(const UserSection& section);
  void writeFeaturesSection();
  void writeDylinkSection();

  void initializeDebugInfo();
  void writeSourceMapProlog();
  void writeSourceMapEpilog();
  void writeDebugLocation(const Function::DebugLocation& loc);
  void writeDebugLocation(Expression* curr, Function* func);
  void writeDebugLocationEnd(Expression* curr, Function* func);
  void writeExtraDebugLocation(Expression* curr,
                               Function* func,
                               BinaryLocations::DelimiterId id);

  // helpers
  void writeInlineString(const char* name);
  void writeEscapedName(const char* name);
  void writeInlineBuffer(const char* data, size_t size);

  struct Buffer {
    const char* data;
    size_t size;
    size_t pointerLocation;
    Buffer(const char* data, size_t size, size_t pointerLocation)
      : data(data), size(size), pointerLocation(pointerLocation) {}
  };

  std::vector<Buffer> buffersToWrite;

  void emitBuffer(const char* data, size_t size);
  void emitString(const char* str);
  void finishUp();

  Module* getModule() { return wasm; }

  void writeType(Type type);
  void writeHeapType(HeapType type);
  void writeField(const Field& field);

private:
  Module* wasm;
  BufferWithRandomAccess& o;
  BinaryIndexes indexes;
  std::unordered_map<HeapType, Index> typeIndices;
  std::vector<HeapType> types;

  bool debugInfo = true;
  std::ostream* sourceMap = nullptr;
  std::string sourceMapUrl;
  std::string symbolMap;

  MixedArena allocator;

  // storage of source map locations until the section is placed at its final
  // location (shrinking LEBs may cause changes there)
  std::vector<std::pair<size_t, const Function::DebugLocation*>>
    sourceMapLocations;
  size_t sourceMapLocationsSizeAtSectionStart;
  Function::DebugLocation lastDebugLocation;

  std::unique_ptr<ImportInfo> importInfo;

  // General debugging info: track locations as we write.
  BinaryLocations binaryLocations;
  size_t binaryLocationsSizeAtSectionStart;
  // Track the expressions that we added for the current function being
  // written, so that we can update those specific binary locations when
  // the function is written out.
  std::vector<Expression*> binaryLocationTrackedExpressionsForFunc;

  void prepare();
};

class WasmBinaryBuilder {
  Module& wasm;
  MixedArena& allocator;
  const std::vector<char>& input;
  std::istream* sourceMap;
  std::pair<uint32_t, Function::DebugLocation> nextDebugLocation;
  bool DWARF = false;

  size_t pos = 0;
  Index startIndex = -1;
  std::set<Function::DebugLocation> debugLocation;
  size_t codeSectionLocation;

  std::set<BinaryConsts::Section> seenSections;

  // All types defined in the type section
  std::vector<HeapType> types;

public:
  WasmBinaryBuilder(Module& wasm, const std::vector<char>& input)
    : wasm(wasm), allocator(wasm.allocator), input(input), sourceMap(nullptr),
      nextDebugLocation(0, {0, 0, 0}), debugLocation() {}

  void setDWARF(bool value) { DWARF = value; }
  void read();
  void readUserSection(size_t payloadLen);

  bool more() { return pos < input.size(); }

  uint8_t getInt8();
  uint16_t getInt16();
  uint32_t getInt32();
  uint64_t getInt64();
  uint8_t getLaneIndex(size_t lanes);
  // it is unsafe to return a float directly, due to ABI issues with the
  // signalling bit
  Literal getFloat32Literal();
  Literal getFloat64Literal();
  Literal getVec128Literal();
  uint32_t getU32LEB();
  uint64_t getU64LEB();
  int32_t getS32LEB();
  int64_t getS64LEB();
  uint64_t getUPtrLEB();

  // Read a value and get a type for it.
  Type getType();
  // Get a type given the initial S32LEB has already been read, and is provided.
  Type getType(int initial);

  HeapType getHeapType();
  Mutability getMutability();
  Field getField();
  Type getConcreteType();
  Name getInlineString();
  void verifyInt8(int8_t x);
  void verifyInt16(int16_t x);
  void verifyInt32(int32_t x);
  void verifyInt64(int64_t x);
  void readHeader();
  void readStart();
  void readMemory();
  void readTypes();

  // gets a name in the combined import+defined space
  Name getFunctionName(Index index);
  Name getGlobalName(Index index);
  Name getEventName(Index index);

  void getResizableLimits(Address& initial,
                          Address& max,
                          bool& shared,
                          Type& indexType,
                          Address defaultIfNoMax);
  void readImports();

  // The signatures of each function, given in the function section
  std::vector<Signature> functionSignatures;

  void readFunctionSignatures();
  Signature getSignatureByFunctionIndex(Index index);
  Signature getSignatureByTypeIndex(Index index);

  size_t nextLabel;

  Name getNextLabel();

  // We read functions and globals before we know their names, so we need to
  // backpatch the names later

  // we store functions here before wasm.addFunction after we know their names
  std::vector<Function*> functions;
  // we store function imports here before wasm.addFunctionImport after we know
  // their names
  std::vector<Function*> functionImports;
  // at index i we have all refs to the function i
  std::map<Index, std::vector<Expression*>> functionRefs;
  Function* currFunction = nullptr;
  // before we see a function (like global init expressions), there is no end of
  // function to check
  Index endOfFunction = -1;

  // we store globals here before wasm.addGlobal after we know their names
  std::vector<std::unique_ptr<Global>> globals;
  // we store global imports here before wasm.addGlobalImport after we know
  // their names
  std::vector<Global*> globalImports;
  // at index i we have all refs to the global i
  std::map<Index, std::vector<Expression*>> globalRefs;

  // Throws a parsing error if we are not in a function context
  void requireFunctionContext(const char* error);

  void readFunctions();
  void readVars();

  std::map<Export*, Index> exportIndices;
  std::vector<Export*> exportOrder;
  void readExports();

  Expression* readExpression();
  void readGlobals();

  struct BreakTarget {
    Name name;
    Type type;
    BreakTarget(Name name, Type type) : name(name), type(type) {}
  };
  std::vector<BreakTarget> breakStack;
  // the names that breaks target. this lets us know if a block has breaks to it
  // or not.
  std::unordered_set<Name> breakTargetNames;

  std::vector<Expression*> expressionStack;

  // Each let block in the binary adds new locals to the bottom of the index
  // space. That is, all previously-existing indexes are bumped to higher
  // indexes. getAbsoluteLocalIndex does this computation.
  // Note that we must track not just the number of locals added in each let,
  // but also the absolute index from which they were allocated, as binaryen
  // will add new locals as it goes for things like stacky code and tuples (so
  // there isn't a simple way to get to the absolute index from a relative one).
  // Hence each entry here is a pair of the number of items, and the absolute
  // index they begin at.
  struct LetData {
    // How many items are defined in this let.
    Index num;
    // The absolute index from which they are allocated from. That is, if num is
    // 5 and absoluteStart is 10, then we use indexes 10-14.
    Index absoluteStart;
  };
  std::vector<LetData> letStack;

  // Given a relative index of a local (the one used in the wasm binary), get
  // the absolute one which takes into account lets, and is the one used in
  // Binaryen IR.
  Index getAbsoluteLocalIndex(Index index);

  // Control flow structure parsing: these have not just the normal binary
  // data for an instruction, but also some bytes later on like "end" or "else".
  // We must be aware of the connection between those things, for debug info.
  std::vector<Expression*> controlFlowStack;

  // Called when we parse the beginning of a control flow structure.
  void startControlFlow(Expression* curr);

  // Called when we parse a later part of a control flow structure, like "end"
  // or "else".
  void continueControlFlow(BinaryLocations::DelimiterId id, BinaryLocation pos);

  // set when we know code is unreachable in the sense of the wasm spec: we are
  // in a block and after an unreachable element. this helps parse stacky wasm
  // code, which can be unsuitable for our IR when unreachable.
  bool unreachableInTheWasmSense;

  // set when the current code being processed will not be emitted in the
  // output, which is the case when it is literally unreachable, for example,
  // (block $a
  //   (unreachable)
  //   (block $b
  //     ;; code here is reachable in the wasm sense, even though $b as a whole
  //     ;; is not
  //     (unreachable)
  //     ;; code here is unreachable in the wasm sense
  //   )
  // )
  bool willBeIgnored;

  BinaryConsts::ASTNodes lastSeparator = BinaryConsts::End;

  // process a block-type scope, until an end or else marker, or the end of the
  // function
  void processExpressions();
  void skipUnreachableCode();

  void pushExpression(Expression* curr);
  Expression* popExpression();
  Expression* popNonVoidExpression();
  Expression* popTuple(size_t numElems);
  Expression* popTypedExpression(Type type);

  void validateBinary(); // validations that cannot be performed on the Module
  void processNames();

  size_t dataCount = 0;
  bool hasDataCount = false;

  void readDataSegments();
  void readDataCount();

  std::map<Index, std::vector<Index>> functionTable;

  void readFunctionTableDeclaration();
  void readTableElements();

  void readEvents();

  static Name escape(Name name);
  void readNames(size_t);
  void readFeatures(size_t);
  void readDylink(size_t);

  // Debug information reading helpers
  void setDebugLocations(std::istream* sourceMap_) { sourceMap = sourceMap_; }
  std::unordered_map<std::string, Index> debugInfoFileIndices;
  void readNextDebugLocation();
  void readSourceMapHeader();

  // AST reading
  int depth = 0; // only for debugging

  BinaryConsts::ASTNodes readExpression(Expression*& curr);
  void pushBlockElements(Block* curr, Type type, size_t start);
  void visitBlock(Block* curr);

  // Gets a block of expressions. If it's just one, return that singleton.
  Expression* getBlockOrSingleton(Type type);

  BreakTarget getBreakTarget(int32_t offset);

  void readMemoryAccess(Address& alignment, Address& offset);

  void visitIf(If* curr);
  void visitLoop(Loop* curr);
  void visitBreak(Break* curr, uint8_t code);
  void visitSwitch(Switch* curr);
  void visitCall(Call* curr);
  void visitCallIndirect(CallIndirect* curr);
  void visitLocalGet(LocalGet* curr);
  void visitLocalSet(LocalSet* curr, uint8_t code);
  void visitGlobalGet(GlobalGet* curr);
  void visitGlobalSet(GlobalSet* curr);
  bool maybeVisitLoad(Expression*& out, uint8_t code, bool isAtomic);
  bool maybeVisitStore(Expression*& out, uint8_t code, bool isAtomic);
  bool maybeVisitNontrappingTrunc(Expression*& out, uint32_t code);
  bool maybeVisitAtomicRMW(Expression*& out, uint8_t code);
  bool maybeVisitAtomicCmpxchg(Expression*& out, uint8_t code);
  bool maybeVisitAtomicWait(Expression*& out, uint8_t code);
  bool maybeVisitAtomicNotify(Expression*& out, uint8_t code);
  bool maybeVisitAtomicFence(Expression*& out, uint8_t code);
  bool maybeVisitConst(Expression*& out, uint8_t code);
  bool maybeVisitUnary(Expression*& out, uint8_t code);
  bool maybeVisitBinary(Expression*& out, uint8_t code);
  bool maybeVisitTruncSat(Expression*& out, uint32_t code);
  bool maybeVisitSIMDBinary(Expression*& out, uint32_t code);
  bool maybeVisitSIMDUnary(Expression*& out, uint32_t code);
  bool maybeVisitSIMDConst(Expression*& out, uint32_t code);
  bool maybeVisitSIMDStore(Expression*& out, uint32_t code);
  bool maybeVisitSIMDExtract(Expression*& out, uint32_t code);
  bool maybeVisitSIMDReplace(Expression*& out, uint32_t code);
  bool maybeVisitSIMDShuffle(Expression*& out, uint32_t code);
  bool maybeVisitSIMDTernary(Expression*& out, uint32_t code);
  bool maybeVisitSIMDShift(Expression*& out, uint32_t code);
  bool maybeVisitSIMDLoad(Expression*& out, uint32_t code);
  bool maybeVisitSIMDLoadStoreLane(Expression*& out, uint32_t code);
  bool maybeVisitPrefetch(Expression*& out, uint32_t code);
  bool maybeVisitMemoryInit(Expression*& out, uint32_t code);
  bool maybeVisitDataDrop(Expression*& out, uint32_t code);
  bool maybeVisitMemoryCopy(Expression*& out, uint32_t code);
  bool maybeVisitMemoryFill(Expression*& out, uint32_t code);
  bool maybeVisitI31New(Expression*& out, uint32_t code);
  bool maybeVisitI31Get(Expression*& out, uint32_t code);
  bool maybeVisitRefTest(Expression*& out, uint32_t code);
  bool maybeVisitRefCast(Expression*& out, uint32_t code);
  bool maybeVisitBrOnCast(Expression*& out, uint32_t code);
  bool maybeVisitRttCanon(Expression*& out, uint32_t code);
  bool maybeVisitRttSub(Expression*& out, uint32_t code);
  bool maybeVisitStructNew(Expression*& out, uint32_t code);
  bool maybeVisitStructGet(Expression*& out, uint32_t code);
  bool maybeVisitStructSet(Expression*& out, uint32_t code);
  bool maybeVisitArrayNew(Expression*& out, uint32_t code);
  bool maybeVisitArrayGet(Expression*& out, uint32_t code);
  bool maybeVisitArraySet(Expression*& out, uint32_t code);
  bool maybeVisitArrayLen(Expression*& out, uint32_t code);
  void visitSelect(Select* curr, uint8_t code);
  void visitReturn(Return* curr);
  void visitMemorySize(MemorySize* curr);
  void visitMemoryGrow(MemoryGrow* curr);
  void visitNop(Nop* curr);
  void visitUnreachable(Unreachable* curr);
  void visitDrop(Drop* curr);
  void visitRefNull(RefNull* curr);
  void visitRefIsNull(RefIsNull* curr);
  void visitRefFunc(RefFunc* curr);
  void visitRefEq(RefEq* curr);
  void visitTryOrTryInBlock(Expression*& out);
  void visitThrow(Throw* curr);
  void visitRethrow(Rethrow* curr);
  void visitCallRef(CallRef* curr);
  // Let is lowered into a block.
  void visitLet(Block* curr);

  void throwError(std::string text);

  // Struct/Array instructions have an unnecessary heap type that is just for
  // validation (except for the case of unreachability, but that's not a problem
  // anyhow, we can ignore it there). That is, we also have a reference / rtt
  // child from which we can infer the type anyhow, and we just need to check
  // that type is the same.
  void validateHeapTypeUsingChild(Expression* child, HeapType heapType);

private:
  bool hasDWARFSections();
};

} // namespace wasm

#undef DEBUG_TYPE

#endif // wasm_wasm_binary_h<|MERGE_RESOLUTION|>--- conflicted
+++ resolved
@@ -357,14 +357,8 @@
   // run-time type info type, with depth index n
   rtt_n = -0x17, // 0x69
   // run-time type info type, without depth index n
-<<<<<<< HEAD
   rtt = -0x18, // 0x68
-=======
-  rtt = -0x18,     // 0x68
   dataref = -0x19, // 0x67
-  // exception reference type TODO remove; the code for now is incorrect
-  exnref = -0x1a, // 0x66
->>>>>>> 69ff866f
   // func_type form
   Func = -0x20,   // 0x60
   Struct = -0x21, // 0x5f
@@ -379,11 +373,7 @@
   any = -0x12,     // 0x6e
   eq = -0x13,      // 0x6d
   i31 = -0x16,     // 0x6a
-<<<<<<< HEAD
-=======
-  exn = -0x18,     // 0x68
   data = -0x19,    // 0x67
->>>>>>> 69ff866f
 };
 
 namespace UserSections {
