--- conflicted
+++ resolved
@@ -1352,15 +1352,11 @@
   void writeDebugLocation(const Function::DebugLocation& loc);
   void writeNoDebugLocation();
   void writeSourceMapLocation(Expression* curr, Function* func);
-<<<<<<< HEAD
-  void writeExtraDebugLocation(Expression* curr, Function* func, size_t id);
-=======
 
   // Track where expressions go in the binary format.
   void trackExpressionStart(Expression* curr, Function* func);
   void trackExpressionEnd(Expression* curr, Function* func);
   void trackExpressionDelimiter(Expression* curr, Function* func, size_t id);
->>>>>>> f0304498
 
   // Track where expressions go in the binary format.
   void trackExpressionStart(Expression* curr, Function* func);
@@ -1629,10 +1625,7 @@
   void readFeatures(size_t payloadLen);
   void readDylink(size_t payloadLen);
   void readDylink0(size_t payloadLen);
-<<<<<<< HEAD
   void readBranchHints(size_t payloadLen);
-=======
->>>>>>> f0304498
 
   Index readMemoryAccess(Address& alignment, Address& offset);
   std::tuple<Name, Address, Address> getMemarg();
