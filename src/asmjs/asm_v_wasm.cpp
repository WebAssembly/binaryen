/*
 * Copyright 2015 WebAssembly Community Group participants
 *
 * Licensed under the Apache License, Version 2.0 (the "License");
 * you may not use this file except in compliance with the License.
 * You may obtain a copy of the License at
 *
 *     http://www.apache.org/licenses/LICENSE-2.0
 *
 * Unless required by applicable law or agreed to in writing, software
 * distributed under the License is distributed on an "AS IS" BASIS,
 * WITHOUT WARRANTIES OR CONDITIONS OF ANY KIND, either express or implied.
 * See the License for the specific language governing permissions and
 * limitations under the License.
 */

#include "asm_v_wasm.h"
#include "wasm.h"

namespace wasm {

Type asmToWasmType(AsmType asmType) {
  switch (asmType) {
    case ASM_INT:
      return Type::i32;
    case ASM_DOUBLE:
      return Type::f64;
    case ASM_FLOAT:
      return Type::f32;
    case ASM_INT64:
      return Type::i64;
    case ASM_NONE:
      return Type::none;
    case ASM_FLOAT32X4:
    case ASM_FLOAT64X2:
    case ASM_INT8X16:
    case ASM_INT16X8:
    case ASM_INT32X4:
      return Type::v128;
  }
  WASM_UNREACHABLE("invalid type");
}

AsmType wasmToAsmType(Type type) {
  switch (type) {
    case Type::i32:
      return ASM_INT;
    case Type::f32:
      return ASM_FLOAT;
    case Type::f64:
      return ASM_DOUBLE;
    case Type::i64:
      return ASM_INT64;
    case Type::v128:
      assert(false && "v128 not implemented yet");
<<<<<<< HEAD
    case Type::anyref:
      assert(false && "anyref is not supported by asm2wasm");
    case Type::exnref:
      assert(false && "exnref is not supported by asm2wasm");
    case Type::none:
      return ASM_NONE;
    case Type::unreachable:
      WASM_UNREACHABLE();
=======
    case funcref:
    case anyref:
    case nullref:
    case exnref:
      assert(false && "reference types are not supported by asm2wasm");
    case none:
      return ASM_NONE;
    case unreachable:
      WASM_UNREACHABLE("invalid type");
>>>>>>> 85de1c12
  }
  WASM_UNREACHABLE("invalid type");
}

char getSig(Type type) {
  switch (type) {
    case Type::i32:
      return 'i';
    case Type::i64:
      return 'j';
    case Type::f32:
      return 'f';
    case Type::f64:
      return 'd';
    case Type::v128:
      return 'V';
<<<<<<< HEAD
    case Type::anyref:
      return 'a';
    case Type::exnref:
      return 'e';
    case Type::none:
      return 'v';
    case Type::unreachable:
      WASM_UNREACHABLE();
=======
    case funcref:
      return 'F';
    case anyref:
      return 'A';
    case nullref:
      return 'N';
    case exnref:
      return 'E';
    case none:
      return 'v';
    case unreachable:
      WASM_UNREACHABLE("invalid type");
>>>>>>> 85de1c12
  }
  WASM_UNREACHABLE("invalid type");
}

std::string getSig(Function* func) {
<<<<<<< HEAD
  return getSig(func->params, func->result);
}

Type sigToType(char sig) {
  switch (sig) {
    case 'i':
      return Type::i32;
    case 'j':
      return Type::i64;
    case 'f':
      return Type::f32;
    case 'd':
      return Type::f64;
    case 'V':
      return Type::v128;
    case 'a':
      return Type::anyref;
    case 'e':
      return Type::exnref;
    case 'v':
      return Type::none;
    default:
      abort();
  }
=======
  return getSig(func->sig.results, func->sig.params);
>>>>>>> 85de1c12
}

std::string getSig(Type results, Type params) {
  assert(!results.isMulti());
  std::string sig;
  sig += getSig(results);
  for (Type t : params.expand()) {
    sig += getSig(t);
  }
  return sig;
}

Expression* ensureDouble(Expression* expr, MixedArena& allocator) {
  if (expr->type == Type::f32) {
    auto conv = allocator.alloc<Unary>();
    conv->op = PromoteFloat32;
    conv->value = expr;
    conv->type = Type::f64;
    return conv;
  }
  assert(expr->type == Type::f64);
  return expr;
}

} // namespace wasm<|MERGE_RESOLUTION|>--- conflicted
+++ resolved
@@ -53,16 +53,6 @@
       return ASM_INT64;
     case Type::v128:
       assert(false && "v128 not implemented yet");
-<<<<<<< HEAD
-    case Type::anyref:
-      assert(false && "anyref is not supported by asm2wasm");
-    case Type::exnref:
-      assert(false && "exnref is not supported by asm2wasm");
-    case Type::none:
-      return ASM_NONE;
-    case Type::unreachable:
-      WASM_UNREACHABLE();
-=======
     case funcref:
     case anyref:
     case nullref:
@@ -72,7 +62,6 @@
       return ASM_NONE;
     case unreachable:
       WASM_UNREACHABLE("invalid type");
->>>>>>> 85de1c12
   }
   WASM_UNREACHABLE("invalid type");
 }
@@ -89,16 +78,6 @@
       return 'd';
     case Type::v128:
       return 'V';
-<<<<<<< HEAD
-    case Type::anyref:
-      return 'a';
-    case Type::exnref:
-      return 'e';
-    case Type::none:
-      return 'v';
-    case Type::unreachable:
-      WASM_UNREACHABLE();
-=======
     case funcref:
       return 'F';
     case anyref:
@@ -111,40 +90,12 @@
       return 'v';
     case unreachable:
       WASM_UNREACHABLE("invalid type");
->>>>>>> 85de1c12
   }
   WASM_UNREACHABLE("invalid type");
 }
 
 std::string getSig(Function* func) {
-<<<<<<< HEAD
-  return getSig(func->params, func->result);
-}
-
-Type sigToType(char sig) {
-  switch (sig) {
-    case 'i':
-      return Type::i32;
-    case 'j':
-      return Type::i64;
-    case 'f':
-      return Type::f32;
-    case 'd':
-      return Type::f64;
-    case 'V':
-      return Type::v128;
-    case 'a':
-      return Type::anyref;
-    case 'e':
-      return Type::exnref;
-    case 'v':
-      return Type::none;
-    default:
-      abort();
-  }
-=======
   return getSig(func->sig.results, func->sig.params);
->>>>>>> 85de1c12
 }
 
 std::string getSig(Type results, Type params) {
