/*
 * Copyright 2017 WebAssembly Community Group participants
 *
 * Licensed under the Apache License, Version 2.0 (the "License");
 * you may not use this file except in compliance with the License.
 * You may obtain a copy of the License at
 *
 *     http://www.apache.org/licenses/LICENSE-2.0
 *
 * Unless required by applicable law or agreed to in writing, software
 * distributed under the License is distributed on an "AS IS" BASIS,
 * WITHOUT WARRANTIES OR CONDITIONS OF ANY KIND, either express or implied.
 * See the License for the specific language governing permissions and
 * limitations under the License.
 */

//
// Hoists repeated constants to a local. A local.get takes 2 bytes
// in most cases, and if a const is larger than that, it may be
// better to store it to a local, then get it from that local.
//
// WARNING: this often shrinks code size, but can *increase* gzip
//          size. apparently having the constants in their proper
//          places lets them be compressed better, across
//          functions, etc. TODO investigate
// TODO: hoisting a zero does not even require an initial set!
// TODO: hoisting a float or double zero is especially beneficial as there
//       is no LEB compression for them, and no need for the set, so
//       each f32.const is 5 bytes and f64.const is 9 bytes, while it is
//       <= 1 byte to declare the local and 2-3 to use it!
//

#include <map>

#include <pass.h>
#include <wasm-binary.h>
#include <wasm-builder.h>
#include <wasm.h>

namespace wasm {

// with fewer uses than this, it is never beneficial to hoist
static const Index MIN_USES = 2;

struct ConstHoisting : public WalkerPass<PostWalker<ConstHoisting>> {
  bool isFunctionParallel() override { return true; }

  Pass* create() override { return new ConstHoisting; }

  std::map<Literal, std::vector<Expression**>> uses;

  void visitConst(Const* curr) {
    uses[curr->value].push_back(getCurrentPointer());
  }

  void visitFunction(Function* curr) {
    std::vector<Expression*> prelude;
    for (auto& pair : uses) {
      auto value = pair.first;
      auto& vec = pair.second;
      auto num = vec.size();
      if (worthHoisting(value, num)) {
        prelude.push_back(hoist(vec));
      }
    }
    if (!prelude.empty()) {
      Builder builder(*getModule());
      // merge-blocks can optimize this into a single block later in most cases
      curr->body = builder.makeSequence(builder.makeBlock(prelude), curr->body);
    }
  }

private:
  bool worthHoisting(Literal value, Index num) {
    if (num < MIN_USES) {
      return false;
    }
    // measure the size of the constant
    Index size = 0;
    switch (value.type) {
      case Type::i32: {
        size = getWrittenSize(S32LEB(value.geti32()));
        break;
      }
      case Type::i64: {
        size = getWrittenSize(S64LEB(value.geti64()));
        break;
      }
<<<<<<< HEAD
      case Type::f32:
      case Type::f64: {
        size = getTypeSize(value.type);
        break;
      }
      case Type::v128:     // v128 not implemented yet
      case Type::anyref:   // anyref cannot have literals
      case Type::exnref: { // exnref cannot have literals
        return false;
      }
      case Type::none:
      case Type::unreachable: {
        WASM_UNREACHABLE();
      }
=======
      case f32:
      case f64: {
        size = value.type.getByteSize();
        break;
      }
      // not implemented yet
      case v128:
      case funcref:
      case anyref:
      case nullref:
      case exnref: {
        return false;
      }
      case none:
      case unreachable:
        WASM_UNREACHABLE("unexpected type");
>>>>>>> 85de1c12
    }
    // compute the benefit, of replacing the uses with
    // one use + a set and then a get for each use
    // doing the algebra, the criterion here is when
    //   size > 2(1+num)/(num-1)
    // or
    //   num > (size+2)/(size-2)
    auto before = num * size;
    auto after = size + 2 /* local.set */ + (2 /* local.get */ * num);
    return after < before;
  }

  template<typename T> Index getWrittenSize(const T& thing) {
    BufferWithRandomAccess buffer;
    buffer << thing;
    return buffer.size();
  }

  // replace all the uses with gets, for a local set at the top. returns
  // the set.
  Expression* hoist(std::vector<Expression**>& vec) {
    auto type = (*(vec[0]))->type;
    Builder builder(*getModule());
    auto temp = builder.addVar(getFunction(), type);
    auto* ret = builder.makeLocalSet(temp, *(vec[0]));
    for (auto item : vec) {
      *item = builder.makeLocalGet(temp, type);
    }
    return ret;
  }
};

Pass* createConstHoistingPass() { return new ConstHoisting(); }

} // namespace wasm<|MERGE_RESOLUTION|>--- conflicted
+++ resolved
@@ -86,22 +86,6 @@
         size = getWrittenSize(S64LEB(value.geti64()));
         break;
       }
-<<<<<<< HEAD
-      case Type::f32:
-      case Type::f64: {
-        size = getTypeSize(value.type);
-        break;
-      }
-      case Type::v128:     // v128 not implemented yet
-      case Type::anyref:   // anyref cannot have literals
-      case Type::exnref: { // exnref cannot have literals
-        return false;
-      }
-      case Type::none:
-      case Type::unreachable: {
-        WASM_UNREACHABLE();
-      }
-=======
       case f32:
       case f64: {
         size = value.type.getByteSize();
@@ -118,7 +102,6 @@
       case none:
       case unreachable:
         WASM_UNREACHABLE("unexpected type");
->>>>>>> 85de1c12
     }
     // compute the benefit, of replacing the uses with
     // one use + a set and then a get for each use
