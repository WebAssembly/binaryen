/*
 * Copyright 2018 WebAssembly Community Group participants
 *
 * Licensed under the Apache License, Version 2.0 (the "License");
 * you may not use this file except in compliance with the License.
 * You may obtain a copy of the License at
 *
 *     http://www.apache.org/licenses/LICENSE-2.0
 *
 * Unless required by applicable law or agreed to in writing, software
 * distributed under the License is distributed on an "AS IS" BASIS,
 * WITHOUT WARRANTIES OR CONDITIONS OF ANY KIND, either express or implied.
 * See the License for the specific language governing permissions and
 * limitations under the License.
 */

//
// Optimizes call arguments in a whole-program manner, removing ones
// that are not used (dead).
//
// Specifically, this does these things:
//
//  * Find functions for whom an argument is always passed the same
//    constant. If so, we can just set that local to that constant
//    in the function.
//  * Find functions that don't use the value passed to an argument.
//    If so, we can avoid even sending and receiving it. (Note how if
//    the previous point was true for an argument, then the second
//    must as well.)
//  * Find return values ("return arguments" ;) that are never used.
//
// This pass does not depend on flattening, but it may be more effective,
// as then call arguments never have side effects (which we need to
// watch for here).
//

#include <unordered_map>
#include <unordered_set>

#include "cfg/cfg-traversal.h"
#include "ir/effects.h"
#include "ir/module-utils.h"
#include "pass.h"
#include "passes/opt-utils.h"
#include "support/sorted_vector.h"
#include "wasm-builder.h"
#include "wasm.h"

namespace wasm {

// Information for a function
struct DAEFunctionInfo {
  // The unused parameters, if any.
  SortedVector unusedParams;
  // Maps a function name to the calls going to it.
  std::unordered_map<Name, std::vector<Call*>> calls;
  // Map of all calls that are dropped, to their drops' locations (so that
  // if we can optimize out the drop, we can replace the drop there).
  std::unordered_map<Call*, Expression**> droppedCalls;
  // Whether this function contains any tail calls (including indirect tail
  // calls) and the set of functions this function tail calls. Tail-callers and
  // tail-callees cannot have their dropped returns removed because of the
  // constraint that tail-callees must have the same return type as
  // tail-callers. Indirectly tail called functions are already not optimized
  // because being in a table inhibits DAE. TODO: Allow the removal of dropped
  // returns from tail-callers if their tail-callees can have their returns
  // removed as well.
  bool hasTailCalls = false;
  std::unordered_set<Name> tailCallees;
  // Whether the function can be called from places that
  // affect what we can do. For now, any call we don't
  // see inhibits our optimizations, but TODO: an export
  // could be worked around by exporting a thunk that
  // adds the parameter.
  bool hasUnseenCalls = false;
};

typedef std::unordered_map<Name, DAEFunctionInfo> DAEFunctionInfoMap;

// Information in a basic block
struct DAEBlockInfo {
  // A local may be read, written, or not accessed in this block.
  // If it is both read and written, we just care about the first
  // action (if it is read first, that's all the info we are
  // looking for; if it is written first, it can't be read later).
  enum LocalUse { Read, Written };
  std::unordered_map<Index, LocalUse> localUses;
};

struct DAEScanner
  : public WalkerPass<
      CFGWalker<DAEScanner, Visitor<DAEScanner>, DAEBlockInfo>> {
  bool isFunctionParallel() override { return true; }

  Pass* create() override { return new DAEScanner(infoMap); }

  DAEScanner(DAEFunctionInfoMap* infoMap) : infoMap(infoMap) {}

  DAEFunctionInfoMap* infoMap;
  DAEFunctionInfo* info;

  Index numParams;

  // cfg traversal work

  void visitLocalGet(LocalGet* curr) {
    if (currBasicBlock) {
      auto& localUses = currBasicBlock->contents.localUses;
      auto index = curr->index;
      if (localUses.count(index) == 0) {
        localUses[index] = DAEBlockInfo::Read;
      }
    }
  }

  void visitLocalSet(LocalSet* curr) {
    if (currBasicBlock) {
      auto& localUses = currBasicBlock->contents.localUses;
      auto index = curr->index;
      if (localUses.count(index) == 0) {
        localUses[index] = DAEBlockInfo::Written;
      }
    }
  }

  void visitCall(Call* curr) {
    if (!getModule()->getFunction(curr->target)->imported()) {
      info->calls[curr->target].push_back(curr);
    }
    if (curr->isReturn) {
      info->hasTailCalls = true;
      info->tailCallees.insert(curr->target);
    }
  }

  void visitCallIndirect(CallIndirect* curr) {
    if (curr->isReturn) {
      info->hasTailCalls = true;
    }
  }

  void visitDrop(Drop* curr) {
    if (auto* call = curr->value->dynCast<Call>()) {
      info->droppedCalls[call] = getCurrentPointer();
    }
  }

  // main entry point

  void doWalkFunction(Function* func) {
    numParams = func->getNumParams();
    info = &((*infoMap)[func->name]);
    CFGWalker<DAEScanner, Visitor<DAEScanner>, DAEBlockInfo>::doWalkFunction(
      func);
    // If there are relevant params, check if they are used. (If
    // we can't optimize the function anyhow, there's no point.)
    if (numParams > 0 && !info->hasUnseenCalls) {
      findUnusedParams(func);
    }
  }

  void findUnusedParams(Function* func) {
    // Flow the incoming parameter values, see if they reach a read.
    // Once we've seen a parameter at a block, we need never consider it there
    // again.
    std::unordered_map<BasicBlock*, SortedVector> seenBlockIndexes;
    // Start with all the incoming parameters.
    SortedVector initial;
    for (Index i = 0; i < numParams; i++) {
      initial.push_back(i);
    }
    // The used params, which we now compute.
    std::unordered_set<Index> usedParams;
    // An item of work is a block plus the values arriving there.
    typedef std::pair<BasicBlock*, SortedVector> Item;
    std::vector<Item> work;
    work.emplace_back(entry, initial);
    while (!work.empty()) {
      auto item = std::move(work.back());
      work.pop_back();
      auto* block = item.first;
      auto& indexes = item.second;
      // Ignore things we've already seen, or we've already seen to be used.
      auto& seenIndexes = seenBlockIndexes[block];
      indexes.filter([&](const Index i) {
        if (seenIndexes.has(i) || usedParams.count(i)) {
          return false;
        } else {
          seenIndexes.insert(i);
          return true;
        }
      });
      if (indexes.empty()) {
        continue; // nothing more to flow
      }
      auto& localUses = block->contents.localUses;
      SortedVector remainingIndexes;
      for (auto i : indexes) {
        auto iter = localUses.find(i);
        if (iter != localUses.end()) {
          auto use = iter->second;
          if (use == DAEBlockInfo::Read) {
            usedParams.insert(i);
          }
          // Whether it was a read or a write, we can stop looking at that local
          // here.
        } else {
          remainingIndexes.insert(i);
        }
      }
      // If there are remaining indexes, flow them forward.
      if (!remainingIndexes.empty()) {
        for (auto* next : block->out) {
          work.emplace_back(next, remainingIndexes);
        }
      }
    }
    // We can now compute the unused params.
    for (Index i = 0; i < numParams; i++) {
      if (usedParams.count(i) == 0) {
        info->unusedParams.insert(i);
      }
    }
  }
};

struct DAE : public Pass {
  bool optimize = false;

  void run(PassRunner* runner, Module* module) override {
    // Iterate to convergence.
    while (1) {
      if (!iteration(runner, module)) {
        break;
      }
    }
  }

  bool iteration(PassRunner* runner, Module* module) {
    allDroppedCalls.clear();

    DAEFunctionInfoMap infoMap;
    // Ensure they all exist so the parallel threads don't modify the data
    // structure.
    ModuleUtils::iterDefinedFunctions(
      *module, [&](Function* func) { infoMap[func->name]; });
    // Check the influence of the table and exports.
    for (auto& curr : module->exports) {
      if (curr->kind == ExternalKind::Function) {
        infoMap[curr->value].hasUnseenCalls = true;
      }
    }
    for (auto& segment : module->table.segments) {
      for (auto name : segment.data) {
        infoMap[name].hasUnseenCalls = true;
      }
    }
    // Scan all the functions.
    DAEScanner(&infoMap).run(runner, module);
    // Combine all the info.
    std::unordered_map<Name, std::vector<Call*>> allCalls;
    std::unordered_set<Name> tailCallees;
    for (auto& pair : infoMap) {
      auto& info = pair.second;
      for (auto& pair : info.calls) {
        auto name = pair.first;
        auto& calls = pair.second;
        auto& allCallsToName = allCalls[name];
        allCallsToName.insert(allCallsToName.end(), calls.begin(), calls.end());
      }
      for (auto& callee : info.tailCallees) {
        tailCallees.insert(callee);
      }
      for (auto& pair : info.droppedCalls) {
        allDroppedCalls[pair.first] = pair.second;
      }
    }
    // We now have a mapping of all call sites for each function. Check which
    // are always passed the same constant for a particular argument.
    for (auto& pair : allCalls) {
      auto name = pair.first;
      // We can only optimize if we see all the calls and can modify
      // them.
      if (infoMap[name].hasUnseenCalls) {
        continue;
      }
      auto& calls = pair.second;
      auto* func = module->getFunction(name);
      auto numParams = func->getNumParams();
      for (Index i = 0; i < numParams; i++) {
        Literal value;
        for (auto* call : calls) {
          assert(call->target == name);
          assert(call->operands.size() == numParams);
          auto* operand = call->operands[i];
          if (auto* c = operand->dynCast<Const>()) {
            if (value.type == Type::none) {
              // This is the first value seen.
              value = c->value;
            } else if (value != c->value) {
              // Not identical, give up
              value.type = Type::none;
              break;
            }
          } else {
            // Not a constant, give up
            value.type = Type::none;
            break;
          }
        }
        if (value.type != Type::none) {
          // Success! We can just apply the constant in the function, which
          // makes the parameter value unused, which lets us remove it later.
          Builder builder(*module);
          func->body = builder.makeSequence(
            builder.makeLocalSet(i, builder.makeConst(value)), func->body);
          // Mark it as unused, which we know it now is (no point to
          // re-scan just for that).
          infoMap[name].unusedParams.insert(i);
        }
      }
    }
    // Track which functions we changed, and optimize them later if necessary.
    std::unordered_set<Function*> changed;
    // We now know which parameters are unused, and can potentially remove them.
    for (auto& pair : allCalls) {
      auto name = pair.first;
      auto& calls = pair.second;
      auto* func = module->getFunction(name);
      auto numParams = func->getNumParams();
      if (numParams == 0) {
        continue;
      }
      // Iterate downwards, as we may remove more than one.
      Index i = numParams - 1;
      while (1) {
        if (infoMap[name].unusedParams.has(i)) {
          // Great, it's not used. Check if none of the calls has a param with
          // side effects, as that would prevent us removing them (flattening
          // should have been done earlier).
          bool canRemove =
            std::none_of(calls.begin(), calls.end(), [&](Call* call) {
              auto* operand = call->operands[i];
              return EffectAnalyzer(runner->options, operand).hasSideEffects();
            });
          if (canRemove) {
            // Wonderful, nothing stands in our way! Do it.
            // TODO: parallelize this?
            removeParameter(func, i, calls);
            changed.insert(func);
          }
        }
        if (i == 0) {
          break;
        }
        i--;
      }
    }
    // We can also tell which calls have all their return values dropped. Note
    // that we can't do this if we changed anything so far, as we may have
    // modified allCalls (we can't modify a call site twice in one iteration,
    // once to remove a param, once to drop the return value).
    if (changed.empty()) {
      for (auto& func : module->functions) {
<<<<<<< HEAD
        if (func->result == Type::none) {
=======
        if (func->sig.results == Type::none) {
>>>>>>> 85de1c12
          continue;
        }
        auto name = func->name;
        if (infoMap[name].hasUnseenCalls) {
          continue;
        }
        if (infoMap[name].hasTailCalls) {
          continue;
        }
        if (tailCallees.find(name) != tailCallees.end()) {
          continue;
        }
        auto iter = allCalls.find(name);
        if (iter == allCalls.end()) {
          continue;
        }
        auto& calls = iter->second;
        bool allDropped =
          std::all_of(calls.begin(), calls.end(), [&](Call* call) {
            return allDroppedCalls.count(call);
          });
        if (!allDropped) {
          continue;
        }
        removeReturnValue(func.get(), calls, module);
        // TODO Removing a drop may also open optimization opportunities in the
        // callers.
        changed.insert(func.get());
      }
    }
    if (optimize && !changed.empty()) {
      OptUtils::optimizeAfterInlining(changed, module, runner);
    }
    return !changed.empty();
  }

private:
  std::unordered_map<Call*, Expression**> allDroppedCalls;

  void removeParameter(Function* func, Index i, std::vector<Call*>& calls) {
    // It's cumbersome to adjust local names - TODO don't clear them?
    Builder::clearLocalNames(func);
    // Remove the parameter from the function. We must add a new local
    // for uses of the parameter, but cannot make it use the same index
    // (in general).
    std::vector<Type> params = func->sig.params.expand();
    auto type = params[i];
    params.erase(params.begin() + i);
    func->sig.params = Type(params);
    Index newIndex = Builder::addVar(func, type);
    // Update local operations.
    struct LocalUpdater : public PostWalker<LocalUpdater> {
      Index removedIndex;
      Index newIndex;
      LocalUpdater(Function* func, Index removedIndex, Index newIndex)
        : removedIndex(removedIndex), newIndex(newIndex) {
        walk(func->body);
      }
      void visitLocalGet(LocalGet* curr) { updateIndex(curr->index); }
      void visitLocalSet(LocalSet* curr) { updateIndex(curr->index); }
      void updateIndex(Index& index) {
        if (index == removedIndex) {
          index = newIndex;
        } else if (index > removedIndex) {
          index--;
        }
      }
    } localUpdater(func, i, newIndex);
    // Remove the arguments from the calls.
    for (auto* call : calls) {
      call->operands.erase(call->operands.begin() + i);
    }
  }

  void
  removeReturnValue(Function* func, std::vector<Call*>& calls, Module* module) {
<<<<<<< HEAD
    // Clear the type, which is no longer accurate.
    func->type = Name();
    func->result = Type::none;
=======
    func->sig.results = Type::none;
>>>>>>> 85de1c12
    Builder builder(*module);
    // Remove any return values.
    struct ReturnUpdater : public PostWalker<ReturnUpdater> {
      Module* module;
      ReturnUpdater(Function* func, Module* module) : module(module) {
        walk(func->body);
      }
      void visitReturn(Return* curr) {
        auto* value = curr->value;
        assert(value);
        curr->value = nullptr;
        Builder builder(*module);
        replaceCurrent(builder.makeSequence(builder.makeDrop(value), curr));
      }
    } returnUpdater(func, module);
    // Remove any value flowing out.
    if (func->body->type.isConcrete()) {
      func->body = builder.makeDrop(func->body);
    }
    // Remove the drops on the calls.
    for (auto* call : calls) {
      auto iter = allDroppedCalls.find(call);
      assert(iter != allDroppedCalls.end());
      Expression** location = iter->second;
      *location = call;
      // Update the call's type.
      if (call->type != Type::unreachable) {
        call->type = Type::none;
      }
    }
  }
};

Pass* createDAEPass() { return new DAE(); }

Pass* createDAEOptimizingPass() {
  auto* ret = new DAE();
  ret->optimize = true;
  return ret;
}

} // namespace wasm<|MERGE_RESOLUTION|>--- conflicted
+++ resolved
@@ -362,11 +362,7 @@
     // once to remove a param, once to drop the return value).
     if (changed.empty()) {
       for (auto& func : module->functions) {
-<<<<<<< HEAD
-        if (func->result == Type::none) {
-=======
         if (func->sig.results == Type::none) {
->>>>>>> 85de1c12
           continue;
         }
         auto name = func->name;
@@ -443,13 +439,7 @@
 
   void
   removeReturnValue(Function* func, std::vector<Call*>& calls, Module* module) {
-<<<<<<< HEAD
-    // Clear the type, which is no longer accurate.
-    func->type = Name();
-    func->result = Type::none;
-=======
     func->sig.results = Type::none;
->>>>>>> 85de1c12
     Builder builder(*module);
     // Remove any return values.
     struct ReturnUpdater : public PostWalker<ReturnUpdater> {
