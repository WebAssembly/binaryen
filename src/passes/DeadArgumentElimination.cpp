--- conflicted
+++ resolved
@@ -167,26 +167,11 @@
 
     auto numParams = func->getNumParams();
     PostWalker<DAEScanner, Visitor<DAEScanner>>::doWalkFunction(func);
-<<<<<<< HEAD
     // If there are params, check if they are used.
     // TODO: This work could be avoided if we cannot optimize for other reasons.
     //       That would require deferring this to later and checking that.
     if (numParams > 0) {
-      auto usedParams = ParamUtils::getUsedParams(func);
-=======
-    // If there are relevant params, check if they are used. If we can't
-    // optimize the function anyhow, there's no point (note that our check here
-    // is technically racy - another thread could update hasUnseenCalls to true
-    // around when we check it - but that just means that we might or might not
-    // do some extra work, as we'll ignore the results later if we have unseen
-    // calls. That is, the check for hasUnseenCalls here is just a minor
-    // optimization to avoid pointless work. We can avoid that work if either
-    // we know there is an unseen call before the parallel analysis that we are
-    // part of, say if we are exported, or if another parallel function finds a
-    // RefFunc to us and updates it before we check it).
-    if (numParams > 0 && !info->hasUnseenCalls) {
       auto usedParams = ParamUtils::getUsedParams(func, getModule());
->>>>>>> 99246837
       for (Index i = 0; i < numParams; i++) {
         if (usedParams.count(i) == 0) {
           info->unusedParams.insert(i);
