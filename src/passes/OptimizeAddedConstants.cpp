--- conflicted
+++ resolved
@@ -376,13 +376,8 @@
     //  g(a, offset=10)
     // but if x has other uses, then avoid doing so - we'll be doing that add
     // anyhow, so the load/store offset trick won't actually help.
-<<<<<<< HEAD
-    Parents parents(getFunction()->body);
+    GetParents parents(getFunction()->body);
     for (auto& [location, _] : localGraph->getLocations()) {
-=======
-    GetParents parents(getFunction()->body);
-    for (auto& [location, _] : localGraph->locations) {
->>>>>>> e2ce099f
       if (auto* set = location->dynCast<LocalSet>()) {
         if (auto* add = set->value->dynCast<Binary>()) {
           if (add->op == AddInt32) {
