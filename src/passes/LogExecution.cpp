--- conflicted
+++ resolved
@@ -41,10 +41,8 @@
 Name LOGGER("log_execution");
 
 struct LogExecution : public WalkerPass<PostWalker<LogExecution>> {
-<<<<<<< HEAD
   std::unordered_map<Function*, Index> functionOrdinals;
   std::set<Index> usedFunctionOrdinals;
-=======
   // The module name the logger function is imported from.
   IString loggerModule;
 
@@ -57,7 +55,6 @@
   }
 
   void visitLoop(Loop* curr) { curr->body = makeLogCall(curr->body); }
->>>>>>> 4790636e
 
   Index nextFreeIndex = 0;
 
@@ -107,24 +104,24 @@
     if (loggerModule != "") {
       import->module = loggerModule;
     } else {
-      // Import the log function from import "env" if the module
-      // imports other functions from that name.
+    // Import the log function from import "env" if the module
+    // imports other functions from that name.
+    for (auto& func : curr->functions) {
+      if (func->imported() && func->module == ENV) {
+        import->module = func->module;
+        break;
+      }
+    }
+
+    // If not, then pick the import name of the first function we find.
+    if (!import->module) {
       for (auto& func : curr->functions) {
-        if (func->imported() && func->module == ENV) {
+        if (func->imported()) {
           import->module = func->module;
           break;
         }
       }
-
-      // If not, then pick the import name of the first function we find.
-      if (!import->module) {
-        for (auto& func : curr->functions) {
-          if (func->imported()) {
-            import->module = func->module;
-            break;
-          }
-        }
-      }
+    }
 
       // If no function was found, use ENV.
       if (!import->module) {
