/*
 * Copyright 2017 WebAssembly Community Group participants
 *
 * Licensed under the Apache License, Version 2.0 (the "License");
 * you may not use this file except in compliance with the License.
 * You may obtain a copy of the License at
 *
 *     http://www.apache.org/licenses/LICENSE-2.0
 *
 * Unless required by applicable law or agreed to in writing, software
 * distributed under the License is distributed on an "AS IS" BASIS,
 * WITHOUT WARRANTIES OR CONDITIONS OF ANY KIND, either express or implied.
 * See the License for the specific language governing permissions and
 * limitations under the License.
 */

//
// Flattens code into "Flat IR" form. See ir/flat.h.
//

#include <ir/branch-utils.h>
#include <ir/effects.h>
#include <ir/flat.h>
#include <ir/properties.h>
#include <ir/utils.h>
#include <pass.h>
#include <wasm-builder.h>
#include <wasm.h>

namespace wasm {

// We use the following algorithm: we maintain a list of "preludes", code
// that runs right before an expression. When we visit an expression we
// must handle it and its preludes. If the expression has side effects,
// we reduce it to a local.get and add a prelude for that. We then handle
// the preludes, by moving them to the parent or handling them directly.
// we can move them to the parent if the parent is not a control flow
// structure. Otherwise, if the parent is a control flow structure, it
// will incorporate the preludes of its children accordingly.
// As a result, when we reach a node, we know its children have no
// side effects (they have been moved to a prelude), or we are a
// control flow structure (which allows children with side effects,
// e.g. a return as a block element).
// Once exception is that we allow an (unreachable) node, which is used
// when we move something unreachable to another place, and need a
// placeholder. We will never reach that (unreachable) anyhow
struct Flatten
  : public WalkerPass<
      ExpressionStackWalker<Flatten, UnifiedExpressionVisitor<Flatten>>> {
  bool isFunctionParallel() override { return true; }

  Pass* create() override { return new Flatten; }

  // For each expression, a bunch of expressions that should execute right
  // before it
  std::unordered_map<Expression*, std::vector<Expression*>> preludes;

  // Break values are sent through a temp local
  std::unordered_map<Name, Index> breakTemps;

  void visitExpression(Expression* curr) {
    std::vector<Expression*> ourPreludes;
    Builder builder(*getModule());

    // Nothing to do for constants, nop, and unreachable
    if (Properties::isConstantExpression(curr) || curr->is<Nop>() ||
        curr->is<Unreachable>()) {
      return;
    }

    if (Flat::isControlFlowStructure(curr)) {
      // handle control flow explicitly. our children do not have control flow,
      // but they do have preludes which we need to set up in the right place

      // no one should have given us preludes, they are on the children
      assert(preludes.find(curr) == preludes.end());

      if (auto* block = curr->dynCast<Block>()) {
        // make a new list, where each item's preludes are added before it
        ExpressionList newList(getModule()->allocator);
        for (auto* item : block->list) {
          auto iter = preludes.find(item);
          if (iter != preludes.end()) {
            auto& itemPreludes = iter->second;
            for (auto* prelude : itemPreludes) {
              newList.push_back(prelude);
            }
            itemPreludes.clear();
          }
          newList.push_back(item);
        }
        block->list.swap(newList);
        // remove a block return value
        auto type = block->type;
        if (type.isConcrete()) {
          // if there is a temp index for breaking to the block, use that
          Index temp;
          auto iter = breakTemps.find(block->name);
          if (iter != breakTemps.end()) {
            temp = iter->second;
          } else {
            temp = builder.addVar(getFunction(), type);
          }
          auto*& last = block->list.back();
          if (last->type.isConcrete()) {
            last = builder.makeLocalSet(temp, last);
          }
          block->finalize(Type::none);
          // and we leave just a get of the value
          auto* rep = builder.makeLocalGet(temp, type);
          replaceCurrent(rep);
          // the whole block is now a prelude
          ourPreludes.push_back(block);
        }
        // the block now has no return value, and may have become unreachable
<<<<<<< HEAD
        block->finalize(Type::none);
=======
        block->finalize(none);

>>>>>>> 85de1c12
      } else if (auto* iff = curr->dynCast<If>()) {
        // condition preludes go before the entire if
        auto* rep = getPreludesWithExpression(iff->condition, iff);
        // arm preludes go in the arms. we must also remove an if value
        auto* originalIfTrue = iff->ifTrue;
        auto* originalIfFalse = iff->ifFalse;
        auto type = iff->type;
        Expression* prelude = nullptr;
        if (type.isConcrete()) {
          Index temp = builder.addVar(getFunction(), type);
          if (iff->ifTrue->type.isConcrete()) {
            iff->ifTrue = builder.makeLocalSet(temp, iff->ifTrue);
          }
          if (iff->ifFalse && iff->ifFalse->type.isConcrete()) {
            iff->ifFalse = builder.makeLocalSet(temp, iff->ifFalse);
          }
          // the whole if (+any preludes from the condition) is now a prelude
          prelude = rep;
          // and we leave just a get of the value
          rep = builder.makeLocalGet(temp, type);
        }
        iff->ifTrue = getPreludesWithExpression(originalIfTrue, iff->ifTrue);
        if (iff->ifFalse) {
          iff->ifFalse =
            getPreludesWithExpression(originalIfFalse, iff->ifFalse);
        }
        iff->finalize();
        if (prelude) {
          ReFinalizeNode().visit(prelude);
          ourPreludes.push_back(prelude);
        }
        replaceCurrent(rep);

      } else if (auto* loop = curr->dynCast<Loop>()) {
        // remove a loop value
        Expression* rep = loop;
        auto* originalBody = loop->body;
        auto type = loop->type;
        if (type.isConcrete()) {
          Index temp = builder.addVar(getFunction(), type);
          loop->body = builder.makeLocalSet(temp, loop->body);
          // and we leave just a get of the value
          rep = builder.makeLocalGet(temp, type);
          // the whole if is now a prelude
          ourPreludes.push_back(loop);
          loop->type = Type::none;
        }
        loop->body = getPreludesWithExpression(originalBody, loop->body);
        loop->finalize();
        replaceCurrent(rep);

      } else {
        WASM_UNREACHABLE("unexpected expr type");
      }

    } else {
      // for anything else, there may be existing preludes
      auto iter = preludes.find(curr);
      if (iter != preludes.end()) {
        ourPreludes.swap(iter->second);
      }

      // special handling
      if (auto* set = curr->dynCast<LocalSet>()) {
        if (set->isTee()) {
          // we disallow local.tee
          if (set->value->type == Type::unreachable) {
            replaceCurrent(set->value); // trivial, no set happens
          } else {
            // use a set in a prelude + a get
            set->makeSet();
            ourPreludes.push_back(set);
            Type localType = getFunction()->getLocalType(set->index);
            replaceCurrent(builder.makeLocalGet(set->index, localType));
          }
        }

      } else if (auto* br = curr->dynCast<Break>()) {
        if (br->value) {
          auto type = br->value->type;
          if (type.isConcrete()) {
            // we are sending a value. use a local instead
            Type blockType = findBreakTarget(br->name)->type;
            Index temp = getTempForBreakTarget(br->name, blockType);
            ourPreludes.push_back(builder.makeLocalSet(temp, br->value));

            // br_if leaves a value on the stack if not taken, which later can
            // be the last element of the enclosing innermost block and flow
            // out. The local we created using 'getTempForBreakTarget' returns
            // the return type of the block this branch is targetting, which may
            // not be the same with the innermost block's return type. For
            // example,
            // (block $any (result anyref)
            //   (block (result nullref)
            //     (local.tee $0
            //       (br_if $any
            //         (ref.null)
            //         (i32.const 0)
            //       )
            //     )
            //   )
            // )
            // In this case we need two locals to store (ref.null); one with
            // anyref type that's for the target block ($label0) and one more
            // with nullref type in case for flowing out. Here we create the
            // second 'flowing out' local in case two block's types are
            // different.
            if (type != blockType) {
              temp = builder.addVar(getFunction(), type);
              ourPreludes.push_back(builder.makeLocalSet(
                temp, ExpressionManipulator::copy(br->value, *getModule())));
            }

            if (br->condition) {
              // the value must also flow out
              ourPreludes.push_back(br);
              if (br->type.isConcrete()) {
                replaceCurrent(builder.makeLocalGet(temp, type));
              } else {
                assert(br->type == Type::unreachable);
                replaceCurrent(builder.makeUnreachable());
              }
            }
            br->value = nullptr;
            br->finalize();
          } else {
            assert(type == Type::unreachable);
            // we don't need the br at all
            replaceCurrent(br->value);
          }
        }

      } else if (auto* sw = curr->dynCast<Switch>()) {
        if (sw->value) {
          auto type = sw->value->type;
          if (type.isConcrete()) {
            // we are sending a value. use a local instead
            Index temp = builder.addVar(getFunction(), type);
            ourPreludes.push_back(builder.makeLocalSet(temp, sw->value));
            // we don't know which break target will be hit - assign to them all
            auto names = BranchUtils::getUniqueTargets(sw);
            for (auto name : names) {
              ourPreludes.push_back(
                builder.makeLocalSet(getTempForBreakTarget(name, type),
                                     builder.makeLocalGet(temp, type)));
            }
            sw->value = nullptr;
            sw->finalize();
          } else {
            assert(type == Type::unreachable);
            // we don't need the br at all
            replaceCurrent(sw->value);
          }
        }
      }
    }
    // TODO Handle br_on_exn

    // continue for general handling of everything, control flow or otherwise
    curr = getCurrent(); // we may have replaced it
    // we have changed children
    ReFinalizeNode().visit(curr);
<<<<<<< HEAD
    // move everything to the prelude, if we need to: anything but constants
    if (!curr->is<Const>()) {
      if (curr->type == Type::unreachable) {
        ourPreludes.push_back(curr);
        replaceCurrent(builder.makeUnreachable());
      } else if (curr->type == Type::none) {
        if (!curr->is<Nop>()) {
          ourPreludes.push_back(curr);
          replaceCurrent(builder.makeNop());
        }
      } else {
        // use a local
        auto type = curr->type;
        Index temp = builder.addVar(getFunction(), type);
        ourPreludes.push_back(builder.makeLocalSet(temp, curr));
        replaceCurrent(builder.makeLocalGet(temp, type));
      }
=======
    if (curr->type == unreachable) {
      ourPreludes.push_back(curr);
      replaceCurrent(builder.makeUnreachable());
    } else if (curr->type.isConcrete()) {
      // use a local
      auto type = curr->type;
      Index temp = builder.addVar(getFunction(), type);
      ourPreludes.push_back(builder.makeLocalSet(temp, curr));
      replaceCurrent(builder.makeLocalGet(temp, type));
>>>>>>> 85de1c12
    }

    // next, finish up: migrate our preludes if we can
    if (!ourPreludes.empty()) {
      auto* parent = getParent();
      if (parent && !Flat::isControlFlowStructure(parent)) {
        auto& parentPreludes = preludes[parent];
        for (auto* prelude : ourPreludes) {
          parentPreludes.push_back(prelude);
        }
      } else {
        // keep our preludes, parent will handle them
        preludes[getCurrent()].swap(ourPreludes);
      }
    }
  }

  void visitFunction(Function* curr) {
    auto* originalBody = curr->body;
    // if the body is a block with a result, turn that into a return
    if (curr->body->type.isConcrete()) {
      curr->body = Builder(*getModule()).makeReturn(curr->body);
    }
    // the body may have preludes
    curr->body = getPreludesWithExpression(originalBody, curr->body);
  }

private:
  // gets an expression, either by itself, or in a block with its
  // preludes (which we use up) before it
  Expression* getPreludesWithExpression(Expression* curr) {
    return getPreludesWithExpression(curr, curr);
  }

  // gets an expression, either by itself, or in a block with some
  // preludes (which we use up) for another expression before it
  Expression* getPreludesWithExpression(Expression* preluder,
                                        Expression* after) {
    auto iter = preludes.find(preluder);
    if (iter == preludes.end()) {
      return after;
    }
    // we have preludes
    auto& thePreludes = iter->second;
    auto* ret = Builder(*getModule()).makeBlock(thePreludes);
    thePreludes.clear();
    ret->list.push_back(after);
    ret->finalize();
    return ret;
  }

  // get the temp local to be used for breaks to that target. allocates
  // one if there isn't one yet
  Index getTempForBreakTarget(Name name, Type type) {
    auto iter = breakTemps.find(name);
    if (iter != breakTemps.end()) {
      return iter->second;
    } else {
      return breakTemps[name] =
               Builder(*getModule()).addVar(getFunction(), type);
    }
  }
};

Pass* createFlattenPass() { return new Flatten(); }

} // namespace wasm<|MERGE_RESOLUTION|>--- conflicted
+++ resolved
@@ -113,12 +113,8 @@
           ourPreludes.push_back(block);
         }
         // the block now has no return value, and may have become unreachable
-<<<<<<< HEAD
-        block->finalize(Type::none);
-=======
         block->finalize(none);
 
->>>>>>> 85de1c12
       } else if (auto* iff = curr->dynCast<If>()) {
         // condition preludes go before the entire if
         auto* rep = getPreludesWithExpression(iff->condition, iff);
@@ -281,25 +277,6 @@
     curr = getCurrent(); // we may have replaced it
     // we have changed children
     ReFinalizeNode().visit(curr);
-<<<<<<< HEAD
-    // move everything to the prelude, if we need to: anything but constants
-    if (!curr->is<Const>()) {
-      if (curr->type == Type::unreachable) {
-        ourPreludes.push_back(curr);
-        replaceCurrent(builder.makeUnreachable());
-      } else if (curr->type == Type::none) {
-        if (!curr->is<Nop>()) {
-          ourPreludes.push_back(curr);
-          replaceCurrent(builder.makeNop());
-        }
-      } else {
-        // use a local
-        auto type = curr->type;
-        Index temp = builder.addVar(getFunction(), type);
-        ourPreludes.push_back(builder.makeLocalSet(temp, curr));
-        replaceCurrent(builder.makeLocalGet(temp, type));
-      }
-=======
     if (curr->type == unreachable) {
       ourPreludes.push_back(curr);
       replaceCurrent(builder.makeUnreachable());
@@ -309,7 +286,6 @@
       Index temp = builder.addVar(getFunction(), type);
       ourPreludes.push_back(builder.makeLocalSet(temp, curr));
       replaceCurrent(builder.makeLocalGet(temp, type));
->>>>>>> 85de1c12
     }
 
     // next, finish up: migrate our preludes if we can
