/*
 * Copyright 2016 WebAssembly Community Group participants
 *
 * Licensed under the Apache License, Version 2.0 (the "License");
 * you may not use this file except in compliance with the License.
 * You may obtain a copy of the License at
 *
 *     http://www.apache.org/licenses/LICENSE-2.0
 *
 * Unless required by applicable law or agreed to in writing, software
 * distributed under the License is distributed on an "AS IS" BASIS,
 * WITHOUT WARRANTIES OR CONDITIONS OF ANY KIND, either express or implied.
 * See the License for the specific language governing permissions and
 * limitations under the License.
 */

//
// Removes module elements that are not needed: functions, globals, tags, etc.
// Basically "global dead code elimination" but not just for code.
//
// To do this optimally, we need to consider that an element may be in one of
// three states:
//
//  * No references at all. We can simply remove it.
//  * References, but no uses. We can't remove it, but we can change it (see
//    below).
//  * Uses (which imply references). We must keep it as it is.
//
// An example of something with a reference but *not* a use is a RefFunc to a
// function that has no corresponding CallRef to that type. We cannot just
// remove the function, since the RefFunc must refer to an actual entity in the
// IR, but we know it isn't actually used/called, so we can change it - we can
// empty out the body and put an unreachable there, for example. That is, a
// reference forces us to keep something in the IR to be referred to, but only
// a use actually makes us keep its contents as well.
//

#include <memory>

#include "ir/element-utils.h"
#include "ir/intrinsics.h"
#include "ir/module-utils.h"
#include "ir/utils.h"
#include "pass.h"
#include "wasm-builder.h"
#include "wasm.h"

namespace wasm {

// TODO: Add data segment, multiple memories (#5224)
// TODO: use Effects below to determine if a memory is used
// This pass does not have multi-memories support
enum class ModuleElementKind { Function, Global, Tag, Table, ElementSegment };

// An element in the module that we track: a kind (function, global, etc.) + the
// name of the particular element.
using ModuleElement = std::pair<ModuleElementKind, Name>;

// Visit or walk an expression to find what things are referenced.
struct ReferenceFinder : public PostWalker<ReferenceFinder> {
  // Our findings are placed in these data structures, which the user of this
  // code can then process.
  std::vector<ModuleElement> elements;
  std::vector<HeapType> callRefTypes;
  std::vector<Name> refFuncs;
  bool usesMemory = false;

  // Add an item to the output data structures.
  void note(ModuleElement element) { elements.push_back(element); }
  void noteCallRef(HeapType type) { callRefTypes.push_back(type); }
  void noteRefFunc(Name refFunc) { refFuncs.push_back(refFunc); }

  // Visitors

  void visitCall(Call* curr) {
    note(ModuleElement(ModuleElementKind::Function, curr->target));

    if (Intrinsics(*getModule()).isCallWithoutEffects(curr)) {
      // A call-without-effects receives a function reference and calls it, the
      // same as a CallRef. When we have a flag for non-closed-world, we should
      // handle this automatically by the reference flowing out to an import,
      // which is what binaryen intrinsics look like. For now, to support use
      // cases of a closed world but that also use this intrinsic, handle the
      // intrinsic specifically here. (Without that, the closed world assumption
      // makes us ignore the function ref that flows to an import, so we are not
      // aware that it is actually called.)
      auto* target = curr->operands.back();
      if (auto* refFunc = target->dynCast<RefFunc>()) {
        // We can see exactly where this goes.
        Call call(getModule()->allocator);
        call.target = refFunc->func;
        visitCall(&call);
      } else {
        // All we can see is the type, so do a CallRef of that.
        CallRef callRef(getModule()->allocator);
        callRef.target = target;
        visitCallRef(&callRef);
      }
    }
  }

  void visitCallIndirect(CallIndirect* curr) {
    note(ModuleElement(ModuleElementKind::Table, curr->table));
<<<<<<< HEAD

    // Note a possible call of a function reference as well, as something might
    // be written into the table during runtime. With precise tracking of what
    // is written into the table we could do better here; we could also see
    // which tables are immutable. TODO
    noteCallRef(curr->heapType);
=======
>>>>>>> 0dbff752
  }

  void visitCallRef(CallRef* curr) {
    // Ignore unreachable code.
    if (!curr->target->type.isRef()) {
      return;
    }

    noteCallRef(curr->target->type.getHeapType());
  }

  void visitGlobalGet(GlobalGet* curr) {
    note(ModuleElement(ModuleElementKind::Global, curr->name));
  }
  void visitGlobalSet(GlobalSet* curr) {
    note(ModuleElement(ModuleElementKind::Global, curr->name));
  }

  void visitLoad(Load* curr) { usesMemory = true; }
  void visitStore(Store* curr) { usesMemory = true; }
  void visitAtomicCmpxchg(AtomicCmpxchg* curr) { usesMemory = true; }
  void visitAtomicRMW(AtomicRMW* curr) { usesMemory = true; }
  void visitAtomicWait(AtomicWait* curr) { usesMemory = true; }
  void visitAtomicNotify(AtomicNotify* curr) { usesMemory = true; }
  void visitAtomicFence(AtomicFence* curr) { usesMemory = true; }
  void visitMemoryInit(MemoryInit* curr) { usesMemory = true; }
  void visitDataDrop(DataDrop* curr) {
    // TODO: Replace this with a use of a data segment (#5224).
    usesMemory = true;
  }
  void visitMemoryCopy(MemoryCopy* curr) { usesMemory = true; }
  void visitMemoryFill(MemoryFill* curr) { usesMemory = true; }
  void visitMemorySize(MemorySize* curr) { usesMemory = true; }
  void visitMemoryGrow(MemoryGrow* curr) { usesMemory = true; }
  void visitRefFunc(RefFunc* curr) { noteRefFunc(curr->func); }
  void visitTableGet(TableGet* curr) {
    note(ModuleElement(ModuleElementKind::Table, curr->table));
  }
  void visitTableSet(TableSet* curr) {
    note(ModuleElement(ModuleElementKind::Table, curr->table));
  }
  void visitTableSize(TableSize* curr) {
    note(ModuleElement(ModuleElementKind::Table, curr->table));
  }
  void visitTableGrow(TableGrow* curr) {
    note(ModuleElement(ModuleElementKind::Table, curr->table));
  }
  void visitThrow(Throw* curr) {
    note(ModuleElement(ModuleElementKind::Tag, curr->tag));
  }
  void visitTry(Try* curr) {
    for (auto tag : curr->catchTags) {
      note(ModuleElement(ModuleElementKind::Tag, tag));
    }
  }
  void visitArrayNewSeg(ArrayNewSeg* curr) {
    switch (curr->op) {
      case NewData:
        // TODO: Replace this with a use of the specific data segment (#5224).
        usesMemory = true;
        return;
      case NewElem:
        auto segment = getModule()->elementSegments[curr->segment]->name;
        note(ModuleElement(ModuleElementKind::ElementSegment, segment));
        return;
    }
    WASM_UNREACHABLE("unexpected op");
  }
};

// Analyze a module to find what things are referenced and what things are used.
struct Analyzer {
  Module* module;
  const PassOptions& options;

<<<<<<< HEAD
  // The set of all used things we've seen so far.
=======
  // The set of all used things we've seen used so far.
>>>>>>> 0dbff752
  std::unordered_set<ModuleElement> used;

  // Things for whom there is a reference, but may be unused. It is ok for a
  // thing to appear both in |used| and here; we will check |used| first anyhow.
  // (That is, we don't need to be careful to remove things from here if they
  // begin as referenced and later become used; and we don't need to add things
  // to here if they are both used and referenced.)
  std::unordered_set<ModuleElement> referenced;

  // A queue of used module elements that we need to process. These appear in
  // |used|, and the work we do when we pop them from the queue is to look at
  // the things they reach that might become referenced or used.
  std::vector<ModuleElement> moduleQueue;

  // A stack of used expressions to walk. We do *not* use the normal
  // walking mechanism because we need more control. Specifically, we may defer
  // certain walks, such as this:
  //
  //   (struct.new $Foo
  //     (global.get $bar)
  //   )
  //
  // If we walked the child immediately then we would make $bar used. But that
  // global is only used if we actually read that field from the struct. We
  // perform that analysis in readStructFields  unreadStructFieldExprMap, below.
  // TODO: this is not implemented yet
  std::vector<Expression*> expressionQueue;

  bool usesMemory = false;

  // The signatures that we have seen a call_ref for. When we see a RefFunc of a
  // signature in here, we know it is used; otherwise it may only be referred
  // to.
  std::unordered_set<HeapType> calledSignatures;

  // All the RefFuncs we've seen, grouped by heap type. When we see a CallRef of
  // one of the types here, we know all the RefFuncs corresponding to it are
  // used. This is the reverse side of calledSignatures: for a function to
  // be used via a reference, we need the combination of a RefFunc of it as
  // well as a CallRef of that, and we may see them in any order. (Or, if the
  // RefFunc is in a table, we need a CallIndirect, which is handled in the
  // table logic.)
  //
  // After we see a call for a type, we can clear out the entry here for it, as
  // we'll have that type in calledSignatures, and so this contains only
  // RefFuncs that we have not seen a call for yet, hence "uncalledRefFuncMap."
  //
  // We can only do this when assuming a closed world. TODO: In an open world we
  // could carefully track which types actually escape out to exports or
  // imports.
  std::unordered_map<HeapType, std::unordered_set<Name>> uncalledRefFuncMap;

  Analyzer(Module* module,
           const PassOptions& options,
           const std::vector<ModuleElement>& roots)
    : module(module), options(options) {

    // All roots are used.
    for (auto& element : roots) {
      use(element);
    }

    // Globals used in memory/table init expressions are also roots.
    for (auto& segment : module->dataSegments) {
      if (!segment->isPassive) {
        use(segment->offset);
      }
    }
    for (auto& segment : module->elementSegments) {
      if (segment->table.is()) {
        use(segment->offset);
      }
<<<<<<< HEAD
=======
    }

    // Main loop on both the module and the expression queues.
    while (processExpressions() || processModule()) {
>>>>>>> 0dbff752
    }

<<<<<<< HEAD
    // Main loop on both the module and the expression queues.
    while (processExpressions() || processModule()) {
    }
  }

=======
>>>>>>> 0dbff752
  // Process expressions in the expression queue while we have any, visiting
  // them (using their contents) and adding children. Returns whether we did any
  // work.
  bool processExpressions() {
    bool worked = false;
    while (expressionQueue.size()) {
      worked = true;

      auto* curr = expressionQueue.back();
      expressionQueue.pop_back();

      // Find references in this expression, and apply them. Anything found here
      // is used.
      ReferenceFinder finder;
      finder.setModule(module);
      finder.visit(curr);
      for (auto element : finder.elements) {
        use(element);
      }
      for (auto type : finder.callRefTypes) {
        useCallRefType(type);
      }
      for (auto func : finder.refFuncs) {
        useRefFunc(func);
      }
      if (finder.usesMemory) {
        usesMemory = true;
      }

      // Scan the children to continue our work.
      scanChildren(curr);
    }
    return worked;
  }

  void useCallRefType(HeapType type) {
    // Call all the functions of that signature. We can then forget about
    // them, as this signature will be marked as called.
    auto iter = uncalledRefFuncMap.find(type);
    if (iter != uncalledRefFuncMap.end()) {
      // We must not have a type in both calledSignatures and
      // uncalledRefFuncMap: once it is called, we do not track RefFuncs for
      // it any more.
      assert(calledSignatures.count(type) == 0);

      for (Name target : iter->second) {
        use(ModuleElement(ModuleElementKind::Function, target));
      }

      uncalledRefFuncMap.erase(iter);
    }

    calledSignatures.insert(type);
  }

  void useRefFunc(Name func) {
    if (!options.closedWorld) {
      // The world is open, so assume the worst and something (inside or outside
      // of the module) can call this.
      use(ModuleElement(ModuleElementKind::Function, func));
      return;
    }

    // Otherwise, we are in a closed world, and so we can try to optimize the
    // case where the target function is referenced but not used.
    auto element = ModuleElement(ModuleElementKind::Function, func);

    auto type = module->getFunction(func)->type;
    if (calledSignatures.count(type)) {
      // We must not have a type in both calledSignatures and
      // uncalledRefFuncMap: once it is called, we do not track RefFuncs for it
      // any more.
      assert(uncalledRefFuncMap.count(type) == 0);

      // We've seen a RefFunc for this, so it is used.
      use(element);
    } else {
      // We've never seen a CallRef for this, but might see one later.
      uncalledRefFuncMap[type].insert(func);

      referenced.insert(element);
    }
  }

  // As processExpressions, but for module elements.
  bool processModule() {
    bool worked = false;
    while (moduleQueue.size()) {
      worked = true;

      auto curr = moduleQueue.back();
      moduleQueue.pop_back();

      assert(used.count(curr));
      auto& [kind, value] = curr;
      if (kind == ModuleElementKind::Function) {
        // if not an import, walk it
        auto* func = module->getFunction(value);
        if (!func->imported()) {
          use(func->body);
        }
      } else if (kind == ModuleElementKind::Global) {
        // if not imported, it has an init expression we can walk
        auto* global = module->getGlobal(value);
        if (!global->imported()) {
          use(global->init);
        }
      } else if (kind == ModuleElementKind::Table) {
        ModuleUtils::iterTableSegments(
          *module, value, [&](ElementSegment* segment) {
            use(segment->offset);
            use(
              ModuleElement(ModuleElementKind::ElementSegment, segment->name));
          });
      }
    }
    return worked;
  }

  // Mark something as used, if it hasn't already been, and if so add it to the
  // queue so we can process the things it can reach.
  void use(ModuleElement element) {
    auto [_, inserted] = used.emplace(element);
    if (inserted) {
      moduleQueue.emplace_back(element);
    }
  }

  void use(Expression* curr) {
    // For expressions we do not need to check if they have already been seen:
    // the tree structure guarantees that traversing children, recursively, will
    // only visit each expression once, since each expression has a single
    // parent.
    expressionQueue.emplace_back(curr);
  }

  // Add the children of a used expression to be walked, if we should do so.
  void scanChildren(Expression* curr) {
    for (auto* child : ChildIterator(curr)) {
      use(child);
    }
  }
};

struct RemoveUnusedModuleElements : public Pass {
  // This pass only removes module elements, it never modifies function
  // contents (except to replace an entire body with unreachable, which does not
  // cause any need for local fixups).
  bool requiresNonNullableLocalFixups() override { return false; }

  bool rootAllFunctions;

  RemoveUnusedModuleElements(bool rootAllFunctions)
    : rootAllFunctions(rootAllFunctions) {}

  void run(Module* module) override {
    std::vector<ModuleElement> roots;
    // Module start is a root.
    if (module->start.is()) {
      auto startFunction = module->getFunction(module->start);
      // Can be skipped if the start function is empty.
      if (!startFunction->imported() && startFunction->body->is<Nop>()) {
        module->start = Name{};
      } else {
        roots.emplace_back(ModuleElementKind::Function, module->start);
      }
    }
    // If told to, root all the functions.
    if (rootAllFunctions) {
      ModuleUtils::iterDefinedFunctions(*module, [&](Function* func) {
        roots.emplace_back(ModuleElementKind::Function, func->name);
      });
    }
    ModuleUtils::iterActiveElementSegments(
      *module, [&](ElementSegment* segment) {
        auto table = module->getTable(segment->table);
        if (table->imported() && !segment->data.empty()) {
          roots.emplace_back(ModuleElementKind::ElementSegment, segment->name);
        }
      });
    // Exports are roots.
    bool exportsMemory = false;
    for (auto& curr : module->exports) {
      if (curr->kind == ExternalKind::Function) {
        roots.emplace_back(ModuleElementKind::Function, curr->value);
      } else if (curr->kind == ExternalKind::Global) {
        roots.emplace_back(ModuleElementKind::Global, curr->value);
      } else if (curr->kind == ExternalKind::Tag) {
        roots.emplace_back(ModuleElementKind::Tag, curr->value);
      } else if (curr->kind == ExternalKind::Table) {
        roots.emplace_back(ModuleElementKind::Table, curr->value);
        ModuleUtils::iterTableSegments(
          *module, curr->value, [&](ElementSegment* segment) {
            roots.emplace_back(ModuleElementKind::ElementSegment,
                               segment->name);
          });
      } else if (curr->kind == ExternalKind::Memory) {
        exportsMemory = true;
      }
    }
    // Check for special imports, which are roots.
    bool importsMemory = false;
    if (!module->memories.empty() && module->memories[0]->imported()) {
      importsMemory = true;
    }
    // For now, all functions that can be called indirectly are marked as roots.
    // TODO: Compute this based on which ElementSegments are actually used,
    //       and which functions have a call_indirect of the proper type.
    ElementUtils::iterAllElementFunctionNames(module, [&](Name& name) {
      roots.emplace_back(ModuleElementKind::Function, name);
    });

    // Analyze the module.
    auto& options = getPassOptions();
    Analyzer analyzer(module, options, roots);

    // Remove unneeded elements.
    auto needed = [&](ModuleElement element) {
      // We need to emit something in the output if it has either a reference or
      // a use. Situations where we can do better (for the case of a reference
      // without any use) are handled separately below.
      return analyzer.used.count(element) || analyzer.referenced.count(element);
    };

    module->removeFunctions([&](Function* curr) {
      auto element = ModuleElement(ModuleElementKind::Function, curr->name);
      if (analyzer.used.count(element)) {
        // This is used.
        return false;
      }

      if (analyzer.referenced.count(element)) {
        // This is not used, but has a reference. See comment above on
        // uncalledRefFuncs.
        if (!curr->imported()) {
          curr->body = Builder(*module).makeUnreachable();
        }
        return false;
      }

      // The function is not used or referenced; remove it entirely.
      return true;
    });
    module->removeGlobals([&](Global* curr) {
      return !needed(ModuleElement(ModuleElementKind::Global, curr->name));
    });
    module->removeTags([&](Tag* curr) {
      return !needed(ModuleElement(ModuleElementKind::Tag, curr->name));
    });
    module->removeElementSegments([&](ElementSegment* curr) {
      return !needed(
        ModuleElement(ModuleElementKind::ElementSegment, curr->name));
    });
    // Since we've removed all empty element segments, here we mark all tables
    // that have a segment left.
    std::unordered_set<Name> nonemptyTables;
    ModuleUtils::iterActiveElementSegments(
      *module,
      [&](ElementSegment* segment) { nonemptyTables.insert(segment->table); });
    module->removeTables([&](Table* curr) {
      return (nonemptyTables.count(curr->name) == 0 || !curr->imported()) &&
             !needed(ModuleElement(ModuleElementKind::Table, curr->name));
    });
    // TODO: After removing elements, we may be able to remove more things, and
    //       should continue to work. (For example, after removing a reference
    //       to a function from an element segment, we may be able to remove
    //       that function, etc.)

    // Handle the memory
    if (!exportsMemory && !analyzer.usesMemory) {
      if (!importsMemory) {
        // The memory is unobservable to the outside, we can remove the
        // contents.
        module->removeDataSegments([&](DataSegment* curr) { return true; });
      }
      if (module->dataSegments.empty() && !module->memories.empty()) {
        module->removeMemory(module->memories[0]->name);
      }
    }
  }
};

Pass* createRemoveUnusedModuleElementsPass() {
  return new RemoveUnusedModuleElements(false);
}

Pass* createRemoveUnusedNonFunctionModuleElementsPass() {
  return new RemoveUnusedModuleElements(true);
}

} // namespace wasm<|MERGE_RESOLUTION|>--- conflicted
+++ resolved
@@ -101,15 +101,11 @@
 
   void visitCallIndirect(CallIndirect* curr) {
     note(ModuleElement(ModuleElementKind::Table, curr->table));
-<<<<<<< HEAD
-
     // Note a possible call of a function reference as well, as something might
     // be written into the table during runtime. With precise tracking of what
     // is written into the table we could do better here; we could also see
     // which tables are immutable. TODO
     noteCallRef(curr->heapType);
-=======
->>>>>>> 0dbff752
   }
 
   void visitCallRef(CallRef* curr) {
@@ -185,11 +181,7 @@
   Module* module;
   const PassOptions& options;
 
-<<<<<<< HEAD
-  // The set of all used things we've seen so far.
-=======
   // The set of all used things we've seen used so far.
->>>>>>> 0dbff752
   std::unordered_set<ModuleElement> used;
 
   // Things for whom there is a reference, but may be unused. It is ok for a
@@ -262,23 +254,13 @@
       if (segment->table.is()) {
         use(segment->offset);
       }
-<<<<<<< HEAD
-=======
     }
 
     // Main loop on both the module and the expression queues.
     while (processExpressions() || processModule()) {
->>>>>>> 0dbff752
-    }
-
-<<<<<<< HEAD
-    // Main loop on both the module and the expression queues.
-    while (processExpressions() || processModule()) {
-    }
-  }
-
-=======
->>>>>>> 0dbff752
+    }
+  }
+
   // Process expressions in the expression queue while we have any, visiting
   // them (using their contents) and adding children. Returns whether we did any
   // work.
