--- conflicted
+++ resolved
@@ -57,13 +57,10 @@
 // name of the particular element.
 using ModuleElement = std::pair<ModuleElementKind, Name>;
 
-<<<<<<< HEAD
 // A pair of a struct type and a field index, together defining a field in a
 // particular type.
 using StructField = std::pair<HeapType, Index>;
 
-=======
->>>>>>> a6f4b001
 // Visit or walk an expression to find what things are referenced.
 struct ReferenceFinder : public PostWalker<ReferenceFinder> {
   // Our findings are placed in these data structures, which the user of this
@@ -71,20 +68,14 @@
   std::vector<ModuleElement> elements;
   std::vector<HeapType> callRefTypes;
   std::vector<Name> refFuncs;
-<<<<<<< HEAD
   std::vector<StructField> structFields;
-=======
->>>>>>> a6f4b001
   bool usesMemory = false;
 
   // Add an item to the output data structures.
   void note(ModuleElement element) { elements.push_back(element); }
   void noteCallRef(HeapType type) { callRefTypes.push_back(type); }
   void noteRefFunc(Name refFunc) { refFuncs.push_back(refFunc); }
-<<<<<<< HEAD
   void note(StructField structField) { structFields.push_back(structField); }
-=======
->>>>>>> a6f4b001
 
   // Visitors
 
@@ -117,14 +108,11 @@
 
   void visitCallIndirect(CallIndirect* curr) {
     note(ModuleElement(ModuleElementKind::Table, curr->table));
-<<<<<<< HEAD
-=======
     // Note a possible call of a function reference as well, as something might
     // be written into the table during runtime. With precise tracking of what
     // is written into the table we could do better here; we could also see
     // which tables are immutable. TODO
     noteCallRef(curr->heapType);
->>>>>>> a6f4b001
   }
 
   void visitCallRef(CallRef* curr) {
@@ -180,7 +168,6 @@
       note(ModuleElement(ModuleElementKind::Tag, tag));
     }
   }
-<<<<<<< HEAD
   void visitStructGet(StructGet* curr) {
     if (curr->ref->type == Type::unreachable) {
       return;
@@ -191,8 +178,6 @@
     }
     note(StructField{type, curr->index});
   }
-=======
->>>>>>> a6f4b001
   void visitArrayNewSeg(ArrayNewSeg* curr) {
     switch (curr->op) {
       case NewData:
@@ -213,11 +198,7 @@
   Module* module;
   const PassOptions& options;
 
-<<<<<<< HEAD
-  // The set of all used things we've seen so far.
-=======
   // The set of all used things we've seen used so far.
->>>>>>> a6f4b001
   std::unordered_set<ModuleElement> used;
 
   // Things for whom there is a reference, but may be unused. It is ok for a
@@ -243,10 +224,6 @@
   // If we walked the child immediately then we would make $bar used. But that
   // global is only used if we actually read that field from the struct. We
   // perform that analysis in readStructFields  unreadStructFieldExprMap, below.
-<<<<<<< HEAD
-=======
-  // TODO: this is not implemented yet
->>>>>>> a6f4b001
   std::vector<Expression*> expressionQueue;
 
   bool usesMemory = false;
@@ -273,7 +250,6 @@
   // imports.
   std::unordered_map<HeapType, std::unordered_set<Name>> uncalledRefFuncMap;
 
-<<<<<<< HEAD
   // Similar to calledSignatures/uncalledRefFuncMap, we store the StructFields
   // we've seen reads from, and also expressions stored in such fields that
   // could be read if ever we see a read of that field in the future. That is,
@@ -285,8 +261,6 @@
   std::unordered_map<StructField, std::vector<Expression*>>
     unreadStructFieldExprMap;
 
-=======
->>>>>>> a6f4b001
   Analyzer(Module* module,
            const PassOptions& options,
            const std::vector<ModuleElement>& roots)
@@ -314,12 +288,9 @@
     }
   }
 
-<<<<<<< HEAD
   // We'll compute SubTypes if we need them.
   std::unique_ptr<SubTypes> subTypes;
 
-=======
->>>>>>> a6f4b001
   // Process expressions in the expression queue while we have any, visiting
   // them (using their contents) and adding children. Returns whether we did any
   // work.
@@ -345,12 +316,9 @@
       for (auto func : finder.refFuncs) {
         useRefFunc(func);
       }
-<<<<<<< HEAD
       for (auto structField : finder.structFields) {
         useStructField(structField);
       }
-=======
->>>>>>> a6f4b001
       if (finder.usesMemory) {
         usesMemory = true;
       }
@@ -410,7 +378,6 @@
     }
   }
 
-<<<<<<< HEAD
   void useStructField(StructField structField) {
     if (!readStructFields.count(structField)) {
       // Avoid a structured binding as the C++ spec does not allow capturing
@@ -472,54 +439,11 @@
               ModuleElement(ModuleElementKind::ElementSegment, segment->name));
           });
       }
-=======
-  // As processExpressions, but for module elements.
-  bool processModule() {
-    bool worked = false;
-    while (moduleQueue.size()) {
-      worked = true;
-
-      auto curr = moduleQueue.back();
-      moduleQueue.pop_back();
-
-      assert(used.count(curr));
-      auto& [kind, value] = curr;
-      if (kind == ModuleElementKind::Function) {
-        // if not an import, walk it
-        auto* func = module->getFunction(value);
-        if (!func->imported()) {
-          use(func->body);
-        }
-      } else if (kind == ModuleElementKind::Global) {
-        // if not imported, it has an init expression we can walk
-        auto* global = module->getGlobal(value);
-        if (!global->imported()) {
-          use(global->init);
-        }
-      } else if (kind == ModuleElementKind::Table) {
-        ModuleUtils::iterTableSegments(
-          *module, value, [&](ElementSegment* segment) {
-            use(segment->offset);
-            use(
-              ModuleElement(ModuleElementKind::ElementSegment, segment->name));
-          });
-      }
     }
     return worked;
   }
 
-  // Mark something as used, if it hasn't already been, and if so add it to the
-  // queue so we can process the things it can reach.
-  void use(ModuleElement element) {
-    auto [_, inserted] = used.emplace(element);
-    if (inserted) {
-      moduleQueue.emplace_back(element);
->>>>>>> a6f4b001
-    }
-    return worked;
-  }
-
-<<<<<<< HEAD
+
   // Mark something as used, if it hasn't already been, and if so add it to the
   // queue so we can process the things it can reach.
   void use(ModuleElement element) {
@@ -637,21 +561,6 @@
     // Note: nothing to do with |callRefTypes| and |structFields|, which only
     // influence which types will remain in the module (which is not something
     // this pass is involved in).
-=======
-  void use(Expression* curr) {
-    // For expressions we do not need to check if they have already been seen:
-    // the tree structure guarantees that traversing children, recursively, will
-    // only visit each expression once, since each expression has a single
-    // parent.
-    expressionQueue.emplace_back(curr);
-  }
-
-  // Add the children of a used expression to be walked, if we should do so.
-  void scanChildren(Expression* curr) {
-    for (auto* child : ChildIterator(curr)) {
-      use(child);
-    }
->>>>>>> a6f4b001
   }
 };
 
@@ -755,10 +664,7 @@
       return true;
     });
     module->removeGlobals([&](Global* curr) {
-<<<<<<< HEAD
       // See TODO in addReferences - we may be able to do better here.
-=======
->>>>>>> a6f4b001
       return !needed(ModuleElement(ModuleElementKind::Global, curr->name));
     });
     module->removeTags([&](Tag* curr) {
