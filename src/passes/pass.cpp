--- conflicted
+++ resolved
@@ -151,13 +151,9 @@
   add("remove-unused-brs");
   add("remove-unused-names");
   add("optimize-instructions");
-  if (options.optimizeLevel >= 2 || options.shrinkLevel >= 1) {
+  if (options.optimizeLevel >= 2 || options.shrinkLevel >= 2) {
     add("pick-load-signs");
   }
-<<<<<<< HEAD
-  add("precompute");
-  if (options.optimizeLevel >= 2 || options.shrinkLevel >= 1) {
-=======
   // early propagation
   if (options.optimizeLevel >= 3 || options.shrinkLevel >= 2) {
     add("precompute-propagate");
@@ -165,7 +161,6 @@
     add("precompute");
   }
   if (options.optimizeLevel >= 2 || options.shrinkLevel >= 2) {
->>>>>>> fb578443
     add("code-pushing");
   }
   add("simplify-locals-nostructure"); // don't create if/block return values yet, as coalesce can remove copies that that could inhibit
