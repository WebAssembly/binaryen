--- conflicted
+++ resolved
@@ -530,12 +530,8 @@
   }
   if (wasm->features.hasGC() && getTypeSystem() == TypeSystem::Nominal &&
       options.optimizeLevel >= 2) {
-<<<<<<< HEAD
-    addIfNoDWARFIssues("global-subtyping");
+    addIfNoDWARFIssues("type-refining");
     addIfNoDWARFIssues("signature-subtyping");
-=======
-    addIfNoDWARFIssues("type-refining");
->>>>>>> 87fce247
     // Global type optimization can remove fields that are not needed, which can
     // remove ref.funcs that were once assigned to vtables but are no longer
     // needed, which can allow more code to be removed globally. After those,
