/*
 * Copyright 2015 WebAssembly Community Group participants
 *
 * Licensed under the Apache License, Version 2.0 (the "License");
 * you may not use this file except in compliance with the License.
 * You may obtain a copy of the License at
 *
 *     http://www.apache.org/licenses/LICENSE-2.0
 *
 * Unless required by applicable law or agreed to in writing, software
 * distributed under the License is distributed on an "AS IS" BASIS,
 * WITHOUT WARRANTIES OR CONDITIONS OF ANY KIND, either express or implied.
 * See the License for the specific language governing permissions and
 * limitations under the License.
 */

#include <chrono>
#include <sstream>

#ifdef __linux__
#include <unistd.h>
#endif

#include "ir/hashed.h"
#include "ir/module-utils.h"
#include "pass.h"
#include "passes/passes.h"
#include "support/colors.h"
#include "wasm-debug.h"
#include "wasm-io.h"
#include "wasm-validator.h"

namespace wasm {

// PassRegistry

PassRegistry::PassRegistry() { registerPasses(); }

static PassRegistry singleton;

PassRegistry* PassRegistry::get() { return &singleton; }

void PassRegistry::registerPass(const char* name,
                                const char* description,
                                Creator create) {
  assert(passInfos.find(name) == passInfos.end());
  passInfos[name] = PassInfo(description, create);
}

void PassRegistry::registerTestPass(const char* name,
                                    const char* description,
                                    Creator create) {
  assert(passInfos.find(name) == passInfos.end());
  passInfos[name] = PassInfo(description, create, true);
}

std::unique_ptr<Pass> PassRegistry::createPass(std::string name) {
  if (passInfos.find(name) == passInfos.end()) {
    Fatal() << "Could not find pass: " << name << "\n";
  }
  std::unique_ptr<Pass> ret;
  ret.reset(passInfos[name].create());
  ret->name = name;
  return ret;
}

std::vector<std::string> PassRegistry::getRegisteredNames() {
  std::vector<std::string> ret;
  for (auto& [name, _] : passInfos) {
    ret.push_back(name);
  }
  return ret;
}

std::string PassRegistry::getPassDescription(std::string name) {
  assert(passInfos.find(name) != passInfos.end());
  return passInfos[name].description;
}

bool PassRegistry::isPassHidden(std::string name) {
  assert(passInfos.find(name) != passInfos.end());
  return passInfos[name].hidden;
}

// PassRunner

void PassRegistry::registerPasses() {
  registerPass("alignment-lowering",
               "lower unaligned loads and stores to smaller aligned ones",
               createAlignmentLoweringPass);
  registerPass("asyncify",
               "async/await style transform, allowing pausing and resuming",
               createAsyncifyPass);
  registerPass("avoid-reinterprets",
               "Tries to avoid reinterpret operations via more loads",
               createAvoidReinterpretsPass);
  registerPass(
    "dae", "removes arguments to calls in an lto-like manner", createDAEPass);
  registerPass("dae-optimizing",
               "removes arguments to calls in an lto-like manner, and "
               "optimizes where we removed",
               createDAEOptimizingPass);
  registerPass("coalesce-locals",
               "reduce # of locals by coalescing",
               createCoalesceLocalsPass);
  registerPass("coalesce-locals-learning",
               "reduce # of locals by coalescing and learning",
               createCoalesceLocalsWithLearningPass);
  registerPass("code-pushing",
               "push code forward, potentially making it not always execute",
               createCodePushingPass);
  registerPass(
    "code-folding", "fold code, merging duplicates", createCodeFoldingPass);
  registerPass("const-hoisting",
               "hoist repeated constants to a local",
               createConstHoistingPass);
  registerPass("cfp",
               "propagate constant struct field values",
               createConstantFieldPropagationPass);
  registerPass(
    "dce", "removes unreachable code", createDeadCodeEliminationPass);
  registerPass("dealign",
               "forces all loads and stores to have alignment 1",
               createDeAlignPass);
  registerPass("denan",
               "instrument the wasm to convert NaNs into 0 at runtime",
               createDeNaNPass);
  registerPass(
    "directize", "turns indirect calls into direct ones", createDirectizePass);
  registerPass(
    "dfo", "optimizes using the DataFlow SSA IR", createDataFlowOptsPass);
  registerPass("dwarfdump",
               "dump DWARF debug info sections from the read binary",
               createDWARFDumpPass);
  registerPass("duplicate-import-elimination",
               "removes duplicate imports",
               createDuplicateImportEliminationPass);
  registerPass("duplicate-function-elimination",
               "removes duplicate functions",
               createDuplicateFunctionEliminationPass);
  registerPass("emit-target-features",
               "emit the target features section in the output",
               createEmitTargetFeaturesPass);
  registerPass("extract-function",
               "leaves just one function (useful for debugging)",
               createExtractFunctionPass);
  registerPass("extract-function-index",
               "leaves just one function selected by index",
               createExtractFunctionIndexPass);
  registerPass(
    "flatten", "flattens out code, removing nesting", createFlattenPass);
  registerPass("fpcast-emu",
               "emulates function pointer casts, allowing incorrect indirect "
               "calls to (sometimes) work",
               createFuncCastEmulationPass);
  registerPass(
    "func-metrics", "reports function metrics", createFunctionMetricsPass);
  registerPass("generate-dyncalls",
               "generate dynCall fuctions used by emscripten ABI",
               createGenerateDynCallsPass);
  registerPass(
    "generate-i64-dyncalls",
    "generate dynCall functions used by emscripten ABI, but only for "
    "functions with i64 in their signature (which cannot be invoked "
    "via the wasm table without JavaScript BigInt support).",
    createGenerateI64DynCallsPass);
  registerPass(
    "generate-stack-ir", "generate Stack IR", createGenerateStackIRPass);
  registerPass(
    "global-refining", "refine the types of globals", createGlobalRefiningPass);
  registerPass(
    "gto", "globally optimize GC types", createGlobalTypeOptimizationPass);
<<<<<<< HEAD
  registerPass("gufa",
               "Grand Unified Flow Analysis: optimize the entire program using "
               "information about what content can actually appear in each "
               "location",
               createGUFAPass);
  registerPass("gufa-optimizing",
               "GUFA plus local optimizations in functions we modified",
               createGUFAOptimizingPass);
=======
  registerPass(
    "gsi", "globally optimize struct values", createGlobalStructInferencePass);
>>>>>>> 40671bed
  registerPass("type-refining",
               "apply more specific subtypes to type fields where possible",
               createTypeRefiningPass);
  registerPass(
    "heap2local", "replace GC allocations with locals", createHeap2LocalPass);
  registerPass(
    "inline-main", "inline __original_main into main", createInlineMainPass);
  registerPass("inlining",
               "inline functions (you probably want inlining-optimizing)",
               createInliningPass);
  registerPass("inlining-optimizing",
               "inline functions and optimizes where we inlined",
               createInliningOptimizingPass);
  registerPass("intrinsic-lowering",
               "lower away binaryen intrinsics",
               createIntrinsicLoweringPass);
  registerPass("legalize-js-interface",
               "legalizes i64 types on the import/export boundary",
               createLegalizeJSInterfacePass);
  registerPass("legalize-js-interface-minimally",
               "legalizes i64 types on the import/export boundary in a minimal "
               "manner, only on things only JS will call",
               createLegalizeJSInterfaceMinimallyPass);
  registerPass("local-cse",
               "common subexpression elimination inside basic blocks",
               createLocalCSEPass);
  registerPass("local-subtyping",
               "apply more specific subtypes to locals where possible",
               createLocalSubtypingPass);
  registerPass("log-execution",
               "instrument the build with logging of where execution goes",
               createLogExecutionPass);
  registerPass("i64-to-i32-lowering",
               "lower all uses of i64s to use i32s instead",
               createI64ToI32LoweringPass);
  registerPass(
    "instrument-locals",
    "instrument the build with code to intercept all loads and stores",
    createInstrumentLocalsPass);
  registerPass(
    "instrument-memory",
    "instrument the build with code to intercept all loads and stores",
    createInstrumentMemoryPass);
  registerPass(
    "licm", "loop invariant code motion", createLoopInvariantCodeMotionPass);
  registerPass("limit-segments",
               "attempt to merge segments to fit within web limits",
               createLimitSegmentsPass);
  registerPass("memory64-lowering",
               "lower loads and stores to a 64-bit memory to instead use a "
               "32-bit one",
               createMemory64LoweringPass);
  registerPass("memory-packing",
               "packs memory into separate segments, skipping zeros",
               createMemoryPackingPass);
  registerPass(
    "merge-blocks", "merges blocks to their parents", createMergeBlocksPass);
  registerPass("merge-similar-functions",
               "merges similar functions when benefical",
               createMergeSimilarFunctionsPass);
  registerPass(
    "merge-locals", "merges locals when beneficial", createMergeLocalsPass);
  registerPass("metrics", "reports metrics", createMetricsPass);
  registerPass("minify-imports",
               "minifies import names (only those, and not export names), and "
               "emits a mapping to the minified ones",
               createMinifyImportsPass);
  registerPass("minify-imports-and-exports",
               "minifies both import and export names, and emits a mapping to "
               "the minified ones",
               createMinifyImportsAndExportsPass);
  registerPass("minify-imports-and-exports-and-modules",
               "minifies both import and export names, and emits a mapping to "
               "the minified ones, and minifies the modules as well",
               createMinifyImportsAndExportsAndModulesPass);
  registerPass("mod-asyncify-always-and-only-unwind",
               "apply the assumption that asyncify imports always unwind, "
               "and we never rewind",
               createModAsyncifyAlwaysOnlyUnwindPass);
  registerPass("mod-asyncify-never-unwind",
               "apply the assumption that asyncify never unwinds",
               createModAsyncifyNeverUnwindPass);
  registerPass("nm", "name list", createNameListPass);
  registerPass("name-types", "(re)name all heap types", createNameTypesPass);
  registerPass("once-reduction",
               "reduces calls to code that only runs once",
               createOnceReductionPass);
  registerPass("optimize-added-constants",
               "optimizes added constants into load/store offsets",
               createOptimizeAddedConstantsPass);
  registerPass("optimize-added-constants-propagate",
               "optimizes added constants into load/store offsets, propagating "
               "them across locals too",
               createOptimizeAddedConstantsPropagatePass);
  registerPass("optimize-instructions",
               "optimizes instruction combinations",
               createOptimizeInstructionsPass);
  registerPass(
    "optimize-stack-ir", "optimize Stack IR", createOptimizeStackIRPass);
  registerPass("pick-load-signs",
               "pick load signs based on their uses",
               createPickLoadSignsPass);
  registerPass(
    "poppify", "Tranform Binaryen IR into Poppy IR", createPoppifyPass);
  registerPass("post-emscripten",
               "miscellaneous optimizations for Emscripten-generated code",
               createPostEmscriptenPass);
  registerPass("optimize-for-js",
               "early optimize of the instruction combinations for js",
               createOptimizeForJSPass);
  registerPass("precompute",
               "computes compile-time evaluatable expressions",
               createPrecomputePass);
  registerPass("precompute-propagate",
               "computes compile-time evaluatable expressions and propagates "
               "them through locals",
               createPrecomputePropagatePass);
  registerPass("print", "print in s-expression format", createPrinterPass);
  registerPass("print-minified",
               "print in minified s-expression format",
               createMinifiedPrinterPass);
  registerPass("print-features",
               "print options for enabled features",
               createPrintFeaturesPass);
  registerPass(
    "print-full", "print in full s-expression format", createFullPrinterPass);
  registerPass(
    "print-call-graph", "print call graph", createPrintCallGraphPass);

  // Register PrintFunctionMap using its normal name.
  registerPass("print-function-map",
               "print a map of function indexes to names",
               createPrintFunctionMapPass);
  // Also register it as "symbolmap" so that  wasm-opt --symbolmap=foo  is the
  // same as  wasm-as --symbolmap=foo  even though the latter is not a pass
  // (wasm-as cannot run arbitrary passes).
  // TODO: switch emscripten to this name, then remove the old one
  registerPass(
    "symbolmap", "(alias for print-function-map)", createPrintFunctionMapPass);

  registerPass("print-stack-ir",
               "print out Stack IR (useful for internal debugging)",
               createPrintStackIRPass);
  registerPass("remove-non-js-ops",
               "removes operations incompatible with js",
               createRemoveNonJSOpsPass);
  registerPass("remove-imports",
               "removes imports and replaces them with nops",
               createRemoveImportsPass);
  registerPass(
    "remove-memory", "removes memory segments", createRemoveMemoryPass);
  registerPass("remove-unused-brs",
               "removes breaks from locations that are not needed",
               createRemoveUnusedBrsPass);
  registerPass("remove-unused-module-elements",
               "removes unused module elements",
               createRemoveUnusedModuleElementsPass);
  registerPass("remove-unused-nonfunction-module-elements",
               "removes unused module elements that are not functions",
               createRemoveUnusedNonFunctionModuleElementsPass);
  registerPass("remove-unused-names",
               "removes names from locations that are never branched to",
               createRemoveUnusedNamesPass);
  registerPass("reorder-functions",
               "sorts functions by access frequency",
               createReorderFunctionsPass);
  registerPass("reorder-locals",
               "sorts locals by access frequency",
               createReorderLocalsPass);
  registerPass("rereloop",
               "re-optimize control flow using the relooper algorithm",
               createReReloopPass);
  registerPass(
    "rse", "remove redundant local.sets", createRedundantSetEliminationPass);
  registerPass("roundtrip",
               "write the module to binary, then read it",
               createRoundTripPass);
  registerPass("safe-heap",
               "instrument loads and stores to check for invalid behavior",
               createSafeHeapPass);
  registerPass("set-globals",
               "sets specified globals to specified values",
               createSetGlobalsPass);
  registerPass("signature-pruning",
               "remove params from function signature types where possible",
               createSignaturePruningPass);
  registerPass("signature-refining",
               "apply more specific subtypes to signature types where possible",
               createSignatureRefiningPass);
  registerPass("simplify-globals",
               "miscellaneous globals-related optimizations",
               createSimplifyGlobalsPass);
  registerPass("simplify-globals-optimizing",
               "miscellaneous globals-related optimizations, and optimizes "
               "where we replaced global.gets with constants",
               createSimplifyGlobalsOptimizingPass);
  registerPass("simplify-locals",
               "miscellaneous locals-related optimizations",
               createSimplifyLocalsPass);
  registerPass("simplify-locals-nonesting",
               "miscellaneous locals-related optimizations (no nesting at all; "
               "preserves flatness)",
               createSimplifyLocalsNoNestingPass);
  registerPass("simplify-locals-notee",
               "miscellaneous locals-related optimizations (no tees)",
               createSimplifyLocalsNoTeePass);
  registerPass("simplify-locals-nostructure",
               "miscellaneous locals-related optimizations (no structure)",
               createSimplifyLocalsNoStructurePass);
  registerPass(
    "simplify-locals-notee-nostructure",
    "miscellaneous locals-related optimizations (no tees or structure)",
    createSimplifyLocalsNoTeeNoStructurePass);
  registerPass("souperify", "emit Souper IR in text form", createSouperifyPass);
  registerPass("souperify-single-use",
               "emit Souper IR in text form (single-use nodes only)",
               createSouperifySingleUsePass);
  registerPass("stub-unsupported-js",
               "stub out unsupported JS operations",
               createStubUnsupportedJSOpsPass);
  registerPass("ssa",
               "ssa-ify variables so that they have a single assignment",
               createSSAifyPass);
  registerPass(
    "ssa-nomerge",
    "ssa-ify variables so that they have a single assignment, ignoring merges",
    createSSAifyNoMergePass);
  registerPass(
    "strip", "deprecated; same as strip-debug", createStripDebugPass);
  registerPass("stack-check",
               "enforce limits on llvm's __stack_pointer global",
               createStackCheckPass);
  registerPass("strip-debug",
               "strip debug info (including the names section)",
               createStripDebugPass);
  registerPass("strip-dwarf", "strip dwarf debug info", createStripDWARFPass);
  registerPass("strip-producers",
               "strip the wasm producers section",
               createStripProducersPass);
  registerPass("strip-target-features",
               "strip the wasm target features section",
               createStripTargetFeaturesPass);
  registerPass("trap-mode-clamp",
               "replace trapping operations with clamping semantics",
               createTrapModeClamp);
  registerPass("trap-mode-js",
               "replace trapping operations with js semantics",
               createTrapModeJS);
  registerPass("untee",
               "removes local.tees, replacing them with sets and gets",
               createUnteePass);
  registerPass("vacuum", "removes obviously unneeded code", createVacuumPass);
  // registerPass(
  //   "lower-i64", "lowers i64 into pairs of i32s", createLowerInt64Pass);

  // Register passes used for internal testing. These don't show up in --help.
  registerTestPass("catch-pop-fixup",
                   "fixup nested pops within catches",
                   createCatchPopFixupPass);
}

void PassRunner::addIfNoDWARFIssues(std::string passName) {
  auto pass = PassRegistry::get()->createPass(passName);
  if (!pass->invalidatesDWARF() || !shouldPreserveDWARF()) {
    doAdd(std::move(pass));
  }
}

void PassRunner::addDefaultOptimizationPasses() {
  addDefaultGlobalOptimizationPrePasses();
  addDefaultFunctionOptimizationPasses();
  addDefaultGlobalOptimizationPostPasses();
}

void PassRunner::addDefaultFunctionOptimizationPasses() {
  // All the additions here are optional if DWARF must be preserved. That is,
  // when DWARF is relevant we run fewer optimizations.
  // FIXME: support DWARF in all of them.

  // Untangling to semi-ssa form is helpful (but best to ignore merges
  // so as to not introduce new copies).
  if (options.optimizeLevel >= 3 || options.shrinkLevel >= 1) {
    addIfNoDWARFIssues("ssa-nomerge");
  }
  // if we are willing to work very very hard, flatten the IR and do opts
  // that depend on flat IR
  if (options.optimizeLevel >= 4) {
    addIfNoDWARFIssues("flatten");
    // LocalCSE is particularly useful after flatten (see comment in the pass
    // itself), but we must simplify locals a little first (as flatten adds many
    // new and redundant ones, which make things seem different if we do not
    // run some amount of simplify-locals first).
    addIfNoDWARFIssues("simplify-locals-notee-nostructure");
    addIfNoDWARFIssues("local-cse");
    // TODO: add rereloop etc. here
  }
  addIfNoDWARFIssues("dce");
  addIfNoDWARFIssues("remove-unused-names");
  addIfNoDWARFIssues("remove-unused-brs");
  addIfNoDWARFIssues("remove-unused-names");
  addIfNoDWARFIssues("optimize-instructions");
  if (options.optimizeLevel >= 2 || options.shrinkLevel >= 2) {
    addIfNoDWARFIssues("pick-load-signs");
  }
  // early propagation
  if (options.optimizeLevel >= 3 || options.shrinkLevel >= 2) {
    addIfNoDWARFIssues("precompute-propagate");
  } else {
    addIfNoDWARFIssues("precompute");
  }
  if (options.lowMemoryUnused) {
    if (options.optimizeLevel >= 3 || options.shrinkLevel >= 1) {
      addIfNoDWARFIssues("optimize-added-constants-propagate");
    } else {
      addIfNoDWARFIssues("optimize-added-constants");
    }
  }
  if (options.optimizeLevel >= 2 || options.shrinkLevel >= 2) {
    addIfNoDWARFIssues("code-pushing");
  }
  // don't create if/block return values yet, as coalesce can remove copies that
  // that could inhibit
  addIfNoDWARFIssues("simplify-locals-nostructure");
  addIfNoDWARFIssues("vacuum"); // previous pass creates garbage
  addIfNoDWARFIssues("reorder-locals");
  // simplify-locals opens opportunities for optimizations
  addIfNoDWARFIssues("remove-unused-brs");
  if (options.optimizeLevel > 1 && wasm->features.hasGC()) {
    addIfNoDWARFIssues("heap2local");
  }
  // if we are willing to work hard, also optimize copies before coalescing
  if (options.optimizeLevel >= 3 || options.shrinkLevel >= 2) {
    addIfNoDWARFIssues("merge-locals"); // very slow on e.g. sqlite
  }
  if (options.optimizeLevel > 1 && wasm->features.hasGC()) {
    // Coalescing may prevent subtyping (as a coalesced local must have the
    // supertype of all those combined into it), so subtype first.
    // TODO: when optimizing for size, maybe the order should reverse?
    addIfNoDWARFIssues("local-subtyping");
  }
  addIfNoDWARFIssues("coalesce-locals");
  if (options.optimizeLevel >= 3 || options.shrinkLevel >= 1) {
    addIfNoDWARFIssues("local-cse");
  }
  addIfNoDWARFIssues("simplify-locals");
  addIfNoDWARFIssues("vacuum");
  addIfNoDWARFIssues("reorder-locals");
  addIfNoDWARFIssues("coalesce-locals");
  addIfNoDWARFIssues("reorder-locals");
  addIfNoDWARFIssues("vacuum");
  if (options.optimizeLevel >= 3 || options.shrinkLevel >= 1) {
    addIfNoDWARFIssues("code-folding");
  }
  addIfNoDWARFIssues("merge-blocks"); // makes remove-unused-brs more effective
  addIfNoDWARFIssues(
    "remove-unused-brs"); // coalesce-locals opens opportunities
  addIfNoDWARFIssues(
    "remove-unused-names");           // remove-unused-brs opens opportunities
  addIfNoDWARFIssues("merge-blocks"); // clean up remove-unused-brs new blocks
  // late propagation
  if (options.optimizeLevel >= 3 || options.shrinkLevel >= 2) {
    addIfNoDWARFIssues("precompute-propagate");
  } else {
    addIfNoDWARFIssues("precompute");
  }
  addIfNoDWARFIssues("optimize-instructions");
  if (options.optimizeLevel >= 2 || options.shrinkLevel >= 1) {
    addIfNoDWARFIssues(
      "rse"); // after all coalesce-locals, and before a final vacuum
  }
  addIfNoDWARFIssues("vacuum"); // just to be safe
}

void PassRunner::addDefaultGlobalOptimizationPrePasses() {
  addIfNoDWARFIssues("duplicate-function-elimination");
  addIfNoDWARFIssues("memory-packing");
  if (options.optimizeLevel >= 2) {
    addIfNoDWARFIssues("once-reduction");
  }
  if (wasm->features.hasGC() && getTypeSystem() == TypeSystem::Nominal &&
      options.optimizeLevel >= 2) {
    addIfNoDWARFIssues("type-refining");
    addIfNoDWARFIssues("signature-pruning");
    addIfNoDWARFIssues("signature-refining");
    addIfNoDWARFIssues("global-refining");
    // Global type optimization can remove fields that are not needed, which can
    // remove ref.funcs that were once assigned to vtables but are no longer
    // needed, which can allow more code to be removed globally. After those,
    // constant field propagation can be more effective.
    addIfNoDWARFIssues("gto");
    addIfNoDWARFIssues("remove-unused-module-elements");
    addIfNoDWARFIssues("cfp");
  }
}

void PassRunner::addDefaultGlobalOptimizationPostPasses() {
  if (options.optimizeLevel >= 2 || options.shrinkLevel >= 1) {
    addIfNoDWARFIssues("dae-optimizing");
  }
  if (options.optimizeLevel >= 2 || options.shrinkLevel >= 2) {
    addIfNoDWARFIssues("inlining-optimizing");
  }

  // Optimizations show more functions as duplicate, so run this here in Post.
  addIfNoDWARFIssues("duplicate-function-elimination");
  addIfNoDWARFIssues("duplicate-import-elimination");

  // perform after the number of functions is reduced by inlining-optimizing
  if (options.shrinkLevel >= 2) {
    addIfNoDWARFIssues("merge-similar-functions");
  }

  if (options.optimizeLevel >= 2 || options.shrinkLevel >= 2) {
    addIfNoDWARFIssues("simplify-globals-optimizing");
  } else {
    addIfNoDWARFIssues("simplify-globals");
  }
  addIfNoDWARFIssues("remove-unused-module-elements");
  // may allow more inlining/dae/etc., need --converge for that
  addIfNoDWARFIssues("directize");
  // perform Stack IR optimizations here, at the very end of the
  // optimization pipeline
  if (options.optimizeLevel >= 2 || options.shrinkLevel >= 1) {
    addIfNoDWARFIssues("generate-stack-ir");
    addIfNoDWARFIssues("optimize-stack-ir");
  }
}

static void dumpWast(Name name, Module* wasm) {
  // write out the wat
  static int counter = 0;
  std::string numstr = std::to_string(counter++);
  while (numstr.size() < 3) {
    numstr = '0' + numstr;
  }
  auto fullName = std::string("byn-");
#ifdef __linux__
  // TODO: use _getpid() on windows, elsewhere?
  fullName += std::to_string(getpid()) + '-';
#endif
  fullName += numstr + "-" + name.str;
  Colors::setEnabled(false);
  ModuleWriter writer;
  writer.writeText(*wasm, fullName + ".wast");
  writer.writeBinary(*wasm, fullName + ".wasm");
}

void PassRunner::run() {
  assert(!ran);
  ran = true;

  static const int passDebug = getPassDebug();
  // Emit logging information when asked for. At passDebug level 1+ we log
  // the main passes, while in 2 we also log nested ones. Note that for
  // nested ones we can only emit their name - we can't validate, or save the
  // file, or print, as the wasm may be in an intermediate state that is not
  // valid.
  if (options.debug || (passDebug == 2 || (passDebug && !isNested))) {
    // for debug logging purposes, run each pass in full before running the
    // other
    auto totalTime = std::chrono::duration<double>(0);
    WasmValidator::Flags validationFlags = WasmValidator::Minimal;
    if (options.validateGlobally) {
      validationFlags = validationFlags | WasmValidator::Globally;
    }
    auto what = isNested ? "nested passes" : "passes";
    std::cerr << "[PassRunner] running " << what << std::endl;
    size_t padding = 0;
    for (auto& pass : passes) {
      padding = std::max(padding, pass->name.size());
    }
    if (passDebug >= 3 && !isNested) {
      dumpWast("before", wasm);
    }
    for (auto& pass : passes) {
      // ignoring the time, save a printout of the module before, in case this
      // pass breaks it, so we can print the before and after
      std::stringstream moduleBefore;
      if (passDebug == 2 && !isNested) {
        moduleBefore << *wasm << '\n';
      }
      // prepare to run
      std::cerr << "[PassRunner]   running pass: " << pass->name << "... ";
      for (size_t i = 0; i < padding - pass->name.size(); i++) {
        std::cerr << ' ';
      }
      auto before = std::chrono::steady_clock::now();
      if (pass->isFunctionParallel()) {
        // function-parallel passes should get a new instance per function
        ModuleUtils::iterDefinedFunctions(
          *wasm, [&](Function* func) { runPassOnFunction(pass.get(), func); });
      } else {
        runPass(pass.get());
      }
      auto after = std::chrono::steady_clock::now();
      std::chrono::duration<double> diff = after - before;
      std::cerr << diff.count() << " seconds." << std::endl;
      totalTime += diff;
      if (options.validate && !isNested) {
        // validate, ignoring the time
        std::cerr << "[PassRunner]   (validating)\n";
        if (!WasmValidator().validate(*wasm, validationFlags)) {
          std::cout << *wasm << '\n';
          if (passDebug >= 2) {
            Fatal() << "Last pass (" << pass->name
                    << ") broke validation. Here is the module before: \n"
                    << moduleBefore.str() << "\n";
          } else {
            Fatal() << "Last pass (" << pass->name
                    << ") broke validation. Run with BINARYEN_PASS_DEBUG=2 "
                       "in the env to see the earlier state, or 3 to dump "
                       "byn-* files for each pass\n";
          }
        }
      }
      if (passDebug >= 3) {
        dumpWast(pass->name, wasm);
      }
    }
    std::cerr << "[PassRunner] " << what << " took " << totalTime.count()
              << " seconds." << std::endl;
    if (options.validate && !isNested) {
      std::cerr << "[PassRunner] (final validation)\n";
      if (!WasmValidator().validate(*wasm, validationFlags)) {
        std::cout << *wasm << '\n';
        Fatal() << "final module does not validate\n";
      }
    }
  } else {
    // non-debug normal mode, run them in an optimal manner - for locality it is
    // better to run as many passes as possible on a single function before
    // moving to the next
    std::vector<Pass*> stack;
    auto flush = [&]() {
      if (stack.size() > 0) {
        // run the stack of passes on all the functions, in parallel
        size_t num = ThreadPool::get()->size();
        std::vector<std::function<ThreadWorkState()>> doWorkers;
        std::atomic<size_t> nextFunction;
        nextFunction.store(0);
        size_t numFunctions = wasm->functions.size();
        for (size_t i = 0; i < num; i++) {
          doWorkers.push_back([&]() {
            auto index = nextFunction.fetch_add(1);
            // get the next task, if there is one
            if (index >= numFunctions) {
              return ThreadWorkState::Finished; // nothing left
            }
            Function* func = this->wasm->functions[index].get();
            if (!func->imported()) {
              // do the current task: run all passes on this function
              for (auto* pass : stack) {
                runPassOnFunction(pass, func);
              }
            }
            if (index + 1 == numFunctions) {
              return ThreadWorkState::Finished; // we did the last one
            }
            return ThreadWorkState::More;
          });
        }
        ThreadPool::get()->work(doWorkers);
      }
      stack.clear();
    };
    for (auto& pass : passes) {
      if (pass->isFunctionParallel()) {
        stack.push_back(pass.get());
      } else {
        flush();
        runPass(pass.get());
      }
    }
    flush();
  }
}

void PassRunner::runOnFunction(Function* func) {
  if (options.debug) {
    std::cerr << "[PassRunner] running passes on function " << func->name
              << std::endl;
  }
  for (auto& pass : passes) {
    runPassOnFunction(pass.get(), func);
  }
}

void PassRunner::doAdd(std::unique_ptr<Pass> pass) {
  if (pass->invalidatesDWARF() && shouldPreserveDWARF()) {
    std::cerr << "warning: running pass '" << pass->name
              << "' which is not fully compatible with DWARF\n";
  }
  if (passRemovesDebugInfo(pass->name)) {
    addedPassesRemovedDWARF = true;
  }
  passes.emplace_back(std::move(pass));
}

// Checks that the state is valid before and after a
// pass runs on a function. We run these extra checks when
// pass-debug mode is enabled.
struct AfterEffectFunctionChecker {
  Function* func;
  Name name;

  // Check Stack IR state: if the main IR changes, there should be no
  // stack IR, as the stack IR would be wrong.
  bool beganWithStackIR;
  size_t originalFunctionHash;

  // In the creator we can scan the state of the module and function before the
  // pass runs.
  AfterEffectFunctionChecker(Function* func) : func(func), name(func->name) {
    beganWithStackIR = func->stackIR != nullptr;
    if (beganWithStackIR) {
      originalFunctionHash = FunctionHasher::hashFunction(func);
    }
  }

  // This is called after the pass is run, at which time we can check things.
  void check() {
    assert(func->name == name); // no global module changes should have occurred
    if (beganWithStackIR && func->stackIR) {
      auto after = FunctionHasher::hashFunction(func);
      if (after != originalFunctionHash) {
        Fatal() << "[PassRunner] PASS_DEBUG check failed: had Stack IR before "
                   "and after the pass ran, and the pass modified the main IR, "
                   "which invalidates Stack IR - pass should have been marked "
                   "'modifiesBinaryenIR'";
      }
    }
  }
};

// Runs checks on the entire module, in a non-function-parallel pass.
// In particular, in such a pass functions may be removed or renamed, track
// that.
struct AfterEffectModuleChecker {
  Module* module;

  std::vector<AfterEffectFunctionChecker> checkers;

  bool beganWithAnyStackIR;

  AfterEffectModuleChecker(Module* module) : module(module) {
    for (auto& func : module->functions) {
      checkers.emplace_back(func.get());
    }
    beganWithAnyStackIR = hasAnyStackIR();
  }

  void check() {
    if (beganWithAnyStackIR && hasAnyStackIR()) {
      // If anything changed to the functions, that's not good.
      if (checkers.size() != module->functions.size()) {
        error();
      }
      for (Index i = 0; i < checkers.size(); i++) {
        // Did a pointer change? (a deallocated function could cause that)
        if (module->functions[i].get() != checkers[i].func ||
            module->functions[i]->body != checkers[i].func->body) {
          error();
        }
        // Did a name change?
        if (module->functions[i]->name != checkers[i].name) {
          error();
        }
      }
      // Global function state appears to not have been changed: the same
      // functions are there. Look into their contents.
      for (auto& checker : checkers) {
        checker.check();
      }
    }
  }

  void error() {
    Fatal() << "[PassRunner] PASS_DEBUG check failed: had Stack IR before and "
               "after the pass ran, and the pass modified global function "
               "state - pass should have been marked 'modifiesBinaryenIR'";
  }

  bool hasAnyStackIR() {
    for (auto& func : module->functions) {
      if (func->stackIR) {
        return true;
      }
    }
    return false;
  }
};

void PassRunner::runPass(Pass* pass) {
  std::unique_ptr<AfterEffectModuleChecker> checker;
  if (getPassDebug()) {
    checker = std::unique_ptr<AfterEffectModuleChecker>(
      new AfterEffectModuleChecker(wasm));
  }
  pass->run(this, wasm);
  handleAfterEffects(pass);
  if (getPassDebug()) {
    checker->check();
  }
}

void PassRunner::runPassOnFunction(Pass* pass, Function* func) {
  assert(pass->isFunctionParallel());
  // function-parallel passes get a new instance per function
  auto instance = std::unique_ptr<Pass>(pass->create());
  std::unique_ptr<AfterEffectFunctionChecker> checker;
  if (getPassDebug()) {
    checker = std::unique_ptr<AfterEffectFunctionChecker>(
      new AfterEffectFunctionChecker(func));
  }
  instance->runOnFunction(this, wasm, func);
  handleAfterEffects(pass, func);
  if (getPassDebug()) {
    checker->check();
  }
}

void PassRunner::handleAfterEffects(Pass* pass, Function* func) {
  if (pass->modifiesBinaryenIR()) {
    // If Binaryen IR is modified, Stack IR must be cleared - it would
    // be out of sync in a potentially dangerous way.
    if (func) {
      func->stackIR.reset(nullptr);
    } else {
      for (auto& func : wasm->functions) {
        func->stackIR.reset(nullptr);
      }
    }
  }
}

int PassRunner::getPassDebug() {
  static const int passDebug =
    getenv("BINARYEN_PASS_DEBUG") ? atoi(getenv("BINARYEN_PASS_DEBUG")) : 0;
  return passDebug;
}

bool PassRunner::passRemovesDebugInfo(const std::string& name) {
  return name == "strip" || name == "strip-debug" || name == "strip-dwarf";
}

bool PassRunner::shouldPreserveDWARF() {
  // Check if the debugging subsystem wants to preserve DWARF.
  if (!Debug::shouldPreserveDWARF(options, *wasm)) {
    return false;
  }

  // We may need DWARF. Check if one of our previous passes would remove it
  // anyhow, in which case, there is nothing to preserve.
  if (addedPassesRemovedDWARF) {
    return false;
  }

  return true;
}

} // namespace wasm<|MERGE_RESOLUTION|>--- conflicted
+++ resolved
@@ -169,8 +169,9 @@
   registerPass(
     "global-refining", "refine the types of globals", createGlobalRefiningPass);
   registerPass(
+    "gsi", "globally optimize struct values", createGlobalStructInferencePass);
+  registerPass(
     "gto", "globally optimize GC types", createGlobalTypeOptimizationPass);
-<<<<<<< HEAD
   registerPass("gufa",
                "Grand Unified Flow Analysis: optimize the entire program using "
                "information about what content can actually appear in each "
@@ -179,10 +180,6 @@
   registerPass("gufa-optimizing",
                "GUFA plus local optimizations in functions we modified",
                createGUFAOptimizingPass);
-=======
-  registerPass(
-    "gsi", "globally optimize struct values", createGlobalStructInferencePass);
->>>>>>> 40671bed
   registerPass("type-refining",
                "apply more specific subtypes to type fields where possible",
                createTypeRefiningPass);
