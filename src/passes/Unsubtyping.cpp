--- conflicted
+++ resolved
@@ -516,11 +516,7 @@
 
   void processDescribed(HeapType sub, HeapType mid, HeapType super) {
     // We are establishing sub <: mid <: super. If super describes the immediate
-<<<<<<< HEAD
-    // supertype of the type sub describes. Then once we insert mid between them
-=======
     // supertype of the type sub describes, then once we insert mid between them
->>>>>>> 4844d90c
     // we would have this:
     //
     // A -> super
