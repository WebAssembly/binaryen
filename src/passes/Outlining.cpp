--- conflicted
+++ resolved
@@ -150,14 +150,10 @@
       ODBG(desc = "Catch Start at ");
     } else if (reason.getCatchAllStart()) {
       ASSERT_OK(existingBuilder.visitCatchAll());
-<<<<<<< HEAD
-      DBG(desc = "Catch All Start at");
+      ODBG(desc = "Catch All Start at");
     } else if (auto curr = reason.getTryTableStart()) {
       ODBG(desc = "Try Table Start at ");
       ASSERT_OK(existingBuilder.visitTryTableStart(curr->tryt));
-=======
-      ODBG(desc = "Catch All Start at");
->>>>>>> 841b1cc4
     } else if (reason.getEnd()) {
       ODBG(desc = "End at ");
       ASSERT_OK(existingBuilder.visitEnd());
