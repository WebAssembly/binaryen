/*
 * Copyright 2023 WebAssembly Community Group participants
 *
 * Licensed under the Apache License, Version 2.0 (the "License");
 * you may not use this file except in compliance with the License.
 * You may obtain a copy of the License at
 *
 *     http://www.apache.org/licenses/LICENSE-2.0
 *
 * Unless required by applicable law or agreed to in writing, software
 * distributed under the License is distributed on an "AS IS" BASIS,
 * WITHOUT WARRANTIES OR CONDITIONS OF ANY KIND, either express or implied.
 * See the License for the specific language governing permissions and
 * limitations under the License.
 */

#include "ir/names.h"
#include "ir/utils.h"
#include "pass.h"
#include "passes/stringify-walker.h"
#include "support/suffix_tree.h"
#include "wasm.h"

#define OUTLINING_DEBUG 0

#if OUTLINING_DEBUG
#define DBG(statement) statement
#else
#define DBG(statement)
#endif

// Check a Result or MaybeResult for error and call Fatal() if the error exists.
#define ASSERT_OK(val)                                                         \
  if (auto _val = (val); auto err = _val.getErr()) {                           \
    Fatal() << err->msg;                                                       \
  }

namespace wasm {

// Instances of this walker are intended to walk a function at a time, at the
// behest of the owner of the instance.
struct ReconstructStringifyWalker
  : public StringifyWalker<ReconstructStringifyWalker> {

  ReconstructStringifyWalker(Module* wasm)
    : existingBuilder(*wasm), outlinedBuilder(*wasm) {
    this->setModule(wasm);
    DBG(std::cerr << "\nexistingBuilder: " << &existingBuilder
                  << " outlinedBuilder: " << &outlinedBuilder << "\n");
  }

  // As we reconstruct the IR during outlining, we need to know what
  // state we're in to determine which IRBuilder to send the instruction to.
  enum ReconstructState {
    NotInSeq = 0,  // Will not be outlined into a new function.
    InSeq = 1,     // Currently being outlined into a new function.
    InSkipSeq = 2, // A sequence that has already been outlined.
  };
  // We begin with the assumption that we are not currently in a sequence that
  // will be outlined.
  ReconstructState state = ReconstructState::NotInSeq;

  // The list of sequences that will be outlined, contained in the function
  // currently being walked.
  std::vector<OutliningSequence> sequences;
  // Tracks the OutliningSequence the walker is about to outline or is currently
  // outlining.
  uint32_t seqCounter = 0;
  // Counts the number of instructions visited since the function began,
  // corresponds to the indices in the sequences.
  uint32_t instrCounter = 0;
  // A reusable builder for reconstructing the function that will have sequences
  // of instructions removed to be placed into an outlined function. The removed
  // sequences will be replaced by a call to the outlined function.
  IRBuilder existingBuilder;
  // A reusable builder for constructing the outlined functions that will
  // contain repeat sequences found in the program.
  IRBuilder outlinedBuilder;

  void addUniqueSymbol(SeparatorReason reason) {
    if (auto curr = reason.getFuncStart()) {
      startExistingFunction(curr->func);
      return;
    }

    // instrCounter is managed manually and incremented at the beginning of
    // addUniqueSymbol() and visitExpression(), except for the case where we are
    // starting a new function, as that resets the counters back to 0.
    instrCounter++;

    DBG(std::string desc);
    if (auto curr = reason.getBlockStart()) {
      ASSERT_OK(existingBuilder.visitBlockStart(curr->block));
      DBG(desc = "Block Start at ");
    } else if (auto curr = reason.getIfStart()) {
      // IR builder needs the condition of the If pushed onto the builder before
      // visitIfStart(), which will expect to be able to pop the condition.
      // This is always okay to do because the correct condition was installed
      // onto the If when the outer scope was visited.
      existingBuilder.push(curr->iff->condition);
      ASSERT_OK(existingBuilder.visitIfStart(curr->iff));
      DBG(desc = "If Start at ");
    } else if (reason.getElseStart()) {
      ASSERT_OK(existingBuilder.visitElse());
      DBG(desc = "Else Start at ");
<<<<<<< HEAD
    } else if (auto curr = reason.getLoopStart()) {
      ASSERT_OK(existingBuilder.visitLoopStart(curr->loop));
      DBG(desc = "Loop Start at ");
    } else if (reason.getEnd()) {
      ASSERT_OK(existingBuilder.visitEnd());
=======
    } else if (reason.getEnd()) {
      ASSERT_OK(existingBuilder.visitEnd());
      // Outlining performs an unnested walk of the Wasm module, visiting
      // each scope one at a time. IRBuilder, in contrast, expects to
      // visit several nested scopes at a time. Thus, calling end() finalizes
      // the control flow and places it on IRBuilder's internal stack, ready for
      // the enclosing scope to consume its expressions off the stack. Since
      // outlining walks unnested, the enclosing scope never arrives to retrieve
      // its expressions off the stack, so we must call build() after visitEnd()
      // to clear the internal stack IRBuilder manages.
>>>>>>> e28efb09
      ASSERT_OK(existingBuilder.build());
      DBG(desc = "End at ");
    } else {
      DBG(desc = "addUniqueSymbol for unimplemented control flow ");
      WASM_UNREACHABLE("unimplemented control flow");
    }
    DBG(printAddUniqueSymbol(desc));
  }

  void visitExpression(Expression* curr) {
    maybeBeginSeq();

    IRBuilder* builder = state == InSeq      ? &outlinedBuilder
                         : state == NotInSeq ? &existingBuilder
                                             : nullptr;
    if (builder) {
      ASSERT_OK(builder->visit(curr));
    }
    DBG(printVisitExpression(curr));

    if (state == InSeq || state == InSkipSeq) {
      maybeEndSeq();
    }
  }

  // Helpers
  void startExistingFunction(Function* func) {
    ASSERT_OK(existingBuilder.build());
    ASSERT_OK(existingBuilder.visitFunctionStart(func));
    instrCounter = 0;
    seqCounter = 0;
    state = NotInSeq;
    DBG(std::cerr << "\n"
                  << "Func Start to $" << func->name << " at "
                  << &existingBuilder << "\n");
  }

  ReconstructState getCurrState() {
    // We are either in a sequence or not in a sequence. If we are in a sequence
    // and have already created the body of the outlined function that will be
    // called, then we will skip instructions, otherwise we add the instructions
    // to the outlined function. If we are not in a sequence, then the
    // instructions are sent to the existing function.
    if (seqCounter < sequences.size() &&
        instrCounter >= sequences[seqCounter].startIdx &&
        instrCounter < sequences[seqCounter].endIdx) {
      return getModule()->getFunction(sequences[seqCounter].func)->body
               ? InSkipSeq
               : InSeq;
    }
    return NotInSeq;
  }

  void maybeBeginSeq() {
    instrCounter++;
    auto currState = getCurrState();
    if (currState != state) {
      switch (currState) {
        case NotInSeq:
          break;
        case InSeq:
          transitionToInSeq();
          break;
        case InSkipSeq:
          transitionToInSkipSeq();
          break;
      }
    }
    state = currState;
  }

  void transitionToInSeq() {
    Function* outlinedFunc =
      getModule()->getFunction(sequences[seqCounter].func);
    ASSERT_OK(outlinedBuilder.visitFunctionStart(outlinedFunc));

    // Add a local.get instruction for every parameter of the outlined function.
    Signature sig = outlinedFunc->type.getSignature();
    for (Index i = 0; i < sig.params.size(); i++) {
      ASSERT_OK(outlinedBuilder.makeLocalGet(i));
    }

    // Make a call from the existing function to the outlined function. This
    // call will replace the instructions moved to the outlined function.
    ASSERT_OK(existingBuilder.makeCall(outlinedFunc->name, false));
    DBG(std::cerr << "\ncreated outlined fn: " << outlinedFunc->name << "\n");
  }

  void transitionToInSkipSeq() {
    Function* outlinedFunc =
      getModule()->getFunction(sequences[seqCounter].func);
    ASSERT_OK(existingBuilder.makeCall(outlinedFunc->name, false));
<<<<<<< HEAD
    DBG(std::cout << "\nstarting to skip instructions "
=======
    DBG(std::cerr << "\nstarting to skip instructions "
>>>>>>> e28efb09
                  << sequences[seqCounter].startIdx << " - "
                  << sequences[seqCounter].endIdx - 1 << " to "
                  << sequences[seqCounter].func
                  << " and adding call() instead\n");
  }

  void maybeEndSeq() {
    if (instrCounter + 1 == sequences[seqCounter].endIdx) {
      transitionToNotInSeq();
      state = NotInSeq;
    }
  }

  void transitionToNotInSeq() {
    DBG(std::cerr << "End of sequence ");
    if (state == InSeq) {
      ASSERT_OK(outlinedBuilder.visitEnd());
      DBG(std::cerr << "to " << &outlinedBuilder);
    }
    DBG(std::cerr << "\n\n");
    // Completed a sequence so increase the seqCounter and reset the state.
    seqCounter++;
  }

#if OUTLINING_DEBUG
  void printAddUniqueSymbol(std::string desc) {
    std::cerr << desc << std::to_string(instrCounter) << " to "
              << &existingBuilder << "\n";
  }

  void printVisitExpression(Expression* curr) {
    auto* builder = state == InSeq      ? &outlinedBuilder
                    : state == NotInSeq ? &existingBuilder
                                        : nullptr;
    auto verb = state == InSkipSeq ? "skipping " : "adding ";
    std::cerr << verb << std::to_string(instrCounter) << ": "
              << ShallowExpression{curr} << "(" << curr << ") to " << builder
              << "\n";
  }
#endif
};

struct Outlining : public Pass {
  void run(Module* module) {
    HashStringifyWalker stringify;
    // Walk the module and create a "string representation" of the program.
    stringify.walkModule(module);
    // Collect all of the substrings of the string representation that appear
    // more than once in the program.
    auto substrings =
      StringifyProcessor::repeatSubstrings(stringify.hashString);
    DBG(printHashString(stringify.hashString, stringify.exprs));
    // Remove substrings that are substrings of longer repeat substrings.
    substrings = StringifyProcessor::dedupe(substrings);
    // Remove substrings with branch and return instructions until an analysis
    // is performed to see if the intended destination of the branch is included
    // in the substring to be outlined.
    substrings =
      StringifyProcessor::filterBranches(substrings, stringify.exprs);
    // Remove substrings with local.set instructions until Outlining is extended
    // to support arranging for the written values to be returned from the
    // outlined function and written back to the original locals.
    substrings =
      StringifyProcessor::filterLocalSets(substrings, stringify.exprs);
    // Remove substrings with local.get instructions until Outlining is extended
    // to support passing the local values as additional arguments to the
    // outlined function.
    substrings =
      StringifyProcessor::filterLocalGets(substrings, stringify.exprs);
    // Convert substrings to sequences that are more easily outlineable as we
    // walk the functions in a module. Sequences contain indices that
    // are relative to the enclosing function while substrings have indices
    // relative to the entire program.
    auto sequences = makeSequences(module, substrings, stringify);
    outline(module, sequences);
    // Position the outlined functions first in the functions vector to make
    // the outlining lit tests far more readable.
    moveOutlinedFunctions(module, substrings.size());
  }

  Name addOutlinedFunction(Module* module,
                           const SuffixTree::RepeatedSubstring& substring,
                           const std::vector<Expression*>& exprs) {
    auto startIdx = substring.StartIndices[0];
    // The outlined functions can be named anything.
    Name func = Names::getValidFunctionName(*module, std::string("outline$"));
    // Calculate the function signature for the outlined sequence.
    StackSignature sig;
    for (uint32_t exprIdx = startIdx; exprIdx < startIdx + substring.Length;
         exprIdx++) {
      sig += StackSignature(exprs[exprIdx]);
    }
    module->addFunction(
      Builder::makeFunction(func, Signature(sig.params, sig.results), {}));
    return func;
  }

  using Sequences =
    std::unordered_map<Name, std::vector<wasm::OutliningSequence>>;

  // Converts an array of SuffixTree::RepeatedSubstring to a mapping of original
  // functions to repeated sequences they contain. These sequences are ordered
  // by start index by construction because the substring's start indices are
  // ordered.
  Sequences makeSequences(Module* module,
                          const Substrings& substrings,
                          const HashStringifyWalker& stringify) {
    Sequences seqByFunc;
    for (auto& substring : substrings) {
      auto func = addOutlinedFunction(module, substring, stringify.exprs);
      for (auto seqIdx : substring.StartIndices) {
        // seqIdx is relative to the entire program; making the idx of the
        // sequence relative to its function is better for outlining because we
        // walk functions.
        auto [relativeIdx, existingFunc] = stringify.makeRelative(seqIdx);
        auto seq =
          OutliningSequence(relativeIdx, relativeIdx + substring.Length, func);
        seqByFunc[existingFunc].push_back(seq);
      }
    }
    return seqByFunc;
  }

  void outline(Module* module, Sequences seqByFunc) {
    // TODO: Make this a function-parallel sub-pass.
    ReconstructStringifyWalker reconstruct(module);
    std::vector<Name> keys(seqByFunc.size());
    std::transform(seqByFunc.begin(),
                   seqByFunc.end(),
                   keys.begin(),
                   [](auto pair) { return pair.first; });
    for (auto func : keys) {
      reconstruct.sequences = std::move(seqByFunc[func]);
      reconstruct.doWalkFunction(module->getFunction(func));
    }
  }

  void moveOutlinedFunctions(Module* module, uint32_t outlinedCount) {
    // Rearrange outlined functions to the beginning of the functions vector by
    // using std::make_move_iterator to avoid making copies. A temp vector is
    // created to avoid iterator invalidation.
    auto count = module->functions.size();
    std::vector<std::unique_ptr<Function>> temp(
      std::make_move_iterator(module->functions.end() - outlinedCount),
      std::make_move_iterator(module->functions.end()));
    module->functions.insert(module->functions.begin(),
                             std::make_move_iterator(temp.begin()),
                             std::make_move_iterator(temp.end()));
    module->functions.resize(count);
    // After the functions vector is directly manipulated, we need to call
    // updateFunctionsMap().
    module->updateFunctionsMap();
  }

#if OUTLINING_DEBUG
  void printHashString(const std::vector<uint32_t>& hashString,
                       const std::vector<Expression*>& exprs) {
    std::cerr << "\n\n";
    for (Index idx = 0; idx < hashString.size(); idx++) {
      Expression* expr = exprs[idx];
      if (expr) {
        std::cerr << idx << " - " << hashString[idx] << ": "
                  << ShallowExpression{expr} << "\n";
      } else {
        std::cerr << idx << ": unique symbol\n";
      }
    }
  }
#endif
};

Pass* createOutliningPass() { return new Outlining(); }

} // namespace wasm<|MERGE_RESOLUTION|>--- conflicted
+++ resolved
@@ -103,13 +103,9 @@
     } else if (reason.getElseStart()) {
       ASSERT_OK(existingBuilder.visitElse());
       DBG(desc = "Else Start at ");
-<<<<<<< HEAD
     } else if (auto curr = reason.getLoopStart()) {
       ASSERT_OK(existingBuilder.visitLoopStart(curr->loop));
       DBG(desc = "Loop Start at ");
-    } else if (reason.getEnd()) {
-      ASSERT_OK(existingBuilder.visitEnd());
-=======
     } else if (reason.getEnd()) {
       ASSERT_OK(existingBuilder.visitEnd());
       // Outlining performs an unnested walk of the Wasm module, visiting
@@ -120,7 +116,6 @@
       // outlining walks unnested, the enclosing scope never arrives to retrieve
       // its expressions off the stack, so we must call build() after visitEnd()
       // to clear the internal stack IRBuilder manages.
->>>>>>> e28efb09
       ASSERT_OK(existingBuilder.build());
       DBG(desc = "End at ");
     } else {
@@ -213,11 +208,7 @@
     Function* outlinedFunc =
       getModule()->getFunction(sequences[seqCounter].func);
     ASSERT_OK(existingBuilder.makeCall(outlinedFunc->name, false));
-<<<<<<< HEAD
-    DBG(std::cout << "\nstarting to skip instructions "
-=======
     DBG(std::cerr << "\nstarting to skip instructions "
->>>>>>> e28efb09
                   << sequences[seqCounter].startIdx << " - "
                   << sequences[seqCounter].endIdx - 1 << " to "
                   << sequences[seqCounter].func
