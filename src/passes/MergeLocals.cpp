--- conflicted
+++ resolved
@@ -113,12 +113,8 @@
     // initial state, which is what we want. If we can avoid that, this pass can
     // be sped up by around 25%.
     LocalGraph preGraph(func, getModule());
-<<<<<<< HEAD
-    preGraph.computeInfluences();
-
-=======
     preGraph.computeSetInfluences();
->>>>>>> 7e117284
+
     // optimize each copy
     std::unordered_map<LocalSet*, LocalSet*> optimizedToCopy,
       optimizedToTrivial;
