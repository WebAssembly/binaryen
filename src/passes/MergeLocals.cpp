/*
 * Copyright 2016 WebAssembly Community Group participants
 *
 * Licensed under the Apache License, Version 2.0 (the "License");
 * you may not use this file except in compliance with the License.
 * You may obtain a copy of the License at
 *
 *     http://www.apache.org/licenses/LICENSE-2.0
 *
 * Unless required by applicable law or agreed to in writing, software
 * distributed under the License is distributed on an "AS IS" BASIS,
 * WITHOUT WARRANTIES OR CONDITIONS OF ANY KIND, either express or implied.
 * See the License for the specific language governing permissions and
 * limitations under the License.
 */

//
// Merges locals when it is beneficial to do so.
//
// An obvious case is when locals are copied. In that case, two locals have the
// same value in a range, and we can pick which of the two to use. For
// example, in
//
//  (if (result i32)
//   (local.tee $x
//    (local.get $y)
//   )
//   (i32.const 100)
//   (local.get $x)
//  )
//
// If that assignment of $y is never used again, everything is fine. But if
// if is, then the live range of $y does not end in that get, and will
// necessarily overlap with that of $x - making them appear to interfere
// with each other in coalesce-locals, even though the value is identical.
//
// To fix that, we replace uses of $y with uses of $x. This extends $x's
// live range and shrinks $y's live range. This tradeoff is not always good,
// but $x and $y definitely overlap already, so trying to shrink the overlap
// makes sense - if we remove the overlap entirely, we may be able to let
// $x and $y be coalesced later.
//
// If we can remove only some of $y's uses, then we are definitely not
// removing the overlap, and they do conflict. In that case, it's not clear
// if this is beneficial or not, and we don't do it for now
// TODO: investigate more
//

#include <ir/local-graph.h>
#include <pass.h>
#include <wasm-builder.h>
#include <wasm.h>

namespace wasm {

struct MergeLocals
  : public WalkerPass<
      PostWalker<MergeLocals, UnifiedExpressionVisitor<MergeLocals>>> {
  bool isFunctionParallel() override { return true; }

  // This pass merges locals, mapping the originals to new ones.
  // FIXME DWARF updating does not handle local changes yet.
  bool invalidatesDWARF() override { return true; }

  Pass* create() override { return new MergeLocals(); }

  void doWalkFunction(Function* func) {
    // first, instrument the graph by modifying each copy
    //   (local.set $x
    //    (local.get $y)
    //   )
    // to
    //   (local.set $x
    //    (local.tee $y
    //     (local.get $y)
    //    )
    //   )
    // That is, we add a trivial assign of $y. This ensures we
    // have a new assignment of $y at the location of the copy,
    // which makes it easy for us to see if the value if $y
    // is still used after that point
    super::doWalkFunction(func);

    // optimize the copies, merging when we can, and removing
    // the trivial assigns we added temporarily
    optimizeCopies();
  }

  std::vector<LocalSet*> copies;

  void visitLocalSet(LocalSet* curr) {
    if (auto* get = curr->value->dynCast<LocalGet>()) {
      if (get->index != curr->index) {
        Builder builder(*getModule());
        auto* trivial = builder.makeLocalTee(get->index, get, get->type);
        curr->value = trivial;
        copies.push_back(curr);
      }
    }
  }

  void optimizeCopies() {
    if (copies.empty()) {
      return;
    }
    // compute all dependencies
    auto* func = getFunction();
    LocalGraph preGraph(func);
    preGraph.computeInfluences();
    // optimize each copy
    std::unordered_map<LocalSet*, LocalSet*> optimizedToCopy,
      optimizedToTrivial;
    for (auto* copy : copies) {
      auto* trivial = copy->value->cast<LocalSet>();
      bool canOptimizeToCopy = false;
      auto& trivialInfluences = preGraph.setInfluences[trivial];
      if (!trivialInfluences.empty()) {
        canOptimizeToCopy = true;
        for (auto* influencedGet : trivialInfluences) {
          // this get uses the trivial write, so it uses the value in the copy.
          // however, it may depend on other writes too, if there is a
          // merge/phi, and in that case we can't do anything
          assert(influencedGet->index == trivial->index);
          if (preGraph.getSetses[influencedGet].size() == 1) {
            // this is ok
            assert(*preGraph.getSetses[influencedGet].begin() == trivial);
            // If local types are different (when one is a subtype of the
            // other), don't optimize
            if (func->getLocalType(copy->index) != influencedGet->type) {
              canOptimizeToCopy = false;
            }
          } else {
            canOptimizeToCopy = false;
            break;
          }
        }
      }
      if (canOptimizeToCopy) {
        // worth it for this copy, do it
        for (auto* influencedGet : trivialInfluences) {
          influencedGet->index = copy->index;
        }
        optimizedToCopy[copy] = trivial;
      } else {
        // alternatively, we can try to remove the conflict in the opposite way:
        // given
        //   (local.set $x
        //    (local.get $y)
        //   )
        // we can look for uses of $x that could instead be uses of $y. this
        // extends $y's live range, but if it removes the conflict between $x
        // and $y, it may be worth it

        // if the trivial set we added has influences, it means $y lives on
        if (!trivialInfluences.empty()) {
          auto& copyInfluences = preGraph.setInfluences[copy];
          if (!copyInfluences.empty()) {
            bool canOptimizeToTrivial = true;
            for (auto* influencedGet : copyInfluences) {
              // as above, avoid merges/phis
              assert(influencedGet->index == copy->index);
              if (preGraph.getSetses[influencedGet].size() == 1) {
                // this is ok
                assert(*preGraph.getSetses[influencedGet].begin() == copy);
                // If local types are different (when one is a subtype of the
                // other), don't optimize
                if (func->getLocalType(trivial->index) != influencedGet->type) {
                  canOptimizeToTrivial = false;
                }
              } else {
                canOptimizeToTrivial = false;
                break;
              }
            }
            if (canOptimizeToTrivial) {
              // worth it for this copy, do it
              for (auto* influencedGet : copyInfluences) {
                influencedGet->index = trivial->index;
              }
              optimizedToTrivial[copy] = trivial;
              // note that we don't
            }
          }
        }
      }
    }
    if (!optimizedToCopy.empty() || !optimizedToTrivial.empty()) {
      // finally, we need to verify that the changes work properly, that is,
      // they use the value from the right place (and are not affected by
      // another set of the index we changed to).
      // if one does not work, we need to undo all its siblings (don't extend
      // the live range unless we are definitely removing a conflict, same
      // logic as before).
      LocalGraph postGraph(func);
<<<<<<< HEAD
      postGraph.computeInfluences();
      for (auto& [copy, trivial] : optimizedToCopy) {
=======
      postGraph.computeSetInfluences();
      for (auto& pair : optimizedToCopy) {
        auto* copy = pair.first;
        auto* trivial = pair.second;
>>>>>>> be02d3f0
        auto& trivialInfluences = preGraph.setInfluences[trivial];
        for (auto* influencedGet : trivialInfluences) {
          // verify the set
          auto& sets = postGraph.getSetses[influencedGet];
          if (sets.size() != 1 || *sets.begin() != copy) {
            // not good, undo all the changes for this copy
            for (auto* undo : trivialInfluences) {
              undo->index = trivial->index;
            }
            break;
          }
        }
      }
      for (auto& [copy, trivial] : optimizedToTrivial) {
        auto& copyInfluences = preGraph.setInfluences[copy];
        for (auto* influencedGet : copyInfluences) {
          // verify the set
          auto& sets = postGraph.getSetses[influencedGet];
          if (sets.size() != 1 || *sets.begin() != trivial) {
            // not good, undo all the changes for this copy
            for (auto* undo : copyInfluences) {
              undo->index = copy->index;
            }
            break;
          }
        }
        // if this change was ok, we can probably remove the copy itself,
        // but we leave that for other passes
      }
    }
    // remove the trivial sets
    for (auto* copy : copies) {
      copy->value = copy->value->cast<LocalSet>()->value;
    }
  }
};

Pass* createMergeLocalsPass() { return new MergeLocals(); }

} // namespace wasm<|MERGE_RESOLUTION|>--- conflicted
+++ resolved
@@ -192,15 +192,8 @@
       // the live range unless we are definitely removing a conflict, same
       // logic as before).
       LocalGraph postGraph(func);
-<<<<<<< HEAD
-      postGraph.computeInfluences();
+      postGraph.computeSetInfluences();
       for (auto& [copy, trivial] : optimizedToCopy) {
-=======
-      postGraph.computeSetInfluences();
-      for (auto& pair : optimizedToCopy) {
-        auto* copy = pair.first;
-        auto* trivial = pair.second;
->>>>>>> be02d3f0
         auto& trivialInfluences = preGraph.setInfluences[trivial];
         for (auto* influencedGet : trivialInfluences) {
           // verify the set
