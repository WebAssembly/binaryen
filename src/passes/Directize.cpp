--- conflicted
+++ resolved
@@ -38,12 +38,13 @@
 
   Pass* create() override { return new FunctionDirectizer(tables); }
 
-  FunctionDirectizer(std::unordered_map<Name, TableUtils::FlatTable>* tables)
+  FunctionDirectizer(
+    const std::unordered_map<Name, TableUtils::FlatTable>& tables)
     : tables(tables) {}
 
   void visitCallIndirect(CallIndirect* curr) {
-    auto it = tables->find(curr->table);
-    if (it == tables->end()) {
+    auto it = tables.find(curr->table);
+    if (it == tables.end()) {
       return;
     }
 
@@ -93,11 +94,7 @@
   }
 
 private:
-<<<<<<< HEAD
-  std::unordered_map<Name, TableUtils::FlatTable>* tables;
-=======
   const std::unordered_map<Name, TableUtils::FlatTable>& tables;
->>>>>>> 22173036
 
   bool changedTypes = false;
 
@@ -141,7 +138,7 @@
       return;
     }
     // The table exists and is constant, so this is possible.
-    FunctionDirectizer(&validTables).run(runner, module);
+    FunctionDirectizer(validTables).run(runner, module);
   }
 };
 
