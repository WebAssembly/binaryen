/*
 * Copyright 2017 WebAssembly Community Group participants
 *
 * Licensed under the Apache License, Version 2.0 (the "License");
 * you may not use this file except in compliance with the License.
 * You may obtain a copy of the License at
 *
 *     http://www.apache.org/licenses/LICENSE-2.0
 *
 * Unless required by applicable law or agreed to in writing, software
 * distributed under the License is distributed on an "AS IS" BASIS,
 * WITHOUT WARRANTIES OR CONDITIONS OF ANY KIND, either express or implied.
 * See the License for the specific language governing permissions and
 * limitations under the License.
 */

// Avoids reinterprets by using more loads: if we load a value and
// reinterpret it, we could have loaded it with the other type
// anyhow. This uses more locals and loads, so it is not generally
// beneficial, unless reinterprets are very costly.

#include <ir/local-graph.h>
#include <ir/properties.h>
#include <pass.h>
#include <wasm-builder.h>
#include <wasm.h>

namespace wasm {

static bool canReplaceWithReinterpret(Load* load) {
  // We can replace a full-size load with a valid pointer with
  // a reinterpret of the same address. A partial load would see
  // more bytes and possibly invalid data, and an unreachable
  // pointer is just not interesting to handle.
  return load->type != Type::unreachable &&
<<<<<<< HEAD
         load->bytes == getTypeSize(load->type);
=======
         load->bytes == load->type.getByteSize();
>>>>>>> 85de1c12
}

static Load* getSingleLoad(LocalGraph* localGraph, LocalGet* get) {
  std::set<LocalGet*> seen;
  seen.insert(get);
  while (1) {
    auto& sets = localGraph->getSetses[get];
    if (sets.size() != 1) {
      return nullptr;
    }
    auto* set = *sets.begin();
    if (!set) {
      return nullptr;
    }
    auto* value = Properties::getFallthrough(set->value);
    if (auto* parentGet = value->dynCast<LocalGet>()) {
      if (seen.count(parentGet)) {
        // We are in a cycle of gets, in unreachable code.
        return nullptr;
      }
      get = parentGet;
      seen.insert(get);
      continue;
    }
    if (auto* load = value->dynCast<Load>()) {
      return load;
    }
    return nullptr;
  }
}

static bool isReinterpret(Unary* curr) {
  return curr->op == ReinterpretInt32 || curr->op == ReinterpretInt64 ||
         curr->op == ReinterpretFloat32 || curr->op == ReinterpretFloat64;
}

struct AvoidReinterprets : public WalkerPass<PostWalker<AvoidReinterprets>> {
  bool isFunctionParallel() override { return true; }

  Pass* create() override { return new AvoidReinterprets; }

  struct Info {
    // Info used when analyzing.
    bool reinterpreted;
    // Info used when optimizing.
    Index ptrLocal;
    Index reinterpretedLocal;
  };
  std::map<Load*, Info> infos;

  LocalGraph* localGraph;

  void doWalkFunction(Function* func) {
    // prepare
    LocalGraph localGraph_(func);
    localGraph = &localGraph_;
    // walk
    PostWalker<AvoidReinterprets>::doWalkFunction(func);
    // optimize
    optimize(func);
  }

  void visitUnary(Unary* curr) {
    if (isReinterpret(curr)) {
      if (auto* get =
            Properties::getFallthrough(curr->value)->dynCast<LocalGet>()) {
        if (auto* load = getSingleLoad(localGraph, get)) {
          auto& info = infos[load];
          info.reinterpreted = true;
        }
      }
    }
  }

  void optimize(Function* func) {
    std::set<Load*> unoptimizables;
    for (auto& pair : infos) {
      auto* load = pair.first;
      auto& info = pair.second;
      if (info.reinterpreted && canReplaceWithReinterpret(load)) {
        // We should use another load here, to avoid reinterprets.
        info.ptrLocal = Builder::addVar(func, Type::i32);
        info.reinterpretedLocal =
          Builder::addVar(func, load->type.reinterpret());
      } else {
        unoptimizables.insert(load);
      }
    }
    for (auto* load : unoptimizables) {
      infos.erase(load);
    }
    // We now know which we can optimize, and how.
    struct FinalOptimizer : public PostWalker<FinalOptimizer> {
      std::map<Load*, Info>& infos;
      LocalGraph* localGraph;
      Module* module;

      FinalOptimizer(std::map<Load*, Info>& infos,
                     LocalGraph* localGraph,
                     Module* module)
        : infos(infos), localGraph(localGraph), module(module) {}

      void visitUnary(Unary* curr) {
        if (isReinterpret(curr)) {
          auto* value = Properties::getFallthrough(curr->value);
          if (auto* load = value->dynCast<Load>()) {
            // A reinterpret of a load - flip it right here if we can.
            if (canReplaceWithReinterpret(load)) {
              replaceCurrent(makeReinterpretedLoad(load, load->ptr));
            }
          } else if (auto* get = value->dynCast<LocalGet>()) {
            if (auto* load = getSingleLoad(localGraph, get)) {
              auto iter = infos.find(load);
              if (iter != infos.end()) {
                auto& info = iter->second;
                // A reinterpret of a get of a load - use the new local.
                Builder builder(*module);
                replaceCurrent(builder.makeLocalGet(info.reinterpretedLocal,
                                                    load->type.reinterpret()));
              }
            }
          }
        }
      }

      void visitLoad(Load* curr) {
        auto iter = infos.find(curr);
        if (iter != infos.end()) {
          auto& info = iter->second;
          Builder builder(*module);
          auto* ptr = curr->ptr;
          curr->ptr = builder.makeLocalGet(info.ptrLocal, Type::i32);
          // Note that the other load can have its sign set to false - if the
          // original were an integer, the other is a float anyhow; and if
          // original were a float, we don't know what sign to use.
          replaceCurrent(builder.makeBlock(
            {builder.makeLocalSet(info.ptrLocal, ptr),
             builder.makeLocalSet(
               info.reinterpretedLocal,
               makeReinterpretedLoad(
                 curr, builder.makeLocalGet(info.ptrLocal, Type::i32))),
             curr}));
        }
      }

      Load* makeReinterpretedLoad(Load* load, Expression* ptr) {
        Builder builder(*module);
        return builder.makeLoad(load->bytes,
                                false,
                                load->offset,
                                load->align,
                                ptr,
                                load->type.reinterpret());
      }
    } finalOptimizer(infos, localGraph, getModule());

    finalOptimizer.walk(func->body);
  }
};

Pass* createAvoidReinterpretsPass() { return new AvoidReinterprets(); }

} // namespace wasm<|MERGE_RESOLUTION|>--- conflicted
+++ resolved
@@ -33,11 +33,7 @@
   // more bytes and possibly invalid data, and an unreachable
   // pointer is just not interesting to handle.
   return load->type != Type::unreachable &&
-<<<<<<< HEAD
-         load->bytes == getTypeSize(load->type);
-=======
          load->bytes == load->type.getByteSize();
->>>>>>> 85de1c12
 }
 
 static Load* getSingleLoad(LocalGraph* localGraph, LocalGet* get) {
