--- conflicted
+++ resolved
@@ -117,11 +117,7 @@
         // We should use another load here, to avoid reinterprets.
         info.ptrLocal = Builder::addVar(func, i32);
         info.reinterpretedLocal =
-<<<<<<< HEAD
-          Builder::addVar(func, load->type.reinterpretType());
-=======
           Builder::addVar(func, load->type.reinterpret());
->>>>>>> a30f1df5
       } else {
         unoptimizables.insert(load);
       }
@@ -155,13 +151,8 @@
                 auto& info = iter->second;
                 // A reinterpret of a get of a load - use the new local.
                 Builder builder(*module);
-<<<<<<< HEAD
-                replaceCurrent(builder.makeLocalGet(
-                  info.reinterpretedLocal, load->type.reinterpretType()));
-=======
                 replaceCurrent(builder.makeLocalGet(info.reinterpretedLocal,
                                                     load->type.reinterpret()));
->>>>>>> a30f1df5
               }
             }
           }
@@ -195,11 +186,7 @@
                                 load->offset,
                                 load->align,
                                 ptr,
-<<<<<<< HEAD
-                                load->type.reinterpretType());
-=======
                                 load->type.reinterpret());
->>>>>>> a30f1df5
       }
     } finalOptimizer(infos, localGraph, getModule());
 
