/*
 * Copyright 2017 WebAssembly Community Group participants
 *
 * Licensed under the Apache License, Version 2.0 (the "License");
 * you may not use this file except in compliance with the License.
 * You may obtain a copy of the License at
 *
 *     http://www.apache.org/licenses/LICENSE-2.0
 *
 * Unless required by applicable law or agreed to in writing, software
 * distributed under the License is distributed on an "AS IS" BASIS,
 * WITHOUT WARRANTIES OR CONDITIONS OF ANY KIND, either express or implied.
 * See the License for the specific language governing permissions and
 * limitations under the License.
 */

// Avoids reinterprets by using more loads: if we load a value and
// reinterpret it, we could have loaded it with the other type
// anyhow. This uses more locals and loads, so it is not generally
// beneficial, unless reinterprets are very costly (which is the case
// with wasm2js).

#include <ir/local-graph.h>
#include <ir/properties.h>
#include <pass.h>
#include <wasm-builder.h>
#include <wasm.h>

namespace wasm {

static bool canReplaceWithReinterpret(Load* load) {
  // We can replace a full-size load with a valid pointer with
  // a reinterpret of the same address. A partial load would see
  // more bytes and possibly invalid data, and an unreachable
  // pointer is just not interesting to handle.
  return load->type != Type::unreachable &&
         load->bytes == load->type.getByteSize();
}

static Load* getSingleLoad(LocalGraph* localGraph,
                           LocalGet* get,
                           const PassOptions& passOptions,
                           FeatureSet features) {
  std::set<LocalGet*> seen;
  seen.insert(get);
  while (1) {
    auto& sets = localGraph->getSetses[get];
    if (sets.size() != 1) {
      return nullptr;
    }
    auto* set = *sets.begin();
    if (!set) {
      return nullptr;
    }
    auto* value = Properties::getFallthrough(set->value, passOptions, features);
    if (auto* parentGet = value->dynCast<LocalGet>()) {
      if (seen.count(parentGet)) {
        // We are in a cycle of gets, in unreachable code.
        return nullptr;
      }
      get = parentGet;
      seen.insert(get);
      continue;
    }
    if (auto* load = value->dynCast<Load>()) {
      return load;
    }
    return nullptr;
  }
}

static bool isReinterpret(Unary* curr) {
  return curr->op == ReinterpretInt32 || curr->op == ReinterpretInt64 ||
         curr->op == ReinterpretFloat32 || curr->op == ReinterpretFloat64;
}

struct AvoidReinterprets : public WalkerPass<PostWalker<AvoidReinterprets>> {
  bool isFunctionParallel() override { return true; }

  Pass* create() override { return new AvoidReinterprets; }

  struct Info {
    // Info used when analyzing.
    bool reinterpreted;
    // Info used when optimizing.
    Index ptrLocal;
    Index reinterpretedLocal;
  };
  std::map<Load*, Info> infos;

  LocalGraph* localGraph;

  void doWalkFunction(Function* func) {
    // prepare
    LocalGraph localGraph_(func);
    localGraph = &localGraph_;
    // walk
    PostWalker<AvoidReinterprets>::doWalkFunction(func);
    // optimize
    optimize(func);
  }

  void visitUnary(Unary* curr) {
    if (isReinterpret(curr)) {
      FeatureSet features = getModule()->features;
      if (auto* get =
            Properties::getFallthrough(curr->value, getPassOptions(), features)
              ->dynCast<LocalGet>()) {
        if (auto* load =
              getSingleLoad(localGraph, get, getPassOptions(), features)) {
          auto& info = infos[load];
          info.reinterpreted = true;
        }
      }
    }
  }

  void optimize(Function* func) {
    std::set<Load*> unoptimizables;
<<<<<<< HEAD
    for (auto& [load, info] : infos) {
=======
    auto indexType = getModule()->memory.indexType;
    for (auto& pair : infos) {
      auto* load = pair.first;
      auto& info = pair.second;
>>>>>>> 91ac3be4
      if (info.reinterpreted && canReplaceWithReinterpret(load)) {
        // We should use another load here, to avoid reinterprets.
        info.ptrLocal = Builder::addVar(func, indexType);
        info.reinterpretedLocal =
          Builder::addVar(func, load->type.reinterpret());
      } else {
        unoptimizables.insert(load);
      }
    }
    for (auto* load : unoptimizables) {
      infos.erase(load);
    }
    // We now know which we can optimize, and how.
    struct FinalOptimizer : public PostWalker<FinalOptimizer> {
      std::map<Load*, Info>& infos;
      LocalGraph* localGraph;
      Module* module;
      const PassOptions& passOptions;

      FinalOptimizer(std::map<Load*, Info>& infos,
                     LocalGraph* localGraph,
                     Module* module,
                     const PassOptions& passOptions)
        : infos(infos), localGraph(localGraph), module(module),
          passOptions(passOptions) {}

      void visitUnary(Unary* curr) {
        if (isReinterpret(curr)) {
          auto* value = curr->value;
          if (auto* load = value->dynCast<Load>()) {
            // A reinterpret of a load - flip it right here if we can.
            if (canReplaceWithReinterpret(load)) {
              replaceCurrent(makeReinterpretedLoad(load, load->ptr));
            }
          } else if (auto* get = value->dynCast<LocalGet>()) {
            if (auto* load = getSingleLoad(
                  localGraph, get, passOptions, module->features)) {
              auto iter = infos.find(load);
              if (iter != infos.end()) {
                auto& info = iter->second;
                // A reinterpret of a get of a load - use the new local.
                Builder builder(*module);
                replaceCurrent(builder.makeLocalGet(info.reinterpretedLocal,
                                                    load->type.reinterpret()));
              }
            }
          }
        }
      }

      void visitLoad(Load* curr) {
        auto iter = infos.find(curr);
        if (iter != infos.end()) {
          auto& info = iter->second;
          Builder builder(*module);
          auto* ptr = curr->ptr;
          auto indexType = getModule()->memory.indexType;
          curr->ptr = builder.makeLocalGet(info.ptrLocal, indexType);
          // Note that the other load can have its sign set to false - if the
          // original were an integer, the other is a float anyhow; and if
          // original were a float, we don't know what sign to use.
          replaceCurrent(builder.makeBlock(
            {builder.makeLocalSet(info.ptrLocal, ptr),
             builder.makeLocalSet(
               info.reinterpretedLocal,
               makeReinterpretedLoad(
                 curr, builder.makeLocalGet(info.ptrLocal, indexType))),
             curr}));
        }
      }

      Load* makeReinterpretedLoad(Load* load, Expression* ptr) {
        Builder builder(*module);
        return builder.makeLoad(load->bytes,
                                false,
                                load->offset,
                                load->align,
                                ptr,
                                load->type.reinterpret());
      }
    } finalOptimizer(infos, localGraph, getModule(), getPassOptions());

    finalOptimizer.setModule(getModule());
    finalOptimizer.walk(func->body);
  }
};

Pass* createAvoidReinterpretsPass() { return new AvoidReinterprets(); }

} // namespace wasm<|MERGE_RESOLUTION|>--- conflicted
+++ resolved
@@ -117,14 +117,8 @@
 
   void optimize(Function* func) {
     std::set<Load*> unoptimizables;
-<<<<<<< HEAD
+    auto indexType = getModule()->memory.indexType;
     for (auto& [load, info] : infos) {
-=======
-    auto indexType = getModule()->memory.indexType;
-    for (auto& pair : infos) {
-      auto* load = pair.first;
-      auto& info = pair.second;
->>>>>>> 91ac3be4
       if (info.reinterpreted && canReplaceWithReinterpret(load)) {
         // We should use another load here, to avoid reinterprets.
         info.ptrLocal = Builder::addVar(func, indexType);
