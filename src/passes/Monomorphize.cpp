/*
 * Copyright 2022 WebAssembly Community Group participants
 *
 * Licensed under the Apache License, Version 2.0 (the "License");
 * you may not use this file except in compliance with the License.
 * You may obtain a copy of the License at
 *
 *     http://www.apache.org/licenses/LICENSE-2.0
 *
 * Unless required by applicable law or agreed to in writing, software
 * distributed under the License is distributed on an "AS IS" BASIS,
 * WITHOUT WARRANTIES OR CONDITIONS OF ANY KIND, either express or implied.
 * See the License for the specific language governing permissions and
 * limitations under the License.
 */

//
// Monomorphization of code based on callsite context: When we see a call, see
// if the information at the callsite can help us optimize. For example, if a
// parameter is constant, then using that constant in the called function may
// unlock a lot of improvements. We may benefit from monomorphizing in the
// following cases:
//
//  * If a call provides a more refined type than the function declares for a
//    parameter.
//  * If a call provides a constant as a parameter.
//  * If a call provides a GC allocation as a parameter. TODO
//  * If a call is dropped. TODO also other stuff on the outside?
//
// We realize the benefit by creating a monomorphized (specialized/refined)
// version of the function, and call that instead. For example, if we have
//
//  function foo(x) { return x + 22; }
//  foo(7);
//
// then monomorphization leads to this:
//
//  function foo(x)  { return x + 22; } // original unmodified function
//  foo_b();                            // now calls foo_b
//  function foo_b() { return 7 + 22; } // monomorphized, constant 7 applied
//
// This is related to inlining both conceptually and practically. Conceptually,
// one of inlining's big advantages is that we then optimize the called code
// together with the code around the call, and monomorphization does something
// similar. And, this pass does so by "reverse-inlining" content from the
// caller to the monomorphized function: the constant 7 in the example above has
// been "pulled in" from the caller into the callee. Larger amounts of code can
// be moved in that manner, both values sent to the function, and the code that
// receives it (see the mention of dropped calls, before).
//
// As this monormophization uses callsite context (the parameters, where the
// result flows to), we call it "Contextual Monomorphization." The full name is
// "Empirical Contextural Monomorphization" because we decide where to optimize
// based on a "try it and see" (empirical) approach, that measures the benefit.
// That is, we generate the monomorphized function as explained, then optimize
// that function, which contains the original code + code from the callsite
// context that we pulled in. If the optimizer manages to improve that combined
// code in a useful way then we apply the optimization, and if not then we undo.
//
// The empirical approach significantly reduces the need for heuristics. For
// example, rather than have a heuristic for "see if a constant parameter flows
// into a conditional branch," we simply run the optimizer and let it optimize
// that case. All other cases handled by the optimizer work as well, without
// needing to specify them as heuristics, so this gets smarter as the optimizer
// does.
//
// Aside from the main version of this pass there is also a variant useful for
// testing that always monomorphizes non-trivial callsites, without checking if
// the optimizer can help or not (that makes writing testcases simpler).
//
// TODO: When we optimize we could run multiple cycles: A calls B calls C might
//       end up with the refined+optimized B now having refined types in its
//       call to C, which it did not have before. This is in fact the expected
//       pattern of incremental monomorphization. Doing it in the pass could be
//       more efficient as later cycles can focus only on what was just
//       optimized and changed. Also, operating on functions just modified would
//       help the case of A calls B and we end up optimizing A after we consider
//       A->B, and the optimized version sends more refined types to B, which
//       could unlock more potential.
// TODO: We could sort the functions so that we start from root functions and
//       end on leaves. That would make it more likely for a single iteration to
//       do more work, as if A->B->C then we'd do A->B and optimize B and only
//       then look at B->C.
// TODO: If this is too slow, we could "group" things, for example we could
//       compute the LUB of a bunch of calls to a target and then investigate
//       that one case and use it in all those callers.
// TODO: Not just direct calls? But updating vtables is complex.
//

#include "ir/cost.h"
#include "ir/find_all.h"
#include "ir/manipulation.h"
#include "ir/module-utils.h"
#include "ir/names.h"
#include "ir/return-utils.h"
#include "ir/type-updating.h"
#include "ir/utils.h"
#include "pass.h"
#include "support/hash.h"
#include "wasm-type.h"
#include "wasm.h"

namespace wasm {

namespace {

// Core information about a call: the call itself, and if it is dropped, the
// drop.
struct CallInfo {
  Call* call;
  // Store a reference to the drop's pointer so that we can replace it, as when
  // we optimize a dropped call we need to replace (drop (call)) with (call).
  // Or, if the call is not dropped, this is nullptr;
  Expression** drop;
};

// Finds the calls and whether each one of them is dropped.
struct CallFinder : public PostWalker<CallFinder> {

  std::vector<CallInfo> infos;

  void visitCall(Call* curr) {
    // Add the call as not having a drop, and update the drop later if we are.
    infos.push_back(CallInfo{curr, nullptr});
  }

  void visitDrop(Drop* curr) {
    if (curr->value->is<Call>()) {
      // The call we just added to |infos| is dropped.
      assert(!infos.empty());
      auto& back = infos.back();
      assert(back.call == curr->value);
      back.drop = getCurrentPointer();
    }
  }
};

// Relevant information about a callsite for purposes of monomorphization.
struct CallContext {
  // The operands of the call, processed to leave the parts that make sense to
  // keep in the context. That is, the operands of the CallContext are the exact
  // code that will appear at the start of the monomorphized function. For
  // example:
  //
  //  (call $foo
  //    (i32.const 10)
  //    (..something complicated..)
  //  )
  //  (func $foo (param $int i32) (param $complex f64)
  //    ..
  //
  // The context operands are
  //
  //  [
  //    (i32.const 10)       ;; Unchanged: this can be pulled into the called
  //                         ;; function, and removed from the caller side.
  //    (local.get $0)       ;; The complicated child cannot; keep it as a value
  //                         ;; sent from the caller, which we will local.get.
  //  ]
  //
  // Both the const and the local.get are simply used in the monomorphized
  // function, like this:
  //
  //  (func $foo-monomorphized (param $0 ..)
  //    (..local defs..)
  //    ;; Apply the first operand, which was pulled into here.
  //    (local.set $int
  //      (i32.const 10)
  //    )
  //    ;; Read the second, which remains a parameter to the function.
  //    (local.set $complex
  //      (local.get $0)
  //    )
  //    ;; The original body.
  //    ..
  //
  // The $int param is no longer a parameter, and it is set in a local at the
  // top: we have "reverse-inlined" code from the calling function into the
  // caller, pulling the constant 10 into here. The second parameter cannot be
  // pulled in, so we must still send it, but we still have a local.set there to
  // copy it into a local (this does not matter in this case, but does if the
  // sent value is more refined; always using a local.set is simpler and more
  // regular).
  std::vector<Expression*> operands;

  // Whether the call is dropped. TODO
  bool dropped;

  bool operator==(const CallContext& other) const {
    if (dropped != other.dropped) {
      return false;
    }

    // We consider logically equivalent expressions as equal (rather than raw
    // pointers), so that contexts with functionally identical shape are
    // treated the same.
    if (operands.size() != other.operands.size()) {
      return false;
    }
    for (Index i = 0; i < operands.size(); i++) {
      if (!ExpressionAnalyzer::equal(operands[i], other.operands[i])) {
        return false;
      }
    }

    return true;
  }

  bool operator!=(const CallContext& other) const { return !(*this == other); }

  // Build the context from a given call. This builds up the context operands as
  // as explained in the comments above, and updates the call to send any
  // remaining values by updating |newOperands| (for example, if all the values
  // sent are constants, then |newOperands| will end up empty, as we have
  // nothing left to send).
  void buildFromCall(CallInfo& info,
                     std::vector<Expression*>& newOperands,
                     Module& wasm) {
    Builder builder(wasm);

    for (auto* operand : info.call->operands) {
      // Process the operand. This is a copy operation, as we are trying to move
      // (copy) code from the callsite into the called function. When we find we
      // can copy then we do so, and when we cannot that value remains as a
      // value sent from the call.
      operands.push_back(ExpressionManipulator::flexibleCopy(
        operand, wasm, [&](Expression* child) -> Expression* {
          if (canBeMovedIntoContext(child)) {
            // This can be moved, great: let the copy happen.
            return nullptr;
          }

          // This cannot be moved, so we stop here: this is a value that is sent
          // into the monomorphized function. It is a new operand in the call,
          // and in the context operands it is a local.get, that reads that
          // value.
          auto paramIndex = newOperands.size();
          newOperands.push_back(child);
          // TODO: If one operand is a tee and another a get, we could actually
          //       reuse the local, effectively showing the monomorphized
          //       function that the values are the same. (But then the checks
          //       later down to is<LocalGet> would need to check index too.)
          return builder.makeLocalGet(paramIndex, child->type);
        }));
    }

    dropped = !!info.drop;
  }

  // Checks whether an expression can be moved into the context.
  bool canBeMovedIntoContext(Expression* curr) {
    // Constant numbers, funcs, strings, etc. can all be copied, so it is ok to
    // add them to the context.
    // TODO: Allow global.get as well, and anything else that is purely
    //       copyable.
    return Properties::isSingleConstantExpression(curr);
  }

  // Check if a context is trivial relative to a call, that is, the context
  // contains no information that can allow optimization at all. Such trivial
  // contexts can be dismissed early.
  bool isTrivial(Call* call, Module& wasm) {
    // Dropped contexts are not trivial.
    if (dropped) {
      return false;
    }

    // The context must match the call for us to compare them.
    assert(operands.size() == call->operands.size());

    // If an operand is not simply passed through, then we are not trivial.
    auto callParams = wasm.getFunction(call->target)->getParams();
    for (Index i = 0; i < operands.size(); i++) {
      // A local.get of the same type implies we just pass through the value.
      // Anything else is not trivial.
      if (!operands[i]->is<LocalGet>() || operands[i]->type != callParams[i]) {
        return false;
      }
    }

    // We found nothing interesting, so this is trivial.
    return true;
  }
};

} // anonymous namespace

} // namespace wasm

namespace std {

template<> struct hash<wasm::CallContext> {
  size_t operator()(const wasm::CallContext& info) const {
    size_t digest = hash<bool>{}(info.dropped);

    wasm::rehash(digest, info.operands.size());
    for (auto* operand : info.operands) {
      wasm::hash_combine(digest, wasm::ExpressionAnalyzer::hash(operand));
    }

    return digest;
  }
};

// Useful for debugging.
[[maybe_unused]] void dump(std::ostream& o, wasm::CallContext& context) {
  o << "CallContext{\n";
  for (auto* operand : context.operands) {
    o << "  " << *operand << '\n';
  }
  if (context.dropped) {
    o << "  dropped\n";
  }
  o << "}\n";
}

} // namespace std

namespace wasm {

namespace {

struct Monomorphize : public Pass {
  // If set, we run some opts to see if monomorphization helps, and skip cases
  // where we do not help out.
  bool onlyWhenHelpful;

  Monomorphize(bool onlyWhenHelpful) : onlyWhenHelpful(onlyWhenHelpful) {}

  void run(Module* module) override {
    // TODO: parallelize, see comments below

    // Note the list of all functions. We'll be adding more, and do not want to
    // operate on those.
    std::vector<Name> funcNames;
    ModuleUtils::iterDefinedFunctions(
      *module, [&](Function* func) { funcNames.push_back(func->name); });

    // Find the calls in each function and optimize where we can, changing them
    // to call the monomorphized targets.
    for (auto name : funcNames) {
      auto* func = module->getFunction(name);

      CallFinder callFinder;
      callFinder.walk(func->body);
      for (auto& info : callFinder.infos) {
        if (info.call->type == Type::unreachable) {
          // Ignore unreachable code.
          // TODO: return_call?
          continue;
        }

        if (info.call->target == name) {
          // Avoid recursion, which adds some complexity (as we'd be modifying
          // ourselves if we apply optimizations).
          continue;
        }

        processCall(info, *module);
      }
    }
  }

  // Try to optimize a call.
  void processCall(CallInfo& info, Module& wasm) {
    auto* call = info.call;
    auto target = call->target;
    auto* func = wasm.getFunction(target);
    if (func->imported()) {
      // Nothing to do since this calls outside of the module.
      return;
    }

    // TODO: ignore calls with unreachable operands for simplicty

    // Compute the call context, and the new operands that the call would send
    // if we use that context.
    CallContext context;
    std::vector<Expression*> newOperands;
    context.buildFromCall(info, newOperands, wasm);

    // See if we've already evaluated this function + call context. If so, then
    // we've memoized the result.
    auto iter = funcContextMap.find({target, context});
    if (iter != funcContextMap.end()) {
      auto newTarget = iter->second;
      if (newTarget != target) {
        // We saw benefit to optimizing this case. Apply that.
        updateCall(info, newTarget, newOperands, wasm);
      }
      return;
    }

    // This is the first time we see this situation. First, check if the context
    // is trivial and has no opportunities for optimization.
    if (context.isTrivial(call, wasm)) {
      // Memoize the failure, and stop.
      funcContextMap[{target, context}] = target;
      return;
    }

    // Create the monomorphized function that includes the call context.
    std::unique_ptr<Function> monoFunc =
      makeMonoFunctionWithContext(func, context, wasm);

    // Decide whether it is worth using the monomorphized function.
    auto worthwhile = true;
    if (onlyWhenHelpful) {
      // Run the optimizer on both functions, hopefully just enough to see if
      // there is a benefit to the context. We optimize both to avoid confusion
      // from the function benefiting from simply running another cycle of
      // optimization.
      //
      // Note that we do *not* discard the optimizations to the original
      // function if we decide not to optimize. We've already done them, and the
      // function is improved, so we may as well keep them.
      //
      // TODO: Atm this can be done many times per function as it is once per
      //       function and per set of types sent to it. Perhaps have some
      //       total limit to avoid slow runtimes.
      // TODO: We can end up optimizing |func| more than once. It may be
      //       different each time if the previous optimization helped, but
      //       often it will be identical. We could save the original version
      //       and use that as the starting point here (and cache the optimized
      //       version), but then we'd be throwing away optimization results. Or
      //       we could see if later optimizations do not further decrease the
      //       cost, and if so, use a cached value for the cost on such
      //       "already maximally optimized" functions. The former approach is
      //       more amenable to parallelization, as it avoids path dependence -
      //       the other approaches are deterministic but they depend on the
      //       order in which we see things. But it does require saving a copy
      //       of the function, which uses memory, which is avoided if we just
      //       keep optimizing from the current contents as we go. It's not
      //       obvious which approach is best here.
      doOpts(func);
      doOpts(monoFunc.get());

      auto costBefore = CostAnalyzer(func->body).cost;
      auto costAfter = CostAnalyzer(monoFunc->body).cost;
      // TODO: We should probably only accept improvements above some minimum,
      //       to avoid optimizing cases where we duplicate a huge function but
      //       only optimize a tiny part of it compared to the original.
      if (costAfter >= costBefore) {
        worthwhile = false;
      }
    }

    // Memoize what we decided to call here.
    funcContextMap[{target, context}] = worthwhile ? monoFunc->name : target;

    if (worthwhile) {
      // We are using the monomorphized function, so update the call and add it
      // to the module.
      updateCall(info, monoFunc->name, newOperands, wasm);

      wasm.addFunction(std::move(monoFunc));
    }
  }

  // Create a monomorphized function from the original + the call context. It
  // may have different parameters, results, and may include parts of the call
  // context.
  std::unique_ptr<Function> makeMonoFunctionWithContext(
    Function* func, const CallContext& context, Module& wasm) {

    // The context has an operand for each one in the old function, each of
    // which may contain reverse-inlined content. A mismatch here means we did
    // not build the context right, or are using it with the wrong function.
    assert(context.operands.size() == func->getNumParams());

    // Pick a new name.
    auto newName = Names::getValidFunctionName(wasm, func->name);

    // Copy the function as the base for the new one.
    auto newFunc = ModuleUtils::copyFunctionWithoutAdd(func, wasm, newName);

    // Generate the new signature, and apply it to the new function.
    std::vector<Type> newParams;
    for (auto* operand : context.operands) {
      // A local.get is a value that arrives in a parameter. Anything else is
      // something that we are reverse-inlining into the function, so we don't
      // need a param for it.
      if (operand->is<LocalGet>()) {
        newParams.push_back(operand->type);
      }
    }
    // If we were dropped then we are pulling the drop into the monomorphized
    // function, which means we return nothing.
    auto newResults = context.dropped ? Type::none : func->getResults();
    newFunc->type = Signature(Type(newParams), newResults);

    // We must update local indexes: the new function has a  potentially
    // different number of parameters, and parameters are at the very bottom of
    // the local index space. We are also replacing old params with vars. To
    // track this, map each old index to the new one.
    std::unordered_map<Index, Index> mappedLocals;
    auto newParamsMinusOld =
      newFunc->getParams().size() - func->getParams().size();
    for (Index i = 0; i < func->getNumLocals(); i++) {
      if (func->isParam(i)) {
        // Old params become new vars inside the function. Below we'll copy the
        // proper values into these vars.
        // TODO: We could avoid a var + copy when it is trivial (atm we rely on
        //       optimizations to remove it).
        auto local = Builder::addVar(newFunc.get(), func->getLocalType(i));
        mappedLocals[i] = local;
      } else {
        // This is a var. The only thing to adjust here is that the parameters
        // are changing.
        mappedLocals[i] = i + newParamsMinusOld;
      }
    }

    // Copy over local names to help debugging.
    if (!func->localNames.empty()) {
      newFunc->localNames.clear();
      newFunc->localIndices.clear();
      for (Index i = 0; i < func->getNumLocals(); i++) {
        auto oldName = func->getLocalNameOrDefault(i);
        if (oldName.isNull()) {
          continue;
        }

        auto newIndex = mappedLocals[i];
        auto newName = Names::getValidLocalName(*newFunc.get(), oldName);
        newFunc->localNames[newIndex] = newName;
        newFunc->localIndices[newName] = newIndex;
      }
    };

    Builder builder(wasm);

    // Surrounding the main body is the reverse-inlined content from the call
    // context, like this:
    //
    //  (func $monomorphized
    //    (..reverse-inlined parameter..)
    //    (..old body..)
    //  )
    //
    // For example, if a function that simply returns its input is called with a
    // constant parameter, it will end up like this:
    //
    //  (func $monomorphized
    //    (local $param i32)
    //    (local.set $param (i32.const 42))  ;; reverse-inlined parameter
    //    (local.get $param)                 ;; copied old body
    //  )
    //
    // We need to add such an local.set in the prelude of the function for each
    // operand in the context.
    std::vector<Expression*> pre;
    for (Index i = 0; i < context.operands.size(); i++) {
      auto* operand = context.operands[i];

      // Write the context operand (the reverse-inlined content) to the local
      // we've allocated for this.
      auto local = mappedLocals.at(i);
      auto* value = ExpressionManipulator::copy(operand, wasm);
      pre.push_back(builder.makeLocalSet(local, value));
    }

    // Map locals.
    struct LocalUpdater : public PostWalker<LocalUpdater> {
      const std::unordered_map<Index, Index>& mappedLocals;
      LocalUpdater(const std::unordered_map<Index, Index>& mappedLocals)
        : mappedLocals(mappedLocals) {}
      void visitLocalGet(LocalGet* curr) { updateIndex(curr->index); }
      void visitLocalSet(LocalSet* curr) { updateIndex(curr->index); }
      void updateIndex(Index& index) {
        auto iter = mappedLocals.find(index);
        assert(iter != mappedLocals.end());
        index = iter->second;
      }
    } localUpdater(mappedLocals);
    localUpdater.walk(newFunc->body);

    if (!pre.empty()) {
      // Add the block after the prelude.
      pre.push_back(newFunc->body);
      newFunc->body = builder.makeBlock(pre);
    }

    if (context.dropped) {
      ReturnUtils::ReturnValueRemover().walkFunctionInModule(newFunc.get(),
                                                             &wasm);
    }

    return newFunc;
  }

<<<<<<< HEAD
  // Given a call and a new target it should be calling, apply that new target,
  // including updating the operands and handling dropping.
  void updateCall(const CallInfo& info,
                  Name newTarget,
                  const std::vector<Expression*>& newOperands,
                  Module& wasm) {
    info.call->target = newTarget;
    info.call->operands.set(newOperands);

    if (info.drop) {
      // Replace (drop (call)) with (call), that is, replace the drop with the
      // (updated) call which now has type none. Note we should have handled
      // unreachability before getting here.
      assert(info.call->type != Type::unreachable);
      info.call->type = Type::none;
      *info.drop = info.call;
    }
  }

  // Run minimal function-level optimizations on a function. This optimizes at
  // -O1 which is very fast and runs in linear time basically, and so it should
  // be reasonable to run as part of this pass: -O1 is several times faster than
  // a full -O2, in particular, and so if we run this as part of -O2 we should
  // not be making it much slower overall.
  // TODO: Perhaps we don't need all of -O1, and can focus on specific things we
  //       expect to help. That would be faster, but we'd always run the risk of
  //       missing things, especially as new passes are added later and we don't
  //       think to add them here.
  //       Alternatively, perhaps we should have a mode that does use -O1 or
  //       even -O2 or above, as in theory any optimization could end up
  //       mattering a lot here.
  void doMinimalOpts(Function* func) {
=======
  // Run some function-level optimizations on a function. Ideally we would run a
  // minimal amount of optimizations here, but we do want to give the optimizer
  // as much of a chance to work as possible, so for now do all of -O3 (in
  // particular, we really need to run --precompute-propagate so constants are
  // applied in the optimized function).
  // TODO: Perhaps run -O2 or even -O1 if the function is large (or has many
  //       locals, etc.), to ensure linear time, but we could miss out.
  void doOpts(Function* func) {
>>>>>>> 363edc7f
    PassRunner runner(getPassRunner());
    runner.options.optimizeLevel = 3;
    runner.addDefaultFunctionOptimizationPasses();
    runner.setIsNested(true);
    runner.runOnFunction(func);
  }

  // Maps [func name, call info] to the name of a new function which is a
  // monomorphization of that function, specialized to that call info.
  //
  // Note that this can contain funcContextMap{A, ...} = A, that is, that maps
  // a function name to itself. That indicates we found no benefit from
  // monomorphizing with that context, and saves us from computing it again
  // later on.
  std::unordered_map<std::pair<Name, CallContext>, Name> funcContextMap;
};

} // anonymous namespace

Pass* createMonomorphizePass() { return new Monomorphize(true); }

Pass* createMonomorphizeAlwaysPass() { return new Monomorphize(false); }

} // namespace wasm<|MERGE_RESOLUTION|>--- conflicted
+++ resolved
@@ -589,7 +589,6 @@
     return newFunc;
   }
 
-<<<<<<< HEAD
   // Given a call and a new target it should be calling, apply that new target,
   // including updating the operands and handling dropping.
   void updateCall(const CallInfo& info,
@@ -609,20 +608,6 @@
     }
   }
 
-  // Run minimal function-level optimizations on a function. This optimizes at
-  // -O1 which is very fast and runs in linear time basically, and so it should
-  // be reasonable to run as part of this pass: -O1 is several times faster than
-  // a full -O2, in particular, and so if we run this as part of -O2 we should
-  // not be making it much slower overall.
-  // TODO: Perhaps we don't need all of -O1, and can focus on specific things we
-  //       expect to help. That would be faster, but we'd always run the risk of
-  //       missing things, especially as new passes are added later and we don't
-  //       think to add them here.
-  //       Alternatively, perhaps we should have a mode that does use -O1 or
-  //       even -O2 or above, as in theory any optimization could end up
-  //       mattering a lot here.
-  void doMinimalOpts(Function* func) {
-=======
   // Run some function-level optimizations on a function. Ideally we would run a
   // minimal amount of optimizations here, but we do want to give the optimizer
   // as much of a chance to work as possible, so for now do all of -O3 (in
@@ -631,7 +616,6 @@
   // TODO: Perhaps run -O2 or even -O1 if the function is large (or has many
   //       locals, etc.), to ensure linear time, but we could miss out.
   void doOpts(Function* func) {
->>>>>>> 363edc7f
     PassRunner runner(getPassRunner());
     runner.options.optimizeLevel = 3;
     runner.addDefaultFunctionOptimizationPasses();
