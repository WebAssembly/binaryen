/*
 * Copyright 2016 WebAssembly Community Group participants
 *
 * Licensed under the Apache License, Version 2.0 (the "License");
 * you may not use this file except in compliance with the License.
 * You may obtain a copy of the License at
 *
 *     http://www.apache.org/licenses/LICENSE-2.0
 *
 * Unless required by applicable law or agreed to in writing, software
 * distributed under the License is distributed on an "AS IS" BASIS,
 * WITHOUT WARRANTIES OR CONDITIONS OF ANY KIND, either express or implied.
 * See the License for the specific language governing permissions and
 * limitations under the License.
 */

//
// Removes obviously unneeded code
//

#include <ir/block-utils.h>
#include <ir/effects.h>
#include <ir/literal-utils.h>
#include <ir/type-updating.h>
#include <ir/utils.h>
#include <pass.h>
#include <wasm-builder.h>
#include <wasm.h>

namespace wasm {

struct Vacuum : public WalkerPass<ExpressionStackWalker<Vacuum>> {
  bool isFunctionParallel() override { return true; }

  Pass* create() override { return new Vacuum; }

  TypeUpdater typeUpdater;

  Expression* replaceCurrent(Expression* expression) {
    auto* old = getCurrent();
    super::replaceCurrent(expression);
    // also update the type updater
    typeUpdater.noteReplacement(old, expression);
    return expression;
  }

  void doWalkFunction(Function* func) {
    typeUpdater.walk(func->body);
    walk(func->body);
  }

  // Returns nullptr if curr is dead, curr if it must stay as is, or another
  // node if it can be replaced. Takes into account:
  //  * The result may be used or unused.
  //  * The type may or may not matter (a drop can drop anything, for example).
  Expression* optimize(Expression* curr, bool resultUsed, bool typeMatters) {
    auto type = curr->type;
    // An unreachable node must not be changed.
    if (type == Type::unreachable) {
      return curr;
    }
    // We iterate on possible replacements. If a replacement changes the type,
    // stop and go back.
    auto* prev = curr;
    while (1) {
      if (typeMatters && curr->type != type) {
        return prev;
      }
      prev = curr;
      switch (curr->_id) {
        case Expression::Id::NopId:
          return nullptr; // never needed

        case Expression::Id::BlockId:
          return curr; // not always needed, but handled in visitBlock()
        case Expression::Id::IfId:
          return curr; // not always needed, but handled in visitIf()
        case Expression::Id::LoopId:
          return curr; // not always needed, but handled in visitLoop()
        case Expression::Id::DropId:
          return curr; // not always needed, but handled in visitDrop()

        case Expression::Id::BreakId:
        case Expression::Id::SwitchId:
        case Expression::Id::CallId:
        case Expression::Id::CallIndirectId:
        case Expression::Id::LocalSetId:
        case Expression::Id::StoreId:
        case Expression::Id::ReturnId:
        case Expression::Id::GlobalSetId:
        case Expression::Id::HostId:
        case Expression::Id::UnreachableId:
          return curr; // always needed

        case Expression::Id::LoadId: {
          // it is ok to remove a load if the result is not used, and it has no
          // side effects (the load itself may trap, if we are not ignoring such
          // things)
          auto* load = curr->cast<Load>();
          if (!resultUsed &&
              !EffectAnalyzer(getPassOptions(), curr).hasSideEffects()) {
            if (!typeMatters || load->ptr->type == type) {
              return load->ptr;
            }
          }
          return curr;
        }
        case Expression::Id::ConstId:
        case Expression::Id::LocalGetId:
        case Expression::Id::GlobalGetId: {
          if (!resultUsed) {
            return nullptr;
          }
          return curr;
        }

        case Expression::Id::UnaryId:
        case Expression::Id::BinaryId:
        case Expression::Id::SelectId: {
          if (resultUsed) {
            return curr; // used, keep it
          }
          // for unary, binary, and select, we need to check their arguments for
          // side effects, as well as the node itself, as some unaries and
          // binaries have implicit traps
          if (auto* unary = curr->dynCast<Unary>()) {
            EffectAnalyzer tester(getPassOptions());
            tester.visitUnary(unary);
            if (tester.hasSideEffects()) {
              return curr;
            }
            if (EffectAnalyzer(getPassOptions(), unary->value)
                  .hasSideEffects()) {
              curr = unary->value;
              continue;
            } else {
              return nullptr;
            }
          } else if (auto* binary = curr->dynCast<Binary>()) {
            EffectAnalyzer tester(getPassOptions());
            tester.visitBinary(binary);
            if (tester.hasSideEffects()) {
              return curr;
            }
            if (EffectAnalyzer(getPassOptions(), binary->left)
                  .hasSideEffects()) {
              if (EffectAnalyzer(getPassOptions(), binary->right)
                    .hasSideEffects()) {
                return curr; // leave them
              } else {
                curr = binary->left;
                continue;
              }
            } else {
              if (EffectAnalyzer(getPassOptions(), binary->right)
                    .hasSideEffects()) {
                curr = binary->right;
                continue;
              } else {
                return nullptr;
              }
            }
          } else {
            // TODO: if two have side effects, we could replace the select with
            // say an add?
            auto* select = curr->cast<Select>();
            if (EffectAnalyzer(getPassOptions(), select->ifTrue)
                  .hasSideEffects()) {
              if (EffectAnalyzer(getPassOptions(), select->ifFalse)
                    .hasSideEffects()) {
                return curr; // leave them
              } else {
                if (EffectAnalyzer(getPassOptions(), select->condition)
                      .hasSideEffects()) {
                  return curr; // leave them
                } else {
                  curr = select->ifTrue;
                  continue;
                }
              }
            } else {
              if (EffectAnalyzer(getPassOptions(), select->ifFalse)
                    .hasSideEffects()) {
                if (EffectAnalyzer(getPassOptions(), select->condition)
                      .hasSideEffects()) {
                  return curr; // leave them
                } else {
                  curr = select->ifFalse;
                  continue;
                }
              } else {
                if (EffectAnalyzer(getPassOptions(), select->condition)
                      .hasSideEffects()) {
                  curr = select->condition;
                  continue;
                } else {
                  return nullptr;
                }
              }
            }
          }
        }

        default:
          return curr; // assume needed
      }
    }
  }

  void visitBlock(Block* curr) {
    // compress out nops and other dead code
    int skip = 0;
    auto& list = curr->list;
    size_t size = list.size();
    for (size_t z = 0; z < size; z++) {
      auto* child = list[z];
      // The last element may be used.
      bool used =
        z == size - 1 && curr->type.isConcrete() &&
        ExpressionAnalyzer::isResultUsed(expressionStack, getFunction());
      auto* optimized = optimize(child, used, true);
      if (!optimized) {
        if (child->type.isConcrete()) {
          // We can't just skip a final concrete element, even if it isn't used.
          // Instead, replace it with something that's easy to optimize out (for
          // example, code-folding can merge out identical zeros at the end of
          // if arms).
          optimized = LiteralUtils::makeZero(child->type, *getModule());
        } else if (child->type == Type::unreachable) {
          // Don't try to optimize out an unreachable child (dce can do that
          // properly).
          optimized = child;
        }
      }
      if (!optimized) {
        typeUpdater.noteRecursiveRemoval(child);
        skip++;
      } else {
        if (optimized != child) {
          typeUpdater.noteReplacement(child, optimized);
          list[z] = optimized;
        }
        if (skip > 0) {
          list[z - skip] = list[z];
          list[z] = nullptr;
        }
        // if this is unreachable, the rest is dead code
        if (list[z - skip]->type == Type::unreachable && z < size - 1) {
          for (Index i = z - skip + 1; i < list.size(); i++) {
            auto* remove = list[i];
            if (remove) {
              typeUpdater.noteRecursiveRemoval(remove);
            }
          }
          list.resize(z - skip + 1);
          typeUpdater.maybeUpdateTypeToUnreachable(curr);
          skip = 0; // nothing more to do on the list
          break;
        }
      }
    }
    if (skip > 0) {
      list.resize(size - skip);
      typeUpdater.maybeUpdateTypeToUnreachable(curr);
    }
    // the block may now be a trivial one that we can get rid of and just leave
    // its contents
    replaceCurrent(BlockUtils::simplifyToContents(curr, this));
  }

  void visitIf(If* curr) {
    // if the condition is a constant, just apply it
    // we can just return the ifTrue or ifFalse.
    if (auto* value = curr->condition->dynCast<Const>()) {
      Expression* child;
      if (value->value.getInteger()) {
        child = curr->ifTrue;
        if (curr->ifFalse) {
          typeUpdater.noteRecursiveRemoval(curr->ifFalse);
        }
      } else {
        if (curr->ifFalse) {
          child = curr->ifFalse;
          typeUpdater.noteRecursiveRemoval(curr->ifTrue);
        } else {
          typeUpdater.noteRecursiveRemoval(curr);
          ExpressionManipulator::nop(curr);
          return;
        }
      }
      replaceCurrent(child);
      return;
    }
    // if the condition is unreachable, just return it
    if (curr->condition->type == Type::unreachable) {
      typeUpdater.noteRecursiveRemoval(curr->ifTrue);
      if (curr->ifFalse) {
        typeUpdater.noteRecursiveRemoval(curr->ifFalse);
      }
      replaceCurrent(curr->condition);
      return;
    }
    // from here on, we can assume the condition executed
    if (curr->ifFalse) {
      if (curr->ifFalse->is<Nop>()) {
        curr->ifFalse = nullptr;
      } else if (curr->ifTrue->is<Nop>()) {
        curr->ifTrue = curr->ifFalse;
        curr->ifFalse = nullptr;
        curr->condition =
          Builder(*getModule()).makeUnary(EqZInt32, curr->condition);
      } else if (curr->ifTrue->is<Drop>() && curr->ifFalse->is<Drop>()) {
        // instead of dropping both sides, drop the if, if they are the same
        // type
        auto* left = curr->ifTrue->cast<Drop>()->value;
        auto* right = curr->ifFalse->cast<Drop>()->value;
        if (left->type == right->type) {
          curr->ifTrue = left;
          curr->ifFalse = right;
          curr->finalize();
          replaceCurrent(Builder(*getModule()).makeDrop(curr));
        }
      }
    } else {
      // no else
      if (curr->ifTrue->is<Nop>()) {
        // no nothing
        replaceCurrent(Builder(*getModule()).makeDrop(curr->condition));
      }
    }
  }

  void visitLoop(Loop* curr) {
    if (curr->body->is<Nop>()) {
      ExpressionManipulator::nop(curr);
    }
  }

  void visitDrop(Drop* curr) {
    // optimize the dropped value, maybe leaving nothing
    curr->value = optimize(curr->value, false, false);
    if (curr->value == nullptr) {
      ExpressionManipulator::nop(curr);
      return;
    }
    // a drop of a tee is a set
    if (auto* set = curr->value->dynCast<LocalSet>()) {
      assert(set->isTee());
      set->makeSet();
      replaceCurrent(set);
      return;
    }
    // if we are dropping a block's return value, we might be able to remove it
    // entirely
    if (auto* block = curr->value->dynCast<Block>()) {
      auto* last = block->list.back();
      // note that the last element may be concrete but not the block, if the
      // block has an unreachable element in the middle, making the block
      // unreachable despite later elements and in particular the last
      if (last->type.isConcrete() && block->type == last->type) {
        last = optimize(last, false, false);
        if (!last) {
          // we may be able to remove this, if there are no brs
          bool canPop = true;
          if (block->name.is()) {
            BranchUtils::BranchSeeker seeker(block->name);
            Expression* temp = block;
            seeker.walk(temp);
            if (seeker.found && seeker.valueType != Type::none) {
              canPop = false;
            }
          }
          if (canPop) {
            block->list.back() = last;
            block->list.pop_back();
            block->type = Type::none;
            // we don't need the drop anymore, let's see what we have left in
            // the block
            if (block->list.size() > 1) {
              replaceCurrent(block);
            } else if (block->list.size() == 1) {
              replaceCurrent(block->list[0]);
            } else {
              ExpressionManipulator::nop(curr);
            }
            return;
          }
        }
      }
    }
    // sink a drop into an arm of an if-else if the other arm ends in an
    // unreachable, as it if is a branch, this can make that branch optimizable
    // and more vaccuming possible
    auto* iff = curr->value->dynCast<If>();
    if (iff && iff->ifFalse && iff->type.isConcrete()) {
      // reuse the drop in both cases
<<<<<<< HEAD
      if (iff->ifTrue->type == Type::unreachable &&
          isConcreteType(iff->ifFalse->type)) {
=======
      if (iff->ifTrue->type == unreachable && iff->ifFalse->type.isConcrete()) {
>>>>>>> 85de1c12
        curr->value = iff->ifFalse;
        iff->ifFalse = curr;
        iff->type = Type::none;
        replaceCurrent(iff);
<<<<<<< HEAD
      } else if (iff->ifFalse->type == Type::unreachable &&
                 isConcreteType(iff->ifTrue->type)) {
=======
      } else if (iff->ifFalse->type == unreachable &&
                 iff->ifTrue->type.isConcrete()) {
>>>>>>> 85de1c12
        curr->value = iff->ifTrue;
        iff->ifTrue = curr;
        iff->type = Type::none;
        replaceCurrent(iff);
      }
    }
  }

  void visitFunction(Function* curr) {
<<<<<<< HEAD
    auto* optimized = optimize(curr->body, curr->result != Type::none, true);
=======
    auto* optimized =
      optimize(curr->body, curr->sig.results != Type::none, true);
>>>>>>> 85de1c12
    if (optimized) {
      curr->body = optimized;
    } else {
      ExpressionManipulator::nop(curr->body);
    }
<<<<<<< HEAD
    if (curr->result == Type::none &&
=======
    if (curr->sig.results == Type::none &&
>>>>>>> 85de1c12
        !EffectAnalyzer(getPassOptions(), curr->body).hasSideEffects()) {
      ExpressionManipulator::nop(curr->body);
    }
  }
};

Pass* createVacuumPass() { return new Vacuum(); }

} // namespace wasm<|MERGE_RESOLUTION|>--- conflicted
+++ resolved
@@ -394,23 +394,13 @@
     auto* iff = curr->value->dynCast<If>();
     if (iff && iff->ifFalse && iff->type.isConcrete()) {
       // reuse the drop in both cases
-<<<<<<< HEAD
-      if (iff->ifTrue->type == Type::unreachable &&
-          isConcreteType(iff->ifFalse->type)) {
-=======
       if (iff->ifTrue->type == unreachable && iff->ifFalse->type.isConcrete()) {
->>>>>>> 85de1c12
         curr->value = iff->ifFalse;
         iff->ifFalse = curr;
         iff->type = Type::none;
         replaceCurrent(iff);
-<<<<<<< HEAD
-      } else if (iff->ifFalse->type == Type::unreachable &&
-                 isConcreteType(iff->ifTrue->type)) {
-=======
       } else if (iff->ifFalse->type == unreachable &&
                  iff->ifTrue->type.isConcrete()) {
->>>>>>> 85de1c12
         curr->value = iff->ifTrue;
         iff->ifTrue = curr;
         iff->type = Type::none;
@@ -420,22 +410,14 @@
   }
 
   void visitFunction(Function* curr) {
-<<<<<<< HEAD
-    auto* optimized = optimize(curr->body, curr->result != Type::none, true);
-=======
     auto* optimized =
       optimize(curr->body, curr->sig.results != Type::none, true);
->>>>>>> 85de1c12
     if (optimized) {
       curr->body = optimized;
     } else {
       ExpressionManipulator::nop(curr->body);
     }
-<<<<<<< HEAD
-    if (curr->result == Type::none &&
-=======
     if (curr->sig.results == Type::none &&
->>>>>>> 85de1c12
         !EffectAnalyzer(getPassOptions(), curr->body).hasSideEffects()) {
       ExpressionManipulator::nop(curr->body);
     }
