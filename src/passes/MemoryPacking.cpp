/*
 * Copyright 2016 WebAssembly Community Group participants
 *
 * Licensed under the Apache License, Version 2.0 (the "License");
 * you may not use this file except in compliance with the License.
 * You may obtain a copy of the License at
 *
 *     http://www.apache.org/licenses/LICENSE-2.0
 *
 * Unless required by applicable law or agreed to in writing, software
 * distributed under the License is distributed on an "AS IS" BASIS,
 * WITHOUT WARRANTIES OR CONDITIONS OF ANY KIND, either express or implied.
 * See the License for the specific language governing permissions and
 * limitations under the License.
 */

//
// Memory Packing.
//
// Reduces binary size by splitting data segments around ranges of zeros. This
// pass assumes that memory initialized by active segments is zero on
// instantiation and therefore simply drops the zero ranges from the active
// segments. For passive segments, we perform the same splitting, but we also
// record how each segment was split and update all instructions that use it
// accordingly. To preserve trapping semantics for memory.init instructions, it
// is sometimes necessary to explicitly track whether input segments would have
// been dropped in globals. We are careful to emit only as many of these globals
// as necessary.
//

#include "ir/manipulation.h"
#include "ir/module-utils.h"
#include "ir/names.h"
#include "ir/utils.h"
#include "pass.h"
#include "support/space.h"
#include "wasm-binary.h"
#include "wasm-builder.h"
#include "wasm.h"

namespace wasm {

namespace {

// A subsection of an orginal memory segment. If `isZero` is true, memory.fill
// will be used instead of memory.init for this range.
struct Range {
  bool isZero;
  size_t start;
  size_t end;
};

// A function that produces the transformed instruction. We need to use a
// function here instead of simple data because the replacement code sequence
// may require allocating new locals, which in turn requires the enclosing
// Function, which is only available in the parallelized instruction replacement
// phase. However, we can't move the entire calculation of replacement code
// sequences into the parallel phase because the lowering of data.drops depends
// on the lowering of memory.inits to determine whether a drop state global is
// necessary. The solution is that we calculate the shape of the replacement
// code sequence up front and use a closure just to allocate and insert new
// locals as necessary.
using Replacement = std::function<Expression*(Function*)>;

// Maps each instruction to the replacement that must be applied to it.
using Replacements = std::unordered_map<Expression*, Replacement>;

// A collection of instructions referring to a particular segment.
using Referrers = std::vector<Expression*>;

// Map segment indices to referrers.
using ReferrersMap = std::unordered_map<Name, Referrers>;

// memory.init: 2 byte opcode + 1 byte segment index + 1 byte memory index +
//              3 x 2 byte operands
const size_t MEMORY_INIT_SIZE = 10;

// memory.fill: 2 byte opcode + 1 byte memory index + 3 x 2 byte operands
const size_t MEMORY_FILL_SIZE = 9;

// data.drop: 2 byte opcode + ~1 byte index immediate
const size_t DATA_DROP_SIZE = 3;

Expression*
makeGtShiftedMemorySize(Builder& builder, Module& module, MemoryInit* curr) {
  auto mem = module.getMemory(curr->memory);
  return builder.makeBinary(
    mem->is64() ? GtUInt64 : GtUInt32,
    curr->dest,
    builder.makeBinary(mem->is64() ? ShlInt64 : ShlInt32,
                       builder.makeMemorySize(mem->name),
                       builder.makeConstPtr(16, mem->indexType)));
}

} // anonymous namespace

struct MemoryPacking : public Pass {
  // This pass operates on linear memory, and does not affect reference locals.
  // TODO: don't run at all if the module has no memories
  bool requiresNonNullableLocalFixups() override { return false; }

  void run(Module* module) override;
  bool canOptimize(std::vector<std::unique_ptr<Memory>>& memories,
                   std::vector<std::unique_ptr<DataSegment>>& dataSegments);
  void optimizeSegmentOps(Module* module);
  void getSegmentReferrers(Module* module, ReferrersMap& referrers);
  void dropUnusedSegments(Module* module,
                          std::vector<std::unique_ptr<DataSegment>>& segments,
                          ReferrersMap& referrers);
  bool canSplit(const std::unique_ptr<DataSegment>& segment,
                const Referrers& referrers);
  void calculateRanges(const std::unique_ptr<DataSegment>& segment,
                       const Referrers& referrers,
                       std::vector<Range>& ranges);
  void createSplitSegments(Builder& builder,
                           const DataSegment* segment,
                           std::vector<Range>& ranges,
                           std::vector<std::unique_ptr<DataSegment>>& packed,
                           size_t segmentsRemaining);
  void createReplacements(Module* module,
                          const std::vector<Range>& ranges,
                          const std::vector<Name>& segments,
                          const Referrers& referrers,
                          Replacements& replacements);
  void replaceSegmentOps(Module* module, Replacements& replacements);
};

void MemoryPacking::run(Module* module) {
  // Does not have multi-memories support
  if (!canOptimize(module->memories, module->dataSegments)) {
    return;
  }

  bool canHaveSegmentReferrers =
    module->features.hasBulkMemory() || module->features.hasGC();

  auto& segments = module->dataSegments;

  // For each segment, a list of instructions that refer to it
  ReferrersMap referrers;

  if (canHaveSegmentReferrers) {
    // Optimize out memory.inits and data.drops that can be entirely replaced
    // with other instruction sequences. This can increase the number of unused
    // segments that can be dropped entirely and allows later replacement
    // creation to make more assumptions about what these instructions will look
    // like, such as memory.inits not having both zero offset and size.
    optimizeSegmentOps(module);
    getSegmentReferrers(module, referrers);
    dropUnusedSegments(module, segments, referrers);
  }

  // The new, split memory segments
  std::vector<std::unique_ptr<DataSegment>> packed;

  Replacements replacements;
  Builder builder(*module);
  for (size_t index = 0; index < segments.size(); ++index) {
    auto& segment = segments[index];
    auto& currReferrers = referrers[segment->name];

    std::vector<Range> ranges;

    if (canSplit(segment, currReferrers)) {
      calculateRanges(segment, currReferrers, ranges);
    } else {
      // A single range covers the entire segment. Set isZero to false so the
      // original memory.init will be used even if segment is all zeroes.
      ranges.push_back({false, 0, segment->data.size()});
    }

    size_t segmentsRemaining = segments.size() - index;
    size_t currSegmentsStart = packed.size();
    createSplitSegments(
      builder, segment.get(), ranges, packed, segmentsRemaining);
    std::vector<Name> currSegmentNames;
    for (size_t i = currSegmentsStart; i < packed.size(); ++i) {
      currSegmentNames.push_back(packed[i]->name);
    }
    createReplacements(
      module, ranges, currSegmentNames, currReferrers, replacements);
  }

  segments.swap(packed);
  module->updateDataSegmentsMap();

  if (canHaveSegmentReferrers) {
    replaceSegmentOps(module, replacements);
  }
}

bool MemoryPacking::canOptimize(
  std::vector<std::unique_ptr<Memory>>& memories,
  std::vector<std::unique_ptr<DataSegment>>& dataSegments) {
  if (memories.empty() || memories.size() > 1) {
    return false;
  }
  auto& memory = memories[0];
  // We must optimize under the assumption that memory has been initialized to
  // zero. That is the case for a memory declared in the module, but for a
  // memory that is imported, we must be told that it is zero-initialized.
  if (memory->imported() && !getPassOptions().zeroFilledMemory) {
    return false;
  }

  // One segment is always ok to optimize, as it does not have the potential
  // problems handled below.
  if (dataSegments.size() <= 1) {
    return true;
  }
  // Check if it is ok for us to optimize.
  Address maxAddress = 0;
  for (auto& segment : dataSegments) {
    if (!segment->isPassive) {
      auto* c = segment->offset->dynCast<Const>();
      // If an active segment has a non-constant offset, then what gets written
      // cannot be known until runtime. That is, the active segments are written
      // out at startup, in order, and one may trample the data of another, like
      //
      //  (data (i32.const 100) "a")
      //  (data (i32.const 100) "\00")
      //
      // It is *not* ok to optimize out the zero in the last segment, as it is
      // actually needed, it will zero out the "a" that was written earlier. And
      // if a segment has an imported offset,
      //
      //  (data (i32.const 100) "a")
      //  (data (global.get $x) "\00")
      //
      // then we can't tell if that last segment will end up overwriting or not.
      // The only case we can easily handle is if there is just a single
      // segment, which we handled earlier. (Note that that includes the main
      // case of having a non-constant offset, dynamic linking, in which we have
      // a single segment.)
      if (!c) {
        return false;
      }
      // Note the maximum address so far.
      maxAddress = std::max(
        maxAddress, Address(c->value.getUnsigned() + segment->data.size()));
    }
  }
  // All active segments have constant offsets, known at this time, so we may be
  // able to optimize, but must still check for the trampling problem mentioned
  // earlier.
  // TODO: optimize in the trampling case
  DisjointSpans space;
  for (auto& segment : dataSegments) {
    if (!segment->isPassive) {
      auto* c = segment->offset->cast<Const>();
      Address start = c->value.getUnsigned();
      DisjointSpans::Span span{start, start + segment->data.size()};
      if (space.addAndCheckOverlap(span)) {
        std::cerr << "warning: active memory segments have overlap, which "
                  << "prevents some optimizations.\n";
        return false;
      }
    }
  }
  return true;
}

bool MemoryPacking::canSplit(const std::unique_ptr<DataSegment>& segment,
                             const Referrers& referrers) {
  // Don't mess with segments related to llvm coverage tools such as
  // __llvm_covfun. There segments are expected/parsed by external downstream
  // tools (llvm-cov) so they need to be left intact.
  // See https://clang.llvm.org/docs/SourceBasedCodeCoverage.html
  if (segment->name.is() && segment->name.startsWith("__llvm")) {
    return false;
  }

  for (auto* referrer : referrers) {
    if (auto* curr = referrer->dynCast<MemoryInit>()) {
      if (segment->isPassive) {
        // Do not try to split if there is a nonconstant offset or size
        if (!curr->offset->is<Const>() || !curr->size->is<Const>()) {
          return false;
        }
      }
    } else if (referrer->is<ArrayNewData>() || referrer->is<ArrayInitData>()) {
      // TODO: Split segments referenced by GC instructions.
      return false;
    }
  }

  // Active segments can only be split if they have constant offsets
  return segment->isPassive || segment->offset->is<Const>();
}

void MemoryPacking::calculateRanges(const std::unique_ptr<DataSegment>& segment,
                                    const Referrers& referrers,
                                    std::vector<Range>& ranges) {
  auto& data = segment->data;
  if (data.size() == 0) {
    return;
  }

  // Calculate initial zero and nonzero ranges
  size_t start = 0;
  while (start < data.size()) {
    size_t end = start;
    while (end < data.size() && data[end] == 0) {
      end++;
    }
    if (end > start) {
      ranges.push_back({true, start, end});
      start = end;
    }
    while (end < data.size() && data[end] != 0) {
      end++;
    }
    if (end > start) {
      ranges.push_back({false, start, end});
      start = end;
    }
  }

  // Calculate the number of consecutive zeroes for which splitting is
  // beneficial. This is an approximation that assumes all memory.inits cover an
  // entire segment and that all its arguments are constants. These assumptions
  // are true of all memory.inits generated by the tools.
  size_t threshold = 0;
  if (segment->isPassive) {
    // Passive segment metadata size
    threshold += 2;
    // Zeroes on the edge do not increase the number of segments or data.drops,
    // so their threshold is lower. The threshold for interior zeroes depends on
    // an estimate of the number of new memory.fill and data.drop instructions
    // splitting would introduce.
    size_t edgeThreshold = 0;
    for (auto* referrer : referrers) {
      if (referrer->is<MemoryInit>()) {
        // Splitting adds a new memory.fill and a new memory.init
        threshold += MEMORY_FILL_SIZE + MEMORY_INIT_SIZE;
        edgeThreshold += MEMORY_FILL_SIZE;
      } else {
        threshold += DATA_DROP_SIZE;
      }
    }

    // Merge edge zeroes if they are not worth splitting
    if (ranges.size() >= 2) {
      auto last = ranges.end() - 1;
      auto penultimate = ranges.end() - 2;
      if (last->isZero && last->end - last->start <= edgeThreshold) {
        penultimate->end = last->end;
        ranges.erase(last);
      }
    }
    if (ranges.size() >= 2) {
      auto first = ranges.begin();
      auto second = ranges.begin() + 1;
      if (first->isZero && first->end - first->start <= edgeThreshold) {
        second->start = first->start;
        ranges.erase(first);
      }
    }
  } else {
    // Legacy ballpark overhead of active segment with offset
    // TODO: Tune this
    threshold = 8;
  }

  // Merge ranges across small spans of zeroes
  std::vector<Range> mergedRanges = {ranges.front()};
  size_t i;
  for (i = 1; i < ranges.size() - 1; ++i) {
    auto left = mergedRanges.end() - 1;
    auto curr = ranges.begin() + i;
    auto right = ranges.begin() + i + 1;
    if (curr->isZero && curr->end - curr->start <= threshold) {
      left->end = right->end;
      ++i;
    } else {
      mergedRanges.push_back(*curr);
    }
  }
  // Add the final range if it hasn't already been merged in
  if (i < ranges.size()) {
    mergedRanges.push_back(ranges.back());
  }
  std::swap(ranges, mergedRanges);
}

void MemoryPacking::optimizeSegmentOps(Module* module) {
  struct Optimizer : WalkerPass<PostWalker<Optimizer>> {
    bool isFunctionParallel() override { return true; }

    // This operates on linear memory, and does not affect reference locals.
    bool requiresNonNullableLocalFixups() override { return false; }

    std::unique_ptr<Pass> create() override {
      return std::make_unique<Optimizer>();
    }

    bool needsRefinalizing;

    void visitMemoryInit(MemoryInit* curr) {
      Builder builder(*getModule());
      auto* segment = getModule()->getDataSegment(curr->segment);
      size_t maxRuntimeSize = segment->isPassive ? segment->data.size() : 0;
      bool mustNop = false;
      bool mustTrap = false;
      auto* offset = curr->offset->dynCast<Const>();
      auto* size = curr->size->dynCast<Const>();
      if (offset && uint32_t(offset->value.geti32()) > maxRuntimeSize) {
        mustTrap = true;
      }
      if (size && uint32_t(size->value.geti32()) > maxRuntimeSize) {
        mustTrap = true;
      }
      if (offset && size) {
        uint64_t offsetVal(offset->value.geti32());
        uint64_t sizeVal(size->value.geti32());
        if (offsetVal + sizeVal > maxRuntimeSize) {
          mustTrap = true;
        } else if (offsetVal == 0 && sizeVal == 0) {
          mustNop = true;
        }
      }
      assert(!mustNop || !mustTrap);
      if (mustNop) {
        // Offset and size are 0, so just trap if dest > memory.size
        replaceCurrent(
          builder.makeIf(makeGtShiftedMemorySize(builder, *getModule(), curr),
                         builder.makeUnreachable()));
      } else if (mustTrap) {
        // Drop dest, offset, and size then trap
        replaceCurrent(builder.blockify(builder.makeDrop(curr->dest),
                                        builder.makeDrop(curr->offset),
                                        builder.makeDrop(curr->size),
                                        builder.makeUnreachable()));
        needsRefinalizing = true;
      } else if (!segment->isPassive) {
        // trap if (dest > memory.size | offset | size) != 0
        replaceCurrent(builder.makeIf(
          builder.makeBinary(
            OrInt32,
            makeGtShiftedMemorySize(builder, *getModule(), curr),
            builder.makeBinary(OrInt32, curr->offset, curr->size)),
          builder.makeUnreachable()));
      }
    }
    void visitDataDrop(DataDrop* curr) {
      if (!getModule()->getDataSegment(curr->segment)->isPassive) {
        ExpressionManipulator::nop(curr);
      }
    }
    void doWalkFunction(Function* func) {
      needsRefinalizing = false;
      super::doWalkFunction(func);
      if (needsRefinalizing) {
        ReFinalize().walkFunctionInModule(func, getModule());
      }
    }
  } optimizer;
  optimizer.run(getPassRunner(), module);
}

void MemoryPacking::getSegmentReferrers(Module* module,
                                        ReferrersMap& referrers) {
  auto collectReferrers = [&](Function* func, ReferrersMap& referrers) {
    if (func->imported()) {
      return;
    }
    struct Collector
      : WalkerPass<PostWalker<Collector, UnifiedExpressionVisitor<Collector>>> {
      ReferrersMap& referrers;
      Collector(ReferrersMap& referrers) : referrers(referrers) {}

      void visitExpression(Expression* curr) {
#define DELEGATE_ID curr->_id

#define DELEGATE_START(id) [[maybe_unused]] auto* cast = curr->cast<id>();

#define DELEGATE_GET_FIELD(id, field) cast->field

#define DELEGATE_FIELD_TYPE(id, field)
#define DELEGATE_FIELD_HEAPTYPE(id, field)
#define DELEGATE_FIELD_CHILD(id, field)
#define DELEGATE_FIELD_OPTIONAL_CHILD(id, field)
#define DELEGATE_FIELD_INT(id, field)
#define DELEGATE_FIELD_INT_ARRAY(id, field)
#define DELEGATE_FIELD_LITERAL(id, field)
#define DELEGATE_FIELD_NAME(id, field)
#define DELEGATE_FIELD_NAME_VECTOR(id, field)
#define DELEGATE_FIELD_SCOPE_NAME_DEF(id, field)
#define DELEGATE_FIELD_SCOPE_NAME_USE(id, field)
#define DELEGATE_FIELD_SCOPE_NAME_USE_VECTOR(id, field)
#define DELEGATE_FIELD_ADDRESS(id, field)

#define DELEGATE_FIELD_NAME_KIND(id, field, kind)                              \
  if (kind == ModuleItemKind::DataSegment) {                                   \
    referrers[cast->field].push_back(curr);                                    \
  }

#include "wasm-delegations-fields.def"
      }
    } collector(referrers);
    collector.walkFunctionInModule(func, module);
  };
  ModuleUtils::ParallelFunctionAnalysis<ReferrersMap> analysis(
    *module, collectReferrers);
  for (auto& [_, funcReferrersMap] : analysis.map) {
    for (auto& [i, segReferrers] : funcReferrersMap) {
      referrers[i].insert(
        referrers[i].end(), segReferrers.begin(), segReferrers.end());
    }
  }
}

void MemoryPacking::dropUnusedSegments(
  Module* module,
  std::vector<std::unique_ptr<DataSegment>>& segments,
  ReferrersMap& referrers) {
  std::vector<std::unique_ptr<DataSegment>> usedSegments;
  // Remove segments that are never used
  // TODO: remove unused portions of partially used segments as well
  for (size_t i = 0; i < segments.size(); ++i) {
    bool used = false;
    auto referrersIt = referrers.find(segments[i]->name);
    bool hasReferrers = referrersIt != referrers.end();
    if (segments[i]->isPassive) {
      if (hasReferrers) {
        for (auto* referrer : referrersIt->second) {
          if (!referrer->is<DataDrop>()) {
            used = true;
            break;
          }
        }
      }
    } else {
      // Active segment.
      used = true;
    }
    if (used) {
      usedSegments.push_back(std::move(segments[i]));
    } else if (hasReferrers) {
      // All referrers are data.drops. Make them nops.
      for (auto* referrer : referrersIt->second) {
        ExpressionManipulator::nop(referrer);
      }
    }
  }
  std::swap(segments, usedSegments);
  module->updateDataSegmentsMap();
}

void MemoryPacking::createSplitSegments(
  Builder& builder,
  const DataSegment* segment,
  std::vector<Range>& ranges,
  std::vector<std::unique_ptr<DataSegment>>& packed,
  size_t segmentsRemaining) {
  size_t segmentCount = 0;
  bool hasExplicitName = false;
  for (size_t i = 0; i < ranges.size(); ++i) {
    Range& range = ranges[i];
    if (range.isZero) {
      continue;
    }
    Expression* offset = nullptr;
    if (!segment->isPassive) {
      if (auto* c = segment->offset->dynCast<Const>()) {
        if (c->value.type == Type::i32) {
          offset = builder.makeConst(int32_t(c->value.geti32() + range.start));
        } else {
          assert(c->value.type == Type::i64);
          offset = builder.makeConst(int64_t(c->value.geti64() + range.start));
        }
      } else {
        assert(ranges.size() == 1);
        offset = segment->offset;
      }
    }
    if (WebLimitations::MaxDataSegments <= packed.size() + segmentsRemaining) {
      // Give up splitting and merge all remaining ranges except end zeroes
      auto lastNonzero = ranges.end() - 1;
      if (lastNonzero->isZero) {
        --lastNonzero;
      }
      range.end = lastNonzero->end;
      ranges.erase(ranges.begin() + i + 1, lastNonzero + 1);
    }
    Name name;
    if (segment->name.is()) {
      // Name the first range after the original segment and all following
      // ranges get numbered accordingly.  This means that for segments that
      // canot be split (segments that contains a single range) the input and
      // output segment have the same name.
      if (!segmentCount) {
        name = segment->name;
        hasExplicitName = segment->hasExplicitName;
      } else {
        name = segment->name.toString() + "." + std::to_string(segmentCount);
      }
      segmentCount++;
    }
    auto curr = Builder::makeDataSegment(name,
                                         segment->memory,
                                         segment->isPassive,
                                         offset,
                                         segment->data.data() + range.start,
                                         range.end - range.start);
    curr->hasExplicitName = hasExplicitName;
    packed.push_back(std::move(curr));
  }
}

void MemoryPacking::createReplacements(Module* module,
                                       const std::vector<Range>& ranges,
                                       const std::vector<Name>& segments,
                                       const Referrers& referrers,
                                       Replacements& replacements) {
  // If there was no transformation, we do not need to do anything.
  if (ranges.size() == 1 && !ranges.front().isZero) {
    return;
  }

  Builder builder(*module);

  Name dropStateGlobal;

  // Return the drop state global, initializing it if it does not exist. This
  // may change module-global state and has the important side effect of setting
  // dropStateGlobal, so it must be evaluated eagerly, not in the replacements.
  auto getDropStateGlobal = [&]() {
    if (dropStateGlobal != Name()) {
      return dropStateGlobal;
    }
    dropStateGlobal =
      Names::getValidGlobalName(*module, "__mem_segment_drop_state");
    module->addGlobal(builder.makeGlobal(dropStateGlobal,
                                         Type::i32,
                                         builder.makeConst(int32_t(0)),
                                         Builder::Mutable));
    return dropStateGlobal;
  };

  // Create replacements for memory.init instructions first
  for (auto referrer : referrers) {
    auto* init = referrer->dynCast<MemoryInit>();
    if (init == nullptr) {
      continue;
    }

    // Nonconstant offsets or sizes will have inhibited splitting
    size_t start = init->offset->cast<Const>()->value.geti32();
    size_t end = start + init->size->cast<Const>()->value.geti32();

    // Index in `segments` of the segment used in emitted memory.init
    // instructions
    size_t initIndex = 0;

    // Index of the range from which this memory.init starts reading
    size_t firstRangeIdx = 0;
    while (firstRangeIdx < ranges.size() &&
           ranges[firstRangeIdx].end <= start) {
      if (!ranges[firstRangeIdx].isZero) {
        ++initIndex;
      }
      ++firstRangeIdx;
    }

    // Handle zero-length memory.inits separately so we can later assume that
    // start is in bounds and that some range will be intersected.
    if (start == end) {
      // Offset is nonzero because init would otherwise have previously been
      // optimized out, so trap if the dest is out of bounds or the segment is
      // dropped
      Expression* result = builder.makeIf(
        builder.makeBinary(
          OrInt32,
          makeGtShiftedMemorySize(builder, *module, init),
          builder.makeGlobalGet(getDropStateGlobal(), Type::i32)),
        builder.makeUnreachable());
      replacements[init] = [result](Function*) { return result; };
      continue;
    }

    assert(firstRangeIdx < ranges.size());

    // Split init into multiple memory.inits and memory.fills, storing the
    // original base destination in a local if it is not a constant. If the
    // first access is a memory.fill, explicitly check the drop status first to
    // avoid writing zeroes when we should have trapped.
    Expression* result = nullptr;
    auto appendResult = [&](Expression* expr) {
      result = result ? builder.blockify(result, expr) : expr;
    };

    // The local var holding the dest is not known until replacement time. Keep
    // track of the locations where it will need to be patched in.
    Index* setVar = nullptr;
    std::vector<Index*> getVars;
    if (!init->dest->is<Const>()) {
      auto set = builder.makeLocalSet(-1, init->dest);
      setVar = &set->index;
      appendResult(set);
    }

    // We only need to explicitly check the drop state when we will emit
    // memory.fill first, since memory.init will implicitly do the check for us.
    if (ranges[firstRangeIdx].isZero) {
      appendResult(
        builder.makeIf(builder.makeGlobalGet(getDropStateGlobal(), Type::i32),
                       builder.makeUnreachable()));
    }

    size_t bytesWritten = 0;

    for (size_t i = firstRangeIdx; i < ranges.size() && ranges[i].start < end;
         ++i) {
      auto& range = ranges[i];

      // Calculate dest, either as a const or as an addition to the dest local
      Expression* dest;
      Type ptrType = module->getMemory(init->memory)->indexType;
      if (auto* c = init->dest->dynCast<Const>()) {
        dest =
          builder.makeConstPtr(c->value.getInteger() + bytesWritten, ptrType);
      } else {
        auto* get = builder.makeLocalGet(-1, Type::i32);
        getVars.push_back(&get->index);
        dest = get;
        if (bytesWritten > 0) {
          Const* addend = builder.makeConst(int32_t(bytesWritten));
          dest = builder.makeBinary(AddInt32, dest, addend);
        }
      }

      // How many bytes are read from this range
      size_t bytes = std::min(range.end, end) - std::max(range.start, start);
      bytesWritten += bytes;

      // Create new memory.init or memory.fill
      if (range.isZero) {
        Expression* value = builder.makeConst(Literal::makeZero(Type::i32));
        Expression* size = builder.makeConstPtr(bytes, ptrType);
        appendResult(builder.makeMemoryFill(dest, value, size, init->memory));
      } else {
        size_t offsetBytes = std::max(start, range.start) - range.start;
        Expression* offset = builder.makeConst(int32_t(offsetBytes));
        Expression* size = builder.makeConst(int32_t(bytes));
        appendResult(builder.makeMemoryInit(
          segments[initIndex], dest, offset, size, init->memory));
        initIndex++;
      }
    }

    // Non-zero length memory.inits must have intersected some range
    assert(result);
    replacements[init] = [module, setVar, getVars, result](Function* function) {
      if (setVar != nullptr) {
        Index destVar = Builder(*module).addVar(function, Type::i32);
        *setVar = destVar;
        for (auto* getVar : getVars) {
          *getVar = destVar;
        }
      }
      return result;
    };
  }

  // Create replacements for data.drop instructions now that we know whether we
  // need a drop state global
  for (auto drop : referrers) {
    if (!drop->is<DataDrop>()) {
      continue;
    }

    Expression* result = nullptr;
    auto appendResult = [&](Expression* expr) {
      result = result ? builder.blockify(result, expr) : expr;
    };

    // Track drop state in a global only if some memory.init required it
    if (dropStateGlobal != Name()) {
      appendResult(
        builder.makeGlobalSet(dropStateGlobal, builder.makeConst(int32_t(1))));
    }
    size_t dropIndex = 0;
    for (auto range : ranges) {
      if (!range.isZero) {
        appendResult(builder.makeDataDrop(segments[dropIndex++]));
      }
    }
    replacements[drop] = [result, module](Function*) {
      return result ? result : Builder(*module).makeNop();
    };
  }
}

void MemoryPacking::replaceSegmentOps(Module* module,
                                      Replacements& replacements) {
  struct Replacer : WalkerPass<PostWalker<Replacer>> {
    bool isFunctionParallel() override { return true; }

    // This operates on linear memory, and does not affect reference locals.
    bool requiresNonNullableLocalFixups() override { return false; }

    Replacements& replacements;

    Replacer(Replacements& replacements) : replacements(replacements){};
    std::unique_ptr<Pass> create() override {
      return std::make_unique<Replacer>(replacements);
    }

    void visitMemoryInit(MemoryInit* curr) {
      if (auto replacement = replacements.find(curr);
          replacement != replacements.end()) {
        replaceCurrent(replacement->second(getFunction()));
      }
    }

    void visitDataDrop(DataDrop* curr) {
      if (auto replacement = replacements.find(curr);
          replacement != replacements.end()) {
        replaceCurrent(replacement->second(getFunction()));
      }
    }

<<<<<<< HEAD
    void visitArrayNewSeg(ArrayNewSeg* curr) {
      // TODO: use delegations-fields
      if (curr->dataSegment.is()) {
        if (auto replacement = replacements.find(curr);
            replacement != replacements.end()) {
          replaceCurrent(replacement->second(getFunction()));
        }
=======
    void visitArrayNewData(ArrayNewData* curr) {
      if (auto replacement = replacements.find(curr);
          replacement != replacements.end()) {
        replaceCurrent(replacement->second(getFunction()));
>>>>>>> b78ffa4e
      }
    }
  } replacer(replacements);
  replacer.run(getPassRunner(), module);
}

Pass* createMemoryPackingPass() { return new MemoryPacking(); }

} // namespace wasm<|MERGE_RESOLUTION|>--- conflicted
+++ resolved
@@ -821,20 +821,10 @@
       }
     }
 
-<<<<<<< HEAD
-    void visitArrayNewSeg(ArrayNewSeg* curr) {
-      // TODO: use delegations-fields
-      if (curr->dataSegment.is()) {
-        if (auto replacement = replacements.find(curr);
-            replacement != replacements.end()) {
-          replaceCurrent(replacement->second(getFunction()));
-        }
-=======
     void visitArrayNewData(ArrayNewData* curr) {
       if (auto replacement = replacements.find(curr);
           replacement != replacements.end()) {
         replaceCurrent(replacement->second(getFunction()));
->>>>>>> b78ffa4e
       }
     }
   } replacer(replacements);
