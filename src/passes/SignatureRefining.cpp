/*
 * Copyright 2021 WebAssembly Community Group participants
 *
 * Licensed under the Apache License, Version 2.0 (the "License");
 * you may not use this file except in compliance with the License.
 * You may obtain a copy of the License at
 *
 *     http://www.apache.org/licenses/LICENSE-2.0
 *
 * Unless required by applicable law or agreed to in writing, software
 * distributed under the License is distributed on an "AS IS" BASIS,
 * WITHOUT WARRANTIES OR CONDITIONS OF ANY KIND, either express or implied.
 * See the License for the specific language governing permissions and
 * limitations under the License.
 */

//
// Apply more specific subtypes to signature/function types where possible.
//
// This differs from DeadArgumentElimination's refineArgumentTypes() etc. in
// that DAE will modify the type of a function. It can only do that if the
// function's type is not observable, which means it is not taken by reference.
// On the other hand, this pass will modify the signature types themselves,
// which means it can optimize functions whose reference is taken, and it does
// so while considering all users of the type (across all functions sharing that
// type, and all call_refs using it).
//

#include "ir/export-utils.h"
#include "ir/find_all.h"
#include "ir/lubs.h"
#include "ir/module-utils.h"
#include "ir/type-updating.h"
#include "ir/utils.h"
#include "pass.h"
#include "wasm-type.h"
#include "wasm.h"

namespace wasm {

namespace {

struct SignatureRefining : public Pass {
  // Maps each heap type to the possible refinement of the types in their
  // signatures. We will fill this during analysis and then use it while doing
  // an update of the types. If a type has no improvement that we can find, it
  // will not appear in this map.
  std::unordered_map<HeapType, Signature> newSignatures;

  void run(PassRunner* runner, Module* module) override {
    if (getTypeSystem() != TypeSystem::Nominal) {
      Fatal() << "SignatureRefining requires nominal typing";
    }

    if (!module->tables.empty()) {
      // When there are tables we must also take their types into account, which
      // would require us to take call_indirect, element segments, etc. into
      // account. For now, do nothing if there are tables.
      // TODO
      return;
    }

    // First, find all the information we need. Start by collecting inside each
    // function in parallel.

    struct Info {
      // The calls and call_refs.
      std::vector<Call*> calls;
      std::vector<CallRef*> callRefs;

      // A possibly improved LUB for the results.
      LUBFinder resultsLUB;

      // Normally we can optimize, but some cases prevent a particular signature
      // type from being changed at all, see below.
      bool canModify = true;
    };

    ModuleUtils::ParallelFunctionAnalysis<Info> analysis(
      *module, [&](Function* func, Info& info) {
        if (func->imported()) {
          return;
        }
        info.calls = std::move(FindAll<Call>(func->body).list);
        info.callRefs = std::move(FindAll<CallRef>(func->body).list);
        info.resultsLUB = LUB::getResultsLUB(func, *module);
      });

    // A map of types to all the information combined over all the functions
    // with that type.
    std::unordered_map<HeapType, Info> allInfo;

    // Combine all the information we gathered into that map.
    for (auto& [func, info] : analysis.map) {
      // For direct calls, add each call to the type of the function being
      // called.
      for (auto* call : info.calls) {
        allInfo[module->getFunction(call->target)->type].calls.push_back(call);
      }

      // For indirect calls, add each call_ref to the type the call_ref uses.
      for (auto* callRef : info.callRefs) {
        auto calledType = callRef->target->type;
        if (calledType != Type::unreachable) {
          allInfo[calledType.getHeapType()].callRefs.push_back(callRef);
        }
      }

      // Add the function's return LUB to the one for the heap type of that
      // function.
      allInfo[func->type].resultsLUB.combine(info.resultsLUB);
    }

    // We cannot alter the signature of an exported function, as the outside may
    // notice us doing so. For example, if we turn a parameter from nullable
    // into non-nullable then callers sending a null will break. Put another
    // way, we need to see all callers to refine types, and for exports we
    // cannot do so.
<<<<<<< HEAD
=======
    // TODO If a function type is passed we should also mark the types used
    //      there, etc., recursively. For now this code just handles the top-
    //      level type, which is enough to keep the fuzzer from erroring. More
    //      generally, we need to decide about adding a "closed-world" flag of
    //      some kind.
>>>>>>> 040cdcd9
    for (auto* exportedFunc : ExportUtils::getExportedFunctions(*module)) {
      allInfo[exportedFunc->type].canModify = false;
    }

    bool refinedResults = false;

    // Compute optimal LUBs.
    std::unordered_set<HeapType> seen;
    for (auto& func : module->functions) {
      auto type = func->type;
      if (!seen.insert(type).second) {
        continue;
      }

      auto& info = allInfo[type];
      if (!info.canModify) {
        continue;
      }

      auto sig = type.getSignature();

      auto numParams = sig.params.size();
      std::vector<LUBFinder> paramLUBs(numParams);

      auto updateLUBs = [&](const ExpressionList& operands) {
        for (Index i = 0; i < numParams; i++) {
          paramLUBs[i].noteUpdatableExpression(operands[i]);
        }
      };

      for (auto* call : info.calls) {
        updateLUBs(call->operands);
      }
      for (auto* callRef : info.callRefs) {
        updateLUBs(callRef->operands);
      }

      // Find the final LUBs, and see if we found an improvement.
      std::vector<Type> newParamsTypes;
      for (auto& lub : paramLUBs) {
        if (!lub.noted()) {
          break;
        }
        newParamsTypes.push_back(lub.getBestPossible());
      }
      Type newParams;
      if (newParamsTypes.size() < numParams) {
        // We did not have type information to calculate a LUB (no calls, or
        // some param is always unreachable), so there is nothing we can improve
        // here. Other passes might remove the type entirely.
        newParams = func->getParams();
      } else {
        newParams = Type(newParamsTypes);
      }

      auto& resultsLUB = info.resultsLUB;
      Type newResults;
      if (!resultsLUB.noted()) {
        // We did not have type information to calculate a LUB (no returned
        // value, or it can return a value but traps instead etc.).
        newResults = func->getResults();
      } else {
        newResults = resultsLUB.getBestPossible();
      }

      if (newParams == func->getParams() && newResults == func->getResults()) {
        continue;
      }

      // We found an improvement!
      newSignatures[type] = Signature(newParams, newResults);

      // Update nulls as necessary, now that we are changing things.
      if (newParams != func->getParams()) {
        for (auto& lub : paramLUBs) {
          lub.updateNulls();
        }
      }
      if (newResults != func->getResults()) {
        resultsLUB.updateNulls();
        refinedResults = true;

        // Update the types of calls using the signature.
        for (auto* call : info.calls) {
          if (call->type != Type::unreachable) {
            call->type = newResults;
          }
        }
        for (auto* callRef : info.callRefs) {
          if (callRef->type != Type::unreachable) {
            callRef->type = newResults;
          }
        }
      }
    }

    if (newSignatures.empty()) {
      // We found nothing to optimize.
      return;
    }

    // Update function contents for their new parameter types.
    struct CodeUpdater : public WalkerPass<PostWalker<CodeUpdater>> {
      bool isFunctionParallel() override { return true; }

      SignatureRefining& parent;
      Module& wasm;

      CodeUpdater(SignatureRefining& parent, Module& wasm)
        : parent(parent), wasm(wasm) {}

      CodeUpdater* create() override { return new CodeUpdater(parent, wasm); }

      void doWalkFunction(Function* func) {
        auto iter = parent.newSignatures.find(func->type);
        if (iter != parent.newSignatures.end()) {
          std::vector<Type> newParamsTypes;
          for (auto param : iter->second.params) {
            newParamsTypes.push_back(param);
          }
          TypeUpdating::updateParamTypes(func, newParamsTypes, wasm);
        }
      }
    };
    CodeUpdater(*this, *module).run(runner, module);

    // Rewrite the types.
    GlobalTypeRewriter::updateSignatures(newSignatures, *module);

    if (refinedResults) {
      // After return types change we need to propagate.
      // TODO: we could do this only in relevant functions perhaps
      ReFinalize().run(runner, module);
    }
  }
};

} // anonymous namespace

Pass* createSignatureRefiningPass() { return new SignatureRefining(); }

} // namespace wasm<|MERGE_RESOLUTION|>--- conflicted
+++ resolved
@@ -116,14 +116,11 @@
     // into non-nullable then callers sending a null will break. Put another
     // way, we need to see all callers to refine types, and for exports we
     // cannot do so.
-<<<<<<< HEAD
-=======
     // TODO If a function type is passed we should also mark the types used
     //      there, etc., recursively. For now this code just handles the top-
     //      level type, which is enough to keep the fuzzer from erroring. More
     //      generally, we need to decide about adding a "closed-world" flag of
     //      some kind.
->>>>>>> 040cdcd9
     for (auto* exportedFunc : ExportUtils::getExportedFunctions(*module)) {
       allInfo[exportedFunc->type].canModify = false;
     }
