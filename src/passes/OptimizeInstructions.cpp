--- conflicted
+++ resolved
@@ -3567,7 +3567,36 @@
         return left;
       }
     }
-<<<<<<< HEAD
+    // x + C1 > C2   ==>  x > (C2-C1)      if no overflowing, C2 >= C1
+    // x + C1 > C2   ==>  x + (C1-C2) > 0  if no overflowing, C2 <  C1
+    // And similarly for other relational operations on integers.
+    if (curr->isRelational()) {
+      Binary* add;
+      Const* c1;
+      Const* c2;
+      if ((matches(curr,
+                   binary(binary(&add, Add, any(), ival(&c1)), ival(&c2))) ||
+           matches(curr,
+                   binary(binary(&add, Add, any(), ival(&c1)), ival(&c2)))) &&
+          !canOverflow(add)) {
+        if (c2->value.geU(c1->value).getInteger()) {
+          // This is the first line above, we turn into x > (C2-C1)
+          c2->value = c2->value.sub(c1->value);
+          curr->left = add->left;
+          return curr;
+        }
+        // This is the second line above, we turn into x + (C1-C2) > 0. Other
+        // optimizations can often kick in later. However, we must rule out the
+        // case where C2 is already 0 (as then we would not actually change
+        // anything, and we could infinite loop).
+        auto zero = Literal::makeZero(c2->type);
+        if (c2->value != zero) {
+          c1->value = c1->value.sub(c2->value);
+          c2->value = zero;
+          return curr;
+        }
+      }
+    }
     {
       // copysign(x, +C)   ==>   abs(x)
       // copysign(x, -C)   ==>   neg(abs(x))
@@ -3617,36 +3646,6 @@
           c->value = standardizeNaN(c->value.getf64());
         }
         return c;
-=======
-    // x + C1 > C2   ==>  x > (C2-C1)      if no overflowing, C2 >= C1
-    // x + C1 > C2   ==>  x + (C1-C2) > 0  if no overflowing, C2 <  C1
-    // And similarly for other relational operations on integers.
-    if (curr->isRelational()) {
-      Binary* add;
-      Const* c1;
-      Const* c2;
-      if ((matches(curr,
-                   binary(binary(&add, Add, any(), ival(&c1)), ival(&c2))) ||
-           matches(curr,
-                   binary(binary(&add, Add, any(), ival(&c1)), ival(&c2)))) &&
-          !canOverflow(add)) {
-        if (c2->value.geU(c1->value).getInteger()) {
-          // This is the first line above, we turn into x > (C2-C1)
-          c2->value = c2->value.sub(c1->value);
-          curr->left = add->left;
-          return curr;
-        }
-        // This is the second line above, we turn into x + (C1-C2) > 0. Other
-        // optimizations can often kick in later. However, we must rule out the
-        // case where C2 is already 0 (as then we would not actually change
-        // anything, and we could infinite loop).
-        auto zero = Literal::makeZero(c2->type);
-        if (c2->value != zero) {
-          c1->value = c1->value.sub(c2->value);
-          c2->value = zero;
-          return curr;
-        }
->>>>>>> 1e8eb596
       }
     }
     return nullptr;
