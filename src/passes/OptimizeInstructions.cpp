/*
 * Copyright 2016 WebAssembly Community Group participants
 *
 * Licensed under the Apache License, Version 2.0 (the "License");
 * you may not use this file except in compliance with the License.
 * You may obtain a copy of the License at
 *
 *     http://www.apache.org/licenses/LICENSE-2.0
 *
 * Unless required by applicable law or agreed to in writing, software
 * distributed under the License is distributed on an "AS IS" BASIS,
 * WITHOUT WARRANTIES OR CONDITIONS OF ANY KIND, either express or implied.
 * See the License for the specific language governing permissions and
 * limitations under the License.
 */

//
// Optimize combinations of instructions
//

#include <algorithm>
#include <type_traits>

#include <ir/abstract.h>
#include <ir/bits.h>
#include <ir/cost.h>
#include <ir/effects.h>
#include <ir/literal-utils.h>
#include <ir/load-utils.h>
#include <ir/manipulation.h>
#include <ir/match.h>
#include <ir/properties.h>
#include <ir/utils.h>
#include <pass.h>
#include <support/threads.h>
#include <wasm-s-parser.h>
#include <wasm.h>

// TODO: Use the new sign-extension opcodes where appropriate. This needs to be
// conditionalized on the availability of atomics.

namespace wasm {

Name I32_EXPR = "i32.expr";
Name I64_EXPR = "i64.expr";
Name F32_EXPR = "f32.expr";
Name F64_EXPR = "f64.expr";
Name ANY_EXPR = "any.expr";

// Useful information about locals
struct LocalInfo {
  static const Index kUnknown = Index(-1);

  Index maxBits;
  Index signExtedBits;
};

struct LocalScanner : PostWalker<LocalScanner> {
  std::vector<LocalInfo>& localInfo;
  const PassOptions& passOptions;

  LocalScanner(std::vector<LocalInfo>& localInfo,
               const PassOptions& passOptions)
    : localInfo(localInfo), passOptions(passOptions) {}

  void doWalkFunction(Function* func) {
    // prepare
    localInfo.resize(func->getNumLocals());
    for (Index i = 0; i < func->getNumLocals(); i++) {
      auto& info = localInfo[i];
      if (func->isParam(i)) {
        info.maxBits = getBitsForType(func->getLocalType(i)); // worst-case
        info.signExtedBits = LocalInfo::kUnknown; // we will never know anything
      } else {
        info.maxBits = info.signExtedBits = 0; // we are open to learning
      }
    }
    // walk
    PostWalker<LocalScanner>::doWalkFunction(func);
    // finalize
    for (Index i = 0; i < func->getNumLocals(); i++) {
      auto& info = localInfo[i];
      if (info.signExtedBits == LocalInfo::kUnknown) {
        info.signExtedBits = 0;
      }
    }
  }

  void visitLocalSet(LocalSet* curr) {
    auto* func = getFunction();
    if (func->isParam(curr->index)) {
      return;
    }
    auto type = getFunction()->getLocalType(curr->index);
    if (type != Type::i32 && type != Type::i64) {
      return;
    }
    // an integer var, worth processing
    auto* value = Properties::getFallthrough(
      curr->value, passOptions, getModule()->features);
    auto& info = localInfo[curr->index];
    info.maxBits = std::max(info.maxBits, Bits::getMaxBits(value, this));
    auto signExtBits = LocalInfo::kUnknown;
    if (Properties::getSignExtValue(value)) {
      signExtBits = Properties::getSignExtBits(value);
    } else if (auto* load = value->dynCast<Load>()) {
      if (LoadUtils::isSignRelevant(load) && load->signed_) {
        signExtBits = load->bytes * 8;
      }
    }
    if (info.signExtedBits == 0) {
      info.signExtedBits = signExtBits; // first info we see
    } else if (info.signExtedBits != signExtBits) {
      // contradictory information, give up
      info.signExtedBits = LocalInfo::kUnknown;
    }
  }

  // define this for the templated getMaxBits method. we know nothing here yet
  // about locals, so return the maxes
  Index getMaxBitsForLocal(LocalGet* get) { return getBitsForType(get->type); }

  Index getBitsForType(Type type) {
    TODO_SINGLE_COMPOUND(type);
    switch (type.getBasic()) {
      case Type::i32:
        return 32;
      case Type::i64:
        return 64;
      default:
        return -1;
    }
  }
};

// Create a custom matcher for checking side effects
template<class Opt> struct PureMatcherKind {};
template<class Opt>
struct Match::Internal::KindTypeRegistry<PureMatcherKind<Opt>> {
  using matched_t = Expression*;
  using data_t = Opt*;
};
template<class Opt> struct Match::Internal::MatchSelf<PureMatcherKind<Opt>> {
  bool operator()(Expression* curr, Opt* opt) {
    return !opt->effects(curr).hasSideEffects();
  }
};

// Main pass class
struct OptimizeInstructions
  : public WalkerPass<
      PostWalker<OptimizeInstructions,
                 UnifiedExpressionVisitor<OptimizeInstructions>>> {
  bool isFunctionParallel() override { return true; }

  Pass* create() override { return new OptimizeInstructions; }

  void prepareToRun(PassRunner* runner, Module* module) override {
#if 0
    static DatabaseEnsurer ensurer;
#endif
  }

  bool fastMath;

  void doWalkFunction(Function* func) {
    fastMath = getPassOptions().fastMath;
    // first, scan locals
    {
      LocalScanner scanner(localInfo, getPassOptions());
      scanner.setModule(getModule());
      scanner.walkFunction(func);
    }
    // main walk
    super::doWalkFunction(func);
  }

  void visitExpression(Expression* curr) {
    // we may be able to apply multiple patterns, one may open opportunities
    // that look deeper NB: patterns must not have cycles
    while (1) {
      auto* handOptimized = handOptimize(curr);
      if (handOptimized) {
        curr = handOptimized;
        replaceCurrent(curr);
        continue;
      }
#if 0
      auto iter = database->patternMap.find(curr->_id);
      if (iter == database->patternMap.end()) return;
      auto& patterns = iter->second;
      bool more = false;
      for (auto& pattern : patterns) {
        Match match(*getModule(), pattern);
        if (match.check(curr)) {
          curr = match.apply();
          replaceCurrent(curr);
          more = true;
          break; // exit pattern for loop, return to main while loop
        }
      }
      if (!more) break;
#else
      break;
#endif
    }
  }

  EffectAnalyzer effects(Expression* expr) {
    return EffectAnalyzer(getPassOptions(), getModule()->features, expr);
  }

  decltype(auto) pure(Expression** binder) {
    using namespace Match::Internal;
    return Matcher<PureMatcherKind<OptimizeInstructions>>(binder, this);
  }

  bool canReorder(Expression* a, Expression* b) {
    return EffectAnalyzer::canReorder(
      getPassOptions(), getModule()->features, a, b);
  }

  // Optimizations that don't yet fit in the pattern DSL, but could be
  // eventually maybe
  Expression* handOptimize(Expression* curr) {
    FeatureSet features = getModule()->features;
    // if this contains dead code, don't bother trying to optimize it, the type
    // might change (if might not be unreachable if just one arm is, for
    // example). this optimization pass focuses on actually executing code. the
    // only exceptions are control flow changes
    if (curr->type == Type::unreachable && !curr->is<Break>() &&
        !curr->is<Switch>() && !curr->is<If>()) {
      return nullptr;
    }
    if (auto* binary = curr->dynCast<Binary>()) {
      if (isSymmetric(binary)) {
        canonicalize(binary);
      }
    }

    {
      // TODO: It is an ongoing project to port more transformations to the
      // match API. Once most of the transformations have been ported, the
      // `using namespace Match` can be hoisted to function scope and this extra
      // block scope can be removed.
      using namespace Match;
      Builder builder(*getModule());
      {
        // try to get rid of (0 - ..), that is, a zero only used to negate an
        // int. an add of a subtract can be flipped in order to remove it:
        //   (i32.add
        //     (i32.sub
        //       (i32.const 0)
        //       X
        //     )
        //     Y
        //   )
        // =>
        //   (i32.sub
        //     Y
        //     X
        //   )
        // Note that this reorders X and Y, so we need to be careful about that.
        Expression *x, *y;
        Binary* sub;
        if (matches(curr,
                    binary(AddInt32,
                           binary(&sub, SubInt32, i32(0), any(&x)),
                           any(&y))) &&
            canReorder(x, y)) {
          sub->left = y;
          sub->right = x;
          return sub;
        }
      }
      {
        // The flip case is even easier, as no reordering occurs:
        //   (i32.add
        //     Y
        //     (i32.sub
        //       (i32.const 0)
        //       X
        //     )
        //   )
        // =>
        //   (i32.sub
        //     Y
        //     X
        //   )
        Expression* y;
        Binary* sub;
        if (matches(curr,
                    binary(AddInt32,
                           any(&y),
                           binary(&sub, SubInt32, i32(0), any())))) {
          sub->left = y;
          return sub;
        }
      }
      {
        // eqz((signed)x % C_pot)  =>  eqz(x & (abs(C_pot) - 1))
        Const* c;
        Binary* inner;
        if (matches(curr,
                    unary(Abstract::EqZ,
                          binary(&inner, Abstract::RemS, any(), ival(&c)))) &&
            (c->value.isSignedMin() ||
             Bits::isPowerOf2(c->value.abs().getInteger()))) {
          inner->op = Abstract::getBinary(c->type, Abstract::And);
          if (c->value.isSignedMin()) {
            c->value = Literal::makeSignedMax(c->type);
          } else {
            c->value = c->value.abs().sub(Literal::makeFromInt32(1, c->type));
          }
          return curr;
        }
      }
      {
        // try de-morgan's AND law,
        //  (eqz X) and (eqz Y) === eqz (X or Y)
        // Note that the OR and XOR laws do not work here, as these
        // are not booleans (we could check if they are, but a boolean
        // would already optimize with the eqz anyhow, unless propagating).
        // But for AND, the left is true iff X and Y are each all zero bits,
        // and the right is true if the union of their bits is zero; same.
        Unary* un;
        Binary* bin;
        Expression *x, *y;
        if (matches(curr,
                    binary(&bin,
                           AndInt32,
                           unary(&un, EqZInt32, any(&x)),
                           unary(EqZInt32, any(&y))))) {
          bin->op = OrInt32;
          bin->left = x;
          bin->right = y;
          un->value = bin;
          return un;
        }
      }
      {
        // i32.eqz(i32.wrap_i64(x))  =>  i64.eqz(x)
        //   where maxBits(x) <= 32
        Unary* inner;
        Expression* x;
        if (matches(curr, unary(EqZInt32, unary(&inner, WrapInt64, any(&x)))) &&
            Bits::getMaxBits(x, this) <= 32) {
          inner->op = EqZInt64;
          inner->value = x;
          return inner;
        }
      }
      {
        // x <<>> (C & (31 | 63))   ==>   x <<>> C'
        // x <<>> (y & (31 | 63))   ==>   x <<>> y
        // where '<<>>':
        //   '<<', '>>', '>>>'. 'rotl' or 'rotr'
        BinaryOp op;
        Const* c;
        Expression *x, *y;

        // x <<>> C
        if (matches(curr, binary(&op, any(&x), ival(&c))) &&
            Abstract::hasAnyShift(op)) {
          // truncate RHS constant to effective size as:
          // i32(x) <<>> const(C & 31))
          // i64(x) <<>> const(C & 63))
          c->value = c->value.and_(
            Literal::makeFromInt32(c->type.getByteSize() * 8 - 1, c->type));
          // x <<>> 0   ==>   x
          if (c->value.isZero()) {
            return x;
          }
        }
        if (matches(
              curr,
              binary(&op, any(&x), binary(Abstract::And, any(&y), ival(&c)))) &&
            Abstract::hasAnyShift(op)) {
          // i32(x) <<>> (y & 31)   ==>   x <<>> y
          // i64(x) <<>> (y & 63)   ==>   x <<>> y
          if ((c->type == Type::i32 && (c->value.geti32() & 31) == 31) ||
              (c->type == Type::i64 && (c->value.geti64() & 63LL) == 63LL)) {
            curr->cast<Binary>()->right = y;
            return curr;
          }
        }
      }
    }

    if (auto* select = curr->dynCast<Select>()) {
      return optimizeSelect(select);
    }

    if (auto* binary = curr->dynCast<Binary>()) {
      if (auto* ext = Properties::getAlmostSignExt(binary)) {
        Index extraShifts;
        auto bits = Properties::getAlmostSignExtBits(binary, extraShifts);
        if (extraShifts == 0) {
          if (auto* load =
                Properties::getFallthrough(ext, getPassOptions(), features)
                  ->dynCast<Load>()) {
            // pattern match a load of 8 bits and a sign extend using a shl of
            // 24 then shr_s of 24 as well, etc.
            if (LoadUtils::canBeSigned(load) &&
                ((load->bytes == 1 && bits == 8) ||
                 (load->bytes == 2 && bits == 16))) {
              // if the value falls through, we can't alter the load, as it
              // might be captured in a tee
              if (load->signed_ == true || load == ext) {
                load->signed_ = true;
                return ext;
              }
            }
          }
        }
        // if the sign-extend input cannot have a sign bit, we don't need it
        // we also don't need it if it already has an identical-sized sign
        // extend
        if (Bits::getMaxBits(ext, this) + extraShifts < bits ||
            isSignExted(ext, bits)) {
          return removeAlmostSignExt(binary);
        }
      } else if (binary->op == EqInt32 || binary->op == NeInt32) {
        if (auto* c = binary->right->dynCast<Const>()) {
          if (auto* ext = Properties::getSignExtValue(binary->left)) {
            // we are comparing a sign extend to a constant, which means we can
            // use a cheaper zext
            auto bits = Properties::getSignExtBits(binary->left);
            binary->left = makeZeroExt(ext, bits);
            // when we replace the sign-ext of the non-constant with a zero-ext,
            // we are forcing the high bits to be all zero, instead of all zero
            // or all one depending on the sign bit. so we may be changing the
            // high bits from all one to all zero:
            //  * if the constant value's higher bits are mixed, then it can't
            //    be equal anyhow
            //  * if they are all zero, we may get a false true if the
            //    non-constant's upper bits were one. this can only happen if
            //    the non-constant's sign bit is set, so this false true is a
            //    risk only if the constant's sign bit is set (otherwise,
            //    false). But a constant with a sign bit but with upper bits
            //    zero is impossible to be equal to a sign-extended value
            //    anyhow, so the entire thing is false.
            //  * if they were all one, we may get a false false, if the only
            //    difference is in those upper bits. that means we are equal on
            //    the other bits, including the sign bit. so we can just mask
            //    off the upper bits in the constant value, in this case,
            //    forcing them to zero like we do in the zero-extend.
            int32_t constValue = c->value.geti32();
            auto upperConstValue = constValue & ~Bits::lowBitMask(bits);
            uint32_t count = Bits::popCount(upperConstValue);
            auto constSignBit = constValue & (1 << (bits - 1));
            if ((count > 0 && count < 32 - bits) ||
                (constSignBit && count == 0)) {
              // mixed or [zero upper const bits with sign bit set]; the
              // compared values can never be identical, so force something
              // definitely impossible even after zext
              assert(bits < 32);
              c->value = Literal(int32_t(0x80000000));
              // TODO: if no side effects, we can just replace it all with 1 or
              // 0
            } else {
              // otherwise, they are all ones, so we can mask them off as
              // mentioned before
              c->value = c->value.and_(Literal(Bits::lowBitMask(bits)));
            }
            return binary;
          }
        } else if (auto* left = Properties::getSignExtValue(binary->left)) {
          if (auto* right = Properties::getSignExtValue(binary->right)) {
            auto bits = Properties::getSignExtBits(binary->left);
            if (Properties::getSignExtBits(binary->right) == bits) {
              // we are comparing two sign-exts with the same bits, so we may as
              // well replace both with cheaper zexts
              binary->left = makeZeroExt(left, bits);
              binary->right = makeZeroExt(right, bits);
              return binary;
            }
          } else if (auto* load = binary->right->dynCast<Load>()) {
            // we are comparing a load to a sign-ext, we may be able to switch
            // to zext
            auto leftBits = Properties::getSignExtBits(binary->left);
            if (load->signed_ && leftBits == load->bytes * 8) {
              load->signed_ = false;
              binary->left = makeZeroExt(left, leftBits);
              return binary;
            }
          }
        } else if (auto* load = binary->left->dynCast<Load>()) {
          if (auto* right = Properties::getSignExtValue(binary->right)) {
            // we are comparing a load to a sign-ext, we may be able to switch
            // to zext
            auto rightBits = Properties::getSignExtBits(binary->right);
            if (load->signed_ && rightBits == load->bytes * 8) {
              load->signed_ = false;
              binary->right = makeZeroExt(right, rightBits);
              return binary;
            }
          }
        }
        // note that both left and right may be consts, but then we let
        // precompute compute the constant result
      } else if (binary->op == AddInt32) {
        if (auto* ret = optimizeAddedConstants(binary)) {
          return ret;
        }
      } else if (binary->op == SubInt32) {
        if (auto* ret = optimizeAddedConstants(binary)) {
          return ret;
        }
      }
      // a bunch of operations on a constant right side can be simplified
      if (auto* right = binary->right->dynCast<Const>()) {
        if (binary->op == AndInt32) {
          auto mask = right->value.geti32();
          // and with -1 does nothing (common in asm.js output)
          if (mask == -1) {
            return binary->left;
          }
          // small loads do not need to be masked, the load itself masks
          if (auto* load = binary->left->dynCast<Load>()) {
            if ((load->bytes == 1 && mask == 0xff) ||
                (load->bytes == 2 && mask == 0xffff)) {
              load->signed_ = false;
              return binary->left;
            }
          } else if (auto maskedBits = Bits::getMaskedBits(mask)) {
            if (Bits::getMaxBits(binary->left, this) <= maskedBits) {
              // a mask of lower bits is not needed if we are already smaller
              return binary->left;
            }
          }
        }
        // some math operations have trivial results
        if (auto* ret = optimizeWithConstantOnRight(binary)) {
          return ret;
        }
        // the square of some operations can be merged
        if (auto* left = binary->left->dynCast<Binary>()) {
          if (left->op == binary->op) {
            if (auto* leftRight = left->right->dynCast<Const>()) {
              if (left->op == AndInt32) {
                leftRight->value = leftRight->value.and_(right->value);
                return left;
              } else if (left->op == OrInt32) {
                leftRight->value = leftRight->value.or_(right->value);
                return left;
              } else if (left->op == ShlInt32 || left->op == ShrUInt32 ||
                         left->op == ShrSInt32 || left->op == ShlInt64 ||
                         left->op == ShrUInt64 || left->op == ShrSInt64) {
                // shifts only use an effective amount from the constant, so
                // adding must be done carefully
                auto total = Bits::getEffectiveShifts(leftRight) +
                             Bits::getEffectiveShifts(right);
                if (total == Bits::getEffectiveShifts(total, right->type)) {
                  // no overflow, we can do this
                  leftRight->value = Literal::makeFromInt32(total, right->type);
                  return left;
                } // TODO: handle overflows
              }
            }
          }
        }
        // math operations on a constant power of 2 right side can be optimized
        if (right->type == Type::i32) {
          BinaryOp op;
          int32_t c = right->value.geti32();
          // First, try to lower signed operations to unsigned if that is
          // possible. Some unsigned operations like div_u or rem_u are usually
          // faster on VMs. Also this opens more possibilities for further
          // simplifications afterwards.
          if (c >= 0 &&
              (op = makeUnsignedBinaryOp(binary->op)) != InvalidBinary &&
              Bits::getMaxBits(binary->left, this) <= 31) {
            binary->op = op;
          }
          if (Bits::isPowerOf2((uint32_t)c)) {
            switch (binary->op) {
              case MulInt32:
                return optimizePowerOf2Mul(binary, (uint32_t)c);
              case RemUInt32:
                return optimizePowerOf2URem(binary, (uint32_t)c);
              case DivUInt32:
                return optimizePowerOf2UDiv(binary, (uint32_t)c);
              default:
                break;
            }
          }
        }
        if (right->type == Type::i64) {
          BinaryOp op;
          int64_t c = right->value.geti64();
          // See description above for Type::i32
          if (c >= 0 &&
              (op = makeUnsignedBinaryOp(binary->op)) != InvalidBinary &&
              Bits::getMaxBits(binary->left, this) <= 63) {
            binary->op = op;
          }
          if (Bits::isPowerOf2((uint64_t)c)) {
            switch (binary->op) {
              case MulInt64:
                return optimizePowerOf2Mul(binary, (uint64_t)c);
              case RemUInt64:
                return optimizePowerOf2URem(binary, (uint64_t)c);
              case DivUInt64:
                return optimizePowerOf2UDiv(binary, (uint64_t)c);
              default:
                break;
            }
          }
        }
        if (binary->op == DivFloat32) {
          float c = right->value.getf32();
          if (IsPowerOf2Float(c)) {
            return optimizePowerOf2FDiv(binary, c);
          }
        }
        if (binary->op == DivFloat64) {
          double c = right->value.getf64();
          if (IsPowerOf2Float(c)) {
            return optimizePowerOf2FDiv(binary, c);
          }
        }
      }
      // a bunch of operations on a constant left side can be simplified
      if (binary->left->is<Const>()) {
        if (auto* ret = optimizeWithConstantOnLeft(binary)) {
          return ret;
        }
      }
      // bitwise operations
      // for and and or, we can potentially conditionalize
      if (binary->op == AndInt32 || binary->op == OrInt32) {
        if (auto* ret = conditionalizeExpensiveOnBitwise(binary)) {
          return ret;
        }
      }
      // for or, we can potentially combine
      if (binary->op == OrInt32) {
        if (auto* ret = combineOr(binary)) {
          return ret;
        }
      }
      // relation/comparisons allow for math optimizations
      if (binary->isRelational()) {
        if (auto* ret = optimizeRelational(binary)) {
          return ret;
        }
      }
      // finally, try more expensive operations on the binary in
      // the case that they have no side effects
      if (!effects(binary->left).hasSideEffects()) {
        if (ExpressionAnalyzer::equal(binary->left, binary->right)) {
          if (auto* ret = optimizeBinaryWithEqualEffectlessChildren(binary)) {
            return ret;
          }
        }
      }

      if (auto* ret = deduplicateBinary(binary)) {
        return ret;
      }
    } else if (auto* unary = curr->dynCast<Unary>()) {
      if (unary->op == EqZInt32) {
        if (auto* inner = unary->value->dynCast<Binary>()) {
          // Try to invert a relational operation using De Morgan's law
          auto op = invertBinaryOp(inner->op);
          if (op != InvalidBinary) {
            inner->op = op;
            return inner;
          }
        }
        // eqz of a sign extension can be of zero-extension
        if (auto* ext = Properties::getSignExtValue(unary->value)) {
          // we are comparing a sign extend to a constant, which means we can
          // use a cheaper zext
          auto bits = Properties::getSignExtBits(unary->value);
          unary->value = makeZeroExt(ext, bits);
          return unary;
        }
      }

      if (auto* ret = deduplicateUnary(unary)) {
        return ret;
      }
    } else if (auto* set = curr->dynCast<GlobalSet>()) {
      // optimize out a set of a get
      auto* get = set->value->dynCast<GlobalGet>();
      if (get && get->name == set->name) {
        ExpressionManipulator::nop(curr);
      }
    } else if (auto* iff = curr->dynCast<If>()) {
      iff->condition = optimizeBoolean(iff->condition);
      if (iff->ifFalse) {
        if (auto* unary = iff->condition->dynCast<Unary>()) {
          if (unary->op == EqZInt32) {
            // flip if-else arms to get rid of an eqz
            iff->condition = unary->value;
            std::swap(iff->ifTrue, iff->ifFalse);
          }
        }
        if (iff->condition->type != Type::unreachable &&
            ExpressionAnalyzer::equal(iff->ifTrue, iff->ifFalse)) {
          // sides are identical, fold
          // if we can replace the if with one arm, and no side effects in the
          // condition, do that
          auto needCondition = effects(iff->condition).hasSideEffects();
          auto isSubType = Type::isSubType(iff->ifTrue->type, iff->type);
          if (isSubType && !needCondition) {
            return iff->ifTrue;
          } else {
            Builder builder(*getModule());
            if (isSubType) {
              return builder.makeSequence(builder.makeDrop(iff->condition),
                                          iff->ifTrue);
            } else {
              // the types diff. as the condition is reachable, that means the
              // if must be concrete while the arm is not
              assert(iff->type.isConcrete() &&
                     iff->ifTrue->type == Type::unreachable);
              // emit a block with a forced type
              auto* ret = builder.makeBlock();
              if (needCondition) {
                ret->list.push_back(builder.makeDrop(iff->condition));
              }
              ret->list.push_back(iff->ifTrue);
              ret->finalize(iff->type);
              return ret;
            }
          }
        }
      }
    } else if (auto* br = curr->dynCast<Break>()) {
      if (br->condition) {
        br->condition = optimizeBoolean(br->condition);
      }
    } else if (auto* load = curr->dynCast<Load>()) {
      optimizeMemoryAccess(load->ptr, load->offset);
    } else if (auto* store = curr->dynCast<Store>()) {
      optimizeMemoryAccess(store->ptr, store->offset);
      // stores of fewer bits truncates anyhow
      if (auto* binary = store->value->dynCast<Binary>()) {
        if (binary->op == AndInt32) {
          if (auto* right = binary->right->dynCast<Const>()) {
            if (right->type == Type::i32) {
              auto mask = right->value.geti32();
              if ((store->bytes == 1 && mask == 0xff) ||
                  (store->bytes == 2 && mask == 0xffff)) {
                store->value = binary->left;
              }
            }
          }
        } else if (auto* ext = Properties::getSignExtValue(binary)) {
          // if sign extending the exact bit size we store, we can skip the
          // extension if extending something bigger, then we just alter bits we
          // don't save anyhow
          if (Properties::getSignExtBits(binary) >= Index(store->bytes) * 8) {
            store->value = ext;
          }
        }
      } else if (auto* unary = store->value->dynCast<Unary>()) {
        if (unary->op == WrapInt64) {
          // instead of wrapping to 32, just store some of the bits in the i64
          store->valueType = Type::i64;
          store->value = unary->value;
        }
      }
    } else if (auto* memCopy = curr->dynCast<MemoryCopy>()) {
      assert(features.hasBulkMemory());
      if (auto* ret = optimizeMemoryCopy(memCopy)) {
        return ret;
      }
    }
    return nullptr;
  }

  Index getMaxBitsForLocal(LocalGet* get) {
    // check what we know about the local
    return localInfo[get->index].maxBits;
  }

private:
  // Information about our locals
  std::vector<LocalInfo> localInfo;

  // Canonicalizing the order of a symmetric binary helps us
  // write more concise pattern matching code elsewhere.
  void canonicalize(Binary* binary) {
    assert(isSymmetric(binary));
    auto swap = [&]() {
      assert(canReorder(binary->left, binary->right));
      std::swap(binary->left, binary->right);
    };
    auto maybeSwap = [&]() {
      if (canReorder(binary->left, binary->right)) {
        swap();
      }
    };
    // Prefer a const on the right.
    if (binary->left->is<Const>() && !binary->right->is<Const>()) {
      return swap();
    }
    if (binary->right->is<Const>()) {
      return;
    }
    // Prefer a get on the right.
    if (binary->left->is<LocalGet>() && !binary->right->is<LocalGet>()) {
      return maybeSwap();
    }
    // Sort by the node id type, if different.
    if (binary->left->_id != binary->right->_id) {
      if (binary->left->_id > binary->right->_id) {
        return maybeSwap();
      }
      return;
    }
    // If the children have the same node id, we have to go deeper.
    if (auto* left = binary->left->dynCast<Unary>()) {
      auto* right = binary->right->cast<Unary>();
      if (left->op > right->op) {
        return maybeSwap();
      }
    }
    if (auto* left = binary->left->dynCast<Binary>()) {
      auto* right = binary->right->cast<Binary>();
      if (left->op > right->op) {
        return maybeSwap();
      }
    }
    if (auto* left = binary->left->dynCast<LocalGet>()) {
      auto* right = binary->right->cast<LocalGet>();
      if (left->index > right->index) {
        return maybeSwap();
      }
    }
  }

  // Optimize given that the expression is flowing into a boolean context
  Expression* optimizeBoolean(Expression* boolean) {
    // TODO use a general getFallthroughs
    if (auto* unary = boolean->dynCast<Unary>()) {
      if (unary) {
        if (unary->op == EqZInt32) {
          auto* unary2 = unary->value->dynCast<Unary>();
          if (unary2 && unary2->op == EqZInt32) {
            // double eqz
            return unary2->value;
          }
          if (auto* binary = unary->value->dynCast<Binary>()) {
            // !(x <=> y)   ==>   x <!=> y
            auto op = invertBinaryOp(binary->op);
            if (op != InvalidBinary) {
              binary->op = op;
              return binary;
            }
          }
        }
      }
    } else if (auto* binary = boolean->dynCast<Binary>()) {
      if (binary->op == SubInt32) {
        if (auto* c = binary->left->dynCast<Const>()) {
          if (c->value.geti32() == 0) {
            // bool(0 - x)   ==>   bool(x)
            return binary->right;
          }
        }
      } else if (binary->op == OrInt32) {
        // an or flowing into a boolean context can consider each input as
        // boolean
        binary->left = optimizeBoolean(binary->left);
        binary->right = optimizeBoolean(binary->right);
      } else if (binary->op == NeInt32) {
        if (auto* c = binary->right->dynCast<Const>()) {
          // x != 0 is just x if it's used as a bool
          if (c->value.geti32() == 0) {
            return binary->left;
          }
          // TODO: Perhaps use it for separate final pass???
          // x != -1   ==>    x ^ -1
          // if (num->value.geti32() == -1) {
          //   binary->op = XorInt32;
          //   return binary;
          // }
        }
      }
      if (auto* ext = Properties::getSignExtValue(binary)) {
        // use a cheaper zero-extent, we just care about the boolean value
        // anyhow
        return makeZeroExt(ext, Properties::getSignExtBits(binary));
      }
    } else if (auto* block = boolean->dynCast<Block>()) {
      if (block->type == Type::i32 && block->list.size() > 0) {
        block->list.back() = optimizeBoolean(block->list.back());
      }
    } else if (auto* iff = boolean->dynCast<If>()) {
      if (iff->type == Type::i32) {
        iff->ifTrue = optimizeBoolean(iff->ifTrue);
        iff->ifFalse = optimizeBoolean(iff->ifFalse);
      }
    } else if (auto* select = boolean->dynCast<Select>()) {
      select->ifTrue = optimizeBoolean(select->ifTrue);
      select->ifFalse = optimizeBoolean(select->ifFalse);
    } else if (auto* tryy = boolean->dynCast<Try>()) {
      if (tryy->type == Type::i32) {
        tryy->body = optimizeBoolean(tryy->body);
        tryy->catchBody = optimizeBoolean(tryy->catchBody);
      }
    }
    // TODO: recurse into br values?
    return boolean;
  }

  Expression* optimizeSelect(Select* curr) {
    using namespace Match;
    Builder builder(*getModule());
    curr->condition = optimizeBoolean(curr->condition);
    {
      // Constant condition, we can just pick the correct side (barring side
      // effects)
      Expression *ifTrue, *ifFalse;
      if (matches(curr, select(pure(&ifTrue), any(&ifFalse), i32(0)))) {
        return ifFalse;
      }
      if (matches(curr, select(any(&ifTrue), any(&ifFalse), i32(0)))) {
        return builder.makeSequence(builder.makeDrop(ifTrue), ifFalse);
      }
      int32_t cond;
      if (matches(curr, select(any(&ifTrue), pure(&ifFalse), i32(&cond)))) {
        // The condition must be non-zero because a zero would have matched one
        // of the previous patterns.
        assert(cond != 0);
        return ifTrue;
      }
      // Don't bother when `ifFalse` isn't pure - we would need to reverse the
      // order using a temp local, which would be bad
    }
    {
      // Flip select to remove eqz if we can reorder
      Select* s;
      Expression *ifTrue, *ifFalse, *c;
      if (matches(
            curr,
            select(
              &s, any(&ifTrue), any(&ifFalse), unary(EqZInt32, any(&c)))) &&
          canReorder(ifTrue, ifFalse)) {
        s->ifTrue = ifFalse;
        s->ifFalse = ifTrue;
        s->condition = c;
      }
    }
    {
      // Simplify selects between 0 and 1
      Expression* c;
      bool reversed = matches(curr, select(ival(0), ival(1), any(&c)));
      if (reversed || matches(curr, select(ival(1), ival(0), any(&c)))) {
        if (reversed) {
          c = optimizeBoolean(builder.makeUnary(EqZInt32, c));
        }
        if (!Properties::emitsBoolean(c)) {
          // cond ? 1 : 0 ==> !!cond
          c = builder.makeUnary(EqZInt32, builder.makeUnary(EqZInt32, c));
        }
        return curr->type == Type::i64 ? builder.makeUnary(ExtendUInt32, c) : c;
      }
    }
    {
      // Sides are identical, fold
      Expression *ifTrue, *ifFalse, *c;
      if (matches(curr, select(any(&ifTrue), any(&ifFalse), any(&c))) &&
          ExpressionAnalyzer::equal(ifTrue, ifFalse)) {
        auto value = effects(ifTrue);
        if (value.hasSideEffects()) {
          // At best we don't need the condition, but need to execute the
          // value twice. a block is larger than a select by 2 bytes, and we
          // must drop one value, so 3, while we save the condition, so it's
          // not clear this is worth it, TODO
        } else {
          // value has no side effects
          auto condition = effects(c);
          if (!condition.hasSideEffects()) {
            return ifTrue;
          } else {
            // The condition is last, so we need a new local, and it may be a
            // bad idea to use a block like we do for an if. Do it only if we
            // can reorder
            if (!condition.invalidates(value)) {
              return builder.makeSequence(builder.makeDrop(c), ifTrue);
            }
          }
        }
      }
    }
    return nullptr;
  }

  // find added constants in an expression tree, including multiplied/shifted,
  // and combine them note that we ignore division/shift-right, as rounding
  // makes this nonlinear, so not a valid opt
  Expression* optimizeAddedConstants(Binary* binary) {
    uint32_t constant = 0;
    std::vector<Const*> constants;

    struct SeekState {
      Expression* curr;
      int mul;
      SeekState(Expression* curr, int mul) : curr(curr), mul(mul) {}
    };
    std::vector<SeekState> seekStack;
    seekStack.emplace_back(binary, 1);
    while (!seekStack.empty()) {
      auto state = seekStack.back();
      seekStack.pop_back();
      auto curr = state.curr;
      auto mul = state.mul;
      if (auto* c = curr->dynCast<Const>()) {
        uint32_t value = c->value.geti32();
        if (value != 0) {
          constant += value * mul;
          constants.push_back(c);
        }
        continue;
      } else if (auto* binary = curr->dynCast<Binary>()) {
        if (binary->op == AddInt32) {
          seekStack.emplace_back(binary->right, mul);
          seekStack.emplace_back(binary->left, mul);
          continue;
        } else if (binary->op == SubInt32) {
          // if the left is a zero, ignore it, it's how we negate ints
          auto* left = binary->left->dynCast<Const>();
          seekStack.emplace_back(binary->right, -mul);
          if (!left || left->value.geti32() != 0) {
            seekStack.emplace_back(binary->left, mul);
          }
          continue;
        } else if (binary->op == ShlInt32) {
          if (auto* c = binary->right->dynCast<Const>()) {
            seekStack.emplace_back(
              binary->left, mul * Bits::pow2(Bits::getEffectiveShifts(c)));
            continue;
          }
        } else if (binary->op == MulInt32) {
          if (auto* c = binary->left->dynCast<Const>()) {
            seekStack.emplace_back(binary->right, mul * c->value.geti32());
            continue;
          } else if (auto* c = binary->right->dynCast<Const>()) {
            seekStack.emplace_back(binary->left, mul * c->value.geti32());
            continue;
          }
        }
      }
    };
    // find all factors
    if (constants.size() <= 1) {
      // nothing much to do, except for the trivial case of adding/subbing a
      // zero
      if (auto* c = binary->right->dynCast<Const>()) {
        if (c->value.geti32() == 0) {
          return binary->left;
        }
      }
      return nullptr;
    }
    // wipe out all constants, we'll replace with a single added one
    for (auto* c : constants) {
      c->value = Literal(int32_t(0));
    }
    // remove added/subbed zeros
    struct ZeroRemover : public PostWalker<ZeroRemover> {
      // TODO: we could save the binarys and costs we drop, and reuse them later

      PassOptions& passOptions;

      ZeroRemover(PassOptions& passOptions) : passOptions(passOptions) {}

      void visitBinary(Binary* curr) {
        FeatureSet features = getModule()->features;
        auto* left = curr->left->dynCast<Const>();
        auto* right = curr->right->dynCast<Const>();
        if (curr->op == AddInt32) {
          if (left && left->value.geti32() == 0) {
            replaceCurrent(curr->right);
            return;
          }
          if (right && right->value.geti32() == 0) {
            replaceCurrent(curr->left);
            return;
          }
        } else if (curr->op == SubInt32) {
          // we must leave a left zero, as it is how we negate ints
          if (right && right->value.geti32() == 0) {
            replaceCurrent(curr->left);
            return;
          }
        } else if (curr->op == ShlInt32) {
          // shifting a 0 is a 0, or anything by 0 has no effect, all unless the
          // shift has side effects
          if (((left && left->value.geti32() == 0) ||
               (right && Bits::getEffectiveShifts(right) == 0)) &&
              !EffectAnalyzer(passOptions, features, curr->right)
                 .hasSideEffects()) {
            replaceCurrent(curr->left);
            return;
          }
        } else if (curr->op == MulInt32) {
          // multiplying by zero is a zero, unless the other side has side
          // effects
          if (left && left->value.geti32() == 0 &&
              !EffectAnalyzer(passOptions, features, curr->right)
                 .hasSideEffects()) {
            replaceCurrent(left);
            return;
          }
          if (right && right->value.geti32() == 0 &&
              !EffectAnalyzer(passOptions, features, curr->left)
                 .hasSideEffects()) {
            replaceCurrent(right);
            return;
          }
        }
      }
    };
    Expression* walked = binary;
    ZeroRemover remover(getPassOptions());
    remover.setModule(getModule());
    remover.walk(walked);
    if (constant == 0) {
      return walked; // nothing more to do
    }
    if (auto* c = walked->dynCast<Const>()) {
      assert(c->value.geti32() == 0);
      c->value = Literal(constant);
      return c;
    }
    Builder builder(*getModule());
    return builder.makeBinary(
      AddInt32, walked, builder.makeConst(Literal(constant)));
  }

  //   expensive1 | expensive2 can be turned into expensive1 ? 1 : expensive2,
  //   and expensive | cheap     can be turned into cheap     ? 1 : expensive,
  // so that we can avoid one expensive computation, if it has no side effects.
  Expression* conditionalizeExpensiveOnBitwise(Binary* binary) {
    // this operation can increase code size, so don't always do it
    auto& options = getPassRunner()->options;
    if (options.optimizeLevel < 2 || options.shrinkLevel > 0) {
      return nullptr;
    }
    const auto MIN_COST = 7;
    assert(binary->op == AndInt32 || binary->op == OrInt32);
    if (binary->right->is<Const>()) {
      return nullptr; // trivial
    }
    // bitwise logical operator on two non-numerical values, check if they are
    // boolean
    auto* left = binary->left;
    auto* right = binary->right;
    if (!Properties::emitsBoolean(left) || !Properties::emitsBoolean(right)) {
      return nullptr;
    }
    auto leftEffects = effects(left);
    auto rightEffects = effects(right);
    auto leftHasSideEffects = leftEffects.hasSideEffects();
    auto rightHasSideEffects = rightEffects.hasSideEffects();
    if (leftHasSideEffects && rightHasSideEffects) {
      return nullptr; // both must execute
    }
    // canonicalize with side effects, if any, happening on the left
    if (rightHasSideEffects) {
      if (CostAnalyzer(left).cost < MIN_COST) {
        return nullptr; // avoidable code is too cheap
      }
      if (leftEffects.invalidates(rightEffects)) {
        return nullptr; // cannot reorder
      }
      std::swap(left, right);
    } else if (leftHasSideEffects) {
      if (CostAnalyzer(right).cost < MIN_COST) {
        return nullptr; // avoidable code is too cheap
      }
    } else {
      // no side effects, reorder based on cost estimation
      auto leftCost = CostAnalyzer(left).cost;
      auto rightCost = CostAnalyzer(right).cost;
      if (std::max(leftCost, rightCost) < MIN_COST) {
        return nullptr; // avoidable code is too cheap
      }
      // canonicalize with expensive code on the right
      if (leftCost > rightCost) {
        std::swap(left, right);
      }
    }
    // worth it! perform conditionalization
    Builder builder(*getModule());
    if (binary->op == OrInt32) {
      return builder.makeIf(
        left, builder.makeConst(Literal(int32_t(1))), right);
    } else { // &
      return builder.makeIf(
        left, right, builder.makeConst(Literal(int32_t(0))));
    }
  }

  // We can combine `or` operations, e.g.
  //   (x > y) | (x == y)    ==>    x >= y
  Expression* combineOr(Binary* binary) {
    assert(binary->op == OrInt32);
    if (auto* left = binary->left->dynCast<Binary>()) {
      if (auto* right = binary->right->dynCast<Binary>()) {
        if (left->op != right->op &&
            ExpressionAnalyzer::equal(left->left, right->left) &&
            ExpressionAnalyzer::equal(left->right, right->right) &&
            !effects(left->left).hasSideEffects() &&
            !effects(left->right).hasSideEffects()) {
          switch (left->op) {
            //   (x > y) | (x == y)    ==>    x >= y
            case EqInt32: {
              if (right->op == GtSInt32) {
                left->op = GeSInt32;
                return left;
              }
              break;
            }
            default: {
            }
          }
        }
      }
    }
    return nullptr;
  }

  // fold constant factors into the offset
  void optimizeMemoryAccess(Expression*& ptr, Address& offset) {
    // ptr may be a const, but it isn't worth folding that in (we still have a
    // const); in fact, it's better to do the opposite for gzip purposes as well
    // as for readability.
    auto* last = ptr->dynCast<Const>();
    if (last) {
      uint64_t value64 = last->value.getInteger();
      uint64_t offset64 = offset;
      if (getModule()->memory.is64()) {
        last->value = Literal(int64_t(value64 + offset64));
        offset = 0;
      } else {
        // don't do this if it would wrap the pointer
        if (value64 <= uint64_t(std::numeric_limits<int32_t>::max()) &&
            offset64 <= uint64_t(std::numeric_limits<int32_t>::max()) &&
            value64 + offset64 <=
              uint64_t(std::numeric_limits<int32_t>::max())) {
          last->value = Literal(int32_t(value64 + offset64));
          offset = 0;
        }
      }
    }
  }

  // Optimize a multiply by a power of two on the right, which
  // can be a shift.
  // This doesn't shrink code size, and VMs likely optimize it anyhow,
  // but it's still worth doing since
  //  * Often shifts are more common than muls.
  //  * The constant is smaller.
  template<typename T> Expression* optimizePowerOf2Mul(Binary* binary, T c) {
    static_assert(std::is_same<T, uint32_t>::value ||
                    std::is_same<T, uint64_t>::value,
                  "type mismatch");
<<<<<<< HEAD

    auto shifts = CountTrailingZeroes<T>(c);
=======
    auto shifts = Bits::countTrailingZeroes(c);
>>>>>>> 6fbf158b
    binary->op = std::is_same<T, uint32_t>::value ? ShlInt32 : ShlInt64;
    binary->right->cast<Const>()->value = Literal(static_cast<T>(shifts));
    return binary;
  }

  // Optimize an unsigned divide / remainder by a power of two on the right
  // This doesn't shrink code size, and VMs likely optimize it anyhow,
  // but it's still worth doing since
  //  * Usually ands are more common than urems.
  //  * The constant is slightly smaller.
  template<typename T> Expression* optimizePowerOf2URem(Binary* binary, T c) {
    static_assert(std::is_same<T, uint32_t>::value ||
                    std::is_same<T, uint64_t>::value,
                  "type mismatch");
    binary->op = std::is_same<T, uint32_t>::value ? AndInt32 : AndInt64;
    binary->right->cast<Const>()->value = Literal(c - 1);
    return binary;
  }

  template<typename T> Expression* optimizePowerOf2UDiv(Binary* binary, T c) {
    static_assert(std::is_same<T, uint32_t>::value ||
                    std::is_same<T, uint64_t>::value,
                  "type mismatch");
    auto shifts = Bits::countTrailingZeroes(c);
    binary->op = std::is_same<T, uint32_t>::value ? ShrUInt32 : ShrUInt64;
    binary->right->cast<Const>()->value = Literal(static_cast<T>(shifts));
    return binary;
  }

  template<typename T> Expression* optimizePowerOf2FDiv(Binary* binary, T c) {
    static_assert(std::is_same<T, float>::value ||
                    std::is_same<T, double>::value,
                  "type mismatch");
    double invDivisor = 1.0 / (double)c;
    binary->op = std::is_same<T, float>::value ? MulFloat32 : MulFloat64;
    binary->right->cast<Const>()->value = Literal(static_cast<T>(invDivisor));
    return binary;
  }

  Expression* makeZeroExt(Expression* curr, int32_t bits) {
    Builder builder(*getModule());
    return builder.makeBinary(
      AndInt32, curr, builder.makeConst(Literal(Bits::lowBitMask(bits))));
  }

  // given an "almost" sign extend - either a proper one, or it
  // has too many shifts left - we remove the sign extend. If there are
  // too many shifts, we split the shifts first, so this removes the
  // two sign extend shifts and adds one (smaller one)
  Expression* removeAlmostSignExt(Binary* outer) {
    auto* inner = outer->left->cast<Binary>();
    auto* outerConst = outer->right->cast<Const>();
    auto* innerConst = inner->right->cast<Const>();
    auto* value = inner->left;
    if (outerConst->value == innerConst->value) {
      return value;
    }
    // add a shift, by reusing the existing node
    innerConst->value = innerConst->value.sub(outerConst->value);
    return inner;
  }

  // check if an expression is already sign-extended
  bool isSignExted(Expression* curr, Index bits) {
    if (Properties::getSignExtValue(curr)) {
      return Properties::getSignExtBits(curr) == bits;
    }
    if (auto* get = curr->dynCast<LocalGet>()) {
      // check what we know about the local
      return localInfo[get->index].signExtedBits == bits;
    }
    return false;
  }

  // optimize trivial math operations, given that the right side of a binary
  // is a constant
  Expression* optimizeWithConstantOnRight(Binary* curr) {
    using namespace Match;
    Builder builder(*getModule());
    Expression* left;
    auto* right = curr->right->cast<Const>();
    auto type = curr->right->type;

    // Operations on zero
    if (matches(curr, binary(Abstract::Shl, any(&left), ival(0))) ||
        matches(curr, binary(Abstract::ShrU, any(&left), ival(0))) ||
        matches(curr, binary(Abstract::ShrS, any(&left), ival(0))) ||
        matches(curr, binary(Abstract::Or, any(&left), ival(0))) ||
        matches(curr, binary(Abstract::Xor, any(&left), ival(0)))) {
      return left;
    }
    if (matches(curr, binary(Abstract::Mul, pure(&left), ival(0))) ||
        matches(curr, binary(Abstract::And, pure(&left), ival(0)))) {
      return right;
    }
    // x == 0   ==>   eqz x
    if (matches(curr, binary(Abstract::Eq, any(&left), ival(0)))) {
      return builder.makeUnary(Abstract::getUnary(type, Abstract::EqZ), left);
    }
    // Operations on one
    // (signed)x % 1   ==>   0
    if (matches(curr, binary(Abstract::RemS, pure(&left), ival(1)))) {
      right->value = Literal::makeSingleZero(type);
      return right;
    }
    // (signed)x % C_pot != 0   ==>  (x & (abs(C_pot) - 1)) != 0
    {
      Const* c;
      Binary* inner;
      if (matches(curr,
                  binary(Abstract::Ne,
                         binary(&inner, Abstract::RemS, any(), ival(&c)),
                         ival(0))) &&
          (c->value.isSignedMin() ||
           Bits::isPowerOf2(c->value.abs().getInteger()))) {
        inner->op = Abstract::getBinary(c->type, Abstract::And);
        if (c->value.isSignedMin()) {
          c->value = Literal::makeSignedMax(c->type);
        } else {
          c->value = c->value.abs().sub(Literal::makeFromInt32(1, c->type));
        }
        return curr;
      }
    }
    // bool(x) | 1  ==>  1
    if (matches(curr, binary(Abstract::Or, pure(&left), ival(1))) &&
        Bits::getMaxBits(left, this) == 1) {
      return right;
    }
    // bool(x) & 1  ==>  bool(x)
    if (matches(curr, binary(Abstract::And, any(&left), ival(1))) &&
        Bits::getMaxBits(left, this) == 1) {
      return left;
    }
    // bool(x) == 1  ==>  bool(x)
    if (matches(curr, binary(EqInt32, any(&left), i32(1))) &&
        Bits::getMaxBits(left, this) == 1) {
      return left;
    }
    // i64(bool(x)) == 1  ==>  i32(bool(x))
    // i64(bool(x)) != 0  ==>  i32(bool(x))
    if ((matches(curr, binary(EqInt64, any(&left), i64(1))) ||
         matches(curr, binary(NeInt64, any(&left), i64(0)))) &&
        Bits::getMaxBits(left, this) == 1) {
      return builder.makeUnary(WrapInt64, left);
    }
    // bool(x) != 1  ==>  !bool(x)
    if (matches(curr, binary(Abstract::Ne, any(&left), ival(1))) &&
        Bits::getMaxBits(curr->left, this) == 1) {
      return builder.makeUnary(Abstract::getUnary(type, Abstract::EqZ), left);
    }

    // Operations on all 1s
    // x & -1   ==>   x
    if (matches(curr, binary(Abstract::And, any(&left), ival(-1)))) {
      return left;
    }
    // x | -1   ==>   -1
    if (matches(curr, binary(Abstract::Or, pure(&left), ival(-1)))) {
      return right;
    }
    // (signed)x % -1   ==>   0
    if (matches(curr, binary(Abstract::RemS, pure(&left), ival(-1)))) {
      right->value = Literal::makeSingleZero(type);
      return right;
    }
    // (unsigned)x > -1   ==>   0
    if (matches(curr, binary(Abstract::GtU, pure(&left), ival(-1)))) {
      right->value = Literal::makeSingleZero(Type::i32);
      right->type = Type::i32;
      return right;
    }
    // (unsigned)x < -1   ==>   x != -1
    // Friendlier to JS emitting as we don't need to write an unsigned -1 value
    // which is large.
    if (matches(curr, binary(Abstract::LtU, any(), ival(-1)))) {
      curr->op = Abstract::getBinary(type, Abstract::Ne);
      return curr;
    }
    // (unsigned)x / -1   ==>   x == -1
    // TODO: i64 as well if sign-extension is enabled
    if (matches(curr, binary(DivUInt32, any(), ival(-1)))) {
      curr->op = Abstract::getBinary(type, Abstract::Eq);
      return curr;
    }
    // x * -1   ==>   0 - x
    if (matches(curr, binary(Abstract::Mul, any(&left), ival(-1)))) {
      right->value = Literal::makeSingleZero(type);
      curr->op = Abstract::getBinary(type, Abstract::Sub);
      curr->left = right;
      curr->right = left;
      return curr;
    }
    // (unsigned)x <= -1   ==>   1
    if (matches(curr, binary(Abstract::LeU, pure(&left), ival(-1)))) {
      right->value = Literal::makeFromInt32(1, Type::i32);
      right->type = Type::i32;
      return right;
    }
    {
      // ~(1 << x) aka (1 << x) ^ -1  ==>  rotl(-2, x)
      Expression* x;
      if (matches(curr,
                  binary(Abstract::Xor,
                         binary(Abstract::Shl, ival(1), any(&x)),
                         ival(-1)))) {
        curr->op = Abstract::getBinary(type, Abstract::RotL);
        right->value = Literal::makeFromInt32(-2, type);
        curr->left = right;
        curr->right = x;
        return curr;
      }
    }
    {
      // Wasm binary encoding uses signed LEBs, which slightly favor negative
      // numbers: -64 is more efficient than +64 etc., as well as other powers
      // of two 7 bits etc. higher. we therefore prefer x - -64 over x + 64. in
      // theory we could just prefer negative numbers over positive, but that
      // can have bad effects on gzip compression (as it would mean more
      // subtractions than the more common additions). TODO: Simplify this by
      // adding an ival matcher than can bind int64_t vars.
      int64_t value;
      if ((matches(curr, binary(Abstract::Add, any(), ival(&value))) ||
           matches(curr, binary(Abstract::Sub, any(), ival(&value)))) &&
          (value == 0x40 || value == 0x2000 || value == 0x100000 ||
           value == 0x8000000 || value == 0x400000000LL ||
           value == 0x20000000000LL || value == 0x1000000000000LL ||
           value == 0x80000000000000LL || value == 0x4000000000000000LL)) {
        right->value = right->value.neg();
        if (matches(curr, binary(Abstract::Add, any(), constant()))) {
          curr->op = Abstract::getBinary(type, Abstract::Sub);
        } else {
          curr->op = Abstract::getBinary(type, Abstract::Add);
        }
        return curr;
      }
    }
    {
      double value;
      if (matches(curr, binary(Abstract::Sub, any(), fval(&value))) &&
          value == 0.0) {
        // x - (-0.0)   ==>   x + 0.0
        if (std::signbit(value)) {
          curr->op = Abstract::getBinary(type, Abstract::Add);
          right->value = right->value.neg();
          return curr;
        } else if (fastMath) {
          // x - 0.0   ==>   x
          return curr->left;
        }
      }
    }
    {
      // x + (-0.0)   ==>   x
      double value;
      if (fastMath &&
          matches(curr, binary(Abstract::Add, any(), fval(&value))) &&
          value == 0.0 && std::signbit(value)) {
        return curr->left;
      }
    }
    // x * -1.0   ==>   -x
    if (fastMath && matches(curr, binary(Abstract::Mul, any(), fval(-1.0)))) {
      return builder.makeUnary(Abstract::getUnary(type, Abstract::Neg), left);
    }
    if (matches(curr, binary(Abstract::Mul, any(&left), constant(1))) ||
        matches(curr, binary(Abstract::DivS, any(&left), constant(1))) ||
        matches(curr, binary(Abstract::DivU, any(&left), constant(1)))) {
      if (curr->type.isInteger() || fastMath) {
        return left;
      }
    }
    return nullptr;
  }

  // optimize trivial math operations, given that the left side of a binary
  // is a constant. since we canonicalize constants to the right for symmetrical
  // operations, we only need to handle asymmetrical ones here
  // TODO: templatize on type?
  Expression* optimizeWithConstantOnLeft(Binary* binary) {
    auto type = binary->left->type;
    auto* left = binary->left->cast<Const>();
    if (type.isInteger()) {
      // operations on zero
      if (left->value == Literal::makeFromInt32(0, type)) {
        if ((binary->op == Abstract::getBinary(type, Abstract::Shl) ||
             binary->op == Abstract::getBinary(type, Abstract::ShrU) ||
             binary->op == Abstract::getBinary(type, Abstract::ShrS)) &&
            !effects(binary->right).hasSideEffects()) {
          return binary->left;
        }
      }
    }
    return nullptr;
  }

  // TODO: templatize on type?
  Expression* optimizeRelational(Binary* binary) {
    // TODO: inequalities can also work, if the constants do not overflow
    auto type = binary->right->type;
    // integer math, even on 2s complement, allows stuff like
    // x + 5 == 7
    //   =>
    //     x == 2
    if (binary->left->type.isInteger()) {
      if (binary->op == Abstract::getBinary(type, Abstract::Eq) ||
          binary->op == Abstract::getBinary(type, Abstract::Ne)) {
        if (auto* left = binary->left->dynCast<Binary>()) {
          if (left->op == Abstract::getBinary(type, Abstract::Add) ||
              left->op == Abstract::getBinary(type, Abstract::Sub)) {
            if (auto* leftConst = left->right->dynCast<Const>()) {
              if (auto* rightConst = binary->right->dynCast<Const>()) {
                return combineRelationalConstants(
                  binary, left, leftConst, nullptr, rightConst);
              } else if (auto* rightBinary = binary->right->dynCast<Binary>()) {
                if (rightBinary->op ==
                      Abstract::getBinary(type, Abstract::Add) ||
                    rightBinary->op ==
                      Abstract::getBinary(type, Abstract::Sub)) {
                  if (auto* rightConst = rightBinary->right->dynCast<Const>()) {
                    return combineRelationalConstants(
                      binary, left, leftConst, rightBinary, rightConst);
                  }
                }
              }
            }
          }
        }
      }
    }
    return nullptr;
  }

  Expression* deduplicateUnary(Unary* unaryOuter) {
    if (auto* unaryInner = unaryOuter->value->dynCast<Unary>()) {
      if (unaryInner->op == unaryOuter->op) {
        switch (unaryInner->op) {
          case NegFloat32:
          case NegFloat64: {
            // neg(neg(x))  ==>   x
            return unaryInner->value;
          }
          case AbsFloat32:
          case CeilFloat32:
          case FloorFloat32:
          case TruncFloat32:
          case NearestFloat32:
          case AbsFloat64:
          case CeilFloat64:
          case FloorFloat64:
          case TruncFloat64:
          case NearestFloat64: {
            // unaryOp(unaryOp(x))  ==>   unaryOp(x)
            return unaryInner;
          }
          case ExtendS8Int32:
          case ExtendS16Int32: {
            assert(getModule()->features.hasSignExt());
            return unaryInner;
          }
          case EqZInt32: {
            // eqz(eqz(bool(x)))  ==>   bool(x)
            if (Bits::getMaxBits(unaryInner->value, this) == 1) {
              return unaryInner->value;
            }
            break;
          }
          default: {
          }
        }
      }
    }
    return nullptr;
  }

  Expression* deduplicateBinary(Binary* outer) {
    Type type = outer->type;
    if (type.isInteger()) {
      if (auto* inner = outer->right->dynCast<Binary>()) {
        if (outer->op == inner->op) {
          if (!EffectAnalyzer(
                 getPassOptions(), getModule()->features, outer->left)
                 .hasSideEffects()) {
            if (ExpressionAnalyzer::equal(inner->left, outer->left)) {
              // x - (x - y)  ==>   y
              // x ^ (x ^ y)  ==>   y
              if (outer->op == Abstract::getBinary(type, Abstract::Sub) ||
                  outer->op == Abstract::getBinary(type, Abstract::Xor)) {
                return inner->right;
              }
              // x & (x & y)  ==>   x & y
              // x | (x | y)  ==>   x | y
              if (outer->op == Abstract::getBinary(type, Abstract::And) ||
                  outer->op == Abstract::getBinary(type, Abstract::Or)) {
                return inner;
              }
            }
            if (ExpressionAnalyzer::equal(inner->right, outer->left) &&
                canReorder(outer->left, inner->left)) {
              // x ^ (y ^ x)  ==>   y
              // (note that we need the check for reordering here because if
              // e.g. y writes to a local that x reads, the second appearance
              // of x would be different from the first)
              if (outer->op == Abstract::getBinary(type, Abstract::Xor)) {
                return inner->left;
              }

              // x & (y & x)  ==>   y & x
              // x | (y | x)  ==>   y | x
              // (here we need the check for reordering for the more obvious
              // reason that previously x appeared before y, and now y appears
              // first; or, if we tried to emit x [&|] y here, reversing the
              // order, we'd be in the same situation as the previous comment)
              if (outer->op == Abstract::getBinary(type, Abstract::And) ||
                  outer->op == Abstract::getBinary(type, Abstract::Or)) {
                return inner;
              }
            }
          }
        }
      }
      if (auto* inner = outer->left->dynCast<Binary>()) {
        if (outer->op == inner->op) {
          if (!EffectAnalyzer(
                 getPassOptions(), getModule()->features, outer->right)
                 .hasSideEffects()) {
            if (ExpressionAnalyzer::equal(inner->right, outer->right)) {
              // (x ^ y) ^ y  ==>   x
              if (outer->op == Abstract::getBinary(type, Abstract::Xor)) {
                return inner->left;
              }
              // (x % y) % y  ==>   x % y
              // (x & y) & y  ==>   x & y
              // (x | y) | y  ==>   x | y
              if (outer->op == Abstract::getBinary(type, Abstract::RemS) ||
                  outer->op == Abstract::getBinary(type, Abstract::RemU) ||
                  outer->op == Abstract::getBinary(type, Abstract::And) ||
                  outer->op == Abstract::getBinary(type, Abstract::Or)) {
                return inner;
              }
            }
            // See comments in the parallel code earlier about ordering here.
            if (ExpressionAnalyzer::equal(inner->left, outer->right) &&
                canReorder(inner->left, inner->right)) {
              // (x ^ y) ^ x  ==>   y
              if (outer->op == Abstract::getBinary(type, Abstract::Xor)) {
                return inner->right;
              }
              // (x & y) & x  ==>   x & y
              // (x | y) | x  ==>   x | y
              if (outer->op == Abstract::getBinary(type, Abstract::And) ||
                  outer->op == Abstract::getBinary(type, Abstract::Or)) {
                return inner;
              }
            }
          }
        }
      }
    }
    return nullptr;
  }

  // given a relational binary with a const on both sides, combine the constants
  // left is also a binary, and has a constant; right may be just a constant, in
  // which case right is nullptr
  Expression* combineRelationalConstants(Binary* binary,
                                         Binary* left,
                                         Const* leftConst,
                                         Binary* right,
                                         Const* rightConst) {
    auto type = binary->right->type;
    // we fold constants to the right
    Literal extra = leftConst->value;
    if (left->op == Abstract::getBinary(type, Abstract::Sub)) {
      extra = extra.neg();
    }
    if (right && right->op == Abstract::getBinary(type, Abstract::Sub)) {
      extra = extra.neg();
    }
    rightConst->value = rightConst->value.sub(extra);
    binary->left = left->left;
    return binary;
  }

  Expression* optimizeMemoryCopy(MemoryCopy* memCopy) {
    PassOptions options = getPassOptions();

    if (options.ignoreImplicitTraps) {
      if (ExpressionAnalyzer::equal(memCopy->dest, memCopy->source)) {
        // memory.copy(x, x, sz)  ==>  {drop(x), drop(x), drop(sz)}
        Builder builder(*getModule());
        return builder.makeBlock({builder.makeDrop(memCopy->dest),
                                  builder.makeDrop(memCopy->source),
                                  builder.makeDrop(memCopy->size)});
      }
    }

    // memory.copy(dst, src, C)  ==>  store(dst, load(src))
    if (auto* csize = memCopy->size->dynCast<Const>()) {
      auto bytes = csize->value.geti32();
      Builder builder(*getModule());

      switch (bytes) {
        case 0: {
          if (options.ignoreImplicitTraps) {
            // memory.copy(dst, src, 0)  ==>  {drop(dst), drop(src)}
            return builder.makeBlock({builder.makeDrop(memCopy->dest),
                                      builder.makeDrop(memCopy->source)});
          }
          break;
        }
        case 1:
        case 2:
        case 4: {
          return builder.makeStore(
            bytes, // bytes
            0,     // offset
            1,     // align
            memCopy->dest,
            builder.makeLoad(bytes, false, 0, 1, memCopy->source, Type::i32),
            Type::i32);
        }
        case 8: {
          return builder.makeStore(
            bytes, // bytes
            0,     // offset
            1,     // align
            memCopy->dest,
            builder.makeLoad(bytes, false, 0, 1, memCopy->source, Type::i64),
            Type::i64);
        }
        case 16: {
          if (options.shrinkLevel == 0) {
            // This adds an extra 2 bytes so apply it only for
            // minimal shrink level
            if (getModule()->features.hasSIMD()) {
              return builder.makeStore(
                bytes, // bytes
                0,     // offset
                1,     // align
                memCopy->dest,
                builder.makeLoad(
                  bytes, false, 0, 1, memCopy->source, Type::v128),
                Type::v128);
            }
          }
        }
        default: {
        }
      }
    }
    return nullptr;
  }

  // given a binary expression with equal children and no side effects in
  // either, we can fold various things
  Expression* optimizeBinaryWithEqualEffectlessChildren(Binary* binary) {
    // TODO add: perhaps worth doing 2*x if x is quite large?
    switch (binary->op) {
      case SubInt32:
      case XorInt32:
      case SubInt64:
      case XorInt64:
        return LiteralUtils::makeZero(binary->left->type, *getModule());
      case NeInt32:
      case LtSInt32:
      case LtUInt32:
      case GtSInt32:
      case GtUInt32:
      case NeInt64:
      case LtSInt64:
      case LtUInt64:
      case GtSInt64:
      case GtUInt64:
        return LiteralUtils::makeZero(Type::i32, *getModule());
      case AndInt32:
      case OrInt32:
      case AndInt64:
      case OrInt64:
        return binary->left;
      case EqInt32:
      case LeSInt32:
      case LeUInt32:
      case GeSInt32:
      case GeUInt32:
      case EqInt64:
      case LeSInt64:
      case LeUInt64:
      case GeSInt64:
      case GeUInt64:
        return LiteralUtils::makeFromInt32(1, Type::i32, *getModule());
      default:
        return nullptr;
    }
  }

  BinaryOp invertBinaryOp(BinaryOp op) {
    // use de-morgan's laws
    switch (op) {
      case EqInt32:
        return NeInt32;
      case NeInt32:
        return EqInt32;
      case LtSInt32:
        return GeSInt32;
      case LtUInt32:
        return GeUInt32;
      case LeSInt32:
        return GtSInt32;
      case LeUInt32:
        return GtUInt32;
      case GtSInt32:
        return LeSInt32;
      case GtUInt32:
        return LeUInt32;
      case GeSInt32:
        return LtSInt32;
      case GeUInt32:
        return LtUInt32;

      case EqInt64:
        return NeInt64;
      case NeInt64:
        return EqInt64;
      case LtSInt64:
        return GeSInt64;
      case LtUInt64:
        return GeUInt64;
      case LeSInt64:
        return GtSInt64;
      case LeUInt64:
        return GtUInt64;
      case GtSInt64:
        return LeSInt64;
      case GtUInt64:
        return LeUInt64;
      case GeSInt64:
        return LtSInt64;
      case GeUInt64:
        return LtUInt64;

      case EqFloat32:
        return NeFloat32;
      case NeFloat32:
        return EqFloat32;

      case EqFloat64:
        return NeFloat64;
      case NeFloat64:
        return EqFloat64;

      default:
        return InvalidBinary;
    }
  }

  BinaryOp makeUnsignedBinaryOp(BinaryOp op) {
    switch (op) {
      case DivSInt32:
        return DivUInt32;
      case RemSInt32:
        return RemUInt32;
      case ShrSInt32:
        return ShrUInt32;
      case LtSInt32:
        return LtUInt32;
      case LeSInt32:
        return LeUInt32;
      case GtSInt32:
        return GtUInt32;
      case GeSInt32:
        return GeUInt32;

      case DivSInt64:
        return DivUInt64;
      case RemSInt64:
        return RemUInt64;
      case ShrSInt64:
        return ShrUInt64;
      case LtSInt64:
        return LtUInt64;
      case LeSInt64:
        return LeUInt64;
      case GtSInt64:
        return GtUInt64;
      case GeSInt64:
        return GeUInt64;

      default:
        return InvalidBinary;
    }
  }

  bool isSymmetric(Binary* binary) {
    if (Properties::isSymmetric(binary)) {
      return true;
    }
    switch (binary->op) {
      case AddFloat32:
      case MulFloat32:
      case AddFloat64:
      case MulFloat64: {
        // If the LHS is known to be non-NaN, the operands can commute.
        // We don't care about the RHS because right now we only know if
        // an expression is non-NaN if it is constant, but if the RHS is
        // constant, then this expression is already canonicalized.
        if (auto* c = binary->left->dynCast<Const>()) {
          return !c->value.isNaN();
        }
        return false;
      }
      default:
        return false;
    }
  }
};

Pass* createOptimizeInstructionsPass() { return new OptimizeInstructions(); }

} // namespace wasm<|MERGE_RESOLUTION|>--- conflicted
+++ resolved
@@ -1263,12 +1263,7 @@
     static_assert(std::is_same<T, uint32_t>::value ||
                     std::is_same<T, uint64_t>::value,
                   "type mismatch");
-<<<<<<< HEAD
-
-    auto shifts = CountTrailingZeroes<T>(c);
-=======
     auto shifts = Bits::countTrailingZeroes(c);
->>>>>>> 6fbf158b
     binary->op = std::is_same<T, uint32_t>::value ? ShlInt32 : ShlInt64;
     binary->right->cast<Const>()->value = Literal(static_cast<T>(shifts));
     return binary;
