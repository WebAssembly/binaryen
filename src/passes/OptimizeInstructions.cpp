--- conflicted
+++ resolved
@@ -1936,7 +1936,6 @@
           }
         }
       }
-<<<<<<< HEAD
       // TODO: This should be handled in previous rule block
       // as more general (x + 5 <=> 7)
       //
@@ -1962,12 +1961,8 @@
           }
         }
       }
-      // signed(x - y) <=> 0  =>  x <=> y
-      //
-=======
       // x - y == 0  =>  x == y
       // x - y != 0  =>  x != y
->>>>>>> 262bd627
       // unsigned(x - y) > 0    =>   x != y
       // unsigned(x - y) <= 0   =>   x == y
       {
