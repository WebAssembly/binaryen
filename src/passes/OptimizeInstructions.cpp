--- conflicted
+++ resolved
@@ -2464,7 +2464,6 @@
   // simple peephole optimizations - all we care about is a single instruction
   // at a time, and its inputs).
   bool areConsecutiveInputsEqual(Expression* left, Expression* right) {
-<<<<<<< HEAD
     // When we look for a tee/get pair, we can consider the fallthrough values
     // for both, as we are considering equality and not thinking about whether
     // we can remove them or not. (However, we must use NoTeeBrIf as we do not
@@ -2483,12 +2482,6 @@
     // Ignore extraneous things and compare them syntactically. We can also
     // look at the full fallthrough for the left side now.
     left = Properties::getFallthrough(left, passOptions, *getModule());
-=======
-    // First, ignore extraneous things and compare them syntactically.
-    auto& passOptions = getPassOptions();
-    left = Properties::getFallthrough(left, passOptions, *getModule());
-    right = Properties::getFallthrough(right, passOptions, *getModule());
->>>>>>> f0113ef7
     if (!ExpressionAnalyzer::equal(left, right)) {
       return false;
     }
