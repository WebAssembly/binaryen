--- conflicted
+++ resolved
@@ -307,15 +307,11 @@
             (c->value.isSignedMin() ||
              Bits::isPowerOf2(c->value.abs().getInteger()))) {
           inner->op = Abstract::getBinary(c->type, Abstract::And);
-<<<<<<< HEAD
-          c->value = c->value.abs().sub(Literal::makeUnit(c->type));
-=======
           if (c->value.isSignedMin()) {
             c->value = Literal::makeSignedMax(c->type);
           } else {
-            c->value = c->value.abs().sub(Literal::makeFromInt32(1, c->type));
-          }
->>>>>>> 6fbf158b
+          c->value = c->value.abs().sub(Literal::makeUnit(c->type));
+          }
           return curr;
         }
       }
@@ -1362,15 +1358,11 @@
           (c->value.isSignedMin() ||
            Bits::isPowerOf2(c->value.abs().getInteger()))) {
         inner->op = Abstract::getBinary(c->type, Abstract::And);
-<<<<<<< HEAD
-        c->value = c->value.abs().sub(Literal::makeUnit(c->type));
-=======
         if (c->value.isSignedMin()) {
           c->value = Literal::makeSignedMax(c->type);
         } else {
-          c->value = c->value.abs().sub(Literal::makeFromInt32(1, c->type));
-        }
->>>>>>> 6fbf158b
+        c->value = c->value.abs().sub(Literal::makeUnit(c->type));
+        }
         return curr;
       }
     }
