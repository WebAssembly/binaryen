--- conflicted
+++ resolved
@@ -522,18 +522,6 @@
           }
         }
         if (right->type == Type::i32) {
-<<<<<<< HEAD
-          uint32_t c = right->value.geti32();
-          if (binary->op == DivUInt32 &&
-              c > uint32_t(std::numeric_limits<int32_t>::min()) &&
-              c < uint32_t(-1)) {
-            // (unsigned)x / -C   ==>   (unsigned)x >= -C, where min < C < -1
-            binary->op = GeUInt32;
-            return binary;
-          }
-          if (IsPowerOf2(c)) {
-            // optimize math operations on a constant power of 2 right side
-=======
           BinaryOp op;
           int32_t c = right->value.geti32();
           // First, try to lower signed operations to unsigned if that is
@@ -545,8 +533,14 @@
               Bits::getMaxBits(binary->left, this) <= 31) {
             binary->op = op;
           }
+          if (binary->op == DivUInt32 &&
+              c > uint32_t(std::numeric_limits<int32_t>::min()) &&
+              c < uint32_t(-1)) {
+            // (unsigned)x / -C   ==>   (unsigned)x >= -C, where min < C < -1
+            binary->op = GeUInt32;
+            return binary;
+          }
           if (Bits::isPowerOf2((uint32_t)c)) {
->>>>>>> 85481018
             switch (binary->op) {
               case MulInt32:
                 return optimizePowerOf2Mul(binary, (uint32_t)c);
@@ -560,11 +554,6 @@
           }
         }
         if (right->type == Type::i64) {
-<<<<<<< HEAD
-          uint64_t c = right->value.geti64();
-          if (IsPowerOf2(c)) {
-            // optimize math operations on a constant power of 2 right side
-=======
           BinaryOp op;
           int64_t c = right->value.geti64();
           // See description above for Type::i32
@@ -574,7 +563,6 @@
             binary->op = op;
           }
           if (Bits::isPowerOf2((uint64_t)c)) {
->>>>>>> 85481018
             switch (binary->op) {
               case MulInt64:
                 return optimizePowerOf2Mul(binary, (uint64_t)c);
