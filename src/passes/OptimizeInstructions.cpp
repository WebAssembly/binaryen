/*
 * Copyright 2016 WebAssembly Community Group participants
 *
 * Licensed under the Apache License, Version 2.0 (the "License");
 * you may not use this file except in compliance with the License.
 * You may obtain a copy of the License at
 *
 *     http://www.apache.org/licenses/LICENSE-2.0
 *
 * Unless required by applicable law or agreed to in writing, software
 * distributed under the License is distributed on an "AS IS" BASIS,
 * WITHOUT WARRANTIES OR CONDITIONS OF ANY KIND, either express or implied.
 * See the License for the specific language governing permissions and
 * limitations under the License.
 */

//
// Optimize combinations of instructions
//

#include <algorithm>
#include <cmath>
#include <type_traits>

#include <ir/abstract.h>
#include <ir/bits.h>
#include <ir/cost.h>
#include <ir/effects.h>
#include <ir/find_all.h>
#include <ir/gc-type-utils.h>
#include <ir/iteration.h>
#include <ir/literal-utils.h>
#include <ir/load-utils.h>
#include <ir/manipulation.h>
#include <ir/match.h>
#include <ir/properties.h>
#include <ir/utils.h>
#include <pass.h>
#include <support/threads.h>
#include <wasm.h>

// TODO: Use the new sign-extension opcodes where appropriate. This needs to be
// conditionalized on the availability of atomics.

namespace wasm {

Name I32_EXPR = "i32.expr";
Name I64_EXPR = "i64.expr";
Name F32_EXPR = "f32.expr";
Name F64_EXPR = "f64.expr";
Name ANY_EXPR = "any.expr";

// Useful information about locals
struct LocalInfo {
  static const Index kUnknown = Index(-1);

  Index maxBits;
  Index signExtedBits;
};

struct LocalScanner : PostWalker<LocalScanner> {
  std::vector<LocalInfo>& localInfo;
  const PassOptions& passOptions;

  LocalScanner(std::vector<LocalInfo>& localInfo,
               const PassOptions& passOptions)
    : localInfo(localInfo), passOptions(passOptions) {}

  void doWalkFunction(Function* func) {
    // prepare
    localInfo.resize(func->getNumLocals());
    for (Index i = 0; i < func->getNumLocals(); i++) {
      auto& info = localInfo[i];
      if (func->isParam(i)) {
        info.maxBits = getBitsForType(func->getLocalType(i)); // worst-case
        info.signExtedBits = LocalInfo::kUnknown; // we will never know anything
      } else {
        info.maxBits = info.signExtedBits = 0; // we are open to learning
      }
    }
    // walk
    PostWalker<LocalScanner>::doWalkFunction(func);
    // finalize
    for (Index i = 0; i < func->getNumLocals(); i++) {
      auto& info = localInfo[i];
      if (info.signExtedBits == LocalInfo::kUnknown) {
        info.signExtedBits = 0;
      }
    }
  }

  void visitLocalSet(LocalSet* curr) {
    auto* func = getFunction();
    if (func->isParam(curr->index)) {
      return;
    }
    auto type = getFunction()->getLocalType(curr->index);
    if (type != Type::i32 && type != Type::i64) {
      return;
    }
    // an integer var, worth processing
    auto* value = Properties::getFallthrough(
      curr->value, passOptions, getModule()->features);
    auto& info = localInfo[curr->index];
    info.maxBits = std::max(info.maxBits, Bits::getMaxBits(value, this));
    auto signExtBits = LocalInfo::kUnknown;
    if (Properties::getSignExtValue(value)) {
      signExtBits = Properties::getSignExtBits(value);
    } else if (auto* load = value->dynCast<Load>()) {
      if (LoadUtils::isSignRelevant(load) && load->signed_) {
        signExtBits = load->bytes * 8;
      }
    }
    if (info.signExtedBits == 0) {
      info.signExtedBits = signExtBits; // first info we see
    } else if (info.signExtedBits != signExtBits) {
      // contradictory information, give up
      info.signExtedBits = LocalInfo::kUnknown;
    }
  }

  // define this for the templated getMaxBits method. we know nothing here yet
  // about locals, so return the maxes
  Index getMaxBitsForLocal(LocalGet* get) { return getBitsForType(get->type); }

  Index getBitsForType(Type type) {
    if (!type.isBasic()) {
      return -1;
    }
    switch (type.getBasic()) {
      case Type::i32:
        return 32;
      case Type::i64:
        return 64;
      default:
        return -1;
    }
  }
};

namespace {
// perform some final optimizations
struct FinalOptimizer : public PostWalker<FinalOptimizer> {
  const PassOptions& passOptions;

  FinalOptimizer(const PassOptions& passOptions) : passOptions(passOptions) {}

  void visitBinary(Binary* curr) {
    if (auto* replacement = optimize(curr)) {
      replaceCurrent(replacement);
    }
  }

  Binary* optimize(Binary* curr) {
    using namespace Abstract;
    using namespace Match;
    {
      Const* c;
      if (matches(curr, binary(Add, any(), ival(&c)))) {
        // normalize x + (-C)  ==>   x - C
        if (c->value.isNegative()) {
          c->value = c->value.neg();
          curr->op = Abstract::getBinary(c->type, Sub);
        }
        // Wasm binary encoding uses signed LEBs, which slightly favor negative
        // numbers: -64 is more efficient than +64 etc., as well as other powers
        // of two 7 bits etc. higher. we therefore prefer x - -64 over x + 64.
        // in theory we could just prefer negative numbers over positive, but
        // that can have bad effects on gzip compression (as it would mean more
        // subtractions than the more common additions).
        int64_t value = c->value.getInteger();
        if (value == 0x40LL || value == 0x2000LL || value == 0x100000LL ||
            value == 0x8000000LL || value == 0x400000000LL ||
            value == 0x20000000000LL || value == 0x1000000000000LL ||
            value == 0x80000000000000LL || value == 0x4000000000000000LL) {
          c->value = c->value.neg();
          if (curr->op == Abstract::getBinary(c->type, Add)) {
            curr->op = Abstract::getBinary(c->type, Sub);
          } else {
            curr->op = Abstract::getBinary(c->type, Add);
          }
        }
        return curr;
      }
    }
    return nullptr;
  }
};

} // anonymous namespace

// Create a custom matcher for checking side effects
template<class Opt> struct PureMatcherKind {};
template<class Opt>
struct Match::Internal::KindTypeRegistry<PureMatcherKind<Opt>> {
  using matched_t = Expression*;
  using data_t = Opt*;
};
template<class Opt> struct Match::Internal::MatchSelf<PureMatcherKind<Opt>> {
  bool operator()(Expression* curr, Opt* opt) {
    return !opt->effects(curr).hasSideEffects();
  }
};

// Main pass class
struct OptimizeInstructions
  : public WalkerPass<PostWalker<OptimizeInstructions>> {
  bool isFunctionParallel() override { return true; }

  Pass* create() override { return new OptimizeInstructions; }

  bool fastMath;

  void doWalkFunction(Function* func) {
    fastMath = getPassOptions().fastMath;
    // first, scan locals
    {
      LocalScanner scanner(localInfo, getPassOptions());
      scanner.setModule(getModule());
      scanner.walkFunction(func);
    }
    // main walk
    super::doWalkFunction(func);
    {
      FinalOptimizer optimizer(getPassOptions());
      optimizer.walkFunction(func);
    }
  }

  // Set to true when one of the visitors makes a change (either replacing the
  // node or modifying it).
  bool changed;

  // Used to avoid recursion in replaceCurrent, see below.
  bool inReplaceCurrent = false;

  void replaceCurrent(Expression* rep) {
    WalkerPass<PostWalker<OptimizeInstructions>>::replaceCurrent(rep);
    // We may be able to apply multiple patterns as one may open opportunities
    // for others. NB: patterns must not have cycles

    // To avoid recursion, this uses the following pattern: the initial call to
    // this method comes from one of the visit*() methods. We then loop in here,
    // and if we are called again we set |changed| instead of recursing, so that
    // we can loop on that value.
    if (inReplaceCurrent) {
      // We are in the loop below so just note a change and return to there.
      changed = true;
      return;
    }
    // Loop on further changes.
    inReplaceCurrent = true;
    do {
      changed = false;
      visit(getCurrent());
    } while (changed);
    inReplaceCurrent = false;
  }

  EffectAnalyzer effects(Expression* expr) {
    return EffectAnalyzer(getPassOptions(), getModule()->features, expr);
  }

  decltype(auto) pure(Expression** binder) {
    using namespace Match::Internal;
    return Matcher<PureMatcherKind<OptimizeInstructions>>(binder, this);
  }

  bool canReorder(Expression* a, Expression* b) {
    return EffectAnalyzer::canReorder(
      getPassOptions(), getModule()->features, a, b);
  }

  void visitBinary(Binary* curr) {
    // If this contains dead code, don't bother trying to optimize it, the type
    // might change (if might not be unreachable if just one arm is, for
    // example). This optimization pass focuses on actually executing code.
    if (curr->type == Type::unreachable) {
      return;
    }

    if (shouldCanonicalize(curr)) {
      canonicalize(curr);
    }

    {
      // TODO: It is an ongoing project to port more transformations to the
      // match API. Once most of the transformations have been ported, the
      // `using namespace Match` can be hoisted to function scope and this extra
      // block scope can be removed.
      using namespace Match;
      using namespace Abstract;
      Builder builder(*getModule());
      {
        // try to get rid of (0 - ..), that is, a zero only used to negate an
        // int. an add of a subtract can be flipped in order to remove it:
        //   (ival.add
        //     (ival.sub
        //       (ival.const 0)
        //       X
        //     )
        //     Y
        //   )
        // =>
        //   (ival.sub
        //     Y
        //     X
        //   )
        // Note that this reorders X and Y, so we need to be careful about that.
        Expression *x, *y;
        Binary* sub;
        if (matches(
              curr,
              binary(Add, binary(&sub, Sub, ival(0), any(&x)), any(&y))) &&
            canReorder(x, y)) {
          sub->left = y;
          sub->right = x;
          return replaceCurrent(sub);
        }
      }
      {
        // The flip case is even easier, as no reordering occurs:
        //   (ival.add
        //     Y
        //     (ival.sub
        //       (ival.const 0)
        //       X
        //     )
        //   )
        // =>
        //   (ival.sub
        //     Y
        //     X
        //   )
        Expression* y;
        Binary* sub;
        if (matches(curr,
                    binary(Add, any(&y), binary(&sub, Sub, ival(0), any())))) {
          sub->left = y;
          return replaceCurrent(sub);
        }
      }
      {
        // try de-morgan's AND law,
        //  (eqz X) and (eqz Y) === eqz (X or Y)
        // Note that the OR and XOR laws do not work here, as these
        // are not booleans (we could check if they are, but a boolean
        // would already optimize with the eqz anyhow, unless propagating).
        // But for AND, the left is true iff X and Y are each all zero bits,
        // and the right is true if the union of their bits is zero; same.
        Unary* un;
        Binary* bin;
        Expression *x, *y;
        if (matches(curr,
                    binary(&bin,
                           AndInt32,
                           unary(&un, EqZInt32, any(&x)),
                           unary(EqZInt32, any(&y))))) {
          bin->op = OrInt32;
          bin->left = x;
          bin->right = y;
          un->value = bin;
          return replaceCurrent(un);
        }
      }
      {
        // x <<>> (C & (31 | 63))   ==>   x <<>> C'
        // x <<>> (y & (31 | 63))   ==>   x <<>> y
        // x <<>> (y & (32 | 64))   ==>   x
        // where '<<>>':
        //   '<<', '>>', '>>>'. 'rotl' or 'rotr'
        BinaryOp op;
        Const* c;
        Expression *x, *y;

        // x <<>> C
        if (matches(curr, binary(&op, any(&x), ival(&c))) &&
            Abstract::hasAnyShift(op)) {
          // truncate RHS constant to effective size as:
          // i32(x) <<>> const(C & 31))
          // i64(x) <<>> const(C & 63))
          c->value = c->value.and_(
            Literal::makeFromInt32(c->type.getByteSize() * 8 - 1, c->type));
          // x <<>> 0   ==>   x
          if (c->value.isZero()) {
            return replaceCurrent(x);
          }
        }
        if (matches(curr,
                    binary(&op, any(&x), binary(And, any(&y), ival(&c)))) &&
            Abstract::hasAnyShift(op)) {
          // i32(x) <<>> (y & 31)   ==>   x <<>> y
          // i64(x) <<>> (y & 63)   ==>   x <<>> y
          if ((c->type == Type::i32 && (c->value.geti32() & 31) == 31) ||
              (c->type == Type::i64 && (c->value.geti64() & 63LL) == 63LL)) {
            curr->cast<Binary>()->right = y;
            return replaceCurrent(curr);
          }
          // i32(x) <<>> (y & C)   ==>   x,  where (C & 31) == 0
          // i64(x) <<>> (y & C)   ==>   x,  where (C & 63) == 0
          if (((c->type == Type::i32 && (c->value.geti32() & 31) == 0) ||
               (c->type == Type::i64 && (c->value.geti64() & 63LL) == 0LL)) &&
              !effects(y).hasSideEffects()) {
            return replaceCurrent(x);
          }
        }
      }
      {
        // unsigned(x) >= 0   =>   i32(1)
        Const* c;
        Expression* x;
        if (matches(curr, binary(GeU, pure(&x), ival(&c))) &&
            c->value.isZero()) {
          c->value = Literal::makeOne(Type::i32);
          c->type = Type::i32;
          return replaceCurrent(c);
        }
        // unsigned(x) < 0   =>   i32(0)
        if (matches(curr, binary(LtU, pure(&x), ival(&c))) &&
            c->value.isZero()) {
          c->value = Literal::makeZero(Type::i32);
          c->type = Type::i32;
          return replaceCurrent(c);
        }
      }
    }
    if (auto* ext = Properties::getAlmostSignExt(curr)) {
      Index extraLeftShifts;
      auto bits = Properties::getAlmostSignExtBits(curr, extraLeftShifts);
      if (extraLeftShifts == 0) {
        if (auto* load = Properties::getFallthrough(
                           ext, getPassOptions(), getModule()->features)
                           ->dynCast<Load>()) {
          // pattern match a load of 8 bits and a sign extend using a shl of
          // 24 then shr_s of 24 as well, etc.
          if (LoadUtils::canBeSigned(load) &&
              ((load->bytes == 1 && bits == 8) ||
               (load->bytes == 2 && bits == 16))) {
            // if the value falls through, we can't alter the load, as it
            // might be captured in a tee
            if (load->signed_ == true || load == ext) {
              load->signed_ = true;
              return replaceCurrent(ext);
            }
          }
        }
      }
      // We can in some cases remove part of a sign extend, that is,
      //   (x << A) >> B   =>   x << (A - B)
      // If the sign-extend input cannot have a sign bit, we don't need it.
      if (Bits::getMaxBits(ext, this) + extraLeftShifts < bits) {
        return replaceCurrent(removeAlmostSignExt(curr));
      }
      // We also don't need it if it already has an identical-sized sign
      // extend applied to it. That is, if it is already a sign-extended
      // value, then another sign extend will do nothing. We do need to be
      // careful of the extra shifts, though.
      if (isSignExted(ext, bits) && extraLeftShifts == 0) {
        return replaceCurrent(removeAlmostSignExt(curr));
      }
    } else if (curr->op == EqInt32 || curr->op == NeInt32) {
      if (auto* c = curr->right->dynCast<Const>()) {
        if (auto* ext = Properties::getSignExtValue(curr->left)) {
          // We are comparing a sign extend to a constant, which means we can
          // use a cheaper zero-extend in some cases. That is,
          //  (x << S) >> S ==/!= C    =>    x & T ==/!= C
          // where S and T are the matching values for sign/zero extend of the
          // same size. For example, for an effective 8-bit value:
          //  (x << 24) >> 24 ==/!= C    =>    x & 255 ==/!= C
          //
          // The key thing to track here are the upper bits plus the sign bit;
          // call those the "relevant bits". This is crucial because x is
          // sign-extended, that is, its effective sign bit is spread to all
          // the upper bits, which means that the relevant bits on the left
          // side are either all 0, or all 1.
          auto bits = Properties::getSignExtBits(curr->left);
          uint32_t right = c->value.geti32();
          uint32_t numRelevantBits = 32 - bits + 1;
          uint32_t setRelevantBits =
            Bits::popCount(right >> uint32_t(bits - 1));
          // If all the relevant bits on C are zero
          // then we can mask off the high bits instead of sign-extending x.
          // This is valid because if x is negative, then the comparison was
          // false before (negative vs positive), and will still be false
          // as the sign bit will remain to cause a difference. And if x is
          // positive then the upper bits would be zero anyhow.
          if (setRelevantBits == 0) {
            curr->left = makeZeroExt(ext, bits);
            return replaceCurrent(curr);
          } else if (setRelevantBits == numRelevantBits) {
            // If all those bits are one, then we can do something similar if
            // we also zero-extend on the right as well. This is valid
            // because, as in the previous case, the sign bit differentiates
            // the two sides when they are different, and if the sign bit is
            // identical, then the upper bits don't matter, so masking them
            // off both sides is fine.
            curr->left = makeZeroExt(ext, bits);
            c->value = c->value.and_(Literal(Bits::lowBitMask(bits)));
            return replaceCurrent(curr);
          } else {
            // Otherwise, C's relevant bits are mixed, and then the two sides
            // can never be equal, as the left side's bits cannot be mixed.
            Builder builder(*getModule());
            // The result is either always true, or always false.
            c->value = Literal::makeFromInt32(curr->op == NeInt32, c->type);
            return replaceCurrent(
              builder.makeSequence(builder.makeDrop(ext), c));
          }
        }
      } else if (auto* left = Properties::getSignExtValue(curr->left)) {
        if (auto* right = Properties::getSignExtValue(curr->right)) {
          auto bits = Properties::getSignExtBits(curr->left);
          if (Properties::getSignExtBits(curr->right) == bits) {
            // we are comparing two sign-exts with the same bits, so we may as
            // well replace both with cheaper zexts
            curr->left = makeZeroExt(left, bits);
            curr->right = makeZeroExt(right, bits);
            return replaceCurrent(curr);
          }
        } else if (auto* load = curr->right->dynCast<Load>()) {
          // we are comparing a load to a sign-ext, we may be able to switch
          // to zext
          auto leftBits = Properties::getSignExtBits(curr->left);
          if (load->signed_ && leftBits == load->bytes * 8) {
            load->signed_ = false;
            curr->left = makeZeroExt(left, leftBits);
            return replaceCurrent(curr);
          }
        }
      } else if (auto* load = curr->left->dynCast<Load>()) {
        if (auto* right = Properties::getSignExtValue(curr->right)) {
          // we are comparing a load to a sign-ext, we may be able to switch
          // to zext
          auto rightBits = Properties::getSignExtBits(curr->right);
          if (load->signed_ && rightBits == load->bytes * 8) {
            load->signed_ = false;
            curr->right = makeZeroExt(right, rightBits);
            return replaceCurrent(curr);
          }
        }
      }
      // note that both left and right may be consts, but then we let
      // precompute compute the constant result
    } else if (curr->op == AddInt32 || curr->op == AddInt64 ||
               curr->op == SubInt32 || curr->op == SubInt64) {
      if (auto* ret = optimizeAddedConstants(curr)) {
        return replaceCurrent(ret);
      }
    } else if (curr->op == MulFloat32 || curr->op == MulFloat64 ||
               curr->op == DivFloat32 || curr->op == DivFloat64) {
      if (curr->left->type == curr->right->type) {
        if (auto* leftUnary = curr->left->dynCast<Unary>()) {
          if (leftUnary->op == Abstract::getUnary(curr->type, Abstract::Abs)) {
            if (auto* rightUnary = curr->right->dynCast<Unary>()) {
              if (leftUnary->op == rightUnary->op) { // both are abs ops
                // abs(x) * abs(y)   ==>   abs(x * y)
                // abs(x) / abs(y)   ==>   abs(x / y)
                curr->left = leftUnary->value;
                curr->right = rightUnary->value;
                leftUnary->value = curr;
                return replaceCurrent(leftUnary);
              }
            }
          }
        }
      }
    }
    // a bunch of operations on a constant right side can be simplified
    if (auto* right = curr->right->dynCast<Const>()) {
      if (curr->op == AndInt32) {
        auto mask = right->value.geti32();
        // and with -1 does nothing (common in asm.js output)
        if (mask == -1) {
          return replaceCurrent(curr->left);
        }
        // small loads do not need to be masked, the load itself masks
        if (auto* load = curr->left->dynCast<Load>()) {
          if ((load->bytes == 1 && mask == 0xff) ||
              (load->bytes == 2 && mask == 0xffff)) {
            load->signed_ = false;
            return replaceCurrent(curr->left);
          }
        } else if (auto maskedBits = Bits::getMaskedBits(mask)) {
          if (Bits::getMaxBits(curr->left, this) <= maskedBits) {
            // a mask of lower bits is not needed if we are already smaller
            return replaceCurrent(curr->left);
          }
        }
      }
      // some math operations have trivial results
      if (auto* ret = optimizeWithConstantOnRight(curr)) {
        return replaceCurrent(ret);
      }
      // the square of some operations can be merged
      if (auto* left = curr->left->dynCast<Binary>()) {
        if (left->op == curr->op) {
          if (auto* leftRight = left->right->dynCast<Const>()) {
            if (left->op == AndInt32 || left->op == AndInt64) {
              leftRight->value = leftRight->value.and_(right->value);
              return replaceCurrent(left);
            } else if (left->op == OrInt32 || left->op == OrInt64) {
              leftRight->value = leftRight->value.or_(right->value);
              return replaceCurrent(left);
            } else if (left->op == XorInt32 || left->op == XorInt64) {
              leftRight->value = leftRight->value.xor_(right->value);
              return replaceCurrent(left);
            } else if (left->op == MulInt32 || left->op == MulInt64) {
              leftRight->value = leftRight->value.mul(right->value);
              return replaceCurrent(left);

              // TODO:
              // handle signed / unsigned divisions. They are more complex
            } else if (left->op == ShlInt32 || left->op == ShrUInt32 ||
                       left->op == ShrSInt32 || left->op == ShlInt64 ||
                       left->op == ShrUInt64 || left->op == ShrSInt64) {
              // shifts only use an effective amount from the constant, so
              // adding must be done carefully
              auto total = Bits::getEffectiveShifts(leftRight) +
                           Bits::getEffectiveShifts(right);
              if (total == Bits::getEffectiveShifts(total, right->type)) {
                // no overflow, we can do this
                leftRight->value = Literal::makeFromInt32(total, right->type);
                return replaceCurrent(left);
              } // TODO: handle overflows
            }
          }
        }
      }
      if (right->type == Type::i32) {
        BinaryOp op;
        int32_t c = right->value.geti32();
        // First, try to lower signed operations to unsigned if that is
        // possible. Some unsigned operations like div_u or rem_u are usually
        // faster on VMs. Also this opens more possibilities for further
        // simplifications afterwards.
        if (c >= 0 && (op = makeUnsignedBinaryOp(curr->op)) != InvalidBinary &&
            Bits::getMaxBits(curr->left, this) <= 31) {
          curr->op = op;
        }
        if (c < 0 && c > std::numeric_limits<int32_t>::min() &&
            curr->op == DivUInt32) {
          // u32(x) / C   ==>   u32(x) >= C  iff C > 2^31
          // We avoid applying this for C == 2^31 due to conflict
          // with other rule which transform to more prefereble
          // right shift operation.
          curr->op = c == -1 ? EqInt32 : GeUInt32;
          return replaceCurrent(curr);
        }
        if (Bits::isPowerOf2((uint32_t)c)) {
          switch (curr->op) {
            case MulInt32:
              return replaceCurrent(optimizePowerOf2Mul(curr, (uint32_t)c));
            case RemUInt32:
              return replaceCurrent(optimizePowerOf2URem(curr, (uint32_t)c));
            case DivUInt32:
              return replaceCurrent(optimizePowerOf2UDiv(curr, (uint32_t)c));
            default:
              break;
          }
        }
      }
      if (right->type == Type::i64) {
        BinaryOp op;
        int64_t c = right->value.geti64();
        // See description above for Type::i32
        if (c >= 0 && (op = makeUnsignedBinaryOp(curr->op)) != InvalidBinary &&
            Bits::getMaxBits(curr->left, this) <= 63) {
          curr->op = op;
        }
        if (getPassOptions().shrinkLevel == 0 && c < 0 &&
            c > std::numeric_limits<int64_t>::min() && curr->op == DivUInt64) {
          // u64(x) / C   ==>   u64(u64(x) >= C)  iff C > 2^63
          // We avoid applying this for C == 2^31 due to conflict
          // with other rule which transform to more prefereble
          // right shift operation.
          // And apply this only for shrinkLevel == 0 due to it
          // increasing size by one byte.
          curr->op = c == -1LL ? EqInt64 : GeUInt64;
          curr->type = Type::i32;
          return replaceCurrent(
            Builder(*getModule()).makeUnary(ExtendUInt32, curr));
        }
        if (Bits::isPowerOf2((uint64_t)c)) {
          switch (curr->op) {
            case MulInt64:
              return replaceCurrent(optimizePowerOf2Mul(curr, (uint64_t)c));
            case RemUInt64:
              return replaceCurrent(optimizePowerOf2URem(curr, (uint64_t)c));
            case DivUInt64:
              return replaceCurrent(optimizePowerOf2UDiv(curr, (uint64_t)c));
            default:
              break;
          }
        }
      }
      if (curr->op == DivFloat32) {
        float c = right->value.getf32();
        if (Bits::isPowerOf2InvertibleFloat(c)) {
          return replaceCurrent(optimizePowerOf2FDiv(curr, c));
        }
      }
      if (curr->op == DivFloat64) {
        double c = right->value.getf64();
        if (Bits::isPowerOf2InvertibleFloat(c)) {
          return replaceCurrent(optimizePowerOf2FDiv(curr, c));
        }
      }
    }
    // a bunch of operations on a constant left side can be simplified
    if (curr->left->is<Const>()) {
      if (auto* ret = optimizeWithConstantOnLeft(curr)) {
        return replaceCurrent(ret);
      }
    }
    // bitwise operations
    // for and and or, we can potentially conditionalize
    if (curr->op == AndInt32 || curr->op == OrInt32) {
      if (auto* ret = conditionalizeExpensiveOnBitwise(curr)) {
        return replaceCurrent(ret);
      }
    }
    // for or, we can potentially combine
    if (curr->op == OrInt32) {
      if (auto* ret = combineOr(curr)) {
        return replaceCurrent(ret);
      }
    }
    // relation/comparisons allow for math optimizations
    if (curr->isRelational()) {
      if (auto* ret = optimizeRelational(curr)) {
        return replaceCurrent(ret);
      }
    }
    // finally, try more expensive operations on the curr in
    // the case that they have no side effects
    if (!effects(curr->left).hasSideEffects()) {
      if (ExpressionAnalyzer::equal(curr->left, curr->right)) {
        if (auto* ret = optimizeBinaryWithEqualEffectlessChildren(curr)) {
          return replaceCurrent(ret);
        }
      }
    }

    if (auto* ret = deduplicateBinary(curr)) {
      return replaceCurrent(ret);
    }
  }

  void visitUnary(Unary* curr) {
    if (curr->type == Type::unreachable) {
      return;
    }

    {
      using namespace Match;
      using namespace Abstract;
      Builder builder(*getModule());
      {
        // eqz(x - y)  =>  x == y
        Binary* inner;
        if (matches(curr, unary(EqZ, binary(&inner, Sub, any(), any())))) {
          inner->op = Abstract::getBinary(inner->left->type, Eq);
          inner->type = Type::i32;
          return replaceCurrent(inner);
        }
      }
      {
        // eqz(x + C)  =>  x == -C
        Const* c;
        Binary* inner;
        if (matches(curr, unary(EqZ, binary(&inner, Add, any(), ival(&c))))) {
          c->value = c->value.neg();
          inner->op = Abstract::getBinary(c->type, Eq);
          inner->type = Type::i32;
          return replaceCurrent(inner);
        }
      }
      {
        // eqz((signed)x % C_pot)  =>  eqz(x & (abs(C_pot) - 1))
        Const* c;
        Binary* inner;
        if (matches(curr, unary(EqZ, binary(&inner, RemS, any(), ival(&c)))) &&
            (c->value.isSignedMin() ||
             Bits::isPowerOf2(c->value.abs().getInteger()))) {
          inner->op = Abstract::getBinary(c->type, And);
          if (c->value.isSignedMin()) {
            c->value = Literal::makeSignedMax(c->type);
          } else {
            c->value = c->value.abs().sub(Literal::makeOne(c->type));
          }
          return replaceCurrent(curr);
        }
      }
      {
        // i32.eqz(i32.wrap_i64(x))  =>  i64.eqz(x)
        //   where maxBits(x) <= 32
        Unary* inner;
        Expression* x;
        if (matches(curr, unary(EqZInt32, unary(&inner, WrapInt64, any(&x)))) &&
            Bits::getMaxBits(x, this) <= 32) {
          inner->op = EqZInt64;
          inner->value = x;
          return replaceCurrent(inner);
        }
      }
    }

    if (curr->op == EqZInt32) {
      if (auto* inner = curr->value->dynCast<Binary>()) {
        // Try to invert a relational operation using De Morgan's law
        auto op = invertBinaryOp(inner->op);
        if (op != InvalidBinary) {
          inner->op = op;
          return replaceCurrent(inner);
        }
      }
      // eqz of a sign extension can be of zero-extension
      if (auto* ext = Properties::getSignExtValue(curr->value)) {
        // we are comparing a sign extend to a constant, which means we can
        // use a cheaper zext
        auto bits = Properties::getSignExtBits(curr->value);
        curr->value = makeZeroExt(ext, bits);
        return replaceCurrent(curr);
      }
    } else if (curr->op == AbsFloat32 || curr->op == AbsFloat64) {
      // abs(-x)   ==>   abs(x)
      if (auto* unaryInner = curr->value->dynCast<Unary>()) {
        if (unaryInner->op ==
            Abstract::getUnary(unaryInner->type, Abstract::Neg)) {
          curr->value = unaryInner->value;
          return replaceCurrent(curr);
        }
      }
      // abs(x * x)   ==>   x * x
      // abs(x / x)   ==>   x / x
      if (auto* binary = curr->value->dynCast<Binary>()) {
        if ((binary->op == Abstract::getBinary(binary->type, Abstract::Mul) ||
             binary->op == Abstract::getBinary(binary->type, Abstract::DivS)) &&
            ExpressionAnalyzer::equal(binary->left, binary->right)) {
          return replaceCurrent(binary);
        }
        // abs(0 - x)   ==>   abs(x),
        // only for fast math
        if (fastMath &&
            binary->op == Abstract::getBinary(binary->type, Abstract::Sub)) {
          if (auto* c = binary->left->dynCast<Const>()) {
            if (c->value.isZero()) {
              curr->value = binary->right;
              return replaceCurrent(curr);
            }
          }
        }
      }
    }

    if (auto* ret = deduplicateUnary(curr)) {
      return replaceCurrent(ret);
    }
  }

  void visitSelect(Select* curr) {
    if (curr->type == Type::unreachable) {
      return;
    }
    if (auto* ret = optimizeSelect(curr)) {
      return replaceCurrent(ret);
    }
    optimizeTernary(curr, curr->condition, curr->ifTrue, curr->ifFalse);
  }

  void visitGlobalSet(GlobalSet* curr) {
    if (curr->type == Type::unreachable) {
      return;
    }
    // optimize out a set of a get
    auto* get = curr->value->dynCast<GlobalGet>();
    if (get && get->name == curr->name) {
      ExpressionManipulator::nop(curr);
      return replaceCurrent(curr);
    }
  }

  void visitIf(If* curr) {
    curr->condition = optimizeBoolean(curr->condition);
    if (curr->ifFalse) {
      if (auto* unary = curr->condition->dynCast<Unary>()) {
        if (unary->op == EqZInt32) {
          // flip if-else arms to get rid of an eqz
          curr->condition = unary->value;
          std::swap(curr->ifTrue, curr->ifFalse);
        }
      }
      if (curr->condition->type != Type::unreachable &&
          ExpressionAnalyzer::equal(curr->ifTrue, curr->ifFalse)) {
        // The sides are identical, so fold. If we can replace the If with one
        // arm and there are no side effects in the condition, replace it. But
        // make sure not to change a concrete expression to an unreachable
        // expression because we want to avoid having to refinalize.
        bool needCondition = effects(curr->condition).hasSideEffects();
        bool wouldBecomeUnreachable =
          curr->type.isConcrete() && curr->ifTrue->type == Type::unreachable;
        Builder builder(*getModule());
        if (!wouldBecomeUnreachable && !needCondition) {
          return replaceCurrent(curr->ifTrue);
        } else if (!wouldBecomeUnreachable) {
          return replaceCurrent(builder.makeSequence(
            builder.makeDrop(curr->condition), curr->ifTrue));
        } else {
          // Emit a block with the original concrete type.
          auto* ret = builder.makeBlock();
          if (needCondition) {
            ret->list.push_back(builder.makeDrop(curr->condition));
          }
          ret->list.push_back(curr->ifTrue);
          ret->finalize(curr->type);
          return replaceCurrent(ret);
        }
      }
      optimizeTernary(curr, curr->condition, curr->ifTrue, curr->ifFalse);
<<<<<<< HEAD
=======
    }
  }

  void visitLocalSet(LocalSet* curr) {
    //   (local.tee (ref.as_non_null ..))
    // can be reordered to
    //   (ref.as_non_null (local.tee ..))
    // if the local is nullable (which it must be until some form of let is
    // added). The reordering allows the ref.as to be potentially optimized
    // further based on where the value flows to.
    if (curr->isTee()) {
      if (auto* as = curr->value->dynCast<RefAs>()) {
        if (as->op == RefAsNonNull &&
            getFunction()->getLocalType(curr->index).isNullable()) {
          curr->value = as->value;
          curr->finalize();
          as->value = curr;
          as->finalize();
          replaceCurrent(as);
        }
      }
>>>>>>> 82323064
    }
  }

  void visitBreak(Break* curr) {
    if (curr->condition) {
      curr->condition = optimizeBoolean(curr->condition);
    }
  }

  void visitLoad(Load* curr) {
    if (curr->type == Type::unreachable) {
      return;
    }
    optimizeMemoryAccess(curr->ptr, curr->offset);
  }

  void visitStore(Store* curr) {
    if (curr->type == Type::unreachable) {
      return;
    }
    optimizeMemoryAccess(curr->ptr, curr->offset);
    optimizeStoredValue(curr->value, curr->bytes);
    if (auto* unary = curr->value->dynCast<Unary>()) {
      if (unary->op == WrapInt64) {
        // instead of wrapping to 32, just store some of the bits in the i64
        curr->valueType = Type::i64;
        curr->value = unary->value;
      }
    }
  }

  void optimizeStoredValue(Expression*& value, Index bytes) {
    if (!value->type.isInteger()) {
      return;
    }
    // truncates constant values during stores
    // (i32|i64).store(8|16|32)(p, C)   ==>
    //    (i32|i64).store(8|16|32)(p, C & mask)
    if (auto* c = value->dynCast<Const>()) {
      if (value->type == Type::i64 && bytes == 4) {
        c->value = c->value.and_(Literal(uint64_t(0xffffffff)));
      } else {
        c->value = c->value.and_(
          Literal::makeFromInt32(Bits::lowBitMask(bytes * 8), value->type));
      }
    }
    // stores of fewer bits truncates anyhow
    if (auto* binary = value->dynCast<Binary>()) {
      if (binary->op == AndInt32) {
        if (auto* right = binary->right->dynCast<Const>()) {
          if (right->type == Type::i32) {
            auto mask = right->value.geti32();
            if ((bytes == 1 && mask == 0xff) ||
                (bytes == 2 && mask == 0xffff)) {
              value = binary->left;
            }
          }
        }
      } else if (auto* ext = Properties::getSignExtValue(binary)) {
        // if sign extending the exact bit size we store, we can skip the
        // extension if extending something bigger, then we just alter bits we
        // don't save anyhow
        if (Properties::getSignExtBits(binary) >= Index(bytes) * 8) {
          value = ext;
        }
      }
    }
  }

  void visitMemoryCopy(MemoryCopy* curr) {
    if (curr->type == Type::unreachable) {
      return;
    }
    assert(getModule()->features.hasBulkMemory());
    if (auto* ret = optimizeMemoryCopy(curr)) {
      return replaceCurrent(ret);
    }
  }

  void visitRefEq(RefEq* curr) {
    // Identical references compare equal.
    if (areConsecutiveInputsEqual(curr->left, curr->right)) {
      replaceCurrent(
        Builder(*getModule()).makeConst(Literal::makeOne(Type::i32)));
    }
  }

  // If an instruction traps on a null input, there is no need for a
  // ref.as_non_null on that input: we will trap either way (and the binaryen
  // optimizer does not differentiate traps).
  void skipNonNullCast(Expression*& input) {
    while (1) {
      if (auto* as = input->dynCast<RefAs>()) {
        if (as->op == RefAsNonNull) {
          input = as->value;
          continue;
        }
      }
      break;
    }
  }

  void visitStructGet(StructGet* curr) { skipNonNullCast(curr->ref); }

  void visitStructSet(StructSet* curr) {
    skipNonNullCast(curr->ref);

    if (curr->ref->type != Type::unreachable && curr->value->type.isInteger()) {
      const auto& fields = curr->ref->type.getHeapType().getStruct().fields;
      optimizeStoredValue(curr->value, fields[curr->index].getByteSize());
    }
  }

  void visitArrayGet(ArrayGet* curr) { skipNonNullCast(curr->ref); }

  void visitArraySet(ArraySet* curr) {
    skipNonNullCast(curr->ref);

    if (curr->ref->type != Type::unreachable && curr->value->type.isInteger()) {
      auto element = curr->ref->type.getHeapType().getArray().element;
      optimizeStoredValue(curr->value, element.getByteSize());
    }
  }

  void visitArrayLen(ArrayLen* curr) { skipNonNullCast(curr->ref); }

  void visitRefCast(RefCast* curr) {
    if (curr->type == Type::unreachable) {
      return;
    }
    if (getPassOptions().ignoreImplicitTraps) {
      // A ref.cast traps when the RTTs do not line up, which can be of one of
      // two sorts of issues:
      //  1. The value being cast is not even a subtype of the cast type. In
      //     that case the RTTs trivially cannot indicate subtyping, because
      //     RTT subtyping is a subset of static subtyping. For example, maybe
      //     we are trying to cast a {i32} struct to an [f64] array.
      //  2. The value is a subtype of the cast type, but the RTTs still do not
      //     fit. That indicates a difference between RTT subtyping and static
      //     subtyping. That is, the type may be right but the chain of rtt.subs
      //     is not.
      // If we ignore implicit traps then we would like to assume that neither
      // of those two situations can happen. However, we still cannot do
      // anything if point 1 is a problem, that is, if the value is not a
      // subtype of the cast type, as we can't remove the cast in that case -
      // the wasm would not validate. But if the type *is* a subtype, then we
      // can ignore a possible trap on 2 and remove it.
      //
      // We also do not do this if the arguments cannot be reordered. If we
      // can't do that then we need to add a drop, at minimum (which may still
      // be worthwhile, but depends on other optimizations kicking in, so it's
      // not clearly worthwhile).
      if (HeapType::isSubType(curr->ref->type.getHeapType(),
                              curr->rtt->type.getHeapType()) &&
          canReorder(curr->ref, curr->rtt)) {
        Builder builder(*getModule());
        replaceCurrent(
          builder.makeSequence(builder.makeDrop(curr->rtt), curr->ref));
        return;
      }
    }

    // ref.cast can be reordered with ref.as_non_null,
    //
    //   (ref.cast (ref.as_non_null ..))
    // =>
    //   (ref.as_non_null (ref.cast ..))
    //
    // This is valid because both pass through the value if they do not trap,
    // and so reordering does not change whether a trap happens (and reordering
    // traps is allowed), and does not change the value flowing out at the end.
    // It is better to have the ref.as_non_null on the outside since it allows
    // outer instructions to potentially optimize it away (should we find
    // optimizations that can fold away a ref.cast on an outer instruction, that
    // might motivate changing this).
    //
    // Note that other ref.as* methods, like ref.as_func, are not obviously
    // worth reordering with ref.cast. For example, the type of ref.as_data is
    // (ref data), which is less specific than what ref.cast would have.
    // TODO optimize ref.cast of ref.as_[func|data|i31] in other ways.
    if (auto* as = curr->ref->dynCast<RefAs>()) {
      if (as->op == RefAsNonNull) {
        curr->ref = as->value;
        curr->finalize();
        as->value = curr;
        as->finalize();
        replaceCurrent(as);
        return;
      }
    }
  }

  void visitRefIs(RefIs* curr) {
    if (curr->type == Type::unreachable) {
      return;
    }

    // Optimizating RefIs is not that obvious, since even if we know the result
    // evaluates to 0 or 1 then the replacement may not actually save code size,
    // since RefIsNull is a single byte (the others are 2), while adding a Const
    // of 0 would be two bytes. Other factors are that we can remove the input
    // and the added drop on it if it has no side effects, and that replacing
    // with a constant may allow further optimizations later. For now, replace
    // with a constant, but this warrants more investigation. TODO

    Builder builder(*getModule());

    auto nonNull = !curr->value->type.isNullable();

    if (curr->op == RefIsNull) {
      if (nonNull) {
        replaceCurrent(builder.makeSequence(
          builder.makeDrop(curr->value),
          builder.makeConst(Literal::makeZero(Type::i32))));
      }
      return;
    }

    // Check if the type is the kind we are checking for.
    auto result = GCTypeUtils::evaluateKindCheck(curr);

    if (result != GCTypeUtils::Unknown) {
      // We know the kind. Now we must also take into account nullability.
      if (nonNull) {
        // We know the entire result.
        replaceCurrent(
          builder.makeSequence(builder.makeDrop(curr->value),
                               builder.makeConst(Literal::makeFromInt32(
                                 result == GCTypeUtils::Success, Type::i32))));
      } else {
        // The value may be null. Leave only a check for that.
        curr->op = RefIsNull;
        if (result == GCTypeUtils::Success) {
          // The input is of the right kind. If it is not null then the result
          // is 1, and otherwise it is 0, so we need to flip the result of
          // RefIsNull.
          // Note that even after adding an eqz here we do not regress code size
          // as RefIsNull is a single byte while the others are two. So we keep
          // code size identical. However, in theory this may be more work, if
          // a VM considers ref.is_X to be as fast as ref.is_null, and if eqz is
          // not free, so this is worth more investigation. TODO
          replaceCurrent(builder.makeUnary(EqZInt32, curr));
        } else {
          // The input is of the wrong kind. In this case if it is null we
          // return zero because of that, and if it is not then we return zero
          // because of the kind, so the result is always the same.
          assert(result == GCTypeUtils::Failure);
          replaceCurrent(builder.makeSequence(
            builder.makeDrop(curr->value),
            builder.makeConst(Literal::makeZero(Type::i32))));
        }
      }
    }
  }

  void visitRefAs(RefAs* curr) {
    if (curr->type == Type::unreachable) {
      return;
    }

    skipNonNullCast(curr->value);

    // Check if the type is the kind we are checking for.
    auto result = GCTypeUtils::evaluateKindCheck(curr);

    if (result == GCTypeUtils::Success) {
      // We know the kind is correct, so all that is left is a check for
      // non-nullability, which we do lower down.
      curr->op = RefAsNonNull;
    } else if (result == GCTypeUtils::Failure) {
      // This is the wrong kind, so it will trap. The binaryen optimizer does
      // not differentiate traps, so we can perform a replacement here. We
      // replace 2 bytes of ref.as_* with one byte of unreachable and one of a
      // drop, which is no worse, and the value and the drop can be optimized
      // out later if the value has no side effects.
      Builder builder(*getModule());
      replaceCurrent(builder.makeSequence(builder.makeDrop(curr->value),
                                          builder.makeUnreachable()));
      return;
    }

    if (curr->op == RefAsNonNull && !curr->value->type.isNullable()) {
      replaceCurrent(curr->value);
    }
  }

  Index getMaxBitsForLocal(LocalGet* get) {
    // check what we know about the local
    return localInfo[get->index].maxBits;
  }

private:
  // Information about our locals
  std::vector<LocalInfo> localInfo;

  // Check if two consecutive inputs to an instruction are equal. As they are
  // consecutive, no code can execeute in between them, which simplies the
  // problem here (and which is the case we care about in this pass, which does
  // simple peephole optimizations - all we care about is a single instruction
  // at a time, and its inputs).
  bool areConsecutiveInputsEqual(Expression* left, Expression* right) {
    // First, check for side effects. If there are any, then we can't even
    // assume things like local.get's of the same index being identical.
    PassOptions passOptions = getPassOptions();
    if (EffectAnalyzer(passOptions, getModule()->features, left)
          .hasSideEffects() ||
        EffectAnalyzer(passOptions, getModule()->features, right)
          .hasSideEffects()) {
      return false;
    }
    // Ignore extraneous things and compare them structurally.
    left = Properties::getFallthrough(left, passOptions, getModule()->features);
    right =
      Properties::getFallthrough(right, passOptions, getModule()->features);
    if (!ExpressionAnalyzer::equal(left, right)) {
      return false;
    }
    // Reference equality also needs to check for allocation, which is *not* a
    // side effect, but which results in different references:
    // repeatedly calling (struct.new $foo)'s output will return different
    // results (while i32.const etc. of course does not).
    // Note that allocations may have appeared in the original inputs to this
    // function, and skipped when we focused on what falls through; since there
    // are no side effects, any allocations there cannot reach the fallthrough.
    if (left->type.isRef()) {
      if (FindAll<StructNew>(left).has() || FindAll<ArrayNew>(left).has()) {
        return false;
      }
    }
    return true;
  }

  // Canonicalizing the order of a symmetric binary helps us
  // write more concise pattern matching code elsewhere.
  void canonicalize(Binary* binary) {
    assert(shouldCanonicalize(binary));
    auto swap = [&]() {
      assert(canReorder(binary->left, binary->right));
      if (binary->isRelational()) {
        binary->op = reverseRelationalOp(binary->op);
      }
      std::swap(binary->left, binary->right);
    };
    auto maybeSwap = [&]() {
      if (canReorder(binary->left, binary->right)) {
        swap();
      }
    };
    // Prefer a const on the right.
    if (binary->left->is<Const>() && !binary->right->is<Const>()) {
      return swap();
    }
    if (auto* c = binary->right->dynCast<Const>()) {
      // x - C  ==>   x + (-C)
      // Prefer use addition if there is a constant on the right.
      if (binary->op == Abstract::getBinary(c->type, Abstract::Sub)) {
        c->value = c->value.neg();
        binary->op = Abstract::getBinary(c->type, Abstract::Add);
      }
      return;
    }
    // Prefer a get on the right.
    if (binary->left->is<LocalGet>() && !binary->right->is<LocalGet>()) {
      return maybeSwap();
    }
    // Sort by the node id type, if different.
    if (binary->left->_id != binary->right->_id) {
      if (binary->left->_id > binary->right->_id) {
        return maybeSwap();
      }
      return;
    }
    // If the children have the same node id, we have to go deeper.
    if (auto* left = binary->left->dynCast<Unary>()) {
      auto* right = binary->right->cast<Unary>();
      if (left->op > right->op) {
        return maybeSwap();
      }
    }
    if (auto* left = binary->left->dynCast<Binary>()) {
      auto* right = binary->right->cast<Binary>();
      if (left->op > right->op) {
        return maybeSwap();
      }
    }
    if (auto* left = binary->left->dynCast<LocalGet>()) {
      auto* right = binary->right->cast<LocalGet>();
      if (left->index > right->index) {
        return maybeSwap();
      }
    }
  }

  // Optimize given that the expression is flowing into a boolean context
  Expression* optimizeBoolean(Expression* boolean) {
    // TODO use a general getFallthroughs
    if (auto* unary = boolean->dynCast<Unary>()) {
      if (unary) {
        if (unary->op == EqZInt32) {
          auto* unary2 = unary->value->dynCast<Unary>();
          if (unary2 && unary2->op == EqZInt32) {
            // double eqz
            return unary2->value;
          }
          if (auto* binary = unary->value->dynCast<Binary>()) {
            // !(x <=> y)   ==>   x <!=> y
            auto op = invertBinaryOp(binary->op);
            if (op != InvalidBinary) {
              binary->op = op;
              return binary;
            }
          }
        }
      }
    } else if (auto* binary = boolean->dynCast<Binary>()) {
      if (binary->op == SubInt32) {
        if (auto* c = binary->left->dynCast<Const>()) {
          if (c->value.geti32() == 0) {
            // bool(0 - x)   ==>   bool(x)
            return binary->right;
          }
        }
      } else if (binary->op == OrInt32) {
        // an or flowing into a boolean context can consider each input as
        // boolean
        binary->left = optimizeBoolean(binary->left);
        binary->right = optimizeBoolean(binary->right);
      } else if (binary->op == NeInt32) {
        if (auto* c = binary->right->dynCast<Const>()) {
          // x != 0 is just x if it's used as a bool
          if (c->value.geti32() == 0) {
            return binary->left;
          }
          // TODO: Perhaps use it for separate final pass???
          // x != -1   ==>    x ^ -1
          // if (num->value.geti32() == -1) {
          //   binary->op = XorInt32;
          //   return binary;
          // }
        }
      } else if (binary->op == RemSInt32) {
        // bool(i32(x) % C_pot)  ==>  bool(x & (C_pot - 1))
        // bool(i32(x) % min_s)  ==>  bool(x & max_s)
        if (auto* c = binary->right->dynCast<Const>()) {
          if (c->value.isSignedMin() ||
              Bits::isPowerOf2(c->value.abs().geti32())) {
            binary->op = AndInt32;
            if (c->value.isSignedMin()) {
              c->value = Literal::makeSignedMax(Type::i32);
            } else {
              c->value = c->value.abs().sub(Literal::makeOne(Type::i32));
            }
            return binary;
          }
        }
      }
      if (auto* ext = Properties::getSignExtValue(binary)) {
        // use a cheaper zero-extent, we just care about the boolean value
        // anyhow
        return makeZeroExt(ext, Properties::getSignExtBits(binary));
      }
    } else if (auto* block = boolean->dynCast<Block>()) {
      if (block->type == Type::i32 && block->list.size() > 0) {
        block->list.back() = optimizeBoolean(block->list.back());
      }
    } else if (auto* iff = boolean->dynCast<If>()) {
      if (iff->type == Type::i32) {
        iff->ifTrue = optimizeBoolean(iff->ifTrue);
        iff->ifFalse = optimizeBoolean(iff->ifFalse);
      }
    } else if (auto* select = boolean->dynCast<Select>()) {
      select->ifTrue = optimizeBoolean(select->ifTrue);
      select->ifFalse = optimizeBoolean(select->ifFalse);
    } else if (auto* tryy = boolean->dynCast<Try>()) {
      if (tryy->type == Type::i32) {
        tryy->body = optimizeBoolean(tryy->body);
        for (Index i = 0; i < tryy->catchBodies.size(); i++) {
          tryy->catchBodies[i] = optimizeBoolean(tryy->catchBodies[i]);
        }
      }
    }
    // TODO: recurse into br values?
    return boolean;
  }

  Expression* optimizeSelect(Select* curr) {
    using namespace Match;
    Builder builder(*getModule());
    curr->condition = optimizeBoolean(curr->condition);
    {
      // Constant condition, we can just pick the correct side (barring side
      // effects)
      Expression *ifTrue, *ifFalse;
      if (matches(curr, select(pure(&ifTrue), any(&ifFalse), i32(0)))) {
        return ifFalse;
      }
      if (matches(curr, select(any(&ifTrue), any(&ifFalse), i32(0)))) {
        return builder.makeSequence(builder.makeDrop(ifTrue), ifFalse);
      }
      int32_t cond;
      if (matches(curr, select(any(&ifTrue), pure(&ifFalse), i32(&cond)))) {
        // The condition must be non-zero because a zero would have matched one
        // of the previous patterns.
        assert(cond != 0);
        return ifTrue;
      }
      // Don't bother when `ifFalse` isn't pure - we would need to reverse the
      // order using a temp local, which would be bad
    }
    {
      // Flip select to remove eqz if we can reorder
      Select* s;
      Expression *ifTrue, *ifFalse, *c;
      if (matches(
            curr,
            select(
              &s, any(&ifTrue), any(&ifFalse), unary(EqZInt32, any(&c)))) &&
          canReorder(ifTrue, ifFalse)) {
        s->ifTrue = ifFalse;
        s->ifFalse = ifTrue;
        s->condition = c;
      }
    }
    {
      // Simplify selects between 0 and 1
      Expression* c;
      bool reversed = matches(curr, select(ival(0), ival(1), any(&c)));
      if (reversed || matches(curr, select(ival(1), ival(0), any(&c)))) {
        if (reversed) {
          c = optimizeBoolean(builder.makeUnary(EqZInt32, c));
        }
        if (!Properties::emitsBoolean(c)) {
          // cond ? 1 : 0 ==> !!cond
          c = builder.makeUnary(EqZInt32, builder.makeUnary(EqZInt32, c));
        }
        return curr->type == Type::i64 ? builder.makeUnary(ExtendUInt32, c) : c;
      }
    }
    {
      // Sides are identical, fold
      Expression *ifTrue, *ifFalse, *c;
      if (matches(curr, select(any(&ifTrue), any(&ifFalse), any(&c))) &&
          ExpressionAnalyzer::equal(ifTrue, ifFalse)) {
        auto value = effects(ifTrue);
        if (value.hasSideEffects()) {
          // At best we don't need the condition, but need to execute the
          // value twice. a block is larger than a select by 2 bytes, and we
          // must drop one value, so 3, while we save the condition, so it's
          // not clear this is worth it, TODO
        } else {
          // value has no side effects
          auto condition = effects(c);
          if (!condition.hasSideEffects()) {
            return ifTrue;
          } else {
            // The condition is last, so we need a new local, and it may be a
            // bad idea to use a block like we do for an if. Do it only if we
            // can reorder
            if (!condition.invalidates(value)) {
              return builder.makeSequence(builder.makeDrop(c), ifTrue);
            }
          }
        }
      }
    }
    return nullptr;
  }

  // find added constants in an expression tree, including multiplied/shifted,
  // and combine them note that we ignore division/shift-right, as rounding
  // makes this nonlinear, so not a valid opt
  Expression* optimizeAddedConstants(Binary* binary) {
    assert(binary->type.isInteger());

    uint64_t constant = 0;
    std::vector<Const*> constants;

    struct SeekState {
      Expression* curr;
      uint64_t mul;
      SeekState(Expression* curr, uint64_t mul) : curr(curr), mul(mul) {}
    };
    std::vector<SeekState> seekStack;
    seekStack.emplace_back(binary, 1);
    while (!seekStack.empty()) {
      auto state = seekStack.back();
      seekStack.pop_back();
      auto curr = state.curr;
      auto mul = state.mul;
      if (auto* c = curr->dynCast<Const>()) {
        uint64_t value = c->value.getInteger();
        if (value != 0ULL) {
          constant += value * mul;
          constants.push_back(c);
        }
        continue;
      } else if (auto* binary = curr->dynCast<Binary>()) {
        if (binary->op == Abstract::getBinary(binary->type, Abstract::Add)) {
          seekStack.emplace_back(binary->right, mul);
          seekStack.emplace_back(binary->left, mul);
          continue;
        } else if (binary->op ==
                   Abstract::getBinary(binary->type, Abstract::Sub)) {
          // if the left is a zero, ignore it, it's how we negate ints
          auto* left = binary->left->dynCast<Const>();
          seekStack.emplace_back(binary->right, -mul);
          if (!left || !left->value.isZero()) {
            seekStack.emplace_back(binary->left, mul);
          }
          continue;
        } else if (binary->op ==
                   Abstract::getBinary(binary->type, Abstract::Shl)) {
          if (auto* c = binary->right->dynCast<Const>()) {
            seekStack.emplace_back(binary->left,
                                   mul << Bits::getEffectiveShifts(c));
            continue;
          }
        } else if (binary->op ==
                   Abstract::getBinary(binary->type, Abstract::Mul)) {
          if (auto* c = binary->left->dynCast<Const>()) {
            seekStack.emplace_back(binary->right,
                                   mul * (uint64_t)c->value.getInteger());
            continue;
          } else if (auto* c = binary->right->dynCast<Const>()) {
            seekStack.emplace_back(binary->left,
                                   mul * (uint64_t)c->value.getInteger());
            continue;
          }
        }
      }
    };
    // find all factors
    if (constants.size() <= 1) {
      // nothing much to do, except for the trivial case of adding/subbing a
      // zero
      if (auto* c = binary->right->dynCast<Const>()) {
        if (c->value.isZero()) {
          return binary->left;
        }
      }
      return nullptr;
    }
    // wipe out all constants, we'll replace with a single added one
    for (auto* c : constants) {
      c->value = Literal::makeZero(c->type);
    }
    // remove added/subbed zeros
    struct ZeroRemover : public PostWalker<ZeroRemover> {
      // TODO: we could save the binarys and costs we drop, and reuse them later

      PassOptions& passOptions;

      ZeroRemover(PassOptions& passOptions) : passOptions(passOptions) {}

      void visitBinary(Binary* curr) {
        if (!curr->type.isInteger()) {
          return;
        }
        FeatureSet features = getModule()->features;
        auto type = curr->type;
        auto* left = curr->left->dynCast<Const>();
        auto* right = curr->right->dynCast<Const>();
        // Canonicalization prefers an add instead of a subtract wherever
        // possible. That prevents a subtracted constant on the right,
        // as it would be added. And for a zero on the left, it can't be
        // removed (it is how we negate ints).
        if (curr->op == Abstract::getBinary(type, Abstract::Add)) {
          if (left && left->value.isZero()) {
            replaceCurrent(curr->right);
            return;
          }
          if (right && right->value.isZero()) {
            replaceCurrent(curr->left);
            return;
          }
        } else if (curr->op == Abstract::getBinary(type, Abstract::Shl)) {
          // shifting a 0 is a 0, or anything by 0 has no effect, all unless the
          // shift has side effects
          if (((left && left->value.isZero()) ||
               (right && Bits::getEffectiveShifts(right) == 0)) &&
              !EffectAnalyzer(passOptions, features, curr->right)
                 .hasSideEffects()) {
            replaceCurrent(curr->left);
            return;
          }
        } else if (curr->op == Abstract::getBinary(type, Abstract::Mul)) {
          // multiplying by zero is a zero, unless the other side has side
          // effects
          if (left && left->value.isZero() &&
              !EffectAnalyzer(passOptions, features, curr->right)
                 .hasSideEffects()) {
            replaceCurrent(left);
            return;
          }
          if (right && right->value.isZero() &&
              !EffectAnalyzer(passOptions, features, curr->left)
                 .hasSideEffects()) {
            replaceCurrent(right);
            return;
          }
        }
      }
    };
    Expression* walked = binary;
    ZeroRemover remover(getPassOptions());
    remover.setModule(getModule());
    remover.walk(walked);
    if (constant == 0ULL) {
      return walked; // nothing more to do
    }
    if (auto* c = walked->dynCast<Const>()) {
      assert(c->value.isZero());
      // Accumulated 64-bit constant value in 32-bit context will be wrapped
      // during downcasting. So it's valid unification for 32-bit and 64-bit
      // values.
      c->value = Literal::makeFromInt64(constant, c->type);
      return c;
    }
    Builder builder(*getModule());
    return builder.makeBinary(
      Abstract::getBinary(walked->type, Abstract::Add),
      walked,
      builder.makeConst(Literal::makeFromInt64(constant, walked->type)));
  }

  //   expensive1 | expensive2 can be turned into expensive1 ? 1 : expensive2,
  //   and expensive | cheap     can be turned into cheap     ? 1 : expensive,
  // so that we can avoid one expensive computation, if it has no side effects.
  Expression* conditionalizeExpensiveOnBitwise(Binary* binary) {
    // this operation can increase code size, so don't always do it
    auto& options = getPassRunner()->options;
    if (options.optimizeLevel < 2 || options.shrinkLevel > 0) {
      return nullptr;
    }
    const auto MIN_COST = 7;
    assert(binary->op == AndInt32 || binary->op == OrInt32);
    if (binary->right->is<Const>()) {
      return nullptr; // trivial
    }
    // bitwise logical operator on two non-numerical values, check if they are
    // boolean
    auto* left = binary->left;
    auto* right = binary->right;
    if (!Properties::emitsBoolean(left) || !Properties::emitsBoolean(right)) {
      return nullptr;
    }
    auto leftEffects = effects(left);
    auto rightEffects = effects(right);
    auto leftHasSideEffects = leftEffects.hasSideEffects();
    auto rightHasSideEffects = rightEffects.hasSideEffects();
    if (leftHasSideEffects && rightHasSideEffects) {
      return nullptr; // both must execute
    }
    // canonicalize with side effects, if any, happening on the left
    if (rightHasSideEffects) {
      if (CostAnalyzer(left).cost < MIN_COST) {
        return nullptr; // avoidable code is too cheap
      }
      if (leftEffects.invalidates(rightEffects)) {
        return nullptr; // cannot reorder
      }
      std::swap(left, right);
    } else if (leftHasSideEffects) {
      if (CostAnalyzer(right).cost < MIN_COST) {
        return nullptr; // avoidable code is too cheap
      }
    } else {
      // no side effects, reorder based on cost estimation
      auto leftCost = CostAnalyzer(left).cost;
      auto rightCost = CostAnalyzer(right).cost;
      if (std::max(leftCost, rightCost) < MIN_COST) {
        return nullptr; // avoidable code is too cheap
      }
      // canonicalize with expensive code on the right
      if (leftCost > rightCost) {
        std::swap(left, right);
      }
    }
    // worth it! perform conditionalization
    Builder builder(*getModule());
    if (binary->op == OrInt32) {
      return builder.makeIf(
        left, builder.makeConst(Literal(int32_t(1))), right);
    } else { // &
      return builder.makeIf(
        left, right, builder.makeConst(Literal(int32_t(0))));
    }
  }

  // We can combine `or` operations, e.g.
  //   (x > y) | (x == y)    ==>    x >= y
  Expression* combineOr(Binary* binary) {
    assert(binary->op == OrInt32);
    if (auto* left = binary->left->dynCast<Binary>()) {
      if (auto* right = binary->right->dynCast<Binary>()) {
        if (left->op != right->op &&
            ExpressionAnalyzer::equal(left->left, right->left) &&
            ExpressionAnalyzer::equal(left->right, right->right) &&
            !effects(left->left).hasSideEffects() &&
            !effects(left->right).hasSideEffects()) {
          switch (left->op) {
            //   (x > y) | (x == y)    ==>    x >= y
            case EqInt32: {
              if (right->op == GtSInt32) {
                left->op = GeSInt32;
                return left;
              }
              break;
            }
            default: {
            }
          }
        }
      }
    }
    return nullptr;
  }

  // fold constant factors into the offset
  void optimizeMemoryAccess(Expression*& ptr, Address& offset) {
    // ptr may be a const, but it isn't worth folding that in (we still have a
    // const); in fact, it's better to do the opposite for gzip purposes as well
    // as for readability.
    auto* last = ptr->dynCast<Const>();
    if (last) {
      uint64_t value64 = last->value.getInteger();
      uint64_t offset64 = offset;
      if (getModule()->memory.is64()) {
        last->value = Literal(int64_t(value64 + offset64));
        offset = 0;
      } else {
        // don't do this if it would wrap the pointer
        if (value64 <= uint64_t(std::numeric_limits<int32_t>::max()) &&
            offset64 <= uint64_t(std::numeric_limits<int32_t>::max()) &&
            value64 + offset64 <=
              uint64_t(std::numeric_limits<int32_t>::max())) {
          last->value = Literal(int32_t(value64 + offset64));
          offset = 0;
        }
      }
    }
  }

  // Optimize a multiply by a power of two on the right, which
  // can be a shift.
  // This doesn't shrink code size, and VMs likely optimize it anyhow,
  // but it's still worth doing since
  //  * Often shifts are more common than muls.
  //  * The constant is smaller.
  template<typename T> Expression* optimizePowerOf2Mul(Binary* binary, T c) {
    static_assert(std::is_same<T, uint32_t>::value ||
                    std::is_same<T, uint64_t>::value,
                  "type mismatch");
    auto shifts = Bits::countTrailingZeroes(c);
    binary->op = std::is_same<T, uint32_t>::value ? ShlInt32 : ShlInt64;
    binary->right->cast<Const>()->value = Literal(static_cast<T>(shifts));
    return binary;
  }

  // Optimize an unsigned divide / remainder by a power of two on the right
  // This doesn't shrink code size, and VMs likely optimize it anyhow,
  // but it's still worth doing since
  //  * Usually ands are more common than urems.
  //  * The constant is slightly smaller.
  template<typename T> Expression* optimizePowerOf2URem(Binary* binary, T c) {
    static_assert(std::is_same<T, uint32_t>::value ||
                    std::is_same<T, uint64_t>::value,
                  "type mismatch");
    binary->op = std::is_same<T, uint32_t>::value ? AndInt32 : AndInt64;
    binary->right->cast<Const>()->value = Literal(c - 1);
    return binary;
  }

  template<typename T> Expression* optimizePowerOf2UDiv(Binary* binary, T c) {
    static_assert(std::is_same<T, uint32_t>::value ||
                    std::is_same<T, uint64_t>::value,
                  "type mismatch");
    auto shifts = Bits::countTrailingZeroes(c);
    binary->op = std::is_same<T, uint32_t>::value ? ShrUInt32 : ShrUInt64;
    binary->right->cast<Const>()->value = Literal(static_cast<T>(shifts));
    return binary;
  }

  template<typename T> Expression* optimizePowerOf2FDiv(Binary* binary, T c) {
    //
    // x / C_pot    =>   x * (C_pot ^ -1)
    //
    // Explanation:
    // Floating point numbers are represented as:
    //    ((-1) ^ sign) * (2 ^ (exp - bias)) * (1 + significand)
    //
    // If we have power of two numbers, then the mantissa (significand)
    // is all zeros. Let's focus on the exponent, ignoring the sign part:
    //    (2 ^ (exp - bias))
    //
    // and for inverted power of two floating point:
    //     1.0 / (2 ^ (exp - bias))   ->   2 ^ -(exp - bias)
    //
    // So inversion of C_pot is valid because it changes only the sign
    // of the exponent part and doesn't touch the significand part,
    // which remains the same (zeros).
    static_assert(std::is_same<T, float>::value ||
                    std::is_same<T, double>::value,
                  "type mismatch");
    double invDivisor = 1.0 / (double)c;
    binary->op = std::is_same<T, float>::value ? MulFloat32 : MulFloat64;
    binary->right->cast<Const>()->value = Literal(static_cast<T>(invDivisor));
    return binary;
  }

  Expression* makeZeroExt(Expression* curr, int32_t bits) {
    Builder builder(*getModule());
    return builder.makeBinary(
      AndInt32, curr, builder.makeConst(Literal(Bits::lowBitMask(bits))));
  }

  // given an "almost" sign extend - either a proper one, or it
  // has too many shifts left - we remove the sign extend. If there are
  // too many shifts, we split the shifts first, so this removes the
  // two sign extend shifts and adds one (smaller one)
  Expression* removeAlmostSignExt(Binary* outer) {
    auto* inner = outer->left->cast<Binary>();
    auto* outerConst = outer->right->cast<Const>();
    auto* innerConst = inner->right->cast<Const>();
    auto* value = inner->left;
    if (outerConst->value == innerConst->value) {
      return value;
    }
    // add a shift, by reusing the existing node
    innerConst->value = innerConst->value.sub(outerConst->value);
    return inner;
  }

  // check if an expression is already sign-extended
  bool isSignExted(Expression* curr, Index bits) {
    if (Properties::getSignExtValue(curr)) {
      return Properties::getSignExtBits(curr) == bits;
    }
    if (auto* get = curr->dynCast<LocalGet>()) {
      // check what we know about the local
      return localInfo[get->index].signExtedBits == bits;
    }
    return false;
  }

  // optimize trivial math operations, given that the right side of a binary
  // is a constant
  Expression* optimizeWithConstantOnRight(Binary* curr) {
    using namespace Match;
    using namespace Abstract;
    Builder builder(*getModule());
    Expression* left;
    auto* right = curr->right->cast<Const>();
    auto type = curr->right->type;

    // Operations on zero
    if (matches(curr, binary(Shl, any(&left), ival(0))) ||
        matches(curr, binary(ShrU, any(&left), ival(0))) ||
        matches(curr, binary(ShrS, any(&left), ival(0))) ||
        matches(curr, binary(Or, any(&left), ival(0))) ||
        matches(curr, binary(Xor, any(&left), ival(0)))) {
      return left;
    }
    if (matches(curr, binary(Mul, pure(&left), ival(0))) ||
        matches(curr, binary(And, pure(&left), ival(0)))) {
      return right;
    }
    // x == 0   ==>   eqz x
    if (matches(curr, binary(Eq, any(&left), ival(0)))) {
      return builder.makeUnary(Abstract::getUnary(type, EqZ), left);
    }
    // Operations on one
    // (signed)x % 1   ==>   0
    if (matches(curr, binary(RemS, pure(&left), ival(1)))) {
      right->value = Literal::makeZero(type);
      return right;
    }
    // (signed)x % C_pot != 0   ==>  (x & (abs(C_pot) - 1)) != 0
    {
      Const* c;
      Binary* inner;
      if (matches(curr,
                  binary(Ne, binary(&inner, RemS, any(), ival(&c)), ival(0))) &&
          (c->value.isSignedMin() ||
           Bits::isPowerOf2(c->value.abs().getInteger()))) {
        inner->op = Abstract::getBinary(c->type, And);
        if (c->value.isSignedMin()) {
          c->value = Literal::makeSignedMax(c->type);
        } else {
          c->value = c->value.abs().sub(Literal::makeOne(c->type));
        }
        return curr;
      }
    }
    // i32(bool(x)) == 1  ==>  i32(bool(x))
    // i32(bool(x)) != 0  ==>  i32(bool(x))
    // i32(bool(x)) & 1   ==>  i32(bool(x))
    // i64(bool(x)) & 1   ==>  i64(bool(x))
    if ((matches(curr, binary(EqInt32, any(&left), i32(1))) ||
         matches(curr, binary(NeInt32, any(&left), i32(0))) ||
         matches(curr, binary(And, any(&left), ival(1)))) &&
        Bits::getMaxBits(left, this) == 1) {
      return left;
    }
    // i64(bool(x)) == 1  ==>  i32(bool(x))
    // i64(bool(x)) != 0  ==>  i32(bool(x))
    if ((matches(curr, binary(EqInt64, any(&left), i64(1))) ||
         matches(curr, binary(NeInt64, any(&left), i64(0)))) &&
        Bits::getMaxBits(left, this) == 1) {
      return builder.makeUnary(WrapInt64, left);
    }
    // bool(x) != 1  ==>  !bool(x)
    if (matches(curr, binary(Ne, any(&left), ival(1))) &&
        Bits::getMaxBits(left, this) == 1) {
      return builder.makeUnary(Abstract::getUnary(type, EqZ), left);
    }
    // bool(x)  ^ 1  ==>  !bool(x)
    if (matches(curr, binary(Xor, any(&left), ival(1))) &&
        Bits::getMaxBits(left, this) == 1) {
      auto* result = builder.makeUnary(Abstract::getUnary(type, EqZ), left);
      if (left->type == Type::i64) {
        // Xor's result is also an i64 in this case, but EqZ returns i32, so we
        // must expand it so that we keep returning the same value as before.
        // This means we replace a xor and a const with a xor and an extend,
        // which is still smaller (the const is 2 bytes, the extend just 1), and
        // also the extend may be removed by further work.
        result = builder.makeUnary(ExtendUInt32, result);
      }
      return result;
    }
    // bool(x) | 1  ==>  1
    if (matches(curr, binary(Or, pure(&left), ival(1))) &&
        Bits::getMaxBits(left, this) == 1) {
      return right;
    }

    // Operations on all 1s
    // x & -1   ==>   x
    if (matches(curr, binary(And, any(&left), ival(-1)))) {
      return left;
    }
    // x | -1   ==>   -1
    if (matches(curr, binary(Or, pure(&left), ival(-1)))) {
      return right;
    }
    // (signed)x % -1   ==>   0
    if (matches(curr, binary(RemS, pure(&left), ival(-1)))) {
      right->value = Literal::makeZero(type);
      return right;
    }
    // i32(x) / i32.min_s   ==>   x == i32.min_s
    if (matches(
          curr,
          binary(DivSInt32, any(), i32(std::numeric_limits<int32_t>::min())))) {
      curr->op = EqInt32;
      return curr;
    }
    // i64(x) / i64.min_s   ==>   i64(x == i64.min_s)
    // only for zero shrink level
    if (getPassOptions().shrinkLevel == 0 &&
        matches(
          curr,
          binary(DivSInt64, any(), i64(std::numeric_limits<int64_t>::min())))) {
      curr->op = EqInt64;
      curr->type = Type::i32;
      return Builder(*getModule()).makeUnary(ExtendUInt32, curr);
    }
    // (unsigned)x < 0   ==>   i32(0)
    if (matches(curr, binary(LtU, pure(&left), ival(0)))) {
      right->value = Literal::makeZero(Type::i32);
      right->type = Type::i32;
      return right;
    }
    // (unsigned)x <= -1  ==>   i32(1)
    if (matches(curr, binary(LeU, pure(&left), ival(-1)))) {
      right->value = Literal::makeOne(Type::i32);
      right->type = Type::i32;
      return right;
    }
    // (unsigned)x > -1   ==>   i32(0)
    if (matches(curr, binary(GtU, pure(&left), ival(-1)))) {
      right->value = Literal::makeZero(Type::i32);
      right->type = Type::i32;
      return right;
    }
    // (unsigned)x >= 0   ==>   i32(1)
    if (matches(curr, binary(GeU, pure(&left), ival(0)))) {
      right->value = Literal::makeOne(Type::i32);
      right->type = Type::i32;
      return right;
    }
    // (unsigned)x < -1   ==>   x != -1
    // Friendlier to JS emitting as we don't need to write an unsigned -1 value
    // which is large.
    if (matches(curr, binary(LtU, any(), ival(-1)))) {
      curr->op = Abstract::getBinary(type, Ne);
      return curr;
    }
    // (unsigned)x <= 0   ==>   x == 0
    if (matches(curr, binary(LeU, any(), ival(0)))) {
      curr->op = Abstract::getBinary(type, Eq);
      return curr;
    }
    // (unsigned)x > 0   ==>   x != 0
    if (matches(curr, binary(GtU, any(), ival(0)))) {
      curr->op = Abstract::getBinary(type, Ne);
      return curr;
    }
    // (unsigned)x >= -1  ==>   x == -1
    if (matches(curr, binary(GeU, any(), ival(-1)))) {
      curr->op = Abstract::getBinary(type, Eq);
      return curr;
    }
    {
      Const* c;
      // (signed)x < (i32|i64).min_s   ==>   i32(0)
      if (matches(curr, binary(LtS, pure(&left), ival(&c))) &&
          c->value.isSignedMin()) {
        right->value = Literal::makeZero(Type::i32);
        right->type = Type::i32;
        return right;
      }
      // (signed)x <= (i32|i64).max_s   ==>   i32(1)
      if (matches(curr, binary(LeS, pure(&left), ival(&c))) &&
          c->value.isSignedMax()) {
        right->value = Literal::makeOne(Type::i32);
        right->type = Type::i32;
        return right;
      }
      // (signed)x > (i32|i64).max_s   ==>   i32(0)
      if (matches(curr, binary(GtS, pure(&left), ival(&c))) &&
          c->value.isSignedMax()) {
        right->value = Literal::makeZero(Type::i32);
        right->type = Type::i32;
        return right;
      }
      // (signed)x >= (i32|i64).min_s   ==>   i32(1)
      if (matches(curr, binary(GeS, pure(&left), ival(&c))) &&
          c->value.isSignedMin()) {
        right->value = Literal::makeOne(Type::i32);
        right->type = Type::i32;
        return right;
      }
      // (signed)x < (i32|i64).max_s   ==>   x != (i32|i64).max_s
      if (matches(curr, binary(LtS, any(), ival(&c))) &&
          c->value.isSignedMax()) {
        curr->op = Abstract::getBinary(type, Ne);
        return curr;
      }
      // (signed)x <= (i32|i64).min_s   ==>   x == (i32|i64).min_s
      if (matches(curr, binary(LeS, any(), ival(&c))) &&
          c->value.isSignedMin()) {
        curr->op = Abstract::getBinary(type, Eq);
        return curr;
      }
      // (signed)x > (i32|i64).min_s   ==>   x != (i32|i64).min_s
      if (matches(curr, binary(GtS, any(), ival(&c))) &&
          c->value.isSignedMin()) {
        curr->op = Abstract::getBinary(type, Ne);
        return curr;
      }
      // (signed)x >= (i32|i64).max_s   ==>   x == (i32|i64).max_s
      if (matches(curr, binary(GeS, any(), ival(&c))) &&
          c->value.isSignedMax()) {
        curr->op = Abstract::getBinary(type, Eq);
        return curr;
      }
    }
    // x * -1   ==>   0 - x
    if (matches(curr, binary(Mul, any(&left), ival(-1)))) {
      right->value = Literal::makeZero(type);
      curr->op = Abstract::getBinary(type, Sub);
      curr->left = right;
      curr->right = left;
      return curr;
    }
    {
      // ~(1 << x) aka (1 << x) ^ -1  ==>  rotl(-2, x)
      Expression* x;
      if (matches(curr, binary(Xor, binary(Shl, ival(1), any(&x)), ival(-1)))) {
        curr->op = Abstract::getBinary(type, RotL);
        right->value = Literal::makeFromInt32(-2, type);
        curr->left = right;
        curr->right = x;
        return curr;
      }
    }
    {
      double value;
      if (matches(curr, binary(Sub, any(), fval(&value))) && value == 0.0) {
        // x - (-0.0)   ==>   x + 0.0
        if (std::signbit(value)) {
          curr->op = Abstract::getBinary(type, Add);
          right->value = right->value.neg();
          return curr;
        } else if (fastMath) {
          // x - 0.0   ==>   x
          return curr->left;
        }
      }
    }
    {
      // x * 2.0  ==>  x + x
      // but we apply this only for simple expressions like
      // local.get and global.get for avoid using extra local
      // variable.
      Expression* x;
      if (matches(curr, binary(Mul, any(&x), fval(2.0))) &&
          (x->is<LocalGet>() || x->is<GlobalGet>())) {
        curr->op = Abstract::getBinary(type, Abstract::Add);
        curr->right = ExpressionManipulator::copy(x, *getModule());
        return curr;
      }
    }
    {
      // x + (-0.0)   ==>   x
      double value;
      if (fastMath && matches(curr, binary(Add, any(), fval(&value))) &&
          value == 0.0 && std::signbit(value)) {
        return curr->left;
      }
    }
    // -x * fval(C)   ==>   x * -C
    // -x / fval(C)   ==>   x / -C
    if (matches(curr, binary(Mul, unary(Neg, any(&left)), fval())) ||
        matches(curr, binary(DivS, unary(Neg, any(&left)), fval()))) {
      right->value = right->value.neg();
      curr->left = left;
      return curr;
    }
    // x * -1.0   ==>
    //       -x,  if fastMath == true
    // -0.0 - x,  if fastMath == false
    if (matches(curr, binary(Mul, any(), fval(-1.0)))) {
      if (fastMath) {
        return builder.makeUnary(Abstract::getUnary(type, Neg), left);
      }
      // x * -1.0   ==>  -0.0 - x
      curr->op = Abstract::getBinary(type, Sub);
      right->value = Literal::makeZero(type).neg();
      std::swap(curr->left, curr->right);
      return curr;
    }
    if (matches(curr, binary(Mul, any(&left), constant(1))) ||
        matches(curr, binary(DivS, any(&left), constant(1))) ||
        matches(curr, binary(DivU, any(&left), constant(1)))) {
      if (curr->type.isInteger() || fastMath) {
        return left;
      }
    }
    return nullptr;
  }

  // optimize trivial math operations, given that the left side of a binary
  // is a constant. since we canonicalize constants to the right for symmetrical
  // operations, we only need to handle asymmetrical ones here
  // TODO: templatize on type?
  Expression* optimizeWithConstantOnLeft(Binary* curr) {
    using namespace Match;
    using namespace Abstract;

    auto type = curr->left->type;
    auto* left = curr->left->cast<Const>();
    // 0 <<>> x   ==>   0
    if (Abstract::hasAnyShift(curr->op) && left->value.isZero() &&
        !effects(curr->right).hasSideEffects()) {
      return curr->left;
    }
    // (signed)-1 >> x   ==>   -1
    // rotl(-1, x)       ==>   -1
    // rotr(-1, x)       ==>   -1
    if ((curr->op == Abstract::getBinary(type, ShrS) ||
         curr->op == Abstract::getBinary(type, RotL) ||
         curr->op == Abstract::getBinary(type, RotR)) &&
        left->value.getInteger() == -1LL &&
        !effects(curr->right).hasSideEffects()) {
      return curr->left;
    }
    {
      // C1 - (x + C2)  ==>  (C1 - C2) - x
      Const *c1, *c2;
      Expression* x;
      if (matches(curr,
                  binary(Sub, ival(&c1), binary(Add, any(&x), ival(&c2))))) {
        left->value = c1->value.sub(c2->value);
        curr->right = x;
        return curr;
      }
      // C1 - (C2 - x)  ==>   x + (C1 - C2)
      if (matches(curr,
                  binary(Sub, ival(&c1), binary(Sub, ival(&c2), any(&x))))) {
        left->value = c1->value.sub(c2->value);
        curr->op = Abstract::getBinary(type, Add);
        curr->right = x;
        std::swap(curr->left, curr->right);
        return curr;
      }
    }
    {
      // fval(C) / -x   ==>  -C / x
      Expression* right;
      if (matches(curr, binary(DivS, fval(), unary(Neg, any(&right))))) {
        left->value = left->value.neg();
        curr->right = right;
        return curr;
      }
    }
    return nullptr;
  }

  // TODO: templatize on type?
  Expression* optimizeRelational(Binary* curr) {
    auto type = curr->right->type;
    if (curr->left->type.isInteger()) {
      if (curr->op == Abstract::getBinary(type, Abstract::Eq) ||
          curr->op == Abstract::getBinary(type, Abstract::Ne)) {
        if (auto* left = curr->left->dynCast<Binary>()) {
          // TODO: inequalities can also work, if the constants do not overflow
          // integer math, even on 2s complement, allows stuff like
          // x + 5 == 7
          //   =>
          //     x == 2
          if (left->op == Abstract::getBinary(type, Abstract::Add)) {
            if (auto* leftConst = left->right->dynCast<Const>()) {
              if (auto* rightConst = curr->right->dynCast<Const>()) {
                return combineRelationalConstants(
                  curr, left, leftConst, nullptr, rightConst);
              } else if (auto* rightBinary = curr->right->dynCast<Binary>()) {
                if (rightBinary->op ==
                    Abstract::getBinary(type, Abstract::Add)) {
                  if (auto* rightConst = rightBinary->right->dynCast<Const>()) {
                    return combineRelationalConstants(
                      curr, left, leftConst, rightBinary, rightConst);
                  }
                }
              }
            }
          }
        }
      }
      // x - y == 0  =>  x == y
      // x - y != 0  =>  x != y
      // unsigned(x - y) > 0    =>   x != y
      // unsigned(x - y) <= 0   =>   x == y
      {
        using namespace Abstract;
        using namespace Match;

        Binary* inner;
        // unsigned(x - y) > 0    =>   x != y
        if (matches(curr,
                    binary(GtU, binary(&inner, Sub, any(), any()), ival(0)))) {
          curr->op = Abstract::getBinary(type, Ne);
          curr->right = inner->right;
          curr->left = inner->left;
          return curr;
        }
        // unsigned(x - y) <= 0   =>   x == y
        if (matches(curr,
                    binary(LeU, binary(&inner, Sub, any(), any()), ival(0)))) {
          curr->op = Abstract::getBinary(type, Eq);
          curr->right = inner->right;
          curr->left = inner->left;
          return curr;
        }
        // x - y == 0  =>  x == y
        // x - y != 0  =>  x != y
        // This is not true for signed comparisons like x -y < 0 due to overflow
        // effects (e.g. 8 - 0x80000000 < 0 is not the same as 8 < 0x80000000).
        if (matches(curr,
                    binary(Eq, binary(&inner, Sub, any(), any()), ival(0))) ||
            matches(curr,
                    binary(Ne, binary(&inner, Sub, any(), any()), ival(0)))) {
          curr->right = inner->right;
          curr->left = inner->left;
          return curr;
        }
      }
    }
    return nullptr;
  }

  Expression* deduplicateUnary(Unary* unaryOuter) {
    if (auto* unaryInner = unaryOuter->value->dynCast<Unary>()) {
      if (unaryInner->op == unaryOuter->op) {
        switch (unaryInner->op) {
          case NegFloat32:
          case NegFloat64: {
            // neg(neg(x))  ==>   x
            return unaryInner->value;
          }
          case AbsFloat32:
          case CeilFloat32:
          case FloorFloat32:
          case TruncFloat32:
          case NearestFloat32:
          case AbsFloat64:
          case CeilFloat64:
          case FloorFloat64:
          case TruncFloat64:
          case NearestFloat64: {
            // unaryOp(unaryOp(x))  ==>   unaryOp(x)
            return unaryInner;
          }
          case ExtendS8Int32:
          case ExtendS16Int32: {
            assert(getModule()->features.hasSignExt());
            return unaryInner;
          }
          case EqZInt32: {
            // eqz(eqz(bool(x)))  ==>   bool(x)
            if (Bits::getMaxBits(unaryInner->value, this) == 1) {
              return unaryInner->value;
            }
            break;
          }
          default: {
          }
        }
      }
    }
    return nullptr;
  }

  Expression* deduplicateBinary(Binary* outer) {
    Type type = outer->type;
    if (type.isInteger()) {
      if (auto* inner = outer->right->dynCast<Binary>()) {
        if (outer->op == inner->op) {
          if (!EffectAnalyzer(
                 getPassOptions(), getModule()->features, outer->left)
                 .hasSideEffects()) {
            if (ExpressionAnalyzer::equal(inner->left, outer->left)) {
              // x - (x - y)  ==>   y
              // x ^ (x ^ y)  ==>   y
              if (outer->op == Abstract::getBinary(type, Abstract::Sub) ||
                  outer->op == Abstract::getBinary(type, Abstract::Xor)) {
                return inner->right;
              }
              // x & (x & y)  ==>   x & y
              // x | (x | y)  ==>   x | y
              if (outer->op == Abstract::getBinary(type, Abstract::And) ||
                  outer->op == Abstract::getBinary(type, Abstract::Or)) {
                return inner;
              }
            }
            if (ExpressionAnalyzer::equal(inner->right, outer->left) &&
                canReorder(outer->left, inner->left)) {
              // x ^ (y ^ x)  ==>   y
              // (note that we need the check for reordering here because if
              // e.g. y writes to a local that x reads, the second appearance
              // of x would be different from the first)
              if (outer->op == Abstract::getBinary(type, Abstract::Xor)) {
                return inner->left;
              }

              // x & (y & x)  ==>   y & x
              // x | (y | x)  ==>   y | x
              // (here we need the check for reordering for the more obvious
              // reason that previously x appeared before y, and now y appears
              // first; or, if we tried to emit x [&|] y here, reversing the
              // order, we'd be in the same situation as the previous comment)
              if (outer->op == Abstract::getBinary(type, Abstract::And) ||
                  outer->op == Abstract::getBinary(type, Abstract::Or)) {
                return inner;
              }
            }
          }
        }
      }
      if (auto* inner = outer->left->dynCast<Binary>()) {
        if (outer->op == inner->op) {
          if (!EffectAnalyzer(
                 getPassOptions(), getModule()->features, outer->right)
                 .hasSideEffects()) {
            if (ExpressionAnalyzer::equal(inner->right, outer->right)) {
              // (x ^ y) ^ y  ==>   x
              if (outer->op == Abstract::getBinary(type, Abstract::Xor)) {
                return inner->left;
              }
              // (x % y) % y  ==>   x % y
              // (x & y) & y  ==>   x & y
              // (x | y) | y  ==>   x | y
              if (outer->op == Abstract::getBinary(type, Abstract::RemS) ||
                  outer->op == Abstract::getBinary(type, Abstract::RemU) ||
                  outer->op == Abstract::getBinary(type, Abstract::And) ||
                  outer->op == Abstract::getBinary(type, Abstract::Or)) {
                return inner;
              }
            }
            // See comments in the parallel code earlier about ordering here.
            if (ExpressionAnalyzer::equal(inner->left, outer->right) &&
                canReorder(inner->left, inner->right)) {
              // (x ^ y) ^ x  ==>   y
              if (outer->op == Abstract::getBinary(type, Abstract::Xor)) {
                return inner->right;
              }
              // (x & y) & x  ==>   x & y
              // (x | y) | x  ==>   x | y
              if (outer->op == Abstract::getBinary(type, Abstract::And) ||
                  outer->op == Abstract::getBinary(type, Abstract::Or)) {
                return inner;
              }
            }
          }
        }
      }
    }
    return nullptr;
  }

  // given a relational binary with a const on both sides, combine the constants
  // left is also a binary, and has a constant; right may be just a constant, in
  // which case right is nullptr
  Expression* combineRelationalConstants(Binary* binary,
                                         Binary* left,
                                         Const* leftConst,
                                         Binary* right,
                                         Const* rightConst) {
    auto type = binary->right->type;
    // we fold constants to the right
    Literal extra = leftConst->value;
    if (left->op == Abstract::getBinary(type, Abstract::Sub)) {
      extra = extra.neg();
    }
    if (right && right->op == Abstract::getBinary(type, Abstract::Sub)) {
      extra = extra.neg();
    }
    rightConst->value = rightConst->value.sub(extra);
    binary->left = left->left;
    return binary;
  }

  Expression* optimizeMemoryCopy(MemoryCopy* memCopy) {
    PassOptions options = getPassOptions();

    if (options.ignoreImplicitTraps) {
      if (ExpressionAnalyzer::equal(memCopy->dest, memCopy->source)) {
        // memory.copy(x, x, sz)  ==>  {drop(x), drop(x), drop(sz)}
        Builder builder(*getModule());
        return builder.makeBlock({builder.makeDrop(memCopy->dest),
                                  builder.makeDrop(memCopy->source),
                                  builder.makeDrop(memCopy->size)});
      }
    }

    // memory.copy(dst, src, C)  ==>  store(dst, load(src))
    if (auto* csize = memCopy->size->dynCast<Const>()) {
      auto bytes = csize->value.geti32();
      Builder builder(*getModule());

      switch (bytes) {
        case 0: {
          if (options.ignoreImplicitTraps) {
            // memory.copy(dst, src, 0)  ==>  {drop(dst), drop(src)}
            return builder.makeBlock({builder.makeDrop(memCopy->dest),
                                      builder.makeDrop(memCopy->source)});
          }
          break;
        }
        case 1:
        case 2:
        case 4: {
          return builder.makeStore(
            bytes, // bytes
            0,     // offset
            1,     // align
            memCopy->dest,
            builder.makeLoad(bytes, false, 0, 1, memCopy->source, Type::i32),
            Type::i32);
        }
        case 8: {
          return builder.makeStore(
            bytes, // bytes
            0,     // offset
            1,     // align
            memCopy->dest,
            builder.makeLoad(bytes, false, 0, 1, memCopy->source, Type::i64),
            Type::i64);
        }
        case 16: {
          if (options.shrinkLevel == 0) {
            // This adds an extra 2 bytes so apply it only for
            // minimal shrink level
            if (getModule()->features.hasSIMD()) {
              return builder.makeStore(
                bytes, // bytes
                0,     // offset
                1,     // align
                memCopy->dest,
                builder.makeLoad(
                  bytes, false, 0, 1, memCopy->source, Type::v128),
                Type::v128);
            }
          }
          break;
        }
        default: {
        }
      }
    }
    return nullptr;
  }

  // given a binary expression with equal children and no side effects in
  // either, we can fold various things
  Expression* optimizeBinaryWithEqualEffectlessChildren(Binary* binary) {
    // TODO add: perhaps worth doing 2*x if x is quite large?
    switch (binary->op) {
      case SubInt32:
      case XorInt32:
      case SubInt64:
      case XorInt64:
        return LiteralUtils::makeZero(binary->left->type, *getModule());
      case NeInt32:
      case LtSInt32:
      case LtUInt32:
      case GtSInt32:
      case GtUInt32:
      case NeInt64:
      case LtSInt64:
      case LtUInt64:
      case GtSInt64:
      case GtUInt64:
        return LiteralUtils::makeZero(Type::i32, *getModule());
      case AndInt32:
      case OrInt32:
      case AndInt64:
      case OrInt64:
        return binary->left;
      case EqInt32:
      case LeSInt32:
      case LeUInt32:
      case GeSInt32:
      case GeUInt32:
      case EqInt64:
      case LeSInt64:
      case LeUInt64:
      case GeSInt64:
      case GeUInt64:
        return LiteralUtils::makeFromInt32(1, Type::i32, *getModule());
      default:
        return nullptr;
    }
  }

  BinaryOp invertBinaryOp(BinaryOp op) {
    // use de-morgan's laws
    switch (op) {
      case EqInt32:
        return NeInt32;
      case NeInt32:
        return EqInt32;
      case LtSInt32:
        return GeSInt32;
      case LtUInt32:
        return GeUInt32;
      case LeSInt32:
        return GtSInt32;
      case LeUInt32:
        return GtUInt32;
      case GtSInt32:
        return LeSInt32;
      case GtUInt32:
        return LeUInt32;
      case GeSInt32:
        return LtSInt32;
      case GeUInt32:
        return LtUInt32;

      case EqInt64:
        return NeInt64;
      case NeInt64:
        return EqInt64;
      case LtSInt64:
        return GeSInt64;
      case LtUInt64:
        return GeUInt64;
      case LeSInt64:
        return GtSInt64;
      case LeUInt64:
        return GtUInt64;
      case GtSInt64:
        return LeSInt64;
      case GtUInt64:
        return LeUInt64;
      case GeSInt64:
        return LtSInt64;
      case GeUInt64:
        return LtUInt64;

      case EqFloat32:
        return NeFloat32;
      case NeFloat32:
        return EqFloat32;

      case EqFloat64:
        return NeFloat64;
      case NeFloat64:
        return EqFloat64;

      default:
        return InvalidBinary;
    }
  }

  BinaryOp reverseRelationalOp(BinaryOp op) {
    switch (op) {
      case EqInt32:
        return EqInt32;
      case NeInt32:
        return NeInt32;
      case LtSInt32:
        return GtSInt32;
      case LtUInt32:
        return GtUInt32;
      case LeSInt32:
        return GeSInt32;
      case LeUInt32:
        return GeUInt32;
      case GtSInt32:
        return LtSInt32;
      case GtUInt32:
        return LtUInt32;
      case GeSInt32:
        return LeSInt32;
      case GeUInt32:
        return LeUInt32;

      case EqInt64:
        return EqInt64;
      case NeInt64:
        return NeInt64;
      case LtSInt64:
        return GtSInt64;
      case LtUInt64:
        return GtUInt64;
      case LeSInt64:
        return GeSInt64;
      case LeUInt64:
        return GeUInt64;
      case GtSInt64:
        return LtSInt64;
      case GtUInt64:
        return LtUInt64;
      case GeSInt64:
        return LeSInt64;
      case GeUInt64:
        return LeUInt64;

      case EqFloat32:
        return EqFloat32;
      case NeFloat32:
        return NeFloat32;
      case LtFloat32:
        return GtFloat32;
      case LeFloat32:
        return GeFloat32;
      case GtFloat32:
        return LtFloat32;
      case GeFloat32:
        return LeFloat32;

      case EqFloat64:
        return EqFloat64;
      case NeFloat64:
        return NeFloat64;
      case LtFloat64:
        return GtFloat64;
      case LeFloat64:
        return GeFloat64;
      case GtFloat64:
        return LtFloat64;
      case GeFloat64:
        return LeFloat64;

      default:
        return InvalidBinary;
    }
  }

  BinaryOp makeUnsignedBinaryOp(BinaryOp op) {
    switch (op) {
      case DivSInt32:
        return DivUInt32;
      case RemSInt32:
        return RemUInt32;
      case ShrSInt32:
        return ShrUInt32;
      case LtSInt32:
        return LtUInt32;
      case LeSInt32:
        return LeUInt32;
      case GtSInt32:
        return GtUInt32;
      case GeSInt32:
        return GeUInt32;

      case DivSInt64:
        return DivUInt64;
      case RemSInt64:
        return RemUInt64;
      case ShrSInt64:
        return ShrUInt64;
      case LtSInt64:
        return LtUInt64;
      case LeSInt64:
        return LeUInt64;
      case GtSInt64:
        return GtUInt64;
      case GeSInt64:
        return GeUInt64;

      default:
        return InvalidBinary;
    }
  }

  bool shouldCanonicalize(Binary* binary) {
    if ((binary->op == SubInt32 || binary->op == SubInt64) &&
        binary->right->is<Const>() && !binary->left->is<Const>()) {
      return true;
    }
    if (Properties::isSymmetric(binary) || binary->isRelational()) {
      return true;
    }
    switch (binary->op) {
      case AddFloat32:
      case MulFloat32:
      case AddFloat64:
      case MulFloat64: {
        // If the LHS is known to be non-NaN, the operands can commute.
        // We don't care about the RHS because right now we only know if
        // an expression is non-NaN if it is constant, but if the RHS is
        // constant, then this expression is already canonicalized.
        if (auto* c = binary->left->dynCast<Const>()) {
          return !c->value.isNaN();
        }
        return false;
      }
      default:
        return false;
    }
  }

  // Optimize an if-else or a select, something with a condition and two
  // arms with outputs.
  void optimizeTernary(Expression* curr,
                       Expression* condition,
                       Expression*& ifTrue,
                       Expression*& ifFalse) {
    if (curr->type == Type::unreachable) {
      return;
    }

    using namespace Match;
    Builder builder(*getModule());

    // If one arm is an operation and the other is an appropriate constant, we
    // can move the operation outside (where it may be further optimized), e.g.
    //
    //  (select
    //    (i32.eqz (X))
    //    (i32.const 0|1)
    //    (Y)
    //  )
    // =>
    //  (i32.eqz
    //    (select
    //      (X)
    //      (i32.const 1|0)
    //      (Y)
    //    )
    //  )
    {
      Unary* un;
      Expression* x;
      Const* c;
      auto check = [&](Expression* a, Expression* b) {
        if (matches(a, unary(&un, EqZInt32, any(&x))) && matches(b, ival(&c))) {
          auto value = c->value.geti32();
          return value == 0 || value == 1;
        }
        return false;
      };
      if (check(ifTrue, ifFalse) || check(ifFalse, ifTrue)) {
        auto updateArm = [&](Expression* arm) -> Expression* {
          if (arm == un) {
            // This is the arm that had the eqz, which we need to remove.
            return un->value;
          } else {
            // This is the arm with the constant, which we need to flip.
            c->value = Literal(int32_t(1 - c->value.geti32()));
            return c;
          }
        };
        ifTrue = updateArm(ifTrue);
        ifFalse = updateArm(ifFalse);
        un->value = curr;
        return replaceCurrent(un);
      }
    }
  }
<<<<<<< HEAD

  {
    // Identical code on both arms can be folded out, e.g.
    //  (select
    //    (i32.eqz (X))
    //    (i32.eqz (Y))
    //    (Z)
    //  )
    // =>
    //  (i32.eqz
    //    (select
    //      (X)
    //      (Y)
    //      (Z)
    //    )
    //  )
    //
    if (ExpressionAnalyzer::shallowEqual(ifTrue, ifFalse)) {
      // TODO: consider the case with more children than 1. 1 is easy to handle
      //       as we have no other effects to consider, but 2+ are possible too.
      ChildIterator ifTrueChildren(ifTrue);
      if (ifTrueChildren.children.size() == 1) {
        // If the expression we are about to move outside has side effects, we
        // cannot replace two instances with one (and there might be ordering
        // issues as well, for a select's condition).
        EffectAnalyzer shallowEffects(getPassOptions(),
                                      getModule()->features);
        shallowEffects.visit(ifTrue);
        if (!shallowEffects.hasSideEffects()) {
          // Replace ifTrue with its child.
          ifTrue = *ifTrueChildren.begin();
          // Relace ifFalse with its child, and reuse the node outside the if/select.
          ChildPointerIterator ifFalseChildPointers(ifFalse);
          ifFalse = **ifFalseChildren.begin();
          // After altering curr, re-optimize it before adding ifFalse on the outside.
          replaeCurrent(curr);
          *ifFalseChildren.begin() = curr;
          return replaceCurrent(ifFalse);
        }
      }
    }
  }
=======
>>>>>>> 82323064
};

Pass* createOptimizeInstructionsPass() { return new OptimizeInstructions; }

} // namespace wasm<|MERGE_RESOLUTION|>--- conflicted
+++ resolved
@@ -917,8 +917,6 @@
         }
       }
       optimizeTernary(curr, curr->condition, curr->ifTrue, curr->ifFalse);
-<<<<<<< HEAD
-=======
     }
   }
 
@@ -940,7 +938,6 @@
           replaceCurrent(as);
         }
       }
->>>>>>> 82323064
     }
   }
 
@@ -2844,7 +2841,6 @@
       }
     }
   }
-<<<<<<< HEAD
 
   {
     // Identical code on both arms can be folded out, e.g.
@@ -2887,8 +2883,6 @@
       }
     }
   }
-=======
->>>>>>> 82323064
 };
 
 Pass* createOptimizeInstructionsPass() { return new OptimizeInstructions; }
