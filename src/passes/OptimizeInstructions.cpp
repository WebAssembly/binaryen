--- conflicted
+++ resolved
@@ -2460,61 +2460,6 @@
         }
       }
     }
-<<<<<<< HEAD
-    if (curr->type == Type::i32 &&
-        Bits::getMaxBits(curr->condition, this) <= 1 &&
-        Bits::getMaxBits(curr->ifTrue, this) <= 1 &&
-        Bits::getMaxBits(curr->ifFalse, this) <= 1) {
-      // The condition and both arms are i32 booleans, which allows us to do
-      // boolean optimizations.
-
-      // x ? y : 0   ==>   x & y
-      if (matches(curr->ifFalse, ival(0))) {
-        return builder.makeBinary(AndInt32, curr->ifTrue, curr->condition);
-      }
-
-      // x ? 1 : y   ==>   x | y
-      if (matches(curr->ifTrue, ival(1))) {
-        return builder.makeBinary(OrInt32, curr->ifFalse, curr->condition);
-      }
-
-      // Some operations require us to add an eqz, like
-      // x ? 0 : y   ==>   !x & y
-      // We replace the select with an and, which does not change code size, and
-      // then reduce code size by removing the number (2 bytes) and adding an
-      // eqz (one byte). However, the eqz adds work, so it is not obvious that
-      // this is beneficial to do - only do it when we know we can fold away the
-      // eqz.
-      // TODO: Perhaps also do this even if we can't remove the eqz, if we are
-      //       optimizing for size? We should measure the performance aspect
-      //       first though, to see if we need that.
-      //
-      // (Note that aside from a relational binary which we can flip, we could
-      // also check for an eqz unary, but a select with an eqz condition would
-      // have already been removed in the cases relevant to us, since the true
-      // and false arms can be flipped given that one of them is a constant.)
-      if (auto* binary = curr->condition->dynCast<Binary>()) {
-        if (binary->isRelational()) {
-          // x ? 0 : y   ==>   z & y   where z is the inverse of x
-          if (matches(curr->ifTrue, ival(0))) {
-            // Check if the binary operation is invertible.
-            auto inv = invertBinaryOp(binary->op);
-            if (inv != InvalidBinary) {
-              binary->op = inv;
-              return builder.makeBinary(AndInt32, curr->ifFalse, binary);
-            }
-          }
-
-          // x ? y : 1  ==>   z | y   where z is the inverse of x
-          if (matches(curr->ifFalse, ival(1))) {
-            auto inv = invertBinaryOp(binary->op);
-            if (inv != InvalidBinary) {
-              binary->op = inv;
-              return builder.makeBinary(OrInt32, curr->ifTrue, binary);
-            }
-          }
-        }
-=======
     {
       // Flip select to remove eqz if we can reorder
       Select* s;
@@ -2528,7 +2473,6 @@
         s->ifFalse = ifTrue;
         s->condition = c;
         return s;
->>>>>>> 0821cd10
       }
     }
     {
