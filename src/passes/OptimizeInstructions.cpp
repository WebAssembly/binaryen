--- conflicted
+++ resolved
@@ -1285,7 +1285,6 @@
     Builder builder(*getModule());
     auto passOptions = getPassOptions();
 
-<<<<<<< HEAD
     // For the cast to be able to succeed, the value being cast must be a
     // subtype of the desired type, as RTT subtyping is a subset of static
     // subtyping. For example, trying to cast an array to a struct would be
@@ -1315,7 +1314,7 @@
       // see if it is a null or not.
     }
 
-    if (passOptions.ignoreImplicitTraps) {
+    if (passOptions.ignoreImplicitTraps || passOptions.trapsNeverHappen) {
       // Aside from the issue of type incompatibility as mentioned above, the
       // cast can trap if the types *are* compatible but it happens to be the
       // case at runtime that the value is not of the desired subtype. If we
@@ -1327,36 +1326,6 @@
           curr->ref, curr->rtt, getFunction(), getModule(), passOptions);
         replaceCurrent(builder.makeSequence(builder.makeDrop(reorderer.second),
                                             reorderer.first));
-=======
-    if (passOptions.ignoreImplicitTraps || passOptions.trapsNeverHappen) {
-      // A ref.cast traps when the RTTs do not line up, which can be of one of
-      // two sorts of issues:
-      //  1. The value being cast is not even a subtype of the cast type. In
-      //     that case the RTTs trivially cannot indicate subtyping, because
-      //     RTT subtyping is a subset of static subtyping. For example, maybe
-      //     we are trying to cast a {i32} struct to an [f64] array.
-      //  2. The value is a subtype of the cast type, but the RTTs still do not
-      //     fit. That indicates a difference between RTT subtyping and static
-      //     subtyping. That is, the type may be right but the chain of rtt.subs
-      //     is not.
-      // If we ignore a possible trap then we would like to assume that neither
-      // of those two situations can happen. However, we still cannot do
-      // anything if point 1 is a problem, that is, if the value is not a
-      // subtype of the cast type, as we can't remove the cast in that case -
-      // the wasm would not validate. But if the type *is* a subtype, then we
-      // can ignore a possible trap on 2 and remove it.
-      //
-      // We also do not do this if the arguments cannot be reordered. If we
-      // can't do that then we need to add a drop, at minimum (which may still
-      // be worthwhile, but depends on other optimizations kicking in, so it's
-      // not clearly worthwhile).
-      if (HeapType::isSubType(curr->ref->type.getHeapType(),
-                              curr->rtt->type.getHeapType()) &&
-          canReorder(curr->ref, curr->rtt)) {
-        Builder builder(*getModule());
-        replaceCurrent(
-          builder.makeSequence(builder.makeDrop(curr->rtt), curr->ref));
->>>>>>> f1aa78c0
         return;
       }
     }
