/*
 * Copyright 2016 WebAssembly Community Group participants
 *
 * Licensed under the Apache License, Version 2.0 (the "License");
 * you may not use this file except in compliance with the License.
 * You may obtain a copy of the License at
 *
 *     http://www.apache.org/licenses/LICENSE-2.0
 *
 * Unless required by applicable law or agreed to in writing, software
 * distributed under the License is distributed on an "AS IS" BASIS,
 * WITHOUT WARRANTIES OR CONDITIONS OF ANY KIND, either express or implied.
 * See the License for the specific language governing permissions and
 * limitations under the License.
 */

//
// Optimize combinations of instructions
//

#include <algorithm>
#include <type_traits>

#include <ir/abstract.h>
#include <ir/bits.h>
#include <ir/cost.h>
#include <ir/effects.h>
#include <ir/literal-utils.h>
#include <ir/load-utils.h>
#include <ir/manipulation.h>
#include <ir/match.h>
#include <ir/properties.h>
#include <ir/utils.h>
#include <pass.h>
#include <support/threads.h>
#include <wasm-s-parser.h>
#include <wasm.h>

// TODO: Use the new sign-extension opcodes where appropriate. This needs to be
// conditionalized on the availability of atomics.

namespace wasm {

Name I32_EXPR = "i32.expr";
Name I64_EXPR = "i64.expr";
Name F32_EXPR = "f32.expr";
Name F64_EXPR = "f64.expr";
Name ANY_EXPR = "any.expr";

// Useful information about locals
struct LocalInfo {
  static const Index kUnknown = Index(-1);

  Index maxBits;
  Index signExtedBits;
};

struct LocalScanner : PostWalker<LocalScanner> {
  std::vector<LocalInfo>& localInfo;
  const PassOptions& passOptions;

  LocalScanner(std::vector<LocalInfo>& localInfo,
               const PassOptions& passOptions)
    : localInfo(localInfo), passOptions(passOptions) {}

  void doWalkFunction(Function* func) {
    // prepare
    localInfo.resize(func->getNumLocals());
    for (Index i = 0; i < func->getNumLocals(); i++) {
      auto& info = localInfo[i];
      if (func->isParam(i)) {
        info.maxBits = getBitsForType(func->getLocalType(i)); // worst-case
        info.signExtedBits = LocalInfo::kUnknown; // we will never know anything
      } else {
        info.maxBits = info.signExtedBits = 0; // we are open to learning
      }
    }
    // walk
    PostWalker<LocalScanner>::doWalkFunction(func);
    // finalize
    for (Index i = 0; i < func->getNumLocals(); i++) {
      auto& info = localInfo[i];
      if (info.signExtedBits == LocalInfo::kUnknown) {
        info.signExtedBits = 0;
      }
    }
  }

  void visitLocalSet(LocalSet* curr) {
    auto* func = getFunction();
    if (func->isParam(curr->index)) {
      return;
    }
    auto type = getFunction()->getLocalType(curr->index);
    if (type != Type::i32 && type != Type::i64) {
      return;
    }
    // an integer var, worth processing
    auto* value = Properties::getFallthrough(
      curr->value, passOptions, getModule()->features);
    auto& info = localInfo[curr->index];
    info.maxBits = std::max(info.maxBits, Bits::getMaxBits(value, this));
    auto signExtBits = LocalInfo::kUnknown;
    if (Properties::getSignExtValue(value)) {
      signExtBits = Properties::getSignExtBits(value);
    } else if (auto* load = value->dynCast<Load>()) {
      if (LoadUtils::isSignRelevant(load) && load->signed_) {
        signExtBits = load->bytes * 8;
      }
    }
    if (info.signExtedBits == 0) {
      info.signExtedBits = signExtBits; // first info we see
    } else if (info.signExtedBits != signExtBits) {
      // contradictory information, give up
      info.signExtedBits = LocalInfo::kUnknown;
    }
  }

  // define this for the templated getMaxBits method. we know nothing here yet
  // about locals, so return the maxes
  Index getMaxBitsForLocal(LocalGet* get) { return getBitsForType(get->type); }

  Index getBitsForType(Type type) {
    TODO_SINGLE_COMPOUND(type);
    switch (type.getBasic()) {
      case Type::i32:
        return 32;
      case Type::i64:
        return 64;
      default:
        return -1;
    }
  }
};

// Create a custom matcher for checking side effects
template<class Opt> struct PureMatcherKind {};
template<class Opt>
struct Match::Internal::KindTypeRegistry<PureMatcherKind<Opt>> {
  using matched_t = Expression*;
  using data_t = Opt*;
};
template<class Opt> struct Match::Internal::MatchSelf<PureMatcherKind<Opt>> {
  bool operator()(Expression* curr, Opt* opt) {
    return !opt->effects(curr).hasSideEffects();
  }
};

// Main pass class
struct OptimizeInstructions
  : public WalkerPass<
      PostWalker<OptimizeInstructions,
                 UnifiedExpressionVisitor<OptimizeInstructions>>> {
  bool isFunctionParallel() override { return true; }

  Pass* create() override { return new OptimizeInstructions; }

  bool fastMath;

  void doWalkFunction(Function* func) {
    fastMath = getPassOptions().fastMath;
    // first, scan locals
    {
      LocalScanner scanner(localInfo, getPassOptions());
      scanner.setModule(getModule());
      scanner.walkFunction(func);
    }
    // main walk
    super::doWalkFunction(func);
  }

  void visitExpression(Expression* curr) {
    // if this contains dead code, don't bother trying to optimize it, the type
    // might change (if might not be unreachable if just one arm is, for
    // example). this optimization pass focuses on actually executing code. the
    // only exceptions are control flow changes
    if (curr->is<Nop>() || curr->is<Const>() ||
        (curr->type == Type::unreachable && !curr->is<Break>() &&
         !curr->is<Switch>() && !curr->is<If>())) {
      return;
    }
    if (auto* binary = curr->dynCast<Binary>()) {
      if (isSymmetric(binary)) {
        canonicalize(binary);
      }
    }
    // we may be able to apply multiple patterns, one may open opportunities
    // that look deeper NB: patterns must not have cycles
    while ((curr = handOptimize(curr))) {
      replaceCurrent(curr);
    }
  }

  EffectAnalyzer effects(Expression* expr) {
    return EffectAnalyzer(getPassOptions(), getModule()->features, expr);
  }

  decltype(auto) pure(Expression** binder) {
    using namespace Match::Internal;
    return Matcher<PureMatcherKind<OptimizeInstructions>>(binder, this);
  }

  bool canReorder(Expression* a, Expression* b) {
    return EffectAnalyzer::canReorder(
      getPassOptions(), getModule()->features, a, b);
  }

  // Optimizations that don't yet fit in the pattern DSL, but could be
  // eventually maybe
  Expression* handOptimize(Expression* curr) {
    FeatureSet features = getModule()->features;
<<<<<<< HEAD
=======
    // if this contains dead code, don't bother trying to optimize it, the type
    // might change (if might not be unreachable if just one arm is, for
    // example). this optimization pass focuses on actually executing code. the
    // only exceptions are control flow changes
    if (curr->type == Type::unreachable && !curr->is<Break>() &&
        !curr->is<Switch>() && !curr->is<If>()) {
      return nullptr;
    }
    if (auto* binary = curr->dynCast<Binary>()) {
      if (isSymmetricOrRelational(binary)) {
        canonicalize(binary);
      }
    }

>>>>>>> 45f808c5
    {
      // TODO: It is an ongoing project to port more transformations to the
      // match API. Once most of the transformations have been ported, the
      // `using namespace Match` can be hoisted to function scope and this extra
      // block scope can be removed.
      using namespace Match;
      using namespace Abstract;
      Builder builder(*getModule());
      {
        // try to get rid of (0 - ..), that is, a zero only used to negate an
        // int. an add of a subtract can be flipped in order to remove it:
        //   (ival.add
        //     (ival.sub
        //       (ival.const 0)
        //       X
        //     )
        //     Y
        //   )
        // =>
        //   (ival.sub
        //     Y
        //     X
        //   )
        // Note that this reorders X and Y, so we need to be careful about that.
        Expression *x, *y;
        Binary* sub;
        if (matches(
              curr,
              binary(Add, binary(&sub, Sub, ival(0), any(&x)), any(&y))) &&
            canReorder(x, y)) {
          sub->left = y;
          sub->right = x;
          return sub;
        }
      }
      {
        // The flip case is even easier, as no reordering occurs:
        //   (ival.add
        //     Y
        //     (ival.sub
        //       (ival.const 0)
        //       X
        //     )
        //   )
        // =>
        //   (ival.sub
        //     Y
        //     X
        //   )
        Expression* y;
        Binary* sub;
        if (matches(curr,
                    binary(Add, any(&y), binary(&sub, Sub, ival(0), any())))) {
          sub->left = y;
          return sub;
        }
      }
      {
        // eqz(x - y)  =>  x == y
        Binary* inner;
        if (matches(curr, unary(EqZ, binary(&inner, Sub, any(), any())))) {
          inner->op = Abstract::getBinary(inner->left->type, Eq);
          inner->type = Type::i32;
          return inner;
        }
      }
      {
        // eqz(x + C)  =>  x == -C
        Const* c;
        Binary* inner;
        if (matches(curr, unary(EqZ, binary(&inner, Add, any(), ival(&c))))) {
          c->value = c->value.neg();
          inner->op = Abstract::getBinary(c->type, Eq);
          inner->type = Type::i32;
          return inner;
        }
      }
      {
        // eqz((signed)x % C_pot)  =>  eqz(x & (abs(C_pot) - 1))
        Const* c;
        Binary* inner;
        if (matches(curr, unary(EqZ, binary(&inner, RemS, any(), ival(&c)))) &&
            (c->value.isSignedMin() ||
             Bits::isPowerOf2(c->value.abs().getInteger()))) {
          inner->op = Abstract::getBinary(c->type, And);
          if (c->value.isSignedMin()) {
            c->value = Literal::makeSignedMax(c->type);
          } else {
            c->value = c->value.abs().sub(Literal::makeOne(c->type));
          }
          return curr;
        }
      }
      {
        // try de-morgan's AND law,
        //  (eqz X) and (eqz Y) === eqz (X or Y)
        // Note that the OR and XOR laws do not work here, as these
        // are not booleans (we could check if they are, but a boolean
        // would already optimize with the eqz anyhow, unless propagating).
        // But for AND, the left is true iff X and Y are each all zero bits,
        // and the right is true if the union of their bits is zero; same.
        Unary* un;
        Binary* bin;
        Expression *x, *y;
        if (matches(curr,
                    binary(&bin,
                           AndInt32,
                           unary(&un, EqZInt32, any(&x)),
                           unary(EqZInt32, any(&y))))) {
          bin->op = OrInt32;
          bin->left = x;
          bin->right = y;
          un->value = bin;
          return un;
        }
      }
      {
        // i32.eqz(i32.wrap_i64(x))  =>  i64.eqz(x)
        //   where maxBits(x) <= 32
        Unary* inner;
        Expression* x;
        if (matches(curr, unary(EqZInt32, unary(&inner, WrapInt64, any(&x)))) &&
            Bits::getMaxBits(x, this) <= 32) {
          inner->op = EqZInt64;
          inner->value = x;
          return inner;
        }
      }
      {
        // x <<>> (C & (31 | 63))   ==>   x <<>> C'
        // x <<>> (y & (31 | 63))   ==>   x <<>> y
        // x <<>> (y & (32 | 64))   ==>   x
        // where '<<>>':
        //   '<<', '>>', '>>>'. 'rotl' or 'rotr'
        BinaryOp op;
        Const* c;
        Expression *x, *y;

        // x <<>> C
        if (matches(curr, binary(&op, any(&x), ival(&c))) &&
            Abstract::hasAnyShift(op)) {
          // truncate RHS constant to effective size as:
          // i32(x) <<>> const(C & 31))
          // i64(x) <<>> const(C & 63))
          c->value = c->value.and_(
            Literal::makeFromInt32(c->type.getByteSize() * 8 - 1, c->type));
          // x <<>> 0   ==>   x
          if (c->value.isZero()) {
            return x;
          }
        }
        if (matches(curr,
                    binary(&op, any(&x), binary(And, any(&y), ival(&c)))) &&
            Abstract::hasAnyShift(op)) {
          // i32(x) <<>> (y & 31)   ==>   x <<>> y
          // i64(x) <<>> (y & 63)   ==>   x <<>> y
          if ((c->type == Type::i32 && (c->value.geti32() & 31) == 31) ||
              (c->type == Type::i64 && (c->value.geti64() & 63LL) == 63LL)) {
            curr->cast<Binary>()->right = y;
            return curr;
          }
          // i32(x) <<>> (y & 32)   ==>   x
          // i64(x) <<>> (y & 64)   ==>   x
          if (((c->type == Type::i32 && (c->value.geti32() & 31) == 0) ||
               (c->type == Type::i64 && (c->value.geti64() & 63LL) == 0LL)) &&
              !effects(y).hasSideEffects()) {
            return x;
          }
        }
      }
      {
        // unsigned(x) >= 0   =>   i32(1)
        Const* c;
        Expression* x;
        if (matches(curr, binary(GeU, pure(&x), ival(&c))) &&
            c->value.isZero()) {
          c->value = Literal::makeOne(Type::i32);
          c->type = Type::i32;
          return c;
        }
        // unsigned(x) < 0   =>   i32(0)
        if (matches(curr, binary(LtU, pure(&x), ival(&c))) &&
            c->value.isZero()) {
          c->value = Literal::makeZero(Type::i32);
          c->type = Type::i32;
          return c;
        }
      }
    }

    if (auto* select = curr->dynCast<Select>()) {
      return optimizeSelect(select);
    }

    if (auto* binary = curr->dynCast<Binary>()) {
      if (auto* ext = Properties::getAlmostSignExt(binary)) {
        Index extraShifts;
        auto bits = Properties::getAlmostSignExtBits(binary, extraShifts);
        if (extraShifts == 0) {
          if (auto* load =
                Properties::getFallthrough(ext, getPassOptions(), features)
                  ->dynCast<Load>()) {
            // pattern match a load of 8 bits and a sign extend using a shl of
            // 24 then shr_s of 24 as well, etc.
            if (LoadUtils::canBeSigned(load) &&
                ((load->bytes == 1 && bits == 8) ||
                 (load->bytes == 2 && bits == 16))) {
              // if the value falls through, we can't alter the load, as it
              // might be captured in a tee
              if (load->signed_ == true || load == ext) {
                load->signed_ = true;
                return ext;
              }
            }
          }
        }
        // if the sign-extend input cannot have a sign bit, we don't need it
        // we also don't need it if it already has an identical-sized sign
        // extend
        if (Bits::getMaxBits(ext, this) + extraShifts < bits ||
            isSignExted(ext, bits)) {
          return removeAlmostSignExt(binary);
        }
      } else if (binary->op == EqInt32 || binary->op == NeInt32) {
        if (auto* c = binary->right->dynCast<Const>()) {
          if (auto* ext = Properties::getSignExtValue(binary->left)) {
            // we are comparing a sign extend to a constant, which means we can
            // use a cheaper zext
            auto bits = Properties::getSignExtBits(binary->left);
            binary->left = makeZeroExt(ext, bits);
            // when we replace the sign-ext of the non-constant with a zero-ext,
            // we are forcing the high bits to be all zero, instead of all zero
            // or all one depending on the sign bit. so we may be changing the
            // high bits from all one to all zero:
            //  * if the constant value's higher bits are mixed, then it can't
            //    be equal anyhow
            //  * if they are all zero, we may get a false true if the
            //    non-constant's upper bits were one. this can only happen if
            //    the non-constant's sign bit is set, so this false true is a
            //    risk only if the constant's sign bit is set (otherwise,
            //    false). But a constant with a sign bit but with upper bits
            //    zero is impossible to be equal to a sign-extended value
            //    anyhow, so the entire thing is false.
            //  * if they were all one, we may get a false false, if the only
            //    difference is in those upper bits. that means we are equal on
            //    the other bits, including the sign bit. so we can just mask
            //    off the upper bits in the constant value, in this case,
            //    forcing them to zero like we do in the zero-extend.
            int32_t constValue = c->value.geti32();
            auto upperConstValue = constValue & ~Bits::lowBitMask(bits);
            uint32_t count = Bits::popCount(upperConstValue);
            auto constSignBit = constValue & (1 << (bits - 1));
            if ((count > 0 && count < 32 - bits) ||
                (constSignBit && count == 0)) {
              // mixed or [zero upper const bits with sign bit set]; the
              // compared values can never be identical, so force something
              // definitely impossible even after zext
              assert(bits < 32);
              c->value = Literal(int32_t(0x80000000));
              // TODO: if no side effects, we can just replace it all with 1 or
              // 0
            } else {
              // otherwise, they are all ones, so we can mask them off as
              // mentioned before
              c->value = c->value.and_(Literal(Bits::lowBitMask(bits)));
            }
            return binary;
          }
        } else if (auto* left = Properties::getSignExtValue(binary->left)) {
          if (auto* right = Properties::getSignExtValue(binary->right)) {
            auto bits = Properties::getSignExtBits(binary->left);
            if (Properties::getSignExtBits(binary->right) == bits) {
              // we are comparing two sign-exts with the same bits, so we may as
              // well replace both with cheaper zexts
              binary->left = makeZeroExt(left, bits);
              binary->right = makeZeroExt(right, bits);
              return binary;
            }
          } else if (auto* load = binary->right->dynCast<Load>()) {
            // we are comparing a load to a sign-ext, we may be able to switch
            // to zext
            auto leftBits = Properties::getSignExtBits(binary->left);
            if (load->signed_ && leftBits == load->bytes * 8) {
              load->signed_ = false;
              binary->left = makeZeroExt(left, leftBits);
              return binary;
            }
          }
        } else if (auto* load = binary->left->dynCast<Load>()) {
          if (auto* right = Properties::getSignExtValue(binary->right)) {
            // we are comparing a load to a sign-ext, we may be able to switch
            // to zext
            auto rightBits = Properties::getSignExtBits(binary->right);
            if (load->signed_ && rightBits == load->bytes * 8) {
              load->signed_ = false;
              binary->right = makeZeroExt(right, rightBits);
              return binary;
            }
          }
        }
        // note that both left and right may be consts, but then we let
        // precompute compute the constant result
      } else if (binary->op == AddInt32 || binary->op == AddInt64) {
        if (auto* ret = optimizeAddedConstants(binary)) {
          return ret;
        }
      } else if (binary->op == SubInt32 || binary->op == SubInt64) {
        if (auto* ret = optimizeAddedConstants(binary)) {
          return ret;
        }
      } else if (binary->op == MulFloat32 || binary->op == MulFloat64 ||
                 binary->op == DivFloat32 || binary->op == DivFloat64) {
        if (binary->left->type == binary->right->type) {
          if (auto* leftUnary = binary->left->dynCast<Unary>()) {
            if (leftUnary->op ==
                Abstract::getUnary(binary->type, Abstract::Abs)) {
              if (auto* rightUnary = binary->right->dynCast<Unary>()) {
                if (leftUnary->op == rightUnary->op) { // both are abs ops
                  // abs(x) * abs(y)   ==>   abs(x * y)
                  // abs(x) / abs(y)   ==>   abs(x / y)
                  binary->left = leftUnary->value;
                  binary->right = rightUnary->value;
                  leftUnary->value = binary;
                  return leftUnary;
                }
              }
            }
          }
        }
      }
      // a bunch of operations on a constant right side can be simplified
      if (auto* right = binary->right->dynCast<Const>()) {
        if (binary->op == AndInt32) {
          auto mask = right->value.geti32();
          // and with -1 does nothing (common in asm.js output)
          if (mask == -1) {
            return binary->left;
          }
          // small loads do not need to be masked, the load itself masks
          if (auto* load = binary->left->dynCast<Load>()) {
            if ((load->bytes == 1 && mask == 0xff) ||
                (load->bytes == 2 && mask == 0xffff)) {
              load->signed_ = false;
              return binary->left;
            }
          } else if (auto maskedBits = Bits::getMaskedBits(mask)) {
            if (Bits::getMaxBits(binary->left, this) <= maskedBits) {
              // a mask of lower bits is not needed if we are already smaller
              return binary->left;
            }
          }
        }
        // some math operations have trivial results
        if (auto* ret = optimizeWithConstantOnRight(binary)) {
          return ret;
        }
        // the square of some operations can be merged
        if (auto* left = binary->left->dynCast<Binary>()) {
          if (left->op == binary->op) {
            if (auto* leftRight = left->right->dynCast<Const>()) {
              if (left->op == AndInt32 || left->op == AndInt64) {
                leftRight->value = leftRight->value.and_(right->value);
                return left;
              } else if (left->op == OrInt32 || left->op == OrInt64) {
                leftRight->value = leftRight->value.or_(right->value);
                return left;
              } else if (left->op == XorInt32 || left->op == XorInt64) {
                leftRight->value = leftRight->value.xor_(right->value);
                return left;
              } else if (left->op == MulInt32 || left->op == MulInt64) {
                leftRight->value = leftRight->value.mul(right->value);
                return left;

                // TODO:
                // handle signed / unsigned divisions. They are more complex
              } else if (left->op == ShlInt32 || left->op == ShrUInt32 ||
                         left->op == ShrSInt32 || left->op == ShlInt64 ||
                         left->op == ShrUInt64 || left->op == ShrSInt64) {
                // shifts only use an effective amount from the constant, so
                // adding must be done carefully
                auto total = Bits::getEffectiveShifts(leftRight) +
                             Bits::getEffectiveShifts(right);
                if (total == Bits::getEffectiveShifts(total, right->type)) {
                  // no overflow, we can do this
                  leftRight->value = Literal::makeFromInt32(total, right->type);
                  return left;
                } // TODO: handle overflows
              }
            }
          }
        }
        if (right->type == Type::i32) {
          BinaryOp op;
          int32_t c = right->value.geti32();
          // First, try to lower signed operations to unsigned if that is
          // possible. Some unsigned operations like div_u or rem_u are usually
          // faster on VMs. Also this opens more possibilities for further
          // simplifications afterwards.
          if (c >= 0 &&
              (op = makeUnsignedBinaryOp(binary->op)) != InvalidBinary &&
              Bits::getMaxBits(binary->left, this) <= 31) {
            binary->op = op;
          }
          if (c < 0 && c > std::numeric_limits<int32_t>::min() &&
              binary->op == DivUInt32) {
            // u32(x) / C   ==>   u32(x) >= C  iff C > 2^31
            // We avoid applying this for C == 2^31 due to conflict
            // with other rule which transform to more prefereble
            // right shift operation.
            binary->op = c == -1 ? EqInt32 : GeUInt32;
            return binary;
          }
          if (Bits::isPowerOf2((uint32_t)c)) {
            switch (binary->op) {
              case MulInt32:
                return optimizePowerOf2Mul(binary, (uint32_t)c);
              case RemUInt32:
                return optimizePowerOf2URem(binary, (uint32_t)c);
              case DivUInt32:
                return optimizePowerOf2UDiv(binary, (uint32_t)c);
              default:
                break;
            }
          }
        }
        if (right->type == Type::i64) {
          BinaryOp op;
          int64_t c = right->value.geti64();
          // See description above for Type::i32
          if (c >= 0 &&
              (op = makeUnsignedBinaryOp(binary->op)) != InvalidBinary &&
              Bits::getMaxBits(binary->left, this) <= 63) {
            binary->op = op;
          }
          if (getPassOptions().shrinkLevel == 0 && c < 0 &&
              c > std::numeric_limits<int64_t>::min() &&
              binary->op == DivUInt64) {
            // u64(x) / C   ==>   u64(u64(x) >= C)  iff C > 2^63
            // We avoid applying this for C == 2^31 due to conflict
            // with other rule which transform to more prefereble
            // right shift operation.
            // And apply this only for shrinkLevel == 0 due to it
            // increasing size by one byte.
            binary->op = c == -1LL ? EqInt64 : GeUInt64;
            binary->type = Type::i32;
            return Builder(*getModule()).makeUnary(ExtendUInt32, binary);
          }
          if (Bits::isPowerOf2((uint64_t)c)) {
            switch (binary->op) {
              case MulInt64:
                return optimizePowerOf2Mul(binary, (uint64_t)c);
              case RemUInt64:
                return optimizePowerOf2URem(binary, (uint64_t)c);
              case DivUInt64:
                return optimizePowerOf2UDiv(binary, (uint64_t)c);
              default:
                break;
            }
          }
        }
        if (binary->op == DivFloat32) {
          float c = right->value.getf32();
          if (Bits::isPowerOf2InvertibleFloat(c)) {
            return optimizePowerOf2FDiv(binary, c);
          }
        }
        if (binary->op == DivFloat64) {
          double c = right->value.getf64();
          if (Bits::isPowerOf2InvertibleFloat(c)) {
            return optimizePowerOf2FDiv(binary, c);
          }
        }
      }
      // a bunch of operations on a constant left side can be simplified
      if (binary->left->is<Const>()) {
        if (auto* ret = optimizeWithConstantOnLeft(binary)) {
          return ret;
        }
      }
      // bitwise operations
      // for and and or, we can potentially conditionalize
      if (binary->op == AndInt32 || binary->op == OrInt32) {
        if (auto* ret = conditionalizeExpensiveOnBitwise(binary)) {
          return ret;
        }
      }
      // for or, we can potentially combine
      if (binary->op == OrInt32) {
        if (auto* ret = combineOr(binary)) {
          return ret;
        }
      }
      // relation/comparisons allow for math optimizations
      if (binary->isRelational()) {
        if (auto* ret = optimizeRelational(binary)) {
          return ret;
        }
      }
      // finally, try more expensive operations on the binary in
      // the case that they have no side effects
      if (!effects(binary->left).hasSideEffects()) {
        if (ExpressionAnalyzer::equal(binary->left, binary->right)) {
          if (auto* ret = optimizeBinaryWithEqualEffectlessChildren(binary)) {
            return ret;
          }
        }
      }

      if (auto* ret = deduplicateBinary(binary)) {
        return ret;
      }
    } else if (auto* unary = curr->dynCast<Unary>()) {
      if (unary->op == EqZInt32) {
        if (auto* inner = unary->value->dynCast<Binary>()) {
          // Try to invert a relational operation using De Morgan's law
          auto op = invertBinaryOp(inner->op);
          if (op != InvalidBinary) {
            inner->op = op;
            return inner;
          }
        }
        // eqz of a sign extension can be of zero-extension
        if (auto* ext = Properties::getSignExtValue(unary->value)) {
          // we are comparing a sign extend to a constant, which means we can
          // use a cheaper zext
          auto bits = Properties::getSignExtBits(unary->value);
          unary->value = makeZeroExt(ext, bits);
          return unary;
        }
      } else if (unary->op == AbsFloat32 || unary->op == AbsFloat64) {
        // abs(-x)   ==>   abs(x)
        if (auto* unaryInner = unary->value->dynCast<Unary>()) {
          if (unaryInner->op ==
              Abstract::getUnary(unaryInner->type, Abstract::Neg)) {
            unary->value = unaryInner->value;
            return unary;
          }
        }
        // abs(x * x)   ==>   x * x
        // abs(x / x)   ==>   x / x
        if (auto* binary = unary->value->dynCast<Binary>()) {
          if ((binary->op == Abstract::getBinary(binary->type, Abstract::Mul) ||
               binary->op ==
                 Abstract::getBinary(binary->type, Abstract::DivS)) &&
              ExpressionAnalyzer::equal(binary->left, binary->right)) {
            return binary;
          }
          // abs(0 - x)   ==>   abs(x),
          // only for fast math
          if (fastMath &&
              binary->op == Abstract::getBinary(binary->type, Abstract::Sub)) {
            if (auto* c = binary->left->dynCast<Const>()) {
              if (c->value.isZero()) {
                unary->value = binary->right;
                return unary;
              }
            }
          }
        }
      }

      if (auto* ret = deduplicateUnary(unary)) {
        return ret;
      }
    } else if (auto* set = curr->dynCast<GlobalSet>()) {
      // optimize out a set of a get
      auto* get = set->value->dynCast<GlobalGet>();
      if (get && get->name == set->name) {
        ExpressionManipulator::nop(curr);
      }
    } else if (auto* iff = curr->dynCast<If>()) {
      iff->condition = optimizeBoolean(iff->condition);
      if (iff->ifFalse) {
        if (auto* unary = iff->condition->dynCast<Unary>()) {
          if (unary->op == EqZInt32) {
            // flip if-else arms to get rid of an eqz
            iff->condition = unary->value;
            std::swap(iff->ifTrue, iff->ifFalse);
          }
        }
        if (iff->condition->type != Type::unreachable &&
            ExpressionAnalyzer::equal(iff->ifTrue, iff->ifFalse)) {
          // sides are identical, fold
          // if we can replace the if with one arm, and no side effects in the
          // condition, do that
          auto needCondition = effects(iff->condition).hasSideEffects();
          auto isSubType = Type::isSubType(iff->ifTrue->type, iff->type);
          if (isSubType && !needCondition) {
            return iff->ifTrue;
          } else {
            Builder builder(*getModule());
            if (isSubType) {
              return builder.makeSequence(builder.makeDrop(iff->condition),
                                          iff->ifTrue);
            } else {
              // the types diff. as the condition is reachable, that means the
              // if must be concrete while the arm is not
              assert(iff->type.isConcrete() &&
                     iff->ifTrue->type == Type::unreachable);
              // emit a block with a forced type
              auto* ret = builder.makeBlock();
              if (needCondition) {
                ret->list.push_back(builder.makeDrop(iff->condition));
              }
              ret->list.push_back(iff->ifTrue);
              ret->finalize(iff->type);
              return ret;
            }
          }
        }
      }
    } else if (auto* br = curr->dynCast<Break>()) {
      if (br->condition) {
        br->condition = optimizeBoolean(br->condition);
      }
    } else if (auto* load = curr->dynCast<Load>()) {
      optimizeMemoryAccess(load->ptr, load->offset);
    } else if (auto* store = curr->dynCast<Store>()) {
      optimizeMemoryAccess(store->ptr, store->offset);
      if (store->valueType.isInteger()) {
        // truncates constant values during stores
        // (i32|i64).store(8|16|32)(p, C)   ==>
        //    (i32|i64).store(8|16|32)(p, C & mask)
        if (auto* c = store->value->dynCast<Const>()) {
          if (store->valueType == Type::i64 && store->bytes == 4) {
            c->value = c->value.and_(Literal(uint64_t(0xffffffff)));
          } else {
            c->value = c->value.and_(Literal::makeFromInt32(
              Bits::lowBitMask(store->bytes * 8), store->valueType));
          }
        }
      }
      // stores of fewer bits truncates anyhow
      if (auto* binary = store->value->dynCast<Binary>()) {
        if (binary->op == AndInt32) {
          if (auto* right = binary->right->dynCast<Const>()) {
            if (right->type == Type::i32) {
              auto mask = right->value.geti32();
              if ((store->bytes == 1 && mask == 0xff) ||
                  (store->bytes == 2 && mask == 0xffff)) {
                store->value = binary->left;
              }
            }
          }
        } else if (auto* ext = Properties::getSignExtValue(binary)) {
          // if sign extending the exact bit size we store, we can skip the
          // extension if extending something bigger, then we just alter bits we
          // don't save anyhow
          if (Properties::getSignExtBits(binary) >= Index(store->bytes) * 8) {
            store->value = ext;
          }
        }
      } else if (auto* unary = store->value->dynCast<Unary>()) {
        if (unary->op == WrapInt64) {
          // instead of wrapping to 32, just store some of the bits in the i64
          store->valueType = Type::i64;
          store->value = unary->value;
        }
      }
    } else if (auto* memCopy = curr->dynCast<MemoryCopy>()) {
      assert(features.hasBulkMemory());
      if (auto* ret = optimizeMemoryCopy(memCopy)) {
        return ret;
      }
    }
    return nullptr;
  }

  Index getMaxBitsForLocal(LocalGet* get) {
    // check what we know about the local
    return localInfo[get->index].maxBits;
  }

private:
  // Information about our locals
  std::vector<LocalInfo> localInfo;

  // Canonicalizing the order of a symmetric binary helps us
  // write more concise pattern matching code elsewhere.
  void canonicalize(Binary* binary) {
    assert(isSymmetricOrRelational(binary));
    auto swap = [&]() {
      assert(canReorder(binary->left, binary->right));
      if (binary->isRelational()) {
        binary->op = reverseRelationalOp(binary->op);
      }
      std::swap(binary->left, binary->right);
    };
    auto maybeSwap = [&]() {
      if (canReorder(binary->left, binary->right)) {
        swap();
      }
    };
    // Prefer a const on the right.
    if (binary->left->is<Const>() && !binary->right->is<Const>()) {
      return swap();
    }
    if (binary->right->is<Const>()) {
      return;
    }
    // Prefer a get on the right.
    if (binary->left->is<LocalGet>() && !binary->right->is<LocalGet>()) {
      return maybeSwap();
    }
    // Sort by the node id type, if different.
    if (binary->left->_id != binary->right->_id) {
      if (binary->left->_id > binary->right->_id) {
        return maybeSwap();
      }
      return;
    }
    // If the children have the same node id, we have to go deeper.
    if (auto* left = binary->left->dynCast<Unary>()) {
      auto* right = binary->right->cast<Unary>();
      if (left->op > right->op) {
        return maybeSwap();
      }
    }
    if (auto* left = binary->left->dynCast<Binary>()) {
      auto* right = binary->right->cast<Binary>();
      if (left->op > right->op) {
        return maybeSwap();
      }
    }
    if (auto* left = binary->left->dynCast<LocalGet>()) {
      auto* right = binary->right->cast<LocalGet>();
      if (left->index > right->index) {
        return maybeSwap();
      }
    }
  }

  // Optimize given that the expression is flowing into a boolean context
  Expression* optimizeBoolean(Expression* boolean) {
    // TODO use a general getFallthroughs
    if (auto* unary = boolean->dynCast<Unary>()) {
      if (unary) {
        if (unary->op == EqZInt32) {
          auto* unary2 = unary->value->dynCast<Unary>();
          if (unary2 && unary2->op == EqZInt32) {
            // double eqz
            return unary2->value;
          }
          if (auto* binary = unary->value->dynCast<Binary>()) {
            // !(x <=> y)   ==>   x <!=> y
            auto op = invertBinaryOp(binary->op);
            if (op != InvalidBinary) {
              binary->op = op;
              return binary;
            }
          }
        }
      }
    } else if (auto* binary = boolean->dynCast<Binary>()) {
      if (binary->op == SubInt32) {
        if (auto* c = binary->left->dynCast<Const>()) {
          if (c->value.geti32() == 0) {
            // bool(0 - x)   ==>   bool(x)
            return binary->right;
          }
        }
      } else if (binary->op == OrInt32) {
        // an or flowing into a boolean context can consider each input as
        // boolean
        binary->left = optimizeBoolean(binary->left);
        binary->right = optimizeBoolean(binary->right);
      } else if (binary->op == NeInt32) {
        if (auto* c = binary->right->dynCast<Const>()) {
          // x != 0 is just x if it's used as a bool
          if (c->value.geti32() == 0) {
            return binary->left;
          }
          // TODO: Perhaps use it for separate final pass???
          // x != -1   ==>    x ^ -1
          // if (num->value.geti32() == -1) {
          //   binary->op = XorInt32;
          //   return binary;
          // }
        }
      }
      if (auto* ext = Properties::getSignExtValue(binary)) {
        // use a cheaper zero-extent, we just care about the boolean value
        // anyhow
        return makeZeroExt(ext, Properties::getSignExtBits(binary));
      }
    } else if (auto* block = boolean->dynCast<Block>()) {
      if (block->type == Type::i32 && block->list.size() > 0) {
        block->list.back() = optimizeBoolean(block->list.back());
      }
    } else if (auto* iff = boolean->dynCast<If>()) {
      if (iff->type == Type::i32) {
        iff->ifTrue = optimizeBoolean(iff->ifTrue);
        iff->ifFalse = optimizeBoolean(iff->ifFalse);
      }
    } else if (auto* select = boolean->dynCast<Select>()) {
      select->ifTrue = optimizeBoolean(select->ifTrue);
      select->ifFalse = optimizeBoolean(select->ifFalse);
    } else if (auto* tryy = boolean->dynCast<Try>()) {
      if (tryy->type == Type::i32) {
        tryy->body = optimizeBoolean(tryy->body);
        tryy->catchBody = optimizeBoolean(tryy->catchBody);
      }
    }
    // TODO: recurse into br values?
    return boolean;
  }

  Expression* optimizeSelect(Select* curr) {
    using namespace Match;
    Builder builder(*getModule());
    curr->condition = optimizeBoolean(curr->condition);
    {
      // Constant condition, we can just pick the correct side (barring side
      // effects)
      Expression *ifTrue, *ifFalse;
      if (matches(curr, select(pure(&ifTrue), any(&ifFalse), i32(0)))) {
        return ifFalse;
      }
      if (matches(curr, select(any(&ifTrue), any(&ifFalse), i32(0)))) {
        return builder.makeSequence(builder.makeDrop(ifTrue), ifFalse);
      }
      int32_t cond;
      if (matches(curr, select(any(&ifTrue), pure(&ifFalse), i32(&cond)))) {
        // The condition must be non-zero because a zero would have matched one
        // of the previous patterns.
        assert(cond != 0);
        return ifTrue;
      }
      // Don't bother when `ifFalse` isn't pure - we would need to reverse the
      // order using a temp local, which would be bad
    }
    {
      // Flip select to remove eqz if we can reorder
      Select* s;
      Expression *ifTrue, *ifFalse, *c;
      if (matches(
            curr,
            select(
              &s, any(&ifTrue), any(&ifFalse), unary(EqZInt32, any(&c)))) &&
          canReorder(ifTrue, ifFalse)) {
        s->ifTrue = ifFalse;
        s->ifFalse = ifTrue;
        s->condition = c;
      }
    }
    {
      // Simplify selects between 0 and 1
      Expression* c;
      bool reversed = matches(curr, select(ival(0), ival(1), any(&c)));
      if (reversed || matches(curr, select(ival(1), ival(0), any(&c)))) {
        if (reversed) {
          c = optimizeBoolean(builder.makeUnary(EqZInt32, c));
        }
        if (!Properties::emitsBoolean(c)) {
          // cond ? 1 : 0 ==> !!cond
          c = builder.makeUnary(EqZInt32, builder.makeUnary(EqZInt32, c));
        }
        return curr->type == Type::i64 ? builder.makeUnary(ExtendUInt32, c) : c;
      }
    }
    {
      // Sides are identical, fold
      Expression *ifTrue, *ifFalse, *c;
      if (matches(curr, select(any(&ifTrue), any(&ifFalse), any(&c))) &&
          ExpressionAnalyzer::equal(ifTrue, ifFalse)) {
        auto value = effects(ifTrue);
        if (value.hasSideEffects()) {
          // At best we don't need the condition, but need to execute the
          // value twice. a block is larger than a select by 2 bytes, and we
          // must drop one value, so 3, while we save the condition, so it's
          // not clear this is worth it, TODO
        } else {
          // value has no side effects
          auto condition = effects(c);
          if (!condition.hasSideEffects()) {
            return ifTrue;
          } else {
            // The condition is last, so we need a new local, and it may be a
            // bad idea to use a block like we do for an if. Do it only if we
            // can reorder
            if (!condition.invalidates(value)) {
              return builder.makeSequence(builder.makeDrop(c), ifTrue);
            }
          }
        }
      }
    }
    return nullptr;
  }

  // find added constants in an expression tree, including multiplied/shifted,
  // and combine them note that we ignore division/shift-right, as rounding
  // makes this nonlinear, so not a valid opt
  Expression* optimizeAddedConstants(Binary* binary) {
    assert(binary->type.isInteger());

    uint64_t constant = 0;
    std::vector<Const*> constants;

    struct SeekState {
      Expression* curr;
      uint64_t mul;
      SeekState(Expression* curr, uint64_t mul) : curr(curr), mul(mul) {}
    };
    std::vector<SeekState> seekStack;
    seekStack.emplace_back(binary, 1);
    while (!seekStack.empty()) {
      auto state = seekStack.back();
      seekStack.pop_back();
      auto curr = state.curr;
      auto mul = state.mul;
      if (auto* c = curr->dynCast<Const>()) {
        uint64_t value = c->value.getInteger();
        if (value != 0ULL) {
          constant += value * mul;
          constants.push_back(c);
        }
        continue;
      } else if (auto* binary = curr->dynCast<Binary>()) {
        if (binary->op == Abstract::getBinary(binary->type, Abstract::Add)) {
          seekStack.emplace_back(binary->right, mul);
          seekStack.emplace_back(binary->left, mul);
          continue;
        } else if (binary->op ==
                   Abstract::getBinary(binary->type, Abstract::Sub)) {
          // if the left is a zero, ignore it, it's how we negate ints
          auto* left = binary->left->dynCast<Const>();
          seekStack.emplace_back(binary->right, -mul);
          if (!left || !left->value.isZero()) {
            seekStack.emplace_back(binary->left, mul);
          }
          continue;
        } else if (binary->op ==
                   Abstract::getBinary(binary->type, Abstract::Shl)) {
          if (auto* c = binary->right->dynCast<Const>()) {
            seekStack.emplace_back(binary->left,
                                   mul << Bits::getEffectiveShifts(c));
            continue;
          }
        } else if (binary->op ==
                   Abstract::getBinary(binary->type, Abstract::Mul)) {
          if (auto* c = binary->left->dynCast<Const>()) {
            seekStack.emplace_back(binary->right,
                                   mul * (uint64_t)c->value.getInteger());
            continue;
          } else if (auto* c = binary->right->dynCast<Const>()) {
            seekStack.emplace_back(binary->left,
                                   mul * (uint64_t)c->value.getInteger());
            continue;
          }
        }
      }
    };
    // find all factors
    if (constants.size() <= 1) {
      // nothing much to do, except for the trivial case of adding/subbing a
      // zero
      if (auto* c = binary->right->dynCast<Const>()) {
        if (c->value.isZero()) {
          return binary->left;
        }
      }
      return nullptr;
    }
    // wipe out all constants, we'll replace with a single added one
    for (auto* c : constants) {
      c->value = Literal::makeZero(c->type);
    }
    // remove added/subbed zeros
    struct ZeroRemover : public PostWalker<ZeroRemover> {
      // TODO: we could save the binarys and costs we drop, and reuse them later

      PassOptions& passOptions;

      ZeroRemover(PassOptions& passOptions) : passOptions(passOptions) {}

      void visitBinary(Binary* curr) {
        if (!curr->type.isInteger()) {
          return;
        }
        FeatureSet features = getModule()->features;
        auto type = curr->type;
        auto* left = curr->left->dynCast<Const>();
        auto* right = curr->right->dynCast<Const>();
        if (curr->op == Abstract::getBinary(type, Abstract::Add)) {
          if (left && left->value.isZero()) {
            replaceCurrent(curr->right);
            return;
          }
          if (right && right->value.isZero()) {
            replaceCurrent(curr->left);
            return;
          }
        } else if (curr->op == Abstract::getBinary(type, Abstract::Sub)) {
          // we must leave a left zero, as it is how we negate ints
          if (right && right->value.isZero()) {
            replaceCurrent(curr->left);
            return;
          }
        } else if (curr->op == Abstract::getBinary(type, Abstract::Shl)) {
          // shifting a 0 is a 0, or anything by 0 has no effect, all unless the
          // shift has side effects
          if (((left && left->value.isZero()) ||
               (right && Bits::getEffectiveShifts(right) == 0)) &&
              !EffectAnalyzer(passOptions, features, curr->right)
                 .hasSideEffects()) {
            replaceCurrent(curr->left);
            return;
          }
        } else if (curr->op == Abstract::getBinary(type, Abstract::Mul)) {
          // multiplying by zero is a zero, unless the other side has side
          // effects
          if (left && left->value.isZero() &&
              !EffectAnalyzer(passOptions, features, curr->right)
                 .hasSideEffects()) {
            replaceCurrent(left);
            return;
          }
          if (right && right->value.isZero() &&
              !EffectAnalyzer(passOptions, features, curr->left)
                 .hasSideEffects()) {
            replaceCurrent(right);
            return;
          }
        }
      }
    };
    Expression* walked = binary;
    ZeroRemover remover(getPassOptions());
    remover.setModule(getModule());
    remover.walk(walked);
    if (constant == 0ULL) {
      return walked; // nothing more to do
    }
    if (auto* c = walked->dynCast<Const>()) {
      assert(c->value.isZero());
      // Accumulated 64-bit constant value in 32-bit context will be wrapped
      // during downcasting. So it's valid unification for 32-bit and 64-bit
      // values.
      c->value = Literal::makeFromInt64(constant, c->type);
      return c;
    }
    Builder builder(*getModule());
    return builder.makeBinary(
      Abstract::getBinary(walked->type, Abstract::Add),
      walked,
      builder.makeConst(Literal::makeFromInt64(constant, walked->type)));
  }

  //   expensive1 | expensive2 can be turned into expensive1 ? 1 : expensive2,
  //   and expensive | cheap     can be turned into cheap     ? 1 : expensive,
  // so that we can avoid one expensive computation, if it has no side effects.
  Expression* conditionalizeExpensiveOnBitwise(Binary* binary) {
    // this operation can increase code size, so don't always do it
    auto& options = getPassRunner()->options;
    if (options.optimizeLevel < 2 || options.shrinkLevel > 0) {
      return nullptr;
    }
    const auto MIN_COST = 7;
    assert(binary->op == AndInt32 || binary->op == OrInt32);
    if (binary->right->is<Const>()) {
      return nullptr; // trivial
    }
    // bitwise logical operator on two non-numerical values, check if they are
    // boolean
    auto* left = binary->left;
    auto* right = binary->right;
    if (!Properties::emitsBoolean(left) || !Properties::emitsBoolean(right)) {
      return nullptr;
    }
    auto leftEffects = effects(left);
    auto rightEffects = effects(right);
    auto leftHasSideEffects = leftEffects.hasSideEffects();
    auto rightHasSideEffects = rightEffects.hasSideEffects();
    if (leftHasSideEffects && rightHasSideEffects) {
      return nullptr; // both must execute
    }
    // canonicalize with side effects, if any, happening on the left
    if (rightHasSideEffects) {
      if (CostAnalyzer(left).cost < MIN_COST) {
        return nullptr; // avoidable code is too cheap
      }
      if (leftEffects.invalidates(rightEffects)) {
        return nullptr; // cannot reorder
      }
      std::swap(left, right);
    } else if (leftHasSideEffects) {
      if (CostAnalyzer(right).cost < MIN_COST) {
        return nullptr; // avoidable code is too cheap
      }
    } else {
      // no side effects, reorder based on cost estimation
      auto leftCost = CostAnalyzer(left).cost;
      auto rightCost = CostAnalyzer(right).cost;
      if (std::max(leftCost, rightCost) < MIN_COST) {
        return nullptr; // avoidable code is too cheap
      }
      // canonicalize with expensive code on the right
      if (leftCost > rightCost) {
        std::swap(left, right);
      }
    }
    // worth it! perform conditionalization
    Builder builder(*getModule());
    if (binary->op == OrInt32) {
      return builder.makeIf(
        left, builder.makeConst(Literal(int32_t(1))), right);
    } else { // &
      return builder.makeIf(
        left, right, builder.makeConst(Literal(int32_t(0))));
    }
  }

  // We can combine `or` operations, e.g.
  //   (x > y) | (x == y)    ==>    x >= y
  Expression* combineOr(Binary* binary) {
    assert(binary->op == OrInt32);
    if (auto* left = binary->left->dynCast<Binary>()) {
      if (auto* right = binary->right->dynCast<Binary>()) {
        if (left->op != right->op &&
            ExpressionAnalyzer::equal(left->left, right->left) &&
            ExpressionAnalyzer::equal(left->right, right->right) &&
            !effects(left->left).hasSideEffects() &&
            !effects(left->right).hasSideEffects()) {
          switch (left->op) {
            //   (x > y) | (x == y)    ==>    x >= y
            case EqInt32: {
              if (right->op == GtSInt32) {
                left->op = GeSInt32;
                return left;
              }
              break;
            }
            default: {
            }
          }
        }
      }
    }
    return nullptr;
  }

  // fold constant factors into the offset
  void optimizeMemoryAccess(Expression*& ptr, Address& offset) {
    // ptr may be a const, but it isn't worth folding that in (we still have a
    // const); in fact, it's better to do the opposite for gzip purposes as well
    // as for readability.
    auto* last = ptr->dynCast<Const>();
    if (last) {
      uint64_t value64 = last->value.getInteger();
      uint64_t offset64 = offset;
      if (getModule()->memory.is64()) {
        last->value = Literal(int64_t(value64 + offset64));
        offset = 0;
      } else {
        // don't do this if it would wrap the pointer
        if (value64 <= uint64_t(std::numeric_limits<int32_t>::max()) &&
            offset64 <= uint64_t(std::numeric_limits<int32_t>::max()) &&
            value64 + offset64 <=
              uint64_t(std::numeric_limits<int32_t>::max())) {
          last->value = Literal(int32_t(value64 + offset64));
          offset = 0;
        }
      }
    }
  }

  // Optimize a multiply by a power of two on the right, which
  // can be a shift.
  // This doesn't shrink code size, and VMs likely optimize it anyhow,
  // but it's still worth doing since
  //  * Often shifts are more common than muls.
  //  * The constant is smaller.
  template<typename T> Expression* optimizePowerOf2Mul(Binary* binary, T c) {
    static_assert(std::is_same<T, uint32_t>::value ||
                    std::is_same<T, uint64_t>::value,
                  "type mismatch");
    auto shifts = Bits::countTrailingZeroes(c);
    binary->op = std::is_same<T, uint32_t>::value ? ShlInt32 : ShlInt64;
    binary->right->cast<Const>()->value = Literal(static_cast<T>(shifts));
    return binary;
  }

  // Optimize an unsigned divide / remainder by a power of two on the right
  // This doesn't shrink code size, and VMs likely optimize it anyhow,
  // but it's still worth doing since
  //  * Usually ands are more common than urems.
  //  * The constant is slightly smaller.
  template<typename T> Expression* optimizePowerOf2URem(Binary* binary, T c) {
    static_assert(std::is_same<T, uint32_t>::value ||
                    std::is_same<T, uint64_t>::value,
                  "type mismatch");
    binary->op = std::is_same<T, uint32_t>::value ? AndInt32 : AndInt64;
    binary->right->cast<Const>()->value = Literal(c - 1);
    return binary;
  }

  template<typename T> Expression* optimizePowerOf2UDiv(Binary* binary, T c) {
    static_assert(std::is_same<T, uint32_t>::value ||
                    std::is_same<T, uint64_t>::value,
                  "type mismatch");
    auto shifts = Bits::countTrailingZeroes(c);
    binary->op = std::is_same<T, uint32_t>::value ? ShrUInt32 : ShrUInt64;
    binary->right->cast<Const>()->value = Literal(static_cast<T>(shifts));
    return binary;
  }

  template<typename T> Expression* optimizePowerOf2FDiv(Binary* binary, T c) {
    //
    // x / C_pot    =>   x * (C_pot ^ -1)
    //
    // Explanation:
    // Floating point numbers are represented as:
    //    ((-1) ^ sign) * (2 ^ (exp - bias)) * (1 + significand)
    //
    // If we have power of two numbers, then the mantissa (significand)
    // is all zeros. Let's focus on the exponent, ignoring the sign part:
    //    (2 ^ (exp - bias))
    //
    // and for inverted power of two floating point:
    //     1.0 / (2 ^ (exp - bias))   ->   2 ^ -(exp - bias)
    //
    // So inversion of C_pot is valid because it changes only the sign
    // of the exponent part and doesn't touch the significand part,
    // which remains the same (zeros).
    static_assert(std::is_same<T, float>::value ||
                    std::is_same<T, double>::value,
                  "type mismatch");
    double invDivisor = 1.0 / (double)c;
    binary->op = std::is_same<T, float>::value ? MulFloat32 : MulFloat64;
    binary->right->cast<Const>()->value = Literal(static_cast<T>(invDivisor));
    return binary;
  }

  Expression* makeZeroExt(Expression* curr, int32_t bits) {
    Builder builder(*getModule());
    return builder.makeBinary(
      AndInt32, curr, builder.makeConst(Literal(Bits::lowBitMask(bits))));
  }

  // given an "almost" sign extend - either a proper one, or it
  // has too many shifts left - we remove the sign extend. If there are
  // too many shifts, we split the shifts first, so this removes the
  // two sign extend shifts and adds one (smaller one)
  Expression* removeAlmostSignExt(Binary* outer) {
    auto* inner = outer->left->cast<Binary>();
    auto* outerConst = outer->right->cast<Const>();
    auto* innerConst = inner->right->cast<Const>();
    auto* value = inner->left;
    if (outerConst->value == innerConst->value) {
      return value;
    }
    // add a shift, by reusing the existing node
    innerConst->value = innerConst->value.sub(outerConst->value);
    return inner;
  }

  // check if an expression is already sign-extended
  bool isSignExted(Expression* curr, Index bits) {
    if (Properties::getSignExtValue(curr)) {
      return Properties::getSignExtBits(curr) == bits;
    }
    if (auto* get = curr->dynCast<LocalGet>()) {
      // check what we know about the local
      return localInfo[get->index].signExtedBits == bits;
    }
    return false;
  }

  // optimize trivial math operations, given that the right side of a binary
  // is a constant
  Expression* optimizeWithConstantOnRight(Binary* curr) {
    using namespace Match;
    using namespace Abstract;
    Builder builder(*getModule());
    Expression* left;
    auto* right = curr->right->cast<Const>();
    auto type = curr->right->type;

    // Operations on zero
    if (matches(curr, binary(Shl, any(&left), ival(0))) ||
        matches(curr, binary(ShrU, any(&left), ival(0))) ||
        matches(curr, binary(ShrS, any(&left), ival(0))) ||
        matches(curr, binary(Or, any(&left), ival(0))) ||
        matches(curr, binary(Xor, any(&left), ival(0)))) {
      return left;
    }
    if (matches(curr, binary(Mul, pure(&left), ival(0))) ||
        matches(curr, binary(And, pure(&left), ival(0)))) {
      return right;
    }
    // x == 0   ==>   eqz x
    if (matches(curr, binary(Eq, any(&left), ival(0)))) {
      return builder.makeUnary(Abstract::getUnary(type, EqZ), left);
    }
    // Operations on one
    // (signed)x % 1   ==>   0
    if (matches(curr, binary(RemS, pure(&left), ival(1)))) {
      right->value = Literal::makeZero(type);
      return right;
    }
    // (signed)x % C_pot != 0   ==>  (x & (abs(C_pot) - 1)) != 0
    {
      Const* c;
      Binary* inner;
      if (matches(curr,
                  binary(Ne, binary(&inner, RemS, any(), ival(&c)), ival(0))) &&
          (c->value.isSignedMin() ||
           Bits::isPowerOf2(c->value.abs().getInteger()))) {
        inner->op = Abstract::getBinary(c->type, And);
        if (c->value.isSignedMin()) {
          c->value = Literal::makeSignedMax(c->type);
        } else {
          c->value = c->value.abs().sub(Literal::makeOne(c->type));
        }
        return curr;
      }
    }
    // i32(bool(x)) == 1  ==>  i32(bool(x))
    // i32(bool(x)) != 0  ==>  i32(bool(x))
    // i32(bool(x)) & 1   ==>  i32(bool(x))
    // i64(bool(x)) & 1   ==>  i64(bool(x))
    if ((matches(curr, binary(EqInt32, any(&left), i32(1))) ||
         matches(curr, binary(NeInt32, any(&left), i32(0))) ||
         matches(curr, binary(And, any(&left), ival(1)))) &&
        Bits::getMaxBits(left, this) == 1) {
      return left;
    }
    // i64(bool(x)) == 1  ==>  i32(bool(x))
    // i64(bool(x)) != 0  ==>  i32(bool(x))
    if ((matches(curr, binary(EqInt64, any(&left), i64(1))) ||
         matches(curr, binary(NeInt64, any(&left), i64(0)))) &&
        Bits::getMaxBits(left, this) == 1) {
      return builder.makeUnary(WrapInt64, left);
    }
    // bool(x) != 1  ==>  !bool(x)
    if (matches(curr, binary(Ne, any(&left), ival(1))) &&
        Bits::getMaxBits(left, this) == 1) {
      return builder.makeUnary(Abstract::getUnary(type, EqZ), left);
    }
    // bool(x) | 1  ==>  1
    if (matches(curr, binary(Or, pure(&left), ival(1))) &&
        Bits::getMaxBits(left, this) == 1) {
      return right;
    }

    // Operations on all 1s
    // x & -1   ==>   x
    if (matches(curr, binary(And, any(&left), ival(-1)))) {
      return left;
    }
    // x | -1   ==>   -1
    if (matches(curr, binary(Or, pure(&left), ival(-1)))) {
      return right;
    }
    // (signed)x % -1   ==>   0
    if (matches(curr, binary(RemS, pure(&left), ival(-1)))) {
      right->value = Literal::makeZero(type);
      return right;
    }
    // i32(x) / i32.min_s   ==>   x == i32.min_s
    if (matches(
          curr,
          binary(DivSInt32, any(), i32(std::numeric_limits<int32_t>::min())))) {
      curr->op = EqInt32;
      return curr;
    }
    // i64(x) / i64.min_s   ==>   i64(x == i64.min_s)
    // only for zero shrink level
    if (getPassOptions().shrinkLevel == 0 &&
        matches(
          curr,
          binary(DivSInt64, any(), i64(std::numeric_limits<int64_t>::min())))) {
      curr->op = EqInt64;
      curr->type = Type::i32;
      return Builder(*getModule()).makeUnary(ExtendUInt32, curr);
    }
    // (unsigned)x > -1   ==>   0
    if (matches(curr, binary(GtU, pure(&left), ival(-1)))) {
      right->value = Literal::makeZero(Type::i32);
      right->type = Type::i32;
      return right;
    }
    // (unsigned)x < -1   ==>   x != -1
    // Friendlier to JS emitting as we don't need to write an unsigned -1 value
    // which is large.
    if (matches(curr, binary(LtU, any(), ival(-1)))) {
      curr->op = Abstract::getBinary(type, Ne);
      return curr;
    }
    // x * -1   ==>   0 - x
    if (matches(curr, binary(Mul, any(&left), ival(-1)))) {
      right->value = Literal::makeZero(type);
      curr->op = Abstract::getBinary(type, Sub);
      curr->left = right;
      curr->right = left;
      return curr;
    }
    // (unsigned)x <= -1   ==>   1
    if (matches(curr, binary(LeU, pure(&left), ival(-1)))) {
      right->value = Literal::makeOne(Type::i32);
      right->type = Type::i32;
      return right;
    }
    {
      // ~(1 << x) aka (1 << x) ^ -1  ==>  rotl(-2, x)
      Expression* x;
      if (matches(curr, binary(Xor, binary(Shl, ival(1), any(&x)), ival(-1)))) {
        curr->op = Abstract::getBinary(type, RotL);
        right->value = Literal::makeFromInt32(-2, type);
        curr->left = right;
        curr->right = x;
        return curr;
      }
    }
    {
      // Wasm binary encoding uses signed LEBs, which slightly favor negative
      // numbers: -64 is more efficient than +64 etc., as well as other powers
      // of two 7 bits etc. higher. we therefore prefer x - -64 over x + 64. in
      // theory we could just prefer negative numbers over positive, but that
      // can have bad effects on gzip compression (as it would mean more
      // subtractions than the more common additions). TODO: Simplify this by
      // adding an ival matcher than can bind int64_t vars.
      int64_t value;
      if ((matches(curr, binary(Add, any(), ival(&value))) ||
           matches(curr, binary(Sub, any(), ival(&value)))) &&
          (value == 0x40 || value == 0x2000 || value == 0x100000 ||
           value == 0x8000000 || value == 0x400000000LL ||
           value == 0x20000000000LL || value == 0x1000000000000LL ||
           value == 0x80000000000000LL || value == 0x4000000000000000LL)) {
        right->value = right->value.neg();
        if (matches(curr, binary(Add, any(), constant()))) {
          curr->op = Abstract::getBinary(type, Sub);
        } else {
          curr->op = Abstract::getBinary(type, Add);
        }
        return curr;
      }
    }
    {
      double value;
      if (matches(curr, binary(Sub, any(), fval(&value))) && value == 0.0) {
        // x - (-0.0)   ==>   x + 0.0
        if (std::signbit(value)) {
          curr->op = Abstract::getBinary(type, Add);
          right->value = right->value.neg();
          return curr;
        } else if (fastMath) {
          // x - 0.0   ==>   x
          return curr->left;
        }
      }
    }
    {
      // x * 2.0  ==>  x + x
      // but we apply this only for simple expressions like
      // local.get and global.get for avoid using extra local
      // variable.
      Expression* x;
      if (matches(curr, binary(Mul, any(&x), fval(2.0))) &&
          (x->is<LocalGet>() || x->is<GlobalGet>())) {
        curr->op = Abstract::getBinary(type, Abstract::Add);
        curr->right = ExpressionManipulator::copy(x, *getModule());
        return curr;
      }
    }
    {
      // x + (-0.0)   ==>   x
      double value;
      if (fastMath && matches(curr, binary(Add, any(), fval(&value))) &&
          value == 0.0 && std::signbit(value)) {
        return curr->left;
      }
    }
    // -x * fval(C)   ==>   x * -C
    // -x / fval(C)   ==>   x / -C
    if (matches(curr, binary(Mul, unary(Neg, any(&left)), fval())) ||
        matches(curr, binary(DivS, unary(Neg, any(&left)), fval()))) {
      right->value = right->value.neg();
      curr->left = left;
      return curr;
    }
    // x * -1.0   ==>   -x
    if (fastMath && matches(curr, binary(Mul, any(), fval(-1.0)))) {
      return builder.makeUnary(Abstract::getUnary(type, Neg), left);
    }
    if (matches(curr, binary(Mul, any(&left), constant(1))) ||
        matches(curr, binary(DivS, any(&left), constant(1))) ||
        matches(curr, binary(DivU, any(&left), constant(1)))) {
      if (curr->type.isInteger() || fastMath) {
        return left;
      }
    }
    return nullptr;
  }

  // optimize trivial math operations, given that the left side of a binary
  // is a constant. since we canonicalize constants to the right for symmetrical
  // operations, we only need to handle asymmetrical ones here
  // TODO: templatize on type?
  Expression* optimizeWithConstantOnLeft(Binary* curr) {
    using namespace Match;
    using namespace Abstract;

    auto type = curr->left->type;
    auto* left = curr->left->cast<Const>();
    // 0 <<>> x   ==>   0
    if (Abstract::hasAnyShift(curr->op) && left->value.isZero() &&
        !effects(curr->right).hasSideEffects()) {
      return curr->left;
    }
    // (signed)-1 >> x   ==>   -1
    // rotl(-1, x)       ==>   -1
    // rotr(-1, x)       ==>   -1
    if ((curr->op == Abstract::getBinary(type, ShrS) ||
         curr->op == Abstract::getBinary(type, RotL) ||
         curr->op == Abstract::getBinary(type, RotR)) &&
        left->value.getInteger() == -1LL &&
        !effects(curr->right).hasSideEffects()) {
      return curr->left;
    }
    {
      // C1 - (x + C2)  ==>  (C1 - C2) - x
      Const *c1, *c2;
      Expression* x;
      if (matches(curr,
                  binary(Sub, ival(&c1), binary(Add, any(&x), ival(&c2))))) {
        left->value = c1->value.sub(c2->value);
        curr->right = x;
        return curr;
      }
      // C1 - (x - C2)  ==>  (C1 + C2) - x
      if (matches(curr,
                  binary(Sub, ival(&c1), binary(Sub, any(&x), ival(&c2))))) {
        left->value = c1->value.add(c2->value);
        curr->right = x;
        return curr;
      }
      // C1 - (C2 - x)  ==>   x + (C1 - C2)
      if (matches(curr,
                  binary(Sub, ival(&c1), binary(Sub, ival(&c2), any(&x))))) {
        left->value = c1->value.sub(c2->value);
        if (left->value.isNegative()) {
          // -C1 - (C2 - x)  ==>  x - (C1 - C2)
          left->value = left->value.neg();
          curr->op = Abstract::getBinary(type, Sub);
        } else {
          curr->op = Abstract::getBinary(type, Add);
        }
        curr->right = x;
        std::swap(curr->left, curr->right);
        return curr;
      }
    }
    {
      // fval(C) / -x   ==>  -C / x
      Expression* right;
      if (matches(curr, binary(DivS, fval(), unary(Neg, any(&right))))) {
        left->value = left->value.neg();
        curr->right = right;
        return curr;
      }
    }
    return nullptr;
  }

  // TODO: templatize on type?
  Expression* optimizeRelational(Binary* curr) {
    auto type = curr->right->type;
    if (curr->left->type.isInteger()) {
      if (curr->op == Abstract::getBinary(type, Abstract::Eq) ||
          curr->op == Abstract::getBinary(type, Abstract::Ne)) {
        if (auto* left = curr->left->dynCast<Binary>()) {
          // TODO: inequalities can also work, if the constants do not overflow
          // integer math, even on 2s complement, allows stuff like
          // x + 5 == 7
          //   =>
          //     x == 2
          if (left->op == Abstract::getBinary(type, Abstract::Add) ||
              left->op == Abstract::getBinary(type, Abstract::Sub)) {
            if (auto* leftConst = left->right->dynCast<Const>()) {
              if (auto* rightConst = curr->right->dynCast<Const>()) {
                return combineRelationalConstants(
                  curr, left, leftConst, nullptr, rightConst);
              } else if (auto* rightBinary = curr->right->dynCast<Binary>()) {
                if (rightBinary->op ==
                      Abstract::getBinary(type, Abstract::Add) ||
                    rightBinary->op ==
                      Abstract::getBinary(type, Abstract::Sub)) {
                  if (auto* rightConst = rightBinary->right->dynCast<Const>()) {
                    return combineRelationalConstants(
                      curr, left, leftConst, rightBinary, rightConst);
                  }
                }
              }
            }
          }
        }
      }
      // signed(x - y) <=> 0  =>  x <=> y
      //
      // unsigned(x - y) > 0    =>   x != y
      // unsigned(x - y) <= 0   =>   x == y
      {
        using namespace Match;

        BinaryOp op;
        Binary* inner;
        // unsigned(x - y) > 0    =>   x != y
        if (matches(curr,
                    binary(Abstract::GtU,
                           binary(&inner, Abstract::Sub, any(), any()),
                           ival(0)))) {
          curr->op = Abstract::getBinary(type, Abstract::Ne);
          curr->right = inner->right;
          curr->left = inner->left;
          return curr;
        }
        // unsigned(x - y) <= 0   =>   x == y
        if (matches(curr,
                    binary(Abstract::LeU,
                           binary(&inner, Abstract::Sub, any(), any()),
                           ival(0)))) {
          curr->op = Abstract::getBinary(type, Abstract::Eq);
          curr->right = inner->right;
          curr->left = inner->left;
          return curr;
        }
        // signed(x - y) <=> 0  =>  x <=> y
        if (matches(curr,
                    binary(&op,
                           binary(&inner, Abstract::Sub, any(), any()),
                           ival(0))) &&
            (op == Abstract::getBinary(type, Abstract::Eq) ||
             op == Abstract::getBinary(type, Abstract::Ne) ||
             op == Abstract::getBinary(type, Abstract::LeS) ||
             op == Abstract::getBinary(type, Abstract::LtS) ||
             op == Abstract::getBinary(type, Abstract::GeS) ||
             op == Abstract::getBinary(type, Abstract::GtS))) {
          curr->right = inner->right;
          curr->left = inner->left;
          return curr;
        }
      }
    }
    return nullptr;
  }

  Expression* deduplicateUnary(Unary* unaryOuter) {
    if (auto* unaryInner = unaryOuter->value->dynCast<Unary>()) {
      if (unaryInner->op == unaryOuter->op) {
        switch (unaryInner->op) {
          case NegFloat32:
          case NegFloat64: {
            // neg(neg(x))  ==>   x
            return unaryInner->value;
          }
          case AbsFloat32:
          case CeilFloat32:
          case FloorFloat32:
          case TruncFloat32:
          case NearestFloat32:
          case AbsFloat64:
          case CeilFloat64:
          case FloorFloat64:
          case TruncFloat64:
          case NearestFloat64: {
            // unaryOp(unaryOp(x))  ==>   unaryOp(x)
            return unaryInner;
          }
          case ExtendS8Int32:
          case ExtendS16Int32: {
            assert(getModule()->features.hasSignExt());
            return unaryInner;
          }
          case EqZInt32: {
            // eqz(eqz(bool(x)))  ==>   bool(x)
            if (Bits::getMaxBits(unaryInner->value, this) == 1) {
              return unaryInner->value;
            }
            break;
          }
          default: {
          }
        }
      }
    }
    return nullptr;
  }

  Expression* deduplicateBinary(Binary* outer) {
    Type type = outer->type;
    if (type.isInteger()) {
      if (auto* inner = outer->right->dynCast<Binary>()) {
        if (outer->op == inner->op) {
          if (!EffectAnalyzer(
                 getPassOptions(), getModule()->features, outer->left)
                 .hasSideEffects()) {
            if (ExpressionAnalyzer::equal(inner->left, outer->left)) {
              // x - (x - y)  ==>   y
              // x ^ (x ^ y)  ==>   y
              if (outer->op == Abstract::getBinary(type, Abstract::Sub) ||
                  outer->op == Abstract::getBinary(type, Abstract::Xor)) {
                return inner->right;
              }
              // x & (x & y)  ==>   x & y
              // x | (x | y)  ==>   x | y
              if (outer->op == Abstract::getBinary(type, Abstract::And) ||
                  outer->op == Abstract::getBinary(type, Abstract::Or)) {
                return inner;
              }
            }
            if (ExpressionAnalyzer::equal(inner->right, outer->left) &&
                canReorder(outer->left, inner->left)) {
              // x ^ (y ^ x)  ==>   y
              // (note that we need the check for reordering here because if
              // e.g. y writes to a local that x reads, the second appearance
              // of x would be different from the first)
              if (outer->op == Abstract::getBinary(type, Abstract::Xor)) {
                return inner->left;
              }

              // x & (y & x)  ==>   y & x
              // x | (y | x)  ==>   y | x
              // (here we need the check for reordering for the more obvious
              // reason that previously x appeared before y, and now y appears
              // first; or, if we tried to emit x [&|] y here, reversing the
              // order, we'd be in the same situation as the previous comment)
              if (outer->op == Abstract::getBinary(type, Abstract::And) ||
                  outer->op == Abstract::getBinary(type, Abstract::Or)) {
                return inner;
              }
            }
          }
        }
      }
      if (auto* inner = outer->left->dynCast<Binary>()) {
        if (outer->op == inner->op) {
          if (!EffectAnalyzer(
                 getPassOptions(), getModule()->features, outer->right)
                 .hasSideEffects()) {
            if (ExpressionAnalyzer::equal(inner->right, outer->right)) {
              // (x ^ y) ^ y  ==>   x
              if (outer->op == Abstract::getBinary(type, Abstract::Xor)) {
                return inner->left;
              }
              // (x % y) % y  ==>   x % y
              // (x & y) & y  ==>   x & y
              // (x | y) | y  ==>   x | y
              if (outer->op == Abstract::getBinary(type, Abstract::RemS) ||
                  outer->op == Abstract::getBinary(type, Abstract::RemU) ||
                  outer->op == Abstract::getBinary(type, Abstract::And) ||
                  outer->op == Abstract::getBinary(type, Abstract::Or)) {
                return inner;
              }
            }
            // See comments in the parallel code earlier about ordering here.
            if (ExpressionAnalyzer::equal(inner->left, outer->right) &&
                canReorder(inner->left, inner->right)) {
              // (x ^ y) ^ x  ==>   y
              if (outer->op == Abstract::getBinary(type, Abstract::Xor)) {
                return inner->right;
              }
              // (x & y) & x  ==>   x & y
              // (x | y) | x  ==>   x | y
              if (outer->op == Abstract::getBinary(type, Abstract::And) ||
                  outer->op == Abstract::getBinary(type, Abstract::Or)) {
                return inner;
              }
            }
          }
        }
      }
    }
    return nullptr;
  }

  // given a relational binary with a const on both sides, combine the constants
  // left is also a binary, and has a constant; right may be just a constant, in
  // which case right is nullptr
  Expression* combineRelationalConstants(Binary* binary,
                                         Binary* left,
                                         Const* leftConst,
                                         Binary* right,
                                         Const* rightConst) {
    auto type = binary->right->type;
    // we fold constants to the right
    Literal extra = leftConst->value;
    if (left->op == Abstract::getBinary(type, Abstract::Sub)) {
      extra = extra.neg();
    }
    if (right && right->op == Abstract::getBinary(type, Abstract::Sub)) {
      extra = extra.neg();
    }
    rightConst->value = rightConst->value.sub(extra);
    binary->left = left->left;
    return binary;
  }

  Expression* optimizeMemoryCopy(MemoryCopy* memCopy) {
    PassOptions options = getPassOptions();

    if (options.ignoreImplicitTraps) {
      if (ExpressionAnalyzer::equal(memCopy->dest, memCopy->source)) {
        // memory.copy(x, x, sz)  ==>  {drop(x), drop(x), drop(sz)}
        Builder builder(*getModule());
        return builder.makeBlock({builder.makeDrop(memCopy->dest),
                                  builder.makeDrop(memCopy->source),
                                  builder.makeDrop(memCopy->size)});
      }
    }

    // memory.copy(dst, src, C)  ==>  store(dst, load(src))
    if (auto* csize = memCopy->size->dynCast<Const>()) {
      auto bytes = csize->value.geti32();
      Builder builder(*getModule());

      switch (bytes) {
        case 0: {
          if (options.ignoreImplicitTraps) {
            // memory.copy(dst, src, 0)  ==>  {drop(dst), drop(src)}
            return builder.makeBlock({builder.makeDrop(memCopy->dest),
                                      builder.makeDrop(memCopy->source)});
          }
          break;
        }
        case 1:
        case 2:
        case 4: {
          return builder.makeStore(
            bytes, // bytes
            0,     // offset
            1,     // align
            memCopy->dest,
            builder.makeLoad(bytes, false, 0, 1, memCopy->source, Type::i32),
            Type::i32);
        }
        case 8: {
          return builder.makeStore(
            bytes, // bytes
            0,     // offset
            1,     // align
            memCopy->dest,
            builder.makeLoad(bytes, false, 0, 1, memCopy->source, Type::i64),
            Type::i64);
        }
        case 16: {
          if (options.shrinkLevel == 0) {
            // This adds an extra 2 bytes so apply it only for
            // minimal shrink level
            if (getModule()->features.hasSIMD()) {
              return builder.makeStore(
                bytes, // bytes
                0,     // offset
                1,     // align
                memCopy->dest,
                builder.makeLoad(
                  bytes, false, 0, 1, memCopy->source, Type::v128),
                Type::v128);
            }
          }
        }
        default: {
        }
      }
    }
    return nullptr;
  }

  // given a binary expression with equal children and no side effects in
  // either, we can fold various things
  Expression* optimizeBinaryWithEqualEffectlessChildren(Binary* binary) {
    // TODO add: perhaps worth doing 2*x if x is quite large?
    switch (binary->op) {
      case SubInt32:
      case XorInt32:
      case SubInt64:
      case XorInt64:
        return LiteralUtils::makeZero(binary->left->type, *getModule());
      case NeInt32:
      case LtSInt32:
      case LtUInt32:
      case GtSInt32:
      case GtUInt32:
      case NeInt64:
      case LtSInt64:
      case LtUInt64:
      case GtSInt64:
      case GtUInt64:
        return LiteralUtils::makeZero(Type::i32, *getModule());
      case AndInt32:
      case OrInt32:
      case AndInt64:
      case OrInt64:
        return binary->left;
      case EqInt32:
      case LeSInt32:
      case LeUInt32:
      case GeSInt32:
      case GeUInt32:
      case EqInt64:
      case LeSInt64:
      case LeUInt64:
      case GeSInt64:
      case GeUInt64:
        return LiteralUtils::makeFromInt32(1, Type::i32, *getModule());
      default:
        return nullptr;
    }
  }

  BinaryOp invertBinaryOp(BinaryOp op) {
    // use de-morgan's laws
    switch (op) {
      case EqInt32:
        return NeInt32;
      case NeInt32:
        return EqInt32;
      case LtSInt32:
        return GeSInt32;
      case LtUInt32:
        return GeUInt32;
      case LeSInt32:
        return GtSInt32;
      case LeUInt32:
        return GtUInt32;
      case GtSInt32:
        return LeSInt32;
      case GtUInt32:
        return LeUInt32;
      case GeSInt32:
        return LtSInt32;
      case GeUInt32:
        return LtUInt32;

      case EqInt64:
        return NeInt64;
      case NeInt64:
        return EqInt64;
      case LtSInt64:
        return GeSInt64;
      case LtUInt64:
        return GeUInt64;
      case LeSInt64:
        return GtSInt64;
      case LeUInt64:
        return GtUInt64;
      case GtSInt64:
        return LeSInt64;
      case GtUInt64:
        return LeUInt64;
      case GeSInt64:
        return LtSInt64;
      case GeUInt64:
        return LtUInt64;

      case EqFloat32:
        return NeFloat32;
      case NeFloat32:
        return EqFloat32;

      case EqFloat64:
        return NeFloat64;
      case NeFloat64:
        return EqFloat64;

      default:
        return InvalidBinary;
    }
  }

  BinaryOp reverseRelationalOp(BinaryOp op) {
    switch (op) {
      case EqInt32:
        return EqInt32;
      case NeInt32:
        return NeInt32;
      case LtSInt32:
        return GtSInt32;
      case LtUInt32:
        return GtUInt32;
      case LeSInt32:
        return GeSInt32;
      case LeUInt32:
        return GeUInt32;
      case GtSInt32:
        return LtSInt32;
      case GtUInt32:
        return LtUInt32;
      case GeSInt32:
        return LeSInt32;
      case GeUInt32:
        return LeUInt32;

      case EqInt64:
        return EqInt64;
      case NeInt64:
        return NeInt64;
      case LtSInt64:
        return GtSInt64;
      case LtUInt64:
        return GtUInt64;
      case LeSInt64:
        return GeSInt64;
      case LeUInt64:
        return GeUInt64;
      case GtSInt64:
        return LtSInt64;
      case GtUInt64:
        return LtUInt64;
      case GeSInt64:
        return LeSInt64;
      case GeUInt64:
        return LeUInt64;

      case EqFloat32:
        return EqFloat32;
      case NeFloat32:
        return NeFloat32;
      case LtFloat32:
        return GtFloat32;
      case LeFloat32:
        return GeFloat32;
      case GtFloat32:
        return LtFloat32;
      case GeFloat32:
        return LeFloat32;

      case EqFloat64:
        return EqFloat64;
      case NeFloat64:
        return NeFloat64;
      case LtFloat64:
        return GtFloat64;
      case LeFloat64:
        return GeFloat64;
      case GtFloat64:
        return LtFloat64;
      case GeFloat64:
        return LeFloat64;

      default:
        return InvalidBinary;
    }
  }

  BinaryOp makeUnsignedBinaryOp(BinaryOp op) {
    switch (op) {
      case DivSInt32:
        return DivUInt32;
      case RemSInt32:
        return RemUInt32;
      case ShrSInt32:
        return ShrUInt32;
      case LtSInt32:
        return LtUInt32;
      case LeSInt32:
        return LeUInt32;
      case GtSInt32:
        return GtUInt32;
      case GeSInt32:
        return GeUInt32;

      case DivSInt64:
        return DivUInt64;
      case RemSInt64:
        return RemUInt64;
      case ShrSInt64:
        return ShrUInt64;
      case LtSInt64:
        return LtUInt64;
      case LeSInt64:
        return LeUInt64;
      case GtSInt64:
        return GtUInt64;
      case GeSInt64:
        return GeUInt64;

      default:
        return InvalidBinary;
    }
  }

  bool isSymmetricOrRelational(Binary* binary) {
    if (Properties::isSymmetric(binary) || binary->isRelational()) {
      return true;
    }
    switch (binary->op) {
      case AddFloat32:
      case MulFloat32:
      case AddFloat64:
      case MulFloat64: {
        // If the LHS is known to be non-NaN, the operands can commute.
        // We don't care about the RHS because right now we only know if
        // an expression is non-NaN if it is constant, but if the RHS is
        // constant, then this expression is already canonicalized.
        if (auto* c = binary->left->dynCast<Const>()) {
          return !c->value.isNaN();
        }
        return false;
      }
      default:
        return false;
    }
  }
};

Pass* createOptimizeInstructionsPass() { return new OptimizeInstructions(); }

} // namespace wasm<|MERGE_RESOLUTION|>--- conflicted
+++ resolved
@@ -209,23 +209,6 @@
   // eventually maybe
   Expression* handOptimize(Expression* curr) {
     FeatureSet features = getModule()->features;
-<<<<<<< HEAD
-=======
-    // if this contains dead code, don't bother trying to optimize it, the type
-    // might change (if might not be unreachable if just one arm is, for
-    // example). this optimization pass focuses on actually executing code. the
-    // only exceptions are control flow changes
-    if (curr->type == Type::unreachable && !curr->is<Break>() &&
-        !curr->is<Switch>() && !curr->is<If>()) {
-      return nullptr;
-    }
-    if (auto* binary = curr->dynCast<Binary>()) {
-      if (isSymmetricOrRelational(binary)) {
-        canonicalize(binary);
-      }
-    }
-
->>>>>>> 45f808c5
     {
       // TODO: It is an ongoing project to port more transformations to the
       // match API. Once most of the transformations have been ported, the
