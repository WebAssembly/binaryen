/*
 * Copyright 2024 WebAssembly Community Group participants
 *
 * Licensed under the Apache License, Version 2.0 (the "License");
 * you may not use this file except in compliance with the License.
 * You may obtain a copy of the License at
 *
 *     http://www.apache.org/licenses/LICENSE-2.0
 *
 * Unless required by applicable law or agreed to in writing, software
 * distributed under the License is distributed on an "AS IS" BASIS,
 * WITHOUT WARRANTIES OR CONDITIONS OF ANY KIND, either express or implied.
 * See the License for the specific language governing permissions and
 * limitations under the License.
 */

//
// Optimizes heap (GC) stores.
//
// TODO: Add dead store elimination / load forwarding here.
//

#include "cfg/cfg-traversal.h"
#include "ir/effects.h"
#include "pass.h"
#include "support/unique_deferring_queue.h"
#include "wasm-builder.h"
#include "wasm.h"

namespace wasm {

namespace {

// In each basic block we will store the relevant heap store operations and
// other actions that matter to our analysis.
struct Info {
  std::vector<Expression**> actions;
};

struct HeapStoreOptimization
<<<<<<< HEAD
  : public WalkerPass<CFGWalker<HeapStoreOptimization, Visitor<HeapStoreOptimization>, Info>> {

=======
  : public WalkerPass<
      CFGWalker<HeapStoreOptimization, Visitor<HeapStoreOptimization>, Info>> {
>>>>>>> 7ca5c870
  bool isFunctionParallel() override { return true; }

  // Locals are not modified here.
  bool requiresNonNullableLocalFixups() override { return false; }

  std::unique_ptr<Pass> create() override {
    return std::make_unique<HeapStoreOptimization>();
  }

  using Super = WalkerPass<CFGWalker<HeapStoreOptimization, Visitor<HeapStoreOptimization>, Info>>;

  // Branches outside of the function can be ignored, as we only look at local
  // state in the function. (This may need to change if we do more general dead
  // store elimination.)
  bool ignoreBranchesOutsideOfFunc = true;

  // Track the parent block of expressions we care about.
  std::unordered_map<Expression*, BasicBlock*> expressionBlocks;

  // Store the actions we can optimize for later processing.
  void addAction() {
    if (currBasicBlock) {
      currBasicBlock->contents.actions.push_back(getCurrentPointer());
      expressionBlocks[getCurrent()] = currBasicBlock;
    }
  }
  void visitStructSet(StructSet* curr) { addAction(); }
  void visitBlock(Block* curr) { addAction(); }

  // Override scan so we can note the basic block that struct.set's values are
  // in (we will need that later to check for safety, see
  // optimizeSubsequentStructSet).
  static void scan(HeapStoreOptimization* self, Expression** currp) {
    if (auto* set = (*currp)->dynCast<StructSet>()) {
      self->pushTask(HeapStoreOptimization::doVisitStructSet, currp);
      self->pushTask(HeapStoreOptimization::scan, &set->value);
      self->pushTask(HeapStoreOptimization::notePreSetValue, currp);
      self->pushTask(HeapStoreOptimization::scan, &set->ref);
    } else {
      super::scan(self, currp);
    }
  }
  static void notePreSetValue(HeapStoreOptimization* self, Expression** currp) {
    // We are just about to process the struct.set's value, so the current basic
    // block is where the set's reference just ended, which is where the set's
    // value will begin.
    if (self->currBasicBlock) {
      auto* set = (*currp)->cast<StructSet>();
      self->expressionBlocks[set->ref] = self->currBasicBlock;
    }
  }

  // As we optimize we mark blocks we've reached. This is done in post-order,
  // and allows us to check for forward branches in a useful manner, see
  // optimizeSubsequentStructSet().
  std::unordered_set<BasicBlock*> seenBlocks;

  void visitFunction(Function* curr) {
    // Now that the walk is complete and we have a CFG, find things to optimize.
    for (auto& block : basicBlocks) {
      seenBlocks.insert(block.get());
      for (auto** currp : block->contents.actions) {
        auto* curr = *currp;
        if (auto* set = curr->dynCast<StructSet>()) {
          optimizeStructSet(set, currp);
        } else if (auto* block = curr->dynCast<Block>()) {
          optimizeBlock(block);
        } else {
          WASM_UNREACHABLE("bad action");
        }
      }
    }
  }

  // Optimize a struct.set. Receives also a pointer to where it is referred to,
  // so we can replace it (which we do if we optimize).
  void optimizeStructSet(StructSet* curr, Expression** currp) {
    // If our reference is a tee of a struct.new, we may be able to fold the
    // stored value into the new itself:
    //
    //  (struct.set (local.tee $x (struct.new X Y Z)) X')
    // =>
    //  (local.set $x (struct.new X' Y Z))
    //
    if (auto* tee = curr->ref->dynCast<LocalSet>()) {
      if (auto* new_ = tee->value->dynCast<StructNew>()) {
        if (optimizeSubsequentStructSet(new_, curr, tee->index)) {
          // Success, so we do not need the struct.set any more, and the tee
          // can just be a set instead of us.
          tee->makeSet();
          *currp = tee;
        }
      }
    }
  }

  // Similar to the above with struct.set whose reference is a tee of a new, we
  // can do the same for subsequent sets in a list:
  //
  //  (local.set $x (struct.new X Y Z))
  //  (struct.set (local.get $x) X')
  // =>
  //  (local.set $x (struct.new X' Y Z))
  //
  // We also handle other struct.sets immediately after this one. If the
  // instruction following the new is not a struct.set we push the new down if
  // possible.
  void optimizeBlock(Block* curr) {
    auto& list = curr->list;

    for (Index i = 0; i < list.size(); i++) {
      auto* localSet = list[i]->dynCast<LocalSet>();
      if (!localSet) {
        continue;
      }
      auto* new_ = localSet->value->dynCast<StructNew>();
      if (!new_) {
        continue;
      }

      // This local.set of a struct.new looks good. Find struct.sets after it to
      // optimize.
      Index localSetIndex = i;
      for (Index j = localSetIndex + 1; j < list.size(); j++) {

        // Check that the next instruction is a struct.set on the same local as
        // the struct.new.
        auto* structSet = list[j]->dynCast<StructSet>();
        auto* localGet =
          structSet ? structSet->ref->dynCast<LocalGet>() : nullptr;
        if (!structSet || !localGet || localGet->index != localSet->index) {
          // Any time the pattern no longer matches, we try to push the
          // struct.new further down but if it is not possible we stop
          // optimizing possible struct.sets for this struct.new.
          if (trySwap(list, localSetIndex, j)) {
            // Update the index and continue to try again.
            localSetIndex = j;
            continue;
          }
          break;
        }

        // The pattern matches, try to optimize.
        if (!optimizeSubsequentStructSet(new_, structSet, localGet->index)) {
          break;
        } else {
          // Success. Replace the set with a nop, and continue to perhaps
          // optimize more.
          ExpressionManipulator::nop(structSet);
        }
      }
    }
  }

  // Helper function for optimizeHeapStores. Tries pushing the struct.new at
  // index i down to index j, swapping it with the instruction already at j, so
  // that it is closer to (potential) later struct.sets.
  bool trySwap(ExpressionList& list, Index i, Index j) {
    if (j == list.size() - 1) {
      // There is no reason to swap with the last element of the list as it
      // won't match the pattern because there wont be anything after. This also
      // avoids swapping an instruction that does not leave anything in the
      // stack by one that could leave something, and that which would be
      // incorrect.
      return false;
    }

    if (list[j]->is<LocalSet>() &&
        list[j]->dynCast<LocalSet>()->value->is<StructNew>()) {
      // Don't swap two struct.new instructions to avoid going back and forth.
      return false;
    }
    // Check if the two expressions can be swapped safely considering their
    // effects.
    auto firstEffects = effects(list[i]);
    auto secondEffects = effects(list[j]);
    if (secondEffects.invalidates(firstEffects)) {
      return false;
    }

    std::swap(list[i], list[j]);
    return true;
  }

  // Given a struct.new and a struct.set that occurs right after it, and that
  // applies to the same data, try to apply the set during the new. This can be
  // either with a nested tee:
  //
  //  (struct.set
  //    (local.tee $x (struct.new X Y Z))
  //    X'
  //  )
  // =>
  //  (local.set $x (struct.new X' Y Z))
  //
  // or without:
  //
  //  (local.set $x (struct.new X Y Z))
  //  (struct.set (local.get $x) X')
  // =>
  //  (local.set $x (struct.new X' Y Z))
  //
  // Returns true if we succeeded.
  bool optimizeSubsequentStructSet(StructNew* new_,
                                   StructSet* set,
                                   Index refLocalIndex) {
    // Leave unreachable code for DCE, to avoid updating types here.
    if (new_->type == Type::unreachable || set->type == Type::unreachable) {
      return false;
    }

    auto index = set->index;
    auto& operands = new_->operands;

    // Check for effects that prevent us moving the struct.set's value (X' in
    // the function comment) into its new position in the struct.new. First, it
    // must be ok to move it past the local.set (otherwise, it might read from
    // memory using that local, and depend on the struct.new having already
    // occurred; or, if it writes to that local, then it would cross another
    // write).
    auto setValueEffects = effects(set->value);
    if (setValueEffects.localsRead.count(refLocalIndex) ||
        setValueEffects.localsWritten.count(refLocalIndex)) {
      return false;
    }

    // We must move the set's value past indexes greater than it (Y and Z in
    // the example in the comment on this function). If this is not with_default
    // then we must check for effects.
    // TODO When this function is called repeatedly in a sequence this can
    //      become quadratic - perhaps we should memoize (though, struct sizes
    //      tend to not be ridiculously large).
    if (!new_->isWithDefault()) {
      for (Index i = index + 1; i < operands.size(); i++) {
        auto operandEffects = effects(operands[i]);
        if (operandEffects.invalidates(setValueEffects)) {
          // TODO: we could use locals to reorder everything
          return false;
        }
      }
    }

    // We must also be careful of branches out from the value. For example:
    //
    //  (block $out
    //    (local.set $x (struct.new X Y Z))
    //    (struct.set (local.get $x) (..br $out..))  ;; X' here has a br
    //  )
    //  ..use $x..
    //
    // Note how we do the local.set first. Imagine we optimized to this:
    //
    //  (block $out
    //    (local.set $x (struct.new (..br $out..) Y Z))
    //  )
    //  ..use $x..
    //
    // Now the br happens first, skipping the local.set entirely, and the use
    // later down will not get the proper value.
    //
    // To check for this problem, see which basic blocks can be reached from the
    // value. The structured IR limits what is possible here, since we know that
    // the struct.set follows the local.set: the only problem is one like we
    // showed in the example, where we branch to something after the
    // struct.set's basic block, in post-order. As we are processing the blocks
    // in that same order, we just need to see that we cannot reach any block we
    // have yet to see.
    //
    // Note that there may be more basic blocks after the struct.set, but they
    // cannot be reached due to the structured control flow:
    //
    //  (block $out
    //    (local.set ..
    //    (struct.set ..
    //    (if
    //      ..more control flow..
    //    )
    //  )
    //
    // At this point in the traversal we have reached the block, so we've seen
    // the if's basic blocks. But nothing in the struct.set's value can branch
    // to them: there is no way to jump into the middle of a block.
    UniqueNonrepeatingDeferredQueue<BasicBlock*> reached;
    // We start the flow from right before the value, which means the end of the
    // reference.
    auto* blockBeforeValue = expressionBlocks[set->ref];
    if (!blockBeforeValue) {
      // We are in unreachable code.
      return false;
    }
    // It must have already been reached, since we've processed the struct.set.
    assert(seenBlocks.count(blockBeforeValue));
    reached.push(blockBeforeValue);
    // We will stop the flow when we reach the struct.set itself: it is fine for
    // control flow to get there, that is what normally happens.
    auto* structSetBlock = expressionBlocks[set];
    if (!structSetBlock) {
      // We are in unreachable code.
      return false;
    }
    assert(seenBlocks.count(structSetBlock));
    while (!reached.empty()) {
      // Flow to the successors.
      auto* block = reached.pop();
      if (block == structSetBlock) {
        // This is the normal place control flow should get to, the struct.set
        // that is the parent of the value.
        continue;
      }
      for (auto* out : block->out) {
        if (!seenBlocks.count(out)) {
          // This is a dangerous jump forward, as described above. Give up.
          // TODO: We could be more precise and look for actual local.gets of
          //       our value. If no such gets exist, this is still safe.
          return false;
        }
        reached.push(out);
      }
    }

    // We can optimize here!
    Builder builder(*getModule());

    // If this was with_default then we add default values now. That does
    // increase code size in some cases (if there are many values, and few sets
    // that get removed), but in general this optimization is worth it.
    if (new_->isWithDefault()) {
      auto& fields = new_->type.getHeapType().getStruct().fields;
      for (auto& field : fields) {
        auto zero = Literal::makeZero(field.type);
        operands.push_back(builder.makeConstantExpression(zero));
      }
    }

    // See if we need to keep the old value.
    if (effects(operands[index]).hasUnremovableSideEffects()) {
      operands[index] =
        builder.makeSequence(builder.makeDrop(operands[index]), set->value);
    } else {
      operands[index] = set->value;
    }

    return true;
  }

  EffectAnalyzer effects(Expression* expr) {
    return EffectAnalyzer(getPassOptions(), *getModule(), expr);
  }
};

} // anonymous namespace

Pass* createHeapStoreOptimizationPass() { return new HeapStoreOptimization(); }

} // namespace wasm<|MERGE_RESOLUTION|>--- conflicted
+++ resolved
@@ -38,13 +38,8 @@
 };
 
 struct HeapStoreOptimization
-<<<<<<< HEAD
-  : public WalkerPass<CFGWalker<HeapStoreOptimization, Visitor<HeapStoreOptimization>, Info>> {
-
-=======
   : public WalkerPass<
       CFGWalker<HeapStoreOptimization, Visitor<HeapStoreOptimization>, Info>> {
->>>>>>> 7ca5c870
   bool isFunctionParallel() override { return true; }
 
   // Locals are not modified here.
