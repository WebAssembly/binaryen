/*
 * Copyright 2016 WebAssembly Community Group participants
 *
 * Licensed under the Apache License, Version 2.0 (the "License");
 * you may not use this file except in compliance with the License.
 * You may obtain a copy of the License at
 *
 *     http://www.apache.org/licenses/LICENSE-2.0
 *
 * Unless required by applicable law or agreed to in writing, software
 * distributed under the License is distributed on an "AS IS" BASIS,
 * WITHOUT WARRANTIES OR CONDITIONS OF ANY KIND, either express or implied.
 * See the License for the specific language governing permissions and
 * limitations under the License.
 */

//
// Computes code at compile time where possible, replacing it with the
// computed constant.
//
// The "propagate" variant of this pass also propagates constants across
// sets and gets, which implements a standard constant propagation.
//
// Possible nondeterminism: WebAssembly NaN signs are nondeterministic,
// and this pass may optimize e.g. a float 0 / 0 into +nan while a VM may
// emit -nan, which can be a noticeable difference if the bits are
// looked at.
//

#include "ir/iteration.h"
#include "ir/literal-utils.h"
#include "ir/local-graph.h"
#include "ir/manipulation.h"
#include "ir/properties.h"
#include "ir/utils.h"
#include "pass.h"
#include "support/insert_ordered.h"
#include "support/small_vector.h"
#include "wasm-builder.h"
#include "wasm-interpreter.h"
#include "wasm.h"

namespace wasm {

// A map of gets to their constant values. If a get does not have a constant
// value then it does not appear in the map (that avoids allocating for the
// majority of gets).
using GetValues = std::unordered_map<LocalGet*, Literals>;

// A map of values on the heap. This maps the expressions that create the
// heap data (struct.new, array.new, etc.) to the data they are created with.
// Each such expression gets its own GCData created for it. This allows
// computing identity between locals referring to the same GCData, by seeing
// if they point to the same thing.
//
// Note that a source expression may create different data each time it is
// reached in a loop,
//
// (loop
//  (if ..
//   (local.set $x
//    (struct.new ..
//   )
//  )
//  ..compare $x to something..
// )
//
// Just like in SSA form, this is not a problem because the loop entry must
// have a merge, if a value entering the loop might be noticed. In SSA form
// that means a phi is created, and identity is set there. In our
// representation, the merge will cause a local.get of $x to have more
// possible input values than that struct.new, which means we will not infer
// a value for it, and not attempt to say anything about comparisons of $x.
using HeapValues = std::unordered_map<Expression*, std::shared_ptr<GCData>>;

// Precomputes an expression. Errors if we hit anything that can't be
// precomputed. Inherits most of its functionality from
// ConstantExpressionRunner, which it shares with the C-API, but adds handling
// of GetValues computed during the precompute pass.
class PrecomputingExpressionRunner
  : public ConstantExpressionRunner<PrecomputingExpressionRunner> {

  using Super = ConstantExpressionRunner<PrecomputingExpressionRunner>;

  // Concrete values of gets computed during the pass, which the runner does not
  // know about since it only records values of sets it visits.
  const GetValues& getValues;

  HeapValues& heapValues;

  // Limit evaluation depth for 2 reasons: first, it is highly unlikely
  // that we can do anything useful to precompute a hugely nested expression
  // (we should succed at smaller parts of it first). Second, a low limit is
  // helpful to avoid platform differences in native stack sizes.
  static const Index MAX_DEPTH = 50;

  // Limit loop iterations since loops might be infinite. Since we are going to
  // replace the expression and must preserve side effects, we limit this to the
  // very first iteration because a side effect would be necessary to achieve
  // more than one iteration before becoming concrete.
  static const Index MAX_LOOP_ITERATIONS = 1;

public:
  PrecomputingExpressionRunner(Module* module,
                               const GetValues& getValues,
                               HeapValues& heapValues,
                               bool replaceExpression)
    : ConstantExpressionRunner<PrecomputingExpressionRunner>(
        module,
        replaceExpression ? FlagValues::PRESERVE_SIDEEFFECTS
                          : FlagValues::DEFAULT,
        MAX_DEPTH,
        MAX_LOOP_ITERATIONS),
      getValues(getValues), heapValues(heapValues) {}

  Flow visitLocalGet(LocalGet* curr) {
    auto iter = getValues.find(curr);
    if (iter != getValues.end()) {
      auto values = iter->second;
      assert(values.isConcrete());
      return Flow(values);
    }
    return ConstantExpressionRunner<
      PrecomputingExpressionRunner>::visitLocalGet(curr);
  }

  // TODO: Use immutability for values
  Flow visitStructNew(StructNew* curr) {
    auto flow = Super::visitStructNew(curr);
    if (flow.breaking()) {
      return flow;
    }
    return getHeapCreationFlow(flow, curr);
  }
  Flow visitStructSet(StructSet* curr) { return Flow(NONCONSTANT_FLOW); }
  Flow visitStructGet(StructGet* curr) {
    if (curr->ref->type != Type::unreachable && !curr->ref->type.isNull()) {
      // If this field is immutable then we may be able to precompute this, as
      // if we also created the data in this function (or it was created in an
      // immutable global) then we know the value in the field. If it is
      // immutable, call the super method which will do the rest here. That
      // includes checking for the data being properly created, as if it was
      // not then we will not have a constant value for it, which means the
      // local.get of that value will stop us.
      auto& field =
        curr->ref->type.getHeapType().getStruct().fields[curr->index];
      if (field.mutable_ == Immutable) {
        return Super::visitStructGet(curr);
      }
    }

    // Otherwise, we've failed to precompute.
    return Flow(NONCONSTANT_FLOW);
  }
  Flow visitArrayNew(ArrayNew* curr) {
    auto flow = Super::visitArrayNew(curr);
    if (flow.breaking()) {
      return flow;
    }
    return getHeapCreationFlow(flow, curr);
  }
  Flow visitArrayNewFixed(ArrayNewFixed* curr) {
    auto flow = Super::visitArrayNewFixed(curr);
    if (flow.breaking()) {
      return flow;
    }
    return getHeapCreationFlow(flow, curr);
  }
  Flow visitArraySet(ArraySet* curr) { return Flow(NONCONSTANT_FLOW); }
  Flow visitArrayGet(ArrayGet* curr) {
    if (curr->ref->type != Type::unreachable && !curr->ref->type.isNull()) {
      // See above with struct.get
      auto element = curr->ref->type.getHeapType().getArray().element;
      if (element.mutable_ == Immutable) {
        return Super::visitArrayGet(curr);
      }
    }

    // Otherwise, we've failed to precompute.
    return Flow(NONCONSTANT_FLOW);
  }
  // ArrayLen is not disallowed here as it is an immutable property.
  Flow visitArrayCopy(ArrayCopy* curr) { return Flow(NONCONSTANT_FLOW); }

  // Generates heap info for a heap-allocating expression.
  template<typename T> Flow getHeapCreationFlow(Flow flow, T* curr) {
    // We must return a literal that refers to the canonical location for this
    // source expression, so that each time we compute a specific struct.new
    // we get the same identity.
    std::shared_ptr<GCData>& canonical = heapValues[curr];
    std::shared_ptr<GCData> newGCData = flow.getSingleValue().getGCData();
    if (!canonical) {
      canonical = std::make_shared<GCData>(*newGCData);
    } else {
      *canonical = *newGCData;
    }
    return Literal(canonical, curr->type.getHeapType());
  }

  Flow visitStringNew(StringNew* curr) {
    if (curr->op != StringNewWTF16Array) {
      // TODO: handle other string ops. For now we focus on JS-like strings.
      return Flow(NONCONSTANT_FLOW);
    }

    // string.encode_wtf16_array is effectively an Array read operation, so
    // just like ArrayGet above we must check for immutability.
    auto refType = curr->ref->type;
    if (refType.isRef()) {
      auto heapType = refType.getHeapType();
      if (heapType.isArray()) {
        if (heapType.getArray().element.mutable_ == Immutable) {
          return Super::visitStringNew(curr);
        }
      }
    }

    // Otherwise, this is mutable or unreachable or otherwise uninteresting.
    return Flow(NONCONSTANT_FLOW);
  }

  Flow visitStringEncode(StringEncode* curr) {
    // string.encode_wtf16_array is effectively an Array write operation, so
    // just like ArraySet and ArrayCopy above we must mark it as disallowed
    // (due to side effects). (And we do not support other operations than
    // string.encode_wtf16_array anyhow.)
    return Flow(NONCONSTANT_FLOW);
  }
};

struct Precompute
  : public WalkerPass<
      PostWalker<Precompute, UnifiedExpressionVisitor<Precompute>>> {
  bool isFunctionParallel() override { return true; }

  std::unique_ptr<Pass> create() override {
    return std::make_unique<Precompute>(propagate);
  }

  bool propagate = false;

  Precompute(bool propagate) : propagate(propagate) {}

  GetValues getValues;
  HeapValues heapValues;

  bool canPartiallyPrecompute;

  void doWalkFunction(Function* func) {
    // Perform partial precomputing only when the optimization level is non-
    // trivial, as it is slower and less likely to help.
    canPartiallyPrecompute = getPassOptions().optimizeLevel >= 2;

    // Walk the function and precompute things.
    Super::doWalkFunction(func);
    partiallyPrecompute(func);
    if (!propagate) {
      return;
    }
    // When propagating, we can utilize the graph of local operations to
    // precompute the values from a local.set to a local.get. This populates
    // getValues which is then used by a subsequent walk that applies those
    // values.
    bool propagated = propagateLocals(func);
    if (propagated) {
      // We found constants to propagate and entered them in getValues. Do
      // another walk to apply them and perhaps other optimizations that are
      // unlocked.
      Super::doWalkFunction(func);
      // We could also try to partially precompute again, but that is a somewhat
      // heavy operation, so we only do it the first time, and leave such things
      // for later runs of this pass and for --converge.
    }
    // Note that in principle even more cycles could find further work here, in
    // very rare cases. To avoid constructing a LocalGraph again just for that
    // unlikely chance, we leave such things for later.
  }

  template<typename T> void reuseConstantNode(T* curr, Flow flow) {
    if (flow.values.isConcrete()) {
      // reuse a const / ref.null / ref.func node if there is one
      if (curr->value && flow.values.size() == 1) {
        Literal singleValue = flow.getSingleValue();
        if (singleValue.type.isNumber()) {
          if (auto* c = curr->value->template dynCast<Const>()) {
            c->value = singleValue;
            c->finalize();
            curr->finalize();
            return;
          }
        } else if (singleValue.isNull()) {
          if (auto* n = curr->value->template dynCast<RefNull>()) {
            n->finalize(singleValue.type);
            curr->finalize();
            return;
          }
        } else if (singleValue.type.isRef() &&
                   singleValue.type.getHeapType().isSignature()) {
          if (auto* r = curr->value->template dynCast<RefFunc>()) {
            r->func = singleValue.getFunc();
            r->finalize();
            curr->finalize();
            return;
          }
        }
      }
      curr->value = flow.getConstExpression(*getModule());
    } else {
      curr->value = nullptr;
    }
    curr->finalize();
  }

  void visitExpression(Expression* curr) {
    // TODO: if local.get, only replace with a constant if we don't care about
    // size...?
    if (Properties::isConstantExpression(curr) || curr->is<Nop>()) {
      return;
    }
    // try to evaluate this into a const
    Flow flow = precomputeExpression(curr);
    if (!canEmitConstantFor(flow.values)) {
      return;
    }
    if (flow.breaking()) {
      if (flow.breakTo == NONCONSTANT_FLOW) {
        // This cannot be turned into a constant, but perhaps we can partially
        // precompute it.
        considerPartiallyPrecomputing(curr);
        return;
      }
      if (flow.breakTo == RETURN_FLOW) {
        // this expression causes a return. if it's already a return, reuse the
        // node
        if (auto* ret = curr->dynCast<Return>()) {
          reuseConstantNode(ret, flow);
        } else {
          Builder builder(*getModule());
          replaceCurrent(builder.makeReturn(
            flow.values.isConcrete() ? flow.getConstExpression(*getModule())
                                     : nullptr));
        }
        return;
      }
      // this expression causes a break, emit it directly. if it's already a br,
      // reuse the node.
      if (auto* br = curr->dynCast<Break>()) {
        br->name = flow.breakTo;
        br->condition = nullptr;
        reuseConstantNode(br, flow);
      } else {
        Builder builder(*getModule());
        replaceCurrent(builder.makeBreak(
          flow.breakTo,
          flow.values.isConcrete() ? flow.getConstExpression(*getModule())
                                   : nullptr));
      }
      return;
    }
    // this was precomputed
    if (flow.values.isConcrete()) {
      replaceCurrent(flow.getConstExpression(*getModule()));
    } else {
      ExpressionManipulator::nop(curr);
    }
  }

  void visitBlock(Block* curr) {
    // When block precomputation fails, it can lead to quadratic slowness due to
    // the "tower of blocks" pattern used to implement switches:
    //
    //  (block
    //    (block
    //      ...
    //        (block
    //          (br_table ..
    //
    // If we try to precompute each block here, and fail on each, then we end up
    // doing quadratic work. This is also wasted work as once a nested block
    // fails to precompute there is not really a chance to succeed on the
    // parent. If we do *not* fail to precompute, however, then we do want to
    // precompute such nested blocks, e.g.:
    //
    //  (block $out
    //    (block
    //      (br $out)
    //    )
    //  )
    //
    // Here we *can* precompute the inner block, so when we get to the outer one
    // we see this:
    //
    //  (block $out
    //    (br $out)
    //  )
    //
    // And that precomputes to nothing. Therefore when we see a child of the
    // block that is another block (it failed to precompute to something
    // simpler) then we leave early here.
    //
    // Note that in theory we could still precompute here if wasm had
    // instructions that allow such things, e.g.:
    //
    //  (block $out
    //    (block
    //      (cause side effect1)
    //      (cause side effect2)
    //    )
    //    (undo those side effects exactly)
    //  )
    //
    // We are forced to invent a side effect that we can precisely undo (unlike,
    // say locals - a local.set would persist outside of the block, and even if
    // we did another set to the original value, this pass doesn't track values
    // that way). Only with that can we make the inner block un-precomputable
    // (because there are side effects) but the outer one is (because those
    // effects are undone). Note that it is critical that we have two things in
    // the block, so that we can't precompute it to one of them (which is what
    // we did to the br in the previous example). Note also that this is still
    // optimizable using other passes, as merge-blocks will fold the two blocks
    // together.
    if (!curr->list.empty() && curr->list[0]->is<Block>()) {
      // The first child is a block, that is, it could not be simplified, so
      // this looks like the "tower of blocks" pattern. Avoid quadratic time
      // here as explained above. (We could also look at other children of the
      // block, but the only real-world pattern identified so far is on the
      // first child, so keep things simple here.)
      return;
    }

    // Otherwise, precompute normally like all other expressions.
    visitExpression(curr);
  }

  // If we failed to precompute a constant, perhaps we can still precompute part
  // of an expression. Specifically, consider this case:
  //
  //  (A
  //    (select
  //      (B)
  //      (C)
  //      (condition)
  //    )
  //  )
  //
  // Perhaps we can compute A(B) and A(C). If so, we can emit a better select:
  //
  //  (select
  //    (constant result of A(B))
  //    (constant result of A(C))
  //    (condition)
  //  )
  //
  // Note that in general for code size we want to move operations *out* of
  // selects and ifs (OptimizeInstructions does that), but here we are
  // computing two constants which replace three expressions, so it is
  // worthwhile.
  //
  // To do such partial precomputing, in the main pass we note selects that look
  // promising. If we find any then we do a second pass later just for that (as
  // doing so requires walking up the stack in a manner that we want to avoid in
  // the main pass for overhead reasons; see below).
  //
  // Note that selects are all we really need here: Other passes would turn an
  // if into a select if the arms are simple enough, and only in those cases
  // (simple arms) do we have a chance at partially precomputing. For example,
  // if an arm is a constant then we can, but if it is a call then we can't.)
  // However, there are cases like an if with arms with side effects that end in
  // precomputable things, that are missed atm TODO
  std::unordered_set<Select*> partiallyPrecomputable;

  void considerPartiallyPrecomputing(Expression* curr) {
    if (!canPartiallyPrecompute) {
      return;
    }

    if (auto* select = curr->dynCast<Select>()) {
      // We only have a reasonable hope of success if the select arms are things
      // like constants or global gets. At a first approximation, allow the set
      // of things we allow in constant initializers (but we can probably allow
      // more here TODO).
      //
      // We also ignore selects with no parent (that are the entire function
      // body) as then there is nothing to optimize into their arms.
      auto& wasm = *getModule();
      if (Properties::isValidConstantExpression(wasm, select->ifTrue) &&
          Properties::isValidConstantExpression(wasm, select->ifFalse) &&
          getFunction()->body != select) {
        partiallyPrecomputable.insert(select);
      }
    }
  }

  // To partially precompute selects we walk up the stack from them, like this:
  //
  //  (A
  //    (B
  //      (select
  //        (C)
  //        (D)
  //        (condition)
  //      )
  //    )
  //  )
  //
  // First we try to apply B to C and D. If that works, we arrive at this:
  //
  //  (A
  //    (select
  //      (constant result of B(C))
  //      (constant result of B(D))
  //      (condition)
  //    )
  //  )
  //
  // We can then proceed to perhaps apply A. However, even if we failed to apply
  // B then we can try to apply A and B together, because that combination may
  // succeed where incremental work fails, for example:
  //
  //  (global $C
  //    (struct.new    ;; outer
  //      (struct.new  ;; inner
  //        (i32.const 10)
  //      )
  //    )
  //  )
  //
  //  (struct.get    ;; outer
  //    (struct.get  ;; inner
  //      (select
  //        (global.get $C)
  //        (global.get $D)
  //        (condition)
  //      )
  //    )
  //  )
  //
  // Applying the inner struct.get to $C leads us to the inner struct.new, but
  // that is an interior pointer in the global - it is not something we can
  // refer to using a global.get, so precomputing it fails. However, when we
  // apply both struct.gets at once we arrive at the outer struct.new, which is
  // in fact the global $C, and we succeed.
  void partiallyPrecompute(Function* func) {
    if (!canPartiallyPrecompute || partiallyPrecomputable.empty()) {
      // Nothing to do.
      return;
    }

    // Walk the function to find the parent stacks of the promising selects. We
    // copy the stacks and process them later. We do it like this because if we
    // wanted to process stacks as we reached them then we'd trip over
    // ourselves: when we optimize we replace a parent, but that parent is an
    // expression we'll reach later in the walk, so modifying it is unsafe.
    struct StackFinder : public ExpressionStackWalker<StackFinder> {
      Precompute& parent;

      StackFinder(Precompute& parent) : parent(parent) {}

      // We will later iterate on this in the order of insertion, which keeps
      // things deterministic, and also usually lets us do consecutive work
      // like a select nested in another select's condition, simply because we
      // will traverse the selects in postorder (however, because we cannot
      // always succeed in an incremental manner - see the comment on this
      // function - it is possible in theory that some work can happen only in a
      // later execution of the pass).
      InsertOrderedMap<Select*, ExpressionStack> stackMap;

      void visitSelect(Select* curr) {
        if (parent.partiallyPrecomputable.count(curr)) {
          stackMap[curr] = expressionStack;
        }
      }
    } stackFinder(*this);
    stackFinder.walkFunction(func);

    // Note which expressions we've modified as we go, as it is invalid to
    // modify more than once. This could happen in theory in a situation like
    // this:
    //
    //  (ternary.f32.max  ;; fictional instruction for explanatory purposes
    //    (select ..)
    //    (select ..)
    //    (f32.infinity)
    //  )
    //
    // When we consider the first select we can see that the computation result
    // is always infinity, so we can optimize here and replace the ternary. Then
    // the same thing happens with the second select, causing the ternary to be
    // replaced again, which is unsafe because it no longer exists after we
    // precomputed it the first time. (Note that in this example the result is
    // the same either way, but at least in theory an instruction could exist
    // for whom there was a difference.) In practice it does not seem that wasm
    // has instructions capable of this atm but this code is still useful to
    // guard against future problems, and as a minor speedup (quickly skip code
    // if it was already modified).
    std::unordered_set<Expression*> modified;

    for (auto& [select, stack] : stackFinder.stackMap) {
      // Each stack ends in the select itself, and contains more than the select
      // itself (otherwise we'd have ignored the select), i.e., the select has a
      // parent that we can try to optimize into the arms.
      assert(stack.back() == select);
      assert(stack.size() >= 2);
      Index selectIndex = stack.size() - 1;
      assert(selectIndex >= 1);

      if (modified.count(select)) {
        // This select was modified; go to the next one.
        continue;
      }

      // Go up through the parents, until we can't do any more work. At each
      // parent we'll try to execute it and all intermediate parents into the
      // select arms.
      for (Index parentIndex = selectIndex - 1; parentIndex != Index(-1);
           parentIndex--) {
        auto* parent = stack[parentIndex];
        if (modified.count(parent)) {
          // This parent was modified; exit the loop on parents as no upper
          // parent is valid to try either.
          break;
        }

        // If the parent lacks a concrete type then we can't move it into the
        // select: the select needs a concrete (and non-tuple) type. For example
        // if the parent is a drop or is unreachable, those are things we don't
        // want to handle, and we stop here (once we see one such parent we
        // can't expect to make any more progress).
        if (!parent->type.isConcrete() || parent->type.isTuple()) {
          break;
        }

        // We are precomputing the select arms, but leaving the condition as-is.
        // If the condition breaks to the parent, then we can't move the parent
        // into the select arms:
        //
        //  (block $name ;; this must stay outside of the select
        //    (select
        //      (B)
        //      (C)
        //      (block ;; condition
        //        (br_if $target
        //
        // Ignore all control flow for simplicity, as they aren't interesting
        // for us, and other passes should have removed them anyhow.
        if (Properties::isControlFlowStructure(parent)) {
          break;
        }

        // This looks promising, so try to precompute here. What we do is
        // precompute twice, once with the select replaced with the left arm,
        // and once with the right. If both succeed then we can create a new
        // select (with the same condition as before) whose arms are the
        // precomputed values.
        auto isValidPrecomputation = [&](const Flow& flow) {
          // For now we handle simple concrete values. We could also handle
          // breaks in principle TODO
          return canEmitConstantFor(flow.values) && !flow.breaking() &&
                 flow.values.isConcrete();
        };

        // Find the pointer to the select in its immediate parent so that we can
        // replace it first with one arm and then the other.
        auto** pointerToSelect =
          getChildPointerInImmediateParent(stack, selectIndex, func);
        *pointerToSelect = select->ifTrue;
        auto ifTrue = precomputeExpression(parent);
        if (isValidPrecomputation(ifTrue)) {
          *pointerToSelect = select->ifFalse;
          auto ifFalse = precomputeExpression(parent);
          if (isValidPrecomputation(ifFalse)) {
            // Wonderful, we can precompute here! The select can now contain the
            // computed values in its arms.
            select->ifTrue = ifTrue.getConstExpression(*getModule());
            select->ifFalse = ifFalse.getConstExpression(*getModule());
            select->finalize();

            // The parent of the select is now replaced by the select.
            auto** pointerToParent =
              getChildPointerInImmediateParent(stack, parentIndex, func);
            *pointerToParent = select;

            // Update state for further iterations: Mark everything modified and
            // move the select to the parent's location.
            for (Index i = parentIndex; i <= selectIndex; i++) {
              modified.insert(stack[i]);
            }
            selectIndex = parentIndex;
            stack[selectIndex] = select;
            stack.resize(selectIndex + 1);
          }
        }

        // Whether we succeeded to precompute here or not, restore the parent's
        // pointer to its original state (if we precomputed, the parent is no
        // longer in use, but there is no harm in modifying it).
        *pointerToSelect = select;
      }
    }
  }

  void visitFunction(Function* curr) {
    // removing breaks can alter types
    ReFinalize().walkFunctionInModule(curr, getModule());
  }

private:
  // Precompute an expression, returning a flow, which may be a constant
  // (that we can replace the expression with if replaceExpression is set).
  Flow precomputeExpression(Expression* curr, bool replaceExpression = true) {
    Flow flow;
    try {
      flow = PrecomputingExpressionRunner(
               getModule(), getValues, heapValues, replaceExpression)
               .visit(curr);
    } catch (PrecomputingExpressionRunner::NonconstantException&) {
      return Flow(NONCONSTANT_FLOW);
    }
    // If we are replacing the expression, then the resulting value must be of
    // a type we can emit a constant for.
    if (!flow.breaking() && replaceExpression &&
        !canEmitConstantFor(flow.values)) {
      return Flow(NONCONSTANT_FLOW);
    }
    return flow;
  }

  // Precomputes the value of an expression, as opposed to the expression
  // itself. This differs from precomputeExpression in that we care about
  // the value the expression will have, which we cannot necessary replace
  // the expression with. For example,
  //  (local.tee (i32.const 1))
  // will have value 1 which we can optimize here, but in precomputeExpression
  // we could not do anything.
  Literals precomputeValue(Expression* curr) {
    // Note that we set replaceExpression to false, as we just care about
    // the value here.
    Flow flow = precomputeExpression(curr, false /* replaceExpression */);
    if (flow.breaking()) {
      return {};
    }
    return flow.values;
  }

  // Propagates values around. Returns whether we propagated.
  bool propagateLocals(Function* func) {
    bool propagated = false;
<<<<<<< HEAD

    // Using the graph of get-set interactions, do a constant-propagation type
    // operation: note which sets are assigned locals, then see if that lets us
    // compute other sets as locals (since some of the gets they read may be
    // constant). First, compute all influences/dependencies.
    LocalGraph localGraph(func, getModule());
    localGraph.computeInfluences();

    // A map of sets to their constant values. If a set does not appear here
    // then it is not constant, like |getValues|.
=======
    // Using the graph of get-set interactions, do a constant-propagation type
    // operation: note which sets are assigned locals, then see if that lets us
    // compute other sets as locals (since some of the gets they read may be
    // constant).
    //
    // We use a lazy graph because we only propagate when we find a constant.
    LazyLocalGraph localGraph(func, getModule());
    // prepare the work list. we add things here that might change to a constant
    // initially, that means everything
    UniqueDeferredQueue<Expression*> work;
    for (auto& [curr, _] : localGraph.getLocations()) {
      work.push(curr);
    }
    // the constant value, or none if not a constant
>>>>>>> 1f184988
    std::unordered_map<LocalSet*, Literals> setValues;

    // The work list, which will contain sets and gets that have just been
    // found to have a constant value. As we only add them to the list when they
    // are found to be constant, each can only be added once, and a simple
    // vector is enough here (which we can make a small vector to avoid any
    // allocation in small-enough functions).
    SmallVector<Expression*, 10> work;

    // Given a set, see if it has a constant value. If so, note that on
    // setValues and add to the work list.
    auto checkConstantSet = [&](LocalSet* set) {
      if (setValues.count(set)) {
        // Already known to be constant.
        return;
      }

      // Precompute the value. Note that this executes the code from scratch
      // each time we reach this point, and so we need to be careful about
      // repeating side effects if those side effects are expressed *in the
      // value*. A case where that can happen is GC data (each struct.new
      // creates a new, unique struct, even if the data is equal), and so
      // PrecomputingExpressionRunner has special logic to make sure that
      // reference identity is preserved properly.
      //
      // (Other side effects are fine; if an expression does a call and we
      // somehow know the entire expression precomputes to a 42, then we can
      // propagate that 42 along to the users, regardless of whatever the call
      // did globally.)
      auto values = precomputeValue(
        Properties::getFallthrough(set->value, getPassOptions(), *getModule()));

      // We precomputed the *fallthrough* value (which allows us to look through
      // some things that would otherwise block us). But in some cases, like a
      // ref.cast, the fallthrough value can have an incompatible type for the
      // entire expression, which would be invalid for us to propagate, e.g.:
      //
      //  (ref.cast (ref struct)
      //    (ref.null any)
      //  )
      //
      // In such a case the value cannot actually fall through. Ignore such
      // cases (which other optimizations can handle) by making sure that we
      // only propagate a valid subtype.
      if (values.isConcrete() &&
          Type::isSubType(values.getType(), set->value->type)) {
        setValues[set] = values;
        work.push_back(set);
      }
    };

    // The same, for a get.
    auto checkConstantGet = [&](LocalGet* get) {
      if (getValues.count(get)) {
        // Already known to be constant.
        return;
      }

      // For this get to have constant value, all sets must agree on a constant.
      Literals values;
      bool first = true;
      for (auto* set : localGraph.getSets(get)) {
        Literals curr;
        if (set == nullptr) {
          if (getFunction()->isVar(get->index)) {
            auto localType = getFunction()->getLocalType(get->index);
            if (!localType.isDefaultable()) {
              // This is a nondefaultable local that seems to read the default
              // value at the function entry. This is either an internal error
              // or a case of unreachable code; the latter is possible as
              // LocalGraph is not precise in unreachable code. Give up.
              return;
            } else {
              curr = Literal::makeZeros(localType);
            }
          } else {
            // It's a param, so the value is non-constant. Give up.
            return;
          }
        } else {
          // If there is an entry for the set, use that constant. Otherwise, the
          // set is not constant, and we give up.
          auto iter = setValues.find(set);
          if (iter == setValues.end()) {
            return;
          }
          curr = iter->second;
        }

        // We found a concrete value, so there is a chance, if it matches all
        // the rest.
        assert(curr.isConcrete());
        if (first) {
          // This is the first ever value we see. All later ones must match it.
          values = curr;
          first = false;
        } else if (values != curr) {
          // This later value is not the same as before, give up.
          return;
        }
      }

      if (values.isConcrete()) {
        // We found a constant value!
        getValues[get] = values;
        work.push_back(get);
        propagated = true;
      } else {
        // If it is not concrete then, since we early-exited before on any
        // possible problem, there must be no sets for this get, which means it
        // is in unreachable code. In that case, we never switched |first| from
        // true to false.
        assert(first == true);
        // We could optimize using unreachability here, but we leave that for
        // other passes.
      }
    };

    // Check all gets and sets to find which are constant, mark them as such,
    // and add propagation work based on that.
    for (auto& [curr, _] : localGraph.locations) {
      if (auto* set = curr->dynCast<LocalSet>()) {
        checkConstantSet(set);
      } else {
        checkConstantGet(curr->cast<LocalGet>());
      }
    }

    // Propagate constant values while work remains.
    while (!work.empty()) {
      auto* curr = work.back();
      work.pop_back();

      // This get or set is a constant value. Check if the things it influences
      // become constant.
      if (auto* set = curr->dynCast<LocalSet>()) {
        for (auto* get : localGraph.getSetInfluences(set)) {
          checkConstantGet(get);
        }
      } else {
        auto* get = curr->cast<LocalGet>();
        for (auto* set : localGraph.getGetInfluences(get)) {
          checkConstantSet(set);
        }
      }
    }

    return propagated;
  }

  bool canEmitConstantFor(const Literals& values) {
    for (auto& value : values) {
      if (!canEmitConstantFor(value)) {
        return false;
      }
    }
    return true;
  }

  bool canEmitConstantFor(const Literal& value) {
    // A null is fine to emit a constant for - we'll emit a RefNull. Otherwise,
    // see below about references to GC data.
    if (value.isNull()) {
      return true;
    }
    return canEmitConstantFor(value.type);
  }

  bool canEmitConstantFor(Type type) {
    // A function is fine to emit a constant for - we'll emit a RefFunc, which
    // is compact and immutable, so there can't be a problem.
    if (type.isFunction()) {
      return true;
    }
    // We can emit a StringConst for a string constant.
    if (type.isString()) {
      return true;
    }
    // All other reference types cannot be precomputed. Even an immutable GC
    // reference is not currently something this pass can handle, as it will
    // evaluate and reevaluate code multiple times in e.g. propagateLocals, see
    // the comment above.
    if (type.isRef()) {
      return false;
    }

    return true;
  }

  // Helpers for partial precomputing.

  // Given a stack of expressions and the index of an expression in it, find
  // the pointer to that expression in the parent. This gives us a pointer that
  // allows us to replace the expression.
  Expression** getChildPointerInImmediateParent(const ExpressionStack& stack,
                                                Index index,
                                                Function* func) {
    if (index == 0) {
      // There is nothing above this expression, so the pointer referring to it
      // is the function's body.
      return &func->body;
    }

    auto* child = stack[index];
    auto childIterator = ChildIterator(stack[index - 1]);
    for (auto** currChild : childIterator.children) {
      if (*currChild == child) {
        return currChild;
      }
    }

    WASM_UNREACHABLE("child not found in parent");
  }
};

Pass* createPrecomputePass() { return new Precompute(false); }

Pass* createPrecomputePropagatePass() { return new Precompute(true); }

} // namespace wasm<|MERGE_RESOLUTION|>--- conflicted
+++ resolved
@@ -745,33 +745,16 @@
   // Propagates values around. Returns whether we propagated.
   bool propagateLocals(Function* func) {
     bool propagated = false;
-<<<<<<< HEAD
 
     // Using the graph of get-set interactions, do a constant-propagation type
     // operation: note which sets are assigned locals, then see if that lets us
     // compute other sets as locals (since some of the gets they read may be
-    // constant). First, compute all influences/dependencies.
+    // constant). We do this lazily as most locals do not end up with constant
+    // values that we can propagate.
     LocalGraph localGraph(func, getModule());
-    localGraph.computeInfluences();
 
     // A map of sets to their constant values. If a set does not appear here
     // then it is not constant, like |getValues|.
-=======
-    // Using the graph of get-set interactions, do a constant-propagation type
-    // operation: note which sets are assigned locals, then see if that lets us
-    // compute other sets as locals (since some of the gets they read may be
-    // constant).
-    //
-    // We use a lazy graph because we only propagate when we find a constant.
-    LazyLocalGraph localGraph(func, getModule());
-    // prepare the work list. we add things here that might change to a constant
-    // initially, that means everything
-    UniqueDeferredQueue<Expression*> work;
-    for (auto& [curr, _] : localGraph.getLocations()) {
-      work.push(curr);
-    }
-    // the constant value, or none if not a constant
->>>>>>> 1f184988
     std::unordered_map<LocalSet*, Literals> setValues;
 
     // The work list, which will contain sets and gets that have just been
@@ -892,7 +875,7 @@
 
     // Check all gets and sets to find which are constant, mark them as such,
     // and add propagation work based on that.
-    for (auto& [curr, _] : localGraph.locations) {
+    for (auto& [curr, _] : localGraph.getLocations()) {
       if (auto* set = curr->dynCast<LocalSet>()) {
         checkConstantSet(set);
       } else {
