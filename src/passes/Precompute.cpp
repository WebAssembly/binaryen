/*
 * Copyright 2016 WebAssembly Community Group participants
 *
 * Licensed under the Apache License, Version 2.0 (the "License");
 * you may not use this file except in compliance with the License.
 * You may obtain a copy of the License at
 *
 *     http://www.apache.org/licenses/LICENSE-2.0
 *
 * Unless required by applicable law or agreed to in writing, software
 * distributed under the License is distributed on an "AS IS" BASIS,
 * WITHOUT WARRANTIES OR CONDITIONS OF ANY KIND, either express or implied.
 * See the License for the specific language governing permissions and
 * limitations under the License.
 */

//
// Computes code at compile time where possible, replacing it with the
// computed constant.
//
// The "propagate" variant of this pass also propagates constants across
// sets and gets, which implements a standard constant propagation.
//
// Possible nondeterminism: WebAssembly NaN signs are nondeterministic,
// and this pass may optimize e.g. a float 0 / 0 into +nan while a VM may
// emit -nan, which can be a noticeable difference if the bits are
// looked at.
//

#include <ir/literal-utils.h>
#include <ir/local-graph.h>
#include <ir/manipulation.h>
#include <ir/properties.h>
#include <ir/utils.h>
#include <pass.h>
#include <wasm-builder.h>
#include <wasm-interpreter.h>
#include <wasm.h>

namespace wasm {

static const Name NOTPRECOMPUTABLE_FLOW("Binaryen|notprecomputable");

// Limit evaluation depth for 2 reasons: first, it is highly unlikely
// that we can do anything useful to precompute a hugely nested expression
// (we should succed at smaller parts of it first). Second, a low limit is
// helpful to avoid platform differences in native stack sizes.
static const Index MAX_DEPTH = 50;

typedef std::unordered_map<LocalGet*, Literal> GetValues;

// Precomputes an expression. Errors if we hit anything that can't be
// precomputed.
class PrecomputingExpressionRunner
  : public ExpressionRunner<PrecomputingExpressionRunner> {
  Module* module;

  // map gets to constant values, if they are known to be constant
  GetValues& getValues;

  // Whether we are trying to precompute down to an expression (which we can do
  // on say 5 + 6) or to a value (which we can't do on a local.tee that flows a
  // 7 through it). When we want to replace the expression, we can only do so
  // when it has no side effects. When we don't care about replacing the
  // expression, we just want to know if it will contain a known constant.
  bool replaceExpression;

public:
  PrecomputingExpressionRunner(Module* module,
                               GetValues& getValues,
                               bool replaceExpression)
    : ExpressionRunner<PrecomputingExpressionRunner>(MAX_DEPTH), module(module),
      getValues(getValues), replaceExpression(replaceExpression) {}

  struct NonstandaloneException {
  }; // TODO: use a flow with a special name, as this is likely very slow

  Flow visitLoop(Loop* curr) {
    // loops might be infinite, so must be careful
    // but we can't tell if non-infinite, since we don't have state, so loops
    // are just impossible to optimize for now
    return Flow(NOTPRECOMPUTABLE_FLOW);
  }

  Flow visitCall(Call* curr) { return Flow(NOTPRECOMPUTABLE_FLOW); }
  Flow visitCallIndirect(CallIndirect* curr) {
    return Flow(NOTPRECOMPUTABLE_FLOW);
  }
  Flow visitLocalGet(LocalGet* curr) {
    auto iter = getValues.find(curr);
    if (iter != getValues.end()) {
      auto value = iter->second;
      if (value.isConcrete()) {
        return Flow(value);
      }
    }
    return Flow(NOTPRECOMPUTABLE_FLOW);
  }
  Flow visitLocalSet(LocalSet* curr) {
    // If we don't need to replace the whole expression, see if there
    // is a value flowing through a tee.
    if (!replaceExpression) {
      if (curr->type.isConcrete()) {
        assert(curr->isTee());
        return visit(curr->value);
      }
    }
    return Flow(NOTPRECOMPUTABLE_FLOW);
  }
  Flow visitGlobalGet(GlobalGet* curr) {
    auto* global = module->getGlobal(curr->name);
    if (!global->imported() && !global->mutable_) {
      return visit(global->init);
    }
    return Flow(NOTPRECOMPUTABLE_FLOW);
  }
  Flow visitGlobalSet(GlobalSet* curr) { return Flow(NOTPRECOMPUTABLE_FLOW); }
  Flow visitLoad(Load* curr) { return Flow(NOTPRECOMPUTABLE_FLOW); }
  Flow visitStore(Store* curr) { return Flow(NOTPRECOMPUTABLE_FLOW); }
  Flow visitAtomicRMW(AtomicRMW* curr) { return Flow(NOTPRECOMPUTABLE_FLOW); }
  Flow visitAtomicCmpxchg(AtomicCmpxchg* curr) {
    return Flow(NOTPRECOMPUTABLE_FLOW);
  }
  Flow visitAtomicWait(AtomicWait* curr) { return Flow(NOTPRECOMPUTABLE_FLOW); }
  Flow visitAtomicNotify(AtomicNotify* curr) {
    return Flow(NOTPRECOMPUTABLE_FLOW);
  }
  Flow visitSIMDLoad(SIMDLoad* curr) { return Flow(NOTPRECOMPUTABLE_FLOW); }
  Flow visitMemoryInit(MemoryInit* curr) { return Flow(NOTPRECOMPUTABLE_FLOW); }
  Flow visitDataDrop(DataDrop* curr) { return Flow(NOTPRECOMPUTABLE_FLOW); }
  Flow visitMemoryCopy(MemoryCopy* curr) { return Flow(NOTPRECOMPUTABLE_FLOW); }
  Flow visitMemoryFill(MemoryFill* curr) { return Flow(NOTPRECOMPUTABLE_FLOW); }
  Flow visitHost(Host* curr) { return Flow(NOTPRECOMPUTABLE_FLOW); }
  Flow visitTry(Try* curr) { return Flow(NOTPRECOMPUTABLE_FLOW); }
  Flow visitThrow(Throw* curr) { return Flow(NOTPRECOMPUTABLE_FLOW); }
  Flow visitRethrow(Rethrow* curr) { return Flow(NOTPRECOMPUTABLE_FLOW); }
  Flow visitBrOnExn(BrOnExn* curr) { return Flow(NOTPRECOMPUTABLE_FLOW); }
  Flow visitPush(Push* curr) { return Flow(NOTPRECOMPUTABLE_FLOW); }
  Flow visitPop(Pop* curr) { return Flow(NOTPRECOMPUTABLE_FLOW); }

  void trap(const char* why) override { throw NonstandaloneException(); }
};

struct Precompute
  : public WalkerPass<
      PostWalker<Precompute, UnifiedExpressionVisitor<Precompute>>> {
  bool isFunctionParallel() override { return true; }

  Pass* create() override { return new Precompute(propagate); }

  bool propagate = false;

  Precompute(bool propagate) : propagate(propagate) {}

  GetValues getValues;

  bool worked;

  void doWalkFunction(Function* func) {
    // if propagating, we may need multiple rounds: each propagation can
    // lead to the main walk removing code, which might open up more
    // propagation opportunities
    do {
      getValues.clear();
      // with extra effort, we can utilize the get-set graph to precompute
      // things that use locals that are known to be constant. otherwise,
      // we just look at what is immediately before us
      if (propagate) {
        optimizeLocals(func);
      }
      // do the main walk over everything
      worked = false;
      super::doWalkFunction(func);
    } while (propagate && worked);
  }

  void visitExpression(Expression* curr) {
    // TODO: if local.get, only replace with a constant if we don't care about
    // size...?
    if (Properties::isConstantExpression(curr) || curr->is<Nop>()) {
      return;
    }
    // Until engines implement v128.const and we have SIMD-aware optimizations
    // that can break large v128.const instructions into smaller consts and
    // splats, do not try to precompute v128 expressions.
    if (curr->type.isVector()) {
      return;
    }
    // try to evaluate this into a const
    Flow flow = precomputeExpression(curr);
    if (flow.value.type.isVector()) {
      return;
    }
    if (flow.breaking()) {
      if (flow.breakTo == NOTPRECOMPUTABLE_FLOW) {
        return;
      }
      if (flow.breakTo == RETURN_FLOW) {
        // this expression causes a return. if it's already a return, reuse the
        // node
        if (auto* ret = curr->dynCast<Return>()) {
          if (flow.value.type != Type::none) {
            // reuse a const value if there is one
            if (ret->value) {
              if (auto* value = ret->value->dynCast<Const>()) {
                value->value = flow.value;
                value->finalize();
                return;
              }
            }
            ret->value = Builder(*getModule()).makeConstExpression(flow.value);
          } else {
            ret->value = nullptr;
          }
        } else {
          Builder builder(*getModule());
<<<<<<< HEAD
          replaceCurrent(builder.makeReturn(flow.value.type != Type::none
                                              ? builder.makeConst(flow.value)
                                              : nullptr));
=======
          replaceCurrent(
            builder.makeReturn(flow.value.type != Type::none
                                 ? builder.makeConstExpression(flow.value)
                                 : nullptr));
>>>>>>> 85de1c12
        }
        return;
      }
      // this expression causes a break, emit it directly. if it's already a br,
      // reuse the node.
      if (auto* br = curr->dynCast<Break>()) {
        br->name = flow.breakTo;
        br->condition = nullptr;
        if (flow.value.type != Type::none) {
          // reuse a const value if there is one
          if (br->value) {
            if (auto* value = br->value->dynCast<Const>()) {
              value->value = flow.value;
              value->finalize();
              br->finalize();
              return;
            }
          }
          br->value = Builder(*getModule()).makeConstExpression(flow.value);
        } else {
          br->value = nullptr;
        }
        br->finalize();
      } else {
        Builder builder(*getModule());
<<<<<<< HEAD
        replaceCurrent(builder.makeBreak(flow.breakTo,
                                         flow.value.type != Type::none
                                           ? builder.makeConst(flow.value)
                                           : nullptr));
=======
        replaceCurrent(builder.makeBreak(
          flow.breakTo,
          flow.value.type != none ? builder.makeConstExpression(flow.value)
                                  : nullptr));
>>>>>>> 85de1c12
      }
      return;
    }
    // this was precomputed
    if (flow.value.type.isConcrete()) {
      replaceCurrent(Builder(*getModule()).makeConstExpression(flow.value));
      worked = true;
    } else {
      ExpressionManipulator::nop(curr);
    }
  }

  void visitFunction(Function* curr) {
    // removing breaks can alter types
    ReFinalize().walkFunctionInModule(curr, getModule());
  }

private:
  // Precompute an expression, returning a flow, which may be a constant
  // (that we can replace the expression with if replaceExpression is set).
  Flow precomputeExpression(Expression* curr, bool replaceExpression = true) {
    try {
      return PrecomputingExpressionRunner(
               getModule(), getValues, replaceExpression)
        .visit(curr);
    } catch (PrecomputingExpressionRunner::NonstandaloneException&) {
      return Flow(NOTPRECOMPUTABLE_FLOW);
    }
  }

  // Precomputes the value of an expression, as opposed to the expression
  // itself. This differs from precomputeExpression in that we care about
  // the value the expression will have, which we cannot necessary replace
  // the expression with. For example,
  //  (local.tee (i32.const 1))
  // will have value 1 which we can optimize here, but in precomputeExpression
  // we could not do anything.
  Literal precomputeValue(Expression* curr) {
    // Note that we set replaceExpression to false, as we just care about
    // the value here.
    Flow flow = precomputeExpression(curr, false /* replaceExpression */);
    if (flow.breaking()) {
      return Literal();
    }
    return flow.value;
  }

  // Propagates values around. Returns whether we propagated.
  void optimizeLocals(Function* func) {
    // using the graph of get-set interactions, do a constant-propagation type
    // operation: note which sets are assigned locals, then see if that lets us
    // compute other sets as locals (since some of the gets they read may be
    // constant).
    // compute all dependencies
    LocalGraph localGraph(func);
    localGraph.computeInfluences();
    localGraph.computeSSAIndexes();
    // prepare the work list. we add things here that might change to a constant
    // initially, that means everything
    std::unordered_set<Expression*> work;
    for (auto& pair : localGraph.locations) {
      auto* curr = pair.first;
      work.insert(curr);
    }
    // the constant value, or none if not a constant
    std::unordered_map<LocalSet*, Literal> setValues;
    // propagate constant values
    while (!work.empty()) {
      auto iter = work.begin();
      auto* curr = *iter;
      work.erase(iter);
      // see if this set or get is actually a constant value, and if so,
      // mark it as such and add everything it influences to the work list,
      // as they may be constant too.
      if (auto* set = curr->dynCast<LocalSet>()) {
        if (setValues[set].isConcrete()) {
          continue; // already known constant
        }
        auto value = setValues[set] =
          precomputeValue(Properties::getFallthrough(set->value));
        if (value.isConcrete()) {
          for (auto* get : localGraph.setInfluences[set]) {
            work.insert(get);
          }
        }
      } else {
        auto* get = curr->cast<LocalGet>();
        if (getValues[get].isConcrete()) {
          continue; // already known constant
        }
        // for this get to have constant value, all sets must agree
        Literal value;
        bool first = true;
        for (auto* set : localGraph.getSetses[get]) {
          Literal curr;
          if (set == nullptr) {
            if (getFunction()->isVar(get->index)) {
              curr = Literal::makeZero(getFunction()->getLocalType(get->index));
            } else {
              // it's a param, so it's hopeless
              value = Literal();
              break;
            }
          } else {
            curr = setValues[set];
          }
          if (curr.isNone()) {
            // not a constant, give up
            value = Literal();
            break;
          }
          // we found a concrete value. compare with the current one
          if (first) {
            value = curr; // this is the first
            first = false;
          } else {
            if (value != curr) {
              // not the same, give up
              value = Literal();
              break;
            }
          }
        }
        // we may have found a value
        if (value.isConcrete()) {
          // we did!
          getValues[get] = value;
          for (auto* set : localGraph.getInfluences[get]) {
            work.insert(set);
          }
        }
      }
    }
  }
};

Pass* createPrecomputePass() { return new Precompute(false); }

Pass* createPrecomputePropagatePass() { return new Precompute(true); }

} // namespace wasm<|MERGE_RESOLUTION|>--- conflicted
+++ resolved
@@ -214,16 +214,10 @@
           }
         } else {
           Builder builder(*getModule());
-<<<<<<< HEAD
-          replaceCurrent(builder.makeReturn(flow.value.type != Type::none
-                                              ? builder.makeConst(flow.value)
-                                              : nullptr));
-=======
           replaceCurrent(
             builder.makeReturn(flow.value.type != Type::none
                                  ? builder.makeConstExpression(flow.value)
                                  : nullptr));
->>>>>>> 85de1c12
         }
         return;
       }
@@ -249,17 +243,10 @@
         br->finalize();
       } else {
         Builder builder(*getModule());
-<<<<<<< HEAD
-        replaceCurrent(builder.makeBreak(flow.breakTo,
-                                         flow.value.type != Type::none
-                                           ? builder.makeConst(flow.value)
-                                           : nullptr));
-=======
         replaceCurrent(builder.makeBreak(
           flow.breakTo,
           flow.value.type != none ? builder.makeConstExpression(flow.value)
                                   : nullptr));
->>>>>>> 85de1c12
       }
       return;
     }
