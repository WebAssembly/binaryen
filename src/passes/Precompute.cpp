--- conflicted
+++ resolved
@@ -231,15 +231,9 @@
   // (that we can replace the expression with if replaceExpression is set).
   Flow precomputeExpression(Expression* curr, bool replaceExpression = true) {
     try {
-<<<<<<< HEAD
-      return StandaloneExpressionRunner(getValues, replaceExpression).visit(curr);
-    } catch (StandaloneExpressionRunner::NonstandaloneException&) {
-      return Flow(NONSTANDALONE_FLOW);
-=======
       return PrecomputingExpressionRunner(getModule(), getValues, replaceExpression).visit(curr);
     } catch (PrecomputingExpressionRunner::NonstandaloneException&) {
       return Flow(NOTPRECOMPUTABLE_FLOW);
->>>>>>> fb578443
     }
   }
 
