--- conflicted
+++ resolved
@@ -315,11 +315,8 @@
   void visitIf(If* curr);
   void visitLoop(Loop* curr);
   void visitTry(Try* curr);
-<<<<<<< HEAD
+  void visitTryTable(TryTable* curr);
   void visitResume(Resume* curr);
-=======
-  void visitTryTable(TryTable* curr);
->>>>>>> 82057de7
   void maybePrintUnreachableReplacement(Expression* curr, Type type);
   void maybePrintUnreachableOrNullReplacement(Expression* curr, Type type);
   void visitCallRef(CallRef* curr) {
@@ -2795,23 +2792,6 @@
   }
 }
 
-<<<<<<< HEAD
-void PrintSExpression::visitResume(Resume* curr) {
-  controlFlowDepth++;
-  o << '(';
-  printExpressionContents(curr);
-
-  incIndent();
-
-  for (Index i = 0; i < curr->operands.size(); i++) {
-    printFullLine(curr->operands[i]);
-  }
-
-  printFullLine(curr->cont);
-
-  controlFlowDepth--;
-  decIndent();
-=======
 void PrintSExpression::visitTryTable(TryTable* curr) {
   controlFlowDepth++;
   o << '(';
@@ -2823,7 +2803,23 @@
     o << " ;; end if";
   }
   controlFlowDepth--;
->>>>>>> 82057de7
+}
+
+void PrintSExpression::visitResume(Resume* curr) {
+  controlFlowDepth++;
+  o << '(';
+  printExpressionContents(curr);
+
+  incIndent();
+
+  for (Index i = 0; i < curr->operands.size(); i++) {
+    printFullLine(curr->operands[i]);
+  }
+
+  printFullLine(curr->cont);
+
+  controlFlowDepth--;
+  decIndent();
 }
 
 void PrintSExpression::maybePrintUnreachableReplacement(Expression* curr,
