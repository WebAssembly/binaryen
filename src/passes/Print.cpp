--- conflicted
+++ resolved
@@ -503,16 +503,6 @@
       printMedium(o, "call_indirect ");
     }
 
-<<<<<<< HEAD
-    // Even though the table reference in call_indirect is a reference-types
-    // feature, we print this unconditionally. Omitting this can emit incorrect
-    // wat files when features section is stripped or
-    // `--enable-reference-types` is not provided, because without a table
-    // reference all instruction will be considered to refer to the table index
-    // 0.
-    curr->table.print(o);
-    o << ' ';
-=======
     // Even if reference-types is not enabled because the features section or
     // the matching command-line flags are not present, if the table index is
     // greater than 0, we print the table because otherwise the results will be
@@ -523,7 +513,6 @@
       curr->table.print(o);
       o << ' ';
     }
->>>>>>> 9438ce18
 
     o << '(';
     printMinor(o, "type ");
