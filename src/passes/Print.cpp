/*
 * Copyright 2016 WebAssembly Community Group participants
 *
 * Licensed under the Apache License, Version 2.0 (the "License");
 * you may not use this file except in compliance with the License.
 * You may obtain a copy of the License at
 *
 *     http://www.apache.org/licenses/LICENSE-2.0
 *
 * Unless required by applicable law or agreed to in writing, software
 * distributed under the License is distributed on an "AS IS" BASIS,
 * WITHOUT WARRANTIES OR CONDITIONS OF ANY KIND, either express or implied.
 * See the License for the specific language governing permissions and
 * limitations under the License.
 */

//
// Print out text in s-expression format
//

#include <ir/module-utils.h>
#include <pass.h>
#include <pretty_printing.h>
#include <wasm-printing.h>
#include <wasm-stack.h>
#include <wasm.h>

namespace wasm {

namespace {

bool isFullForced() {
  if (getenv("BINARYEN_PRINT_FULL")) {
    return std::stoi(getenv("BINARYEN_PRINT_FULL")) != 0;
  }
  return false;
}

std::ostream& printName(Name name, std::ostream& o) {
  // we need to quote names if they have tricky chars
  if (!name.str || !strpbrk(name.str, "()")) {
    o << '$' << name.str;
  } else {
    o << "\"$" << name.str << '"';
  }
  return o;
}

static std::ostream& printLocal(Index index, Function* func, std::ostream& o) {
  Name name;
  if (func) {
    name = func->getLocalNameOrDefault(index);
  }
  if (!name) {
    name = Name::fromInt(index);
  }
  return printName(name, o);
}

// Wrapper for printing signature names
struct SigName {
  Signature sig;
  SigName(Signature sig) : sig(sig) {}
};

std::ostream& operator<<(std::ostream& os, SigName sigName) {
  auto printType = [&](Type type) {
    if (type == Type::none) {
      os << "none";
    } else {
      const std::vector<Type>& types = type.expand();
      for (size_t i = 0; i < types.size(); ++i) {
        if (i != 0) {
          os << '_';
        }
        os << types[i];
      }
    }
  };

  os << '$';
  printType(sigName.sig.params);
  os << "_=>_";
  printType(sigName.sig.results);
  return os;
}

} // anonymous namespace

// Printing "unreachable" as a instruction prefix type is not valid in wasm text
// format. Print something else to make it pass.
<<<<<<< HEAD
static Type forceConcrete(Type type) {
  return isConcreteType(type) ? type : Type::i32;
}
=======
static Type forceConcrete(Type type) { return type.isConcrete() ? type : i32; }
>>>>>>> 85de1c12

// Prints the internal contents of an expression: everything but
// the children.
struct PrintExpressionContents
  : public OverriddenVisitor<PrintExpressionContents> {
  Function* currFunction = nullptr;
  std::ostream& o;

  PrintExpressionContents(Function* currFunction, std::ostream& o)
    : currFunction(currFunction), o(o) {}

  void visitBlock(Block* curr) {
    printMedium(o, "block");
    if (curr->name.is()) {
      o << ' ';
      printName(curr->name, o);
    }
    if (curr->type.isConcrete()) {
      o << ' ' << ResultType(curr->type);
    }
  }
  void visitIf(If* curr) {
    printMedium(o, "if");
    if (curr->type.isConcrete()) {
      o << ' ' << ResultType(curr->type);
    }
  }
  void visitLoop(Loop* curr) {
    printMedium(o, "loop");
    if (curr->name.is()) {
      o << ' ';
      printName(curr->name, o);
    }
    if (curr->type.isConcrete()) {
      o << ' ' << ResultType(curr->type);
    }
  }
  void visitBreak(Break* curr) {
    if (curr->condition) {
      printMedium(o, "br_if ");
    } else {
      printMedium(o, "br ");
    }
    printName(curr->name, o);
  }
  void visitSwitch(Switch* curr) {
    printMedium(o, "br_table");
    for (auto& t : curr->targets) {
      o << ' ';
      printName(t, o);
    }
    o << ' ';
    printName(curr->default_, o);
  }
  void visitCall(Call* curr) {
    if (curr->isReturn) {
      printMedium(o, "return_call ");
    } else {
      printMedium(o, "call ");
    }
    printName(curr->target, o);
  }
  void visitCallIndirect(CallIndirect* curr) {
    if (curr->isReturn) {
      printMedium(o, "return_call_indirect (type ");
    } else {
      printMedium(o, "call_indirect (type ");
    }
    o << SigName(curr->sig) << ')';
  }
  void visitLocalGet(LocalGet* curr) {
    printMedium(o, "local.get ");
    printLocal(curr->index, currFunction, o);
  }
  void visitLocalSet(LocalSet* curr) {
    if (curr->isTee()) {
      printMedium(o, "local.tee ");
    } else {
      printMedium(o, "local.set ");
    }
    printLocal(curr->index, currFunction, o);
  }
  void visitGlobalGet(GlobalGet* curr) {
    printMedium(o, "global.get ");
    printName(curr->name, o);
  }
  void visitGlobalSet(GlobalSet* curr) {
    printMedium(o, "global.set ");
    printName(curr->name, o);
  }
  void visitLoad(Load* curr) {
    prepareColor(o) << forceConcrete(curr->type);
    if (curr->isAtomic) {
      o << ".atomic";
    }
    o << ".load";
<<<<<<< HEAD
    if (curr->type != Type::unreachable &&
        curr->bytes < getTypeSize(curr->type)) {
=======
    if (curr->type != unreachable && curr->bytes < curr->type.getByteSize()) {
>>>>>>> 85de1c12
      if (curr->bytes == 1) {
        o << '8';
      } else if (curr->bytes == 2) {
        o << "16";
      } else if (curr->bytes == 4) {
        o << "32";
      } else {
        abort();
      }
      o << (curr->signed_ ? "_s" : "_u");
    }
    restoreNormalColor(o);
    if (curr->offset) {
      o << " offset=" << curr->offset;
    }
    if (curr->align != curr->bytes) {
      o << " align=" << curr->align;
    }
  }
  void visitStore(Store* curr) {
    prepareColor(o) << forceConcrete(curr->valueType);
    if (curr->isAtomic) {
      o << ".atomic";
    }
    o << ".store";
    if (curr->bytes < 4 || (curr->valueType == Type::i64 && curr->bytes < 8)) {
      if (curr->bytes == 1) {
        o << '8';
      } else if (curr->bytes == 2) {
        o << "16";
      } else if (curr->bytes == 4) {
        o << "32";
      } else {
        abort();
      }
    }
    restoreNormalColor(o);
    if (curr->offset) {
      o << " offset=" << curr->offset;
    }
    if (curr->align != curr->bytes) {
      o << " align=" << curr->align;
    }
  }
  static void printRMWSize(std::ostream& o, Type type, uint8_t bytes) {
<<<<<<< HEAD
    prepareColor(o) << printType(forceConcrete(type)) << ".atomic.rmw";
    if (type != Type::unreachable && bytes != getTypeSize(type)) {
=======
    prepareColor(o) << forceConcrete(type) << ".atomic.rmw";
    if (type != unreachable && bytes != type.getByteSize()) {
>>>>>>> 85de1c12
      if (bytes == 1) {
        o << '8';
      } else if (bytes == 2) {
        o << "16";
      } else if (bytes == 4) {
        o << "32";
      } else {
        WASM_UNREACHABLE("invalid RMW byte length");
      }
    }
    o << '.';
  }
  void visitAtomicRMW(AtomicRMW* curr) {
    prepareColor(o);
    printRMWSize(o, curr->type, curr->bytes);
    switch (curr->op) {
      case Add:
        o << "add";
        break;
      case Sub:
        o << "sub";
        break;
      case And:
        o << "and";
        break;
      case Or:
        o << "or";
        break;
      case Xor:
        o << "xor";
        break;
      case Xchg:
        o << "xchg";
        break;
    }
<<<<<<< HEAD
    if (curr->type != Type::unreachable &&
        curr->bytes != getTypeSize(curr->type)) {
=======
    if (curr->type != unreachable && curr->bytes != curr->type.getByteSize()) {
>>>>>>> 85de1c12
      o << "_u";
    }
    restoreNormalColor(o);
    if (curr->offset) {
      o << " offset=" << curr->offset;
    }
  }
  void visitAtomicCmpxchg(AtomicCmpxchg* curr) {
    prepareColor(o);
    printRMWSize(o, curr->type, curr->bytes);
    o << "cmpxchg";
<<<<<<< HEAD
    if (curr->type != Type::unreachable &&
        curr->bytes != getTypeSize(curr->type)) {
=======
    if (curr->type != unreachable && curr->bytes != curr->type.getByteSize()) {
>>>>>>> 85de1c12
      o << "_u";
    }
    restoreNormalColor(o);
    if (curr->offset) {
      o << " offset=" << curr->offset;
    }
  }
  void visitAtomicWait(AtomicWait* curr) {
    prepareColor(o);
    o << forceConcrete(curr->expectedType) << ".atomic.wait";
    if (curr->offset) {
      o << " offset=" << curr->offset;
    }
  }
  void visitAtomicNotify(AtomicNotify* curr) {
    printMedium(o, "atomic.notify");
    if (curr->offset) {
      o << " offset=" << curr->offset;
    }
  }
  void visitAtomicFence(AtomicFence* curr) { printMedium(o, "atomic.fence"); }
  void visitSIMDExtract(SIMDExtract* curr) {
    prepareColor(o);
    switch (curr->op) {
      case ExtractLaneSVecI8x16:
        o << "i8x16.extract_lane_s";
        break;
      case ExtractLaneUVecI8x16:
        o << "i8x16.extract_lane_u";
        break;
      case ExtractLaneSVecI16x8:
        o << "i16x8.extract_lane_s";
        break;
      case ExtractLaneUVecI16x8:
        o << "i16x8.extract_lane_u";
        break;
      case ExtractLaneVecI32x4:
        o << "i32x4.extract_lane";
        break;
      case ExtractLaneVecI64x2:
        o << "i64x2.extract_lane";
        break;
      case ExtractLaneVecF32x4:
        o << "f32x4.extract_lane";
        break;
      case ExtractLaneVecF64x2:
        o << "f64x2.extract_lane";
        break;
    }
    o << " " << int(curr->index);
  }
  void visitSIMDReplace(SIMDReplace* curr) {
    prepareColor(o);
    switch (curr->op) {
      case ReplaceLaneVecI8x16:
        o << "i8x16.replace_lane";
        break;
      case ReplaceLaneVecI16x8:
        o << "i16x8.replace_lane";
        break;
      case ReplaceLaneVecI32x4:
        o << "i32x4.replace_lane";
        break;
      case ReplaceLaneVecI64x2:
        o << "i64x2.replace_lane";
        break;
      case ReplaceLaneVecF32x4:
        o << "f32x4.replace_lane";
        break;
      case ReplaceLaneVecF64x2:
        o << "f64x2.replace_lane";
        break;
    }
    o << " " << int(curr->index);
  }
  void visitSIMDShuffle(SIMDShuffle* curr) {
    prepareColor(o);
    o << "v8x16.shuffle";
    for (uint8_t mask_index : curr->mask) {
      o << " " << std::to_string(mask_index);
    }
  }
  void visitSIMDTernary(SIMDTernary* curr) {
    prepareColor(o);
    switch (curr->op) {
      case Bitselect:
        o << "v128.bitselect";
        break;
      case QFMAF32x4:
        o << "f32x4.qfma";
        break;
      case QFMSF32x4:
        o << "f32x4.qfms";
        break;
      case QFMAF64x2:
        o << "f64x2.qfma";
        break;
      case QFMSF64x2:
        o << "f64x2.qfms";
        break;
    }
  }
  void visitSIMDShift(SIMDShift* curr) {
    prepareColor(o);
    switch (curr->op) {
      case ShlVecI8x16:
        o << "i8x16.shl";
        break;
      case ShrSVecI8x16:
        o << "i8x16.shr_s";
        break;
      case ShrUVecI8x16:
        o << "i8x16.shr_u";
        break;
      case ShlVecI16x8:
        o << "i16x8.shl";
        break;
      case ShrSVecI16x8:
        o << "i16x8.shr_s";
        break;
      case ShrUVecI16x8:
        o << "i16x8.shr_u";
        break;
      case ShlVecI32x4:
        o << "i32x4.shl";
        break;
      case ShrSVecI32x4:
        o << "i32x4.shr_s";
        break;
      case ShrUVecI32x4:
        o << "i32x4.shr_u";
        break;
      case ShlVecI64x2:
        o << "i64x2.shl";
        break;
      case ShrSVecI64x2:
        o << "i64x2.shr_s";
        break;
      case ShrUVecI64x2:
        o << "i64x2.shr_u";
        break;
    }
  }
  void visitSIMDLoad(SIMDLoad* curr) {
    prepareColor(o);
    switch (curr->op) {
      case LoadSplatVec8x16:
        o << "v8x16.load_splat";
        break;
      case LoadSplatVec16x8:
        o << "v16x8.load_splat";
        break;
      case LoadSplatVec32x4:
        o << "v32x4.load_splat";
        break;
      case LoadSplatVec64x2:
        o << "v64x2.load_splat";
        break;
      case LoadExtSVec8x8ToVecI16x8:
        o << "i16x8.load8x8_s";
        break;
      case LoadExtUVec8x8ToVecI16x8:
        o << "i16x8.load8x8_u";
        break;
      case LoadExtSVec16x4ToVecI32x4:
        o << "i32x4.load16x4_s";
        break;
      case LoadExtUVec16x4ToVecI32x4:
        o << "i32x4.load16x4_u";
        break;
      case LoadExtSVec32x2ToVecI64x2:
        o << "i64x2.load32x2_s";
        break;
      case LoadExtUVec32x2ToVecI64x2:
        o << "i64x2.load32x2_u";
        break;
    }
    restoreNormalColor(o);
    if (curr->offset) {
      o << " offset=" << curr->offset;
    }
    if (curr->align != curr->getMemBytes()) {
      o << " align=" << curr->align;
    }
  }
  void visitMemoryInit(MemoryInit* curr) {
    prepareColor(o);
    o << "memory.init " << curr->segment;
  }
  void visitDataDrop(DataDrop* curr) {
    prepareColor(o);
    o << "data.drop " << curr->segment;
  }
  void visitMemoryCopy(MemoryCopy* curr) {
    prepareColor(o);
    o << "memory.copy";
  }
  void visitMemoryFill(MemoryFill* curr) {
    prepareColor(o);
    o << "memory.fill";
  }
  void visitConst(Const* curr) {
    o << curr->value.type << ".const " << curr->value;
  }
  void visitUnary(Unary* curr) {
    prepareColor(o);
    switch (curr->op) {
      case ClzInt32:
        o << "i32.clz";
        break;
      case CtzInt32:
        o << "i32.ctz";
        break;
      case PopcntInt32:
        o << "i32.popcnt";
        break;
      case EqZInt32:
        o << "i32.eqz";
        break;
      case ClzInt64:
        o << "i64.clz";
        break;
      case CtzInt64:
        o << "i64.ctz";
        break;
      case PopcntInt64:
        o << "i64.popcnt";
        break;
      case EqZInt64:
        o << "i64.eqz";
        break;
      case NegFloat32:
        o << "f32.neg";
        break;
      case AbsFloat32:
        o << "f32.abs";
        break;
      case CeilFloat32:
        o << "f32.ceil";
        break;
      case FloorFloat32:
        o << "f32.floor";
        break;
      case TruncFloat32:
        o << "f32.trunc";
        break;
      case NearestFloat32:
        o << "f32.nearest";
        break;
      case SqrtFloat32:
        o << "f32.sqrt";
        break;
      case NegFloat64:
        o << "f64.neg";
        break;
      case AbsFloat64:
        o << "f64.abs";
        break;
      case CeilFloat64:
        o << "f64.ceil";
        break;
      case FloorFloat64:
        o << "f64.floor";
        break;
      case TruncFloat64:
        o << "f64.trunc";
        break;
      case NearestFloat64:
        o << "f64.nearest";
        break;
      case SqrtFloat64:
        o << "f64.sqrt";
        break;
      case ExtendSInt32:
        o << "i64.extend_i32_s";
        break;
      case ExtendUInt32:
        o << "i64.extend_i32_u";
        break;
      case WrapInt64:
        o << "i32.wrap_i64";
        break;
      case TruncSFloat32ToInt32:
        o << "i32.trunc_f32_s";
        break;
      case TruncSFloat32ToInt64:
        o << "i64.trunc_f32_s";
        break;
      case TruncUFloat32ToInt32:
        o << "i32.trunc_f32_u";
        break;
      case TruncUFloat32ToInt64:
        o << "i64.trunc_f32_u";
        break;
      case TruncSFloat64ToInt32:
        o << "i32.trunc_f64_s";
        break;
      case TruncSFloat64ToInt64:
        o << "i64.trunc_f64_s";
        break;
      case TruncUFloat64ToInt32:
        o << "i32.trunc_f64_u";
        break;
      case TruncUFloat64ToInt64:
        o << "i64.trunc_f64_u";
        break;
      case ReinterpretFloat32:
        o << "i32.reinterpret_f32";
        break;
      case ReinterpretFloat64:
        o << "i64.reinterpret_f64";
        break;
      case ConvertUInt32ToFloat32:
        o << "f32.convert_i32_u";
        break;
      case ConvertUInt32ToFloat64:
        o << "f64.convert_i32_u";
        break;
      case ConvertSInt32ToFloat32:
        o << "f32.convert_i32_s";
        break;
      case ConvertSInt32ToFloat64:
        o << "f64.convert_i32_s";
        break;
      case ConvertUInt64ToFloat32:
        o << "f32.convert_i64_u";
        break;
      case ConvertUInt64ToFloat64:
        o << "f64.convert_i64_u";
        break;
      case ConvertSInt64ToFloat32:
        o << "f32.convert_i64_s";
        break;
      case ConvertSInt64ToFloat64:
        o << "f64.convert_i64_s";
        break;
      case PromoteFloat32:
        o << "f64.promote_f32";
        break;
      case DemoteFloat64:
        o << "f32.demote_f64";
        break;
      case ReinterpretInt32:
        o << "f32.reinterpret_i32";
        break;
      case ReinterpretInt64:
        o << "f64.reinterpret_i64";
        break;
      case ExtendS8Int32:
        o << "i32.extend8_s";
        break;
      case ExtendS16Int32:
        o << "i32.extend16_s";
        break;
      case ExtendS8Int64:
        o << "i64.extend8_s";
        break;
      case ExtendS16Int64:
        o << "i64.extend16_s";
        break;
      case ExtendS32Int64:
        o << "i64.extend32_s";
        break;
      case TruncSatSFloat32ToInt32:
        o << "i32.trunc_sat_f32_s";
        break;
      case TruncSatUFloat32ToInt32:
        o << "i32.trunc_sat_f32_u";
        break;
      case TruncSatSFloat64ToInt32:
        o << "i32.trunc_sat_f64_s";
        break;
      case TruncSatUFloat64ToInt32:
        o << "i32.trunc_sat_f64_u";
        break;
      case TruncSatSFloat32ToInt64:
        o << "i64.trunc_sat_f32_s";
        break;
      case TruncSatUFloat32ToInt64:
        o << "i64.trunc_sat_f32_u";
        break;
      case TruncSatSFloat64ToInt64:
        o << "i64.trunc_sat_f64_s";
        break;
      case TruncSatUFloat64ToInt64:
        o << "i64.trunc_sat_f64_u";
        break;
      case SplatVecI8x16:
        o << "i8x16.splat";
        break;
      case SplatVecI16x8:
        o << "i16x8.splat";
        break;
      case SplatVecI32x4:
        o << "i32x4.splat";
        break;
      case SplatVecI64x2:
        o << "i64x2.splat";
        break;
      case SplatVecF32x4:
        o << "f32x4.splat";
        break;
      case SplatVecF64x2:
        o << "f64x2.splat";
        break;
      case NotVec128:
        o << "v128.not";
        break;
      case NegVecI8x16:
        o << "i8x16.neg";
        break;
      case AnyTrueVecI8x16:
        o << "i8x16.any_true";
        break;
      case AllTrueVecI8x16:
        o << "i8x16.all_true";
        break;
      case NegVecI16x8:
        o << "i16x8.neg";
        break;
      case AnyTrueVecI16x8:
        o << "i16x8.any_true";
        break;
      case AllTrueVecI16x8:
        o << "i16x8.all_true";
        break;
      case NegVecI32x4:
        o << "i32x4.neg";
        break;
      case AnyTrueVecI32x4:
        o << "i32x4.any_true";
        break;
      case AllTrueVecI32x4:
        o << "i32x4.all_true";
        break;
      case NegVecI64x2:
        o << "i64x2.neg";
        break;
      case AnyTrueVecI64x2:
        o << "i64x2.any_true";
        break;
      case AllTrueVecI64x2:
        o << "i64x2.all_true";
        break;
      case AbsVecF32x4:
        o << "f32x4.abs";
        break;
      case NegVecF32x4:
        o << "f32x4.neg";
        break;
      case SqrtVecF32x4:
        o << "f32x4.sqrt";
        break;
      case AbsVecF64x2:
        o << "f64x2.abs";
        break;
      case NegVecF64x2:
        o << "f64x2.neg";
        break;
      case SqrtVecF64x2:
        o << "f64x2.sqrt";
        break;
      case TruncSatSVecF32x4ToVecI32x4:
        o << "i32x4.trunc_sat_f32x4_s";
        break;
      case TruncSatUVecF32x4ToVecI32x4:
        o << "i32x4.trunc_sat_f32x4_u";
        break;
      case TruncSatSVecF64x2ToVecI64x2:
        o << "i64x2.trunc_sat_f64x2_s";
        break;
      case TruncSatUVecF64x2ToVecI64x2:
        o << "i64x2.trunc_sat_f64x2_u";
        break;
      case ConvertSVecI32x4ToVecF32x4:
        o << "f32x4.convert_i32x4_s";
        break;
      case ConvertUVecI32x4ToVecF32x4:
        o << "f32x4.convert_i32x4_u";
        break;
      case ConvertSVecI64x2ToVecF64x2:
        o << "f64x2.convert_i64x2_s";
        break;
      case ConvertUVecI64x2ToVecF64x2:
        o << "f64x2.convert_i64x2_u";
        break;
      case WidenLowSVecI8x16ToVecI16x8:
        o << "i16x8.widen_low_i8x16_s";
        break;
      case WidenHighSVecI8x16ToVecI16x8:
        o << "i16x8.widen_high_i8x16_s";
        break;
      case WidenLowUVecI8x16ToVecI16x8:
        o << "i16x8.widen_low_i8x16_u";
        break;
      case WidenHighUVecI8x16ToVecI16x8:
        o << "i16x8.widen_high_i8x16_u";
        break;
      case WidenLowSVecI16x8ToVecI32x4:
        o << "i32x4.widen_low_i16x8_s";
        break;
      case WidenHighSVecI16x8ToVecI32x4:
        o << "i32x4.widen_high_i16x8_s";
        break;
      case WidenLowUVecI16x8ToVecI32x4:
        o << "i32x4.widen_low_i16x8_u";
        break;
      case WidenHighUVecI16x8ToVecI32x4:
        o << "i32x4.widen_high_i16x8_u";
        break;
      case InvalidUnary:
        WASM_UNREACHABLE("unvalid unary operator");
    }
  }
  void visitBinary(Binary* curr) {
    prepareColor(o);
    switch (curr->op) {
      case AddInt32:
        o << "i32.add";
        break;
      case SubInt32:
        o << "i32.sub";
        break;
      case MulInt32:
        o << "i32.mul";
        break;
      case DivSInt32:
        o << "i32.div_s";
        break;
      case DivUInt32:
        o << "i32.div_u";
        break;
      case RemSInt32:
        o << "i32.rem_s";
        break;
      case RemUInt32:
        o << "i32.rem_u";
        break;
      case AndInt32:
        o << "i32.and";
        break;
      case OrInt32:
        o << "i32.or";
        break;
      case XorInt32:
        o << "i32.xor";
        break;
      case ShlInt32:
        o << "i32.shl";
        break;
      case ShrUInt32:
        o << "i32.shr_u";
        break;
      case ShrSInt32:
        o << "i32.shr_s";
        break;
      case RotLInt32:
        o << "i32.rotl";
        break;
      case RotRInt32:
        o << "i32.rotr";
        break;
      case EqInt32:
        o << "i32.eq";
        break;
      case NeInt32:
        o << "i32.ne";
        break;
      case LtSInt32:
        o << "i32.lt_s";
        break;
      case LtUInt32:
        o << "i32.lt_u";
        break;
      case LeSInt32:
        o << "i32.le_s";
        break;
      case LeUInt32:
        o << "i32.le_u";
        break;
      case GtSInt32:
        o << "i32.gt_s";
        break;
      case GtUInt32:
        o << "i32.gt_u";
        break;
      case GeSInt32:
        o << "i32.ge_s";
        break;
      case GeUInt32:
        o << "i32.ge_u";
        break;

      case AddInt64:
        o << "i64.add";
        break;
      case SubInt64:
        o << "i64.sub";
        break;
      case MulInt64:
        o << "i64.mul";
        break;
      case DivSInt64:
        o << "i64.div_s";
        break;
      case DivUInt64:
        o << "i64.div_u";
        break;
      case RemSInt64:
        o << "i64.rem_s";
        break;
      case RemUInt64:
        o << "i64.rem_u";
        break;
      case AndInt64:
        o << "i64.and";
        break;
      case OrInt64:
        o << "i64.or";
        break;
      case XorInt64:
        o << "i64.xor";
        break;
      case ShlInt64:
        o << "i64.shl";
        break;
      case ShrUInt64:
        o << "i64.shr_u";
        break;
      case ShrSInt64:
        o << "i64.shr_s";
        break;
      case RotLInt64:
        o << "i64.rotl";
        break;
      case RotRInt64:
        o << "i64.rotr";
        break;
      case EqInt64:
        o << "i64.eq";
        break;
      case NeInt64:
        o << "i64.ne";
        break;
      case LtSInt64:
        o << "i64.lt_s";
        break;
      case LtUInt64:
        o << "i64.lt_u";
        break;
      case LeSInt64:
        o << "i64.le_s";
        break;
      case LeUInt64:
        o << "i64.le_u";
        break;
      case GtSInt64:
        o << "i64.gt_s";
        break;
      case GtUInt64:
        o << "i64.gt_u";
        break;
      case GeSInt64:
        o << "i64.ge_s";
        break;
      case GeUInt64:
        o << "i64.ge_u";
        break;

      case AddFloat32:
        o << "f32.add";
        break;
      case SubFloat32:
        o << "f32.sub";
        break;
      case MulFloat32:
        o << "f32.mul";
        break;
      case DivFloat32:
        o << "f32.div";
        break;
      case CopySignFloat32:
        o << "f32.copysign";
        break;
      case MinFloat32:
        o << "f32.min";
        break;
      case MaxFloat32:
        o << "f32.max";
        break;
      case EqFloat32:
        o << "f32.eq";
        break;
      case NeFloat32:
        o << "f32.ne";
        break;
      case LtFloat32:
        o << "f32.lt";
        break;
      case LeFloat32:
        o << "f32.le";
        break;
      case GtFloat32:
        o << "f32.gt";
        break;
      case GeFloat32:
        o << "f32.ge";
        break;

      case AddFloat64:
        o << "f64.add";
        break;
      case SubFloat64:
        o << "f64.sub";
        break;
      case MulFloat64:
        o << "f64.mul";
        break;
      case DivFloat64:
        o << "f64.div";
        break;
      case CopySignFloat64:
        o << "f64.copysign";
        break;
      case MinFloat64:
        o << "f64.min";
        break;
      case MaxFloat64:
        o << "f64.max";
        break;
      case EqFloat64:
        o << "f64.eq";
        break;
      case NeFloat64:
        o << "f64.ne";
        break;
      case LtFloat64:
        o << "f64.lt";
        break;
      case LeFloat64:
        o << "f64.le";
        break;
      case GtFloat64:
        o << "f64.gt";
        break;
      case GeFloat64:
        o << "f64.ge";
        break;

      case EqVecI8x16:
        o << "i8x16.eq";
        break;
      case NeVecI8x16:
        o << "i8x16.ne";
        break;
      case LtSVecI8x16:
        o << "i8x16.lt_s";
        break;
      case LtUVecI8x16:
        o << "i8x16.lt_u";
        break;
      case GtSVecI8x16:
        o << "i8x16.gt_s";
        break;
      case GtUVecI8x16:
        o << "i8x16.gt_u";
        break;
      case LeSVecI8x16:
        o << "i8x16.le_s";
        break;
      case LeUVecI8x16:
        o << "i8x16.le_u";
        break;
      case GeSVecI8x16:
        o << "i8x16.ge_s";
        break;
      case GeUVecI8x16:
        o << "i8x16.ge_u";
        break;
      case EqVecI16x8:
        o << "i16x8.eq";
        break;
      case NeVecI16x8:
        o << "i16x8.ne";
        break;
      case LtSVecI16x8:
        o << "i16x8.lt_s";
        break;
      case LtUVecI16x8:
        o << "i16x8.lt_u";
        break;
      case GtSVecI16x8:
        o << "i16x8.gt_s";
        break;
      case GtUVecI16x8:
        o << "i16x8.gt_u";
        break;
      case LeSVecI16x8:
        o << "i16x8.le_s";
        break;
      case LeUVecI16x8:
        o << "i16x8.le_u";
        break;
      case GeSVecI16x8:
        o << "i16x8.ge_s";
        break;
      case GeUVecI16x8:
        o << "i16x8.ge_u";
        break;
      case EqVecI32x4:
        o << "i32x4.eq";
        break;
      case NeVecI32x4:
        o << "i32x4.ne";
        break;
      case LtSVecI32x4:
        o << "i32x4.lt_s";
        break;
      case LtUVecI32x4:
        o << "i32x4.lt_u";
        break;
      case GtSVecI32x4:
        o << "i32x4.gt_s";
        break;
      case GtUVecI32x4:
        o << "i32x4.gt_u";
        break;
      case LeSVecI32x4:
        o << "i32x4.le_s";
        break;
      case LeUVecI32x4:
        o << "i32x4.le_u";
        break;
      case GeSVecI32x4:
        o << "i32x4.ge_s";
        break;
      case GeUVecI32x4:
        o << "i32x4.ge_u";
        break;
      case EqVecF32x4:
        o << "f32x4.eq";
        break;
      case NeVecF32x4:
        o << "f32x4.ne";
        break;
      case LtVecF32x4:
        o << "f32x4.lt";
        break;
      case GtVecF32x4:
        o << "f32x4.gt";
        break;
      case LeVecF32x4:
        o << "f32x4.le";
        break;
      case GeVecF32x4:
        o << "f32x4.ge";
        break;
      case EqVecF64x2:
        o << "f64x2.eq";
        break;
      case NeVecF64x2:
        o << "f64x2.ne";
        break;
      case LtVecF64x2:
        o << "f64x2.lt";
        break;
      case GtVecF64x2:
        o << "f64x2.gt";
        break;
      case LeVecF64x2:
        o << "f64x2.le";
        break;
      case GeVecF64x2:
        o << "f64x2.ge";
        break;

      case AndVec128:
        o << "v128.and";
        break;
      case OrVec128:
        o << "v128.or";
        break;
      case XorVec128:
        o << "v128.xor";
        break;
      case AndNotVec128:
        o << "v128.andnot";
        break;

      case AddVecI8x16:
        o << "i8x16.add";
        break;
      case AddSatSVecI8x16:
        o << "i8x16.add_saturate_s";
        break;
      case AddSatUVecI8x16:
        o << "i8x16.add_saturate_u";
        break;
      case SubVecI8x16:
        o << "i8x16.sub";
        break;
      case SubSatSVecI8x16:
        o << "i8x16.sub_saturate_s";
        break;
      case SubSatUVecI8x16:
        o << "i8x16.sub_saturate_u";
        break;
      case MulVecI8x16:
        o << "i8x16.mul";
        break;
      case MinSVecI8x16:
        o << "i8x16.min_s";
        break;
      case MinUVecI8x16:
        o << "i8x16.min_u";
        break;
      case MaxSVecI8x16:
        o << "i8x16.max_s";
        break;
      case MaxUVecI8x16:
        o << "i8x16.max_u";
        break;
      case AvgrUVecI8x16:
        o << "i8x16.avgr_u";
        break;
      case AddVecI16x8:
        o << "i16x8.add";
        break;
      case AddSatSVecI16x8:
        o << "i16x8.add_saturate_s";
        break;
      case AddSatUVecI16x8:
        o << "i16x8.add_saturate_u";
        break;
      case SubVecI16x8:
        o << "i16x8.sub";
        break;
      case SubSatSVecI16x8:
        o << "i16x8.sub_saturate_s";
        break;
      case SubSatUVecI16x8:
        o << "i16x8.sub_saturate_u";
        break;
      case MulVecI16x8:
        o << "i16x8.mul";
        break;
      case MinSVecI16x8:
        o << "i16x8.min_s";
        break;
      case MinUVecI16x8:
        o << "i16x8.min_u";
        break;
      case MaxSVecI16x8:
        o << "i16x8.max_s";
        break;
      case MaxUVecI16x8:
        o << "i16x8.max_u";
        break;
      case AvgrUVecI16x8:
        o << "i16x8.avgr_u";
        break;
      case AddVecI32x4:
        o << "i32x4.add";
        break;
      case SubVecI32x4:
        o << "i32x4.sub";
        break;
      case MulVecI32x4:
        o << "i32x4.mul";
        break;
      case MinSVecI32x4:
        o << "i32x4.min_s";
        break;
      case MinUVecI32x4:
        o << "i32x4.min_u";
        break;
      case MaxSVecI32x4:
        o << "i32x4.max_s";
        break;
      case MaxUVecI32x4:
        o << "i32x4.max_u";
        break;
      case DotSVecI16x8ToVecI32x4:
        o << "i32x4.dot_i16x8_s";
        break;
      case AddVecI64x2:
        o << "i64x2.add";
        break;
      case SubVecI64x2:
        o << "i64x2.sub";
        break;

      case AddVecF32x4:
        o << "f32x4.add";
        break;
      case SubVecF32x4:
        o << "f32x4.sub";
        break;
      case MulVecF32x4:
        o << "f32x4.mul";
        break;
      case DivVecF32x4:
        o << "f32x4.div";
        break;
      case MinVecF32x4:
        o << "f32x4.min";
        break;
      case MaxVecF32x4:
        o << "f32x4.max";
        break;
      case AddVecF64x2:
        o << "f64x2.add";
        break;
      case SubVecF64x2:
        o << "f64x2.sub";
        break;
      case MulVecF64x2:
        o << "f64x2.mul";
        break;
      case DivVecF64x2:
        o << "f64x2.div";
        break;
      case MinVecF64x2:
        o << "f64x2.min";
        break;
      case MaxVecF64x2:
        o << "f64x2.max";
        break;

      case NarrowSVecI16x8ToVecI8x16:
        o << "i8x16.narrow_i16x8_s";
        break;
      case NarrowUVecI16x8ToVecI8x16:
        o << "i8x16.narrow_i16x8_u";
        break;
      case NarrowSVecI32x4ToVecI16x8:
        o << "i16x8.narrow_i32x4_s";
        break;
      case NarrowUVecI32x4ToVecI16x8:
        o << "i16x8.narrow_i32x4_u";
        break;

      case SwizzleVec8x16:
        o << "v8x16.swizzle";
        break;

      case InvalidBinary:
        WASM_UNREACHABLE("unvalid binary operator");
    }
    restoreNormalColor(o);
  }
  void visitSelect(Select* curr) {
    prepareColor(o) << "select";
    if (curr->type.isRef()) {
      o << " (result " << curr->type << ')';
    }
  }
  void visitDrop(Drop* curr) { printMedium(o, "drop"); }
  void visitReturn(Return* curr) { printMedium(o, "return"); }
  void visitHost(Host* curr) {
    switch (curr->op) {
      case MemorySize:
        printMedium(o, "memory.size");
        break;
      case MemoryGrow:
        printMedium(o, "memory.grow");
        break;
    }
  }
  void visitRefNull(RefNull* curr) { printMedium(o, "ref.null"); }
  void visitRefIsNull(RefIsNull* curr) { printMedium(o, "ref.is_null"); }
  void visitRefFunc(RefFunc* curr) {
    printMedium(o, "ref.func ");
    printName(curr->func, o);
  }
  void visitTry(Try* curr) {
    printMedium(o, "try");
    if (curr->type.isConcrete()) {
      o << ' ' << ResultType(curr->type);
    }
  }
  void visitThrow(Throw* curr) {
    printMedium(o, "throw ");
    printName(curr->event, o);
  }
  void visitRethrow(Rethrow* curr) { printMedium(o, "rethrow"); }
  void visitBrOnExn(BrOnExn* curr) {
    printMedium(o, "br_on_exn ");
    printName(curr->name, o);
    o << " ";
    printName(curr->event, o);
  }
  void visitNop(Nop* curr) { printMinor(o, "nop"); }
  void visitUnreachable(Unreachable* curr) { printMinor(o, "unreachable"); }
  void visitPush(Push* curr) { prepareColor(o) << "push"; }
  void visitPop(Pop* curr) {
    prepareColor(o) << curr->type;
    o << ".pop";
    restoreNormalColor(o);
  }
};

// Prints an expression in s-expr format, including both the
// internal contents and the nested children.
struct PrintSExpression : public OverriddenVisitor<PrintSExpression> {
  std::ostream& o;
  unsigned indent = 0;

  bool minify;
  const char* maybeSpace;
  const char* maybeNewLine;

  bool full = false; // whether to not elide nodes in output when possible
                     // (like implicit blocks) and to emit types
  bool printStackIR = false; // whether to print stack IR if it is present
                             // (if false, and Stack IR is there, we just
                             // note it exists)

  Module* currModule = nullptr;
  Function* currFunction = nullptr;
  Function::DebugLocation lastPrintedLocation;
  bool debugInfo;

  std::unordered_map<Name, Index> functionIndexes;

  PrintSExpression(std::ostream& o) : o(o) {
    setMinify(false);
    if (!full) {
      full = isFullForced();
    }
  }

  void printDebugLocation(const Function::DebugLocation& location) {
    if (lastPrintedLocation == location) {
      return;
    }
    lastPrintedLocation = location;
    auto fileName = currModule->debugInfoFileNames[location.fileIndex];
    o << ";;@ " << fileName << ":" << location.lineNumber << ":"
      << location.columnNumber << '\n';
    doIndent(o, indent);
  }

  void printDebugLocation(Expression* curr) {
    if (currFunction) {
      // show an annotation, if there is one
      auto& debugLocations = currFunction->debugLocations;
      auto iter = debugLocations.find(curr);
      if (iter != debugLocations.end()) {
        printDebugLocation(iter->second);
      }
      // show a binary position, if there is one
      if (debugInfo) {
        auto iter = currFunction->binaryLocations.find(curr);
        if (iter != currFunction->binaryLocations.end()) {
          Colors::grey(o);
          o << ";; code offset: 0x" << std::hex << iter->second << std::dec
            << '\n';
          restoreNormalColor(o);
          doIndent(o, indent);
        }
      }
    }
  }

  void visit(Expression* curr) {
    printDebugLocation(curr);
    OverriddenVisitor<PrintSExpression>::visit(curr);
  }

  void setMinify(bool minify_) {
    minify = minify_;
    maybeSpace = minify ? "" : " ";
    maybeNewLine = minify ? "" : "\n";
  }

  void setFull(bool full_) { full = full_; }

  void setPrintStackIR(bool printStackIR_) { printStackIR = printStackIR_; }

  void setDebugInfo(bool debugInfo_) { debugInfo = debugInfo_; }

  void incIndent() {
    if (minify) {
      return;
    }
    o << '\n';
    indent++;
  }
  void decIndent() {
    if (!minify) {
      assert(indent > 0);
      indent--;
      doIndent(o, indent);
    }
    o << ')';
  }
  void printFullLine(Expression* expression) {
    !minify && doIndent(o, indent);
    if (full) {
      o << "[" << expression->type << "] ";
    }
    visit(expression);
    o << maybeNewLine;
  }

  // loop, if, and try can contain implicit blocks. But they are not needed to
  // be printed in some cases.
  void maybePrintImplicitBlock(Expression* curr, bool allowMultipleInsts) {
    auto block = curr->dynCast<Block>();
    if (!full && block && block->name.isNull() &&
        (allowMultipleInsts || block->list.size() == 1)) {
      for (auto expression : block->list) {
        printFullLine(expression);
      }
    } else {
      printFullLine(curr);
    }
  }

  void visitBlock(Block* curr) {
    // special-case Block, because Block nesting (in their first element) can be
    // incredibly deep
    std::vector<Block*> stack;
    while (1) {
      if (stack.size() > 0) {
        doIndent(o, indent);
        printDebugLocation(curr);
      }
      stack.push_back(curr);
      if (full) {
        o << "[" << curr->type << "] ";
      }
      o << '(';
      PrintExpressionContents(currFunction, o).visit(curr);
      incIndent();
      if (curr->list.size() > 0 && curr->list[0]->is<Block>()) {
        // recurse into the first element
        curr = curr->list[0]->cast<Block>();
        continue;
      } else {
        break; // that's all we can recurse, start to unwind
      }
    }
    auto* top = stack.back();
    while (stack.size() > 0) {
      curr = stack.back();
      stack.pop_back();
      auto& list = curr->list;
      for (size_t i = 0; i < list.size(); i++) {
        if (curr != top && i == 0) {
          // one of the block recursions we already handled
          decIndent();
          if (full) {
            o << " ;; end block";
            auto* child = list[0]->cast<Block>();
            if (child->name.is()) {
              o << ' ' << child->name;
            }
          }
          o << '\n';
          continue;
        }
        printFullLine(list[i]);
      }
    }
    decIndent();
    if (full) {
      o << " ;; end block";
      if (curr->name.is()) {
        o << ' ' << curr->name;
      }
    }
  }
  void visitIf(If* curr) {
    o << '(';
    PrintExpressionContents(currFunction, o).visit(curr);
    incIndent();
    printFullLine(curr->condition);
    maybePrintImplicitBlock(curr->ifTrue, false);
    if (curr->ifFalse) {
      maybePrintImplicitBlock(curr->ifFalse, false);
    }
    decIndent();
    if (full) {
      o << " ;; end if";
    }
  }
  void visitLoop(Loop* curr) {
    o << '(';
    PrintExpressionContents(currFunction, o).visit(curr);
    incIndent();
    maybePrintImplicitBlock(curr->body, true);
    decIndent();
    if (full) {
      o << " ;; end loop";
      if (curr->name.is()) {
        o << ' ' << curr->name;
      }
    }
  }
  void visitBreak(Break* curr) {
    o << '(';
    PrintExpressionContents(currFunction, o).visit(curr);
    if (curr->condition) {
      incIndent();
    } else {
      if (!curr->value || curr->value->is<Nop>()) {
        // avoid a new line just for the parens
        o << ')';
        return;
      }
      incIndent();
    }
    if (curr->value && !curr->value->is<Nop>()) {
      printFullLine(curr->value);
    }
    if (curr->condition) {
      printFullLine(curr->condition);
    }
    decIndent();
  }
  void visitSwitch(Switch* curr) {
    o << '(';
    PrintExpressionContents(currFunction, o).visit(curr);
    incIndent();
    if (curr->value && !curr->value->is<Nop>()) {
      printFullLine(curr->value);
    }
    printFullLine(curr->condition);
    decIndent();
  }

  template<typename CallBase> void printCallOperands(CallBase* curr) {
    if (curr->operands.size() > 0) {
      incIndent();
      for (auto operand : curr->operands) {
        printFullLine(operand);
      }
      decIndent();
    } else {
      o << ')';
    }
  }

  void visitCall(Call* curr) {
    o << '(';
    PrintExpressionContents(currFunction, o).visit(curr);
    printCallOperands(curr);
  }
  void visitCallIndirect(CallIndirect* curr) {
    o << '(';
    PrintExpressionContents(currFunction, o).visit(curr);
    incIndent();
    for (auto operand : curr->operands) {
      printFullLine(operand);
    }
    printFullLine(curr->target);
    decIndent();
  }
  void visitLocalGet(LocalGet* curr) {
    o << '(';
    PrintExpressionContents(currFunction, o).visit(curr);
    o << ')';
  }
  void visitLocalSet(LocalSet* curr) {
    o << '(';
    PrintExpressionContents(currFunction, o).visit(curr);
    incIndent();
    printFullLine(curr->value);
    decIndent();
  }
  void visitGlobalGet(GlobalGet* curr) {
    o << '(';
    PrintExpressionContents(currFunction, o).visit(curr);
    o << ')';
  }
  void visitGlobalSet(GlobalSet* curr) {
    o << '(';
    PrintExpressionContents(currFunction, o).visit(curr);
    incIndent();
    printFullLine(curr->value);
    decIndent();
  }
  void visitLoad(Load* curr) {
    o << '(';
    PrintExpressionContents(currFunction, o).visit(curr);
    incIndent();
    printFullLine(curr->ptr);
    decIndent();
  }
  void visitStore(Store* curr) {
    o << '(';
    PrintExpressionContents(currFunction, o).visit(curr);
    incIndent();
    printFullLine(curr->ptr);
    printFullLine(curr->value);
    decIndent();
  }
  void visitAtomicRMW(AtomicRMW* curr) {
    o << '(';
    PrintExpressionContents(currFunction, o).visit(curr);
    incIndent();
    printFullLine(curr->ptr);
    printFullLine(curr->value);
    decIndent();
  }
  void visitAtomicCmpxchg(AtomicCmpxchg* curr) {
    o << '(';
    PrintExpressionContents(currFunction, o).visit(curr);
    incIndent();
    printFullLine(curr->ptr);
    printFullLine(curr->expected);
    printFullLine(curr->replacement);
    decIndent();
  }
  void visitAtomicWait(AtomicWait* curr) {
    o << '(';
    PrintExpressionContents(currFunction, o).visit(curr);
    restoreNormalColor(o);
    incIndent();
    printFullLine(curr->ptr);
    printFullLine(curr->expected);
    printFullLine(curr->timeout);
    decIndent();
  }
  void visitAtomicNotify(AtomicNotify* curr) {
    o << '(';
    PrintExpressionContents(currFunction, o).visit(curr);
    incIndent();
    printFullLine(curr->ptr);
    printFullLine(curr->notifyCount);
    decIndent();
  }
  void visitAtomicFence(AtomicFence* curr) {
    o << '(';
    PrintExpressionContents(currFunction, o).visit(curr);
    o << ')';
  }
  void visitSIMDExtract(SIMDExtract* curr) {
    o << '(';
    PrintExpressionContents(currFunction, o).visit(curr);
    incIndent();
    printFullLine(curr->vec);
    decIndent();
  }
  void visitSIMDReplace(SIMDReplace* curr) {
    o << '(';
    PrintExpressionContents(currFunction, o).visit(curr);
    incIndent();
    printFullLine(curr->vec);
    printFullLine(curr->value);
    decIndent();
  }
  void visitSIMDShuffle(SIMDShuffle* curr) {
    o << '(';
    PrintExpressionContents(currFunction, o).visit(curr);
    incIndent();
    printFullLine(curr->left);
    printFullLine(curr->right);
    decIndent();
  }
  void visitSIMDTernary(SIMDTernary* curr) {
    o << '(';
    PrintExpressionContents(currFunction, o).visit(curr);
    incIndent();
    printFullLine(curr->a);
    printFullLine(curr->b);
    printFullLine(curr->c);
    decIndent();
  }
  void visitSIMDShift(SIMDShift* curr) {
    o << '(';
    PrintExpressionContents(currFunction, o).visit(curr);
    incIndent();
    printFullLine(curr->vec);
    printFullLine(curr->shift);
    decIndent();
  }
  void visitSIMDLoad(SIMDLoad* curr) {
    o << '(';
    PrintExpressionContents(currFunction, o).visit(curr);
    incIndent();
    printFullLine(curr->ptr);
    decIndent();
  }
  void visitMemoryInit(MemoryInit* curr) {
    o << '(';
    PrintExpressionContents(currFunction, o).visit(curr);
    incIndent();
    printFullLine(curr->dest);
    printFullLine(curr->offset);
    printFullLine(curr->size);
    decIndent();
  }
  void visitDataDrop(DataDrop* curr) {
    o << '(';
    PrintExpressionContents(currFunction, o).visit(curr);
    o << ')';
  }
  void visitMemoryCopy(MemoryCopy* curr) {
    o << '(';
    PrintExpressionContents(currFunction, o).visit(curr);
    incIndent();
    printFullLine(curr->dest);
    printFullLine(curr->source);
    printFullLine(curr->size);
    decIndent();
  }
  void visitMemoryFill(MemoryFill* curr) {
    o << '(';
    PrintExpressionContents(currFunction, o).visit(curr);
    incIndent();
    printFullLine(curr->dest);
    printFullLine(curr->value);
    printFullLine(curr->size);
    decIndent();
  }
  void visitConst(Const* curr) {
    o << '(';
    PrintExpressionContents(currFunction, o).visit(curr);
    o << ')';
  }
  void visitUnary(Unary* curr) {
    o << '(';
    PrintExpressionContents(currFunction, o).visit(curr);
    incIndent();
    printFullLine(curr->value);
    decIndent();
  }
  void visitBinary(Binary* curr) {
    o << '(';
    PrintExpressionContents(currFunction, o).visit(curr);
    incIndent();
    printFullLine(curr->left);
    printFullLine(curr->right);
    decIndent();
  }
  void visitSelect(Select* curr) {
    o << '(';
    PrintExpressionContents(currFunction, o).visit(curr);
    incIndent();
    printFullLine(curr->ifTrue);
    printFullLine(curr->ifFalse);
    printFullLine(curr->condition);
    decIndent();
  }
  void visitDrop(Drop* curr) {
    o << '(';
    PrintExpressionContents(currFunction, o).visit(curr);
    incIndent();
    printFullLine(curr->value);
    decIndent();
  }
  void visitReturn(Return* curr) {
    o << '(';
    PrintExpressionContents(currFunction, o).visit(curr);
    if (!curr->value) {
      // avoid a new line just for the parens
      o << ')';
      return;
    }
    incIndent();
    printFullLine(curr->value);
    decIndent();
  }
  void visitHost(Host* curr) {
    o << '(';
    PrintExpressionContents(currFunction, o).visit(curr);
    switch (curr->op) {
      case MemoryGrow: {
        incIndent();
        printFullLine(curr->operands[0]);
        decIndent();
        break;
      }
      case MemorySize: {
        o << ')';
      }
    }
  }
  void visitRefNull(RefNull* curr) {
    o << '(';
    PrintExpressionContents(currFunction, o).visit(curr);
    o << ')';
  }
  void visitRefIsNull(RefIsNull* curr) {
    o << '(';
    PrintExpressionContents(currFunction, o).visit(curr);
    incIndent();
    printFullLine(curr->value);
    decIndent();
  }
  void visitRefFunc(RefFunc* curr) {
    o << '(';
    PrintExpressionContents(currFunction, o).visit(curr);
    o << ')';
  }
  // try-catch-end is written in the folded wat format as
  // (try
  //   ...
  //  (catch
  //    ...
  //  )
  // )
  // The parenthesis wrapping 'catch' is just a syntax and does not affect
  // nested depths of instructions within.
  void visitTry(Try* curr) {
    o << '(';
    PrintExpressionContents(currFunction, o).visit(curr);
    incIndent();
    maybePrintImplicitBlock(curr->body, false);
    doIndent(o, indent);
    o << "(catch";
    incIndent();
    maybePrintImplicitBlock(curr->catchBody, true);
    decIndent();
    o << "\n";
    decIndent();
    if (full) {
      o << " ;; end try";
    }
  }
  void visitThrow(Throw* curr) {
    o << '(';
    PrintExpressionContents(currFunction, o).visit(curr);
    incIndent();
    for (auto operand : curr->operands) {
      printFullLine(operand);
    }
    decIndent();
  }
  void visitRethrow(Rethrow* curr) {
    o << '(';
    PrintExpressionContents(currFunction, o).visit(curr);
    incIndent();
    printFullLine(curr->exnref);
    decIndent();
  }
  void visitBrOnExn(BrOnExn* curr) {
    o << '(';
    PrintExpressionContents(currFunction, o).visit(curr);
    incIndent();
    printFullLine(curr->exnref);
    decIndent();
  }
  void visitNop(Nop* curr) {
    o << '(';
    PrintExpressionContents(currFunction, o).visit(curr);
    o << ')';
  }
  void visitUnreachable(Unreachable* curr) {
    o << '(';
    PrintExpressionContents(currFunction, o).visit(curr);
    o << ')';
  }
  void visitPush(Push* curr) {
    o << '(';
    PrintExpressionContents(currFunction, o).visit(curr);
    incIndent();
    printFullLine(curr->value);
    decIndent();
  }
  void visitPop(Pop* curr) {
    o << '(';
    PrintExpressionContents(currFunction, o).visit(curr);
    o << ')';
  }
  // Module-level visitors
  void handleSignature(Signature curr, Name* funcName = nullptr) {
    o << "(func";
    if (funcName) {
      o << " $" << *funcName;
    }
    if (curr.params.size() > 0) {
      o << maybeSpace;
      o << ParamType(curr.params);
    }
<<<<<<< HEAD
    if (curr->result != Type::none) {
=======
    if (curr.results.size() > 0) {
>>>>>>> 85de1c12
      o << maybeSpace;
      o << ResultType(curr.results);
    }
    o << ")";
  }
  void visitExport(Export* curr) {
    o << '(';
    printMedium(o, "export ");
    printText(o, curr->name.str) << " (";
    switch (curr->kind) {
      case ExternalKind::Function:
        o << "func";
        break;
      case ExternalKind::Table:
        o << "table";
        break;
      case ExternalKind::Memory:
        o << "memory";
        break;
      case ExternalKind::Global:
        o << "global";
        break;
      case ExternalKind::Event:
        o << "event";
        break;
      case ExternalKind::Invalid:
        WASM_UNREACHABLE("invalid ExternalKind");
    }
    o << ' ';
    printName(curr->value, o) << "))";
  }
  void emitImportHeader(Importable* curr) {
    printMedium(o, "import ");
    printText(o, curr->module.str) << ' ';
    printText(o, curr->base.str) << ' ';
  }
  void visitGlobal(Global* curr) {
    if (curr->imported()) {
      visitImportedGlobal(curr);
    } else {
      visitDefinedGlobal(curr);
    }
  }
  void emitGlobalType(Global* curr) {
    if (curr->mutable_) {
      o << "(mut " << curr->type << ')';
    } else {
      o << curr->type;
    }
  }
  void visitImportedGlobal(Global* curr) {
    doIndent(o, indent);
    o << '(';
    emitImportHeader(curr);
    o << "(global ";
    printName(curr->name, o) << ' ';
    emitGlobalType(curr);
    o << "))" << maybeNewLine;
  }
  void visitDefinedGlobal(Global* curr) {
    doIndent(o, indent);
    o << '(';
    printMedium(o, "global ");
    printName(curr->name, o) << ' ';
    emitGlobalType(curr);
    o << ' ';
    visit(curr->init);
    o << ')';
    o << maybeNewLine;
  }
  void visitFunction(Function* curr) {
    if (curr->imported()) {
      visitImportedFunction(curr);
    } else {
      visitDefinedFunction(curr);
    }
  }
  void visitImportedFunction(Function* curr) {
    doIndent(o, indent);
    currFunction = curr;
    lastPrintedLocation = {0, 0, 0};
    o << '(';
    emitImportHeader(curr);
    handleSignature(curr->sig, &curr->name);
    o << ')';
    o << maybeNewLine;
  }
  void visitDefinedFunction(Function* curr) {
    doIndent(o, indent);
    currFunction = curr;
    lastPrintedLocation = {0, 0, 0};
    if (currFunction->prologLocation.size()) {
      printDebugLocation(*currFunction->prologLocation.begin());
    }
    o << '(';
    printMajor(o, "func ");
    printName(curr->name, o);
    if (currModule && !minify) {
      // emit the function index in a comment
      if (functionIndexes.empty()) {
        ModuleUtils::BinaryIndexes indexes(*currModule);
        functionIndexes = std::move(indexes.functionIndexes);
      }
      o << " (; " << functionIndexes[curr->name] << " ;)";
    }
    if (!printStackIR && curr->stackIR && !minify) {
      o << " (; has Stack IR ;)";
    }
    const std::vector<Type>& params = curr->sig.params.expand();
    if (params.size() > 0) {
      for (size_t i = 0; i < params.size(); i++) {
        o << maybeSpace;
        o << '(';
        printMinor(o, "param ");
        printLocal(i, currFunction, o);
        o << ' ' << params[i] << ')';
      }
    }
<<<<<<< HEAD
    if (curr->result != Type::none) {
=======
    if (curr->sig.results != Type::none) {
>>>>>>> 85de1c12
      o << maybeSpace;
      o << ResultType(curr->sig.results);
    }
    incIndent();
    for (size_t i = curr->getVarIndexBase(); i < curr->getNumLocals(); i++) {
      doIndent(o, indent);
      o << '(';
      printMinor(o, "local ");
      printLocal(i, currFunction, o) << ' ' << curr->getLocalType(i) << ')';
      o << maybeNewLine;
    }
    // Print the body.
    if (!printStackIR || !curr->stackIR) {
      // It is ok to emit a block here, as a function can directly contain a
      // list, even if our ast avoids that for simplicity. We can just do that
      // optimization here..
      if (!full && curr->body->is<Block>() &&
          curr->body->cast<Block>()->name.isNull()) {
        Block* block = curr->body->cast<Block>();
        for (auto item : block->list) {
          printFullLine(item);
        }
      } else {
        printFullLine(curr->body);
      }
    } else {
      // Print the stack IR.
      WasmPrinter::printStackIR(curr->stackIR.get(), o, curr);
    }
    if (currFunction->epilogLocation.size() &&
        lastPrintedLocation != *currFunction->epilogLocation.begin()) {
      // Print last debug location: mix of decIndent and printDebugLocation
      // logic.
      doIndent(o, indent);
      if (!minify) {
        indent--;
      }
      printDebugLocation(*currFunction->epilogLocation.begin());
      o << ')';
    } else {
      decIndent();
    }
    o << maybeNewLine;
  }
  void visitEvent(Event* curr) {
    if (curr->imported()) {
      visitImportedEvent(curr);
    } else {
      visitDefinedEvent(curr);
    }
  }
  void visitImportedEvent(Event* curr) {
    doIndent(o, indent);
    o << '(';
    emitImportHeader(curr);
    o << "(event ";
    printName(curr->name, o);
    o << maybeSpace << "(attr " << curr->attribute << ')' << maybeSpace;
    o << ParamType(curr->sig.params);
    o << "))";
    o << maybeNewLine;
  }
  void visitDefinedEvent(Event* curr) {
    doIndent(o, indent);
    o << '(';
    printMedium(o, "event ");
    printName(curr->name, o);
    o << maybeSpace << "(attr " << curr->attribute << ')' << maybeSpace;
    o << ParamType(curr->sig.params);
    o << ")" << maybeNewLine;
  }
  void printTableHeader(Table* curr) {
    o << '(';
    printMedium(o, "table") << ' ';
    printName(curr->name, o) << ' ';
    o << curr->initial;
    if (curr->hasMax()) {
      o << ' ' << curr->max;
    }
    o << " funcref)";
  }
  void visitTable(Table* curr) {
    if (!curr->exists) {
      return;
    }
    if (curr->imported()) {
      doIndent(o, indent);
      o << '(';
      emitImportHeader(curr);
      printTableHeader(&currModule->table);
      o << ')' << maybeNewLine;
    } else {
      doIndent(o, indent);
      printTableHeader(curr);
      o << maybeNewLine;
    }
    for (auto& segment : curr->segments) {
      // Don't print empty segments
      if (segment.data.empty()) {
        continue;
      }
      doIndent(o, indent);
      o << '(';
      printMajor(o, "elem ");
      visit(segment.offset);
      for (auto name : segment.data) {
        o << ' ';
        printName(name, o);
      }
      o << ')' << maybeNewLine;
    }
  }
  void printMemoryHeader(Memory* curr) {
    o << '(';
    printMedium(o, "memory") << ' ';
    printName(curr->name, o) << ' ';
    if (curr->shared) {
      o << '(';
      printMedium(o, "shared ");
    }
    o << curr->initial;
    if (curr->hasMax()) {
      o << ' ' << curr->max;
    }
    if (curr->shared) {
      o << ")";
    }
    o << ")";
  }
  void visitMemory(Memory* curr) {
    if (!curr->exists) {
      return;
    }
    if (curr->imported()) {
      doIndent(o, indent);
      o << '(';
      emitImportHeader(curr);
      printMemoryHeader(&currModule->memory);
      o << ')' << maybeNewLine;
    } else {
      doIndent(o, indent);
      printMemoryHeader(curr);
      o << '\n';
    }
    for (auto segment : curr->segments) {
      doIndent(o, indent);
      o << '(';
      printMajor(o, "data ");
      if (segment.isPassive) {
        printMedium(o, "passive");
      } else {
        visit(segment.offset);
      }
      o << " \"";
      for (size_t i = 0; i < segment.data.size(); i++) {
        unsigned char c = segment.data[i];
        switch (c) {
          case '\n':
            o << "\\n";
            break;
          case '\r':
            o << "\\0d";
            break;
          case '\t':
            o << "\\t";
            break;
          case '\f':
            o << "\\0c";
            break;
          case '\b':
            o << "\\08";
            break;
          case '\\':
            o << "\\\\";
            break;
          case '"':
            o << "\\\"";
            break;
          case '\'':
            o << "\\'";
            break;
          default: {
            if (c >= 32 && c < 127) {
              o << c;
            } else {
              o << std::hex << '\\' << (c / 16) << (c % 16) << std::dec;
            }
          }
        }
      }
      o << "\")" << maybeNewLine;
    }
  }
  void visitModule(Module* curr) {
    currModule = curr;
    o << '(';
    printMajor(o, "module");
    incIndent();
    std::vector<Signature> signatures;
    std::unordered_map<Signature, Index> indices;
    ModuleUtils::collectSignatures(*curr, signatures, indices);
    for (auto sig : signatures) {
      doIndent(o, indent);
      o << '(';
      printMedium(o, "type") << ' ';
      o << SigName(sig) << ' ';
      handleSignature(sig);
      o << ")" << maybeNewLine;
    }
    ModuleUtils::iterImportedMemories(
      *curr, [&](Memory* memory) { visitMemory(memory); });
    ModuleUtils::iterImportedTables(*curr,
                                    [&](Table* table) { visitTable(table); });
    ModuleUtils::iterImportedGlobals(
      *curr, [&](Global* global) { visitGlobal(global); });
    ModuleUtils::iterImportedFunctions(
      *curr, [&](Function* func) { visitFunction(func); });
    ModuleUtils::iterImportedEvents(*curr,
                                    [&](Event* event) { visitEvent(event); });
    ModuleUtils::iterDefinedMemories(
      *curr, [&](Memory* memory) { visitMemory(memory); });
    ModuleUtils::iterDefinedTables(*curr,
                                   [&](Table* table) { visitTable(table); });
    ModuleUtils::iterDefinedGlobals(
      *curr, [&](Global* global) { visitGlobal(global); });
    ModuleUtils::iterDefinedEvents(*curr,
                                   [&](Event* event) { visitEvent(event); });
    for (auto& child : curr->exports) {
      doIndent(o, indent);
      visitExport(child.get());
      o << maybeNewLine;
    }
    if (curr->start.is()) {
      doIndent(o, indent);
      o << '(';
      printMedium(o, "start") << ' ';
      printName(curr->start, o) << ')';
      o << maybeNewLine;
    }
    ModuleUtils::iterDefinedFunctions(
      *curr, [&](Function* func) { visitFunction(func); });
    for (auto& section : curr->userSections) {
      doIndent(o, indent);
      o << ";; custom section \"" << section.name << "\", size "
        << section.data.size();
      bool isPrintable = true;
      for (auto c : section.data) {
        if (!isprint(c)) {
          isPrintable = false;
          break;
        }
      }
      if (isPrintable) {
        o << ", contents: ";
        // std::quoted is not available in all the supported compilers yet.
        o << '"';
        for (auto c : section.data) {
          if (c == '\\' || c == '"') {
            o << '\\';
          }
          o << c;
        }
        o << '"';
      }
      o << maybeNewLine;
    }
    decIndent();
    o << maybeNewLine;
    currModule = nullptr;
  }
};

// Prints out a module
class Printer : public Pass {
protected:
  std::ostream& o;

public:
  Printer() : o(std::cout) {}
  Printer(std::ostream* o) : o(*o) {}

  bool modifiesBinaryenIR() override { return false; }

  void run(PassRunner* runner, Module* module) override {
    PrintSExpression print(o);
    print.setDebugInfo(runner->options.debugInfo);
    print.visitModule(module);
  }
};

Pass* createPrinterPass() { return new Printer(); }

// Prints out a minified module

class MinifiedPrinter : public Printer {
public:
  MinifiedPrinter() = default;
  MinifiedPrinter(std::ostream* o) : Printer(o) {}

  void run(PassRunner* runner, Module* module) override {
    PrintSExpression print(o);
    print.setMinify(true);
    print.setDebugInfo(runner->options.debugInfo);
    print.visitModule(module);
  }
};

Pass* createMinifiedPrinterPass() { return new MinifiedPrinter(); }

// Prints out a module withough elision, i.e., the full ast

class FullPrinter : public Printer {
public:
  FullPrinter() = default;
  FullPrinter(std::ostream* o) : Printer(o) {}

  void run(PassRunner* runner, Module* module) override {
    PrintSExpression print(o);
    print.setFull(true);
    print.setDebugInfo(runner->options.debugInfo);
    print.visitModule(module);
  }
};

Pass* createFullPrinterPass() { return new FullPrinter(); }

// Print Stack IR (if present)

class PrintStackIR : public Printer {
public:
  PrintStackIR() = default;
  PrintStackIR(std::ostream* o) : Printer(o) {}

  void run(PassRunner* runner, Module* module) override {
    PrintSExpression print(o);
    print.setDebugInfo(runner->options.debugInfo);
    print.setPrintStackIR(true);
    print.visitModule(module);
  }
};

Pass* createPrintStackIRPass() { return new PrintStackIR(); }

// Print individual expressions

std::ostream& WasmPrinter::printModule(Module* module, std::ostream& o) {
  PassRunner runner(module);
  Printer(&o).run(&runner, module);
  return o;
}

std::ostream& WasmPrinter::printModule(Module* module) {
  return printModule(module, std::cout);
}

std::ostream& WasmPrinter::printExpression(Expression* expression,
                                           std::ostream& o,
                                           bool minify,
                                           bool full) {
  if (!expression) {
    o << "(null expression)";
    return o;
  }
  PrintSExpression print(o);
  print.setMinify(minify);
  if (full || isFullForced()) {
    print.setFull(true);
    o << "[" << expression->type << "] ";
  }
  print.visit(expression);
  return o;
}

std::ostream&
WasmPrinter::printStackInst(StackInst* inst, std::ostream& o, Function* func) {
  switch (inst->op) {
    case StackInst::Basic: {
      PrintExpressionContents(func, o).visit(inst->origin);
      break;
    }
    case StackInst::BlockBegin:
    case StackInst::IfBegin:
    case StackInst::LoopBegin:
    case StackInst::TryBegin: {
      o << getExpressionName(inst->origin);
      break;
    }
    case StackInst::BlockEnd:
    case StackInst::IfEnd:
    case StackInst::LoopEnd:
    case StackInst::TryEnd: {
      o << "end (" << inst->type << ')';
      break;
    }
    case StackInst::IfElse: {
      o << "else";
      break;
    }
    case StackInst::Catch: {
      o << "catch";
      break;
    }
    default:
      WASM_UNREACHABLE("unexpeted op");
  }
  return o;
}

std::ostream&
WasmPrinter::printStackIR(StackIR* ir, std::ostream& o, Function* func) {
  size_t indent = func ? 2 : 0;
  auto doIndent = [&indent, &o]() {
    for (size_t j = 0; j < indent; j++) {
      o << ' ';
    }
  };
  for (Index i = 0; i < (*ir).size(); i++) {
    auto* inst = (*ir)[i];
    if (!inst) {
      continue;
    }
    switch (inst->op) {
      case StackInst::Basic: {
        doIndent();
        // push and pop are pseudo instructions and should not be printed in the
        // stack IR format to make it valid wat form.
        if (inst->origin->is<Push>() || inst->origin->is<Pop>()) {
          break;
        }
        PrintExpressionContents(func, o).visit(inst->origin);
        break;
      }
      case StackInst::BlockBegin:
      case StackInst::IfBegin:
      case StackInst::LoopBegin:
      case StackInst::TryBegin: {
        doIndent();
        PrintExpressionContents(func, o).visit(inst->origin);
        indent++;
        break;
      }
      case StackInst::BlockEnd:
      case StackInst::IfEnd:
      case StackInst::LoopEnd:
      case StackInst::TryEnd: {
        indent--;
        doIndent();
        o << "end";
        break;
      }
      case StackInst::IfElse: {
        indent--;
        doIndent();
        o << "else";
        indent++;
        break;
      }
      case StackInst::Catch: {
        indent--;
        doIndent();
        o << "catch";
        indent++;
        break;
      }
      default:
        WASM_UNREACHABLE("unexpeted op");
    }
    std::cout << '\n';
  }
  return o;
}

} // namespace wasm<|MERGE_RESOLUTION|>--- conflicted
+++ resolved
@@ -89,13 +89,7 @@
 
 // Printing "unreachable" as a instruction prefix type is not valid in wasm text
 // format. Print something else to make it pass.
-<<<<<<< HEAD
-static Type forceConcrete(Type type) {
-  return isConcreteType(type) ? type : Type::i32;
-}
-=======
 static Type forceConcrete(Type type) { return type.isConcrete() ? type : i32; }
->>>>>>> 85de1c12
 
 // Prints the internal contents of an expression: everything but
 // the children.
@@ -192,12 +186,7 @@
       o << ".atomic";
     }
     o << ".load";
-<<<<<<< HEAD
-    if (curr->type != Type::unreachable &&
-        curr->bytes < getTypeSize(curr->type)) {
-=======
     if (curr->type != unreachable && curr->bytes < curr->type.getByteSize()) {
->>>>>>> 85de1c12
       if (curr->bytes == 1) {
         o << '8';
       } else if (curr->bytes == 2) {
@@ -243,13 +232,8 @@
     }
   }
   static void printRMWSize(std::ostream& o, Type type, uint8_t bytes) {
-<<<<<<< HEAD
-    prepareColor(o) << printType(forceConcrete(type)) << ".atomic.rmw";
-    if (type != Type::unreachable && bytes != getTypeSize(type)) {
-=======
     prepareColor(o) << forceConcrete(type) << ".atomic.rmw";
     if (type != unreachable && bytes != type.getByteSize()) {
->>>>>>> 85de1c12
       if (bytes == 1) {
         o << '8';
       } else if (bytes == 2) {
@@ -285,12 +269,7 @@
         o << "xchg";
         break;
     }
-<<<<<<< HEAD
-    if (curr->type != Type::unreachable &&
-        curr->bytes != getTypeSize(curr->type)) {
-=======
     if (curr->type != unreachable && curr->bytes != curr->type.getByteSize()) {
->>>>>>> 85de1c12
       o << "_u";
     }
     restoreNormalColor(o);
@@ -302,12 +281,7 @@
     prepareColor(o);
     printRMWSize(o, curr->type, curr->bytes);
     o << "cmpxchg";
-<<<<<<< HEAD
-    if (curr->type != Type::unreachable &&
-        curr->bytes != getTypeSize(curr->type)) {
-=======
     if (curr->type != unreachable && curr->bytes != curr->type.getByteSize()) {
->>>>>>> 85de1c12
       o << "_u";
     }
     restoreNormalColor(o);
@@ -1986,11 +1960,7 @@
       o << maybeSpace;
       o << ParamType(curr.params);
     }
-<<<<<<< HEAD
-    if (curr->result != Type::none) {
-=======
     if (curr.results.size() > 0) {
->>>>>>> 85de1c12
       o << maybeSpace;
       o << ResultType(curr.results);
     }
@@ -2109,11 +2079,7 @@
         o << ' ' << params[i] << ')';
       }
     }
-<<<<<<< HEAD
-    if (curr->result != Type::none) {
-=======
     if (curr->sig.results != Type::none) {
->>>>>>> 85de1c12
       o << maybeSpace;
       o << ResultType(curr->sig.results);
     }
