/*
 * Copyright 2016 WebAssembly Community Group participants
 *
 * Licensed under the Apache License, Version 2.0 (the "License");
 * you may not use this file except in compliance with the License.
 * You may obtain a copy of the License at
 *
 *     http://www.apache.org/licenses/LICENSE-2.0
 *
 * Unless required by applicable law or agreed to in writing, software
 * distributed under the License is distributed on an "AS IS" BASIS,
 * WITHOUT WARRANTIES OR CONDITIONS OF ANY KIND, either express or implied.
 * See the License for the specific language governing permissions and
 * limitations under the License.
 */

//
// Print out text in s-expression format
//

#include <ir/module-utils.h>
#include <pass.h>
#include <pretty_printing.h>
#include <wasm-printing.h>
#include <wasm-stack.h>
#include <wasm.h>

namespace wasm {

namespace {

bool isFullForced() {
  if (getenv("BINARYEN_PRINT_FULL")) {
    return std::stoi(getenv("BINARYEN_PRINT_FULL")) != 0;
  }
  return false;
}

std::ostream& printName(Name name, std::ostream& o) {
  // we need to quote names if they have tricky chars
  if (!name.str || !strpbrk(name.str, "()")) {
    o << '$' << name.str;
  } else {
    o << "\"$" << name.str << '"';
  }
  return o;
}

static std::ostream& printLocal(Index index, Function* func, std::ostream& o) {
  Name name;
  if (func) {
    name = func->getLocalNameOrDefault(index);
  }
  if (!name) {
    name = Name::fromInt(index);
  }
  return printName(name, o);
}

// Unlike the default format, tuple types in s-expressions should not have
// commas.
struct SExprType {
  Type type;
  SExprType(Type type) : type(type){};
};

static std::ostream& operator<<(std::ostream& o, const SExprType& localType) {
  Type type = localType.type;
<<<<<<< HEAD
  if (type.isTuple()) {
    const std::vector<Type>& types = type.expand();
    o << '(' << types[0];
    for (size_t i = 1; i < types.size(); ++i) {
      o << ' ' << types[i];
=======
  if (type.isMulti()) {
    o << '(';
    auto sep = "";
    for (auto& t : type) {
      o << sep << t;
      sep = " ";
>>>>>>> a18d30fb
    }
    o << ')';
  } else {
    o << type;
  }
  return o;
}

// Wrapper for printing signature names
struct SigName {
  Signature sig;
  SigName(Signature sig) : sig(sig) {}
};

std::ostream& operator<<(std::ostream& os, SigName sigName) {
  auto printType = [&](Type type) {
    if (type == Type::none) {
      os << "none";
    } else {
      auto sep = "";
      for (auto& t : type) {
        os << sep << t;
        sep = "_";
      }
    }
  };

  os << '$';
  printType(sigName.sig.params);
  os << "_=>_";
  printType(sigName.sig.results);
  return os;
}

} // anonymous namespace

// Printing "unreachable" as a instruction prefix type is not valid in wasm text
// format. Print something else to make it pass.
static Type forceConcrete(Type type) {
  return type.isConcrete() ? type : Type::i32;
}

// Prints the internal contents of an expression: everything but
// the children.
struct PrintExpressionContents
  : public OverriddenVisitor<PrintExpressionContents> {
  Function* currFunction = nullptr;
  std::ostream& o;

  PrintExpressionContents(Function* currFunction, std::ostream& o)
    : currFunction(currFunction), o(o) {}

  void visitBlock(Block* curr) {
    printMedium(o, "block");
    if (curr->name.is()) {
      o << ' ';
      printName(curr->name, o);
    }
    if (curr->type.isConcrete()) {
      o << ' ' << ResultType(curr->type);
    }
  }
  void visitIf(If* curr) {
    printMedium(o, "if");
    if (curr->type.isConcrete()) {
      o << ' ' << ResultType(curr->type);
    }
  }
  void visitLoop(Loop* curr) {
    printMedium(o, "loop");
    if (curr->name.is()) {
      o << ' ';
      printName(curr->name, o);
    }
    if (curr->type.isConcrete()) {
      o << ' ' << ResultType(curr->type);
    }
  }
  void visitBreak(Break* curr) {
    if (curr->condition) {
      printMedium(o, "br_if ");
    } else {
      printMedium(o, "br ");
    }
    printName(curr->name, o);
  }
  void visitSwitch(Switch* curr) {
    printMedium(o, "br_table");
    for (auto& t : curr->targets) {
      o << ' ';
      printName(t, o);
    }
    o << ' ';
    printName(curr->default_, o);
  }
  void visitCall(Call* curr) {
    if (curr->isReturn) {
      printMedium(o, "return_call ");
    } else {
      printMedium(o, "call ");
    }
    printName(curr->target, o);
  }
  void visitCallIndirect(CallIndirect* curr) {
    if (curr->isReturn) {
      printMedium(o, "return_call_indirect (type ");
    } else {
      printMedium(o, "call_indirect (type ");
    }
    o << SigName(curr->sig) << ')';
  }
  void visitLocalGet(LocalGet* curr) {
    printMedium(o, "local.get ");
    printLocal(curr->index, currFunction, o);
  }
  void visitLocalSet(LocalSet* curr) {
    if (curr->isTee()) {
      printMedium(o, "local.tee ");
    } else {
      printMedium(o, "local.set ");
    }
    printLocal(curr->index, currFunction, o);
  }
  void visitGlobalGet(GlobalGet* curr) {
    printMedium(o, "global.get ");
    printName(curr->name, o);
  }
  void visitGlobalSet(GlobalSet* curr) {
    printMedium(o, "global.set ");
    printName(curr->name, o);
  }
  void visitLoad(Load* curr) {
    prepareColor(o) << forceConcrete(curr->type);
    if (curr->isAtomic) {
      o << ".atomic";
    }
    o << ".load";
    if (curr->type != Type::unreachable &&
        curr->bytes < curr->type.getByteSize()) {
      if (curr->bytes == 1) {
        o << '8';
      } else if (curr->bytes == 2) {
        o << "16";
      } else if (curr->bytes == 4) {
        o << "32";
      } else {
        abort();
      }
      o << (curr->signed_ ? "_s" : "_u");
    }
    restoreNormalColor(o);
    if (curr->offset) {
      o << " offset=" << curr->offset;
    }
    if (curr->align != curr->bytes) {
      o << " align=" << curr->align;
    }
  }
  void visitStore(Store* curr) {
    prepareColor(o) << forceConcrete(curr->valueType);
    if (curr->isAtomic) {
      o << ".atomic";
    }
    o << ".store";
    if (curr->bytes < 4 || (curr->valueType == Type::i64 && curr->bytes < 8)) {
      if (curr->bytes == 1) {
        o << '8';
      } else if (curr->bytes == 2) {
        o << "16";
      } else if (curr->bytes == 4) {
        o << "32";
      } else {
        abort();
      }
    }
    restoreNormalColor(o);
    if (curr->offset) {
      o << " offset=" << curr->offset;
    }
    if (curr->align != curr->bytes) {
      o << " align=" << curr->align;
    }
  }
  static void printRMWSize(std::ostream& o, Type type, uint8_t bytes) {
    prepareColor(o) << forceConcrete(type) << ".atomic.rmw";
    if (type != Type::unreachable && bytes != type.getByteSize()) {
      if (bytes == 1) {
        o << '8';
      } else if (bytes == 2) {
        o << "16";
      } else if (bytes == 4) {
        o << "32";
      } else {
        WASM_UNREACHABLE("invalid RMW byte length");
      }
    }
    o << '.';
  }
  void visitAtomicRMW(AtomicRMW* curr) {
    prepareColor(o);
    printRMWSize(o, curr->type, curr->bytes);
    switch (curr->op) {
      case Add:
        o << "add";
        break;
      case Sub:
        o << "sub";
        break;
      case And:
        o << "and";
        break;
      case Or:
        o << "or";
        break;
      case Xor:
        o << "xor";
        break;
      case Xchg:
        o << "xchg";
        break;
    }
    if (curr->type != Type::unreachable &&
        curr->bytes != curr->type.getByteSize()) {
      o << "_u";
    }
    restoreNormalColor(o);
    if (curr->offset) {
      o << " offset=" << curr->offset;
    }
  }
  void visitAtomicCmpxchg(AtomicCmpxchg* curr) {
    prepareColor(o);
    printRMWSize(o, curr->type, curr->bytes);
    o << "cmpxchg";
    if (curr->type != Type::unreachable &&
        curr->bytes != curr->type.getByteSize()) {
      o << "_u";
    }
    restoreNormalColor(o);
    if (curr->offset) {
      o << " offset=" << curr->offset;
    }
  }
  void visitAtomicWait(AtomicWait* curr) {
    prepareColor(o);
    o << forceConcrete(curr->expectedType) << ".atomic.wait";
    if (curr->offset) {
      o << " offset=" << curr->offset;
    }
  }
  void visitAtomicNotify(AtomicNotify* curr) {
    printMedium(o, "atomic.notify");
    if (curr->offset) {
      o << " offset=" << curr->offset;
    }
  }
  void visitAtomicFence(AtomicFence* curr) { printMedium(o, "atomic.fence"); }
  void visitSIMDExtract(SIMDExtract* curr) {
    prepareColor(o);
    switch (curr->op) {
      case ExtractLaneSVecI8x16:
        o << "i8x16.extract_lane_s";
        break;
      case ExtractLaneUVecI8x16:
        o << "i8x16.extract_lane_u";
        break;
      case ExtractLaneSVecI16x8:
        o << "i16x8.extract_lane_s";
        break;
      case ExtractLaneUVecI16x8:
        o << "i16x8.extract_lane_u";
        break;
      case ExtractLaneVecI32x4:
        o << "i32x4.extract_lane";
        break;
      case ExtractLaneVecI64x2:
        o << "i64x2.extract_lane";
        break;
      case ExtractLaneVecF32x4:
        o << "f32x4.extract_lane";
        break;
      case ExtractLaneVecF64x2:
        o << "f64x2.extract_lane";
        break;
    }
    o << " " << int(curr->index);
  }
  void visitSIMDReplace(SIMDReplace* curr) {
    prepareColor(o);
    switch (curr->op) {
      case ReplaceLaneVecI8x16:
        o << "i8x16.replace_lane";
        break;
      case ReplaceLaneVecI16x8:
        o << "i16x8.replace_lane";
        break;
      case ReplaceLaneVecI32x4:
        o << "i32x4.replace_lane";
        break;
      case ReplaceLaneVecI64x2:
        o << "i64x2.replace_lane";
        break;
      case ReplaceLaneVecF32x4:
        o << "f32x4.replace_lane";
        break;
      case ReplaceLaneVecF64x2:
        o << "f64x2.replace_lane";
        break;
    }
    o << " " << int(curr->index);
  }
  void visitSIMDShuffle(SIMDShuffle* curr) {
    prepareColor(o);
    o << "v8x16.shuffle";
    for (uint8_t mask_index : curr->mask) {
      o << " " << std::to_string(mask_index);
    }
  }
  void visitSIMDTernary(SIMDTernary* curr) {
    prepareColor(o);
    switch (curr->op) {
      case Bitselect:
        o << "v128.bitselect";
        break;
      case QFMAF32x4:
        o << "f32x4.qfma";
        break;
      case QFMSF32x4:
        o << "f32x4.qfms";
        break;
      case QFMAF64x2:
        o << "f64x2.qfma";
        break;
      case QFMSF64x2:
        o << "f64x2.qfms";
        break;
    }
  }
  void visitSIMDShift(SIMDShift* curr) {
    prepareColor(o);
    switch (curr->op) {
      case ShlVecI8x16:
        o << "i8x16.shl";
        break;
      case ShrSVecI8x16:
        o << "i8x16.shr_s";
        break;
      case ShrUVecI8x16:
        o << "i8x16.shr_u";
        break;
      case ShlVecI16x8:
        o << "i16x8.shl";
        break;
      case ShrSVecI16x8:
        o << "i16x8.shr_s";
        break;
      case ShrUVecI16x8:
        o << "i16x8.shr_u";
        break;
      case ShlVecI32x4:
        o << "i32x4.shl";
        break;
      case ShrSVecI32x4:
        o << "i32x4.shr_s";
        break;
      case ShrUVecI32x4:
        o << "i32x4.shr_u";
        break;
      case ShlVecI64x2:
        o << "i64x2.shl";
        break;
      case ShrSVecI64x2:
        o << "i64x2.shr_s";
        break;
      case ShrUVecI64x2:
        o << "i64x2.shr_u";
        break;
    }
  }
  void visitSIMDLoad(SIMDLoad* curr) {
    prepareColor(o);
    switch (curr->op) {
      case LoadSplatVec8x16:
        o << "v8x16.load_splat";
        break;
      case LoadSplatVec16x8:
        o << "v16x8.load_splat";
        break;
      case LoadSplatVec32x4:
        o << "v32x4.load_splat";
        break;
      case LoadSplatVec64x2:
        o << "v64x2.load_splat";
        break;
      case LoadExtSVec8x8ToVecI16x8:
        o << "i16x8.load8x8_s";
        break;
      case LoadExtUVec8x8ToVecI16x8:
        o << "i16x8.load8x8_u";
        break;
      case LoadExtSVec16x4ToVecI32x4:
        o << "i32x4.load16x4_s";
        break;
      case LoadExtUVec16x4ToVecI32x4:
        o << "i32x4.load16x4_u";
        break;
      case LoadExtSVec32x2ToVecI64x2:
        o << "i64x2.load32x2_s";
        break;
      case LoadExtUVec32x2ToVecI64x2:
        o << "i64x2.load32x2_u";
        break;
      case Load32Zero:
        o << "v128.load32_zero";
        break;
      case Load64Zero:
        o << "v128.load64_zero";
        break;
    }
    restoreNormalColor(o);
    if (curr->offset) {
      o << " offset=" << curr->offset;
    }
    if (curr->align != curr->getMemBytes()) {
      o << " align=" << curr->align;
    }
  }
  void visitMemoryInit(MemoryInit* curr) {
    prepareColor(o);
    o << "memory.init " << curr->segment;
  }
  void visitDataDrop(DataDrop* curr) {
    prepareColor(o);
    o << "data.drop " << curr->segment;
  }
  void visitMemoryCopy(MemoryCopy* curr) {
    prepareColor(o);
    o << "memory.copy";
  }
  void visitMemoryFill(MemoryFill* curr) {
    prepareColor(o);
    o << "memory.fill";
  }
  void visitConst(Const* curr) {
    o << curr->value.type << ".const " << curr->value;
  }
  void visitUnary(Unary* curr) {
    prepareColor(o);
    switch (curr->op) {
      case ClzInt32:
        o << "i32.clz";
        break;
      case CtzInt32:
        o << "i32.ctz";
        break;
      case PopcntInt32:
        o << "i32.popcnt";
        break;
      case EqZInt32:
        o << "i32.eqz";
        break;
      case ClzInt64:
        o << "i64.clz";
        break;
      case CtzInt64:
        o << "i64.ctz";
        break;
      case PopcntInt64:
        o << "i64.popcnt";
        break;
      case EqZInt64:
        o << "i64.eqz";
        break;
      case NegFloat32:
        o << "f32.neg";
        break;
      case AbsFloat32:
        o << "f32.abs";
        break;
      case CeilFloat32:
        o << "f32.ceil";
        break;
      case FloorFloat32:
        o << "f32.floor";
        break;
      case TruncFloat32:
        o << "f32.trunc";
        break;
      case NearestFloat32:
        o << "f32.nearest";
        break;
      case SqrtFloat32:
        o << "f32.sqrt";
        break;
      case NegFloat64:
        o << "f64.neg";
        break;
      case AbsFloat64:
        o << "f64.abs";
        break;
      case CeilFloat64:
        o << "f64.ceil";
        break;
      case FloorFloat64:
        o << "f64.floor";
        break;
      case TruncFloat64:
        o << "f64.trunc";
        break;
      case NearestFloat64:
        o << "f64.nearest";
        break;
      case SqrtFloat64:
        o << "f64.sqrt";
        break;
      case ExtendSInt32:
        o << "i64.extend_i32_s";
        break;
      case ExtendUInt32:
        o << "i64.extend_i32_u";
        break;
      case WrapInt64:
        o << "i32.wrap_i64";
        break;
      case TruncSFloat32ToInt32:
        o << "i32.trunc_f32_s";
        break;
      case TruncSFloat32ToInt64:
        o << "i64.trunc_f32_s";
        break;
      case TruncUFloat32ToInt32:
        o << "i32.trunc_f32_u";
        break;
      case TruncUFloat32ToInt64:
        o << "i64.trunc_f32_u";
        break;
      case TruncSFloat64ToInt32:
        o << "i32.trunc_f64_s";
        break;
      case TruncSFloat64ToInt64:
        o << "i64.trunc_f64_s";
        break;
      case TruncUFloat64ToInt32:
        o << "i32.trunc_f64_u";
        break;
      case TruncUFloat64ToInt64:
        o << "i64.trunc_f64_u";
        break;
      case ReinterpretFloat32:
        o << "i32.reinterpret_f32";
        break;
      case ReinterpretFloat64:
        o << "i64.reinterpret_f64";
        break;
      case ConvertUInt32ToFloat32:
        o << "f32.convert_i32_u";
        break;
      case ConvertUInt32ToFloat64:
        o << "f64.convert_i32_u";
        break;
      case ConvertSInt32ToFloat32:
        o << "f32.convert_i32_s";
        break;
      case ConvertSInt32ToFloat64:
        o << "f64.convert_i32_s";
        break;
      case ConvertUInt64ToFloat32:
        o << "f32.convert_i64_u";
        break;
      case ConvertUInt64ToFloat64:
        o << "f64.convert_i64_u";
        break;
      case ConvertSInt64ToFloat32:
        o << "f32.convert_i64_s";
        break;
      case ConvertSInt64ToFloat64:
        o << "f64.convert_i64_s";
        break;
      case PromoteFloat32:
        o << "f64.promote_f32";
        break;
      case DemoteFloat64:
        o << "f32.demote_f64";
        break;
      case ReinterpretInt32:
        o << "f32.reinterpret_i32";
        break;
      case ReinterpretInt64:
        o << "f64.reinterpret_i64";
        break;
      case ExtendS8Int32:
        o << "i32.extend8_s";
        break;
      case ExtendS16Int32:
        o << "i32.extend16_s";
        break;
      case ExtendS8Int64:
        o << "i64.extend8_s";
        break;
      case ExtendS16Int64:
        o << "i64.extend16_s";
        break;
      case ExtendS32Int64:
        o << "i64.extend32_s";
        break;
      case TruncSatSFloat32ToInt32:
        o << "i32.trunc_sat_f32_s";
        break;
      case TruncSatUFloat32ToInt32:
        o << "i32.trunc_sat_f32_u";
        break;
      case TruncSatSFloat64ToInt32:
        o << "i32.trunc_sat_f64_s";
        break;
      case TruncSatUFloat64ToInt32:
        o << "i32.trunc_sat_f64_u";
        break;
      case TruncSatSFloat32ToInt64:
        o << "i64.trunc_sat_f32_s";
        break;
      case TruncSatUFloat32ToInt64:
        o << "i64.trunc_sat_f32_u";
        break;
      case TruncSatSFloat64ToInt64:
        o << "i64.trunc_sat_f64_s";
        break;
      case TruncSatUFloat64ToInt64:
        o << "i64.trunc_sat_f64_u";
        break;
      case SplatVecI8x16:
        o << "i8x16.splat";
        break;
      case SplatVecI16x8:
        o << "i16x8.splat";
        break;
      case SplatVecI32x4:
        o << "i32x4.splat";
        break;
      case SplatVecI64x2:
        o << "i64x2.splat";
        break;
      case SplatVecF32x4:
        o << "f32x4.splat";
        break;
      case SplatVecF64x2:
        o << "f64x2.splat";
        break;
      case NotVec128:
        o << "v128.not";
        break;
      case AbsVecI8x16:
        o << "i8x16.abs";
        break;
      case NegVecI8x16:
        o << "i8x16.neg";
        break;
      case AnyTrueVecI8x16:
        o << "i8x16.any_true";
        break;
      case AllTrueVecI8x16:
        o << "i8x16.all_true";
        break;
      case BitmaskVecI8x16:
        o << "i8x16.bitmask";
        break;
      case AbsVecI16x8:
        o << "i16x8.abs";
        break;
      case NegVecI16x8:
        o << "i16x8.neg";
        break;
      case AnyTrueVecI16x8:
        o << "i16x8.any_true";
        break;
      case AllTrueVecI16x8:
        o << "i16x8.all_true";
        break;
      case BitmaskVecI16x8:
        o << "i16x8.bitmask";
        break;
      case AbsVecI32x4:
        o << "i32x4.abs";
        break;
      case NegVecI32x4:
        o << "i32x4.neg";
        break;
      case AnyTrueVecI32x4:
        o << "i32x4.any_true";
        break;
      case AllTrueVecI32x4:
        o << "i32x4.all_true";
        break;
      case BitmaskVecI32x4:
        o << "i32x4.bitmask";
        break;
      case NegVecI64x2:
        o << "i64x2.neg";
        break;
      case AnyTrueVecI64x2:
        o << "i64x2.any_true";
        break;
      case AllTrueVecI64x2:
        o << "i64x2.all_true";
        break;
      case AbsVecF32x4:
        o << "f32x4.abs";
        break;
      case NegVecF32x4:
        o << "f32x4.neg";
        break;
      case SqrtVecF32x4:
        o << "f32x4.sqrt";
        break;
      case CeilVecF32x4:
        o << "f32x4.ceil";
        break;
      case FloorVecF32x4:
        o << "f32x4.floor";
        break;
      case TruncVecF32x4:
        o << "f32x4.trunc";
        break;
      case NearestVecF32x4:
        o << "f32x4.nearest";
        break;
      case AbsVecF64x2:
        o << "f64x2.abs";
        break;
      case NegVecF64x2:
        o << "f64x2.neg";
        break;
      case SqrtVecF64x2:
        o << "f64x2.sqrt";
        break;
      case CeilVecF64x2:
        o << "f64x2.ceil";
        break;
      case FloorVecF64x2:
        o << "f64x2.floor";
        break;
      case TruncVecF64x2:
        o << "f64x2.trunc";
        break;
      case NearestVecF64x2:
        o << "f64x2.nearest";
        break;
      case TruncSatSVecF32x4ToVecI32x4:
        o << "i32x4.trunc_sat_f32x4_s";
        break;
      case TruncSatUVecF32x4ToVecI32x4:
        o << "i32x4.trunc_sat_f32x4_u";
        break;
      case TruncSatSVecF64x2ToVecI64x2:
        o << "i64x2.trunc_sat_f64x2_s";
        break;
      case TruncSatUVecF64x2ToVecI64x2:
        o << "i64x2.trunc_sat_f64x2_u";
        break;
      case ConvertSVecI32x4ToVecF32x4:
        o << "f32x4.convert_i32x4_s";
        break;
      case ConvertUVecI32x4ToVecF32x4:
        o << "f32x4.convert_i32x4_u";
        break;
      case ConvertSVecI64x2ToVecF64x2:
        o << "f64x2.convert_i64x2_s";
        break;
      case ConvertUVecI64x2ToVecF64x2:
        o << "f64x2.convert_i64x2_u";
        break;
      case WidenLowSVecI8x16ToVecI16x8:
        o << "i16x8.widen_low_i8x16_s";
        break;
      case WidenHighSVecI8x16ToVecI16x8:
        o << "i16x8.widen_high_i8x16_s";
        break;
      case WidenLowUVecI8x16ToVecI16x8:
        o << "i16x8.widen_low_i8x16_u";
        break;
      case WidenHighUVecI8x16ToVecI16x8:
        o << "i16x8.widen_high_i8x16_u";
        break;
      case WidenLowSVecI16x8ToVecI32x4:
        o << "i32x4.widen_low_i16x8_s";
        break;
      case WidenHighSVecI16x8ToVecI32x4:
        o << "i32x4.widen_high_i16x8_s";
        break;
      case WidenLowUVecI16x8ToVecI32x4:
        o << "i32x4.widen_low_i16x8_u";
        break;
      case WidenHighUVecI16x8ToVecI32x4:
        o << "i32x4.widen_high_i16x8_u";
        break;
      case InvalidUnary:
        WASM_UNREACHABLE("unvalid unary operator");
    }
  }
  void visitBinary(Binary* curr) {
    prepareColor(o);
    switch (curr->op) {
      case AddInt32:
        o << "i32.add";
        break;
      case SubInt32:
        o << "i32.sub";
        break;
      case MulInt32:
        o << "i32.mul";
        break;
      case DivSInt32:
        o << "i32.div_s";
        break;
      case DivUInt32:
        o << "i32.div_u";
        break;
      case RemSInt32:
        o << "i32.rem_s";
        break;
      case RemUInt32:
        o << "i32.rem_u";
        break;
      case AndInt32:
        o << "i32.and";
        break;
      case OrInt32:
        o << "i32.or";
        break;
      case XorInt32:
        o << "i32.xor";
        break;
      case ShlInt32:
        o << "i32.shl";
        break;
      case ShrUInt32:
        o << "i32.shr_u";
        break;
      case ShrSInt32:
        o << "i32.shr_s";
        break;
      case RotLInt32:
        o << "i32.rotl";
        break;
      case RotRInt32:
        o << "i32.rotr";
        break;
      case EqInt32:
        o << "i32.eq";
        break;
      case NeInt32:
        o << "i32.ne";
        break;
      case LtSInt32:
        o << "i32.lt_s";
        break;
      case LtUInt32:
        o << "i32.lt_u";
        break;
      case LeSInt32:
        o << "i32.le_s";
        break;
      case LeUInt32:
        o << "i32.le_u";
        break;
      case GtSInt32:
        o << "i32.gt_s";
        break;
      case GtUInt32:
        o << "i32.gt_u";
        break;
      case GeSInt32:
        o << "i32.ge_s";
        break;
      case GeUInt32:
        o << "i32.ge_u";
        break;

      case AddInt64:
        o << "i64.add";
        break;
      case SubInt64:
        o << "i64.sub";
        break;
      case MulInt64:
        o << "i64.mul";
        break;
      case DivSInt64:
        o << "i64.div_s";
        break;
      case DivUInt64:
        o << "i64.div_u";
        break;
      case RemSInt64:
        o << "i64.rem_s";
        break;
      case RemUInt64:
        o << "i64.rem_u";
        break;
      case AndInt64:
        o << "i64.and";
        break;
      case OrInt64:
        o << "i64.or";
        break;
      case XorInt64:
        o << "i64.xor";
        break;
      case ShlInt64:
        o << "i64.shl";
        break;
      case ShrUInt64:
        o << "i64.shr_u";
        break;
      case ShrSInt64:
        o << "i64.shr_s";
        break;
      case RotLInt64:
        o << "i64.rotl";
        break;
      case RotRInt64:
        o << "i64.rotr";
        break;
      case EqInt64:
        o << "i64.eq";
        break;
      case NeInt64:
        o << "i64.ne";
        break;
      case LtSInt64:
        o << "i64.lt_s";
        break;
      case LtUInt64:
        o << "i64.lt_u";
        break;
      case LeSInt64:
        o << "i64.le_s";
        break;
      case LeUInt64:
        o << "i64.le_u";
        break;
      case GtSInt64:
        o << "i64.gt_s";
        break;
      case GtUInt64:
        o << "i64.gt_u";
        break;
      case GeSInt64:
        o << "i64.ge_s";
        break;
      case GeUInt64:
        o << "i64.ge_u";
        break;

      case AddFloat32:
        o << "f32.add";
        break;
      case SubFloat32:
        o << "f32.sub";
        break;
      case MulFloat32:
        o << "f32.mul";
        break;
      case DivFloat32:
        o << "f32.div";
        break;
      case CopySignFloat32:
        o << "f32.copysign";
        break;
      case MinFloat32:
        o << "f32.min";
        break;
      case MaxFloat32:
        o << "f32.max";
        break;
      case EqFloat32:
        o << "f32.eq";
        break;
      case NeFloat32:
        o << "f32.ne";
        break;
      case LtFloat32:
        o << "f32.lt";
        break;
      case LeFloat32:
        o << "f32.le";
        break;
      case GtFloat32:
        o << "f32.gt";
        break;
      case GeFloat32:
        o << "f32.ge";
        break;

      case AddFloat64:
        o << "f64.add";
        break;
      case SubFloat64:
        o << "f64.sub";
        break;
      case MulFloat64:
        o << "f64.mul";
        break;
      case DivFloat64:
        o << "f64.div";
        break;
      case CopySignFloat64:
        o << "f64.copysign";
        break;
      case MinFloat64:
        o << "f64.min";
        break;
      case MaxFloat64:
        o << "f64.max";
        break;
      case EqFloat64:
        o << "f64.eq";
        break;
      case NeFloat64:
        o << "f64.ne";
        break;
      case LtFloat64:
        o << "f64.lt";
        break;
      case LeFloat64:
        o << "f64.le";
        break;
      case GtFloat64:
        o << "f64.gt";
        break;
      case GeFloat64:
        o << "f64.ge";
        break;

      case EqVecI8x16:
        o << "i8x16.eq";
        break;
      case NeVecI8x16:
        o << "i8x16.ne";
        break;
      case LtSVecI8x16:
        o << "i8x16.lt_s";
        break;
      case LtUVecI8x16:
        o << "i8x16.lt_u";
        break;
      case GtSVecI8x16:
        o << "i8x16.gt_s";
        break;
      case GtUVecI8x16:
        o << "i8x16.gt_u";
        break;
      case LeSVecI8x16:
        o << "i8x16.le_s";
        break;
      case LeUVecI8x16:
        o << "i8x16.le_u";
        break;
      case GeSVecI8x16:
        o << "i8x16.ge_s";
        break;
      case GeUVecI8x16:
        o << "i8x16.ge_u";
        break;
      case EqVecI16x8:
        o << "i16x8.eq";
        break;
      case NeVecI16x8:
        o << "i16x8.ne";
        break;
      case LtSVecI16x8:
        o << "i16x8.lt_s";
        break;
      case LtUVecI16x8:
        o << "i16x8.lt_u";
        break;
      case GtSVecI16x8:
        o << "i16x8.gt_s";
        break;
      case GtUVecI16x8:
        o << "i16x8.gt_u";
        break;
      case LeSVecI16x8:
        o << "i16x8.le_s";
        break;
      case LeUVecI16x8:
        o << "i16x8.le_u";
        break;
      case GeSVecI16x8:
        o << "i16x8.ge_s";
        break;
      case GeUVecI16x8:
        o << "i16x8.ge_u";
        break;
      case EqVecI32x4:
        o << "i32x4.eq";
        break;
      case NeVecI32x4:
        o << "i32x4.ne";
        break;
      case LtSVecI32x4:
        o << "i32x4.lt_s";
        break;
      case LtUVecI32x4:
        o << "i32x4.lt_u";
        break;
      case GtSVecI32x4:
        o << "i32x4.gt_s";
        break;
      case GtUVecI32x4:
        o << "i32x4.gt_u";
        break;
      case LeSVecI32x4:
        o << "i32x4.le_s";
        break;
      case LeUVecI32x4:
        o << "i32x4.le_u";
        break;
      case GeSVecI32x4:
        o << "i32x4.ge_s";
        break;
      case GeUVecI32x4:
        o << "i32x4.ge_u";
        break;
      case EqVecF32x4:
        o << "f32x4.eq";
        break;
      case NeVecF32x4:
        o << "f32x4.ne";
        break;
      case LtVecF32x4:
        o << "f32x4.lt";
        break;
      case GtVecF32x4:
        o << "f32x4.gt";
        break;
      case LeVecF32x4:
        o << "f32x4.le";
        break;
      case GeVecF32x4:
        o << "f32x4.ge";
        break;
      case EqVecF64x2:
        o << "f64x2.eq";
        break;
      case NeVecF64x2:
        o << "f64x2.ne";
        break;
      case LtVecF64x2:
        o << "f64x2.lt";
        break;
      case GtVecF64x2:
        o << "f64x2.gt";
        break;
      case LeVecF64x2:
        o << "f64x2.le";
        break;
      case GeVecF64x2:
        o << "f64x2.ge";
        break;

      case AndVec128:
        o << "v128.and";
        break;
      case OrVec128:
        o << "v128.or";
        break;
      case XorVec128:
        o << "v128.xor";
        break;
      case AndNotVec128:
        o << "v128.andnot";
        break;

      case AddVecI8x16:
        o << "i8x16.add";
        break;
      case AddSatSVecI8x16:
        o << "i8x16.add_saturate_s";
        break;
      case AddSatUVecI8x16:
        o << "i8x16.add_saturate_u";
        break;
      case SubVecI8x16:
        o << "i8x16.sub";
        break;
      case SubSatSVecI8x16:
        o << "i8x16.sub_saturate_s";
        break;
      case SubSatUVecI8x16:
        o << "i8x16.sub_saturate_u";
        break;
      case MulVecI8x16:
        o << "i8x16.mul";
        break;
      case MinSVecI8x16:
        o << "i8x16.min_s";
        break;
      case MinUVecI8x16:
        o << "i8x16.min_u";
        break;
      case MaxSVecI8x16:
        o << "i8x16.max_s";
        break;
      case MaxUVecI8x16:
        o << "i8x16.max_u";
        break;
      case AvgrUVecI8x16:
        o << "i8x16.avgr_u";
        break;
      case AddVecI16x8:
        o << "i16x8.add";
        break;
      case AddSatSVecI16x8:
        o << "i16x8.add_saturate_s";
        break;
      case AddSatUVecI16x8:
        o << "i16x8.add_saturate_u";
        break;
      case SubVecI16x8:
        o << "i16x8.sub";
        break;
      case SubSatSVecI16x8:
        o << "i16x8.sub_saturate_s";
        break;
      case SubSatUVecI16x8:
        o << "i16x8.sub_saturate_u";
        break;
      case MulVecI16x8:
        o << "i16x8.mul";
        break;
      case MinSVecI16x8:
        o << "i16x8.min_s";
        break;
      case MinUVecI16x8:
        o << "i16x8.min_u";
        break;
      case MaxSVecI16x8:
        o << "i16x8.max_s";
        break;
      case MaxUVecI16x8:
        o << "i16x8.max_u";
        break;
      case AvgrUVecI16x8:
        o << "i16x8.avgr_u";
        break;
      case AddVecI32x4:
        o << "i32x4.add";
        break;
      case SubVecI32x4:
        o << "i32x4.sub";
        break;
      case MulVecI32x4:
        o << "i32x4.mul";
        break;
      case MinSVecI32x4:
        o << "i32x4.min_s";
        break;
      case MinUVecI32x4:
        o << "i32x4.min_u";
        break;
      case MaxSVecI32x4:
        o << "i32x4.max_s";
        break;
      case MaxUVecI32x4:
        o << "i32x4.max_u";
        break;
      case DotSVecI16x8ToVecI32x4:
        o << "i32x4.dot_i16x8_s";
        break;
      case AddVecI64x2:
        o << "i64x2.add";
        break;
      case SubVecI64x2:
        o << "i64x2.sub";
        break;
      case MulVecI64x2:
        o << "i64x2.mul";
        break;

      case AddVecF32x4:
        o << "f32x4.add";
        break;
      case SubVecF32x4:
        o << "f32x4.sub";
        break;
      case MulVecF32x4:
        o << "f32x4.mul";
        break;
      case DivVecF32x4:
        o << "f32x4.div";
        break;
      case MinVecF32x4:
        o << "f32x4.min";
        break;
      case MaxVecF32x4:
        o << "f32x4.max";
        break;
      case PMinVecF32x4:
        o << "f32x4.pmin";
        break;
      case PMaxVecF32x4:
        o << "f32x4.pmax";
        break;
      case AddVecF64x2:
        o << "f64x2.add";
        break;
      case SubVecF64x2:
        o << "f64x2.sub";
        break;
      case MulVecF64x2:
        o << "f64x2.mul";
        break;
      case DivVecF64x2:
        o << "f64x2.div";
        break;
      case MinVecF64x2:
        o << "f64x2.min";
        break;
      case MaxVecF64x2:
        o << "f64x2.max";
        break;
      case PMinVecF64x2:
        o << "f64x2.pmin";
        break;
      case PMaxVecF64x2:
        o << "f64x2.pmax";
        break;

      case NarrowSVecI16x8ToVecI8x16:
        o << "i8x16.narrow_i16x8_s";
        break;
      case NarrowUVecI16x8ToVecI8x16:
        o << "i8x16.narrow_i16x8_u";
        break;
      case NarrowSVecI32x4ToVecI16x8:
        o << "i16x8.narrow_i32x4_s";
        break;
      case NarrowUVecI32x4ToVecI16x8:
        o << "i16x8.narrow_i32x4_u";
        break;

      case SwizzleVec8x16:
        o << "v8x16.swizzle";
        break;

      case InvalidBinary:
        WASM_UNREACHABLE("unvalid binary operator");
    }
    restoreNormalColor(o);
  }
  void visitSelect(Select* curr) {
    prepareColor(o) << "select";
    if (curr->type.isRef()) {
      o << " (result " << curr->type << ')';
    }
  }
  void visitDrop(Drop* curr) { printMedium(o, "drop"); }
  void visitReturn(Return* curr) { printMedium(o, "return"); }
  void visitHost(Host* curr) {
    switch (curr->op) {
      case MemorySize:
        printMedium(o, "memory.size");
        break;
      case MemoryGrow:
        printMedium(o, "memory.grow");
        break;
    }
  }
  void visitRefNull(RefNull* curr) { printMedium(o, "ref.null"); }
  void visitRefIsNull(RefIsNull* curr) { printMedium(o, "ref.is_null"); }
  void visitRefFunc(RefFunc* curr) {
    printMedium(o, "ref.func ");
    printName(curr->func, o);
  }
  void visitTry(Try* curr) {
    printMedium(o, "try");
    if (curr->type.isConcrete()) {
      o << ' ' << ResultType(curr->type);
    }
  }
  void visitThrow(Throw* curr) {
    printMedium(o, "throw ");
    printName(curr->event, o);
  }
  void visitRethrow(Rethrow* curr) { printMedium(o, "rethrow"); }
  void visitBrOnExn(BrOnExn* curr) {
    printMedium(o, "br_on_exn ");
    printName(curr->name, o);
    o << " ";
    printName(curr->event, o);
  }
  void visitNop(Nop* curr) { printMinor(o, "nop"); }
  void visitUnreachable(Unreachable* curr) { printMinor(o, "unreachable"); }
  void visitPop(Pop* curr) {
    prepareColor(o) << curr->type;
    o << ".pop";
    restoreNormalColor(o);
  }
  void visitTupleMake(TupleMake* curr) { printMedium(o, "tuple.make"); }
  void visitTupleExtract(TupleExtract* curr) {
    printMedium(o, "tuple.extract ");
    o << curr->index;
  }
};

// Prints an expression in s-expr format, including both the
// internal contents and the nested children.
struct PrintSExpression : public OverriddenVisitor<PrintSExpression> {
  std::ostream& o;
  unsigned indent = 0;

  bool minify;
  const char* maybeSpace;
  const char* maybeNewLine;

  bool full = false; // whether to not elide nodes in output when possible
                     // (like implicit blocks) and to emit types
  bool printStackIR = false; // whether to print stack IR if it is present
                             // (if false, and Stack IR is there, we just
                             // note it exists)

  Module* currModule = nullptr;
  Function* currFunction = nullptr;
  Function::DebugLocation lastPrintedLocation;
  bool debugInfo;

  PrintSExpression(std::ostream& o) : o(o) {
    setMinify(false);
    if (!full) {
      full = isFullForced();
    }
  }

  void printDebugLocation(const Function::DebugLocation& location) {
    if (lastPrintedLocation == location) {
      return;
    }
    lastPrintedLocation = location;
    auto fileName = currModule->debugInfoFileNames[location.fileIndex];
    o << ";;@ " << fileName << ":" << location.lineNumber << ":"
      << location.columnNumber << '\n';
    doIndent(o, indent);
  }

  void printDebugLocation(Expression* curr) {
    if (currFunction) {
      // show an annotation, if there is one
      auto& debugLocations = currFunction->debugLocations;
      auto iter = debugLocations.find(curr);
      if (iter != debugLocations.end()) {
        printDebugLocation(iter->second);
      }
      // show a binary position, if there is one
      if (debugInfo) {
        auto iter = currFunction->expressionLocations.find(curr);
        if (iter != currFunction->expressionLocations.end()) {
          Colors::grey(o);
          o << ";; code offset: 0x" << std::hex << iter->second.start
            << std::dec << '\n';
          restoreNormalColor(o);
          doIndent(o, indent);
        }
      }
    }
  }

  void visit(Expression* curr) {
    printDebugLocation(curr);
    OverriddenVisitor<PrintSExpression>::visit(curr);
  }

  void setMinify(bool minify_) {
    minify = minify_;
    maybeSpace = minify ? "" : " ";
    maybeNewLine = minify ? "" : "\n";
  }

  void setFull(bool full_) { full = full_; }

  void setPrintStackIR(bool printStackIR_) { printStackIR = printStackIR_; }

  void setDebugInfo(bool debugInfo_) { debugInfo = debugInfo_; }

  void incIndent() {
    if (minify) {
      return;
    }
    o << '\n';
    indent++;
  }
  void decIndent() {
    if (!minify) {
      assert(indent > 0);
      indent--;
      doIndent(o, indent);
    }
    o << ')';
  }
  void printFullLine(Expression* expression) {
    !minify && doIndent(o, indent);
    if (full) {
      o << "[" << expression->type << "] ";
    }
    visit(expression);
    o << maybeNewLine;
  }

  // loop, if, and try can contain implicit blocks. But they are not needed to
  // be printed in some cases.
  void maybePrintImplicitBlock(Expression* curr, bool allowMultipleInsts) {
    auto block = curr->dynCast<Block>();
    if (!full && block && block->name.isNull() &&
        (allowMultipleInsts || block->list.size() == 1)) {
      for (auto expression : block->list) {
        printFullLine(expression);
      }
    } else {
      printFullLine(curr);
    }
  }

  void visitBlock(Block* curr) {
    // special-case Block, because Block nesting (in their first element) can be
    // incredibly deep
    std::vector<Block*> stack;
    while (1) {
      if (stack.size() > 0) {
        doIndent(o, indent);
        printDebugLocation(curr);
      }
      stack.push_back(curr);
      if (full) {
        o << "[" << curr->type << "] ";
      }
      o << '(';
      PrintExpressionContents(currFunction, o).visit(curr);
      incIndent();
      if (curr->list.size() > 0 && curr->list[0]->is<Block>()) {
        // recurse into the first element
        curr = curr->list[0]->cast<Block>();
        continue;
      } else {
        break; // that's all we can recurse, start to unwind
      }
    }
    auto* top = stack.back();
    while (stack.size() > 0) {
      curr = stack.back();
      stack.pop_back();
      auto& list = curr->list;
      for (size_t i = 0; i < list.size(); i++) {
        if (curr != top && i == 0) {
          // one of the block recursions we already handled
          decIndent();
          if (full) {
            o << " ;; end block";
            auto* child = list[0]->cast<Block>();
            if (child->name.is()) {
              o << ' ' << child->name;
            }
          }
          o << '\n';
          continue;
        }
        printFullLine(list[i]);
      }
    }
    decIndent();
    if (full) {
      o << " ;; end block";
      if (curr->name.is()) {
        o << ' ' << curr->name;
      }
    }
  }
  void visitIf(If* curr) {
    o << '(';
    PrintExpressionContents(currFunction, o).visit(curr);
    incIndent();
    printFullLine(curr->condition);
    maybePrintImplicitBlock(curr->ifTrue, false);
    if (curr->ifFalse) {
      maybePrintImplicitBlock(curr->ifFalse, false);
    }
    decIndent();
    if (full) {
      o << " ;; end if";
    }
  }
  void visitLoop(Loop* curr) {
    o << '(';
    PrintExpressionContents(currFunction, o).visit(curr);
    incIndent();
    maybePrintImplicitBlock(curr->body, true);
    decIndent();
    if (full) {
      o << " ;; end loop";
      if (curr->name.is()) {
        o << ' ' << curr->name;
      }
    }
  }
  void visitBreak(Break* curr) {
    o << '(';
    PrintExpressionContents(currFunction, o).visit(curr);
    if (curr->condition) {
      incIndent();
    } else {
      if (!curr->value || curr->value->is<Nop>()) {
        // avoid a new line just for the parens
        o << ')';
        return;
      }
      incIndent();
    }
    if (curr->value && !curr->value->is<Nop>()) {
      printFullLine(curr->value);
    }
    if (curr->condition) {
      printFullLine(curr->condition);
    }
    decIndent();
  }
  void visitSwitch(Switch* curr) {
    o << '(';
    PrintExpressionContents(currFunction, o).visit(curr);
    incIndent();
    if (curr->value && !curr->value->is<Nop>()) {
      printFullLine(curr->value);
    }
    printFullLine(curr->condition);
    decIndent();
  }

  template<typename CallBase> void printCallOperands(CallBase* curr) {
    if (curr->operands.size() > 0) {
      incIndent();
      for (auto operand : curr->operands) {
        printFullLine(operand);
      }
      decIndent();
    } else {
      o << ')';
    }
  }

  void visitCall(Call* curr) {
    o << '(';
    PrintExpressionContents(currFunction, o).visit(curr);
    printCallOperands(curr);
  }
  void visitCallIndirect(CallIndirect* curr) {
    o << '(';
    PrintExpressionContents(currFunction, o).visit(curr);
    incIndent();
    for (auto operand : curr->operands) {
      printFullLine(operand);
    }
    printFullLine(curr->target);
    decIndent();
  }
  void visitLocalGet(LocalGet* curr) {
    o << '(';
    PrintExpressionContents(currFunction, o).visit(curr);
    o << ')';
  }
  void visitLocalSet(LocalSet* curr) {
    o << '(';
    PrintExpressionContents(currFunction, o).visit(curr);
    incIndent();
    printFullLine(curr->value);
    decIndent();
  }
  void visitGlobalGet(GlobalGet* curr) {
    o << '(';
    PrintExpressionContents(currFunction, o).visit(curr);
    o << ')';
  }
  void visitGlobalSet(GlobalSet* curr) {
    o << '(';
    PrintExpressionContents(currFunction, o).visit(curr);
    incIndent();
    printFullLine(curr->value);
    decIndent();
  }
  void visitLoad(Load* curr) {
    o << '(';
    PrintExpressionContents(currFunction, o).visit(curr);
    incIndent();
    printFullLine(curr->ptr);
    decIndent();
  }
  void visitStore(Store* curr) {
    o << '(';
    PrintExpressionContents(currFunction, o).visit(curr);
    incIndent();
    printFullLine(curr->ptr);
    printFullLine(curr->value);
    decIndent();
  }
  void visitAtomicRMW(AtomicRMW* curr) {
    o << '(';
    PrintExpressionContents(currFunction, o).visit(curr);
    incIndent();
    printFullLine(curr->ptr);
    printFullLine(curr->value);
    decIndent();
  }
  void visitAtomicCmpxchg(AtomicCmpxchg* curr) {
    o << '(';
    PrintExpressionContents(currFunction, o).visit(curr);
    incIndent();
    printFullLine(curr->ptr);
    printFullLine(curr->expected);
    printFullLine(curr->replacement);
    decIndent();
  }
  void visitAtomicWait(AtomicWait* curr) {
    o << '(';
    PrintExpressionContents(currFunction, o).visit(curr);
    restoreNormalColor(o);
    incIndent();
    printFullLine(curr->ptr);
    printFullLine(curr->expected);
    printFullLine(curr->timeout);
    decIndent();
  }
  void visitAtomicNotify(AtomicNotify* curr) {
    o << '(';
    PrintExpressionContents(currFunction, o).visit(curr);
    incIndent();
    printFullLine(curr->ptr);
    printFullLine(curr->notifyCount);
    decIndent();
  }
  void visitAtomicFence(AtomicFence* curr) {
    o << '(';
    PrintExpressionContents(currFunction, o).visit(curr);
    o << ')';
  }
  void visitSIMDExtract(SIMDExtract* curr) {
    o << '(';
    PrintExpressionContents(currFunction, o).visit(curr);
    incIndent();
    printFullLine(curr->vec);
    decIndent();
  }
  void visitSIMDReplace(SIMDReplace* curr) {
    o << '(';
    PrintExpressionContents(currFunction, o).visit(curr);
    incIndent();
    printFullLine(curr->vec);
    printFullLine(curr->value);
    decIndent();
  }
  void visitSIMDShuffle(SIMDShuffle* curr) {
    o << '(';
    PrintExpressionContents(currFunction, o).visit(curr);
    incIndent();
    printFullLine(curr->left);
    printFullLine(curr->right);
    decIndent();
  }
  void visitSIMDTernary(SIMDTernary* curr) {
    o << '(';
    PrintExpressionContents(currFunction, o).visit(curr);
    incIndent();
    printFullLine(curr->a);
    printFullLine(curr->b);
    printFullLine(curr->c);
    decIndent();
  }
  void visitSIMDShift(SIMDShift* curr) {
    o << '(';
    PrintExpressionContents(currFunction, o).visit(curr);
    incIndent();
    printFullLine(curr->vec);
    printFullLine(curr->shift);
    decIndent();
  }
  void visitSIMDLoad(SIMDLoad* curr) {
    o << '(';
    PrintExpressionContents(currFunction, o).visit(curr);
    incIndent();
    printFullLine(curr->ptr);
    decIndent();
  }
  void visitMemoryInit(MemoryInit* curr) {
    o << '(';
    PrintExpressionContents(currFunction, o).visit(curr);
    incIndent();
    printFullLine(curr->dest);
    printFullLine(curr->offset);
    printFullLine(curr->size);
    decIndent();
  }
  void visitDataDrop(DataDrop* curr) {
    o << '(';
    PrintExpressionContents(currFunction, o).visit(curr);
    o << ')';
  }
  void visitMemoryCopy(MemoryCopy* curr) {
    o << '(';
    PrintExpressionContents(currFunction, o).visit(curr);
    incIndent();
    printFullLine(curr->dest);
    printFullLine(curr->source);
    printFullLine(curr->size);
    decIndent();
  }
  void visitMemoryFill(MemoryFill* curr) {
    o << '(';
    PrintExpressionContents(currFunction, o).visit(curr);
    incIndent();
    printFullLine(curr->dest);
    printFullLine(curr->value);
    printFullLine(curr->size);
    decIndent();
  }
  void visitConst(Const* curr) {
    o << '(';
    PrintExpressionContents(currFunction, o).visit(curr);
    o << ')';
  }
  void visitUnary(Unary* curr) {
    o << '(';
    PrintExpressionContents(currFunction, o).visit(curr);
    incIndent();
    printFullLine(curr->value);
    decIndent();
  }
  void visitBinary(Binary* curr) {
    o << '(';
    PrintExpressionContents(currFunction, o).visit(curr);
    incIndent();
    printFullLine(curr->left);
    printFullLine(curr->right);
    decIndent();
  }
  void visitSelect(Select* curr) {
    o << '(';
    PrintExpressionContents(currFunction, o).visit(curr);
    incIndent();
    printFullLine(curr->ifTrue);
    printFullLine(curr->ifFalse);
    printFullLine(curr->condition);
    decIndent();
  }
  void visitDrop(Drop* curr) {
    o << '(';
    PrintExpressionContents(currFunction, o).visit(curr);
    incIndent();
    printFullLine(curr->value);
    decIndent();
  }
  void visitReturn(Return* curr) {
    o << '(';
    PrintExpressionContents(currFunction, o).visit(curr);
    if (!curr->value) {
      // avoid a new line just for the parens
      o << ')';
      return;
    }
    incIndent();
    printFullLine(curr->value);
    decIndent();
  }
  void visitHost(Host* curr) {
    o << '(';
    PrintExpressionContents(currFunction, o).visit(curr);
    switch (curr->op) {
      case MemoryGrow: {
        incIndent();
        printFullLine(curr->operands[0]);
        decIndent();
        break;
      }
      case MemorySize: {
        o << ')';
      }
    }
  }
  void visitRefNull(RefNull* curr) {
    o << '(';
    PrintExpressionContents(currFunction, o).visit(curr);
    o << ')';
  }
  void visitRefIsNull(RefIsNull* curr) {
    o << '(';
    PrintExpressionContents(currFunction, o).visit(curr);
    incIndent();
    printFullLine(curr->value);
    decIndent();
  }
  void visitRefFunc(RefFunc* curr) {
    o << '(';
    PrintExpressionContents(currFunction, o).visit(curr);
    o << ')';
  }
  // try-catch-end is written in the folded wat format as
  // (try
  //  (do
  //   ...
  //  )
  //  (catch
  //   ...
  //  )
  // )
  // The parenthesis wrapping 'catch' is just a syntax and does not affect
  // nested depths of instructions within.
  void visitTry(Try* curr) {
    o << '(';
    PrintExpressionContents(currFunction, o).visit(curr);
    incIndent();
    doIndent(o, indent);
    o << "(do";
    incIndent();
    maybePrintImplicitBlock(curr->body, true);
    decIndent();
    o << "\n";
    doIndent(o, indent);
    o << "(catch";
    incIndent();
    maybePrintImplicitBlock(curr->catchBody, true);
    decIndent();
    o << "\n";
    decIndent();
    if (full) {
      o << " ;; end try";
    }
  }
  void visitThrow(Throw* curr) {
    o << '(';
    PrintExpressionContents(currFunction, o).visit(curr);
    incIndent();
    for (auto operand : curr->operands) {
      printFullLine(operand);
    }
    decIndent();
  }
  void visitRethrow(Rethrow* curr) {
    o << '(';
    PrintExpressionContents(currFunction, o).visit(curr);
    incIndent();
    printFullLine(curr->exnref);
    decIndent();
  }
  void visitBrOnExn(BrOnExn* curr) {
    o << '(';
    PrintExpressionContents(currFunction, o).visit(curr);
    incIndent();
    printFullLine(curr->exnref);
    decIndent();
  }
  void visitNop(Nop* curr) {
    o << '(';
    PrintExpressionContents(currFunction, o).visit(curr);
    o << ')';
  }
  void visitUnreachable(Unreachable* curr) {
    o << '(';
    PrintExpressionContents(currFunction, o).visit(curr);
    o << ')';
  }
  void visitPop(Pop* curr) {
    o << '(';
    PrintExpressionContents(currFunction, o).visit(curr);
    o << ')';
  }
  void visitTupleMake(TupleMake* curr) {
    o << '(';
    PrintExpressionContents(currFunction, o).visit(curr);
    incIndent();
    for (auto operand : curr->operands) {
      printFullLine(operand);
    }
    decIndent();
  }
  void visitTupleExtract(TupleExtract* curr) {
    o << '(';
    PrintExpressionContents(currFunction, o).visit(curr);
    incIndent();
    printFullLine(curr->tuple);
    decIndent();
  }
  // Module-level visitors
  void handleSignature(Signature curr, Name* funcName = nullptr) {
    o << "(func";
    if (funcName) {
      o << " $" << *funcName;
    }
    if (curr.params.size() > 0) {
      o << maybeSpace;
      o << ParamType(curr.params);
    }
    if (curr.results.size() > 0) {
      o << maybeSpace;
      o << ResultType(curr.results);
    }
    o << ")";
  }
  void visitExport(Export* curr) {
    o << '(';
    printMedium(o, "export ");
    printText(o, curr->name.str) << " (";
    switch (curr->kind) {
      case ExternalKind::Function:
        o << "func";
        break;
      case ExternalKind::Table:
        o << "table";
        break;
      case ExternalKind::Memory:
        o << "memory";
        break;
      case ExternalKind::Global:
        o << "global";
        break;
      case ExternalKind::Event:
        o << "event";
        break;
      case ExternalKind::Invalid:
        WASM_UNREACHABLE("invalid ExternalKind");
    }
    o << ' ';
    printName(curr->value, o) << "))";
  }
  void emitImportHeader(Importable* curr) {
    printMedium(o, "import ");
    printText(o, curr->module.str) << ' ';
    printText(o, curr->base.str) << ' ';
  }
  void visitGlobal(Global* curr) {
    if (curr->imported()) {
      visitImportedGlobal(curr);
    } else {
      visitDefinedGlobal(curr);
    }
  }
  void emitGlobalType(Global* curr) {
    if (curr->mutable_) {
      o << "(mut " << SExprType(curr->type) << ')';
    } else {
      o << SExprType(curr->type);
    }
  }
  void visitImportedGlobal(Global* curr) {
    doIndent(o, indent);
    o << '(';
    emitImportHeader(curr);
    o << "(global ";
    printName(curr->name, o) << ' ';
    emitGlobalType(curr);
    o << "))" << maybeNewLine;
  }
  void visitDefinedGlobal(Global* curr) {
    doIndent(o, indent);
    o << '(';
    printMedium(o, "global ");
    printName(curr->name, o) << ' ';
    emitGlobalType(curr);
    o << ' ';
    visit(curr->init);
    o << ')';
    o << maybeNewLine;
  }
  void visitFunction(Function* curr) {
    if (curr->imported()) {
      visitImportedFunction(curr);
    } else {
      visitDefinedFunction(curr);
    }
  }
  void visitImportedFunction(Function* curr) {
    doIndent(o, indent);
    currFunction = curr;
    lastPrintedLocation = {0, 0, 0};
    o << '(';
    emitImportHeader(curr);
    handleSignature(curr->sig, &curr->name);
    o << ')';
    o << maybeNewLine;
  }
  void visitDefinedFunction(Function* curr) {
    doIndent(o, indent);
    currFunction = curr;
    lastPrintedLocation = {0, 0, 0};
    if (currFunction->prologLocation.size()) {
      printDebugLocation(*currFunction->prologLocation.begin());
    }
    o << '(';
    printMajor(o, "func ");
    printName(curr->name, o);
    if (!printStackIR && curr->stackIR && !minify) {
      o << " (; has Stack IR ;)";
    }
    if (curr->sig.params.size() > 0) {
      Index i = 0;
      for (auto& param : curr->sig.params) {
        o << maybeSpace;
        o << '(';
        printMinor(o, "param ");
        printLocal(i, currFunction, o);
        o << ' ' << param << ')';
        ++i;
      }
    }
    if (curr->sig.results != Type::none) {
      o << maybeSpace;
      o << ResultType(curr->sig.results);
    }
    incIndent();
    for (size_t i = curr->getVarIndexBase(); i < curr->getNumLocals(); i++) {
      doIndent(o, indent);
      o << '(';
      printMinor(o, "local ");
      printLocal(i, currFunction, o)
        << ' ' << SExprType(curr->getLocalType(i)) << ')';
      o << maybeNewLine;
    }
    // Print the body.
    if (!printStackIR || !curr->stackIR) {
      // It is ok to emit a block here, as a function can directly contain a
      // list, even if our ast avoids that for simplicity. We can just do that
      // optimization here..
      if (!full && curr->body->is<Block>() &&
          curr->body->cast<Block>()->name.isNull()) {
        Block* block = curr->body->cast<Block>();
        for (auto item : block->list) {
          printFullLine(item);
        }
      } else {
        printFullLine(curr->body);
      }
    } else {
      // Print the stack IR.
      WasmPrinter::printStackIR(curr->stackIR.get(), o, curr);
    }
    if (currFunction->epilogLocation.size() &&
        lastPrintedLocation != *currFunction->epilogLocation.begin()) {
      // Print last debug location: mix of decIndent and printDebugLocation
      // logic.
      doIndent(o, indent);
      if (!minify) {
        indent--;
      }
      printDebugLocation(*currFunction->epilogLocation.begin());
      o << ')';
    } else {
      decIndent();
    }
    o << maybeNewLine;
  }
  void visitEvent(Event* curr) {
    if (curr->imported()) {
      visitImportedEvent(curr);
    } else {
      visitDefinedEvent(curr);
    }
  }
  void visitImportedEvent(Event* curr) {
    doIndent(o, indent);
    o << '(';
    emitImportHeader(curr);
    o << "(event ";
    printName(curr->name, o);
    o << maybeSpace << "(attr " << curr->attribute << ')' << maybeSpace;
    o << ParamType(curr->sig.params);
    o << "))";
    o << maybeNewLine;
  }
  void visitDefinedEvent(Event* curr) {
    doIndent(o, indent);
    o << '(';
    printMedium(o, "event ");
    printName(curr->name, o);
    o << maybeSpace << "(attr " << curr->attribute << ')' << maybeSpace;
    o << ParamType(curr->sig.params);
    o << ")" << maybeNewLine;
  }
  void printTableHeader(Table* curr) {
    o << '(';
    printMedium(o, "table") << ' ';
    printName(curr->name, o) << ' ';
    o << curr->initial;
    if (curr->hasMax()) {
      o << ' ' << curr->max;
    }
    o << " funcref)";
  }
  void visitTable(Table* curr) {
    if (!curr->exists) {
      return;
    }
    if (curr->imported()) {
      doIndent(o, indent);
      o << '(';
      emitImportHeader(curr);
      printTableHeader(&currModule->table);
      o << ')' << maybeNewLine;
    } else {
      doIndent(o, indent);
      printTableHeader(curr);
      o << maybeNewLine;
    }
    for (auto& segment : curr->segments) {
      // Don't print empty segments
      if (segment.data.empty()) {
        continue;
      }
      doIndent(o, indent);
      o << '(';
      printMajor(o, "elem ");
      visit(segment.offset);
      for (auto name : segment.data) {
        o << ' ';
        printName(name, o);
      }
      o << ')' << maybeNewLine;
    }
  }
  void printMemoryHeader(Memory* curr) {
    o << '(';
    printMedium(o, "memory") << ' ';
    printName(curr->name, o) << ' ';
    if (curr->shared) {
      o << '(';
      printMedium(o, "shared ");
    }
    o << curr->initial;
    if (curr->hasMax()) {
      o << ' ' << curr->max;
    }
    if (curr->shared) {
      o << ")";
    }
    o << ")";
  }
  void visitMemory(Memory* curr) {
    if (!curr->exists) {
      return;
    }
    if (curr->imported()) {
      doIndent(o, indent);
      o << '(';
      emitImportHeader(curr);
      printMemoryHeader(&currModule->memory);
      o << ')' << maybeNewLine;
    } else {
      doIndent(o, indent);
      printMemoryHeader(curr);
      o << '\n';
    }
    for (auto segment : curr->segments) {
      doIndent(o, indent);
      o << '(';
      printMajor(o, "data ");
      if (segment.isPassive) {
        printMedium(o, "passive");
      } else {
        visit(segment.offset);
      }
      o << " \"";
      for (size_t i = 0; i < segment.data.size(); i++) {
        unsigned char c = segment.data[i];
        switch (c) {
          case '\n':
            o << "\\n";
            break;
          case '\r':
            o << "\\0d";
            break;
          case '\t':
            o << "\\t";
            break;
          case '\f':
            o << "\\0c";
            break;
          case '\b':
            o << "\\08";
            break;
          case '\\':
            o << "\\\\";
            break;
          case '"':
            o << "\\\"";
            break;
          case '\'':
            o << "\\'";
            break;
          default: {
            if (c >= 32 && c < 127) {
              o << c;
            } else {
              o << std::hex << '\\' << (c / 16) << (c % 16) << std::dec;
            }
          }
        }
      }
      o << "\")" << maybeNewLine;
    }
  }
  void printDylinkSection(const std::unique_ptr<DylinkSection>& dylinkSection) {
    doIndent(o, indent) << ";; dylink section\n";
    doIndent(o, indent) << ";;   memorysize: " << dylinkSection->memorySize
                        << '\n';
    doIndent(o, indent) << ";;   memoryalignment: "
                        << dylinkSection->memoryAlignment << '\n';
    doIndent(o, indent) << ";;   tablesize: " << dylinkSection->tableSize
                        << '\n';
    doIndent(o, indent) << ";;   tablealignment: "
                        << dylinkSection->tableAlignment << '\n';
    for (auto& neededDynlib : dylinkSection->neededDynlibs) {
      doIndent(o, indent) << ";;   needed dynlib: " << neededDynlib << '\n';
    }
  }
  void visitModule(Module* curr) {
    currModule = curr;
    o << '(';
    printMajor(o, "module");
    incIndent();
    std::vector<Signature> signatures;
    std::unordered_map<Signature, Index> indices;
    ModuleUtils::collectSignatures(*curr, signatures, indices);
    for (auto sig : signatures) {
      doIndent(o, indent);
      o << '(';
      printMedium(o, "type") << ' ';
      o << SigName(sig) << ' ';
      handleSignature(sig);
      o << ")" << maybeNewLine;
    }
    ModuleUtils::iterImportedMemories(
      *curr, [&](Memory* memory) { visitMemory(memory); });
    ModuleUtils::iterImportedTables(*curr,
                                    [&](Table* table) { visitTable(table); });
    ModuleUtils::iterImportedGlobals(
      *curr, [&](Global* global) { visitGlobal(global); });
    ModuleUtils::iterImportedFunctions(
      *curr, [&](Function* func) { visitFunction(func); });
    ModuleUtils::iterImportedEvents(*curr,
                                    [&](Event* event) { visitEvent(event); });
    ModuleUtils::iterDefinedMemories(
      *curr, [&](Memory* memory) { visitMemory(memory); });
    ModuleUtils::iterDefinedTables(*curr,
                                   [&](Table* table) { visitTable(table); });
    ModuleUtils::iterDefinedGlobals(
      *curr, [&](Global* global) { visitGlobal(global); });
    ModuleUtils::iterDefinedEvents(*curr,
                                   [&](Event* event) { visitEvent(event); });
    for (auto& child : curr->exports) {
      doIndent(o, indent);
      visitExport(child.get());
      o << maybeNewLine;
    }
    if (curr->start.is()) {
      doIndent(o, indent);
      o << '(';
      printMedium(o, "start") << ' ';
      printName(curr->start, o) << ')';
      o << maybeNewLine;
    }
    ModuleUtils::iterDefinedFunctions(
      *curr, [&](Function* func) { visitFunction(func); });
    if (curr->dylinkSection) {
      printDylinkSection(curr->dylinkSection);
    }
    for (auto& section : curr->userSections) {
      doIndent(o, indent);
      o << ";; custom section \"" << section.name << "\", size "
        << section.data.size();
      bool isPrintable = true;
      for (auto c : section.data) {
        if (!isprint(c)) {
          isPrintable = false;
          break;
        }
      }
      if (isPrintable) {
        o << ", contents: ";
        // std::quoted is not available in all the supported compilers yet.
        o << '"';
        for (auto c : section.data) {
          if (c == '\\' || c == '"') {
            o << '\\';
          }
          o << c;
        }
        o << '"';
      }
      o << maybeNewLine;
    }
    decIndent();
    o << maybeNewLine;
    currModule = nullptr;
  }
};

// Prints out a module
class Printer : public Pass {
protected:
  std::ostream& o;

public:
  Printer() : o(std::cout) {}
  Printer(std::ostream* o) : o(*o) {}

  bool modifiesBinaryenIR() override { return false; }

  void run(PassRunner* runner, Module* module) override {
    PrintSExpression print(o);
    print.setDebugInfo(runner->options.debugInfo);
    print.visitModule(module);
  }
};

Pass* createPrinterPass() { return new Printer(); }

// Prints out a minified module

class MinifiedPrinter : public Printer {
public:
  MinifiedPrinter() = default;
  MinifiedPrinter(std::ostream* o) : Printer(o) {}

  void run(PassRunner* runner, Module* module) override {
    PrintSExpression print(o);
    print.setMinify(true);
    print.setDebugInfo(runner->options.debugInfo);
    print.visitModule(module);
  }
};

Pass* createMinifiedPrinterPass() { return new MinifiedPrinter(); }

// Prints out a module withough elision, i.e., the full ast

class FullPrinter : public Printer {
public:
  FullPrinter() = default;
  FullPrinter(std::ostream* o) : Printer(o) {}

  void run(PassRunner* runner, Module* module) override {
    PrintSExpression print(o);
    print.setFull(true);
    print.setDebugInfo(runner->options.debugInfo);
    print.visitModule(module);
  }
};

Pass* createFullPrinterPass() { return new FullPrinter(); }

// Print Stack IR (if present)

class PrintStackIR : public Printer {
public:
  PrintStackIR() = default;
  PrintStackIR(std::ostream* o) : Printer(o) {}

  void run(PassRunner* runner, Module* module) override {
    PrintSExpression print(o);
    print.setDebugInfo(runner->options.debugInfo);
    print.setPrintStackIR(true);
    print.visitModule(module);
  }
};

Pass* createPrintStackIRPass() { return new PrintStackIR(); }

// Print individual expressions

std::ostream& WasmPrinter::printModule(Module* module, std::ostream& o) {
  PassRunner runner(module);
  Printer(&o).run(&runner, module);
  return o;
}

std::ostream& WasmPrinter::printModule(Module* module) {
  return printModule(module, std::cout);
}

std::ostream& WasmPrinter::printExpression(Expression* expression,
                                           std::ostream& o,
                                           bool minify,
                                           bool full) {
  if (!expression) {
    o << "(null expression)";
    return o;
  }
  PrintSExpression print(o);
  print.setMinify(minify);
  if (full || isFullForced()) {
    print.setFull(true);
    o << "[" << expression->type << "] ";
  }
  print.visit(expression);
  return o;
}

std::ostream&
WasmPrinter::printStackInst(StackInst* inst, std::ostream& o, Function* func) {
  switch (inst->op) {
    case StackInst::Basic: {
      PrintExpressionContents(func, o).visit(inst->origin);
      break;
    }
    case StackInst::BlockBegin:
    case StackInst::IfBegin:
    case StackInst::LoopBegin:
    case StackInst::TryBegin: {
      o << getExpressionName(inst->origin);
      break;
    }
    case StackInst::BlockEnd:
    case StackInst::IfEnd:
    case StackInst::LoopEnd:
    case StackInst::TryEnd: {
      o << "end (" << inst->type << ')';
      break;
    }
    case StackInst::IfElse: {
      o << "else";
      break;
    }
    case StackInst::Catch: {
      o << "catch";
      break;
    }
    default:
      WASM_UNREACHABLE("unexpeted op");
  }
  return o;
}

std::ostream&
WasmPrinter::printStackIR(StackIR* ir, std::ostream& o, Function* func) {
  size_t indent = func ? 2 : 0;
  auto doIndent = [&indent, &o]() {
    for (size_t j = 0; j < indent; j++) {
      o << ' ';
    }
  };
  for (Index i = 0; i < (*ir).size(); i++) {
    auto* inst = (*ir)[i];
    if (!inst) {
      continue;
    }
    switch (inst->op) {
      case StackInst::Basic: {
        doIndent();
        // Pop is a pseudo instruction and should not be printed in the stack IR
        // format to make it valid wat form.
        if (inst->origin->is<Pop>()) {
          break;
        }
        PrintExpressionContents(func, o).visit(inst->origin);
        break;
      }
      case StackInst::BlockBegin:
      case StackInst::IfBegin:
      case StackInst::LoopBegin:
      case StackInst::TryBegin: {
        doIndent();
        PrintExpressionContents(func, o).visit(inst->origin);
        indent++;
        break;
      }
      case StackInst::BlockEnd:
      case StackInst::IfEnd:
      case StackInst::LoopEnd:
      case StackInst::TryEnd: {
        indent--;
        doIndent();
        o << "end";
        break;
      }
      case StackInst::IfElse: {
        indent--;
        doIndent();
        o << "else";
        indent++;
        break;
      }
      case StackInst::Catch: {
        indent--;
        doIndent();
        o << "catch";
        indent++;
        break;
      }
      default:
        WASM_UNREACHABLE("unexpeted op");
    }
    std::cout << '\n';
  }
  return o;
}

} // namespace wasm<|MERGE_RESOLUTION|>--- conflicted
+++ resolved
@@ -66,20 +66,12 @@
 
 static std::ostream& operator<<(std::ostream& o, const SExprType& localType) {
   Type type = localType.type;
-<<<<<<< HEAD
   if (type.isTuple()) {
-    const std::vector<Type>& types = type.expand();
-    o << '(' << types[0];
-    for (size_t i = 1; i < types.size(); ++i) {
-      o << ' ' << types[i];
-=======
-  if (type.isMulti()) {
     o << '(';
     auto sep = "";
     for (auto& t : type) {
       o << sep << t;
       sep = " ";
->>>>>>> a18d30fb
     }
     o << ')';
   } else {
