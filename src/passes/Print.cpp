/*
 * Copyright 2016 WebAssembly Community Group participants
 *
 * Licensed under the Apache License, Version 2.0 (the "License");
 * you may not use this file except in compliance with the License.
 * You may obtain a copy of the License at
 *
 *     http://www.apache.org/licenses/LICENSE-2.0
 *
 * Unless required by applicable law or agreed to in writing, software
 * distributed under the License is distributed on an "AS IS" BASIS,
 * WITHOUT WARRANTIES OR CONDITIONS OF ANY KIND, either express or implied.
 * See the License for the specific language governing permissions and
 * limitations under the License.
 */

//
// Print out text in s-expression format
//

#include <wasm.h>
#include <wasm-printing.h>
#include <wasm-stack.h>
#include <pass.h>
#include <pretty_printing.h>
#include <ir/module-utils.h>

namespace wasm {

static bool isFullForced() {
  if (getenv("BINARYEN_PRINT_FULL")) {
    return std::stoi(getenv("BINARYEN_PRINT_FULL")) != 0;
  }
  return false;
}

static std::ostream& printName(Name name, std::ostream& o) {
  // we need to quote names if they have tricky chars
  if (strpbrk(name.str, "()")) {
    o << '"' << name << '"';
  } else {
    o << name;
  }
  return o;
}

static Name printableLocal(Index index, Function* func) {
  Name name;
  if (func) {
    name = func->getLocalNameOrDefault(index);
  }
  if (!name.is()) {
    name = Name::fromInt(index);
  }
  return name;
}


// Prints the internal contents of an expression: everything but
// the children.
struct PrintExpressionContents : public Visitor<PrintExpressionContents> {
  Function* currFunction = nullptr;
  std::ostream& o;

  PrintExpressionContents(Function* currFunction, std::ostream& o) :
    currFunction(currFunction), o(o) {}

  void visitBlock(Block* curr) {
    printMedium(o, "block");
    if (curr->name.is()) {
      o << ' ';
      printName(curr->name, o);
    }
    if (isConcreteType(curr->type)) {
      o << " (result " << printType(curr->type) << ')';
    }
  }
  void visitIf(If* curr) {
    printMedium(o, "if");
    if (isConcreteType(curr->type)) {
      o << " (result " << printType(curr->type) << ')';
    }
  }
  void visitLoop(Loop* curr) {
    printMedium(o, "loop");
    if (curr->name.is()) {
      o << ' ' << curr->name;
    }
    if (isConcreteType(curr->type)) {
      o << " (result " << printType(curr->type) << ')';
    }
  }
  void visitBreak(Break* curr) {
    if (curr->condition) {
      printMedium(o, "br_if ");
    } else {
      printMedium(o, "br ");
    }
    printName(curr->name, o);
  }
  void visitSwitch(Switch* curr) {
    printMedium(o, "br_table");
    for (auto& t : curr->targets) {
      o << ' ' << t;
    }
    o << ' ' << curr->default_;
  }
  void visitCall(Call* curr) {
    printMedium(o, "call ");
    printName(curr->target, o);
  }
  void visitCallIndirect(CallIndirect* curr) {
    printMedium(o, "call_indirect (type ") << curr->fullType << ')';
  }
  void visitGetLocal(GetLocal* curr) {
    printMedium(o, "get_local ") << printableLocal(curr->index, currFunction);
  }
  void visitSetLocal(SetLocal* curr) {
    if (curr->isTee()) {
      printMedium(o, "tee_local ");
    } else {
      printMedium(o, "set_local ");
    }
    o << printableLocal(curr->index, currFunction);
  }
  void visitGetGlobal(GetGlobal* curr) {
    printMedium(o, "get_global ");
    printName(curr->name, o);
  }
  void visitSetGlobal(SetGlobal* curr) {
    printMedium(o, "set_global ");
    printName(curr->name, o);
  }
  void visitLoad(Load* curr) {
    prepareColor(o) << printType(curr->type);
    if (curr->isAtomic) o << ".atomic";
    o << ".load";
    if (curr->bytes < 4 || (curr->type == i64 && curr->bytes < 8)) {
      if (curr->bytes == 1) {
        o << '8';
      } else if (curr->bytes == 2) {
        o << "16";
      } else if (curr->bytes == 4) {
        o << "32";
      } else {
        abort();
      }
      o << (curr->signed_ ? "_s" : "_u");
    }
    restoreNormalColor(o);
    if (curr->offset) {
      o << " offset=" << curr->offset;
    }
    if (curr->align != curr->bytes) {
      o << " align=" << curr->align;
    }
  }
  void visitStore(Store* curr) {
    prepareColor(o) << printType(curr->valueType);
    if (curr->isAtomic) o << ".atomic";
    o << ".store";
    if (curr->bytes < 4 || (curr->valueType == i64 && curr->bytes < 8)) {
      if (curr->bytes == 1) {
        o << '8';
      } else if (curr->bytes == 2) {
        o << "16";
      } else if (curr->bytes == 4) {
        o << "32";
      } else {
        abort();
      }
    }
    restoreNormalColor(o);
    if (curr->offset) {
      o << " offset=" << curr->offset;
    }
    if (curr->align != curr->bytes) {
      o << " align=" << curr->align;
    }
  }
  static void printRMWSize(std::ostream& o, Type type, uint8_t bytes) {
    prepareColor(o) << printType(type) << ".atomic.rmw";
    if (type == unreachable) {
      o << '?';
    } else if (bytes != getTypeSize(type)) {
      if (bytes == 1) {
        o << '8';
      } else if (bytes == 2) {
        o << "16";
      } else if (bytes == 4) {
        o << "32";
      } else {
        WASM_UNREACHABLE();
      }
      o << "_u";
    }
    o << '.';
  }
  void visitAtomicRMW(AtomicRMW* curr) {
    prepareColor(o);
    printRMWSize(o, curr->type, curr->bytes);
    switch (curr->op) {
      case Add:  o << "add";  break;
      case Sub:  o << "sub";  break;
      case And:  o << "and";  break;
      case Or:   o << "or";   break;
      case Xor:  o << "xor";  break;
      case Xchg: o << "xchg"; break;
    }
    restoreNormalColor(o);
    if (curr->offset) {
      o << " offset=" << curr->offset;
    }
  }
  void visitAtomicCmpxchg(AtomicCmpxchg* curr) {
    prepareColor(o);
    printRMWSize(o, curr->type, curr->bytes);
    o << "cmpxchg";
    restoreNormalColor(o);
    if (curr->offset) {
      o << " offset=" << curr->offset;
    }
  }
  void visitAtomicWait(AtomicWait* curr) {
    prepareColor(o);
    o << printType(curr->expectedType) << ".wait";
    if (curr->offset) {
      o << " offset=" << curr->offset;
    }
  }
  void visitAtomicWake(AtomicWake* curr) {
    printMedium(o, "wake");
    if (curr->offset) {
      o << " offset=" << curr->offset;
    }
  }
  void visitConst(Const* curr) {
    o << curr->value;
  }
  void visitUnary(Unary* curr) {
    prepareColor(o);
    switch (curr->op) {
      case ClzInt32:               o << "i32.clz";     break;
      case CtzInt32:               o << "i32.ctz";     break;
      case PopcntInt32:            o << "i32.popcnt";  break;
      case EqZInt32:               o << "i32.eqz";     break;
      case ClzInt64:               o << "i64.clz";     break;
      case CtzInt64:               o << "i64.ctz";     break;
      case PopcntInt64:            o << "i64.popcnt";  break;
      case EqZInt64:               o << "i64.eqz";     break;
      case NegFloat32:             o << "f32.neg";     break;
      case AbsFloat32:             o << "f32.abs";     break;
      case CeilFloat32:            o << "f32.ceil";    break;
      case FloorFloat32:           o << "f32.floor";   break;
      case TruncFloat32:           o << "f32.trunc";   break;
      case NearestFloat32:         o << "f32.nearest"; break;
      case SqrtFloat32:            o << "f32.sqrt";    break;
      case NegFloat64:             o << "f64.neg";     break;
      case AbsFloat64:             o << "f64.abs";     break;
      case CeilFloat64:            o << "f64.ceil";    break;
      case FloorFloat64:           o << "f64.floor";   break;
      case TruncFloat64:           o << "f64.trunc";   break;
      case NearestFloat64:         o << "f64.nearest"; break;
      case SqrtFloat64:            o << "f64.sqrt";    break;
      case ExtendSInt32:           o << "i64.extend_s/i32"; break;
      case ExtendUInt32:           o << "i64.extend_u/i32"; break;
      case WrapInt64:              o << "i32.wrap/i64"; break;
      case TruncSFloat32ToInt32:   o << "i32.trunc_s/f32"; break;
      case TruncSFloat32ToInt64:   o << "i64.trunc_s/f32"; break;
      case TruncUFloat32ToInt32:   o << "i32.trunc_u/f32"; break;
      case TruncUFloat32ToInt64:   o << "i64.trunc_u/f32"; break;
      case TruncSFloat64ToInt32:   o << "i32.trunc_s/f64"; break;
      case TruncSFloat64ToInt64:   o << "i64.trunc_s/f64"; break;
      case TruncUFloat64ToInt32:   o << "i32.trunc_u/f64"; break;
      case TruncUFloat64ToInt64:   o << "i64.trunc_u/f64"; break;
      case ReinterpretFloat32:     o << "i32.reinterpret/f32"; break;
      case ReinterpretFloat64:     o << "i64.reinterpret/f64"; break;
      case ConvertUInt32ToFloat32: o << "f32.convert_u/i32"; break;
      case ConvertUInt32ToFloat64: o << "f64.convert_u/i32"; break;
      case ConvertSInt32ToFloat32: o << "f32.convert_s/i32"; break;
      case ConvertSInt32ToFloat64: o << "f64.convert_s/i32"; break;
      case ConvertUInt64ToFloat32: o << "f32.convert_u/i64"; break;
      case ConvertUInt64ToFloat64: o << "f64.convert_u/i64"; break;
      case ConvertSInt64ToFloat32: o << "f32.convert_s/i64"; break;
      case ConvertSInt64ToFloat64: o << "f64.convert_s/i64"; break;
      case PromoteFloat32:         o << "f64.promote/f32"; break;
      case DemoteFloat64:          o << "f32.demote/f64"; break;
      case ReinterpretInt32:       o << "f32.reinterpret/i32"; break;
      case ReinterpretInt64:       o << "f64.reinterpret/i64"; break;
      case ExtendS8Int32:          o << "i32.extend8_s"; break;
      case ExtendS16Int32:         o << "i32.extend16_s"; break;
      case ExtendS8Int64:          o << "i64.extend8_s"; break;
      case ExtendS16Int64:         o << "i64.extend16_s"; break;
      case ExtendS32Int64:         o << "i64.extend32_s"; break;
      default: abort();
    }
  }
  void visitBinary(Binary* curr) {
    prepareColor(o);
    switch (curr->op) {
      case AddInt32:      o << "i32.add";      break;
      case SubInt32:      o << "i32.sub";      break;
      case MulInt32:      o << "i32.mul";      break;
      case DivSInt32:     o << "i32.div_s";    break;
      case DivUInt32:     o << "i32.div_u";    break;
      case RemSInt32:     o << "i32.rem_s";    break;
      case RemUInt32:     o << "i32.rem_u";    break;
      case AndInt32:      o << "i32.and";      break;
      case OrInt32:       o << "i32.or";       break;
      case XorInt32:      o << "i32.xor";      break;
      case ShlInt32:      o << "i32.shl";      break;
      case ShrUInt32:     o << "i32.shr_u";    break;
      case ShrSInt32:     o << "i32.shr_s";    break;
      case RotLInt32:     o << "i32.rotl";     break;
      case RotRInt32:     o << "i32.rotr";     break;
      case EqInt32:       o << "i32.eq";       break;
      case NeInt32:       o << "i32.ne";       break;
      case LtSInt32:      o << "i32.lt_s";     break;
      case LtUInt32:      o << "i32.lt_u";     break;
      case LeSInt32:      o << "i32.le_s";     break;
      case LeUInt32:      o << "i32.le_u";     break;
      case GtSInt32:      o << "i32.gt_s";     break;
      case GtUInt32:      o << "i32.gt_u";     break;
      case GeSInt32:      o << "i32.ge_s";     break;
      case GeUInt32:      o << "i32.ge_u";     break;

      case AddInt64:      o << "i64.add";      break;
      case SubInt64:      o << "i64.sub";      break;
      case MulInt64:      o << "i64.mul";      break;
      case DivSInt64:     o << "i64.div_s";    break;
      case DivUInt64:     o << "i64.div_u";    break;
      case RemSInt64:     o << "i64.rem_s";    break;
      case RemUInt64:     o << "i64.rem_u";    break;
      case AndInt64:      o << "i64.and";      break;
      case OrInt64:       o << "i64.or";       break;
      case XorInt64:      o << "i64.xor";      break;
      case ShlInt64:      o << "i64.shl";      break;
      case ShrUInt64:     o << "i64.shr_u";    break;
      case ShrSInt64:     o << "i64.shr_s";    break;
      case RotLInt64:     o << "i64.rotl";     break;
      case RotRInt64:     o << "i64.rotr";     break;
      case EqInt64:       o << "i64.eq";       break;
      case NeInt64:       o << "i64.ne";       break;
      case LtSInt64:      o << "i64.lt_s";     break;
      case LtUInt64:      o << "i64.lt_u";     break;
      case LeSInt64:      o << "i64.le_s";     break;
      case LeUInt64:      o << "i64.le_u";     break;
      case GtSInt64:      o << "i64.gt_s";     break;
      case GtUInt64:      o << "i64.gt_u";     break;
      case GeSInt64:      o << "i64.ge_s";     break;
      case GeUInt64:      o << "i64.ge_u";     break;

      case AddFloat32:      o << "f32.add";      break;
      case SubFloat32:      o << "f32.sub";      break;
      case MulFloat32:      o << "f32.mul";      break;
      case DivFloat32:      o << "f32.div";      break;
      case CopySignFloat32: o << "f32.copysign"; break;
      case MinFloat32:      o << "f32.min";      break;
      case MaxFloat32:      o << "f32.max";      break;
      case EqFloat32:       o << "f32.eq";       break;
      case NeFloat32:       o << "f32.ne";       break;
      case LtFloat32:       o << "f32.lt";       break;
      case LeFloat32:       o << "f32.le";       break;
      case GtFloat32:       o << "f32.gt";       break;
      case GeFloat32:       o << "f32.ge";       break;

      case AddFloat64:      o << "f64.add";      break;
      case SubFloat64:      o << "f64.sub";      break;
      case MulFloat64:      o << "f64.mul";      break;
      case DivFloat64:      o << "f64.div";      break;
      case CopySignFloat64: o << "f64.copysign"; break;
      case MinFloat64:      o << "f64.min";      break;
      case MaxFloat64:      o << "f64.max";      break;
      case EqFloat64:       o << "f64.eq";       break;
      case NeFloat64:       o << "f64.ne";       break;
      case LtFloat64:       o << "f64.lt";       break;
      case LeFloat64:       o << "f64.le";       break;
      case GtFloat64:       o << "f64.gt";       break;
      case GeFloat64:       o << "f64.ge";       break;

      default:       abort();
    }
    restoreNormalColor(o);
  }
  void visitSelect(Select* curr) {
    prepareColor(o) << "select";
  }
  void visitDrop(Drop* curr) {
    printMedium(o, "drop");
  }
  void visitReturn(Return* curr) {
    printMedium(o, "return");
  }
  void visitHost(Host* curr) {
    switch (curr->op) {
      case CurrentMemory: printMedium(o, "current_memory"); break;
      case GrowMemory:    printMedium(o, "grow_memory"); break;
      default: WASM_UNREACHABLE();
    }
  }
  void visitNop(Nop* curr) {
    printMinor(o, "nop");
  }
  void visitUnreachable(Unreachable* curr) {
    printMinor(o, "unreachable");
  }
};

// Prints an expression in s-expr format, including both the
// internal contents and the nested children.
struct PrintSExpression : public Visitor<PrintSExpression> {
  std::ostream& o;
  unsigned indent = 0;

  bool minify;
  const char *maybeSpace;
  const char *maybeNewLine;

  bool full = false; // whether to not elide nodes in output when possible
                     // (like implicit blocks) and to emit types
  bool printStackIR = false; // whether to print stack IR if it is present
                             // (if false, and Stack IR is there, we just
                             // note it exists)

  Module* currModule = nullptr;
  Function* currFunction = nullptr;
  Function::DebugLocation lastPrintedLocation;

  std::unordered_map<Name, Index> functionIndexes;

  PrintSExpression(std::ostream& o) : o(o) {
    setMinify(false);
    if (!full) full = isFullForced();
  }

  void printDebugLocation(const Function::DebugLocation &location) {
    if (lastPrintedLocation == location) {
      return;
    }
    lastPrintedLocation = location;
    auto fileName = currModule->debugInfoFileNames[location.fileIndex];
    o << ";;@ " << fileName << ":" << location.lineNumber << ":" << location.columnNumber << '\n';
    doIndent(o, indent);
  }

  void printDebugLocation(Expression* curr) {
    if (currFunction) {
      // show an annotation, if there is one
      auto& debugLocations = currFunction->debugLocations;
      auto iter = debugLocations.find(curr);
      if (iter != debugLocations.end()) {
        printDebugLocation(iter->second);
      }
    }
  }

  void visit(Expression* curr) {
    printDebugLocation(curr);
    Visitor<PrintSExpression>::visit(curr);
  }

  void setMinify(bool minify_) {
    minify = minify_;
    maybeSpace = minify ? "" : " ";
    maybeNewLine = minify ? "" : "\n";
  }

  void setFull(bool full_) { full = full_; }

  void incIndent() {
    if (minify) return;
    o << '\n';
    indent++;
  }
  void decIndent() {
    if (!minify) {
      assert(indent > 0);
      indent--;
      doIndent(o, indent);
    }
    o << ')';
  }
  void printFullLine(Expression *expression) {
    !minify && doIndent(o, indent);
    if (full) {
      o << "[" << printType(expression->type) << "] ";
    }
    visit(expression);
    o << maybeNewLine;
  }

  void visitBlock(Block* curr) {
    // special-case Block, because Block nesting (in their first element) can be incredibly deep
    std::vector<Block*> stack;
    while (1) {
      if (stack.size() > 0) {
        doIndent(o, indent);
        printDebugLocation(curr);
      }
      stack.push_back(curr);
      if (full) {
        o << "[" << printType(curr->type) << "] ";
      }
      o << '(';
      PrintExpressionContents(currFunction, o).visit(curr);
      incIndent();
      if (curr->list.size() > 0 && curr->list[0]->is<Block>()) {
        // recurse into the first element
        curr = curr->list[0]->cast<Block>();
        continue;
      } else {
        break; // that's all we can recurse, start to unwind
      }
    }
    auto* top = stack.back();
    while (stack.size() > 0) {
      curr = stack.back();
      stack.pop_back();
      auto& list = curr->list;
      for (size_t i = 0; i < list.size(); i++) {
        if (curr != top && i == 0) {
          // one of the block recursions we already handled
          decIndent();
          if (full) {
            o << " ;; end block";
            auto* child = list[0]->cast<Block>();
            if (child->name.is()) {
              o << ' ' << child->name;
            }
          }
          o << '\n';
          continue;
        }
        printFullLine(list[i]);
      }
    }
    decIndent();
    if (full) {
      o << " ;; end block";
      if (curr->name.is()) {
        o << ' ' << curr->name;
      }
    }
  }
  void visitIf(If* curr) {
    o << '(';
    PrintExpressionContents(currFunction, o).visit(curr);
    incIndent();
    printFullLine(curr->condition);
    // ifTrue and False have implict blocks, avoid printing them if possible
    if (!full && curr->ifTrue->is<Block>() && curr->ifTrue->dynCast<Block>()->name.isNull() && curr->ifTrue->dynCast<Block>()->list.size() == 1) {
      printFullLine(curr->ifTrue->dynCast<Block>()->list.back());
    } else {
      printFullLine(curr->ifTrue);
    }
    if (curr->ifFalse) {
      if (!full && curr->ifFalse->is<Block>() && curr->ifFalse->dynCast<Block>()->name.isNull() && curr->ifFalse->dynCast<Block>()->list.size() == 1) {
        printFullLine(curr->ifFalse->dynCast<Block>()->list.back());
      } else {
        printFullLine(curr->ifFalse);
      }
    }
    decIndent();
    if (full) {
      o << " ;; end if";
    }
  }
  void visitLoop(Loop* curr) {
    o << '(';
    PrintExpressionContents(currFunction, o).visit(curr);
    incIndent();
    auto block = curr->body->dynCast<Block>();
    if (!full && block && block->name.isNull()) {
      // wasm spec has loops containing children directly, while our ast
      // has a single child for simplicity. print out the optimal form.
      for (auto expression : block->list) {
        printFullLine(expression);
      }
    } else {
      printFullLine(curr->body);
    }
    decIndent();
    if (full) {
      o << " ;; end loop";
      if (curr->name.is()) {
        o << ' ' << curr->name;
      }
    }
  }
  void visitBreak(Break* curr) {
    o << '(';
    PrintExpressionContents(currFunction, o).visit(curr);
    if (curr->condition) {
      incIndent();
    } else {
      if (!curr->value || curr->value->is<Nop>()) {
        // avoid a new line just for the parens
        o << ')';
        return;
      }
      incIndent();
    }
    if (curr->value && !curr->value->is<Nop>()) printFullLine(curr->value);
    if (curr->condition) {
      printFullLine(curr->condition);
    }
    decIndent();
  }
  void visitSwitch(Switch* curr) {
    o << '(';
    PrintExpressionContents(currFunction, o).visit(curr);
    incIndent();
    if (curr->value && !curr->value->is<Nop>()) printFullLine(curr->value);
    printFullLine(curr->condition);
    decIndent();
  }

  template<typename CallBase>
  void printCallOperands(CallBase* curr) {
    if (curr->operands.size() > 0) {
      incIndent();
      for (auto operand : curr->operands) {
        printFullLine(operand);
      }
      decIndent();
    } else {
      o << ')';
    }
  }

  void visitCall(Call* curr) {
    o << '(';
    PrintExpressionContents(currFunction, o).visit(curr);
    printCallOperands(curr);
  }
  void visitCallIndirect(CallIndirect* curr) {
    o << '(';
    PrintExpressionContents(currFunction, o).visit(curr);
    incIndent();
    for (auto operand : curr->operands) {
      printFullLine(operand);
    }
    printFullLine(curr->target);
    decIndent();
  }
  void visitGetLocal(GetLocal* curr) {
    o << '(';
    PrintExpressionContents(currFunction, o).visit(curr);
    o << ')';
  }
  void visitSetLocal(SetLocal* curr) {
    o << '(';
    PrintExpressionContents(currFunction, o).visit(curr);
    incIndent();
    printFullLine(curr->value);
    decIndent();
  }
  void visitGetGlobal(GetGlobal* curr) {
    o << '(';
    PrintExpressionContents(currFunction, o).visit(curr);
    o << ')';
  }
  void visitSetGlobal(SetGlobal* curr) {
    o << '(';
    PrintExpressionContents(currFunction, o).visit(curr);
    incIndent();
    printFullLine(curr->value);
    decIndent();
  }
  void visitLoad(Load* curr) {
    o << '(';
    PrintExpressionContents(currFunction, o).visit(curr);
    incIndent();
    printFullLine(curr->ptr);
    decIndent();
  }
  void visitStore(Store* curr) {
    o << '(';
    PrintExpressionContents(currFunction, o).visit(curr);
    incIndent();
    printFullLine(curr->ptr);
    printFullLine(curr->value);
    decIndent();
  }
  void visitAtomicRMW(AtomicRMW* curr) {
    o << '(';
    PrintExpressionContents(currFunction, o).visit(curr);
    incIndent();
    printFullLine(curr->ptr);
    printFullLine(curr->value);
    decIndent();
  }
  void visitAtomicCmpxchg(AtomicCmpxchg* curr) {
    o << '(';
    PrintExpressionContents(currFunction, o).visit(curr);
    incIndent();
    printFullLine(curr->ptr);
    printFullLine(curr->expected);
    printFullLine(curr->replacement);
    decIndent();
  }
  void visitAtomicWait(AtomicWait* curr) {
    o << '(' ;
    PrintExpressionContents(currFunction, o).visit(curr);
    restoreNormalColor(o);
    incIndent();
    printFullLine(curr->ptr);
    printFullLine(curr->expected);
    printFullLine(curr->timeout);
    decIndent();
  }
  void visitAtomicWake(AtomicWake* curr) {
    o << '(';
    PrintExpressionContents(currFunction, o).visit(curr);
    incIndent();
    printFullLine(curr->ptr);
    printFullLine(curr->wakeCount);
    decIndent();
  }
  void visitConst(Const* curr) {
    o << '(';
    PrintExpressionContents(currFunction, o).visit(curr);
    o << ')';
  }
  void visitUnary(Unary* curr) {
    o << '(';
    PrintExpressionContents(currFunction, o).visit(curr);
    incIndent();
    printFullLine(curr->value);
    decIndent();
  }
  void visitBinary(Binary* curr) {
    o << '(';
    PrintExpressionContents(currFunction, o).visit(curr);
    incIndent();
    printFullLine(curr->left);
    printFullLine(curr->right);
    decIndent();
  }
  void visitSelect(Select* curr) {
    o << '(';
    PrintExpressionContents(currFunction, o).visit(curr);
    incIndent();
    printFullLine(curr->ifTrue);
    printFullLine(curr->ifFalse);
    printFullLine(curr->condition);
    decIndent();
  }
  void visitDrop(Drop* curr) {
    o << '(';
    PrintExpressionContents(currFunction, o).visit(curr);
    incIndent();
    printFullLine(curr->value);
    decIndent();
  }
  void visitReturn(Return* curr) {
    o << '(';
    PrintExpressionContents(currFunction, o).visit(curr);
    if (!curr->value) {
      // avoid a new line just for the parens
      o << ')';
      return;
    }
    incIndent();
    printFullLine(curr->value);
    decIndent();
  }
  void visitHost(Host* curr) {
    o << '(';
    PrintExpressionContents(currFunction, o).visit(curr);
    switch (curr->op) {
      case GrowMemory: {
        incIndent();
        printFullLine(curr->operands[0]);
        decIndent();
        break;
      }
      default: {
        o << ')';
      }
    }
  }
  void visitNop(Nop* curr) {
    o << '(';
    PrintExpressionContents(currFunction, o).visit(curr);
    o << ')';
  }
  void visitUnreachable(Unreachable* curr) {
    o << '(';
    PrintExpressionContents(currFunction, o).visit(curr);
    o << ')';
  }
  // Module-level visitors
  void visitFunctionType(FunctionType* curr, Name* internalName = nullptr) {
    o << "(func";
    if (internalName) o << ' ' << *internalName;
    if (curr->params.size() > 0) {
      o << maybeSpace;
      o << '(';
      printMinor(o, "param");
      for (auto& param : curr->params) {
        o << ' ' << printType(param);
      }
      o << ')';
    }
    if (curr->result != none) {
      o << maybeSpace;
      o << '(';
      printMinor(o, "result ") << printType(curr->result) << ')';
    }
    o << ")";
  }
  void visitExport(Export* curr) {
    o << '(';
    printMedium(o, "export ");
    printText(o, curr->name.str) << " (";
    switch (curr->kind) {
      case ExternalKind::Function: o << "func"; break;
      case ExternalKind::Table:    o << "table"; break;
      case ExternalKind::Memory:   o << "memory"; break;
      case ExternalKind::Global:   o << "global"; break;
      default: WASM_UNREACHABLE();
    }
    o << ' ';
    printName(curr->value, o) << "))";
  }
  template<typename T>
  void emitImportHeader(T* curr) {
    printMedium(o, "import ");
    printText(o, curr->module.str) << ' ';
    printText(o, curr->base.str) << ' ';
  }
  void visitGlobal(Global* curr) {
    if (curr->imported()) {
      visitImportedGlobal(curr);
    } else {
      visitDefinedGlobal(curr);
    }
  }
  void emitGlobalType(Global* curr) {
    if (curr->mutable_) {
      o << "(mut " << printType(curr->type) << ')';
    } else {
      o << printType(curr->type);
    }
  }
  void visitImportedGlobal(Global* curr) {
    doIndent(o, indent);
    o << '(';
    emitImportHeader(curr);
    o << "(global ";
    printName(curr->name, o) << ' ';
    emitGlobalType(curr);
    o << "))" << maybeNewLine;
  }
  void visitDefinedGlobal(Global* curr) {
    doIndent(o, indent);
    o << '(';
    printMedium(o, "global ");
    printName(curr->name, o) << ' ';
    emitGlobalType(curr);
    o << ' ';
    visit(curr->init);
    o << ')';
    o << maybeNewLine;
  }
  void visitFunction(Function* curr) {
    if (curr->imported()) {
      visitImportedFunction(curr);
    } else {
      visitDefinedFunction(curr);
    }
  }
  void visitImportedFunction(Function* curr) {
    doIndent(o, indent);
    currFunction = curr;
    lastPrintedLocation = { 0, 0, 0 };
    o << '(';
    emitImportHeader(curr);
    if (curr->type.is()) {
      visitFunctionType(currModule->getFunctionType(curr->type), &curr->name);
    }
    o << ')';
    o << maybeNewLine;
  }
  void visitDefinedFunction(Function* curr) {
    doIndent(o, indent);
    currFunction = curr;
    lastPrintedLocation = { 0, 0, 0 };
    if (currFunction->prologLocation.size()) {
      printDebugLocation(*currFunction->prologLocation.begin());
    }
    o << '(';
    printMajor(o, "func ");
    printName(curr->name, o);
    if (currModule && !minify) {
      // emit the function index in a comment
      if (functionIndexes.empty()) {
        ModuleUtils::BinaryIndexes indexes(*currModule);
        functionIndexes = std::move(indexes.functionIndexes);
      }
      o << " (; " << functionIndexes[curr->name] << " ;)";
    }
    if (curr->stackIR && !minify) {
      o << " (; has Stack IR ;)";
    }
    if (curr->type.is()) {
      o << maybeSpace << "(type " << curr->type << ')';
    }
    if (curr->params.size() > 0) {
      for (size_t i = 0; i < curr->params.size(); i++) {
        o << maybeSpace;
        o << '(';
        printMinor(o, "param ") << printableLocal(i, currFunction) << ' ' << printType(curr->getLocalType(i)) << ')';
      }
    }
    if (curr->result != none) {
      o << maybeSpace;
      o << '(';
      printMinor(o, "result ") << printType(curr->result) << ')';
    }
    incIndent();
    for (size_t i = curr->getVarIndexBase(); i < curr->getNumLocals(); i++) {
      doIndent(o, indent);
      o << '(';
      printMinor(o, "local ") << printableLocal(i, currFunction) << ' ' << printType(curr->getLocalType(i)) << ')';
      o << maybeNewLine;
    }
    // Print the body.
    if (!printStackIR || !curr->stackIR) {
      // It is ok to emit a block here, as a function can directly contain a list, even if our
      // ast avoids that for simplicity. We can just do that optimization here..
      if (!full && curr->body->is<Block>() && curr->body->cast<Block>()->name.isNull()) {
        Block* block = curr->body->cast<Block>();
        for (auto item : block->list) {
          printFullLine(item);
        }
      } else {
        printFullLine(curr->body);
      }
    } else {
      // Print the stack IR.
      WasmPrinter::printStackIR(curr->stackIR.get(), o, curr);
    }
<<<<<<< HEAD
    decIndent();
    o << maybeNewLine;
=======
    if (currFunction->epilogLocation.size() && lastPrintedLocation != *currFunction->epilogLocation.begin()) {
      // Print last debug location: mix of decIndent and printDebugLocation logic.
      doIndent(o, indent);
      if (!minify) {
        indent--;
      }
      printDebugLocation(*currFunction->epilogLocation.begin());
      o << ')';
    } else {
      decIndent();
    }
>>>>>>> cefbbfad
  }
  void printTableHeader(Table* curr) {
    o << '(';
    printMedium(o, "table") << ' ';
    o << curr->initial;
    if (curr->hasMax()) o << ' ' << curr->max;
    o << " anyfunc)";
  }
  void visitTable(Table* curr) {
    if (!curr->exists) return;
    if (curr->imported()) {
      doIndent(o, indent);
      o << '(';
      emitImportHeader(curr);
      printTableHeader(&currModule->table);
      o << ')' << maybeNewLine;
    } else {
      doIndent(o, indent);
      printTableHeader(curr);
      o << maybeNewLine;
    }
    for (auto& segment : curr->segments) {
      // Don't print empty segments
      if (segment.data.empty()) continue;
      doIndent(o, indent);
      o << '(';
      printMajor(o, "elem ");
      visit(segment.offset);
      for (auto name : segment.data) {
        o << ' ';
        printName(name, o);
      }
      o << ')' << maybeNewLine;
    }
  }
  void printMemoryHeader(Memory* curr) {
    o << '(';
    printMedium(o, "memory") << ' ';
    printName(curr->name, o) << ' ';
    if (curr->shared) {
      o << '(';
      printMedium(o, "shared ");
    }
    o << curr->initial;
    if (curr->hasMax()) o << ' ' << curr->max;
    if (curr->shared) o << ")";
    o << ")";
  }
  void visitMemory(Memory* curr) {
    if (!curr->exists) return;
    if (curr->imported()) {
      doIndent(o, indent);
      o << '(';
      emitImportHeader(curr);
      printMemoryHeader(&currModule->memory);
      o << ')' << maybeNewLine;
    } else {
      doIndent(o, indent);
      printMemoryHeader(curr);
      o << '\n';
    }
    for (auto segment : curr->segments) {
      doIndent(o, indent);
      o << '(';
      printMajor(o, "data ");
      visit(segment.offset);
      o << " \"";
      for (size_t i = 0; i < segment.data.size(); i++) {
        unsigned char c = segment.data[i];
        switch (c) {
          case '\n': o << "\\n"; break;
          case '\r': o << "\\0d"; break;
          case '\t': o << "\\t"; break;
          case '\f': o << "\\0c"; break;
          case '\b': o << "\\08"; break;
          case '\\': o << "\\\\"; break;
          case '"' : o << "\\\""; break;
          case '\'' : o << "\\'"; break;
          default: {
            if (c >= 32 && c < 127) {
              o << c;
            } else {
              o << std::hex << '\\' << (c/16) << (c%16) << std::dec;
            }
          }
        }
      }
      o << "\")" << maybeNewLine;
    }
  }
  void visitModule(Module* curr) {
    currModule = curr;
    o << '(';
    printMajor(o, "module");
    incIndent();
    for (auto& child : curr->functionTypes) {
      doIndent(o, indent);
      o << '(';
      printMedium(o, "type") << ' ';
      printName(child->name, o) << ' ';
      visitFunctionType(child.get());
      o << ")" << maybeNewLine;
    }
    visitMemory(&curr->memory);
    if (curr->table.exists) {
      visitTable(&curr->table); // Prints its own newlines
    }
    ModuleUtils::iterImportedGlobals(*curr, [&](Global* global) {
      visitGlobal(global);
    });
    ModuleUtils::iterImportedFunctions(*curr, [&](Function* func) {
      visitFunction(func);
    });
    ModuleUtils::iterDefinedGlobals(*curr, [&](Global* global) {
      visitGlobal(global);
    });
    for (auto& child : curr->exports) {
      doIndent(o, indent);
      visitExport(child.get());
      o << maybeNewLine;
    }
    if (curr->start.is()) {
      doIndent(o, indent);
      o << '(';
      printMedium(o, "start") << ' ' << curr->start << ')';
      o << maybeNewLine;
    }
    ModuleUtils::iterDefinedFunctions(*curr, [&](Function* func) {
      visitFunction(func);
    });
    for (auto& section : curr->userSections) {
      doIndent(o, indent);
      o << ";; custom section \"" << section.name << "\", size " << section.data.size();
      o << maybeNewLine;
    }
    decIndent();
    o << maybeNewLine;
    currModule = nullptr;
  }
};

// Prints out a module
class Printer : public Pass {
protected:
  std::ostream& o;

public:
  Printer() : o(std::cout) {}
  Printer(std::ostream* o) : o(*o) {}

  bool modifiesBinaryenIR() override { return false; }

  void run(PassRunner* runner, Module* module) override {
    PrintSExpression print(o);
    print.visitModule(module);
  }
};

Pass *createPrinterPass() {
  return new Printer();
}

// Prints out a minified module

class MinifiedPrinter : public Printer {
public:
  MinifiedPrinter() : Printer() {}
  MinifiedPrinter(std::ostream* o) : Printer(o) {}

  void run(PassRunner* runner, Module* module) override {
    PrintSExpression print(o);
    print.setMinify(true);
    print.visitModule(module);
  }
};

Pass *createMinifiedPrinterPass() {
  return new MinifiedPrinter();
}

// Prints out a module withough elision, i.e., the full ast

class FullPrinter : public Printer {
public:
  FullPrinter() : Printer() {}
  FullPrinter(std::ostream* o) : Printer(o) {}

  void run(PassRunner* runner, Module* module) override {
    PrintSExpression print(o);
    print.setFull(true);
    print.visitModule(module);
  }
};

Pass *createFullPrinterPass() {
  return new FullPrinter();
}

// Print Stack IR (if present)

class PrintStackIR : public Printer {
public:
  PrintStackIR() : Printer() {}
  PrintStackIR(std::ostream* o) : Printer(o) {}

  void run(PassRunner* runner, Module* module) override {
    PrintSExpression print(o);
    print.printStackIR = true;
    print.visitModule(module);
  }
};

Pass* createPrintStackIRPass() {
  return new PrintStackIR();
}

// Print individual expressions

std::ostream& WasmPrinter::printModule(Module* module, std::ostream& o) {
  PassRunner passRunner(module);
  passRunner.setFeatures(Feature::All);
  passRunner.setIsNested(true);
  passRunner.add<Printer>(&o);
  passRunner.run();
  return o;
}

std::ostream& WasmPrinter::printModule(Module* module) {
  return printModule(module, std::cout);
}

std::ostream& WasmPrinter::printExpression(Expression* expression, std::ostream& o, bool minify, bool full) {
  if (!expression) {
    o << "(null expression)";
    return o;
  }
  PrintSExpression print(o);
  print.setMinify(minify);
  if (full || isFullForced()) {
    print.setFull(true);
    o << "[" << printType(expression->type) << "] ";
  }
  print.visit(expression);
  return o;
}

std::ostream& WasmPrinter::printStackInst(StackInst* inst, std::ostream& o, Function* func) {
  switch (inst->op) {
    case StackInst::Basic: {
      PrintExpressionContents(func, o).visit(inst->origin);
      break;
    }
    case StackInst::BlockBegin:
    case StackInst::IfBegin:
    case StackInst::LoopBegin: {
      o << getExpressionName(inst->origin);
      break;
    }
    case StackInst::BlockEnd:
    case StackInst::IfEnd:
    case StackInst::LoopEnd: {
      o << "end (" << printType(inst->type) << ')';
      break;
    }
    case StackInst::IfElse: {
      o << "else";
      break;
    }
    default: WASM_UNREACHABLE();
  }
  return o;
}

std::ostream& WasmPrinter::printStackIR(StackIR* ir, std::ostream& o, Function* func) {
  size_t indent = func ? 2 : 0;
  auto doIndent = [&indent, &o]() {
    for (size_t j = 0; j < indent; j++) {
      o << ' ';
    }
  };
  for (Index i = 0; i < (*ir).size(); i++) {
    auto* inst = (*ir)[i];
    if (!inst) continue;
    switch (inst->op) {
      case StackInst::Basic: {
        doIndent();
        PrintExpressionContents(func, o).visit(inst->origin);
        break;
      }
      case StackInst::BlockBegin:
      case StackInst::IfBegin:
      case StackInst::LoopBegin: {
        doIndent();
        PrintExpressionContents(func, o).visit(inst->origin);
        indent++;
        break;
      }
      case StackInst::BlockEnd:
      case StackInst::IfEnd:
      case StackInst::LoopEnd: {
        indent--;
        doIndent();
        o << "end";
        break;
      }
      case StackInst::IfElse: {
        indent--;
        doIndent();
        o << "else";
        indent++;
        doIndent();
        break;
      }
      default: WASM_UNREACHABLE();
    }
    std::cout << '\n';
  }
  return o;
}

} // namespace wasm<|MERGE_RESOLUTION|>--- conflicted
+++ resolved
@@ -942,10 +942,6 @@
       // Print the stack IR.
       WasmPrinter::printStackIR(curr->stackIR.get(), o, curr);
     }
-<<<<<<< HEAD
-    decIndent();
-    o << maybeNewLine;
-=======
     if (currFunction->epilogLocation.size() && lastPrintedLocation != *currFunction->epilogLocation.begin()) {
       // Print last debug location: mix of decIndent and printDebugLocation logic.
       doIndent(o, indent);
@@ -957,7 +953,6 @@
     } else {
       decIndent();
     }
->>>>>>> cefbbfad
   }
   void printTableHeader(Table* curr) {
     o << '(';
