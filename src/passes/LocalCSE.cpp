--- conflicted
+++ resolved
@@ -204,18 +204,6 @@
   }
 };
 
-<<<<<<< HEAD
-  // Checks invalidations due to a set of effects. Also optionally receive
-  // an expression that was just post-visited, and that also needs to be
-  // taken into account.
-  void checkInvalidations(EffectAnalyzer& effects, Expression* curr = nullptr) {
-    // TODO: this is O(bad)
-    std::vector<Usable> invalidated;
-    for (auto& [usable, info] : usables) {
-      // Check invalidations of the values we may want to use.
-      if (effects.invalidates(info.effects)) {
-        invalidated.push_back(usable);
-=======
 struct Scanner
   : public LinearExecutionWalker<Scanner, UnifiedExpressionVisitor<Scanner>> {
   PassOptions options;
@@ -259,7 +247,6 @@
         // The child was in another block, so this expression cannot be
         // optimized.
         return;
->>>>>>> be02d3f0
       }
       hash_combine(hash, activeHashes.back());
       activeHashes.pop_back();
@@ -270,21 +257,6 @@
     if (!isRelevant(curr)) {
       return;
     }
-<<<<<<< HEAD
-    if (curr) {
-      // If we are a set, we have more to check: each of the usable
-      // values was from a set, and we did not consider the set in
-      // the loop above - just the values. So here we must check that
-      // sets do not interfere. (Note that due to flattening we
-      // have no risk of tees etc.)
-      if (auto* set = curr->dynCast<LocalSet>()) {
-        for (auto& [usable, info] : usables) {
-          // Check if the index is the same. Make sure to ignore
-          // our own value, which we may have just added!
-          if (info.index == set->index && info.value != set->value) {
-            invalidated.push_back(usable);
-          }
-=======
 
     auto& vec = activeExprs[HashedExpression(curr, hash)];
     vec.push_back(curr);
@@ -331,7 +303,6 @@
         childOriginalRequests--;
         if (childOriginalRequests == 0) {
           requestInfos.erase(childOriginal);
->>>>>>> be02d3f0
         }
       }
     }
@@ -502,43 +473,6 @@
   }
 };
 
-<<<<<<< HEAD
-  void handle(Expression* curr) {
-    if (auto* set = curr->dynCast<LocalSet>()) {
-      // Calculate equivalences
-      auto* func = getFunction();
-      equivalences.reset(set->index);
-      if (auto* get = set->value->dynCast<LocalGet>()) {
-        if (func->getLocalType(set->index) == func->getLocalType(get->index)) {
-          equivalences.add(set->index, get->index);
-        }
-      }
-      // consider the value
-      auto* value = set->value;
-      if (isRelevant(value)) {
-        Usable usable(value, func->getLocalType(set->index));
-        auto iter = usables.find(usable);
-        if (iter != usables.end()) {
-          // already exists in the table, this is good to reuse
-          auto& info = iter->second;
-          Type localType = func->getLocalType(info.index);
-          set->value =
-            Builder(*getModule()).makeLocalGet(info.index, localType);
-          anotherPass = true;
-        } else {
-          // not in table, add this, maybe we can help others later
-          usables.emplace(std::pair{
-            usable,
-            UsableInfo(
-              value, set->index, getPassOptions(), getModule()->features)});
-        }
-      }
-    } else if (auto* get = curr->dynCast<LocalGet>()) {
-      if (auto* set = equivalences.getEquivalents(get->index)) {
-        // Canonicalize to the lowest index. This lets hashing and comparisons
-        // "just work".
-        get->index = *std::min_element(set->begin(), set->end());
-=======
 // Applies the optimization now that we know which requests are valid.
 struct Applier
   : public LinearExecutionWalker<Applier, UnifiedExpressionVisitor<Applier>> {
@@ -576,7 +510,6 @@
           Builder(*getModule())
             .makeLocalGet(originalLocalMap[info.original], curr->type));
         originalInfo.requests--;
->>>>>>> be02d3f0
       }
     }
   }
