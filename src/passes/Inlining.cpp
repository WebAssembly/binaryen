/*
 * Copyright 2016 WebAssembly Community Group participants
 *
 * Licensed under the Apache License, Version 2.0 (the "License");
 * you may not use this file except in compliance with the License.
 * You may obtain a copy of the License at
 *
 *     http://www.apache.org/licenses/LICENSE-2.0
 *
 * Unless required by applicable law or agreed to in writing, software
 * distributed under the License is distributed on an "AS IS" BASIS,
 * WITHOUT WARRANTIES OR CONDITIONS OF ANY KIND, either express or implied.
 * See the License for the specific language governing permissions and
 * limitations under the License.
 */

//
// Inlining.
//
// Two versions are provided: inlining and inlining-optimizing. You
// probably want the optimizing version, which will optimize locations
// we inlined into, as inlining by itself creates a block to house the
// inlined code, some temp locals, etc., which can usually be removed
// by optimizations. Note that the two versions use the same heuristics,
// so we don't take into account the overhead if you don't optimize
// afterwards. The non-optimizing version is mainly useful for debugging,
// or if you intend to run a full set of optimizations anyhow on
// everything later.
//

#include <atomic>

#include "ir/branch-utils.h"
#include "ir/debug.h"
#include "ir/drop.h"
#include "ir/eh-utils.h"
#include "ir/element-utils.h"
#include "ir/literal-utils.h"
#include "ir/module-utils.h"
#include "ir/names.h"
#include "ir/type-updating.h"
#include "ir/utils.h"
#include "parsing.h"
#include "pass.h"
#include "passes/opt-utils.h"
#include "wasm-builder.h"
#include "wasm.h"

namespace wasm {

namespace {

enum class InliningMode {
  // We do not know yet if this function can be inlined, as that has
  // not been computed yet.
  Unknown,
  // This function cannot be inlinined in any way.
  Uninlineable,
  // This function can be inlined fully, that is, normally: the entire function
  // can be inlined. This is in contrast to partial inlining, see below.
  Full,
  // This function cannot be inlined normally, but we can use split inlining,
  // using pattern "A" or "B" (see below).
  SplitPatternA,
  SplitPatternB
};

// Useful into on a function, helping us decide if we can inline it
struct FunctionInfo {
  std::atomic<Index> refs;
  Index size;
  bool hasCalls;
  bool hasLoops;
  bool hasTryDelegate;
  bool usedGlobally; // in a table or export
  InliningMode inliningMode;

  FunctionInfo() { clear(); }

  void clear() {
    refs = 0;
    size = 0;
    hasCalls = false;
    hasLoops = false;
    hasTryDelegate = false;
    usedGlobally = false;
    inliningMode = InliningMode::Unknown;
  }

  // Provide an explicit = operator as the |refs| field lacks one by default.
  FunctionInfo& operator=(FunctionInfo& other) {
    refs = other.refs.load();
    size = other.size;
    hasCalls = other.hasCalls;
    hasLoops = other.hasLoops;
    hasTryDelegate = other.hasTryDelegate;
    usedGlobally = other.usedGlobally;
    inliningMode = other.inliningMode;
    return *this;
  }

  // See pass.h for how defaults for these options were chosen.
  bool worthFullInlining(PassOptions& options) {
    // Until we have proper support for try-delegate, ignore such functions.
    // FIXME https://github.com/WebAssembly/binaryen/issues/3634
    if (hasTryDelegate) {
      return false;
    }
    // If it's small enough that we always want to inline such things, do so.
    if (size <= options.inlining.alwaysInlineMaxSize) {
      return true;
    }
    // If it has one use, then inlining it would likely reduce code size, at
    // least for reasonable function sizes.
    if (refs == 1 && !usedGlobally &&
        size <= options.inlining.oneCallerInlineMaxSize) {
      return true;
    }
    // If it's so big that we have no flexible options that could allow it,
    // do not inline.
    if (size > options.inlining.flexibleInlineMaxSize) {
      return false;
    }
    // More than one use, so we can't eliminate it after inlining,
    // so only worth it if we really care about speed and don't care
    // about size. First, check if it has calls. In that case it is not
    // likely to speed us up, and also if we want to inline such
    // functions we would need to be careful to avoid infinite recursion.
    if (hasCalls) {
      return false;
    }
    return options.optimizeLevel >= 3 && options.shrinkLevel == 0 &&
           (!hasLoops || options.inlining.allowFunctionsWithLoops);
  }
};

static bool canHandleParams(Function* func) {
  // We cannot inline a function if we cannot handle placing its params in a
  // locals, as all params become locals.
  for (auto param : func->getParams()) {
    if (!TypeUpdating::canHandleAsLocal(param)) {
      return false;
    }
  }
  return true;
}

using NameInfoMap = std::unordered_map<Name, FunctionInfo>;

struct FunctionInfoScanner
  : public WalkerPass<PostWalker<FunctionInfoScanner>> {
  bool isFunctionParallel() override { return true; }

  FunctionInfoScanner(NameInfoMap* infos) : infos(infos) {}

  std::unique_ptr<Pass> create() override {
    return std::make_unique<FunctionInfoScanner>(infos);
  }

  void visitLoop(Loop* curr) {
    // having a loop
    (*infos)[getFunction()->name].hasLoops = true;
  }

  void visitCall(Call* curr) {
    // can't add a new element in parallel
    assert(infos->count(curr->target) > 0);
    (*infos)[curr->target].refs++;
    // having a call
    (*infos)[getFunction()->name].hasCalls = true;
  }

  // N.B.: CallIndirect and CallRef are intentionally omitted here, as we only
  //       note direct calls. Direct calls can lead to infinite recursion
  //       which we need to avoid, while indirect ones may in theory be
  //       optimized to direct calls later, but we take that risk - which is
  //       worthwhile as if we do manage to turn an indirect call into something
  //       else then it can be a big speedup, so we do want to inline code that
  //       has such indirect calls.

  void visitTry(Try* curr) {
    if (curr->isDelegate()) {
      (*infos)[getFunction()->name].hasTryDelegate = true;
    }
  }

  void visitRefFunc(RefFunc* curr) {
    assert(infos->count(curr->func) > 0);
    (*infos)[curr->func].refs++;
  }

  void visitFunction(Function* curr) {
    auto& info = (*infos)[curr->name];

    if (!canHandleParams(curr)) {
      info.inliningMode = InliningMode::Uninlineable;
    }

    info.size = Measurer::measure(curr->body);
  }

private:
  NameInfoMap* infos;
};

struct InliningAction {
  Expression** callSite;
  Function* contents;

  InliningAction(Expression** callSite, Function* contents)
    : callSite(callSite), contents(contents) {}
};

struct InliningState {
  // Maps functions worth inlining to the mode with which we can inline them.
  std::unordered_map<Name, InliningMode> inlinableFunctions;
  // function name => actions that can be performed in it
  std::unordered_map<Name, std::vector<InliningAction>> actionsForFunction;
};

struct Planner : public WalkerPass<PostWalker<Planner>> {
  bool isFunctionParallel() override { return true; }

  Planner(InliningState* state) : state(state) {}

  std::unique_ptr<Pass> create() override {
    return std::make_unique<Planner>(state);
  }

  void visitCall(Call* curr) {
    // plan to inline if we know this is valid to inline, and if the call is
    // actually performed - if it is dead code, it's pointless to inline.
    // we also cannot inline ourselves.
    bool isUnreachable;
    if (curr->isReturn) {
      // Tail calls are only actually unreachable if an argument is
      isUnreachable = std::any_of(
        curr->operands.begin(), curr->operands.end(), [](Expression* op) {
          return op->type == Type::unreachable;
        });
    } else {
      isUnreachable = curr->type == Type::unreachable;
    }
    if (state->inlinableFunctions.count(curr->target) && !isUnreachable &&
        curr->target != getFunction()->name) {
      // nest the call in a block. that way the location of the pointer to the
      // call will not change even if we inline multiple times into the same
      // function, otherwise call1(call2()) might be a problem
      auto* block = Builder(*getModule()).makeBlock(curr);
      replaceCurrent(block);
      // can't add a new element in parallel
      assert(state->actionsForFunction.count(getFunction()->name) > 0);
      state->actionsForFunction[getFunction()->name].emplace_back(
        &block->list[0], getModule()->getFunction(curr->target));
    }
  }

private:
  InliningState* state;
};

struct Updater : public PostWalker<Updater> {
  Module* module;
  std::map<Index, Index> localMapping;
  Name returnName;
  bool isReturn;
  Builder* builder;
  PassOptions& options;

  Updater(PassOptions& options) : options(options) {}

  void visitReturn(Return* curr) {
    replaceCurrent(builder->makeBreak(returnName, curr->value));
  }
  // Return calls in inlined functions should only break out of the scope of
  // the inlined code, not the entire function they are being inlined into. To
  // achieve this, make the call a non-return call and add a break. This does
  // not cause unbounded stack growth because inlining and return calling both
  // avoid creating a new stack frame.
  template<typename T> void handleReturnCall(T* curr, Type results) {
    if (isReturn) {
      // If the inlined callsite was already a return_call, then we can keep
      // return_calls in the inlined function rather than downgrading them.
      // That is, if A->B and B->C and both those calls are return_calls
      // then after inlining A->B we want to now have A->C be a
      // return_call.
      return;
    }
    curr->isReturn = false;
    curr->type = results;
    // There might still be unreachable children causing this to be unreachable.
    curr->finalize();
    if (results.isConcrete()) {
      replaceCurrent(builder->makeBreak(returnName, curr));
    } else {
      replaceCurrent(builder->blockify(curr, builder->makeBreak(returnName)));
    }
  }
  void visitCall(Call* curr) {
    if (curr->isReturn) {
      handleReturnCall(curr, module->getFunction(curr->target)->getResults());
    }
  }
  void visitCallIndirect(CallIndirect* curr) {
    if (curr->isReturn) {
      handleReturnCall(curr, curr->heapType.getSignature().results);
    }
  }
  void visitCallRef(CallRef* curr) {
    Type targetType = curr->target->type;
    if (targetType.isNull()) {
      // We don't know what type the call should return, but we can't leave it
      // as a potentially-invalid return_call_ref, either.
      replaceCurrent(getDroppedChildrenAndAppend(
        curr, *module, options, Builder(*module).makeUnreachable()));
      return;
    }
    if (curr->isReturn) {
      handleReturnCall(curr, targetType.getHeapType().getSignature().results);
    }
  }
  void visitLocalGet(LocalGet* curr) {
    curr->index = localMapping[curr->index];
  }
  void visitLocalSet(LocalSet* curr) {
    curr->index = localMapping[curr->index];
  }
};

// Core inlining logic. Modifies the outside function (adding locals as
// needed), and returns the inlined code.
//
// An optional name hint can be provided, which will then be used in the name of
// the block we put the inlined code in. Using a unique name hint in each call
// of this function can reduce the risk of name overlaps (which cause fixup work
// in UniqueNameMapper::uniquify).
static Expression* doInlining(Module* module,
                              Function* into,
                              const InliningAction& action,
                              PassOptions& options,
                              Index nameHint = 0) {
  Function* from = action.contents;
  auto* call = (*action.callSite)->cast<Call>();
  // Works for return_call, too
  Type retType = module->getFunction(call->target)->getResults();
  Builder builder(*module);
  auto* block = builder.makeBlock();
  auto name = std::string("__inlined_func$") + from->name.toString();
  if (nameHint) {
    name += '$' + std::to_string(nameHint);
  }
  block->name = Name(name);
  // In the unlikely event that the function already has a branch target with
  // this name, fix that up, as otherwise we can get unexpected capture of our
  // branches, that is, we could end up with this:
  //
  //  (block $X             ;; a new block we add as the target of returns
  //    (from's contents
  //      (block $X         ;; a block in from's contents with a colliding name
  //        (br $X          ;; a new br we just added that replaces a return
  //
  // Here the br wants to go to the very outermost block, to represent a
  // return from the inlined function's code, but it ends up captured by an
  // internal block. We also need to be careful of the call's children:
  //
  //  (block $X             ;; a new block we add as the target of returns
  //    (local.set $param
  //      (call's first parameter
  //        (br $X)         ;; nested br in call's first parameter
  //      )
  //    )
  //
  // (In this case we could use a second block and define the named block $X
  // after the call's parameters, but that adds work for an extremely rare
  // situation.)
  if (BranchUtils::hasBranchTarget(from->body, block->name) ||
      BranchUtils::BranchSeeker::has(call, block->name)) {
    auto fromNames = BranchUtils::getBranchTargets(from->body);
    auto callNames = BranchUtils::BranchAccumulator::get(call);
    block->name = Names::getValidName(block->name, [&](Name test) {
      return !fromNames.count(test) && !callNames.count(test);
    });
  }
  if (call->isReturn) {
    if (retType.isConcrete()) {
      *action.callSite = builder.makeReturn(block);
    } else {
      *action.callSite = builder.makeSequence(block, builder.makeReturn());
    }
  } else {
    *action.callSite = block;
  }
  // Prepare to update the inlined code's locals and other things.
  Updater updater(options);
  updater.module = module;
  updater.returnName = block->name;
  updater.isReturn = call->isReturn;
  updater.builder = &builder;
  // Set up a locals mapping
  for (Index i = 0; i < from->getNumLocals(); i++) {
    updater.localMapping[i] = builder.addVar(into, from->getLocalType(i));
  }
  // Assign the operands into the params
  for (Index i = 0; i < from->getParams().size(); i++) {
    block->list.push_back(
      builder.makeLocalSet(updater.localMapping[i], call->operands[i]));
  }
  // Zero out the vars (as we may be in a loop, and may depend on their
  // zero-init value
  for (Index i = 0; i < from->vars.size(); i++) {
    auto type = from->vars[i];
    if (!LiteralUtils::canMakeZero(type)) {
      // Non-zeroable locals do not need to be zeroed out. As they have no zero
      // value they by definition should not be used before being written to, so
      // any value we set here would not be observed anyhow.
      continue;
    }
    block->list.push_back(
      builder.makeLocalSet(updater.localMapping[from->getVarIndexBase() + i],
                           LiteralUtils::makeZero(type, *module)));
  }
  // Generate and update the inlined contents
  auto* contents = ExpressionManipulator::copy(from->body, *module);
  if (!from->debugLocations.empty()) {
    debug::copyDebugInfo(from->body, contents, from, into);
  }
  updater.walk(contents);
  block->list.push_back(contents);
  block->type = retType;
  // The ReFinalize below will handle propagating unreachability if we need to
  // do so, that is, if the call was reachable but now the inlined content we
  // replaced it with was unreachable. The opposite case requires special
  // handling: ReFinalize works under the assumption that code can become
  // unreachable, but it does not go back from that state. But inlining can
  // cause that:
  //
  //  (call $A                               ;; an unreachable call
  //    (unreachable)
  //  )
  // =>
  //  (block $__inlined_A_body (result i32)  ;; reachable code after inlining
  //    (unreachable)
  //  )
  //
  // That is, if the called function wraps the input parameter in a block with a
  // declared type, then the block is not unreachable. And then we might error
  // if the outside expects the code to be unreachable - perhaps it only
  // validates that way. To fix this, if the call was unreachable then we make
  // the inlined code unreachable as well. That also maximizes DCE
  // opportunities by propagating unreachability as much as possible.
  //
  // (Note that we don't need to do this for a return_call, which is always
  // unreachable anyhow.)
  if (call->type == Type::unreachable && !call->isReturn) {
    // Make the replacement code unreachable. Note that we can't just add an
    // unreachable at the end, as the block might have breaks to it (returns are
    // transformed into those).
    Expression* old = block;
    if (old->type.isConcrete()) {
      old = builder.makeDrop(old);
    }
    *action.callSite = builder.makeSequence(old, builder.makeUnreachable());
  }
  // Anything we inlined into may now have non-unique label names, fix it up.
  // Note that we must do this before refinalization, as otherwise duplicate
  // block labels can lead to errors (the IR must be valid before we
  // refinalize).
  wasm::UniqueNameMapper::uniquify(into->body);
  // Inlining unreachable contents can make things in the function we inlined
  // into unreachable.
  ReFinalize().walkFunctionInModule(into, module);
  // New locals we added may require fixups for nondefaultability.
  // FIXME Is this not done automatically?
  TypeUpdating::handleNonDefaultableLocals(into, *module);
  return block;
}

//
// Function splitting / partial inlining / inlining of conditions.
//
// A function may be too costly to inline, but it may be profitable to
// *partially* inline it. The specific cases optimized here are functions with a
// condition,
//
//  function foo(x) {
//    if (x) return;
//    ..lots and lots of other code..
//  }
//
// If the other code after the if is large enough or costly enough, then we will
// not inline the entire function. But it is useful to inline the condition.
// Consider this caller:
//
//  function caller(x) {
//    foo(0);
//    foo(x);
//  }
//
// If we inline the condition, we end up with this:
//
//  function caller(x) {
//    if (0) foo(0);
//    if (x) foo(x);
//  }
//
// By inlining the condition out of foo() we gain two benefits:
//
//  * In the first call here the condition is zero, which means we can
//    statically optimize out the call entirely.
//  * Even if we can't do that (as in the second call) if at runtime we see the
//    condition is false then we avoid the call. That means we perform what is
//    hopefully a cheap branch instead of a call and then a branch.
//
// The cost to doing this is an increase in code size, and so this is only done
// when optimizing heavily for speed.
//
// To implement partial inlining we split the function to be inlined. Starting
// with
//
//  function foo(x) {
//    if (x) return;
//    ..lots and lots of other code..
//  }
//
// We create the "inlineable" part of it, and the code that is "outlined":
//
//  function foo$inlineable(x) {
//    if (x) return;
//    foo$outlined(x);
//  }
//  function foo$outlined(x) {
//    ..lots and lots of other code..
//  }
//
// (Note how if the second function were inlined into the first, we would end
// up where we started, with the original function.) After splitting the
// function in this way, we simply inline the inlineable part using the normal
// mechanism for that. That ends up replacing  foo(x);  with
//
//  if (x) foo$outlined(x);
//
// which is what we wanted.
//
// To reduce the complexity of this feature, it is implemented almost entirely
// in its own class, FunctionSplitter. The main inlining logic just calls out to
// the splitter to check if a function is worth splitting, and to get the split
// part if so.
//

struct FunctionSplitter {
  Module* module;
  PassOptions& options;

  FunctionSplitter(Module* module, PassOptions& options)
    : module(module), options(options) {}

  // Check if an function could be split in order to at least inline part of it,
  // in a worthwhile manner.
  //
  // Even if this returns a split inlining mode, we may not end up inlining the
  // function, as the main inlining logic has a few other considerations to take
  // into account (like limitations on which functions can be inlined into in
  // each iteration, the number of iterations, etc.). Therefore this function
  // may only find out if we *can* split, but not actually do any splitting.
  //
  // Note that to avoid wasteful work, this function may return "Full' inlining
  // mode instead of a split inining. That is; if it detects that a partial
  // inlining will trigger a follow up full inline of the splitted function
  // it will instead return "InliningMode::Full" directly.
  InliningMode getSplitDrivenInliningMode(Function* func, FunctionInfo& info) {
    auto* body = func->body;

    // If the body is a block, and we have breaks to that block, then we cannot
    // outline any code - we can't outline a break without the break's target.
    if (auto* block = body->dynCast<Block>()) {
      if (BranchUtils::BranchSeeker::has(block, block->name)) {
        return InliningMode::Uninlineable;
      }
    }

    // All the patterns we look for right now start with an if at the very top
    // of the function.
    auto* iff = getIf(body);
    if (!iff) {
      return InliningMode::Uninlineable;
    }

    // If the condition is not very simple, the benefits of this optimization
    // are not obvious.
    if (!isSimple(iff->condition)) {
      return InliningMode::Uninlineable;
    }

    // Pattern A: Check if the function begins with
    //
    //  if (simple) return;
    //
    // TODO: support a return value
    if (!iff->ifFalse && func->getResults() == Type::none &&
        iff->ifTrue->is<Return>()) {
      // The body must be a block, because if it were not then the function
      // would be easily inlineable (just an if with a simple condition and a
      // return), and we would not even attempt to do splitting.
      assert(body->is<Block>());

      auto outlinedFunctionSize = info.size - Measurer::measure(iff);
      // If outlined function will be worth normal inline, skip the intermediate
      // state and inline fully now.
      if (outlinedFunctionWorthInlining(info, outlinedFunctionSize)) {
        return InliningMode::Full;
      }

      return InliningMode::SplitPatternA;
    }

    // Pattern B: Represents a function whose entire body looks like
    //
    //  if (A_1) {
    //    ..heavy work..
    //  }
    //  ..
    //  if (A_k) {
    //    ..heavy work..
    //  }
    //  B; // an optional final value (which can be a return value)
    //
    // where there is a small number of such ifs with arguments A1..A_k, and
    // A_1..A_k and B (if the final value B exists) are very simple.
    //
    // Also, each if body must either be unreachable, or it must have type none
    // and have no returns. If it is unreachable, for example because it is a
    // return, then we will just return a value in the inlineable function:
    //
    //  if (A_i) {
    //    return outlined(..);
    //  }
    //
    // Or, if an if body has type none, then for now we assume that we do not
    // need to return a value from there, which makes things simpler, and in
    // that case we just do this, which continues onward in the function:
    //
    //  if (A_i) {
    //    outlined(..);
    //  }
    //
    // TODO: handle a possible returned value in this case as well.
    //
    // Note that the if body type must be unreachable or none, as this is an if
    // without an else.

    // Find the number of ifs.
    const Index MaxIfs = options.inlining.partialInliningIfs;
    Index numIfs = 0;
    while (getIf(body, numIfs) && numIfs <= MaxIfs) {
      numIfs++;
    }
    if (numIfs == 0 || numIfs > MaxIfs) {
      return InliningMode::Uninlineable;
    }

    // Look for a final item after the ifs.
    auto* finalItem = getItem(body, numIfs);

    // The final item must be simple (or not exist, which is simple enough).
    if (finalItem && !isSimple(finalItem)) {
      return InliningMode::Uninlineable;
    }

    // There must be no other items after the optional final one.
    if (finalItem && getItem(body, numIfs + 1)) {
      return InliningMode::Uninlineable;
    }
    // This has the general shape we seek. Check each if.
    for (Index i = 0; i < numIfs; i++) {
      auto* iff = getIf(body, i);
      // The if must have a simple condition and no else arm.
      if (!isSimple(iff->condition) || iff->ifFalse) {
        return InliningMode::Uninlineable;
      }
      if (iff->ifTrue->type == Type::none) {
        // This must have no returns.
        if (!FindAll<Return>(iff->ifTrue).list.empty()) {
          return InliningMode::Uninlineable;
        }
      } else {
        // This is an if without an else, and so the type is either none of
        // unreachable;
        assert(iff->ifTrue->type == Type::unreachable);
      }
    }
    // Success, this matches the pattern.

    // If the outlined function will be worth inlining normally, skip the
    // intermediate state and inline fully now.
    if (numIfs == 1) {
      auto outlinedFunctionSize = Measurer::measure(iff->ifTrue);
      if (outlinedFunctionWorthInlining(info, outlinedFunctionSize)) {
        return InliningMode::Full;
      }
    }

    return InliningMode::SplitPatternB;
  }

  // Returns the function we should inline, after we split the function into two
  // pieces as described above (that is, in the example above, this would return
  // foo$inlineable).
  //
  // This is called when we are definitely inlining the function, and so it will
  // perform the splitting (if that has not already been done before).
  Function* getInlineableSplitFunction(Function* func,
                                       InliningMode inliningMode) {
    assert(inliningMode == InliningMode::SplitPatternA ||
           inliningMode == InliningMode::SplitPatternB);
    auto& split = splits[func->name];

    if (!split.inlineable) {
      // We haven't performed the split, do it now.
      split.inlineable = doSplit(func, inliningMode);
    }

    return split.inlineable;
  }

  // Clean up. When we are done we no longer need the inlineable functions on
  // the module, as they have been inlined into all the places we wanted them
  // for.
  //
  // Returns a list of the names of the functions we split.
  std::vector<Name> finish() {
    std::vector<Name> ret;
    std::unordered_set<Name> inlineableNames;
    for (auto& [func, split] : splits) {
      auto* inlineable = split.inlineable;
      if (inlineable) {
        inlineableNames.insert(inlineable->name);
        ret.push_back(func);
      }
    }
    module->removeFunctions([&](Function* func) {
      return inlineableNames.find(func->name) != inlineableNames.end();
    });
    return ret;
  }

private:
  // Information about splitting a function.
  struct Split {
    // The inlineable function out of the two that we generate by splitting.
    // That is, foo$inlineable from above.
    Function* inlineable = nullptr;

    // The outlined function, that is, foo$outlined from above.
    Function* outlined = nullptr;
  };

  // All the splitting we have already performed.
  //
  // Note that this maps from function names, and not Function*, as the main
  // inlining code can remove functions as it goes, but we can rely on names
  // staying constant.
  std::unordered_map<Name, Split> splits;

  bool outlinedFunctionWorthInlining(FunctionInfo& origin, Index sizeEstimate) {
    FunctionInfo info;
    // Start with a copy of the origin's info, and apply the size estimate.
    // This is not accurate, for example the origin function may have
    // loop or calls even though this section may not have.
    // This is a conservative estimate, that is, it will return true only when
    // it should, but might return false when a more precise analysis would
    // return true. And it is a practical estimation to avoid extra future work.
    info = origin;
    info.size = sizeEstimate;
    return info.worthFullInlining(options);
  }

  Function* doSplit(Function* func, InliningMode inliningMode) {
    Builder builder(*module);

    if (inliningMode == InliningMode::SplitPatternA) {
      // Note that "A" in the name here identifies this as being a split from
      // pattern A. The second pattern B will have B in the name.
      Function* inlineable = copyFunction(func, "inlineable-A");
      auto* outlined = copyFunction(func, "outlined-A");

      // The inlineable function should only have the if, which will call the
      // outlined function with a flipped condition.
      auto* inlineableIf = getIf(inlineable->body);
      inlineableIf->condition =
        builder.makeUnary(EqZInt32, inlineableIf->condition);
      inlineableIf->ifTrue = builder.makeCall(
        outlined->name, getForwardedArgs(func, builder), Type::none);
      inlineable->body = inlineableIf;

      // The outlined function no longer needs the initial if.
      auto& outlinedList = outlined->body->cast<Block>()->list;
      outlinedList.erase(outlinedList.begin());

      return inlineable;
    }

    assert(inliningMode == InliningMode::SplitPatternB);

    Function* inlineable = copyFunction(func, "inlineable-B");

    const Index MaxIfs = options.inlining.partialInliningIfs;

    // The inlineable function should only have the ifs, which will call the
    // outlined heavy work.
    for (Index i = 0; i < MaxIfs; i++) {
      // For each if, create an outlined function with the body of that if,
      // and call that from the if.
      auto* inlineableIf = getIf(inlineable->body, i);
      if (!inlineableIf) {
        break;
      }
      auto* outlined = copyFunction(func, "outlined-B");
      outlined->body = inlineableIf->ifTrue;

      // The outlined function either returns the same results as the original
      // one, or nothing, depending on if a value is returned here.
      auto valueReturned =
        func->getResults() != Type::none && outlined->body->type != Type::none;
      outlined->setResults(valueReturned ? func->getResults() : Type::none);
      inlineableIf->ifTrue = builder.makeCall(outlined->name,
                                              getForwardedArgs(func, builder),
                                              outlined->getResults());
      if (valueReturned) {
        inlineableIf->ifTrue = builder.makeReturn(inlineableIf->ifTrue);
      }
    }

    return inlineable;
  }

  Function* copyFunction(Function* func, std::string prefix) {
    // TODO: We copy quite a lot more than we need here, and throw stuff out.
    //       It is simple to just copy the entire thing to get the params and
    //       results and all that, but we could be more efficient.
    prefix = "byn-split-" + prefix;
    return ModuleUtils::copyFunction(
      func,
      *module,
      Names::getValidFunctionName(*module,
                                  prefix + '$' + func->name.toString()));
  }

  // Get the i-th item in a sequence of initial items in an expression. That is,
  // if the item is a block, it may have several such items, and otherwise there
  // is a single item, that item itself. This basically provides a simpler
  // interface than checking if something is a block or not when there is just
  // one item.
  //
  // Returns nullptr if there is no such item.
  static Expression* getItem(Expression* curr, Index i = 0) {
    if (auto* block = curr->dynCast<Block>()) {
      auto& list = block->list;
      if (i < list.size()) {
        return list[i];
      }
    }
    if (i == 0) {
      return curr;
    }
    return nullptr;
  }

  // Get the i-th if in a sequence of initial ifs in an expression. If no such
  // if exists, returns nullptr.
  static If* getIf(Expression* curr, Index i = 0) {
    auto* item = getItem(curr, i);
    if (!item) {
      return nullptr;
    }
    if (auto* iff = item->dynCast<If>()) {
      return iff;
    }
    return nullptr;
  }

  // Checks if an expression is very simple - something simple enough that we
  // are willing to inline it in this optimization. This should basically take
  // almost no cost at all to compute.
  bool isSimple(Expression* curr) {
    // For now, support local and global gets, and unary operations.
    // TODO: Generalize? Use costs.h?
    if (curr->type == Type::unreachable) {
      return false;
    }
    if (curr->is<GlobalGet>() || curr->is<LocalGet>()) {
      return true;
    }
    if (auto* unary = curr->dynCast<Unary>()) {
      return isSimple(unary->value);
    }
    if (auto* is = curr->dynCast<RefIsNull>()) {
      return isSimple(is->value);
    }
    return false;
  }

  // Returns a list of local.gets, one for each of the parameters to the
  // function. This forwards the arguments passed to the inlineable function to
  // the outlined one.
  std::vector<Expression*> getForwardedArgs(Function* func, Builder& builder) {
    std::vector<Expression*> args;
    for (Index i = 0; i < func->getNumParams(); i++) {
      args.push_back(builder.makeLocalGet(i, func->getLocalType(i)));
    }
    return args;
  }
};

struct Inlining : public Pass {
  // This pass changes locals and parameters.
  // FIXME DWARF updating does not handle local changes yet.
  bool invalidatesDWARF() override { return true; }

  // whether to optimize where we inline
  bool optimize = false;

  // the information for each function. recomputed in each iteraction
  NameInfoMap infos;

  std::unique_ptr<FunctionSplitter> functionSplitter;

  Module* module = nullptr;

  void run(Module* module_) override {
    module = module_;

    // No point to do more iterations than the number of functions, as it means
    // we are infinitely recursing (which should be very rare in practice, but
    // it is possible that a recursive call can look like it is worth inlining).
    Index iterationNumber = 0;

    auto numOriginalFunctions = module->functions.size();

    // Track in how many iterations a function was inlined into. We are willing
    // to inline many times into a function within an iteration, as e.g. that
    // helps the case of many calls of a small getter. However, if we only do
    // more inlining in separate iterations then it is likely code that was the
    // result of previous inlinings that is now being inlined into. That is, an
    // old inlining added a call to somewhere, and now we are inlining into that
    // call. This is typically recursion, which to some extent can help, but
    // then like loop unrolling it loses its benefit quickly, so set a limit
    // here.
    //
    // In addition to inlining into a function, we track how many times we do
    // other potentially repetitive operations like splitting a function before
    // inlining, as any such repetitive operation should be limited in how many
    // times we perform it. (An exception is how many times we inlined a
    // function, which we do not want to limit - it can be profitable to inline
    // a call into a great many callsites, over many iterations.)
    //
    // (Track names here, and not Function pointers, as we can remove functions
    // while inlining, and it may be confusing during debugging to have a
    // pointer to something that was removed.)
    std::unordered_map<Name, Index> iterationCounts;

    const size_t MaxIterationsForFunc = 5;

    while (iterationNumber <= numOriginalFunctions) {
#ifdef INLINING_DEBUG
      std::cout << "inlining loop iter " << iterationNumber
                << " (numFunctions: " << module->functions.size() << ")\n";
#endif
      iterationNumber++;

      std::unordered_set<Function*> inlinedInto;

      prepare();
      iteration(inlinedInto);

      if (inlinedInto.empty()) {
        return;
      }

#ifdef INLINING_DEBUG
      std::cout << "  inlined into " << inlinedInto.size() << " funcs.\n";
#endif

      for (auto* func : inlinedInto) {
        EHUtils::handleBlockNestedPops(func, *module);
      }

      for (auto* func : inlinedInto) {
        if (++iterationCounts[func->name] >= MaxIterationsForFunc) {
          return;
        }
      }

      if (functionSplitter) {
        auto splitNames = functionSplitter->finish();
        for (auto name : splitNames) {
          if (++iterationCounts[name] >= MaxIterationsForFunc) {
            return;
          }
        }
      }
    }
  }

  void prepare() {
    infos.clear();
    // fill in info, as we operate on it in parallel (each function to its own
    // entry)
    for (auto& func : module->functions) {
      infos[func->name];
    }
    {
      FunctionInfoScanner scanner(&infos);
      scanner.run(getPassRunner(), module);
      scanner.walkModuleCode(module);
    }
    for (auto& ex : module->exports) {
      if (ex->kind == ExternalKind::Function) {
        infos[ex->value].usedGlobally = true;
      }
    }
    if (module->start.is()) {
      infos[module->start].usedGlobally = true;
    }

    // When optimizing heavily for size, we may potentially split functions in
    // order to inline parts of them.
    if (getPassOptions().optimizeLevel >= 3 && !getPassOptions().shrinkLevel) {
      functionSplitter =
        std::make_unique<FunctionSplitter>(module, getPassOptions());
    }
  }

  void iteration(std::unordered_set<Function*>& inlinedInto) {
    // decide which to inline
    InliningState state;
    ModuleUtils::iterDefinedFunctions(*module, [&](Function* func) {
      InliningMode inliningMode = getInliningMode(func->name);
      assert(inliningMode != InliningMode::Unknown);
      if (inliningMode != InliningMode::Uninlineable) {
        state.inlinableFunctions[func->name] = inliningMode;
      }
    });
    if (state.inlinableFunctions.empty()) {
      return;
    }
    // Fill in actionsForFunction, as we operate on it in parallel (each
    // function to its own entry). Also generate a vector of the function names
    // so that in the later loop we can iterate on it deterministically and
    // without iterator invalidation.
    std::vector<Name> funcNames;
    for (auto& func : module->functions) {
      state.actionsForFunction[func->name];
      funcNames.push_back(func->name);
    }
    // find and plan inlinings
    Planner(&state).run(getPassRunner(), module);
    // perform inlinings TODO: parallelize
    std::unordered_map<Name, Index> inlinedUses; // how many uses we inlined
    // which functions were inlined into
    for (auto name : funcNames) {
      auto* func = module->getFunction(name);
      // if we've inlined a function, don't inline into it in this iteration,
      // avoid risk of races
      // note that we do not risk stalling progress, as each iteration() will
      // inline at least one call before hitting this
      if (inlinedUses.count(func->name)) {
        continue;
      }
      for (auto& action : state.actionsForFunction[name]) {
        auto* inlinedFunction = action.contents;
        // if we've inlined into a function, don't inline it in this iteration,
        // avoid risk of races
        // note that we do not risk stalling progress, as each iteration() will
        // inline at least one call before hitting this
        if (inlinedInto.count(inlinedFunction)) {
          continue;
        }
        Name inlinedName = inlinedFunction->name;
        if (!isUnderSizeLimit(func->name, inlinedName)) {
          continue;
        }

        // Success - we can inline.
#ifdef INLINING_DEBUG
        std::cout << "inline " << inlinedName << " into " << func->name << '\n';
#endif

        // Update the action for the actual inlining we are about to perform
        // (when splitting, we will actually inline one of the split pieces and
        // not the original function itself; note how even if we do that then
        // we are still removing a call to the original function here, and so
        // we do not need to change anything else lower down - we still want to
        // note that we got rid of one use of the original function).
        action.contents = getActuallyInlinedFunction(action.contents);

        // Perform the inlining and update counts.
        doInlining(module, func, action, getPassOptions(), inlinedNameHint++);
        inlinedUses[inlinedName]++;
        inlinedInto.insert(func);
        assert(inlinedUses[inlinedName] <= infos[inlinedName].refs);
      }
    }
    if (optimize && inlinedInto.size() > 0) {
      OptUtils::optimizeAfterInlining(inlinedInto, module, getPassRunner());
    }
    // remove functions that we no longer need after inlining
    module->removeFunctions([&](Function* func) {
      auto name = func->name;
      auto& info = infos[name];
      return inlinedUses.count(name) && inlinedUses[name] == info.refs &&
             !info.usedGlobally;
    });
  }

<<<<<<< HEAD
  // See explanation in doInlining() for the parameter nameHint.
  Index inlinedNameHint = 0;

  bool worthInlining(Name name) {
=======
  InliningMode getInliningMode(Name name) {
    auto& info = infos[name];

    if (info.inliningMode != InliningMode::Unknown) {
      return info.inliningMode;
    }

>>>>>>> 426070ca
    // Check if the function itself is worth inlining as it is.
    if (info.worthFullInlining(getPassOptions())) {
      info.inliningMode = InliningMode::Full;
      return info.inliningMode;
    }

    // Otherwise, check if we can at least inline part of it, if we are
    // interested in such things.
    if (functionSplitter) {
      info.inliningMode = functionSplitter->getSplitDrivenInliningMode(
        module->getFunction(name), info);
      return info.inliningMode;
    }

    info.inliningMode = InliningMode::Uninlineable;
    return info.inliningMode;
  }

  // Gets the actual function to be inlined. Normally this is the function
  // itself, but if it is a function that we must first split (i.e., we only
  // want to partially inline it) then it will be the inlineable part of the
  // split.
  //
  // This is called right before actually performing the inlining, that is, we
  // are guaranteed to inline after this.
  Function* getActuallyInlinedFunction(Function* func) {
    InliningMode inliningMode = infos[func->name].inliningMode;
    // If we want to inline this function itself, do so.
    if (inliningMode == InliningMode::Full) {
      return func;
    }

    // Otherwise, this is a case where we want to inline part of it, after
    // splitting.
    assert(functionSplitter);
    return functionSplitter->getInlineableSplitFunction(func, inliningMode);
  }

  // Checks if the combined size of the code after inlining is under the
  // absolute size limit. We have an absolute limit in order to avoid
  // extremely-large sizes after inlining, as they may hit limits in VMs and/or
  // slow down startup (measurements there indicate something like ~1 second to
  // optimize a 100K function). See e.g.
  // https://github.com/WebAssembly/binaryen/pull/3730#issuecomment-867939138
  // https://github.com/emscripten-core/emscripten/issues/13899#issuecomment-825073344
  bool isUnderSizeLimit(Name target, Name source) {
    // Estimate the combined binary size from the number of instructions.
    auto combinedSize = infos[target].size + infos[source].size;
    auto estimatedBinarySize = Measurer::BytesPerExpr * combinedSize;
    // The limit is arbitrary, but based on the links above. It is a very high
    // value that should appear very rarely in practice (for example, it does
    // not occur on the Emscripten benchmark suite of real-world codebases).
    const Index MaxCombinedBinarySize = 400 * 1024;
    return estimatedBinarySize < MaxCombinedBinarySize;
  }
};

} // anonymous namespace

//
// InlineMain
//
// Inline __original_main into main, if they exist. This works around the odd
// thing that clang/llvm currently do, where __original_main contains the user's
// actual main (this is done as a workaround for main having two different
// possible signatures).
//

static const char* MAIN = "main";
static const char* ORIGINAL_MAIN = "__original_main";

struct InlineMainPass : public Pass {
  void run(Module* module) override {
    auto* main = module->getFunctionOrNull(MAIN);
    auto* originalMain = module->getFunctionOrNull(ORIGINAL_MAIN);
    if (!main || main->imported() || !originalMain ||
        originalMain->imported()) {
      return;
    }
    FindAllPointers<Call> calls(main->body);
    Expression** callSite = nullptr;
    for (auto* call : calls.list) {
      if ((*call)->cast<Call>()->target == ORIGINAL_MAIN) {
        if (callSite) {
          // More than one call site.
          return;
        }
        callSite = call;
      }
    }
    if (!callSite) {
      // No call at all.
      return;
    }
    doInlining(
      module, main, InliningAction(callSite, originalMain), getPassOptions());
  }
};

Pass* createInliningPass() { return new Inlining(); }

Pass* createInliningOptimizingPass() {
  auto* ret = new Inlining();
  ret->optimize = true;
  return ret;
}

Pass* createInlineMainPass() { return new InlineMainPass(); }

} // namespace wasm<|MERGE_RESOLUTION|>--- conflicted
+++ resolved
@@ -1112,12 +1112,9 @@
     });
   }
 
-<<<<<<< HEAD
   // See explanation in doInlining() for the parameter nameHint.
   Index inlinedNameHint = 0;
 
-  bool worthInlining(Name name) {
-=======
   InliningMode getInliningMode(Name name) {
     auto& info = infos[name];
 
@@ -1125,7 +1122,6 @@
       return info.inliningMode;
     }
 
->>>>>>> 426070ca
     // Check if the function itself is worth inlining as it is.
     if (info.worthFullInlining(getPassOptions())) {
       info.inliningMode = InliningMode::Full;
