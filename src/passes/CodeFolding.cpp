/*
 * Copyright 2017 WebAssembly Community Group participants
 *
 * Licensed under the Apache License, Version 2.0 (the "License");
 * you may not use this file except in compliance with the License.
 * You may obtain a copy of the License at
 *
 *     http://www.apache.org/licenses/LICENSE-2.0
 *
 * Unless required by applicable law or agreed to in writing, software
 * distributed under the License is distributed on an "AS IS" BASIS,
 * WITHOUT WARRANTIES OR CONDITIONS OF ANY KIND, either express or implied.
 * See the License for the specific language governing permissions and
 * limitations under the License.
 */

//
// Folds duplicate code together, saving space (and possibly phis in
// the wasm VM, which can save time).
//
// We fold tails of code where they merge and moving the code
// to the merge point is helpful. There are two cases here: (1) expressions,
// in which we merge to right after the expression itself, in these cases:
//  * blocks, we merge the fallthrough + the breaks
//  * if-else, we merge the arms
// and (2) the function body as a whole, in which we can merge returns or
// unreachables, putting the merged code at the end of the function body.
//
// For example, with an if-else, we might merge this:
//  (if (condition)
//    (block
//      A
//      C
//    )
//    (block
//      B
//      C
//    )
//  )
// to
//  (if (condition)
//    (block
//      A
//    )
//    (block
//      B
//    )
//  )
//  C
//
// Note that the merged code, C in the example above, can be anything,
// including code with control flow. If C is identical in all the locations,
// then it must be safe to merge (if it contains a branch to something
// higher up, then since our branch target names are unique, it must be
// to the same thing, and after merging it can still reach it).
//

#include <iterator>

#include "ir/branch-utils.h"
#include "ir/effects.h"
#include "ir/eh-utils.h"
#include "ir/find_all.h"
#include "ir/label-utils.h"
#include "ir/utils.h"
#include "pass.h"
#include "wasm-builder.h"
#include "wasm.h"

namespace wasm {

static const Index WORTH_ADDING_BLOCK_TO_REMOVE_THIS_MUCH = 3;

struct ExpressionMarker
  : public PostWalker<ExpressionMarker,
                      UnifiedExpressionVisitor<ExpressionMarker>> {
  std::set<Expression*>& marked;

  ExpressionMarker(std::set<Expression*>& marked, Expression* expr)
    : marked(marked) {
    walk(expr);
  }

  void visitExpression(Expression* expr) { marked.insert(expr); }
};

struct CodeFolding
  : public WalkerPass<
      ControlFlowWalker<CodeFolding, UnifiedExpressionVisitor<CodeFolding>>> {
  bool isFunctionParallel() override { return true; }

  std::unique_ptr<Pass> create() override {
    return std::make_unique<CodeFolding>();
  }

  // information about a "tail" - code that reaches a point that we can
  // merge (e.g., a branch and some code leading up to it)
  struct Tail {
    Expression* expr; // nullptr if this is a fallthrough
    Block* block; // the enclosing block of code we hope to merge at its tail
    Expression** pointer; // for an expr with no parent block, the location it
                          // is at, so we can replace it

    // For a fallthrough
    Tail(Block* block) : expr(nullptr), block(block), pointer(nullptr) {}
    // For a break
    Tail(Expression* expr, Block* block)
      : expr(expr), block(block), pointer(nullptr) {
      validate();
    }
    Tail(Expression* expr, Expression** pointer)
      : expr(expr), block(nullptr), pointer(pointer) {}

    bool isFallthrough() const { return expr == nullptr; }

    void validate() const {
      if (expr && block) {
        assert(block->list.back() == expr);
      }
    }
  };

  // state

  // Set when we optimized and believe another pass is warranted.
  bool anotherPass;
  // Set when we optimized in a manner that requires EH fixups specifically,
  // which is generally the case when we wrap things in a block.
  bool needEHFixups;

  // pass state

  std::map<Name, std::vector<Tail>> breakTails; // break target name => tails
                                                // that reach it
  std::vector<Tail> unreachableTails; // tails leading to (unreachable)
  std::vector<Tail> returnTails;      // tails leading to (return)
  std::set<Name> unoptimizables;      // break target names that we can't handle
  std::set<Expression*> modifieds;    // modified code should not be processed
                                      // again, wait for next pass

  // walking

  void visitExpression(Expression* curr) {
    // For any branching instruction not explicitly handled by this pass, mark
    // the labels it branches to unoptimizable.
    // TODO: Handle folding br_on* instructions. br_on_null could be folded with
    // other kinds of branches and br_on_non_null, br_on_cast, and
    // br_on_cast_fail instructions could be folded with other copies of
    // themselves.
    BranchUtils::operateOnScopeNameUses(
      curr, [&](Name label) { unoptimizables.insert(label); });
  }

  void visitBreak(Break* curr) {
    if (curr->condition || curr->value) {
      unoptimizables.insert(curr->name);
    } else {
      // we can only optimize if we are at the end of the parent block,
      // and if the parent block does not return a value (we can't move
      // elements out of it if there is a value being returned)
      Block* parent = controlFlowStack.back()->dynCast<Block>();
      if (parent && curr == parent->list.back() &&
          !parent->list.back()->type.isConcrete()) {
        breakTails[curr->name].push_back(Tail(curr, parent));
      } else {
        unoptimizables.insert(curr->name);
      }
    }
  }

<<<<<<< HEAD
  void visitBrOn(BrOn* curr) {
    // TODO: Handle folding br_on* instructions. br_on_null could be folded with
    // other kinds of branches and br_on_non_null, br_on_cast, and
    // br_on_cast_fail instructions could be folded with other copies of
    // themselves.
    unoptimizables.insert(curr->name);
  }

  void visitSwitch(Switch* curr) {
    for (auto target : curr->targets) {
      unoptimizables.insert(target);
    }
    unoptimizables.insert(curr->default_);
  }

=======
>>>>>>> 40766652
  void visitUnreachable(Unreachable* curr) {
    // we can only optimize if we are at the end of the parent block
    if (!controlFlowStack.empty()) {
      Block* parent = controlFlowStack.back()->dynCast<Block>();
      if (parent && curr == parent->list.back()) {
        unreachableTails.push_back(Tail(curr, parent));
      }
    }
  }

  void handleReturn(Expression* curr) {
    if (!controlFlowStack.empty()) {
      // we can easily optimize if we are at the end of the parent block
      Block* parent = controlFlowStack.back()->dynCast<Block>();
      if (parent && curr == parent->list.back()) {
        returnTails.push_back(Tail(curr, parent));
        return;
      }
    }
    // otherwise, if we have a large value, it might be worth optimizing us as
    // well
    returnTails.push_back(Tail(curr, getCurrentPointer()));
  }

  void visitReturn(Return* curr) { handleReturn(curr); }

  void visitCall(Call* curr) {
    if (curr->isReturn) {
      handleReturn(curr);
    }
  }

  void visitCallIndirect(CallIndirect* curr) {
    if (curr->isReturn) {
      handleReturn(curr);
    }
  }

  void visitCallRef(CallRef* curr) {
    if (curr->isReturn) {
      handleReturn(curr);
    }
  }

  void visitBlock(Block* curr) {
    if (curr->list.empty()) {
      return;
    }
    if (!curr->name.is()) {
      return;
    }
    if (unoptimizables.count(curr->name) > 0) {
      return;
    }
    // we can't optimize a fallthrough value
    if (curr->list.back()->type.isConcrete()) {
      return;
    }
    auto iter = breakTails.find(curr->name);
    if (iter == breakTails.end()) {
      return;
    }
    // looks promising
    auto& tails = iter->second;
    // see if there is a fallthrough
    bool hasFallthrough = true;
    for (auto* child : curr->list) {
      if (child->type == Type::unreachable) {
        hasFallthrough = false;
      }
    }
    if (hasFallthrough) {
      tails.push_back({Tail(curr)});
    }
    optimizeExpressionTails(tails, curr);
  }

  void visitIf(If* curr) {
    if (!curr->ifFalse) {
      return;
    }
    if (curr->ifTrue->type.isConcrete()) {
      // We don't support folding tails that produce values.
      return;
    }
    // if both sides are identical, this is easy to fold
    if (ExpressionAnalyzer::equal(curr->ifTrue, curr->ifFalse)) {
      Builder builder(*getModule());
      // remove if (4 bytes), remove one arm, add drop (1), add block (3),
      // so this must be a net savings
      markAsModified(curr);
      auto* ret =
        builder.makeSequence(builder.makeDrop(curr->condition), curr->ifTrue);
      // we must ensure we present the same type as the if had
      ret->finalize(curr->type);
      replaceCurrent(ret);
      needEHFixups = true;
    } else {
      // if both are blocks, look for a tail we can merge
      auto* left = curr->ifTrue->dynCast<Block>();
      auto* right = curr->ifFalse->dynCast<Block>();
      // If one is a block and the other isn't, and the non-block is a tail
      // of the other, we can fold that - for our convenience, we just add
      // a block and run the rest of the optimization mormally.
      auto maybeAddBlock = [this](Block* block, Expression*& other) -> Block* {
        // if other is a suffix of the block, wrap it in a block
        if (block->list.empty() ||
            !ExpressionAnalyzer::equal(other, block->list.back())) {
          return nullptr;
        }
        // do it, assign to the out param `other`, and return the block
        Builder builder(*getModule());
        auto* ret = builder.makeBlock(other);
        other = ret;
        return ret;
      };
      if (left && !right) {
        right = maybeAddBlock(left, curr->ifFalse);
      } else if (!left && right) {
        left = maybeAddBlock(right, curr->ifTrue);
      }
      // we need nameless blocks, as if there is a name, someone might branch
      // to the end, skipping the code we want to merge
      if (left && right && !left->name.is() && !right->name.is()) {
        std::vector<Tail> tails = {Tail(left), Tail(right)};
        optimizeExpressionTails(tails, curr);
      }
    }
  }

  void doWalkFunction(Function* func) {
    anotherPass = true;
    while (anotherPass) {
      anotherPass = false;
      needEHFixups = false;
      Super::doWalkFunction(func);
      optimizeTerminatingTails(unreachableTails);
      // optimize returns at the end, so we can benefit from a fallthrough if
      // there is a value TODO: separate passes for them?
      optimizeTerminatingTails(returnTails);
      // TODO add fallthrough for returns
      // TODO optimize returns not in blocks, a big return value can be worth it
      // clean up
      breakTails.clear();
      unreachableTails.clear();
      returnTails.clear();
      unoptimizables.clear();
      modifieds.clear();
      if (needEHFixups) {
        EHUtils::handleBlockNestedPops(func, *getModule());
      }
      // if we did any work, types may need to be propagated
      if (anotherPass) {
        ReFinalize().walkFunctionInModule(func, getModule());
      }
    }
  }

private:
  // check if we can move a list of items out of another item. we can't do so
  // if one of the items has a branch to something inside outOf that is not
  // inside that item
  bool canMove(const std::vector<Expression*>& items, Expression* outOf) {
    auto allTargets = BranchUtils::getBranchTargets(outOf);
    for (auto* item : items) {
      auto exiting = BranchUtils::getExitingBranches(item);
      std::vector<Name> intersection;
      std::set_intersection(allTargets.begin(),
                            allTargets.end(),
                            exiting.begin(),
                            exiting.end(),
                            std::back_inserter(intersection));
      if (intersection.size() > 0) {
        // anything exiting that is in all targets is something bad
        return false;
      }
      if (getModule()->features.hasExceptionHandling()) {
        EffectAnalyzer effects(getPassOptions(), *getModule(), item);
        // Pop instructions are pseudoinstructions used only after 'catch' to
        // simulate its behavior. We cannot move expressions containing pops if
        // they are not enclosed in a 'catch' body, because a pop instruction
        // should follow right after 'catch'.
        if (effects.danglingPop) {
          return false;
        }
        // When an expression can throw and it is within a try/try_table scope,
        // taking it out of the try/try_table scope changes the program's
        // behavior, because the expression that would otherwise have been
        // caught by the try/try_table now throws up to the next try/try_table
        // scope or even up to the caller. We restrict the move if 'outOf'
        // contains a 'try' or 'try_table' anywhere in it. This is a
        // conservative approximation because there can be cases that
        // 'try'/'try_table' is within the expression that may throw so it is
        // safe to take the expression out.
        // TODO: optimize this check to avoid two FindAlls.
        if (effects.throws() &&
            (FindAll<Try>(outOf).has() || FindAll<TryTable>(outOf).has())) {
          return false;
        }
      }
    }
    return true;
  }

  // optimize tails that reach the outside of an expression. code that is
  // identical in all paths leading to the block exit can be merged.
  template<typename T>
  void optimizeExpressionTails(std::vector<Tail>& tails, T* curr) {
    if (tails.size() < 2) {
      return;
    }
    // see if anything is untoward, and we should not do this
    for (auto& tail : tails) {
      if (tail.expr && modifieds.count(tail.expr) > 0) {
        return;
      }
      if (modifieds.count(tail.block) > 0) {
        return;
      }
      // if we were not modified, then we should be valid for processing
      tail.validate();
    }
    // we can ignore the final br in a tail
    auto effectiveSize = [&](const Tail& tail) {
      auto ret = tail.block->list.size();
      if (!tail.isFallthrough()) {
        ret--;
      }
      return ret;
    };
    // the mergeable items do not include the final br in a tail
    auto getMergeable = [&](const Tail& tail, Index num) {
      return tail.block->list[effectiveSize(tail) - num - 1];
    };
    // we are going to remove duplicate elements and add a block.
    // so for this to make sense, we need the size of the duplicate
    // elements to be worth that extra block (although, there is
    // some chance the block would get merged higher up, see later)
    std::vector<Expression*> mergeable; // the elements we can merge
    Index num = 0;   // how many elements back from the tail to look at
    Index saved = 0; // how much we can save
    while (1) {
      // check if this num is still relevant
      bool stop = false;
      for (auto& tail : tails) {
        assert(tail.block);
        if (num >= effectiveSize(tail)) {
          // one of the lists is too short
          stop = true;
          break;
        }
      }
      if (stop) {
        break;
      }
      auto* item = getMergeable(tails[0], num);
      for (auto& tail : tails) {
        if (!ExpressionAnalyzer::equal(item, getMergeable(tail, num))) {
          // one of the lists has a different item
          stop = true;
          break;
        }
      }
      if (stop) {
        break;
      }
      // we may have found another one we can merge - can we move it?
      if (!canMove({item}, curr)) {
        break;
      }
      // we found another one we can merge
      mergeable.push_back(item);
      num++;
      saved += Measurer::measure(item);
    }
    if (saved == 0) {
      return;
    }
    // we may be able to save enough.
    if (saved < WORTH_ADDING_BLOCK_TO_REMOVE_THIS_MUCH) {
      // it's not obvious we can save enough. see if we get rid
      // of a block, that would justify this
      bool willEmptyBlock = false;
      for (auto& tail : tails) {
        // it is enough to zero out the block, or leave just one
        // element, as then the block can be replaced with that
        if (num >= tail.block->list.size() - 1) {
          willEmptyBlock = true;
          break;
        }
      }
      if (!willEmptyBlock) {
        // last chance, if our parent is a block, then it should be
        // fine to create a new block here, it will be merged up
        // we are an if or a block, at the top
        assert(curr == controlFlowStack.back());
        if (controlFlowStack.size() <= 1) {
          return; // no parent at all
          // TODO: if we are the toplevel in the function, then in the binary
          //       format we might avoid emitting a block, so the same logic
          //       applies here?
        }
        auto* parent =
          controlFlowStack[controlFlowStack.size() - 2]->dynCast<Block>();
        if (!parent) {
          return; // parent is not a block
        }
        bool isChild = false;
        for (auto* child : parent->list) {
          if (child == curr) {
            isChild = true;
            break;
          }
        }
        if (!isChild) {
          return; // not a child, something in between
        }
      }
    }
    // this is worth doing, do it!
    for (auto& tail : tails) {
      // remove the items we are merging / moving
      // first, mark them as modified, so we don't try to handle them
      // again in this pass, which might be buggy
      markAsModified(tail.block);
      // we must preserve the br if there is one
      Expression* last = nullptr;
      if (!tail.isFallthrough()) {
        last = tail.block->list.back();
        tail.block->list.pop_back();
      }
      for (Index i = 0; i < mergeable.size(); i++) {
        tail.block->list.pop_back();
      }
      if (!tail.isFallthrough()) {
        tail.block->list.push_back(last);
      }
      // the block type may change if we removed unreachable stuff,
      // but in general it should remain the same, as if it had a
      // forced type it should remain, *and*, we don't have a
      // fallthrough value (we would never get here), so a concrete
      // type was not from that. I.e., any type on the block is
      // either forced and/or from breaks with a value, so the
      // type cannot be changed by moving code out.
      tail.block->finalize(tail.block->type);
    }
    // since we managed a merge, then it might open up more opportunities later
    anotherPass = true;
    // make a block with curr + the merged code
    Builder builder(*getModule());
    auto* block = builder.makeBlock();
    block->list.push_back(curr);
    while (!mergeable.empty()) {
      block->list.push_back(mergeable.back());
      mergeable.pop_back();
    }
    auto oldType = curr->type;
    // NB: we template-specialize so that this calls the proper finalizer for
    //     the type
    curr->finalize();
    // ensure the replacement has the same type, so the outside is not surprised
    block->finalize(oldType);
    replaceCurrent(block);
    needEHFixups = true;
  }

  // optimize tails that terminate control flow in this function, so we
  // are (1) merge just a few of them, we don't need all like with the
  // branches to a block, and (2) we do it on the function body.
  // num is the depth, i.e., how many tail items we can merge. 0 means
  // we are just starting; num > 0 means that tails is guaranteed to be
  // equal in the last num items, so we can merge there, but we look for
  // deeper merges first.
  // returns whether we optimized something.
  bool optimizeTerminatingTails(std::vector<Tail>& tails, Index num = 0) {
    if (tails.size() < 2) {
      return false;
    }
    // remove things that are untoward and cannot be optimized
    tails.erase(
      std::remove_if(tails.begin(),
                     tails.end(),
                     [&](Tail& tail) {
                       if (tail.expr && modifieds.count(tail.expr) > 0) {
                         return true;
                       }
                       if (tail.block && modifieds.count(tail.block) > 0) {
                         return true;
                       }
                       // if we were not modified, then we should be valid for
                       // processing
                       tail.validate();
                       return false;
                     }),
      tails.end());
    // now let's try to find subsets that are mergeable. we don't look hard
    // for the most optimal; further passes may find more
    // effectiveSize: TODO: special-case fallthrough, matters for returns
    auto effectiveSize = [&](Tail& tail) -> Index {
      if (tail.block) {
        return tail.block->list.size();
      } else {
        return 1;
      }
    };
    // getItem: returns the relevant item from the tail. this includes the
    //          final item
    //          TODO: special-case fallthrough, matters for returns
    auto getItem = [&](Tail& tail, Index num) {
      if (tail.block) {
        return tail.block->list[effectiveSize(tail) - num - 1];
      } else {
        return tail.expr;
      }
    };
    // gets the tail elements of a certain depth
    auto getTailItems = [&](Index num, std::vector<Tail>& tails) {
      std::vector<Expression*> items;
      for (Index i = 0; i < num; i++) {
        auto item = getItem(tails[0], i);
        items.push_back(item);
      }
      return items;
    };
    // estimate if a merging is worth the cost
    auto worthIt = [&](Index num, std::vector<Tail>& tails) {
      auto items = getTailItems(num, tails); // the elements we can merge
      Index saved = 0;                       // how much we can save
      for (auto* item : items) {
        saved += Measurer::measure(item) * (tails.size() - 1);
      }
      // compure the cost: in non-fallthroughs, we are replacing the final
      // element with a br; for a fallthrough, if there is one, we must
      // add a return element (for the function body, so it doesn't reach us)
      // TODO: handle fallthroughts for return
      Index cost = tails.size();
      // we also need to add two blocks: for us to break to, and to contain
      // that block and the merged code. very possibly one of the blocks
      // can be removed, though
      cost += WORTH_ADDING_BLOCK_TO_REMOVE_THIS_MUCH;
      // if we cannot merge to the end, then we definitely need 2 blocks,
      // and a branch
      // TODO: efficiency, entire body
      if (!canMove(items, getFunction()->body)) {
        cost += 1 + WORTH_ADDING_BLOCK_TO_REMOVE_THIS_MUCH;
        // TODO: to do this, we need to maintain a map of element=>parent,
        //       so that we can insert the new blocks in the right place
        //       for now, just don't do this optimization
        return false;
      }
      // is it worth it?
      return saved > cost;
    };
    // let's see if we can merge deeper than num, to num + 1
    auto next = tails;
    // remove tails that are too short, or that we hit an item we can't handle
    next.erase(std::remove_if(next.begin(),
                              next.end(),
                              [&](Tail& tail) {
                                if (effectiveSize(tail) < num + 1) {
                                  return true;
                                }
                                auto* newItem = getItem(tail, num);
                                // ignore tails that break to outside blocks. we
                                // want to move code to the very outermost
                                // position, so such code cannot be moved
                                // TODO: this should not be a problem in
                                //       *non*-terminating tails, but
                                //       double-verify that
                                if (EffectAnalyzer(
                                      getPassOptions(), *getModule(), newItem)
                                      .hasExternalBreakTargets()) {
                                  return true;
                                }
                                return false;
                              }),
               next.end());
    // if we have enough to investigate, do so
    if (next.size() >= 2) {
      // now we want to find a mergeable item - any item that is equal among a
      // subset
      std::map<Expression*, size_t> hashes; // expression => hash value
      // hash value => expressions with that hash
      std::map<size_t, std::vector<Expression*>> hashed;
      for (auto& tail : next) {
        auto* item = getItem(tail, num);
        auto hash = hashes[item] = ExpressionAnalyzer::hash(item);
        hashed[hash].push_back(item);
      }
      // look at each hash value exactly once. we do this in a deterministic
      // order by iterating over a vector retaining insertion order.
      std::set<size_t> seen;
      for (auto& tail : next) {
        auto* item = getItem(tail, num);
        auto digest = hashes[item];
        if (!seen.emplace(digest).second) {
          continue;
        }

        auto& items = hashed[digest];
        if (items.size() == 1) {
          continue;
        }
        assert(items.size() > 0);
        // look for an item that has another match.
        while (items.size() >= 2) {
          auto first = items[0];
          std::vector<Expression*> others;
          items.erase(
            std::remove_if(items.begin(),
                           items.end(),
                           [&](Expression* item) {
                             if (item ==
                                   first || // don't bother comparing the first
                                 ExpressionAnalyzer::equal(item, first)) {
                               // equal, keep it
                               return false;
                             } else {
                               // unequal, look at it later
                               others.push_back(item);
                               return true;
                             }
                           }),
            items.end());
          if (items.size() >= 2) {
            // possible merge here, investigate it
            auto* correct = items[0];
            auto explore = next;
            explore.erase(std::remove_if(explore.begin(),
                                         explore.end(),
                                         [&](Tail& tail) {
                                           auto* item = getItem(tail, num);
                                           return !ExpressionAnalyzer::equal(
                                             item, correct);
                                         }),
                          explore.end());
            // try to optimize this deeper tail. if we succeed, then stop here,
            // as the changes may influence us. we leave further opts to further
            // passes (as this is rare in practice, it's generally not a perf
            // issue, but TODO optimize)
            if (optimizeTerminatingTails(explore, num + 1)) {
              return true;
            }
          }
          items.swap(others);
        }
      }
    }
    // we explored deeper (higher num) options, but perhaps there
    // was nothing there while there is something we can do at this level
    // but if we are at num == 0, then we found nothing at all
    if (num == 0) {
      return false;
    }
    // if not worth it, stop
    if (!worthIt(num, tails)) {
      return false;
    }
    // this is worth doing, do it!
    auto mergeable = getTailItems(num, tails); // the elements we can merge
    // since we managed a merge, then it might open up more opportunities later
    anotherPass = true;
    Builder builder(*getModule());
    // TODO: don't create one per merge, linear in function size
    LabelUtils::LabelManager labels(getFunction());
    Name innerName = labels.getUnique("folding-inner");
    for (auto& tail : tails) {
      // remove the items we are merging / moving, and add a break
      // also mark as modified, so we don't try to handle them
      // again in this pass, which might be buggy
      if (tail.block) {
        markAsModified(tail.block);
        for (Index i = 0; i < mergeable.size(); i++) {
          tail.block->list.pop_back();
        }
        tail.block->list.push_back(builder.makeBreak(innerName));
        tail.block->finalize(tail.block->type);
      } else {
        markAsModified(tail.expr);
        *tail.pointer = builder.makeBreak(innerName);
      }
    }
    // make a block with the old body + the merged code
    auto* old = getFunction()->body;
    auto* inner = builder.makeBlock();
    inner->name = innerName;
    if (old->type == Type::unreachable) {
      // the old body is not flowed out of anyhow, so just put it there
      inner->list.push_back(old);
    } else {
      // otherwise, we must not flow out to the merged code
      if (old->type == Type::none) {
        inner->list.push_back(old);
        inner->list.push_back(builder.makeReturn());
      } else {
        // looks like we must return this. but if it's a toplevel block
        // then it might be marked as having a type, but not actually
        // returning it (we marked it as such for wasm type-checking
        // rules, and now it won't be toplevel in the function, it can
        // change)
        auto* toplevel = old->dynCast<Block>();
        if (toplevel) {
          toplevel->finalize();
        }
        if (old->type != Type::unreachable) {
          inner->list.push_back(builder.makeReturn(old));
        } else {
          inner->list.push_back(old);
        }
      }
    }
    inner->finalize();
    auto* outer = builder.makeBlock();
    outer->list.push_back(inner);
    while (!mergeable.empty()) {
      outer->list.push_back(mergeable.back());
      mergeable.pop_back();
    }
    // ensure the replacement has the same type, so the outside is not surprised
    outer->finalize(getFunction()->getResults());
    getFunction()->body = outer;
    needEHFixups = true;
    return true;
  }

  void markAsModified(Expression* curr) {
    ExpressionMarker marker(modifieds, curr);
  }
};

Pass* createCodeFoldingPass() { return new CodeFolding(); }

} // namespace wasm<|MERGE_RESOLUTION|>--- conflicted
+++ resolved
@@ -168,24 +168,6 @@
     }
   }
 
-<<<<<<< HEAD
-  void visitBrOn(BrOn* curr) {
-    // TODO: Handle folding br_on* instructions. br_on_null could be folded with
-    // other kinds of branches and br_on_non_null, br_on_cast, and
-    // br_on_cast_fail instructions could be folded with other copies of
-    // themselves.
-    unoptimizables.insert(curr->name);
-  }
-
-  void visitSwitch(Switch* curr) {
-    for (auto target : curr->targets) {
-      unoptimizables.insert(target);
-    }
-    unoptimizables.insert(curr->default_);
-  }
-
-=======
->>>>>>> 40766652
   void visitUnreachable(Unreachable* curr) {
     // we can only optimize if we are at the end of the parent block
     if (!controlFlowStack.empty()) {
