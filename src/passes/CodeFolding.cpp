/*
 * Copyright 2017 WebAssembly Community Group participants
 *
 * Licensed under the Apache License, Version 2.0 (the "License");
 * you may not use this file except in compliance with the License.
 * You may obtain a copy of the License at
 *
 *     http://www.apache.org/licenses/LICENSE-2.0
 *
 * Unless required by applicable law or agreed to in writing, software
 * distributed under the License is distributed on an "AS IS" BASIS,
 * WITHOUT WARRANTIES OR CONDITIONS OF ANY KIND, either express or implied.
 * See the License for the specific language governing permissions and
 * limitations under the License.
 */

//
// Folds duplicate code together, saving space (and possibly phis in
// the wasm VM, which can save time).
//
// We fold tails of code where they merge and moving the code
// to the merge point is helpful. There are two cases here: (1) expressions,
// in which we merge to right after the expression itself, in these cases:
//  * blocks, we merge the fallthrough + the breaks
//  * if-else, we merge the arms
// and (2) the function body as a whole, in which we can merge returns or
// unreachables, putting the merged code at the end of the function body.
//
// For example, with an if-else, we might merge this:
//  (if (condition)
//    (block
//      A
//      C
//    )
//    (block
//      B
//      C
//    )
//  )
// to
//  (if (condition)
//    (block
//      A
//    )
//    (block
//      B
//    )
//  )
//  C
//
// Note that the merged code, C in the example above, can be anything,
// including code with control flow. If C is identical in all the locations,
// then it must be safe to merge (if it contains a branch to something
// higher up, then since our branch target names are unique, it must be
// to the same thing, and after merging it can still reach it).
//

#include <iterator>

#include "ir/branch-utils.h"
#include "ir/effects.h"
#include "ir/eh-utils.h"
#include "ir/find_all.h"
#include "ir/label-utils.h"
#include "ir/utils.h"
#include "pass.h"
#include "wasm-builder.h"
#include "wasm.h"

namespace wasm {

static const Index WORTH_ADDING_BLOCK_TO_REMOVE_THIS_MUCH = 3;

struct ExpressionMarker
  : public PostWalker<ExpressionMarker,
                      UnifiedExpressionVisitor<ExpressionMarker>> {
  std::set<Expression*>& marked;

  ExpressionMarker(std::set<Expression*>& marked, Expression* expr)
    : marked(marked) {
    walk(expr);
  }

  void visitExpression(Expression* expr) { marked.insert(expr); }
};

struct CodeFolding
  : public WalkerPass<
      ControlFlowWalker<CodeFolding, UnifiedExpressionVisitor<CodeFolding>>> {
  bool isFunctionParallel() override { return true; }

  std::unique_ptr<Pass> create() override {
    return std::make_unique<CodeFolding>();
  }

  // information about a "tail" - code that reaches a point that we can
  // merge (e.g., a branch and some code leading up to it)
  struct Tail {
    Expression* expr; // nullptr if this is a fallthrough
    Block* block; // the enclosing block of code we hope to merge at its tail
    Expression** pointer; // for an expr with no parent block, the location it
                          // is at, so we can replace it

    // For a fallthrough
    Tail(Block* block) : expr(nullptr), block(block), pointer(nullptr) {}
    // For a break
    Tail(Expression* expr, Block* block)
      : expr(expr), block(block), pointer(nullptr) {}
    Tail(Expression* expr, Expression** pointer)
      : expr(expr), block(nullptr), pointer(pointer) {}

    bool isFallthrough() const { return expr == nullptr; }
  };

  // state

  // Set when we optimized and believe another pass is warranted.
  bool anotherPass;
  // Set when we optimized in a manner that requires EH fixups specifically,
  // which is generally the case when we wrap things in a block.
  bool needEHFixups;

  // pass state

  std::map<Name, std::vector<Tail>> breakTails; // break target name => tails
                                                // that reach it
  std::vector<Tail> unreachableTails; // tails leading to (unreachable)
  std::vector<Tail> returnTails;      // tails leading to (return)
  std::set<Name> unoptimizables;      // break target names that we can't handle
  std::set<Expression*> modifieds;    // modified code should not be processed
                                      // again, wait for next pass

  // walking

  void visitExpression(Expression* curr) {
    // For any branching instruction not explicitly handled by this pass, mark
    // the labels it branches to unoptimizable.
    // TODO: Handle folding br_on* instructions. br_on_null could be folded with
    // other kinds of branches and br_on_non_null, br_on_cast, and
    // br_on_cast_fail instructions could be folded with other copies of
    // themselves.
    BranchUtils::operateOnScopeNameUses(
      curr, [&](Name label) { unoptimizables.insert(label); });
  }

  void visitBreak(Break* curr) {
    if (curr->condition) {
      unoptimizables.insert(curr->name);
    } else {
      // we can only optimize if we are at the end of the parent block.
      // TODO: Relax this.
      Block* parent = controlFlowStack.back()->dynCast<Block>();
      if (parent && curr == parent->list.back()) {
        breakTails[curr->name].push_back(Tail(curr, parent));
      } else {
        unoptimizables.insert(curr->name);
      }
    }
  }

  void visitUnreachable(Unreachable* curr) {
    // we can only optimize if we are at the end of the parent block
    if (!controlFlowStack.empty()) {
      Block* parent = controlFlowStack.back()->dynCast<Block>();
      if (parent && curr == parent->list.back()) {
        unreachableTails.push_back(Tail(curr, parent));
      }
    }
  }

  void handleReturn(Expression* curr) {
    if (!controlFlowStack.empty()) {
      // we can easily optimize if we are at the end of the parent block
      Block* parent = controlFlowStack.back()->dynCast<Block>();
      if (parent && curr == parent->list.back()) {
        returnTails.push_back(Tail(curr, parent));
        return;
      }
    }
    // otherwise, if we have a large value, it might be worth optimizing us as
    // well
    returnTails.push_back(Tail(curr, getCurrentPointer()));
  }

  void visitReturn(Return* curr) { handleReturn(curr); }

  void visitCall(Call* curr) {
    if (curr->isReturn) {
      handleReturn(curr);
    }
  }

  void visitCallIndirect(CallIndirect* curr) {
    if (curr->isReturn) {
      handleReturn(curr);
    }
  }

  void visitCallRef(CallRef* curr) {
    if (curr->isReturn) {
      handleReturn(curr);
    }
  }

  void visitBlock(Block* curr) {
    if (curr->list.empty()) {
      return;
    }
    if (!curr->name.is()) {
      return;
    }
    if (unoptimizables.count(curr->name) > 0) {
      return;
    }
    auto iter = breakTails.find(curr->name);
    if (iter == breakTails.end()) {
      return;
    }
    // Looks promising.
    auto& tails = iter->second;
    // If the end of the block cannot be reached, then we don't need to include
    // it in the set of folded tails.
    bool includeFallthrough =
      !std::any_of(curr->list.begin(), curr->list.end(), [&](auto* child) {
        return child->type == Type::unreachable;
      });
    if (includeFallthrough) {
      tails.push_back({Tail(curr)});
    }
    optimizeExpressionTails(tails, curr);
  }

  void visitIf(If* curr) {
    if (!curr->ifFalse) {
      return;
    }
<<<<<<< HEAD
    if (curr->condition->type == Type::unreachable) {
      // If the arms are foldable and concrete, we would be replacing an
      // unreachable If with a concrete block, which may or may not be valid,
      // depending on the context. Leave this for DCE rather than trying to
      // handle that.
      return;
    }
    // if both sides are identical, this is easy to fold
    if (ExpressionAnalyzer::equal(curr->ifTrue, curr->ifFalse)) {
=======
    // If both are blocks, look for a tail we can merge.
    auto* left = curr->ifTrue->dynCast<Block>();
    auto* right = curr->ifFalse->dynCast<Block>();
    // If one is a block and the other isn't, and the non-block is a tail of the
    // other, we can fold that - for our convenience, we just add a block and
    // run the rest of the optimization mormally.
    auto maybeAddBlock = [this](Block* block, Expression*& other) -> Block* {
      // If other is a suffix of the block, wrap it in a block.
      if (block->list.empty() ||
          !ExpressionAnalyzer::equal(other, block->list.back())) {
        return nullptr;
      }
      // Do it, assign to the out param `other`, and return the block.
>>>>>>> d400bcf0
      Builder builder(*getModule());
      auto* ret = builder.makeBlock(other);
      other = ret;
      return ret;
    };
    if (left && !right) {
      right = maybeAddBlock(left, curr->ifFalse);
    } else if (!left && right) {
      left = maybeAddBlock(right, curr->ifTrue);
    }
    // We need nameless blocks, as if there is a name, someone might branch to
    // the end, skipping the code we want to merge.
    if (left && right && !left->name.is() && !right->name.is()) {
      std::vector<Tail> tails = {Tail(left), Tail(right)};
      optimizeExpressionTails(tails, curr);
    }
  }

  void doWalkFunction(Function* func) {
    anotherPass = true;
    while (anotherPass) {
      anotherPass = false;
      needEHFixups = false;
      Super::doWalkFunction(func);
      optimizeTerminatingTails(unreachableTails);
      // optimize returns at the end, so we can benefit from a fallthrough if
      // there is a value TODO: separate passes for them?
      optimizeTerminatingTails(returnTails);
      // TODO add fallthrough for returns
      // TODO optimize returns not in blocks, a big return value can be worth it
      // clean up
      breakTails.clear();
      unreachableTails.clear();
      returnTails.clear();
      unoptimizables.clear();
      modifieds.clear();
      if (needEHFixups) {
        EHUtils::handleBlockNestedPops(func, *getModule());
      }
    }
  }

private:
  // check if we can move a list of items out of another item. we can't do so
  // if one of the items has a branch to something inside outOf that is not
  // inside that item
  bool canMove(const std::vector<Expression*>& items, Expression* outOf) {
    auto allTargets = BranchUtils::getBranchTargets(outOf);
    for (auto* item : items) {
      auto exiting = BranchUtils::getExitingBranches(item);
      std::vector<Name> intersection;
      std::set_intersection(allTargets.begin(),
                            allTargets.end(),
                            exiting.begin(),
                            exiting.end(),
                            std::back_inserter(intersection));
      if (intersection.size() > 0) {
        // anything exiting that is in all targets is something bad
        return false;
      }
      if (getModule()->features.hasExceptionHandling()) {
        EffectAnalyzer effects(getPassOptions(), *getModule(), item);
        // Pop instructions are pseudoinstructions used only after 'catch' to
        // simulate its behavior. We cannot move expressions containing pops if
        // they are not enclosed in a 'catch' body, because a pop instruction
        // should follow right after 'catch'.
        if (effects.danglingPop) {
          return false;
        }
        // When an expression can throw and it is within a try/try_table scope,
        // taking it out of the try/try_table scope changes the program's
        // behavior, because the expression that would otherwise have been
        // caught by the try/try_table now throws up to the next try/try_table
        // scope or even up to the caller. We restrict the move if 'outOf'
        // contains a 'try' or 'try_table' anywhere in it. This is a
        // conservative approximation because there can be cases that
        // 'try'/'try_table' is within the expression that may throw so it is
        // safe to take the expression out.
        // TODO: optimize this check to avoid two FindAlls.
        if (effects.throws() &&
            (FindAll<Try>(outOf).has() || FindAll<TryTable>(outOf).has())) {
          return false;
        }
      }
    }
    return true;
  }

  // optimize tails that reach the outside of an expression. code that is
  // identical in all paths leading to the block exit can be merged.
  template<typename T>
  void optimizeExpressionTails(std::vector<Tail>& tails, T* curr) {
    auto oldType = curr->type;
    if (tails.size() < 2) {
      return;
    }
    // see if anything is untoward, and we should not do this
    for (auto& tail : tails) {
      if (tail.expr && modifieds.count(tail.expr) > 0) {
        return;
      }
      if (modifieds.count(tail.block) > 0) {
        return;
      }
      // if we were not modified, then we should be valid for processing
      assert(!tail.expr || !tail.block ||
             (tail.expr == tail.block->list.back()));
    }
    auto getMergeable = [&](const Tail& tail, Index num) -> Expression* {
      if (!tail.isFallthrough()) {
        // If there is a branch value, it is the first mergeable item.
        auto* val = tail.expr->cast<Break>()->value;
        if (val && num == 0) {
          return val;
        }
        if (!val) {
          // Skip the branch instruction at the end; it is not part of the
          // merged tail.
          ++num;
        }
      }
      if (num >= tail.block->list.size()) {
        return nullptr;
      }
      return tail.block->list[tail.block->list.size() - num - 1];
    };
    // we are going to remove duplicate elements and add a block.
    // so for this to make sense, we need the size of the duplicate
    // elements to be worth that extra block (although, there is
    // some chance the block would get merged higher up, see later)
    std::vector<Expression*> mergeable; // the elements we can merge
    Index saved = 0; // how much we can save
    for (Index num = 0; true; ++num) {
      auto* item = getMergeable(tails[0], num);
      if (!item) {
        // The list is too short.
        break;
      }
      Index tail = 1;
      for (; tail < tails.size(); ++tail) {
        auto* other = getMergeable(tails[tail], num);
        if (!other || !ExpressionAnalyzer::equal(item, other)) {
          // Other tail too short or has a difference.
          break;
        }
      }
      if (tail != tails.size()) {
        // We saw a tail without a matching item.
        break;
      }
      // we may have found another one we can merge - can we move it?
      if (!canMove({item}, curr)) {
        break;
      }
      // we found another one we can merge
      mergeable.push_back(item);
      saved += Measurer::measure(item);
    }
    if (saved == 0) {
      return;
    }
    // we may be able to save enough.
    if (saved < WORTH_ADDING_BLOCK_TO_REMOVE_THIS_MUCH) {
      // it's not obvious we can save enough. see if we get rid
      // of a block, that would justify this
      bool willEmptyBlock = false;
      for (auto& tail : tails) {
        // it is enough to zero out the block, or leave just one
        // element, as then the block can be replaced with that
        if (mergeable.size() >= tail.block->list.size() - 1) {
          willEmptyBlock = true;
          break;
        }
      }
      if (!willEmptyBlock) {
        // last chance, if our parent is a block, then it should be
        // fine to create a new block here, it will be merged up
        // we are an if or a block, at the top
        assert(curr == controlFlowStack.back());
        if (controlFlowStack.size() <= 1) {
          return; // no parent at all
          // TODO: if we are the toplevel in the function, then in the binary
          //       format we might avoid emitting a block, so the same logic
          //       applies here?
        }
        auto* parent =
          controlFlowStack[controlFlowStack.size() - 2]->dynCast<Block>();
        if (!parent) {
          return; // parent is not a block
        }
        bool isChild = false;
        for (auto* child : parent->list) {
          if (child == curr) {
            isChild = true;
            break;
          }
        }
        if (!isChild) {
          return; // not a child, something in between
        }
      }
    }

    // this is worth doing, do it!
    for (auto& tail : tails) {
      // remove the items we are merging / moving
      // first, mark them as modified, so we don't try to handle them
      // again in this pass, which might be buggy
      markAsModified(tail.block);
      // we must preserve the br if there is one
      Break* branch = nullptr;
      if (!tail.isFallthrough()) {
        branch = tail.block->list.back()->cast<Break>();
        if (branch->value) {
          branch->value = nullptr;
        } else {
          tail.block->list.pop_back();
        }
      }
      for (Index i = 0; i < mergeable.size(); ++i) {
        tail.block->list.pop_back();
      }
      if (tail.isFallthrough()) {
        // The block now ends in an expression that was previously in the middle
        // of the block, meaning it must have type none.
        tail.block->finalize(Type::none);
      } else {
        tail.block->list.push_back(branch);
        // The block still ends with the same branch it previously ended with,
        // so its type cannot have changed.
        tail.block->finalize(tail.block->type);
      }
    }
    // since we managed a merge, then it might open up more opportunities later
    anotherPass = true;
    // make a block with curr + the merged code
    Builder builder(*getModule());
    auto* block = builder.makeBlock();
    if constexpr (T::SpecificId == Expression::IfId) {
      // If we've moved all the contents out of both arms of the If, then we can
      // simplify the output by replacing it entirely with just a drop of the
      // condition.
      auto* iff = curr->template cast<If>();
      if (iff->ifTrue->template cast<Block>()->list.empty() &&
          iff->ifFalse->template cast<Block>()->list.empty()) {
        block->list.push_back(builder.makeDrop(iff->condition));
      } else {
        block->list.push_back(curr);
      }
    } else {
      block->list.push_back(curr);
    }
    while (!mergeable.empty()) {
      block->list.push_back(mergeable.back());
      mergeable.pop_back();
    }
    if constexpr (T::SpecificId == Expression::BlockId) {
      // If we didn't have a fallthrough tail because the end of the block was
      // not reachable, then we might have a concrete expression at the end of
      // the block even though the value produced by the block has been moved
      // out of it. If so, drop that expression.
      auto* currBlock = curr->template cast<Block>();
      currBlock->list.back() =
        builder.dropIfConcretelyTyped(currBlock->list.back());
    }
    // NB: we template-specialize so that this calls the proper finalizer for
    //     the type
    curr->finalize();
    // ensure the replacement has the same type, so the outside is not surprised
    block->finalize(oldType);
    replaceCurrent(block);
    needEHFixups = true;
  }

  // optimize tails that terminate control flow in this function, so we
  // are (1) merge just a few of them, we don't need all like with the
  // branches to a block, and (2) we do it on the function body.
  // num is the depth, i.e., how many tail items we can merge. 0 means
  // we are just starting; num > 0 means that tails is guaranteed to be
  // equal in the last num items, so we can merge there, but we look for
  // deeper merges first.
  // returns whether we optimized something.
  bool optimizeTerminatingTails(std::vector<Tail>& tails, Index num = 0) {
    if (tails.size() < 2) {
      return false;
    }
    // remove things that are untoward and cannot be optimized
    tails.erase(
      std::remove_if(tails.begin(),
                     tails.end(),
                     [&](Tail& tail) {
                       if (tail.expr && modifieds.count(tail.expr) > 0) {
                         return true;
                       }
                       if (tail.block && modifieds.count(tail.block) > 0) {
                         return true;
                       }
                       return false;
                     }),
      tails.end());
    // now let's try to find subsets that are mergeable. we don't look hard
    // for the most optimal; further passes may find more
    // effectiveSize: TODO: special-case fallthrough, matters for returns
    auto effectiveSize = [&](Tail& tail) -> Index {
      if (tail.block) {
        return tail.block->list.size();
      } else {
        return 1;
      }
    };
    // getItem: returns the relevant item from the tail. this includes the
    //          final item
    //          TODO: special-case fallthrough, matters for returns
    auto getItem = [&](Tail& tail, Index num) {
      if (tail.block) {
        return tail.block->list[effectiveSize(tail) - num - 1];
      } else {
        return tail.expr;
      }
    };
    // gets the tail elements of a certain depth
    auto getTailItems = [&](Index num, std::vector<Tail>& tails) {
      std::vector<Expression*> items;
      for (Index i = 0; i < num; i++) {
        auto item = getItem(tails[0], i);
        items.push_back(item);
      }
      return items;
    };
    // estimate if a merging is worth the cost
    auto worthIt = [&](Index num, std::vector<Tail>& tails) {
      auto items = getTailItems(num, tails); // the elements we can merge
      Index saved = 0;                       // how much we can save
      for (auto* item : items) {
        saved += Measurer::measure(item) * (tails.size() - 1);
      }
      // compure the cost: in non-fallthroughs, we are replacing the final
      // element with a br; for a fallthrough, if there is one, we must
      // add a return element (for the function body, so it doesn't reach us)
      // TODO: handle fallthroughts for return
      Index cost = tails.size();
      // we also need to add two blocks: for us to break to, and to contain
      // that block and the merged code. very possibly one of the blocks
      // can be removed, though
      cost += WORTH_ADDING_BLOCK_TO_REMOVE_THIS_MUCH;
      // if we cannot merge to the end, then we definitely need 2 blocks,
      // and a branch
      // TODO: efficiency, entire body
      if (!canMove(items, getFunction()->body)) {
        cost += 1 + WORTH_ADDING_BLOCK_TO_REMOVE_THIS_MUCH;
        // TODO: to do this, we need to maintain a map of element=>parent,
        //       so that we can insert the new blocks in the right place
        //       for now, just don't do this optimization
        return false;
      }
      // is it worth it?
      return saved > cost;
    };
    // let's see if we can merge deeper than num, to num + 1
    auto next = tails;
    // remove tails that are too short, or that we hit an item we can't handle
    next.erase(std::remove_if(next.begin(),
                              next.end(),
                              [&](Tail& tail) {
                                if (effectiveSize(tail) < num + 1) {
                                  return true;
                                }
                                auto* newItem = getItem(tail, num);
                                // ignore tails that break to outside blocks. we
                                // want to move code to the very outermost
                                // position, so such code cannot be moved
                                // TODO: this should not be a problem in
                                //       *non*-terminating tails, but
                                //       double-verify that
                                if (EffectAnalyzer(
                                      getPassOptions(), *getModule(), newItem)
                                      .hasExternalBreakTargets()) {
                                  return true;
                                }
                                return false;
                              }),
               next.end());
    // if we have enough to investigate, do so
    if (next.size() >= 2) {
      // now we want to find a mergeable item - any item that is equal among a
      // subset
      std::map<Expression*, size_t> hashes; // expression => hash value
      // hash value => expressions with that hash
      std::map<size_t, std::vector<Expression*>> hashed;
      for (auto& tail : next) {
        auto* item = getItem(tail, num);
        auto hash = hashes[item] = ExpressionAnalyzer::hash(item);
        hashed[hash].push_back(item);
      }
      // look at each hash value exactly once. we do this in a deterministic
      // order by iterating over a vector retaining insertion order.
      std::set<size_t> seen;
      for (auto& tail : next) {
        auto* item = getItem(tail, num);
        auto digest = hashes[item];
        if (!seen.emplace(digest).second) {
          continue;
        }

        auto& items = hashed[digest];
        if (items.size() == 1) {
          continue;
        }
        assert(items.size() > 0);
        // look for an item that has another match.
        while (items.size() >= 2) {
          auto first = items[0];
          std::vector<Expression*> others;
          items.erase(
            std::remove_if(items.begin(),
                           items.end(),
                           [&](Expression* item) {
                             if (item ==
                                   first || // don't bother comparing the first
                                 ExpressionAnalyzer::equal(item, first)) {
                               // equal, keep it
                               return false;
                             } else {
                               // unequal, look at it later
                               others.push_back(item);
                               return true;
                             }
                           }),
            items.end());
          if (items.size() >= 2) {
            // possible merge here, investigate it
            auto* correct = items[0];
            auto explore = next;
            explore.erase(std::remove_if(explore.begin(),
                                         explore.end(),
                                         [&](Tail& tail) {
                                           auto* item = getItem(tail, num);
                                           return !ExpressionAnalyzer::equal(
                                             item, correct);
                                         }),
                          explore.end());
            // try to optimize this deeper tail. if we succeed, then stop here,
            // as the changes may influence us. we leave further opts to further
            // passes (as this is rare in practice, it's generally not a perf
            // issue, but TODO optimize)
            if (optimizeTerminatingTails(explore, num + 1)) {
              return true;
            }
          }
          items.swap(others);
        }
      }
    }
    // we explored deeper (higher num) options, but perhaps there
    // was nothing there while there is something we can do at this level
    // but if we are at num == 0, then we found nothing at all
    if (num == 0) {
      return false;
    }
    // if not worth it, stop
    if (!worthIt(num, tails)) {
      return false;
    }
    // this is worth doing, do it!
    auto mergeable = getTailItems(num, tails); // the elements we can merge
    // since we managed a merge, then it might open up more opportunities later
    anotherPass = true;
    Builder builder(*getModule());
    // TODO: don't create one per merge, linear in function size
    LabelUtils::LabelManager labels(getFunction());
    Name innerName = labels.getUnique("folding-inner");
    for (auto& tail : tails) {
      // remove the items we are merging / moving, and add a break
      // also mark as modified, so we don't try to handle them
      // again in this pass, which might be buggy
      if (tail.block) {
        markAsModified(tail.block);
        for (Index i = 0; i < mergeable.size(); i++) {
          tail.block->list.pop_back();
        }
        tail.block->list.push_back(builder.makeBreak(innerName));
        tail.block->finalize(tail.block->type);
      } else {
        markAsModified(tail.expr);
        *tail.pointer = builder.makeBreak(innerName);
      }
    }
    // make a block with the old body + the merged code
    auto* old = getFunction()->body;
    auto* inner = builder.makeBlock();
    inner->name = innerName;
    if (old->type == Type::unreachable) {
      // the old body is not flowed out of anyhow, so just put it there
      inner->list.push_back(old);
    } else {
      // otherwise, we must not flow out to the merged code
      if (old->type == Type::none) {
        inner->list.push_back(old);
        inner->list.push_back(builder.makeReturn());
      } else {
        // looks like we must return this. but if it's a toplevel block
        // then it might be marked as having a type, but not actually
        // returning it (we marked it as such for wasm type-checking
        // rules, and now it won't be toplevel in the function, it can
        // change)
        auto* toplevel = old->dynCast<Block>();
        if (toplevel) {
          toplevel->finalize();
        }
        if (old->type != Type::unreachable) {
          inner->list.push_back(builder.makeReturn(old));
        } else {
          inner->list.push_back(old);
        }
      }
    }
    inner->finalize();
    auto* outer = builder.makeBlock();
    outer->list.push_back(inner);
    while (!mergeable.empty()) {
      outer->list.push_back(mergeable.back());
      mergeable.pop_back();
    }
    // ensure the replacement has the same type, so the outside is not surprised
    outer->finalize(getFunction()->getResults());
    getFunction()->body = outer;
    needEHFixups = true;
    return true;
  }

  void markAsModified(Expression* curr) {
    ExpressionMarker marker(modifieds, curr);
  }
};

Pass* createCodeFoldingPass() { return new CodeFolding(); }

} // namespace wasm<|MERGE_RESOLUTION|>--- conflicted
+++ resolved
@@ -234,7 +234,6 @@
     if (!curr->ifFalse) {
       return;
     }
-<<<<<<< HEAD
     if (curr->condition->type == Type::unreachable) {
       // If the arms are foldable and concrete, we would be replacing an
       // unreachable If with a concrete block, which may or may not be valid,
@@ -242,9 +241,6 @@
       // handle that.
       return;
     }
-    // if both sides are identical, this is easy to fold
-    if (ExpressionAnalyzer::equal(curr->ifTrue, curr->ifFalse)) {
-=======
     // If both are blocks, look for a tail we can merge.
     auto* left = curr->ifTrue->dynCast<Block>();
     auto* right = curr->ifFalse->dynCast<Block>();
@@ -258,7 +254,6 @@
         return nullptr;
       }
       // Do it, assign to the out param `other`, and return the block.
->>>>>>> d400bcf0
       Builder builder(*getModule());
       auto* ret = builder.makeBlock(other);
       other = ret;
