/*
 * Copyright 2020 WebAssembly Community Group participants
 *
 * Licensed under the Apache License, Version 2.0 (the "License");
 * you may not use this file except in compliance with the License.
 * You may obtain a copy of the License at
 *
 *     http://www.apache.org/licenses/LICENSE-2.0
 *
 * Unless required by applicable law or agreed to in writing, software
 * distributed under the License is distributed on an "AS IS" BASIS,
 * WITHOUT WARRANTIES OR CONDITIONS OF ANY KIND, either express or implied.
 * See the License for the specific language governing permissions and
 * limitations under the License.
 */

//
// Create `dynCall` helper functions used by emscripten.  These allow JavaScript
// to call back into WebAssembly given a function pointer (table index). These
// are used primarily to implement the `invoke` functions which in turn are used
// to implment exceptions handling and setjmp/longjmp.  Creates one for each
// signature in the indirect function table.
//

#include "abi/js.h"
#include "asm_v_wasm.h"
#include "ir/import-utils.h"
#include "pass.h"
#include "support/debug.h"
#include "wasm-builder.h"

#define DEBUG_TYPE "generate-dyncalls"

namespace wasm {

struct GenerateDynCalls : public WalkerPass<PostWalker<GenerateDynCalls>> {
  GenerateDynCalls(bool onlyI64) : onlyI64(onlyI64) {}

  void doWalkModule(Module* wasm) {
    PostWalker<GenerateDynCalls>::doWalkModule(wasm);
    for (auto& sig : invokeSigs) {
      generateDynCallThunk(sig);
    }
  }

  void visitTable(Table* table) {
    // Generate dynCalls for functions in the table
    if (table->segments.size() > 0) {
      std::vector<Name> tableSegmentData;
      for (const auto& indirectFunc : table->segments[0].data) {
        generateDynCallThunk(getModule()->getFunction(indirectFunc)->sig);
      }
    }
  }

  void visitFunction(Function* func) {
    // Generate dynCalls for invokes
<<<<<<< HEAD
    if (func->imported() && func->module == ENV &&
        func->base.startsWith("invoke_")) {
=======
    if (func->imported() && func->base.startsWith("invoke_")) {
>>>>>>> ecaa8189
      Signature sig = func->sig;
      // The first parameter is a pointer to the original function that's called
      // by the invoke, so skip it
      std::vector<Type> newParams(sig.params.begin() + 1, sig.params.end());
      invokeSigs.insert(Signature(Type(newParams), sig.results));
    }
  }

  void generateDynCallThunk(Signature sig);

  bool onlyI64;
  // The set of all invokes' signatures
<<<<<<< HEAD
  std::unordered_set<Signature> invokeSigs;
=======
  std::set<Signature> invokeSigs;
>>>>>>> ecaa8189
};

static bool hasI64(Signature sig) {
  // We only generate dynCall functions for signatures that contain i64. This is
  // because any other function can be called directly from JavaScript using the
  // wasm table.
  for (auto t : sig.results) {
    if (t.getID() == Type::i64) {
      return true;
    }
  }
  for (auto t : sig.params) {
    if (t.getID() == Type::i64) {
      return true;
    }
  }
  return false;
}

static void exportFunction(Module& wasm, Name name, bool must_export) {
  if (!wasm.getFunctionOrNull(name)) {
    assert(!must_export);
    return;
  }
  if (wasm.getExportOrNull(name)) {
    return; // Already exported
  }
  auto exp = new Export;
  exp->name = exp->value = name;
  exp->kind = ExternalKind::Function;
  wasm.addExport(exp);
}

void GenerateDynCalls::generateDynCallThunk(Signature sig) {
  if (onlyI64 && !hasI64(sig)) {
    return;
  }

  Module* wasm = getModule();
  Builder builder(*wasm);
  Name name = std::string("dynCall_") + getSig(sig.results, sig.params);
  if (wasm->getFunctionOrNull(name) || wasm->getExportOrNull(name)) {
    return; // module already contains this dyncall
  }
  std::vector<NameType> params;
  params.emplace_back("fptr", Type::i32); // function pointer param
  int p = 0;
  for (const auto& param : sig.params) {
    params.emplace_back(std::to_string(p++), param);
  }
  Function* f = builder.makeFunction(name, std::move(params), sig.results, {});
  Expression* fptr = builder.makeLocalGet(0, Type::i32);
  std::vector<Expression*> args;
  Index i = 0;
  for (const auto& param : sig.params) {
    args.push_back(builder.makeLocalGet(++i, param));
  }
  Expression* call = builder.makeCallIndirect(fptr, args, sig);
  f->body = call;

  wasm->addFunction(f);
  exportFunction(*wasm, f->name, true);
}

Pass* createGenerateDynCallsPass() { return new GenerateDynCalls(false); }
Pass* createGenerateI64DynCallsPass() { return new GenerateDynCalls(true); }

} // namespace wasm<|MERGE_RESOLUTION|>--- conflicted
+++ resolved
@@ -55,12 +55,8 @@
 
   void visitFunction(Function* func) {
     // Generate dynCalls for invokes
-<<<<<<< HEAD
     if (func->imported() && func->module == ENV &&
         func->base.startsWith("invoke_")) {
-=======
-    if (func->imported() && func->base.startsWith("invoke_")) {
->>>>>>> ecaa8189
       Signature sig = func->sig;
       // The first parameter is a pointer to the original function that's called
       // by the invoke, so skip it
@@ -73,11 +69,7 @@
 
   bool onlyI64;
   // The set of all invokes' signatures
-<<<<<<< HEAD
-  std::unordered_set<Signature> invokeSigs;
-=======
   std::set<Signature> invokeSigs;
->>>>>>> ecaa8189
 };
 
 static bool hasI64(Signature sig) {
