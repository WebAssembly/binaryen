--- conflicted
+++ resolved
@@ -770,88 +770,6 @@
           anotherCycle = true;
         }
       }
-<<<<<<< HEAD
-      loops.clear();
-      // clean up
-      sinkables.clear();
-      blockBreaks.clear();
-      unoptimizableBlocks.clear();
-      if (firstCycle) {
-        firstCycle = false;
-        anotherCycle = true;
-      }
-    } while (anotherCycle);
-    // Finally, after optimizing a function we can do some additional
-    // optimization.
-    // One thing is we can see if we have set_locals
-    // for a local with no remaining gets, in which case, we can
-    // remove the set.
-    getCounter.analyze(func);
-    // Remove unneeded sets, and remove equivalent copies - assignment of
-    // a local to another local that already contains that value. Note that
-    // we do that at the very end, and only after structure, as removing
-    // the copy here:
-    //   (if
-    //    (get_local $var$0)
-    //    (set_local $var$0
-    //     (get_local $var$0)
-    //    )
-    //    (set_local $var$0
-    //     (i32.const 208)
-    //    )
-    //   )
-    // will inhibit us creating an if return value.
-    struct FinalOptimizer : public LinearExecutionWalker<FinalOptimizer> {
-      std::vector<Index>* numGetLocals;
-      bool removeEquivalentSets;
-
-      // We track locals containing the same value.
-      EquivalentSets equivalences;
-
-      static void doNoteNonLinear(FinalOptimizer* self, Expression** currp) {
-        // TODO do this across non-linear paths too, in coalesce-locals perhaps? (would inhibit structure
-        //      opts here, though.
-        self->equivalences.clear();
-      }
-
-      void visitSetLocal(SetLocal *curr) {
-        if ((*numGetLocals)[curr->index] == 0) {
-          auto* value = curr->value;
-          if (curr->isTee()) {
-            this->replaceCurrent(value);
-          } else {
-            Drop* drop = ExpressionManipulator::convert<SetLocal, Drop>(curr);
-            drop->value = value;
-            drop->finalize();
-          }
-        } else if (removeEquivalentSets && !getenv("NO_EQUIVZ")) {
-          // Remove trivial copies.
-          if (auto* get = curr->value->dynCast<GetLocal>()) {
-            if (equivalences.check(curr->index, get->index)) {
-              // This is an unnecessary copy!
-              if (curr->isTee()) {
-                this->replaceCurrent(get);
-              } else {
-                ExpressionManipulator::nop(curr);
-              }
-            } else {
-              // There is a new equivalence now.
-              equivalences.reset(curr->index);
-              equivalences.add(curr->index, get->index);
-            }
-          } else {
-            // A new value is assigned here.
-            equivalences.reset(curr->index);
-          }
-        }
-      }
-    };
-
-    FinalOptimizer finalOptimizer;
-    finalOptimizer.numGetLocals = &getCounter.num;
-    finalOptimizer.removeEquivalentSets = allowStructure;
-    finalOptimizer.walkFunction(func);
-=======
     };
 
     UneededSetRemover setRemover;
@@ -859,7 +777,6 @@
     setRemover.walkFunction(func);
 
     return eqOpter.anotherCycle || setRemover.anotherCycle;
->>>>>>> 7676221b
   }
 
   bool canUseLoopReturnValue(Loop* curr) {
