--- conflicted
+++ resolved
@@ -488,7 +488,6 @@
       assert(iff->ifFalse->type != unreachable); // since the if type is none
       if (!ifFalse.empty()) {
         goodIndex = ifFalse.begin()->first;
-<<<<<<< HEAD
         found = true;
       }
     } else if (iff->ifFalse->type == unreachable) {
@@ -497,16 +496,6 @@
         goodIndex = ifTrue.begin()->first;
         found = true;
       }
-=======
-        found = true;
-      }
-    } else if (iff->ifFalse->type == unreachable) {
-      assert(iff->ifTrue->type != unreachable); // since the if type is none
-      if (!ifTrue.empty()) {
-        goodIndex = ifTrue.begin()->first;
-        found = true;
-      }
->>>>>>> dba8e94c
     } else {
       // Look for a shared index.
       for (auto& sinkable : ifTrue) {
