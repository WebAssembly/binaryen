--- conflicted
+++ resolved
@@ -531,7 +531,6 @@
     //   foo(A->f0);      // These can contain 20,
     //   foo(C->f0);      // if the copy read from B.
     //
-<<<<<<< HEAD
     // The handling of copies is explained below.
     SubTypes subTypes(*module);
     StructUtils::TypeHierarchyPropagator<PossibleConstantValues> propagator(
@@ -539,7 +538,7 @@
 
     // Compute the values without accounting for copies.
     PCVStructValuesMap noCopySetInfos = combinedSetInfos;
-    propagator.propagateToSubTypesWithExact(noCopySetInfos);
+    propagator.propagateToSubTypes(noCopySetInfos);
     propagator.propagateToSuperTypes(noCopySetInfos);
 
     // Now account for copies. A copy takes a value from any subtype
@@ -560,17 +559,6 @@
     // greater copied values from unrelated types or even different field
     // indices, so we would have to repeatedly propagate taking into account the
     // latest discovered copied values until reaching a fixed point.
-=======
-    // To handle that, copied fields are treated like struct.set ones (by
-    // copying the struct.new data to struct.set). Note that we must propagate
-    // copying to subtypes first, as in the example above the struct.new values
-    // of subtypes must be taken into account (that is, A or a subtype is being
-    // copied, so we want to do the same thing for B and C as well as A, since
-    // a copy of A means it could be a copy of B or C).
-    StructUtils::TypeHierarchyPropagator<StructUtils::CombinableBool>
-      boolPropagator(subTypes);
-    boolPropagator.propagateToSubTypes(combinedCopyInfos);
->>>>>>> 1d61606f
     for (auto& [type, copied] : combinedCopyInfos) {
       for (Index i = 0; i < copied.size(); ++i) {
         if (copied[i]) {
@@ -579,29 +567,17 @@
       }
     }
 
-<<<<<<< HEAD
     // Propagate the values again, now including values readable by copies.
     // RefTest optimization manually checks the values in every subtype to
     // make sure they match, so there's no need to propagate values up for that.
     // Snapshot the info before propagating up for use in RefTest
     // optimization.
     PCVStructValuesMap refTestInfos;
-    propagator.propagateToSubTypesWithExact(combinedSetInfos);
+    propagator.propagateToSubTypes(combinedSetInfos);
     if (refTest) {
       refTestInfos = combinedSetInfos;
     }
     propagator.propagateToSuperTypes(combinedSetInfos);
-=======
-    StructUtils::TypeHierarchyPropagator<PossibleConstantValues> propagator(
-      subTypes);
-    propagator.propagateToSuperTypes(combinedNewInfos);
-    propagator.propagateToSuperAndSubTypes(combinedSetInfos);
-
-    // Combine both sources of information to the final information that gets
-    // care about.
-    PCVStructValuesMap combinedInfos = std::move(combinedNewInfos);
-    combinedSetInfos.combineInto(combinedInfos);
->>>>>>> 1d61606f
 
     // Optimize.
     // TODO: Skip this if we cannot optimize anything
