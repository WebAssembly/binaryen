--- conflicted
+++ resolved
@@ -210,11 +210,8 @@
     // on simply applying a constant. However, we can try to use a ref.test, if
     // that is allowed.
     if (!info.isConstant()) {
-<<<<<<< HEAD
-=======
       // Note that if the reference is exact, we never need to use a ref.test
       // because there will not be multiple subtypes to select between.
->>>>>>> d102cbac
       if (refTest && !ref->type.isExact()) {
         optimizeUsingRefTest(curr, ref, index);
       }
