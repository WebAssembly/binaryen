--- conflicted
+++ resolved
@@ -143,18 +143,11 @@
   // If an optimized access is sequentially consistent, then it synchronizes
   // with other threads at least by participating in the global order of
   // sequentially consistent operations. Preserve that effect by replacing the
-<<<<<<< HEAD
   // access with a fence. On the other hand, if we're optimizing an
   // acquire-release operation, then we know the accessed field is constant and
   // will not be modified, so the operation does not necessarily synchronize
   // with other threads and no fence is required.
-  Expression* maybeAddFence(Expression* expr, MemoryOrder order) {
-    Builder builder(*getModule());
-=======
-  // access with a fence.
   Block* maybeAddFence(Block* block, MemoryOrder order) {
-    assert(order != MemoryOrder::AcqRel);
->>>>>>> a21a1bb7
     if (order == MemoryOrder::SeqCst) {
       block->list.push_back(Builder(*getModule()).makeAtomicFence());
     }
