--- conflicted
+++ resolved
@@ -148,25 +148,6 @@
     PostWalker<I64ToI32Lowering>::doWalkModule(module);
   }
 
-<<<<<<< HEAD
-  void visitFunctionType(FunctionType* curr) {
-    std::vector<Type> params;
-    for (auto t : curr->params) {
-      if (t == Type::i64) {
-        params.push_back(Type::i32);
-        params.push_back(Type::i32);
-      } else {
-        params.push_back(t);
-      }
-    }
-    std::swap(params, curr->params);
-    if (curr->result == Type::i64) {
-      curr->result = Type::i32;
-    }
-  }
-
-=======
->>>>>>> 85de1c12
   void doWalkFunction(Function* func) {
     Flat::verifyFlatness(func);
     // create builder here if this is first entry to module for this object
@@ -193,11 +174,7 @@
         (i < oldFunc->getVarIndexBase())
           ? Builder::addParam
           : static_cast<Index (*)(Function*, Name, Type)>(Builder::addVar);
-<<<<<<< HEAD
-      if (paramType == Type::i64) {
-=======
       if (paramType == i64) {
->>>>>>> 85de1c12
         builderFunc(func, lowName, Type::i32);
         builderFunc(func, highName, Type::i32);
         indexMap[i] = newIdx;
@@ -215,13 +192,8 @@
     if (func->imported()) {
       return;
     }
-<<<<<<< HEAD
-    if (func->result == Type::i64) {
-      func->result = Type::i32;
-=======
     if (func->sig.results == Type::i64) {
       func->sig.results = Type::i32;
->>>>>>> 85de1c12
       // body may not have out param if it ends with control flow
       if (hasOutParam(func->body)) {
         TempVar highBits = fetchOutParam(func->body);
@@ -276,11 +248,7 @@
   }
   void visitCall(Call* curr) {
     if (curr->isReturn &&
-<<<<<<< HEAD
-        getModule()->getFunction(curr->target)->result == Type::i64) {
-=======
         getModule()->getFunction(curr->target)->sig.results == Type::i64) {
->>>>>>> 85de1c12
       Fatal()
         << "i64 to i32 lowering of return_call values not yet implemented";
     }
@@ -297,12 +265,7 @@
   }
 
   void visitCallIndirect(CallIndirect* curr) {
-<<<<<<< HEAD
-    if (curr->isReturn &&
-        getModule()->getFunctionType(curr->fullType)->result == Type::i64) {
-=======
     if (curr->isReturn && curr->sig.results == Type::i64) {
->>>>>>> 85de1c12
       Fatal()
         << "i64 to i32 lowering of return_call values not yet implemented";
     }
