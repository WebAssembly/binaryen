/*
 * Copyright 2015 WebAssembly Community Group participants
 *
 * Licensed under the Apache License, Version 2.0 (the "License");
 * you may not use this file except in compliance with the License.
 * You may obtain a copy of the License at
 *
 *     http://www.apache.org/licenses/LICENSE-2.0
 *
 * Unless required by applicable law or agreed to in writing, software
 * distributed under the License is distributed on an "AS IS" BASIS,
 * WITHOUT WARRANTIES OR CONDITIONS OF ANY KIND, either express or implied.
 * See the License for the specific language governing permissions and
 * limitations under the License.
 */

//
// Merges blocks to their parents.
//
// We merge both entire blocks when possible, as well as loop tails, like
//  (block
//   (loop $child
//    (br_if $child (..)
//    (call $foo)
//   )
//  )
// Here we can move the call into the outer block. Doing so may let
// the inner block become a single expression, and usually outer
// blocks are larger anyhow. (This also helps readability.)
//
// We also restructure blocks in order to enable such merging. For
// example,
//
//  (i32.store
//    (block
//      (call $foo)
//      (i32.load (i32.const 100))
//    )
//    (i32.const 0)
//  )
//
// can be transformed into
//
//  (block
//    (call $foo)
//    (i32.store
//      (block
//        (i32.load (i32.const 100))
//      )
//      (i32.const 0)
//    )
//  )
//
// after which the internal block can go away, and
// the new external block might be mergeable. This is always
// worth it if the internal block ends up with 1 item.
// For the second operand,
//
//  (i32.store
//    (i32.const 100)
//    (block
//      (call $foo)
//      (i32.load (i32.const 200))
//    )
//  )
//
// The order of operations requires that the first execute
// before. We can do the same operation, but only if the
// first has no side effects, or the code we are moving out
// has no side effects.
// If we can do this to both operands, we can generate a
// single outside block.
//

#include <ir/branch-utils.h>
#include <ir/effects.h>
#include <ir/iteration.h>
#include <ir/utils.h>
#include <pass.h>
#include <support/small_vector.h>
#include <wasm-builder.h>
#include <wasm.h>

namespace wasm {

// Looks for reasons we can't remove the values from breaks to an origin
// For example, if there is a switch targeting us, we can't do it - we can't
// remove the value from other targets
struct ProblemFinder
  : public ControlFlowWalker<ProblemFinder,
                             UnifiedExpressionVisitor<ProblemFinder>> {
  Name origin;
  bool foundProblem = false;
  // count br_ifs, and dropped br_ifs. if they don't match, then a br_if flow
  // value is used, and we can't drop it
  Index brIfs = 0;
  Index droppedBrIfs = 0;
  PassOptions& passOptions;

  ProblemFinder(PassOptions& passOptions) : passOptions(passOptions) {}

  void visitExpression(Expression* curr) {
    if (auto* drop = curr->dynCast<Drop>()) {
      if (auto* br = drop->value->dynCast<Break>()) {
        if (br->name == origin && br->condition) {
          droppedBrIfs++;
        }
      }
      return;
    }

    if (auto* br = curr->dynCast<Break>()) {
      if (br->name == origin) {
        if (br->condition) {
          brIfs++;
        }
        // if the value has side effects, we can't remove it
        if (EffectAnalyzer(passOptions, *getModule(), br->value)
              .hasSideEffects()) {
          foundProblem = true;
        }
      }
      return;
    }

    // Any other branch type - switch, br_on, etc. - is not handled yet.
    BranchUtils::operateOnScopeNameUses(curr, [&](Name& name) {
      if (name == origin) {
        foundProblem = true;
      }
    });
  }

  bool found() {
    assert(brIfs >= droppedBrIfs);
    return foundProblem || brIfs > droppedBrIfs;
  }
};

// Drops values from breaks to an origin.
// While doing so it can create new blocks, so optimize blocks as well.
struct BreakValueDropper : public ControlFlowWalker<BreakValueDropper> {
  Name origin;
  PassOptions& passOptions;
  BranchUtils::BranchSeekerCache& branchInfo;

  BreakValueDropper(PassOptions& passOptions,
                    BranchUtils::BranchSeekerCache& branchInfo)
    : passOptions(passOptions), branchInfo(branchInfo) {}

  void visitBlock(Block* curr);

  void visitBreak(Break* curr) {
    if (curr->value && curr->name == origin) {
      Builder builder(*getModule());
      auto* value = curr->value;
      if (value->type == Type::unreachable) {
        // the break isn't even reached
        replaceCurrent(value);
        return;
      }
      curr->value = nullptr;
      curr->finalize();
      replaceCurrent(builder.makeSequence(builder.makeDrop(value), curr));
    }
  }

  void visitDrop(Drop* curr) {
    // if we dropped a br_if whose value we removed, then we are now dropping a
    // (block (drop value) (br_if)) with type none, which does not need a drop
    // likewise, unreachable does not need to be dropped, so we just leave drops
    // of concrete values
    if (!curr->value->type.isConcrete()) {
      replaceCurrent(curr->value);
    }
  }
};

// Checks for code after an unreachable element.
static bool hasDeadCode(Block* block) {
  auto& list = block->list;
  auto size = list.size();
  for (size_t i = 1; i < size; i++) {
    if (list[i - 1]->type == Type::unreachable) {
      return true;
    }
  }
  return false;
}

// Given a dropped block, see if we can simplify it by optimizing the drop into
// the block, removing the return value while doin so. Returns whether we
// succeeded.
static bool optimizeDroppedBlock(Drop* drop,
                                 Block* block,
                                 Module& wasm,
                                 PassOptions& options,
                                 BranchUtils::BranchSeekerCache& branchInfo) {
  assert(drop->value == block);
  if (hasUnreachableChild(block)) {
    // Don't move around unreachable code, as it can change types (leave it for
    // DCE).
    return false;
  }
  if (block->name.is()) {
    // There may be breaks: see if we can remove their values.
    Expression* expression = block;
    ProblemFinder finder(options);
    finder.setModule(&wasm);
    finder.origin = block->name;
    finder.walk(expression);
    if (finder.found()) {
      // We found a problem that blocks us.
      return false;
    }

    // Success. Fix up breaks before continuing to handle the drop itself.
    BreakValueDropper fixer(options, branchInfo);
    fixer.origin = block->name;
    fixer.setModule(&wasm);
    fixer.walk(expression);
  }

  // Optimize by removing the block. Reuse the drop, if we still need it.
  auto* last = block->list.back();
  if (last->type.isConcrete()) {
    drop->value = last;
    drop->finalize();
    block->list.back() = drop;
  }
  block->finalize();
  return true;
}

// Core block optimizer routine. Returns true when we optimize.
static bool optimizeBlock(Block* curr,
                          Module* module,
                          PassOptions& passOptions,
                          BranchUtils::BranchSeekerCache& branchInfo) {
  auto& list = curr->list;
  // Main merging loop.
  bool more = true;
  bool changed = false;
  while (more) {
    more = false;
    for (size_t i = 0; i < list.size(); i++) {
      auto* child = list[i];
      // The child block, if there is one.
      Block* childBlock = child->dynCast<Block>();
      // If we are merging an inner block of a loop, then we must not
      // merge things before and including the name of the loop, moving
      // those out would break things.
      Loop* loop = nullptr;
      // To to handle a non-block child.
      if (!childBlock) {
        // If we have a child that is (drop (block ..)) then we can move the
        // drop into the block, and remove br values. This allows more merging.
        if (auto* drop = list[i]->dynCast<Drop>()) {
          childBlock = drop->value->dynCast<Block>();
<<<<<<< HEAD
          if (childBlock) {
            if (optimizeDroppedBlock(
                  drop, childBlock, *module, passOptions, branchInfo)) {
              child = list[i] = childBlock;
              more = true;
              changed = true;
            } else {
              childBlock = nullptr;
            }
=======
          if (childBlock &&
              optimizeDroppedBlock(
                drop, childBlock, *module, passOptions, branchInfo)) {
            child = list[i] = childBlock;
            more = true;
            changed = true;
          } else {
            childBlock = nullptr;
>>>>>>> 1eb01260
          }
        } else if ((loop = list[i]->dynCast<Loop>())) {
          // We can merge a loop's "tail" - if the body is a block and has
          // instructions at the end that do not branch back.
          childBlock = loop->body->dynCast<Block>();
          // TODO: handle (loop (loop - the bodies of loops may not be blocks
        }
      }
      // If no block, we can't do anything.
      if (!childBlock) {
        continue;
      }
      auto& childList = childBlock->list;
      auto childSize = childList.size();
      if (childSize == 0) {
        continue;
      }
      // If the child has items after an unreachable, ignore it - dce should
      // have been run, and we prefer to not handle the complexity here.
      if (hasDeadCode(childBlock)) {
        continue;
      }
      // In some cases we can remove only the head or the tail of the block,
      // and must keep some things in the child block.
      Index keepStart = childSize;
      Index keepEnd = 0;
      // For a block with a name, we may only be able to remove a head, up
      // to the first item that branches to the block.
      if (childBlock->name.is()) {
        // If it has a concrete value, then breaks may be sending it a value,
        // and we'd need to handle that. TODO
        if (childBlock->type.isConcrete()) {
          continue;
        }
        auto childName = childBlock->name;
        for (size_t j = 0; j < childSize; j++) {
          auto* item = childList[j];
          if (branchInfo.hasBranch(item, childName)) {
            // We can't remove this from the child.
            keepStart = j;
            keepEnd = childSize;
            break;
          }
        }
      }
      // For a loop, we may only be able to remove a tail
      if (loop) {
        auto childName = loop->name;
        for (auto j = int(childSize - 1); j >= 0; j--) {
          auto* item = childList[j];
          if (BranchUtils::BranchSeeker::has(item, childName)) {
            // We can't remove this from the child.
            keepStart = 0;
            keepEnd = std::max(Index(j + 1), keepEnd);
            break;
          }
        }
        // If we can only do part of the block, and if the block has a flowing
        // value, we would need special handling for that - not worth it,
        // probably TODO
        // FIXME is this not handled by the drop later down?
        if (keepEnd < childSize && childList.back()->type.isConcrete()) {
          continue;
        }
      }
      // Maybe there's nothing to do, if we must keep it all in the
      // child anyhow.
      if (keepStart == 0 && keepEnd == childSize) {
        continue;
      }
      // There is something to do!
      bool keepingPart = keepStart < keepEnd;
      // Create a new merged list, and fill in the code before the child block
      // we are merging in. It is efficient to use a small vector here because
      // most blocks are fairly small, and this way we copy once into the arena
      // we use for Block lists a single time at the end (arena allocations
      // can't be freed, so any temporary allocations while we add to the list
      // would end up wasted).
      SmallVector<Expression*, 10> merged;
      for (size_t j = 0; j < i; j++) {
        merged.push_back(list[j]);
      }
      // Add the head of the block - the things at the start we do
      // not need to keep.
      for (Index j = 0; j < keepStart; j++) {
        merged.push_back(childList[j]);
      }
      // If we can't merge it all, keep and filter the child.
      if (keepingPart) {
        merged.push_back(child);
        // Filter the child.
        ExpressionList filtered(module->allocator);
        for (Index j = keepStart; j < keepEnd; j++) {
          filtered.push_back(childList[j]);
        }
        // Add the tail of the block - the things at the end we do
        // not need to keep.
        for (Index j = keepEnd; j < childSize; j++) {
          merged.push_back(childList[j]);
        }
        // Update the child.
        childList.swap(filtered);
        // We may have removed unreachable items.
        childBlock->finalize();
        if (loop) {
          loop->finalize();
        }
        // Note that we modify the child block here, which invalidates info
        // in branchInfo. However, as we have scanned the parent, we have
        // already forgotten the child's info, so there is nothing to do here
        // for the child.
        // (We also don't need to do anything for the parent - we move code
        // from a child into the parent, but that doesn't change the total
        // branches in the parent.)
      }
      // Add the rest of the parent block after the child.
      for (size_t j = i + 1; j < list.size(); j++) {
        merged.push_back(list[j]);
      }
      // if we merged a concrete element in the middle, drop it
      if (!merged.empty()) {
        auto* last = merged.back();
        for (auto*& item : merged) {
          if (item != last && item->type.isConcrete()) {
            Builder builder(*module);
            item = builder.makeDrop(item);
          }
        }
      }
      list.set(merged);
      more = true;
      changed = true;
      break;
    }
  }
  if (changed) {
    curr->finalize(curr->type);
  }
  return changed;
}

void BreakValueDropper::visitBlock(Block* curr) {
  optimizeBlock(curr, getModule(), passOptions, branchInfo);
}

struct MergeBlocks
  : public WalkerPass<
      PostWalker<MergeBlocks, UnifiedExpressionVisitor<MergeBlocks>>> {
  bool isFunctionParallel() override { return true; }

  std::unique_ptr<Pass> create() override {
    return std::make_unique<MergeBlocks>();
  }

  bool refinalize = false;

  BranchUtils::BranchSeekerCache branchInfo;

  void visitBlock(Block* curr) {
    optimizeBlock(curr, getModule(), getPassOptions(), branchInfo);
  }

  void visitDrop(Drop* curr) {
    if (auto* block = curr->value->dynCast<Block>()) {
      if (optimizeDroppedBlock(
            curr, block, *getModule(), getPassOptions(), branchInfo)) {
        replaceCurrent(block);
        refinalize = true;
      }
    }
  }

  // given
  // (curr
  //  (block=child
  //   (..more..)
  //   (back)
  //  )
  //  (..other..children..)
  // )
  // if child is a block, we can move this around to
  // (block
  //  (..more..)
  //  (curr
  //   (back)
  //   (..other..children..)
  //  )
  // )
  // at which point the block is on the outside and potentially mergeable with
  // an outer block
  Block* optimize(Expression* curr,
                  Expression*& child,
                  Block* outer = nullptr,
                  Expression** dependency1 = nullptr,
                  Expression** dependency2 = nullptr) {
    if (!child) {
      return outer;
    }
    if ((dependency1 && *dependency1) || (dependency2 && *dependency2)) {
      // there are dependencies, things we must be reordered through. make sure
      // no problems there
      EffectAnalyzer childEffects(getPassOptions(), *getModule(), child);
      if (dependency1 && *dependency1 &&
          EffectAnalyzer(getPassOptions(), *getModule(), *dependency1)
            .invalidates(childEffects)) {
        return outer;
      }
      if (dependency2 && *dependency2 &&
          EffectAnalyzer(getPassOptions(), *getModule(), *dependency2)
            .invalidates(childEffects)) {
        return outer;
      }
    }
    if (auto* block = child->dynCast<Block>()) {
      if (!block->name.is() && block->list.size() >= 2) {
        // if we move around unreachable code, type changes could occur. avoid
        // that, as anyhow it means we should have run dce before getting here
        if (curr->type == Type::none) {
          // moving the block to the outside would replace a none with an
          // unreachable
          return outer;
        }
        auto* back = block->list.back();
        if (back->type == Type::unreachable) {
          // curr is not reachable, dce could remove it; don't try anything
          // fancy here
          return outer;
        }
        // We are going to replace the block with the final element, so they
        // should be identically typed. Note that we could check for subtyping
        // here, but it would not help in the general case: we know that this
        // block has no breaks (as confirmed above), and so the local-subtyping
        // pass will turn its type into that of its final element, if the final
        // element has a more specialized type. (If we did want to handle that,
        // we'd need to then run a ReFinalize after everything, which would add
        // more complexity here.)
        if (block->type != back->type) {
          return outer;
        }
        child = back;
        refinalize = true;
        if (outer == nullptr) {
          // reuse the block, move it out
          block->list.back() = curr;
          // we want the block outside to have the same type as curr had
          block->finalize(curr->type);
          replaceCurrent(block);
          return block;
        } else {
          // append to an existing outer block
          assert(outer->list.back() == curr);
          outer->list.pop_back();
          for (Index i = 0; i < block->list.size() - 1; i++) {
            outer->list.push_back(block->list[i]);
          }
          outer->list.push_back(curr);
        }
      }
    }
    return outer;
  }

  // Default optimizations for simple cases. Complex things are overridden
  // below.
  void visitExpression(Expression* curr) {
    // Control flow need special handling. Those we can optimize are handled
    // below.
    if (Properties::isControlFlowStructure(curr)) {
      return;
    }

    // As we go through the children, to move things to the outside means
    // moving them past the children before them:
    //
    //  (parent
    //   (child1
    //    (A)
    //    (B)
    //   )
    //   (child2
    //
    // If we move (A) out of parent, then that is fine (further things moved
    // out would appear after it). But if we leave (B) in its current position
    // then if we try to move anything from child2 out of parent then we must
    // move those things past (B). We use a vector to track the effects of the
    // children, where it contains the effects of what was left in the child
    // after optimization.
    std::vector<EffectAnalyzer> childEffects;

    ChildIterator iterator(curr);
    auto numChildren = iterator.getNumChildren();

    // Find the last block among the children, as all we are trying to do here
    // is move the contents of blocks outwards.
    Index lastBlock = -1;
    for (Index i = 0; i < numChildren; i++) {
      if (iterator.getChild(i)->is<Block>()) {
        lastBlock = i;
      }
    }
    if (lastBlock == Index(-1)) {
      // There are no blocks at all, so there is nothing to optimize.
      return;
    }

    // We'll only compute effects up to the child before the last block, since
    // we have nothing to optimize afterwards, which sets a maximum size on the
    // vector.
    if (lastBlock > 0) {
      childEffects.reserve(lastBlock);
    }

    // The outer block that will replace us, containing the contents moved out
    // and then ourselves, assuming we manage to optimize.
    Block* outerBlock = nullptr;

    for (Index i = 0; i <= lastBlock; i++) {
      auto* child = iterator.getChild(i);
      auto* block = child->dynCast<Block>();

      auto continueEarly = [&]() {
        // When we continue early, after failing to find anything to optimize,
        // the effects we need to note for the child are simply those of the
        // child in its original form.
        childEffects.emplace_back(getPassOptions(), *getModule(), child);
      };

      // If there is no block, or it is one that might have branches, or it is
      // too small for us to remove anything from (we cannot remove the last
      // element), or if it has unreachable code (leave that for dce), then give
      // up.
      if (!block || block->name.is() || block->list.size() <= 1) {
        continueEarly();
        continue;
      }

      // Also give up if the block's last element has a different type than the
      // block, as that would mean we would change the type received by the
      // parent (which might cause its type to need to be updated, for example).
      // Leave this alone, as other passes will simplify this anyhow (using
      // refinalize).
      auto* back = block->list.back();
      if (block->type != back->type) {
        continueEarly();
        continue;
      }

      // The block seems to have the shape we want. Check for effects: we want
      // to move all the items out but the last one, so they must all cross over
      // anything we need to move past.
      //
      // In principle we could also handle the case where we can move out only
      // some of the block items. However, that would be more complex (we'd need
      // to allocate a new block sometimes), it is rare, and it may not always
      // be helpful (we wouldn't actually be getting rid of the child block -
      // although, in the binary format such blocks tend to vanish anyhow).
      bool fail = false;
      for (auto* blockChild : block->list) {
        if (blockChild == back) {
          break;
        }
        EffectAnalyzer blockChildEffects(
          getPassOptions(), *getModule(), blockChild);
        for (auto& effects : childEffects) {
          if (blockChildEffects.invalidates(effects)) {
            fail = true;
            break;
          }
        }
        if (fail) {
          break;
        }
      }
      if (fail) {
        continueEarly();
        continue;
      }

      // Wonderful, we can do this! Move our items to an outer block, reusing
      // this one if there isn't one already.
      if (!outerBlock) {
        // Leave all the items there, just remove the last one which will remain
        // where it was.
        block->list.pop_back();
        outerBlock = block;
      } else {
        // Move the items to the existing outer block.
        for (auto* blockChild : block->list) {
          if (blockChild == back) {
            break;
          }
          outerBlock->list.push_back(blockChild);
        }
      }

      // Set the back element as the new child, replacing the block that was
      // there.
      iterator.getChild(i) = back;

      // If there are further elements, we need to know what effects the
      // remaining code has, as if they move they'll move past it.
      if (i < lastBlock) {
        childEffects.emplace_back(getPassOptions(), *getModule(), back);
      }
    }

    if (outerBlock) {
      // We moved items outside, which means we must replace ourselves with the
      // block.
      outerBlock->list.push_back(curr);
      outerBlock->finalize(curr->type);
      replaceCurrent(outerBlock);
      refinalize = true;
    }
  }

  void visitIf(If* curr) {
    // We can move code out of the condition, but not any of the other children.
    optimize(curr, curr->condition);
  }

  void visitThrow(Throw* curr) {
    Block* outer = nullptr;
    for (Index i = 0; i < curr->operands.size(); i++) {
      if (EffectAnalyzer(getPassOptions(), *getModule(), curr->operands[i])
            .hasSideEffects()) {
        return;
      }
      outer = optimize(curr, curr->operands[i], outer);
    }
  }

  void visitFunction(Function* curr) {
    if (refinalize) {
      ReFinalize().walkFunctionInModule(curr, getModule());
    }
  }
};

Pass* createMergeBlocksPass() { return new MergeBlocks(); }

} // namespace wasm<|MERGE_RESOLUTION|>--- conflicted
+++ resolved
@@ -257,17 +257,6 @@
         // drop into the block, and remove br values. This allows more merging.
         if (auto* drop = list[i]->dynCast<Drop>()) {
           childBlock = drop->value->dynCast<Block>();
-<<<<<<< HEAD
-          if (childBlock) {
-            if (optimizeDroppedBlock(
-                  drop, childBlock, *module, passOptions, branchInfo)) {
-              child = list[i] = childBlock;
-              more = true;
-              changed = true;
-            } else {
-              childBlock = nullptr;
-            }
-=======
           if (childBlock &&
               optimizeDroppedBlock(
                 drop, childBlock, *module, passOptions, branchInfo)) {
@@ -276,7 +265,6 @@
             changed = true;
           } else {
             childBlock = nullptr;
->>>>>>> 1eb01260
           }
         } else if ((loop = list[i]->dynCast<Loop>())) {
           // We can merge a loop's "tail" - if the body is a block and has
