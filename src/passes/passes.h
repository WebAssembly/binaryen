--- conflicted
+++ resolved
@@ -111,12 +111,7 @@
 Pass* createTrapModeJS();
 Pass* createUnteePass();
 Pass* createVacuumPass();
-<<<<<<< HEAD
 Pass* createImportsToIndirectCallsPass();
-}
-=======
-
 } // namespace wasm
->>>>>>> 42f70a7c
 
 #endif