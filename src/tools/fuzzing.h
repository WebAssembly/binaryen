/*
 * Copyright 2017 WebAssembly Community Group participants
 *
 * Licensed under the Apache License, Version 2.0 (the "License");
 * you may not use this file except in compliance with the License.
 * You may obtain a copy of the License at
 *
 *     http://www.apache.org/licenses/LICENSE-2.0
 *
 * Unless required by applicable law or agreed to in writing, software
 * distributed under the License is distributed on an "AS IS" BASIS,
 * WITHOUT WARRANTIES OR CONDITIONS OF ANY KIND, either express or implied.
 * See the License for the specific language governing permissions and
 * limitations under the License.
 */

//
// Translate a binary stream of bytes into a valid wasm module, *somehow*.
// This is helpful for fuzzing.
//

/*
high chance for set at start of loop
  high chance of get of a set local in the scope of that scope
    high chance of a tee in that case => loop var
*/

#include <wasm-builder.h>
#include <ir/find_all.h>
#include <ir/literal-utils.h>
#include <ir/manipulation.h>
#include "ir/memory-utils.h"
#include <ir/utils.h>

namespace wasm {

// helper structs, since list initialization has a fixed order of
// evaluation, avoiding UB

struct ThreeArgs {
  Expression *a;
  Expression *b;
  Expression *c;
};

struct UnaryArgs {
  UnaryOp a;
  Expression *b;
};

struct BinaryArgs {
  BinaryOp a;
  Expression *b;
  Expression *c;
};

// main reader

class TranslateToFuzzReader {
public:
  TranslateToFuzzReader(Module& wasm, std::string& filename) : wasm(wasm), builder(wasm) {
    auto input(read_file<std::vector<char>>(filename, Flags::Binary, Flags::Release));
    readData(input);
  }

  TranslateToFuzzReader(Module& wasm, std::vector<char> input) : wasm(wasm), builder(wasm) {
    readData(input);
  }

  void pickPasses(OptimizationOptions& options) {
    while (options.passes.size() < 20 && !finishedInput && !oneIn(3)) {
      switch (upTo(32)) {
        case 0:
        case 1:
        case 2:
        case 3:
        case 4: {
          options.passes.push_back("O");
          options.passOptions.optimizeLevel = upTo(4);
          options.passOptions.shrinkLevel = upTo(4);
          break;
        }
        case 5: options.passes.push_back("coalesce-locals"); break;
        case 6: options.passes.push_back("code-pushing"); break;
        case 7: options.passes.push_back("code-folding"); break;
        case 8: options.passes.push_back("dce"); break;
        case 9: options.passes.push_back("duplicate-function-elimination"); break;
        case 10: options.passes.push_back("flatten"); break;
        case 11: options.passes.push_back("inlining"); break;
        case 12: options.passes.push_back("inlining-optimizing"); break;
        case 13: options.passes.push_back("local-cse"); break;
        case 14: options.passes.push_back("memory-packing"); break;
        case 15: options.passes.push_back("merge-blocks"); break;
        case 16: options.passes.push_back("optimize-instructions"); break;
        case 17: options.passes.push_back("pick-load-signs"); break;
        case 18: options.passes.push_back("precompute"); break;
        case 19: options.passes.push_back("precompute-propagate"); break;
        case 20: options.passes.push_back("remove-unused-brs"); break;
        case 21: options.passes.push_back("remove-unused-module-elements"); break;
        case 22: options.passes.push_back("remove-unused-names"); break;
        case 23: options.passes.push_back("reorder-functions"); break;
        case 24: options.passes.push_back("reorder-locals"); break;
        case 25: {
          options.passes.push_back("flatten");
          options.passes.push_back("rereloop");
          break;
        }
        case 26: options.passes.push_back("simplify-locals"); break;
        case 27: options.passes.push_back("simplify-locals-notee"); break;
        case 28: options.passes.push_back("simplify-locals-nostructure"); break;
        case 29: options.passes.push_back("simplify-locals-notee-nostructure"); break;
        case 30: options.passes.push_back("ssa"); break;
        case 31: options.passes.push_back("vacuum"); break;
        default: WASM_UNREACHABLE();
      }
    }
    if (oneIn(2)) {
      options.passOptions.optimizeLevel = upTo(4);
    }
    if (oneIn(2)) {
      options.passOptions.shrinkLevel = upTo(4);
    }
    std::cout << "opt level: " << options.passOptions.optimizeLevel << '\n';
    std::cout << "shrink level: " << options.passOptions.shrinkLevel << '\n';
  }

  void setFeatures(FeatureSet features_) {
    features = features_;
  }

  void setAllowNaNs(bool allowNaNs_) {
    allowNaNs = allowNaNs_;
  }

  void setAllowMemory(bool allowMemory_) {
    allowMemory = allowMemory_;
  }

  void build() {
    if (allowMemory) {
      setupMemory();
    }
    setupTable();
    setupGlobals();
    addImportLoggingSupport();
    // keep adding functions until we run out of input
    while (!finishedInput) {
      auto* func = addFunction();
      addInvocations(func);
    }
    if (HANG_LIMIT > 0) {
      addHangLimitSupport();
    }
    if (!allowNaNs) {
      addDeNanSupport();
    }
    finalizeTable();
  }

private:
  Module& wasm;
  Builder builder;
  std::vector<char> bytes; // the input bytes
  size_t pos; // the position in the input
  bool finishedInput; // whether we already cycled through all the input (if so, we should try to finish things off)

  // The maximum amount of params to each function.
  static const int MAX_PARAMS = 10;

  // The maximum amount of vars in each function.
  static const int MAX_VARS = 20;

  // some things require luck, try them a few times
  static const int TRIES = 10;

  // beyond a nesting limit, greatly decrease the chance to continue to nest
  static const int NESTING_LIMIT = 11;

  // the maximum size of a block
  static const int BLOCK_FACTOR = 5;

  // the memory that we use, a small portion so that we have a good chance of
  // looking at writes (we also look outside of this region with small probability)
  // this should be a power of 2
  static const int USABLE_MEMORY = 16;

  // the number of runtime iterations (function calls, loop backbranches) we
  // allow before we stop execution with a trap, to prevent hangs. 0 means
  // no hang protection.
  static const int HANG_LIMIT = 10;

  // Optionally remove NaNs, which are a source of nondeterminism (which makes
  // cross-VM comparisons harder)
  // TODO: de-NaN SIMD values
  bool allowNaNs = true;

  // Whether to emit memory operations like loads and stores.
  bool allowMemory = true;

  // Features allowed to be emitted
  FeatureSet features = FeatureSet::All;

  // Whether to emit atomic waits (which in single-threaded mode, may hang...)
  static const bool ATOMIC_WAITS = false;

  // After we finish the input, we start going through it again, but xoring
  // so it's not identical
  int xorFactor = 0;

  // The chance to emit a logging operation for a none expression. We
  // randomize this in each function.
  unsigned LOGGING_PERCENT = 0;

  void readData(std::vector<char> input) {
    bytes.swap(input);
    pos = 0;
    finishedInput = false;
    // ensure *some* input to be read
    if (bytes.size() == 0) {
      bytes.push_back(0);
    }
  }

  int8_t get() {
    if (pos == bytes.size()) {
      // we ran out of input, go to the start for more stuff
      finishedInput = true;
      pos = 0;
      xorFactor++;
    }
    return bytes[pos++] ^ xorFactor;
  }

  int16_t get16() {
    auto temp = uint16_t(get()) << 8;
    return temp | uint16_t(get());
  }

  int32_t get32() {
    auto temp = uint32_t(get16()) << 16;
    return temp | uint32_t(get16());
  }

  int64_t get64() {
    auto temp = uint64_t(get32()) << 32;
    return temp | uint64_t(get32());
  }

  float getFloat() {
    return Literal(get32()).reinterpretf32();
  }

  double getDouble() {
    return Literal(get64()).reinterpretf64();
  }

  void setupMemory() {
<<<<<<< HEAD
    wasm.memory.exists = true;
    // use one page
    wasm.memory.initial = wasm.memory.max = 1;
    if (features.hasBulkMemory()) {
      size_t memCovered = 0;
      // need at least one segment for memory.inits
      size_t numSegments = upTo(8) + 1;
      for (size_t i = 0; i < numSegments; i++) {
        Memory::Segment segment;
        segment.isPassive = bool(upTo(1));
        size_t segSize = upTo(USABLE_MEMORY * 2);
        segment.data.resize(segSize);
        for (size_t j = 0; j < segSize; j++) {
          segment.data[j] = upTo(512);
        }
        if (!segment.isPassive) {
          segment.offset = builder.makeConst(Literal(int32_t(memCovered)));
          memCovered += segSize;
        }
        wasm.memory.segments.push_back(segment);
      }
    } else {
      // init some data
      wasm.memory.segments.emplace_back(builder.makeConst(Literal(int32_t(0))));
      auto num = upTo(USABLE_MEMORY * 2);
      for (size_t i = 0; i < num; i++) {
        auto value = upTo(512);
        wasm.memory.segments[0].data.push_back(value >= 256 ? 0 : (value & 0xff));
      }
=======
    MemoryUtils::ensureExists(wasm.memory);
    // init some data
    wasm.memory.segments.emplace_back(builder.makeConst(Literal(int32_t(0))));
    auto num = upTo(USABLE_MEMORY * 2);
    for (size_t i = 0; i < num; i++) {
      auto value = upTo(512);
      wasm.memory.segments[0].data.push_back(value >= 256 ? 0 : (value & 0xff));
>>>>>>> 773759f7
    }
  }

  void setupTable() {
    wasm.table.exists = true;
    wasm.table.segments.emplace_back(builder.makeConst(Literal(int32_t(0))));
  }

  std::map<Type, std::vector<Name>> globalsByType;

  void setupGlobals() {
    size_t index = 0;
    for (auto type : { i32, i64, f32, f64 }) {
      auto num = upTo(3);
      for (size_t i = 0; i < num; i++) {
        auto* glob = builder.makeGlobal(
          std::string("global$") + std::to_string(index++),
          type,
          makeConst(type),
          Builder::Mutable
        );
        wasm.addGlobal(glob);
        globalsByType[type].push_back(glob->name);
      }
    }
  }

  void finalizeTable() {
    wasm.table.initial = wasm.table.segments[0].data.size();
    wasm.table.max = oneIn(2) ? Address(Table::kUnlimitedSize) : wasm.table.initial;
  }

  const Name HANG_LIMIT_GLOBAL = "hangLimit";

  void addHangLimitSupport() {
    auto* glob = builder.makeGlobal(
      HANG_LIMIT_GLOBAL,
      i32,
      builder.makeConst(Literal(int32_t(HANG_LIMIT))),
      Builder::Mutable
    );
    wasm.addGlobal(glob);

    auto* func = new Function;
    func->name = "hangLimitInitializer";
    func->result = none;
    func->body = builder.makeSetGlobal(glob->name,
      builder.makeConst(Literal(int32_t(HANG_LIMIT)))
    );
    wasm.addFunction(func);

    auto* export_ = new Export;
    export_->name = func->name;
    export_->value = func->name;
    export_->kind = ExternalKind::Function;
    wasm.addExport(export_);
  }

  void addImportLoggingSupport() {
    for (auto type : { i32, i64, f32, f64 }) {
      auto* func = new Function;
      Name name = std::string("log-") + printType(type);
      func->name = name;
      func->module = "fuzzing-support";
      func->base = name;
      func->params.push_back(type);
      func->result = none;
      func->type = ensureFunctionType(getSig(func), &wasm)->name;
      wasm.addFunction(func);
    }
  }

  Expression* makeHangLimitCheck() {
    return builder.makeSequence(
      builder.makeIf(
        builder.makeUnary(
          UnaryOp::EqZInt32,
          builder.makeGetGlobal(HANG_LIMIT_GLOBAL, i32)
        ),
        makeTrivial(unreachable)
      ),
      builder.makeSetGlobal(
        HANG_LIMIT_GLOBAL,
        builder.makeBinary(
          BinaryOp::SubInt32,
          builder.makeGetGlobal(HANG_LIMIT_GLOBAL, i32),
          builder.makeConst(Literal(int32_t(1)))
        )
      )
    );
  }

  void addDeNanSupport() {
    auto add = [&](Name name, Type type, Literal literal, BinaryOp op) {
      auto* func = new Function;
      func->name = name;
      func->params.push_back(type);
      func->result = type;
      func->body = builder.makeIf(
        builder.makeBinary(
          op,
          builder.makeGetLocal(0, type),
          builder.makeGetLocal(0, type)
        ),
        builder.makeGetLocal(0, type),
        builder.makeConst(literal)
      );
      wasm.addFunction(func);
    };
    add("deNan32", f32, Literal(float(0)), EqFloat32);
    add("deNan64", f64, Literal(double(0)), EqFloat64);
  }

  Expression* makeDeNanOp(Expression* expr) {
    if (allowNaNs) return expr;
    if (expr->type == f32) {
      return builder.makeCall("deNan32", { expr }, f32);
    } else if (expr->type == f64) {
      return builder.makeCall("deNan64", { expr }, f64);
    }
    return expr; // unreachable etc. is fine
  }

  // function generation state

  Function* func;
  std::vector<Expression*> breakableStack; // things we can break to
  Index labelIndex;

  // a list of things relevant to computing the odds of an infinite loop,
  // which we try to minimize the risk of
  std::vector<Expression*> hangStack;

  std::map<Type, std::vector<Index>> typeLocals; // type => list of locals with that type

  Function* addFunction() {
    LOGGING_PERCENT = upToSquared(100);
    Index num = wasm.functions.size();
    func = new Function;
    func->name = std::string("func_") + std::to_string(num);
    func->result = getReachableType();
    assert(typeLocals.empty());
    Index numParams = upToSquared(MAX_PARAMS);
    for (Index i = 0; i < numParams; i++) {
      auto type = getConcreteType();
      typeLocals[type].push_back(func->params.size());
      func->params.push_back(type);
    }
    Index numVars = upToSquared(MAX_VARS);
    for (Index i = 0; i < numVars; i++) {
      auto type = getConcreteType();
      typeLocals[type].push_back(func->params.size() + func->vars.size());
      func->vars.push_back(type);
    }
    labelIndex = 0;
    assert(breakableStack.empty());
    assert(hangStack.empty());
    // with small chance, make the body unreachable
    auto bodyType = func->result;
    if (oneIn(10)) {
      bodyType = unreachable;
    }
    // with reasonable chance make the body a block
    if (oneIn(2)) {
      func->body = makeBlock(bodyType);
    } else {
      func->body = make(bodyType);
    }
    // Recombinations create duplicate code patterns.
    recombine(func);
    // Mutations add random small changes, which can subtly break duplicate code
    // patterns.
    mutate(func);
    // TODO: liveness operations on gets, with some prob alter a get to one with
    //       more possible sets
    // Recombination, mutation, etc. can break validation; fix things up after.
    fixLabels(func);
    // Add hang limit checks after all other operations on the function body.
    if (HANG_LIMIT > 0) {
      addHangLimitChecks(func);
    }
    assert(breakableStack.empty());
    assert(hangStack.empty());
    wasm.addFunction(func);
    // export some, but not all (to allow inlining etc.). make sure to
    // export at least one, though, to keep each testcase interesting
    if (num == 0 || oneIn(2)) {
      func->type = ensureFunctionType(getSig(func), &wasm)->name;
      auto* export_ = new Export;
      export_->name = func->name;
      export_->value = func->name;
      export_->kind = ExternalKind::Function;
      wasm.addExport(export_);
    }
    // add some to the table
    while (oneIn(3)) {
      wasm.table.segments[0].data.push_back(func->name);
    }
    // cleanup
    typeLocals.clear();
    return func;
  }

  void addHangLimitChecks(Function* func) {
    // loop limit
    FindAll<Loop> loops(func->body);
    for (auto* loop : loops.list) {
      loop->body = builder.makeSequence(
        makeHangLimitCheck(),
        loop->body
      );
    }
    // recursion limit
    func->body = builder.makeSequence(
      makeHangLimitCheck(),
      func->body
    );
  }

  void recombine(Function* func) {
    // Don't always do this.
    if (oneIn(2)) return;
    // First, scan and group all expressions by type.
    struct Scanner : public PostWalker<Scanner, UnifiedExpressionVisitor<Scanner>> {
      // A map of all expressions, categorized by type.
      std::map<Type, std::vector<Expression*>> exprsByType;

      void visitExpression(Expression* curr) {
        exprsByType[curr->type].push_back(curr);
      }
    };
    Scanner scanner;
    scanner.walk(func->body);
    // Potentially trim the list of possible picks, so replacements are more likely
    // to collide.
    for (auto& pair : scanner.exprsByType) {
      if (oneIn(2)) continue;
      auto& list = pair.second;
      std::vector<Expression*> trimmed;
      size_t num = upToSquared(list.size());
      for (size_t i = 0; i < num; i++) {
        trimmed.push_back(vectorPick(list));
      }
      if (trimmed.empty()) {
        trimmed.push_back(vectorPick(list));
      }
      list.swap(trimmed);
    }
    // Replace them with copies, to avoid a copy into one altering another copy
    for (auto& pair : scanner.exprsByType) {
      for (auto*& item : pair.second) {
        item = ExpressionManipulator::copy(item, wasm);
      }
    }
    // Second, with some probability replace an item with another item having
    // the same type. (This is not always valid due to nesting of labels, but
    // we'll fix that up later.)
    struct Modder : public PostWalker<Modder, UnifiedExpressionVisitor<Modder>> {
      Module& wasm;
      Scanner& scanner;
      TranslateToFuzzReader& parent;

      Modder(Module& wasm, Scanner& scanner, TranslateToFuzzReader& parent) : wasm(wasm), scanner(scanner), parent(parent) {}

      void visitExpression(Expression* curr) {
        if (parent.oneIn(10)) {
          // Replace it!
          auto& candidates = scanner.exprsByType[curr->type];
          assert(!candidates.empty()); // this expression itself must be there
          replaceCurrent(ExpressionManipulator::copy(parent.vectorPick(candidates), wasm));
        }
      }
    };
    Modder modder(wasm, scanner, *this);
    modder.walk(func->body);
  }

  void mutate(Function* func) {
    // Don't always do this.
    if (oneIn(2)) return;
    struct Modder : public PostWalker<Modder, UnifiedExpressionVisitor<Modder>> {
      Module& wasm;
      TranslateToFuzzReader& parent;

      Modder(Module& wasm, TranslateToFuzzReader& parent) : wasm(wasm), parent(parent) {}

      void visitExpression(Expression* curr) {
        if (parent.oneIn(10)) {
          // Replace it!
          // (This is not always valid due to nesting of labels, but
          // we'll fix that up later.)
          replaceCurrent(parent.make(curr->type));
        }
      }
    };
    Modder modder(wasm, *this);
    modder.walk(func->body);
  }

  // Fix up changes that may have broken validation - types are correct in our
  // modding, but not necessarily labels.
  void fixLabels(Function* func) {
    struct Fixer : public ControlFlowWalker<Fixer> {
      Module& wasm;
      TranslateToFuzzReader& parent;

      Fixer(Module& wasm, TranslateToFuzzReader& parent) : wasm(wasm), parent(parent) {}

      // Track seen names to find duplication, which is invalid.
      std::set<Name> seen;

      void visitBlock(Block* curr) {
        if (curr->name.is()) {
          if (seen.count(curr->name)) {
            replace();
          } else {
            seen.insert(curr->name);
          }
        }
      }

      void visitLoop(Loop* curr) {
        if (curr->name.is()) {
          if (seen.count(curr->name)) {
            replace();
          } else {
            seen.insert(curr->name);
          }
        }
      }

      void visitSwitch(Switch* curr) {
        for (auto name : curr->targets) {
          if (replaceIfInvalid(name)) return;
        }
        replaceIfInvalid(curr->default_);
      }

      void visitBreak(Break* curr) {
        replaceIfInvalid(curr->name);
      }

      bool replaceIfInvalid(Name target) {
        if (!hasBreakTarget(target)) {
          // There is no valid parent, replace with something trivially safe.
          replace();
          return true;
        }
        return false;
      }

      void replace() {
        replaceCurrent(parent.makeTrivial(getCurrent()->type));
      }

      bool hasBreakTarget(Name name) {
        if (controlFlowStack.empty()) return false;
        Index i = controlFlowStack.size() - 1;
        while (1) {
          auto* curr = controlFlowStack[i];
          if (Block* block = curr->template dynCast<Block>()) {
            if (name == block->name) return true;
          } else if (Loop* loop = curr->template dynCast<Loop>()) {
            if (name == loop->name) return true;
          } else {
            // an if, ignorable
            assert(curr->template is<If>());
          }
          if (i == 0) return false;
          i--;
        }
      }
    };
    Fixer fixer(wasm, *this);
    fixer.walk(func->body);
    ReFinalize().walkFunctionInModule(func, &wasm);
  }

  // the fuzzer external interface sends in zeros (simpler to compare
  // across invocations from JS or wasm-opt etc.). Add invocations in
  // the wasm, so they run everywhere
  void addInvocations(Function* func) {
    std::vector<Expression*> invocations;
    while (oneIn(2) && !finishedInput) {
      std::vector<Expression*> args;
      for (auto type : func->params) {
        args.push_back(makeConst(type));
      }
      Expression* invoke = builder.makeCall(func->name, args, func->result);
      if (isConcreteType(func->result)) {
        invoke = builder.makeDrop(invoke);
      }
      invocations.push_back(invoke);
    }
    if (invocations.empty()) return;
    auto* invoker = new Function;
    invoker->name = func->name.str + std::string("_invoker");
    invoker->result = none;
    invoker->body = builder.makeBlock(invocations);
    wasm.addFunction(invoker);
    invoker->type = ensureFunctionType(getSig(invoker), &wasm)->name;
    auto* export_ = new Export;
    export_->name = invoker->name;
    export_->value = invoker->name;
    export_->kind = ExternalKind::Function;
    wasm.addExport(export_);
  }

  Name makeLabel() {
    return std::string("label$") + std::to_string(labelIndex++);
  }

  // always call the toplevel make(type) command, not the internal specific ones

  int nesting = 0;

  Expression* make(Type type) {
    // when we should stop, emit something small (but not necessarily trivial)
    if (finishedInput ||
        nesting >= 5 * NESTING_LIMIT || // hard limit
        (nesting >= NESTING_LIMIT && !oneIn(3))) {
      if (isConcreteType(type)) {
        if (oneIn(2)) {
          return makeConst(type);
        } else {
          return makeGetLocal(type);
        }
      } else if (type == none) {
        if (oneIn(2)) {
          return makeNop(type);
        } else {
          return makeSetLocal(type);
        }
      }
      assert(type == unreachable);
      return makeTrivial(type);
    }
    nesting++;
    Expression* ret = nullptr;
    switch (type) {
      case i32:
      case i64:
      case f32:
      case f64:
      case v128: ret = _makeConcrete(type); break;
      case none: ret = _makenone(); break;
      case unreachable: ret = _makeunreachable(); break;
    }
    assert(ret->type == type); // we should create the right type of thing
    nesting--;
    return ret;
  }

  Expression* _makeConcrete(Type type) {
    auto choice = upTo(100);
    if (choice < 10) return makeConst(type);
    if (choice < 30) return makeSetLocal(type);
    if (choice < 50) return makeGetLocal(type);
    if (choice < 60) return makeBlock(type);
    if (choice < 70) return makeIf(type);
    if (choice < 80) return makeLoop(type);
    if (choice < 90) return makeBreak(type);
    using Self = TranslateToFuzzReader;
    auto options = FeatureOptions<Expression* (Self::*)(Type)>()
                   .add(FeatureSet::MVP,
                        &Self::makeBlock,
                        &Self::makeIf,
                        &Self::makeLoop,
                        &Self::makeBreak,
                        &Self::makeCall,
                        &Self::makeCallIndirect,
                        &Self::makeGetLocal,
                        &Self::makeSetLocal,
                        &Self::makeLoad,
                        &Self::makeConst,
                        &Self::makeUnary,
                        &Self::makeBinary,
                        &Self::makeSelect,
                        &Self::makeGetGlobal)
                   .add(FeatureSet::SIMD, &Self::makeSIMD);
    if (type == none) {
      options.add(FeatureSet::BulkMemory, &Self::makeBulkMemory);
    }
    if (type == i32 || type == i64) {
      options.add(FeatureSet::Atomics, &Self::makeAtomic);
    }
    return (this->*pick(options))(type);
  }

  Expression* _makenone() {
    auto choice = upTo(100);
    if (choice < LOGGING_PERCENT) return makeLogging();
    choice = upTo(100);
    if (choice < 50) return makeSetLocal(none);
    if (choice < 60) return makeBlock(none);
    if (choice < 70) return makeIf(none);
    if (choice < 80) return makeLoop(none);
    if (choice < 90) return makeBreak(none);
    switch (upTo(11)) {
      case 0: return makeBlock(none);
      case 1: return makeIf(none);
      case 2: return makeLoop(none);
      case 3: return makeBreak(none);
      case 4: return makeCall(none);
      case 5: return makeCallIndirect(none);
      case 6: return makeSetLocal(none);
      case 7: return makeStore(none);
      case 8: return makeDrop(none);
      case 9: return makeNop(none);
      case 10: return makeSetGlobal(none);
    }
    WASM_UNREACHABLE();
  }

  Expression* _makeunreachable() {
    switch (upTo(15)) {
      case 0: return makeBlock(unreachable);
      case 1: return makeIf(unreachable);
      case 2: return makeLoop(unreachable);
      case 3: return makeBreak(unreachable);
      case 4: return makeCall(unreachable);
      case 5: return makeCallIndirect(unreachable);
      case 6: return makeSetLocal(unreachable);
      case 7: return makeStore(unreachable);
      case 8: return makeUnary(unreachable);
      case 9: return makeBinary(unreachable);
      case 10: return makeSelect(unreachable);
      case 11: return makeSwitch(unreachable);
      case 12: return makeDrop(unreachable);
      case 13: return makeReturn(unreachable);
      case 14: return makeUnreachable(unreachable);
    }
    WASM_UNREACHABLE();
  }

  // make something with no chance of infinite recursion
  Expression* makeTrivial(Type type) {
    if (isConcreteType(type)) {
      if (oneIn(2)) {
        return makeGetLocal(type);
      } else {
        return makeConst(type);
      }
    } else if (type == none) {
      return makeNop(type);
    }
    assert(type == unreachable);
    Expression* ret = nullptr;
    if (isConcreteType(func->result)) {
      ret = makeTrivial(func->result);
    }
    return builder.makeReturn(ret);
  }

  // specific expression creators

  Expression* makeBlock(Type type) {
    auto* ret = builder.makeBlock();
    ret->type = type; // so we have it during child creation
    ret->name = makeLabel();
    breakableStack.push_back(ret);
    Index num = upToSquared(BLOCK_FACTOR - 1); // we add another later
    if (nesting >= NESTING_LIMIT / 2) {
      // smaller blocks past the limit
      num /= 2;
      if (nesting >= NESTING_LIMIT && oneIn(2)) {
        // smaller blocks past the limit
        num /= 2;
      }
    }
    // not likely to have a block of size 1
    if (num == 0 && !oneIn(10)) {
      num++;
    }
    while (num > 0 && !finishedInput) {
      ret->list.push_back(make(none));
      num--;
    }
    // give a chance to make the final element an unreachable break, instead
    // of concrete - a common pattern (branch to the top of a loop etc.)
    if (!finishedInput && isConcreteType(type) && oneIn(2)) {
      ret->list.push_back(makeBreak(unreachable));
    } else {
      ret->list.push_back(make(type));
    }
    breakableStack.pop_back();
    if (isConcreteType(type)) {
      ret->finalize(type);
    } else {
      ret->finalize();
    }
    if (ret->type != type) {
      // e.g. we might want an unreachable block, but a child breaks to it
      assert(type == unreachable && ret->type == none);
      return builder.makeSequence(ret, make(unreachable));
    }
    return ret;
  }

  Expression* makeLoop(Type type) {
    auto* ret = wasm.allocator.alloc<Loop>();
    ret->type = type; // so we have it during child creation
    ret->name = makeLabel();
    breakableStack.push_back(ret);
    hangStack.push_back(ret);
    // either create random content, or do something more targeted
    if (oneIn(2)) {
      ret->body = makeMaybeBlock(type);
    } else {
      // ensure a branch back. also optionally create some loop vars
      std::vector<Expression*> list;
      list.push_back(makeMaybeBlock(none)); // primary contents
      list.push_back(builder.makeBreak(ret->name, nullptr, makeCondition())); // possible branch back
      list.push_back(make(type)); // final element, so we have the right type
      ret->body = builder.makeBlock(list);
    }
    breakableStack.pop_back();
    hangStack.pop_back();
    ret->finalize();
    return ret;
  }

  Expression* makeCondition() {
    // we want a 50-50 chance for the condition to be taken, for interesting
    // execution paths. by itself, there is bias (e.g. most consts are "yes")
    // so even that out with noise
    auto* ret = make(i32);
    if (oneIn(2)) {
      ret = builder.makeUnary(UnaryOp::EqZInt32, ret);
    }
    return ret;
  }

  // make something, with a good chance of it being a block
  Expression* makeMaybeBlock(Type type) {
    // if past the limit, prefer not to emit blocks
    if (nesting >= NESTING_LIMIT || oneIn(3)) {
      return make(type);
    } else {
      return makeBlock(type);
    }
  }

  Expression* buildIf(const struct ThreeArgs& args) {
    return builder.makeIf(args.a, args.b, args.c);
  }

  Expression* makeIf(Type type) {
    auto* condition = makeCondition();
    hangStack.push_back(nullptr);
    auto* ret = buildIf({ condition, makeMaybeBlock(type), makeMaybeBlock(type) });
    hangStack.pop_back();
    return ret;
  }

  Expression* makeBreak(Type type) {
    if (breakableStack.empty()) return makeTrivial(type);
    Expression* condition = nullptr;
    if (type != unreachable) {
      hangStack.push_back(nullptr);
      condition = makeCondition();
    }
    // we need to find a proper target to break to; try a few times
    int tries = TRIES;
    while (tries-- > 0) {
      auto* target = vectorPick(breakableStack);
      auto name = getTargetName(target);
      auto valueType = getTargetType(target);
      if (isConcreteType(type)) {
        // we are flowing out a value
        if (valueType != type) {
          // we need to break to a proper place
          continue;
        }
        auto* ret = builder.makeBreak(name, make(type), condition);
        hangStack.pop_back();
        return ret;
      } else if (type == none) {
        if (valueType != none) {
          // we need to break to a proper place
          continue;
        }
        auto* ret = builder.makeBreak(name, nullptr, condition);
        hangStack.pop_back();
        return ret;
      } else {
        assert(type == unreachable);
        if (valueType != none) {
          // we need to break to a proper place
          continue;
        }
        // we are about to make an *un*conditional break. if it is
        // to a loop, we prefer there to be a condition along the
        // way, to reduce the chance of infinite looping
        size_t conditions = 0;
        int i = hangStack.size();
        while (--i >= 0) {
          auto* item = hangStack[i];
          if (item == nullptr) {
            conditions++;
          } else if (auto* loop = item->cast<Loop>()) {
            if (loop->name == name) {
              // we found the target, no more conditions matter
              break;
            }
          }
        }
        switch (conditions) {
          case 0: {
            if (!oneIn(4)) continue;
            break;
          }
          case 1: {
            if (!oneIn(2)) continue;
            break;
          }
          default: {
            if (oneIn(conditions + 1)) continue;
          }
        }
        return builder.makeBreak(name);
      }
    }
    // we failed to find something
    if (type != unreachable) {
      hangStack.pop_back();
    }
    return makeTrivial(type);
  }

  Expression* makeCall(Type type) {
    // seems ok, go on
    int tries = TRIES;
    while (tries-- > 0) {
      Function* target = func;
      if (!wasm.functions.empty() && !oneIn(wasm.functions.size())) {
        target = vectorPick(wasm.functions).get();
      }
      if (target->result != type) continue;
      // we found one!
      std::vector<Expression*> args;
      for (auto argType : target->params) {
        args.push_back(make(argType));
      }
      return builder.makeCall(target->name, args, type);
    }
    // we failed to find something
    return make(type);
  }

  Expression* makeCallIndirect(Type type) {
    auto& data = wasm.table.segments[0].data;
    if (data.empty()) return make(type);
    // look for a call target with the right type
    Index start = upTo(data.size());
    Index i = start;
    Function* func;
    while (1) {
      // TODO: handle unreachable
      func = wasm.getFunction(data[i]);
      if (func->result == type) {
        break;
      }
      i++;
      if (i == data.size()) i = 0;
      if (i == start) return make(type);
    }
    // with high probability, make sure the type is valid  otherwise, most are
    // going to trap
    Expression* target;
    if (!oneIn(10)) {
      target = builder.makeConst(Literal(int32_t(i)));
    } else {
      target = make(i32);
    }
    std::vector<Expression*> args;
    for (auto type : func->params) {
      args.push_back(make(type));
    }
    func->type = ensureFunctionType(getSig(func), &wasm)->name;
    return builder.makeCallIndirect(
      func->type,
      target,
      args,
      func->result
    );
  }

  Expression* makeGetLocal(Type type) {
    auto& locals = typeLocals[type];
    if (locals.empty()) return makeConst(type);
    return builder.makeGetLocal(vectorPick(locals), type);
  }

  Expression* makeSetLocal(Type type) {
    bool tee = type != none;
    Type valueType;
    if (tee) {
      valueType = type;
    } else {
      valueType = getConcreteType();
    }
    auto& locals = typeLocals[valueType];
    if (locals.empty()) return makeTrivial(type);
    auto* value = make(valueType);
    if (tee) {
      return builder.makeTeeLocal(vectorPick(locals), value);
    } else {
      return builder.makeSetLocal(vectorPick(locals), value);
    }
  }

  Expression* makeGetGlobal(Type type) {
    auto& globals = globalsByType[type];
    if (globals.empty()) return makeConst(type);
    return builder.makeGetGlobal(vectorPick(globals), type);
  }

  Expression* makeSetGlobal(Type type) {
    assert(type == none);
    type = getConcreteType();
    auto& globals = globalsByType[type];
    if (globals.empty()) return makeTrivial(none);
    auto* value = make(type);
    return builder.makeSetGlobal(vectorPick(globals), value);
  }

  Expression* makePointer() {
    auto* ret = make(i32);
    // with high probability, mask the pointer so it's in a reasonable
    // range. otherwise, most pointers are going to be out of range and
    // most memory ops will just trap
    if (!oneIn(10)) {
      ret = builder.makeBinary(AndInt32,
        ret,
        builder.makeConst(Literal(int32_t(USABLE_MEMORY - 1)))
      );
    }
    return ret;
  }

  Expression* makeNonAtomicLoad(Type type) {
    auto offset = logify(get());
    auto ptr = makePointer();
    switch (type) {
      case i32: {
        bool signed_ = get() & 1;
        switch (upTo(3)) {
          case 0: return builder.makeLoad(1, signed_, offset, 1, ptr, type);
          case 1: return builder.makeLoad(2, signed_, offset, pick(1, 2), ptr, type);
          case 2: return builder.makeLoad(4, signed_, offset, pick(1, 2, 4), ptr, type);
        }
        WASM_UNREACHABLE();
      }
      case i64: {
        bool signed_ = get() & 1;
        switch (upTo(4)) {
          case 0: return builder.makeLoad(1, signed_, offset, 1, ptr, type);
          case 1: return builder.makeLoad(2, signed_, offset, pick(1, 2), ptr, type);
          case 2: return builder.makeLoad(4, signed_, offset, pick(1, 2, 4), ptr, type);
          case 3: return builder.makeLoad(8, signed_, offset, pick(1, 2, 4, 8), ptr, type);
        }
        WASM_UNREACHABLE();
      }
      case f32: {
        return builder.makeLoad(4, false, offset, pick(1, 2, 4), ptr, type);
      }
      case f64: {
        return builder.makeLoad(8, false, offset, pick(1, 2, 4, 8), ptr, type);
      }
      case v128: {
        if (!features.hasSIMD()) {
          return makeTrivial(type);
        }
        return builder.makeLoad(16, false, offset, pick(1, 2, 4, 8, 16), ptr, type);
      }
      case none:
      case unreachable: WASM_UNREACHABLE();
    }
    WASM_UNREACHABLE();
  }

  Expression* makeLoad(Type type) {
    if (!allowMemory) return makeTrivial(type);
    auto* ret = makeNonAtomicLoad(type);
    if (type != i32 && type != i64) return ret;
    if (!features.hasAtomics() || oneIn(2)) return ret;
    // make it atomic
    auto* load = ret->cast<Load>();
    wasm.memory.shared = true;
    load->isAtomic = true;
    load->signed_ = false;
    load->align = load->bytes;
    return load;
  }

  Expression* makeNonAtomicStore(Type type) {
    if (type == unreachable) {
      // make a normal store, then make it unreachable
      auto* ret = makeNonAtomicStore(getConcreteType());
      auto* store = ret->dynCast<Store>();
      if (!store) return ret;
      switch (upTo(3)) {
        case 0: store->ptr = make(unreachable); break;
        case 1: store->value = make(unreachable); break;
        case 2: store->ptr = make(unreachable); store->value = make(unreachable); break;
      }
      store->finalize();
      return store;
    }
    // the type is none or unreachable. we also need to pick the value
    // type.
    if (type == none) {
      type = getConcreteType();
    }
    auto offset = logify(get());
    auto ptr = makePointer();
    auto value = make(type);
    switch (type) {
      case i32: {
        switch (upTo(3)) {
          case 0: return builder.makeStore(1, offset, 1, ptr, value, type);
          case 1: return builder.makeStore(2, offset, pick(1, 2), ptr, value, type);
          case 2: return builder.makeStore(4, offset, pick(1, 2, 4), ptr, value, type);
        }
        WASM_UNREACHABLE();
      }
      case i64: {
        switch (upTo(4)) {
          case 0: return builder.makeStore(1, offset, 1, ptr, value, type);
          case 1: return builder.makeStore(2, offset, pick(1, 2), ptr, value, type);
          case 2: return builder.makeStore(4, offset, pick(1, 2, 4), ptr, value, type);
          case 3: return builder.makeStore(8, offset, pick(1, 2, 4, 8), ptr, value, type);
        }
        WASM_UNREACHABLE();
      }
      case f32: {
        return builder.makeStore(4, offset, pick(1, 2, 4), ptr, value, type);
      }
      case f64: {
        return builder.makeStore(8, offset, pick(1, 2, 4, 8), ptr, value, type);
      }
      case v128: {
        if (!features.hasSIMD()) {
          return makeTrivial(type);
        }
        return builder.makeStore(16, offset, pick(1, 2, 4, 8, 16), ptr, value, type);
      }
      case none:
      case unreachable: WASM_UNREACHABLE();
    }
    WASM_UNREACHABLE();
  }

  Expression* makeStore(Type type) {
    if (!allowMemory) return makeTrivial(type);
    auto* ret = makeNonAtomicStore(type);
    auto* store = ret->dynCast<Store>();
    if (!store) return ret;
    if (store->value->type != i32 && store->value->type != i64) return store;
    if (!features.hasAtomics() || oneIn(2)) return store;
    // make it atomic
    wasm.memory.shared = true;
    store->isAtomic = true;
    store->align = store->bytes;
    return store;
  }

  Literal makeArbitraryLiteral(Type type) {
    if (type == v128) {
      // generate each lane individually for random lane interpretation
      switch (upTo(6)) {
        case 0: return Literal(
          std::array<Literal, 16>{{
            makeLiteral(i32), makeLiteral(i32), makeLiteral(i32), makeLiteral(i32),
            makeLiteral(i32), makeLiteral(i32), makeLiteral(i32), makeLiteral(i32),
            makeLiteral(i32), makeLiteral(i32), makeLiteral(i32), makeLiteral(i32),
            makeLiteral(i32), makeLiteral(i32), makeLiteral(i32), makeLiteral(i32)
          }}
        );
        case 1: return Literal(
          std::array<Literal, 8>{{
            makeLiteral(i32), makeLiteral(i32), makeLiteral(i32), makeLiteral(i32),
            makeLiteral(i32), makeLiteral(i32), makeLiteral(i32), makeLiteral(i32)
          }}
        );
        case 2: return Literal(std::array<Literal, 4>{{makeLiteral(i32), makeLiteral(i32), makeLiteral(i32), makeLiteral(i32)}});
        case 3: return Literal(std::array<Literal, 2>{{makeLiteral(i64), makeLiteral(i64)}});
        case 4: return Literal(std::array<Literal, 4>{{makeLiteral(f32), makeLiteral(f32), makeLiteral(f32), makeLiteral(f32)}});
        case 5: return Literal(std::array<Literal, 2>{{makeLiteral(f64), makeLiteral(f64)}});
        default: WASM_UNREACHABLE();
      }
    }

    switch (upTo(4)) {
      case 0: {
        // totally random, entire range
        switch (type) {
          case i32: return Literal(get32());
          case i64: return Literal(get64());
          case f32: return Literal(getFloat());
          case f64: return Literal(getDouble());
          case v128:
          case none:
          case unreachable: WASM_UNREACHABLE();
        }
        break;
      }
      case 1: {
        // small range
        int64_t small;
        switch (upTo(6)) {
          case 0: small = int8_t(get()); break;
          case 1: small = uint8_t(get()); break;
          case 2: small = int16_t(get16()); break;
          case 3: small = uint16_t(get16()); break;
          case 4: small = int32_t(get32()); break;
          case 5: small = uint32_t(get32()); break;
          default: WASM_UNREACHABLE();
        }
        switch (type) {
          case i32: return Literal(int32_t(small));
          case i64: return Literal(int64_t(small));
          case f32: return Literal(float(small));
          case f64: return Literal(double(small));
          case v128:
          case none:
          case unreachable: WASM_UNREACHABLE();
        }
        break;
      }
      case 2: {
        // special values
        Literal value;
        switch (type) {
          case i32: value = Literal(pick<int32_t>(0,
                                                  std::numeric_limits<int8_t>::min(),  std::numeric_limits<int8_t>::max(),
                                                  std::numeric_limits<int16_t>::min(), std::numeric_limits<int16_t>::max(),
                                                  std::numeric_limits<int32_t>::min(), std::numeric_limits<int32_t>::max(),
                                                  std::numeric_limits<uint8_t>::max(),
                                                  std::numeric_limits<uint16_t>::max(),
                                                  std::numeric_limits<uint32_t>::max())); break;
          case i64: value = Literal(pick<int64_t>(0,
                                                  std::numeric_limits<int8_t>::min(),  std::numeric_limits<int8_t>::max(),
                                                  std::numeric_limits<int16_t>::min(), std::numeric_limits<int16_t>::max(),
                                                  std::numeric_limits<int32_t>::min(), std::numeric_limits<int32_t>::max(),
                                                  std::numeric_limits<int64_t>::min(), std::numeric_limits<int64_t>::max(),
                                                  std::numeric_limits<uint8_t>::max(),
                                                  std::numeric_limits<uint16_t>::max(),
                                                  std::numeric_limits<uint32_t>::max(),
                                                  std::numeric_limits<uint64_t>::max())); break;
          case f32: value = Literal(pick<float>(0,
                                                std::numeric_limits<float>::min(),  std::numeric_limits<float>::max(),
                                                std::numeric_limits<int32_t>::min(), std::numeric_limits<int32_t>::max(),
                                                std::numeric_limits<int64_t>::min(), std::numeric_limits<int64_t>::max(),
                                                std::numeric_limits<uint32_t>::max(),
                                                std::numeric_limits<uint64_t>::max())); break;
          case f64: value = Literal(pick<double>(0,
                                                 std::numeric_limits<float>::min(),  std::numeric_limits<float>::max(),
                                                 std::numeric_limits<double>::min(),  std::numeric_limits<double>::max(),
                                                 std::numeric_limits<int32_t>::min(), std::numeric_limits<int32_t>::max(),
                                                 std::numeric_limits<int64_t>::min(), std::numeric_limits<int64_t>::max(),
                                                 std::numeric_limits<uint32_t>::max(),
                                                 std::numeric_limits<uint64_t>::max())); break;
          case v128:
          case none:
          case unreachable: WASM_UNREACHABLE();
        }
        // tweak around special values
        if (oneIn(3)) { // +- 1
          value = value.add(Literal::makeFromInt32(upTo(3) - 1, type));
        }
        if (oneIn(2)) { // flip sign
          value = value.mul(Literal::makeFromInt32(-1, type));
        }
        return value;
      }
      case 3: {
        // powers of 2
        Literal value;
        switch (type) {
          case i32: value = Literal(int32_t(1) << upTo(32)); break;
          case i64: value = Literal(int64_t(1) << upTo(64)); break;
          case f32: value = Literal(float(int64_t(1) << upTo(64))); break;
          case f64: value = Literal(double(int64_t(1) << upTo(64))); break;
          case v128:
          case none:
          case unreachable: WASM_UNREACHABLE();
        }
        // maybe negative
        if (oneIn(2)) {
          value = value.mul(Literal::makeFromInt32(-1, type));
        }
        return value;
      }
    }
    WASM_UNREACHABLE();
  }

  Literal makeLiteral(Type type) {
    auto ret = makeArbitraryLiteral(type);
    if (!allowNaNs && ret.isNaN()) {
      ret = Literal::makeFromInt32(0, type);
    }
    return ret;
  }

  Expression* makeConst(Type type) {
    auto* ret = wasm.allocator.alloc<Const>();
    ret->value = makeLiteral(type);
    ret->type = type;
    return ret;
  }

  Expression* buildUnary(const UnaryArgs& args) {
    return builder.makeUnary(args.a, args.b);
  }

  Expression* makeUnary(Type type) {
    if (type == unreachable) {
      if (auto* unary = makeUnary(getConcreteType())->dynCast<Unary>()) {
        return makeDeNanOp(builder.makeUnary(unary->op, make(unreachable)));
      }
      // give up
      return makeTrivial(type);
    }
    switch (type) {
      case i32: {
        switch (getConcreteType()) {
          case i32: {
            auto op = pick(
              FeatureOptions<UnaryOp>()
              .add(FeatureSet::MVP, EqZInt32, ClzInt32, CtzInt32, PopcntInt32)
              .add(FeatureSet::Atomics, ExtendS8Int32, ExtendS16Int32)
            );
            return buildUnary({ op, make(i32) });
          }
          case i64: return buildUnary({ pick(EqZInt64, WrapInt64), make(i64) });
          case f32: {
            auto op = pick(
              FeatureOptions<UnaryOp>()
              .add(FeatureSet::MVP, TruncSFloat32ToInt32, TruncUFloat32ToInt32, ReinterpretFloat32)
              .add(FeatureSet::TruncSat, TruncSatSFloat32ToInt32, TruncSatUFloat32ToInt32)
            );
            return buildUnary({ op, make(f32) });
          }
          case f64: {
            auto op = pick(
              FeatureOptions<UnaryOp>()
              .add(FeatureSet::MVP, TruncSFloat64ToInt32, TruncUFloat64ToInt32)
              .add(FeatureSet::TruncSat, TruncSatSFloat64ToInt32, TruncSatUFloat64ToInt32)
            );
            return buildUnary({ op, make(f64) });
          }
          case v128: {
            assert(features.hasSIMD());
            return buildUnary({ pick(AnyTrueVecI8x16, AllTrueVecI8x16, AnyTrueVecI16x8, AllTrueVecI16x8,
                                    AnyTrueVecI32x4, AllTrueVecI32x4, AnyTrueVecI64x2, AllTrueVecI64x2),
                               make(v128) });
          }
          case none:
          case unreachable: WASM_UNREACHABLE();
        }
        WASM_UNREACHABLE();
      }
      case i64: {
        switch (upTo(4)) {
          case 0: {
            auto op = pick(
              FeatureOptions<UnaryOp>()
              .add(FeatureSet::MVP, ClzInt64, CtzInt64, PopcntInt64)
              .add(FeatureSet::Atomics, ExtendS8Int64, ExtendS16Int64, ExtendS32Int64)
            );
            return buildUnary({ op, make(i64) });
          }
          case 1: return buildUnary({ pick(ExtendSInt32, ExtendUInt32), make(i32) });
          case 2: {
            auto op = pick(
              FeatureOptions<UnaryOp>()
              .add(FeatureSet::MVP, TruncSFloat32ToInt64, TruncUFloat32ToInt64)
              .add(FeatureSet::TruncSat, TruncSatSFloat32ToInt64, TruncSatUFloat32ToInt64)
            );
            return buildUnary({ op, make(f32) });
          }
          case 3: {
            auto op = pick(
              FeatureOptions<UnaryOp>()
              .add(FeatureSet::MVP, TruncSFloat64ToInt64, TruncUFloat64ToInt64, ReinterpretFloat64)
              .add(FeatureSet::TruncSat, TruncSatSFloat64ToInt64, TruncSatUFloat64ToInt64)
            );
            return buildUnary({ op, make(f64) });
          }
        }
        WASM_UNREACHABLE();
      }
      case f32: {
        switch (upTo(4)) {
          case 0: return makeDeNanOp(buildUnary({ pick(NegFloat32, AbsFloat32, CeilFloat32, FloorFloat32, TruncFloat32, NearestFloat32, SqrtFloat32), make(f32) }));
          case 1: return makeDeNanOp(buildUnary({ pick(ConvertUInt32ToFloat32, ConvertSInt32ToFloat32, ReinterpretInt32), make(i32) }));
          case 2: return makeDeNanOp(buildUnary({ pick(ConvertUInt64ToFloat32, ConvertSInt64ToFloat32), make(i64) }));
          case 3: return makeDeNanOp(buildUnary({ DemoteFloat64, make(f64) }));
        }
        WASM_UNREACHABLE();
      }
      case f64: {
        switch (upTo(4)) {
          case 0: return makeDeNanOp(buildUnary({ pick(NegFloat64, AbsFloat64, CeilFloat64, FloorFloat64, TruncFloat64, NearestFloat64, SqrtFloat64), make(f64) }));
          case 1: return makeDeNanOp(buildUnary({ pick(ConvertUInt32ToFloat64, ConvertSInt32ToFloat64), make(i32) }));
          case 2: return makeDeNanOp(buildUnary({ pick(ConvertUInt64ToFloat64, ConvertSInt64ToFloat64, ReinterpretInt64), make(i64) }));
          case 3: return makeDeNanOp(buildUnary({ PromoteFloat32, make(f32) }));
        }
        WASM_UNREACHABLE();
      }
      case v128: {
        assert(features.hasSIMD());
        switch (upTo(5)) {
          case 0: return buildUnary({ pick(SplatVecI8x16, SplatVecI16x8, SplatVecI32x4), make(i32) });
          case 1: return buildUnary({ SplatVecI64x2, make(i64) });
          case 2: return buildUnary({ SplatVecF32x4, make(f32) });
          case 3: return buildUnary({ SplatVecF64x2, make(f64) });
          case 4: return buildUnary({
              pick(NotVec128, NegVecI8x16, NegVecI16x8, NegVecI32x4, NegVecI64x2,
                   AbsVecF32x4, NegVecF32x4, SqrtVecF32x4, AbsVecF64x2, NegVecF64x2, SqrtVecF64x2,
                   TruncSatSVecF32x4ToVecI32x4, TruncSatUVecF32x4ToVecI32x4, TruncSatSVecF64x2ToVecI64x2, TruncSatUVecF64x2ToVecI64x2,
                   ConvertSVecI32x4ToVecF32x4, ConvertUVecI32x4ToVecF32x4, ConvertSVecI64x2ToVecF64x2, ConvertUVecI64x2ToVecF64x2),
              make(v128) });
        }
        WASM_UNREACHABLE();
      }
      case none:
      case unreachable: WASM_UNREACHABLE();
    }
    WASM_UNREACHABLE();
  }

  Expression* buildBinary(const BinaryArgs& args) {
    return builder.makeBinary(args.a, args.b, args.c);
  }

  Expression* makeBinary(Type type) {
    if (type == unreachable) {
      if (auto* binary = makeBinary(getConcreteType())->dynCast<Binary>()) {
        return makeDeNanOp(buildBinary({ binary->op, make(unreachable), make(unreachable) }));
      }
      // give up
      return makeTrivial(type);
    }
    switch (type) {
      case i32: {
        switch (upTo(4)) {
          case 0: return buildBinary({ pick(AddInt32, SubInt32, MulInt32, DivSInt32, DivUInt32, RemSInt32, RemUInt32, AndInt32, OrInt32, XorInt32, ShlInt32, ShrUInt32, ShrSInt32, RotLInt32, RotRInt32, EqInt32, NeInt32, LtSInt32, LtUInt32, LeSInt32, LeUInt32, GtSInt32, GtUInt32, GeSInt32, GeUInt32), make(i32), make(i32) });
          case 1: return buildBinary({ pick(EqInt64, NeInt64, LtSInt64, LtUInt64, LeSInt64, LeUInt64, GtSInt64, GtUInt64, GeSInt64, GeUInt64), make(i64), make(i64) });
          case 2: return buildBinary({ pick(EqFloat32, NeFloat32, LtFloat32, LeFloat32, GtFloat32, GeFloat32), make(f32), make(f32) });
          case 3: return buildBinary({ pick(EqFloat64, NeFloat64, LtFloat64, LeFloat64, GtFloat64, GeFloat64), make(f64), make(f64) });
        }
        WASM_UNREACHABLE();
      }
      case i64: {
        return buildBinary({ pick(AddInt64, SubInt64, MulInt64, DivSInt64, DivUInt64, RemSInt64, RemUInt64, AndInt64, OrInt64, XorInt64, ShlInt64, ShrUInt64, ShrSInt64, RotLInt64, RotRInt64), make(i64), make(i64) });
      }
      case f32: {
        return makeDeNanOp(buildBinary({ pick(AddFloat32, SubFloat32, MulFloat32, DivFloat32, CopySignFloat32, MinFloat32, MaxFloat32), make(f32), make(f32) }));
      }
      case f64: {
        return makeDeNanOp(buildBinary({ pick(AddFloat64, SubFloat64, MulFloat64, DivFloat64, CopySignFloat64, MinFloat64, MaxFloat64), make(f64), make(f64) }));
      }
      case v128: {
        assert(features.hasSIMD());
        return buildBinary({
            pick(EqVecI8x16, NeVecI8x16, LtSVecI8x16, LtUVecI8x16, GtSVecI8x16, GtUVecI8x16, LeSVecI8x16, LeUVecI8x16, GeSVecI8x16, GeUVecI8x16,
                 EqVecI16x8, NeVecI16x8, LtSVecI16x8, LtUVecI16x8, GtSVecI16x8, GtUVecI16x8, LeSVecI16x8, LeUVecI16x8, GeSVecI16x8, GeUVecI16x8,
                 EqVecI32x4, NeVecI32x4, LtSVecI32x4, LtUVecI32x4, GtSVecI32x4, GtUVecI32x4, LeSVecI32x4, LeUVecI32x4, GeSVecI32x4, GeUVecI32x4,
                 EqVecF32x4, NeVecF32x4, LtVecF32x4, GtVecF32x4, LeVecF32x4, GeVecF32x4, EqVecF64x2, NeVecF64x2, LtVecF64x2, GtVecF64x2, LeVecF64x2, GeVecF64x2,
                 AndVec128, OrVec128, XorVec128, AddVecI8x16, AddSatSVecI8x16, AddSatUVecI8x16, SubVecI8x16, SubSatSVecI8x16, SubSatUVecI8x16, MulVecI8x16,
                 AddVecI16x8, AddSatSVecI16x8, AddSatUVecI16x8, SubVecI16x8, SubSatSVecI16x8, SubSatUVecI16x8, MulVecI16x8,   AddVecI32x4, SubVecI32x4, MulVecI32x4,
                 AddVecI64x2, SubVecI64x2, AddVecF32x4, SubVecF32x4, MulVecF32x4, DivVecF32x4, MinVecF32x4, MaxVecF32x4,
                 AddVecF64x2, SubVecF64x2, MulVecF64x2, DivVecF64x2, MinVecF64x2, MaxVecF64x2),
            make(v128), make(v128) });
      }
      case none:
      case unreachable: WASM_UNREACHABLE();
    }
    WASM_UNREACHABLE();
  }

  Expression* buildSelect(const ThreeArgs& args) {
    return builder.makeSelect(args.a, args.b, args.c);
  }

  Expression* makeSelect(Type type) {
    return makeDeNanOp(buildSelect({ make(i32), make(type), make(type) }));
  }

  Expression* makeSwitch(Type type) {
    assert(type == unreachable);
    if (breakableStack.empty()) return make(type);
    // we need to find proper targets to break to; try a bunch
    int tries = TRIES;
    std::vector<Name> names;
    Type valueType = unreachable;
    while (tries-- > 0) {
      auto* target = vectorPick(breakableStack);
      auto name = getTargetName(target);
      auto currValueType = getTargetType(target);
      if (names.empty()) {
        valueType = currValueType;
      } else {
        if (valueType != currValueType) {
          continue; // all values must be the same
        }
      }
      names.push_back(name);
    }
    if (names.size() < 2) {
      // we failed to find enough
      return make(type);
    }
    auto default_ = names.back();
    names.pop_back();
    auto temp1 = make(i32), temp2 = isConcreteType(valueType) ? make(valueType) : nullptr;
    return builder.makeSwitch(names, default_, temp1, temp2);
  }

  Expression* makeDrop(Type type) {
    return builder.makeDrop(make(type == unreachable ? type : getConcreteType()));
  }

  Expression* makeReturn(Type type) {
    return builder.makeReturn(isConcreteType(func->result) ? make(func->result) : nullptr);
  }

  Expression* makeNop(Type type) {
    assert(type == none);
    return builder.makeNop();
  }

  Expression* makeUnreachable(Type type) {
    assert(type == unreachable);
    return builder.makeUnreachable();
  }

  Expression* makeAtomic(Type type) {
    assert(features.hasAtomics());
    if (!allowMemory) return makeTrivial(type);
    wasm.memory.shared = true;
    if (type == i32 && oneIn(2)) {
      if (ATOMIC_WAITS && oneIn(2)) {
        auto* ptr = makePointer();
        auto expectedType = pick(i32, i64);
        auto* expected = make(expectedType);
        auto* timeout = make(i64);
        return builder.makeAtomicWait(ptr, expected, timeout, expectedType, logify(get()));
      } else {
        auto* ptr = makePointer();
        auto* count = make(i32);
        return builder.makeAtomicNotify(ptr, count, logify(get()));
      }
    }
    Index bytes;
    switch (type) {
      case i32: {
        switch (upTo(3)) {
          case 0: bytes = 1; break;
          case 1: bytes = pick(1, 2); break;
          case 2: bytes = pick(1, 2, 4); break;
          default: WASM_UNREACHABLE();
        }
        break;
      }
      case i64: {
        switch (upTo(4)) {
          case 0: bytes = 1; break;
          case 1: bytes = pick(1, 2); break;
          case 2: bytes = pick(1, 2, 4); break;
          case 3: bytes = pick(1, 2, 4, 8); break;
          default: WASM_UNREACHABLE();
        }
        break;
      }
      default: WASM_UNREACHABLE();
    }
    auto offset = logify(get());
    auto* ptr = makePointer();
    if (oneIn(2)) {
      auto* value = make(type);
      return builder.makeAtomicRMW(pick(AtomicRMWOp::Add, AtomicRMWOp::Sub, AtomicRMWOp::And, AtomicRMWOp::Or, AtomicRMWOp::Xor, AtomicRMWOp::Xchg),
                                   bytes, offset, ptr, value, type);
    } else {
      auto* expected = make(type);
      auto* replacement = make(type);
      return builder.makeAtomicCmpxchg(bytes, offset, ptr, expected, replacement, type);
    }
  }

  Expression* makeSIMD(Type type) {
    assert(features.hasSIMD());
    if (type != v128) {
      return makeSIMDExtract(type);
    }
    switch (upTo(6)) {
      case 0: return makeUnary(v128);
      case 1: return makeBinary(v128);
      case 2: return makeSIMDReplace();
      case 3: return makeSIMDShuffle();
      case 4: return makeSIMDBitselect();
      case 5: return makeSIMDShift();
    }
    WASM_UNREACHABLE();
  }

  Expression* makeSIMDExtract(Type type) {
    auto op = static_cast<SIMDExtractOp>(0);
    switch (type) {
      case i32: op = pick(ExtractLaneSVecI8x16, ExtractLaneUVecI8x16, ExtractLaneSVecI16x8, ExtractLaneUVecI16x8, ExtractLaneVecI32x4); break;
      case i64: op = ExtractLaneVecI64x2; break;
      case f32: op = ExtractLaneVecF32x4; break;
      case f64: op = ExtractLaneVecF64x2; break;
      case v128:
      case none:
      case unreachable: WASM_UNREACHABLE();
    }
    Expression* vec = make(v128);
    uint8_t index = 0;
    switch (op) {
      case ExtractLaneSVecI8x16:
      case ExtractLaneUVecI8x16: index = upTo(16); break;
      case ExtractLaneSVecI16x8:
      case ExtractLaneUVecI16x8: index = upTo(8); break;
      case ExtractLaneVecI32x4:
      case ExtractLaneVecF32x4: index = upTo(4); break;
      case ExtractLaneVecI64x2:
      case ExtractLaneVecF64x2: index = upTo(2); break;
    }
    return builder.makeSIMDExtract(op, vec, index);
  }

  Expression* makeSIMDReplace() {
    SIMDReplaceOp op = pick(ReplaceLaneVecI8x16, ReplaceLaneVecI16x8, ReplaceLaneVecI32x4,
                            ReplaceLaneVecI64x2, ReplaceLaneVecF32x4, ReplaceLaneVecF64x2);
    Expression* vec = make(v128);
    uint8_t index;
    Type lane_t;
    switch (op) {
      case ReplaceLaneVecI8x16: index = upTo(16); lane_t = i32; break;
      case ReplaceLaneVecI16x8: index = upTo(8); lane_t = i32; break;
      case ReplaceLaneVecI32x4: index = upTo(4); lane_t = i32; break;
      case ReplaceLaneVecI64x2: index = upTo(2); lane_t = i64; break;
      case ReplaceLaneVecF32x4: index = upTo(4); lane_t = f32; break;
      case ReplaceLaneVecF64x2: index = upTo(2); lane_t = f64; break;
      default: WASM_UNREACHABLE();
    }
    Expression* value = make(lane_t);
    return builder.makeSIMDReplace(op, vec, index, value);
  }

  Expression* makeSIMDShuffle() {
    Expression* left = make(v128);
    Expression* right = make(v128);
    std::array<uint8_t, 16> mask;
    for (size_t i = 0; i < 16; ++i) {
      mask[i] = upTo(32);
    }
    return builder.makeSIMDShuffle(left, right, mask);
  }

  Expression* makeSIMDBitselect() {
    Expression* left = make(v128);
    Expression* right = make(v128);
    Expression* cond = make(v128);
    return builder.makeSIMDBitselect(left, right, cond);
  }

  Expression* makeSIMDShift() {
    SIMDShiftOp op = pick(ShlVecI8x16, ShrSVecI8x16, ShrUVecI8x16, ShlVecI16x8, ShrSVecI16x8, ShrUVecI16x8,
                          ShlVecI32x4, ShrSVecI32x4, ShrUVecI32x4, ShlVecI64x2, ShrSVecI64x2, ShrUVecI64x2);
    Expression* vec = make(v128);
    Expression* shift = make(i32);
    return builder.makeSIMDShift(op, vec, shift);
  }

  Expression* makeBulkMemory(Type type) {
    if (!allowMemory) return makeTrivial(type);
    assert(features.hasBulkMemory());
    assert(type == none);
    switch (upTo(4)) {
      case 0: return makeMemoryInit();
      case 1: return makeDataDrop();
      case 2: return makeMemoryCopy();
      case 3: return makeMemoryFill();
    }
    WASM_UNREACHABLE();
  }

  Expression* makeMemoryInit() {
    if (!allowMemory) return makeTrivial(none);
    uint32_t segment = upTo(wasm.memory.segments.size());
    size_t totalSize = wasm.memory.segments[segment].data.size();
    size_t offsetVal = upTo(totalSize);
    size_t sizeVal = upTo(totalSize - offsetVal);
    Expression* dest = makePointer();
    Expression* offset = builder.makeConst(Literal(int32_t(offsetVal)));
    Expression* size = builder.makeConst(Literal(int32_t(sizeVal)));
    return builder.makeMemoryInit(segment, dest, offset, size);
  }

  Expression* makeDataDrop() {
    if (!allowMemory) return makeTrivial(none);
    return builder.makeDataDrop(upTo(wasm.memory.segments.size()));
  }

  Expression* makeMemoryCopy() {
    if (!allowMemory) return makeTrivial(none);
    Expression* dest = makePointer();
    Expression* source = makePointer();
    Expression* size = make(i32);
    return builder.makeMemoryCopy(dest, source, size);
  }

  Expression* makeMemoryFill() {
    if (!allowMemory) return makeTrivial(none);
    Expression* dest = makePointer();
    Expression* value = makePointer();
    Expression* size = make(i32);
    return builder.makeMemoryFill(dest, value, size);
  }

  // special makers

  Expression* makeLogging() {
    auto type = pick(i32, i64, f32, f64);
    return builder.makeCall(std::string("log-") + printType(type), { make(type) }, none);
  }

  // special getters

  Type getType() {
    return pick(FeatureOptions<Type>()
                .add(FeatureSet::MVP, i32, i64, f32, f64, none, unreachable)
                .add(FeatureSet::SIMD, v128));
  }

  Type getReachableType() {
    return pick(FeatureOptions<Type>()
                .add(FeatureSet::MVP, i32, i64, f32, f64, none)
                .add(FeatureSet::SIMD, v128));
  }

  Type getConcreteType() {
    return pick(FeatureOptions<Type>()
                .add(FeatureSet::MVP, i32, i64, f32, f64)
                .add(FeatureSet::SIMD, v128));
  }

  // statistical distributions

  // 0 to the limit, logarithmic scale
  Index logify(Index x) {
    return std::floor(std::log(std::max(Index(1) + x, Index(1))));
  }

  // one of the integer values in [0, x)
  // this isn't a perfectly uniform distribution, but it's fast
  // and reasonable
  Index upTo(Index x) {
    if (x == 0) return 0;
    Index raw;
    if (x <= 255) {
      raw = get();
    } else if (x <= 65535) {
      raw = get16();
    } else {
      raw = get32();
    }
    auto ret = raw % x;
    // use extra bits as "noise" for later
    xorFactor += raw / x;
    return ret;
  }

  bool oneIn(Index x) {
    return upTo(x) == 0;
  }

  bool onceEvery(Index x) {
    static int counter = 0;
    counter++;
    return counter % x == 0;
  }

  // apply upTo twice, generating a skewed distribution towards
  // low values
  Index upToSquared(Index x) {
    return upTo(upTo(x));
  }

  // pick from a vector
  template<typename T>
  const T& vectorPick(const std::vector<T>& vec) {
    assert(!vec.empty());
    auto index = upTo(vec.size());
    return vec[index];
  }

  // pick from a fixed list
  template<typename T, typename... Args>
  T pick(T first, Args... args) {
    auto num = sizeof...(Args) + 1;
    auto temp = upTo(num);
    return pickGivenNum<T>(temp, first, args...);
  }

  template<typename T>
  T pickGivenNum(size_t num, T first) {
    assert(num == 0);
    return first;
  }

  // Trick to avoid a bug in GCC 7.x.
  // Upstream bug report: https://gcc.gnu.org/bugzilla/show_bug.cgi?id=82800
  #define GCC_VERSION (__GNUC__ * 10000 \
                     + __GNUC_MINOR__ * 100 \
                     + __GNUC_PATCHLEVEL__)
  #if GCC_VERSION > 70000 && GCC_VERSION < 70300
    #pragma GCC diagnostic push
    #pragma GCC diagnostic ignored "-Wmaybe-uninitialized"
  #endif

  template<typename T, typename... Args>
  T pickGivenNum(size_t num, T first, Args... args) {
    if (num == 0) return first;
    return pickGivenNum<T>(num - 1, args...);
  }

  #if GCC_VERSION > 70000 && GCC_VERSION < 70300
    #pragma GCC diagnostic pop
  #endif

  template<typename T>
  struct FeatureOptions {
    template<typename ...Ts>
    FeatureOptions<T>& add(FeatureSet::Feature feature, T option, Ts... rest) {
      options[feature].push_back(option);
      return add(feature, rest...);
    }

    FeatureOptions<T>& add(FeatureSet::Feature feature) {
      return *this;
    }

    std::map<FeatureSet::Feature, std::vector<T>> options;
  };

  template<typename T>
  const T pick(FeatureOptions<T>& picker) {
    std::vector<T> matches;
    for (const auto& item : picker.options) {
      if (features.has(item.first)) {
        matches.reserve(matches.size() + item.second.size());
        matches.insert(matches.end(), item.second.begin(), item.second.end());
      }
    }
    return vectorPick(matches);
  }

  // utilities

  Name getTargetName(Expression* target) {
    if (auto* block = target->dynCast<Block>()) {
      return block->name;
    } else if (auto* loop = target->dynCast<Loop>()) {
      return loop->name;
    }
    WASM_UNREACHABLE();
  }

  Type getTargetType(Expression* target) {
    if (auto* block = target->dynCast<Block>()) {
      return block->type;
    } else if (target->is<Loop>()) {
      return none;
    }
    WASM_UNREACHABLE();
  }
};

} // namespace wasm

// XXX Switch class has a condition?! is it real? should the node type be the value type if it exists?!

// TODO copy an existing function and replace just one node in it<|MERGE_RESOLUTION|>--- conflicted
+++ resolved
@@ -255,10 +255,7 @@
   }
 
   void setupMemory() {
-<<<<<<< HEAD
-    wasm.memory.exists = true;
-    // use one page
-    wasm.memory.initial = wasm.memory.max = 1;
+    MemoryUtils::ensureExists(wasm.memory);
     if (features.hasBulkMemory()) {
       size_t memCovered = 0;
       // need at least one segment for memory.inits
@@ -285,15 +282,6 @@
         auto value = upTo(512);
         wasm.memory.segments[0].data.push_back(value >= 256 ? 0 : (value & 0xff));
       }
-=======
-    MemoryUtils::ensureExists(wasm.memory);
-    // init some data
-    wasm.memory.segments.emplace_back(builder.makeConst(Literal(int32_t(0))));
-    auto num = upTo(USABLE_MEMORY * 2);
-    for (size_t i = 0; i < num; i++) {
-      auto value = upTo(512);
-      wasm.memory.segments[0].data.push_back(value >= 256 ? 0 : (value & 0xff));
->>>>>>> 773759f7
     }
   }
 
