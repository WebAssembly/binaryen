--- conflicted
+++ resolved
@@ -91,11 +91,7 @@
     ret += "try {\n";
     ret += std::string("  console.log('[fuzz-exec] calling $") + exp->name.str +
            "');\n";
-<<<<<<< HEAD
-    if (func->result != Type::none) {
-=======
     if (func->sig.results != Type::none) {
->>>>>>> 85de1c12
       ret += std::string("  console.log('[fuzz-exec] note result: $") +
              exp->name.str + " => ' + literal(";
     } else {
@@ -116,13 +112,8 @@
       }
     }
     ret += ")";
-<<<<<<< HEAD
-    if (func->result != Type::none) {
-      ret += ", '" + std::string(printType(func->result)) + "'))";
-=======
     if (func->sig.results != Type::none) {
       ret += ", '" + func->sig.results.toString() + "'))";
->>>>>>> 85de1c12
       // TODO: getTempRet
     }
     ret += ";\n";
