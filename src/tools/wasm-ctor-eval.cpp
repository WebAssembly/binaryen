--- conflicted
+++ resolved
@@ -123,19 +123,11 @@
 class EvallingModuleRunner
   : public ModuleRunnerBase<EvallingGlobalManager, EvallingModuleRunner> {
 public:
-<<<<<<< HEAD
-  EvallingModuleInstance(Module& wasm,
-                         ExternalInterface* externalInterface,
-                         std::map<Name, std::shared_ptr<EvallingModuleInstance>>
-                           linkedInstances_ = {})
-    : ModuleInstanceBase<EvallingGlobalManager, EvallingModuleInstance>(wasm, externalInterface, linkedInstances_) {
-=======
   EvallingModuleRunner(
     Module& wasm,
     ExternalInterface* externalInterface,
     std::map<Name, std::shared_ptr<EvallingModuleRunner>> linkedInstances_ = {})
     : ModuleRunnerBase(wasm, externalInterface, linkedInstances_) {
->>>>>>> 80193216
     // if any global in the module has a non-const constructor, it is using a
     // global import, which we don't have, and is illegal to use
     ModuleUtils::iterDefinedGlobals(wasm, [&](Global* global) {
