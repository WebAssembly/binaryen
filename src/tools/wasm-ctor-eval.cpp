/*
 * Copyright 2017 WebAssembly Community Group participants
 *
 * Licensed under the Apache License, Version 2.0 (the "License");
 * you may not use this file except in compliance with the License.
 * You may obtain a copy of the License at
 *
 *     http://www.apache.org/licenses/LICENSE-2.0
 *
 * Unless required by applicable law or agreed to in writing, software
 * distributed under the License is distributed on an "AS IS" BASIS,
 * WITHOUT WARRANTIES OR CONDITIONS OF ANY KIND, either express or implied.
 * See the License for the specific language governing permissions and
 * limitations under the License.
 */

//
// Loads wasm plus a list of functions that are global ctors, i.e.,
// are to be executed. It then executes as many of them as it can,
// applying their changes to memory as needed, then writes it. In
// other words, this executes code at compile time to speed up
// startup later.
//

#include <memory>

#include "asmjs/shared-constants.h"
#include "ir/global-utils.h"
#include "ir/import-utils.h"
#include "ir/literal-utils.h"
#include "ir/memory-utils.h"
#include "ir/names.h"
#include "pass.h"
#include "support/colors.h"
#include "support/file.h"
#include "support/string.h"
#include "tool-options.h"
#include "wasm-builder.h"
#include "wasm-interpreter.h"
#include "wasm-io.h"
#include "wasm-validator.h"

using namespace wasm;

namespace {

struct FailToEvalException {
  std::string why;
  FailToEvalException(std::string why) : why(why) {}
};

// The prefix for a recommendation, so it is aligned properly with the rest of
// the output.
#define RECOMMENDATION "\n       recommendation: "

class EvallingModuleRunner : public ModuleRunnerBase<EvallingModuleRunner> {
public:
  EvallingModuleRunner(
    Module& wasm,
    ExternalInterface* externalInterface,
    std::map<Name, std::shared_ptr<EvallingModuleRunner>> linkedInstances_ = {})
    : ModuleRunnerBase(wasm, externalInterface, linkedInstances_) {}

  Flow visitGlobalGet(GlobalGet* curr) {
    // Error on reads of imported globals.
    auto* global = wasm.getGlobal(curr->name);
    if (global->imported()) {
      throw FailToEvalException(std::string("read from imported global ") +
                                global->module.str + "." + global->base.str);
    }

<<<<<<< HEAD
    return ModuleRunnerBase<EvallingModuleRunner>::visitGlobalGet(curr);
=======
    Iterator() : found(false) {}
    Iterator(Name name, Literals value)
      : first(name), second(value), found(true) {}

    bool operator==(const Iterator& other) {
      return first == other.first && second == other.second &&
             found == other.found;
    }
    bool operator!=(const Iterator& other) { return !(*this == other); }
  };

  Iterator find(Name name) {
    if (globals.find(name) == globals.end()) {
      return end();
    }
    return Iterator(name, globals[name]);
  }

  Iterator end() { return Iterator(); }

  // Receives a module and applies the state of globals here into the globals
  // in that module.
  void applyToModule(Module& wasm) {
    Builder builder(wasm);
    for (const auto& [name, value] : globals) {
      wasm.getGlobal(name)->init = builder.makeConstantExpression(value);
    }
  }
};

class EvallingModuleRunner
  : public ModuleRunnerBase<EvallingGlobalManager, EvallingModuleRunner> {
public:
  EvallingModuleRunner(
    Module& wasm,
    ExternalInterface* externalInterface,
    std::map<Name, std::shared_ptr<EvallingModuleRunner>> linkedInstances_ = {})
    : ModuleRunnerBase(wasm, externalInterface, linkedInstances_) {
    // if any global in the module has a non-const constructor, it is using a
    // global import, which we don't have, and is illegal to use
    ModuleUtils::iterDefinedGlobals(wasm, [&](Global* global) {
      if (!global->init->is<Const>()) {
        // this global is dangerously initialized by an import, so if it is
        // used, we must fail
        globals.addDangerous(global->name);
      }
    });
>>>>>>> f2d53918
  }
};

// Build an artificial `env` module based on a module's imports, so that the
// interpreter can use correct object instances. It initializes usable global
// imports, and fills the rest with fake values since those are dangerous to
// use. we will fail if dangerous globals are used.
std::unique_ptr<Module> buildEnvModule(Module& wasm) {
  auto env = std::make_unique<Module>();
  env->name = "env";

  // create empty functions with similar signature
  ModuleUtils::iterImportedFunctions(wasm, [&](Function* func) {
    if (func->module == env->name) {
      Builder builder(*env);
      auto* copied = ModuleUtils::copyFunction(func, *env);
      copied->module = Name();
      copied->base = Name();
      copied->body = builder.makeUnreachable();
      env->addExport(
        builder.makeExport(func->base, copied->name, ExternalKind::Function));
    }
  });

  // create tables with similar initial and max values
  ModuleUtils::iterImportedTables(wasm, [&](Table* table) {
    if (table->module == env->name) {
      auto* copied = ModuleUtils::copyTable(table, *env);
      copied->module = Name();
      copied->base = Name();
      env->addExport(Builder(*env).makeExport(
        table->base, copied->name, ExternalKind::Table));
    }
  });

  ModuleUtils::iterImportedGlobals(wasm, [&](Global* global) {
    if (global->module == env->name) {
      auto* copied = ModuleUtils::copyGlobal(global, *env);
      copied->module = Name();
      copied->base = Name();

      Builder builder(*env);
      copied->init = builder.makeConst(Literal::makeZero(global->type));
      env->addExport(
        builder.makeExport(global->base, copied->name, ExternalKind::Global));
    }
  });

  // create an exported memory with the same initial and max size
  ModuleUtils::iterImportedMemories(wasm, [&](Memory* memory) {
    if (memory->module == env->name) {
      env->memory.name = wasm.memory.name;
      env->memory.exists = true;
      env->memory.initial = memory->initial;
      env->memory.max = memory->max;
      env->memory.shared = memory->shared;
      env->memory.indexType = memory->indexType;
      env->addExport(Builder(*env).makeExport(
        wasm.memory.base, wasm.memory.name, ExternalKind::Memory));
    }
  });

  return env;
}

// Whether to ignore external input to the program as it runs. If set, we will
// assume that stdin is empty, that any env vars we try to read are not set,
// that there are not arguments passed to main, etc.
static bool ignoreExternalInput = false;

struct CtorEvalExternalInterface : EvallingModuleRunner::ExternalInterface {
  Module* wasm;
  EvallingModuleRunner* instance;
  std::map<Name, std::shared_ptr<EvallingModuleRunner>> linkedInstances;

  // A representation of the contents of wasm memory as we execute.
  std::vector<char> memory;

  CtorEvalExternalInterface(
    std::map<Name, std::shared_ptr<EvallingModuleRunner>> linkedInstances_ =
      {}) {
    linkedInstances.swap(linkedInstances_);
  }

  // Called when we want to apply the current state of execution to the Module.
  // Until this is called the Module is never changed.
  void applyToModule() {
    // If nothing was ever written to memory then there is nothing to update.
    if (!memory.empty()) {
      applyMemoryToModule();
    }

    applyGlobalsToModule();
  }

  void init(Module& wasm_, EvallingModuleRunner& instance_) override {
    wasm = &wasm_;
    instance = &instance_;
  }

  void importGlobals(GlobalValueSet& globals, Module& wasm_) override {
    ModuleUtils::iterImportedGlobals(wasm_, [&](Global* global) {
      auto it = linkedInstances.find(global->module);
      if (it != linkedInstances.end()) {
        auto* inst = it->second.get();
        auto* globalExport = inst->wasm.getExportOrNull(global->base);
        if (!globalExport) {
          throw FailToEvalException(std::string("importGlobals: ") +
                                    global->module.str + "." +
                                    global->base.str);
        }
        globals[global->name] = inst->globals[globalExport->value];
      } else {
        throw FailToEvalException(std::string("importGlobals: ") +
                                  global->module.str + "." + global->base.str);
      }
    });
  }

  Literals callImport(Function* import, Literals& arguments) override {
    Name WASI("wasi_snapshot_preview1");

    if (ignoreExternalInput) {
      if (import->module == WASI) {
        if (import->base == "environ_sizes_get") {
          if (arguments.size() != 2 || arguments[0].type != Type::i32 ||
              import->getResults() != Type::i32) {
            throw FailToEvalException("wasi environ_sizes_get has wrong sig");
          }

          // Write out a count of i32(0) and return __WASI_ERRNO_SUCCESS (0).
          store32(arguments[0].geti32(), 0);
          return {Literal(int32_t(0))};
        }

        if (import->base == "environ_get") {
          if (arguments.size() != 2 || arguments[0].type != Type::i32 ||
              import->getResults() != Type::i32) {
            throw FailToEvalException("wasi environ_get has wrong sig");
          }

          // Just return __WASI_ERRNO_SUCCESS (0).
          return {Literal(int32_t(0))};
        }

        if (import->base == "args_sizes_get") {
          if (arguments.size() != 2 || arguments[0].type != Type::i32 ||
              import->getResults() != Type::i32) {
            throw FailToEvalException("wasi args_sizes_get has wrong sig");
          }

          // Write out an argc of i32(0) and return a __WASI_ERRNO_SUCCESS (0).
          store32(arguments[0].geti32(), 0);
          return {Literal(int32_t(0))};
        }

        if (import->base == "args_get") {
          if (arguments.size() != 2 || arguments[0].type != Type::i32 ||
              import->getResults() != Type::i32) {
            throw FailToEvalException("wasi args_get has wrong sig");
          }

          // Just return __WASI_ERRNO_SUCCESS (0).
          return {Literal(int32_t(0))};
        }

        // Otherwise, we don't recognize this import; continue normally to
        // error.
      }
    }

    std::string extra;
    if (import->module == ENV && import->base == "___cxa_atexit") {
      extra = RECOMMENDATION "build with -s NO_EXIT_RUNTIME=1 so that calls "
                             "to atexit are not emitted";
    } else if (import->module == WASI && !ignoreExternalInput) {
      extra = RECOMMENDATION "consider --ignore-external-input";
    }
    throw FailToEvalException(std::string("call import: ") +
                              import->module.str + "." + import->base.str +
                              extra);
  }

  // We assume the table is not modified FIXME
  Literals callTable(Name tableName,
                     Index index,
                     HeapType sig,
                     Literals& arguments,
                     Type result,
                     EvallingModuleRunner& instance) override {

    std::unordered_map<wasm::Name, std::vector<wasm::Name>>::iterator it;

    auto* table = wasm->getTableOrNull(tableName);
    if (!table) {
      throw FailToEvalException("callTable on non-existing table");
    }

    // Look through the segments and find the function. Segments can overlap,
    // so we want the last one.
    Name targetFunc;
    for (auto& segment : wasm->elementSegments) {
      if (segment->table != tableName) {
        continue;
      }

      Index start;
      // look for the index in this segment. if it has a constant offset, we
      // look in the proper range. if it instead gets a global, we rely on the
      // fact that when not dynamically linking then the table is loaded at
      // offset 0.
      if (auto* c = segment->offset->dynCast<Const>()) {
        start = c->value.getInteger();
      } else if (segment->offset->is<GlobalGet>()) {
        start = 0;
      } else {
        // wasm spec only allows const and global.get there
        WASM_UNREACHABLE("invalid expr type");
      }
      auto end = start + segment->data.size();
      if (start <= index && index < end) {
        auto entry = segment->data[index - start];
        if (auto* get = entry->dynCast<RefFunc>()) {
          targetFunc = get->func;
        } else {
          throw FailToEvalException(
            std::string("callTable on uninitialized entry"));
        }
      }
    }

    if (!targetFunc.is()) {
      throw FailToEvalException(
        std::string("callTable on index not found in static segments: ") +
        std::to_string(index));
    }

    // If this is one of our functions, we can call it; if it was
    // imported, fail.
    auto* func = wasm->getFunction(targetFunc);
    if (func->type != sig) {
      throw FailToEvalException(std::string("callTable signature mismatch: ") +
                                targetFunc.str);
    }
    if (!func->imported()) {
      return instance.callFunctionInternal(targetFunc, arguments);
    } else {
      throw FailToEvalException(
        std::string("callTable on imported function: ") + targetFunc.str);
    }
  }

  Index tableSize(Name tableName) override {
    throw FailToEvalException("table size");
  }

  Literal tableLoad(Name tableName, Index index) override {
    throw FailToEvalException("table.get: TODO");
  }

  // called during initialization
  void tableStore(Name tableName, Index index, const Literal& value) override {}

  int8_t load8s(Address addr) override { return doLoad<int8_t>(addr); }
  uint8_t load8u(Address addr) override { return doLoad<uint8_t>(addr); }
  int16_t load16s(Address addr) override { return doLoad<int16_t>(addr); }
  uint16_t load16u(Address addr) override { return doLoad<uint16_t>(addr); }
  int32_t load32s(Address addr) override { return doLoad<int32_t>(addr); }
  uint32_t load32u(Address addr) override { return doLoad<uint32_t>(addr); }
  int64_t load64s(Address addr) override { return doLoad<int64_t>(addr); }
  uint64_t load64u(Address addr) override { return doLoad<uint64_t>(addr); }

  void store8(Address addr, int8_t value) override {
    doStore<int8_t>(addr, value);
  }
  void store16(Address addr, int16_t value) override {
    doStore<int16_t>(addr, value);
  }
  void store32(Address addr, int32_t value) override {
    doStore<int32_t>(addr, value);
  }
  void store64(Address addr, int64_t value) override {
    doStore<int64_t>(addr, value);
  }

  bool growMemory(Address /*oldSize*/, Address /*newSize*/) override {
    throw FailToEvalException("grow memory");
  }

  bool growTable(Name /*name*/,
                 const Literal& /*value*/,
                 Index /*oldSize*/,
                 Index /*newSize*/) override {
    throw FailToEvalException("grow table");
  }

  void trap(const char* why) override {
    throw FailToEvalException(std::string("trap: ") + why);
  }

  void hostLimit(const char* why) override {
    throw FailToEvalException(std::string("trap: ") + why);
  }

  void throwException(const WasmException& exn) override {
    std::stringstream ss;
    ss << "exception thrown: " << exn;
    throw FailToEvalException(ss.str());
  }

private:
  // TODO: handle unaligned too, see shell-interface

  template<typename T> T* getMemory(Address address) {
    // resize the memory buffer as needed.
    auto max = address + sizeof(T);
    if (max > memory.size()) {
      memory.resize(max);
    }
    return (T*)(&memory[address]);
  }

  template<typename T> void doStore(Address address, T value) {
    // do a memcpy to avoid undefined behavior if unaligned
    memcpy(getMemory<T>(address), &value, sizeof(T));
  }

  template<typename T> T doLoad(Address address) {
    // do a memcpy to avoid undefined behavior if unaligned
    T ret;
    memcpy(&ret, getMemory<T>(address), sizeof(T));
    return ret;
  }

  void applyMemoryToModule() {
    // Memory must have already been flattened into the standard form: one
    // segment at offset 0, or none.
    if (wasm->memory.segments.empty()) {
      Builder builder(*wasm);
      std::vector<char> empty;
      wasm->memory.segments.push_back(
        Memory::Segment(builder.makeConst(int32_t(0)), empty));
    }
    auto& segment = wasm->memory.segments[0];
    assert(segment.offset->cast<Const>()->value.getInteger() == 0);

    // Copy the current memory contents after execution into the Module's
    // memory.
    segment.data = memory;
  }

  void applyGlobalsToModule() {
    Builder builder(*wasm);
    for (const auto& [name, value] : instance->globals) {
      wasm->getGlobal(name)->init = builder.makeConstantExpression(value);
    }
  }
};

// The outcome of evalling a ctor is one of three states:
//
// 1. We failed to eval it completely (but perhaps we succeeded partially). In
//    that case the std::optional here contains nothing.
// 2. We evalled it completely, and it is a function with no return value, so
//    it contains an empty Literals.
// 3. We evalled it completely, and it is a function with a return value, so
//    it contains Literals with those results.
using EvalCtorOutcome = std::optional<Literals>;

// Eval a single ctor function. Returns whether we succeeded to completely
// evaluate the ctor (which means that the caller can proceed to try to eval
// further ctors if there are any), and if we did, the results if the function
// returns any.
EvalCtorOutcome evalCtor(EvallingModuleRunner& instance,
                         CtorEvalExternalInterface& interface,
                         Name funcName,
                         Name exportName) {
  auto& wasm = instance.wasm;
  auto* func = wasm.getFunction(funcName);

  // We don't know the values of parameters, so give up if there are any, unless
  // we are ignoring them.
  if (func->getNumParams() > 0 && !ignoreExternalInput) {
    std::cout << "  ...stopping due to params\n";
    std::cout << RECOMMENDATION "consider --ignore-external-input";
    return EvalCtorOutcome();
  }

  // If there are params, we are ignoring them (or we would have quit earlier);
  // set those up with zeros.
  // TODO: Have a safer option here, either
  //        1. Statically or dynamically stop evalling when a param is actually
  //           used, or
  //        2. Split out --ignore-external-input into separate flags.
  Literals params;
  for (Index i = 0; i < func->getNumParams(); i++) {
    auto type = func->getLocalType(i);
    if (!LiteralUtils::canMakeZero(type)) {
      std::cout << "  ...stopping due to non-zeroable param\n";
      return EvalCtorOutcome();
    }
    params.push_back(Literal::makeZero(type));
  }

  // We want to handle the form of the global constructor function in LLVM. That
  // looks like this:
  //
  //    (func $__wasm_call_ctors
  //      (call $ctor.1)
  //      (call $ctor.2)
  //      (call $ctor.3)
  //    )
  //
  // Some of those ctors may be inlined, however, which would mean that the
  // function could have locals, control flow, etc. However, we assume for now
  // that it does not have parameters at least (whose values we can't tell).
  // And for now we look for a toplevel block and process its children one at a
  // time. This allows us to eval some of the $ctor.* functions (or their
  // inlined contents) even if not all.
  //
  // TODO: Support complete partial evalling, that is, evaluate parts of an
  //       arbitrary function, and not just a sequence in a single toplevel
  //       block.

  if (auto* block = func->body->dynCast<Block>()) {
    // Go through the items in the block and try to execute them. We do all this
    // in a single function scope for all the executions.
    EvallingModuleRunner::FunctionScope scope(func, params, instance);

    // After we successfully eval a line we will apply the changes here. This is
    // the same idea as applyToModule() - we must only do it after an entire
    // atomic "chunk" has been processed, we do not want partial updates from
    // an item in the block that we only partially evalled.
    std::vector<Literals> appliedLocals;

    Literals results;
    Index successes = 0;
    for (auto* curr : block->list) {
      Flow flow;
      try {
        flow = instance.visit(curr);
      } catch (FailToEvalException& fail) {
        if (successes == 0) {
          std::cout << "  ...stopping (in block) since could not eval: "
                    << fail.why << "\n";
        } else {
          std::cout << "  ...partial evalling successful, but stopping since "
                       "could not eval: "
                    << fail.why << "\n";
        }
        break;
      }

      // So far so good! Apply the results.
      interface.applyToModule();
      appliedLocals = scope.locals;
      successes++;

      // Note the values here, if any. If we are exiting the function now then
      // these will be returned.
      results = flow.values;

      if (flow.breaking()) {
        // We are returning out of the function (either via a return, or via a
        // break to |block|, which has the same outcome. That means we don't
        // need to execute any more lines, and can consider them to be executed.
        std::cout << "  ...stopping in block due to break\n";

        // Mark us as having succeeded on the entire block, since we have: we
        // are skipping the rest, which means there is no problem there. We must
        // set this here so that lower down we realize that we've evalled
        // everything.
        successes = block->list.size();
        break;
      }
    }

    if (successes > 0 && successes < block->list.size()) {
      // We managed to eval some but not all. That means we can't just remove
      // the entire function, but need to keep parts of it - the parts we have
      // not evalled - around. To do so, we create a copy of the function with
      // the partially-evalled contents and make the export use that (as the
      // function may be used in other places than the export, which we do not
      // want to affect).
      auto copyName = Names::getValidFunctionName(wasm, funcName);
      auto* copyFunc = ModuleUtils::copyFunction(func, wasm, copyName);
      wasm.getExport(exportName)->value = copyName;

      // Remove the items we've evalled.
      Builder builder(wasm);
      auto* copyBlock = copyFunc->body->cast<Block>();
      for (Index i = 0; i < successes; i++) {
        copyBlock->list[i] = builder.makeNop();
      }

      // Write out the values of locals, that is the local state after evalling
      // the things we've just nopped. For simplicity we just write out all of
      // locals, and leave it to the optimizer to remove redundant or
      // unnecessary operations.
      std::vector<Expression*> localSets;
      for (Index i = 0; i < copyFunc->getNumLocals(); i++) {
        auto value = appliedLocals[i];
        localSets.push_back(
          builder.makeLocalSet(i, builder.makeConstantExpression(value)));
      }

      // Put the local sets at the front of the block. We know there must be a
      // nop in that position (since we've evalled at least one item in the
      // block, and replaced it with a nop), so we can overwrite it.
      copyBlock->list[0] = builder.makeBlock(localSets);

      // Interesting optimizations may be possible both due to removing some but
      // not all of the code, and due to the locals we just added.
      PassRunner passRunner(&wasm,
                            PassOptions::getWithDefaultOptimizationOptions());
      passRunner.addDefaultFunctionOptimizationPasses();
      passRunner.runOnFunction(copyFunc);
    }

    // Return true if we evalled the entire block. Otherwise, even if we evalled
    // some of it, the caller must stop trying to eval further things.
    if (successes == block->list.size()) {
      return EvalCtorOutcome(results);
    } else {
      return EvalCtorOutcome();
    }
  }

  // Otherwise, we don't recognize a pattern that allows us to do partial
  // evalling. So simply call the entire function at once and see if we can
  // optimize that.

  Literals results;
  try {
    results = instance.callFunction(funcName, params);
  } catch (FailToEvalException& fail) {
    std::cout << "  ...stopping since could not eval: " << fail.why << "\n";
    return EvalCtorOutcome();
  }

  // Success! Apply the results.
  interface.applyToModule();
  return EvalCtorOutcome(results);
}

// Eval all ctors in a module.
void evalCtors(Module& wasm,
               std::vector<std::string>& ctors,
               std::vector<std::string>& keptExports) {
  std::unordered_set<std::string> keptExportsSet(keptExports.begin(),
                                                 keptExports.end());

  std::map<Name, std::shared_ptr<EvallingModuleRunner>> linkedInstances;

  // build and link the env module
  auto envModule = buildEnvModule(wasm);
  CtorEvalExternalInterface envInterface;
  auto envInstance =
    std::make_shared<EvallingModuleRunner>(*envModule, &envInterface);
  linkedInstances[envModule->name] = envInstance;

  CtorEvalExternalInterface interface(linkedInstances);
  try {
    // create an instance for evalling
    EvallingModuleRunner instance(wasm, &interface, linkedInstances);
<<<<<<< HEAD
=======
    // we should not add new globals from here on; as a result, using
    // an imported global will fail, as it is missing and so looks new
    instance.globals.seal();
>>>>>>> f2d53918
    // go one by one, in order, until we fail
    // TODO: if we knew priorities, we could reorder?
    for (auto& ctor : ctors) {
      std::cout << "trying to eval " << ctor << '\n';
      Export* ex = wasm.getExportOrNull(ctor);
      if (!ex) {
        Fatal() << "export not found: " << ctor;
      }
      auto funcName = ex->value;
      auto outcome = evalCtor(instance, interface, funcName, ctor);
      if (!outcome) {
        std::cout << "  ...stopping\n";
        return;
      }

      // Success! And we can continue to try more.
      std::cout << "  ...success on " << ctor << ".\n";

      // Remove the export if we should.
      auto* exp = wasm.getExport(ctor);
      if (!keptExportsSet.count(ctor)) {
        wasm.removeExport(exp->name);
      } else {
        // We are keeping around the export, which should now refer to an
        // empty function since calling the export should do nothing.
        auto* func = wasm.getFunction(exp->value);
        auto copyName = Names::getValidFunctionName(wasm, func->name);
        auto* copyFunc = ModuleUtils::copyFunction(func, wasm, copyName);
        if (func->getResults() == Type::none) {
          copyFunc->body = Builder(wasm).makeNop();
        } else {
          copyFunc->body = Builder(wasm).makeConstantExpression(*outcome);
        }
        wasm.getExport(exp->name)->value = copyName;
      }
    }
  } catch (FailToEvalException& fail) {
    // that's it, we failed to even create the instance
    std::cout << "  ...stopping since could not create module instance: "
              << fail.why << "\n";
    return;
  }
}

static bool canEval(Module& wasm) {
  // Check if we can flatten memory. We need to do so currently because of how
  // we assume memory is simple and flat. TODO
  if (!MemoryUtils::flatten(wasm)) {
    std::cout << "  ...stopping since could not flatten memory\n";
    return false;
  }
  return true;
}

} // anonymous namespace

//
// main
//

int main(int argc, const char* argv[]) {
  Name entry;
  std::vector<std::string> passes;
  bool emitBinary = true;
  bool debugInfo = false;
  String::Split ctors;
  String::Split keptExports;

  const std::string WasmCtorEvalOption = "wasm-ctor-eval options";

  ToolOptions options("wasm-ctor-eval",
                      "Execute C++ global constructors ahead of time");
  options
    .add("--output",
         "-o",
         "Output file (stdout if not specified)",
         WasmCtorEvalOption,
         Options::Arguments::One,
         [](Options* o, const std::string& argument) {
           o->extra["output"] = argument;
           Colors::setEnabled(false);
         })
    .add("--emit-text",
         "-S",
         "Emit text instead of binary for the output file",
         WasmCtorEvalOption,
         Options::Arguments::Zero,
         [&](Options* o, const std::string& argument) { emitBinary = false; })
    .add("--debuginfo",
         "-g",
         "Emit names section and debug info",
         WasmCtorEvalOption,
         Options::Arguments::Zero,
         [&](Options* o, const std::string& arguments) { debugInfo = true; })
    .add("--ctors",
         "-c",
         "Comma-separated list of global constructor functions to evaluate",
         WasmCtorEvalOption,
         Options::Arguments::One,
         [&](Options* o, const std::string& argument) {
           ctors = String::Split(argument, ",");
         })
    .add(
      "--kept-exports",
      "-ke",
      "Comma-separated list of ctors whose exports we keep around even if we "
      "eval those ctors",
      WasmCtorEvalOption,
      Options::Arguments::One,
      [&](Options* o, const std::string& argument) {
        keptExports = String::Split(argument, ",");
      })
    .add("--ignore-external-input",
         "-ipi",
         "Assumes no env vars are to be read, stdin is empty, etc.",
         WasmCtorEvalOption,
         Options::Arguments::Zero,
         [&](Options* o, const std::string& argument) {
           ignoreExternalInput = true;
         })
    .add_positional("INFILE",
                    Options::Arguments::One,
                    [](Options* o, const std::string& argument) {
                      o->extra["infile"] = argument;
                    });
  options.parse(argc, argv);

  auto input(read_file<std::string>(options.extra["infile"], Flags::Text));

  Module wasm;
  options.applyFeatures(wasm);

  {
    if (options.debug) {
      std::cout << "reading...\n";
    }
    ModuleReader reader;
    try {
      reader.read(options.extra["infile"], wasm);
    } catch (ParseException& p) {
      p.dump(std::cout);
      Fatal() << "error in parsing input";
    }
  }

  if (!WasmValidator().validate(wasm)) {
    std::cout << wasm << '\n';
    Fatal() << "error in validating input";
  }

  if (canEval(wasm)) {
    evalCtors(wasm, ctors, keptExports);

    // Do some useful optimizations after the evalling
    {
      PassRunner passRunner(&wasm);
      passRunner.add("memory-packing"); // we flattened it, so re-optimize
      // TODO: just do -Os for the one function
      passRunner.add("remove-unused-names");
      passRunner.add("dce");
      passRunner.add("merge-blocks");
      passRunner.add("vacuum");
      passRunner.add("remove-unused-module-elements");
      passRunner.run();
    }
  }

  if (options.extra.count("output") > 0) {
    if (options.debug) {
      std::cout << "writing..." << std::endl;
    }
    ModuleWriter writer;
    writer.setBinary(emitBinary);
    writer.setDebugInfo(debugInfo);
    writer.write(wasm, options.extra["output"]);
  }
}<|MERGE_RESOLUTION|>--- conflicted
+++ resolved
@@ -66,60 +66,11 @@
     auto* global = wasm.getGlobal(curr->name);
     if (global->imported()) {
       throw FailToEvalException(std::string("read from imported global ") +
-                                global->module.str + "." + global->base.str);
-    }
-
-<<<<<<< HEAD
+                                global->module.str + "." +
+                                global->base.str);
+    }
+
     return ModuleRunnerBase<EvallingModuleRunner>::visitGlobalGet(curr);
-=======
-    Iterator() : found(false) {}
-    Iterator(Name name, Literals value)
-      : first(name), second(value), found(true) {}
-
-    bool operator==(const Iterator& other) {
-      return first == other.first && second == other.second &&
-             found == other.found;
-    }
-    bool operator!=(const Iterator& other) { return !(*this == other); }
-  };
-
-  Iterator find(Name name) {
-    if (globals.find(name) == globals.end()) {
-      return end();
-    }
-    return Iterator(name, globals[name]);
-  }
-
-  Iterator end() { return Iterator(); }
-
-  // Receives a module and applies the state of globals here into the globals
-  // in that module.
-  void applyToModule(Module& wasm) {
-    Builder builder(wasm);
-    for (const auto& [name, value] : globals) {
-      wasm.getGlobal(name)->init = builder.makeConstantExpression(value);
-    }
-  }
-};
-
-class EvallingModuleRunner
-  : public ModuleRunnerBase<EvallingGlobalManager, EvallingModuleRunner> {
-public:
-  EvallingModuleRunner(
-    Module& wasm,
-    ExternalInterface* externalInterface,
-    std::map<Name, std::shared_ptr<EvallingModuleRunner>> linkedInstances_ = {})
-    : ModuleRunnerBase(wasm, externalInterface, linkedInstances_) {
-    // if any global in the module has a non-const constructor, it is using a
-    // global import, which we don't have, and is illegal to use
-    ModuleUtils::iterDefinedGlobals(wasm, [&](Global* global) {
-      if (!global->init->is<Const>()) {
-        // this global is dangerously initialized by an import, so if it is
-        // used, we must fail
-        globals.addDangerous(global->name);
-      }
-    });
->>>>>>> f2d53918
   }
 };
 
@@ -685,12 +636,6 @@
   try {
     // create an instance for evalling
     EvallingModuleRunner instance(wasm, &interface, linkedInstances);
-<<<<<<< HEAD
-=======
-    // we should not add new globals from here on; as a result, using
-    // an imported global will fail, as it is missing and so looks new
-    instance.globals.seal();
->>>>>>> f2d53918
     // go one by one, in order, until we fail
     // TODO: if we knew priorities, we could reorder?
     for (auto& ctor : ctors) {
