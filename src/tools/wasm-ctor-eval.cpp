--- conflicted
+++ resolved
@@ -377,35 +377,11 @@
   // TODO: handle unaligned too, see shell-interface
 
   template<typename T> T* getMemory(Address address) {
-<<<<<<< HEAD
-    // if memory is on the stack, use the stack
-    if (address >= STACK_LOWER_LIMIT) {
-      if (address >= STACK_UPPER_LIMIT) {
-        throw FailToEvalException("stack usage too high");
-      }
-      Address relative = address - STACK_LOWER_LIMIT;
-      // in range, all is good, use the stack
-      return (T*)(&instance->stack[relative]);
-    }
-
-    // otherwise, this must be in normal memory. resize it as needed.
-=======
-    // this must be in the singleton segment. resize as needed
-    if (wasm->memory.segments.size() == 0) {
-      std::vector<char> temp;
-      Builder builder(*wasm);
-      wasm->memory.segments.push_back(
-        Memory::Segment(builder.makeConst(int32_t(0)), temp));
-    }
-    // memory should already have been flattened
-    assert(wasm->memory.segments[0].offset->cast<Const>()->value.getInteger() ==
-           0);
->>>>>>> 5906a1f1
+    // resize the memory buffer as needed.
     auto max = address + sizeof(T);
     if (max > memory.size()) {
       memory.resize(max);
     }
-
     return (T*)(&memory[address]);
   }
 
