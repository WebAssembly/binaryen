/*
 * Copyright 2017 WebAssembly Community Group participants
 *
 * Licensed under the Apache License, Version 2.0 (the "License");
 * you may not use this file except in compliance with the License.
 * You may obtain a copy of the License at
 *
 *     http://www.apache.org/licenses/LICENSE-2.0
 *
 * Unless required by applicable law or agreed to in writing, software
 * distributed under the License is distributed on an "AS IS" BASIS,
 * WITHOUT WARRANTIES OR CONDITIONS OF ANY KIND, either express or implied.
 * See the License for the specific language governing permissions and
 * limitations under the License.
 */

//
// Loads wasm plus a list of functions that are global ctors, i.e.,
// are to be executed. It then executes as many of them as it can,
// applying their changes to memory as needed, then writes it. In
// other words, this executes code at compile time to speed up
// startup later.
//

#include <memory>

#include "asmjs/shared-constants.h"
#include "ir/global-utils.h"
#include "ir/import-utils.h"
#include "ir/literal-utils.h"
#include "ir/memory-utils.h"
#include "ir/names.h"
#include "pass.h"
#include "support/colors.h"
#include "support/file.h"
#include "support/string.h"
#include "tool-options.h"
#include "wasm-builder.h"
#include "wasm-interpreter.h"
#include "wasm-io.h"
#include "wasm-validator.h"

using namespace wasm;

namespace {

struct FailToEvalException {
  std::string why;
  FailToEvalException(std::string why) : why(why) {}
};

// The prefix for a recommendation, so it is aligned properly with the rest of
// the output.
#define RECOMMENDATION "\n       recommendation: "

// We do not have access to imported globals
class EvallingGlobalManager {
  // values of globals
  std::map<Name, Literals> globals;

  // globals that are dangerous to modify in the module
  std::set<Name> dangerousGlobals;

  // whether we are done adding new globals
  bool sealed = false;

public:
  void addDangerous(Name name) { dangerousGlobals.insert(name); }

  void seal() { sealed = true; }

  Literals& operator[](Name name) {
    if (dangerousGlobals.count(name) > 0) {
      std::string extra;
      if (name == "___dso_handle") {
        extra = RECOMMENDATION
          "build with -s NO_EXIT_RUNTIME=1 so that "
          "calls to atexit that use ___dso_handle are not emitted";
      }
      throw FailToEvalException(
        std::string(
          "tried to access a dangerous (import-initialized) global: ") +
        name.str + extra);
    }
    return globals[name];
  }

  struct Iterator {
    Name first;
    Literals second;
    bool found;

    Iterator() : found(false) {}
    Iterator(Name name, Literals value)
      : first(name), second(value), found(true) {}

    bool operator==(const Iterator& other) {
      return first == other.first && second == other.second &&
             found == other.found;
    }
    bool operator!=(const Iterator& other) { return !(*this == other); }
  };

  Iterator find(Name name) {
    if (globals.find(name) == globals.end()) {
      return end();
    }
    return Iterator(name, globals[name]);
  }

  Iterator end() { return Iterator(); }

  // Receives a module and applies the state of globals here into the globals
  // in that module.
  void applyToModule(Module& wasm) {
    Builder builder(wasm);
    for (const auto& [name, value] : globals) {
      wasm.getGlobal(name)->init = builder.makeConstantExpression(value);
    }
  }
};

class EvallingModuleInstance
  : public ModuleInstanceBase<EvallingGlobalManager, EvallingModuleInstance> {
public:
  EvallingModuleInstance(Module& wasm,
                         ExternalInterface* externalInterface,
                         std::map<Name, std::shared_ptr<EvallingModuleInstance>>
                           linkedInstances_ = {})
    : ModuleInstanceBase(wasm, externalInterface, linkedInstances_) {
    // if any global in the module has a non-const constructor, it is using a
    // global import, which we don't have, and is illegal to use
    ModuleUtils::iterDefinedGlobals(wasm, [&](Global* global) {
      if (!global->init->is<Const>()) {
        // this global is dangerously initialized by an import, so if it is
        // used, we must fail
        globals.addDangerous(global->name);
      }
    });
  }
};

// Build an artificial `env` module based on a module's imports, so that the
// interpreter can use correct object instances. It initializes usable global
// imports, and fills the rest with fake values since those are dangerous to
// use. we will fail if dangerous globals are used.
std::unique_ptr<Module> buildEnvModule(Module& wasm) {
  auto env = std::make_unique<Module>();
  env->name = "env";

  // create empty functions with similar signature
  ModuleUtils::iterImportedFunctions(wasm, [&](Function* func) {
    if (func->module == env->name) {
      Builder builder(*env);
      auto* copied = ModuleUtils::copyFunction(func, *env);
      copied->module = Name();
      copied->base = Name();
      copied->body = builder.makeUnreachable();
      env->addExport(
        builder.makeExport(func->base, copied->name, ExternalKind::Function));
    }
  });

  // create tables with similar initial and max values
  ModuleUtils::iterImportedTables(wasm, [&](Table* table) {
    if (table->module == env->name) {
      auto* copied = ModuleUtils::copyTable(table, *env);
      copied->module = Name();
      copied->base = Name();
      env->addExport(Builder(*env).makeExport(
        table->base, copied->name, ExternalKind::Table));
    }
  });

  ModuleUtils::iterImportedGlobals(wasm, [&](Global* global) {
    if (global->module == env->name) {
      auto* copied = ModuleUtils::copyGlobal(global, *env);
      copied->module = Name();
      copied->base = Name();

      Builder builder(*env);
      copied->init = builder.makeConst(Literal::makeZero(global->type));
      env->addExport(
        builder.makeExport(global->base, copied->name, ExternalKind::Global));
    }
  });

  // create an exported memory with the same initial and max size
  ModuleUtils::iterImportedMemories(wasm, [&](Memory* memory) {
    if (memory->module == env->name) {
      env->memory.name = wasm.memory.name;
      env->memory.exists = true;
      env->memory.initial = memory->initial;
      env->memory.max = memory->max;
      env->memory.shared = memory->shared;
      env->memory.indexType = memory->indexType;
      env->addExport(Builder(*env).makeExport(
        wasm.memory.base, wasm.memory.name, ExternalKind::Memory));
    }
  });

  return env;
}

// Whether to ignore external input to the program as it runs. If set, we will
// assume that stdin is empty, that any env vars we try to read are not set,
// that there are not arguments passed to main, etc.
static bool ignoreExternalInput = false;

struct CtorEvalExternalInterface : EvallingModuleInstance::ExternalInterface {
  Module* wasm;
  EvallingModuleInstance* instance;
  std::map<Name, std::shared_ptr<EvallingModuleInstance>> linkedInstances;

  // A representation of the contents of wasm memory as we execute.
  std::vector<char> memory;

  CtorEvalExternalInterface(
    std::map<Name, std::shared_ptr<EvallingModuleInstance>> linkedInstances_ =
      {}) {
    linkedInstances.swap(linkedInstances_);
  }

  // Called when we want to apply the current state of execution to the Module.
  // Until this is called the Module is never changed.
  void applyToModule() {
    // If nothing was ever written to memory then there is nothing to update.
    if (!memory.empty()) {
      applyMemoryToModule();
    }

    instance->globals.applyToModule(*wasm);
  }

  void init(Module& wasm_, EvallingModuleInstance& instance_) override {
    wasm = &wasm_;
    instance = &instance_;
  }

  void importGlobals(EvallingGlobalManager& globals, Module& wasm_) override {
    ModuleUtils::iterImportedGlobals(wasm_, [&](Global* global) {
      auto it = linkedInstances.find(global->module);
      if (it != linkedInstances.end()) {
        auto* inst = it->second.get();
        auto* globalExport = inst->wasm.getExportOrNull(global->base);
        if (!globalExport) {
          throw FailToEvalException(std::string("importGlobals: ") +
                                    global->module.str + "." +
                                    global->base.str);
        }
        globals[global->name] = inst->globals[globalExport->value];
      } else {
        throw FailToEvalException(std::string("importGlobals: ") +
                                  global->module.str + "." + global->base.str);
      }
    });
  }

  Literals callImport(Function* import, LiteralList& arguments) override {
    Name WASI("wasi_snapshot_preview1");

    if (ignoreExternalInput) {
      if (import->module == WASI) {
        if (import->base == "environ_sizes_get") {
          if (arguments.size() != 2 || arguments[0].type != Type::i32 ||
              import->getResults() != Type::i32) {
            throw FailToEvalException("wasi environ_sizes_get has wrong sig");
          }

          // Write out a count of i32(0) and return __WASI_ERRNO_SUCCESS (0).
          store32(arguments[0].geti32(), 0);
          return {Literal(int32_t(0))};
        }

        if (import->base == "environ_get") {
          if (arguments.size() != 2 || arguments[0].type != Type::i32 ||
              import->getResults() != Type::i32) {
            throw FailToEvalException("wasi environ_get has wrong sig");
          }

          // Just return __WASI_ERRNO_SUCCESS (0).
          return {Literal(int32_t(0))};
        }

        if (import->base == "args_sizes_get") {
          if (arguments.size() != 2 || arguments[0].type != Type::i32 ||
              import->getResults() != Type::i32) {
            throw FailToEvalException("wasi args_sizes_get has wrong sig");
          }

          // Write out an argc of i32(0) and return a __WASI_ERRNO_SUCCESS (0).
          store32(arguments[0].geti32(), 0);
          return {Literal(int32_t(0))};
        }

        if (import->base == "args_get") {
          if (arguments.size() != 2 || arguments[0].type != Type::i32 ||
              import->getResults() != Type::i32) {
            throw FailToEvalException("wasi args_get has wrong sig");
          }

          // Just return __WASI_ERRNO_SUCCESS (0).
          return {Literal(int32_t(0))};
        }

        // Otherwise, we don't recognize this import; continue normally to
        // error.
      }
    }

    std::string extra;
    if (import->module == ENV && import->base == "___cxa_atexit") {
      extra = RECOMMENDATION "build with -s NO_EXIT_RUNTIME=1 so that calls "
                             "to atexit are not emitted";
    } else if (import->module == WASI && !ignoreExternalInput) {
      extra = RECOMMENDATION "consider --ignore-external-input";
    }
    throw FailToEvalException(std::string("call import: ") +
                              import->module.str + "." + import->base.str +
                              extra);
  }

  // We assume the table is not modified FIXME
  Literals callTable(Name tableName,
                     Index index,
                     HeapType sig,
                     LiteralList& arguments,
                     Type result,
                     EvallingModuleInstance& instance) override {

    std::unordered_map<wasm::Name, std::vector<wasm::Name>>::iterator it;

    auto* table = wasm->getTableOrNull(tableName);
    if (!table) {
      throw FailToEvalException("callTable on non-existing table");
    }

    // Look through the segments and find the function. Segments can overlap,
    // so we want the last one.
    Name targetFunc;
    for (auto& segment : wasm->elementSegments) {
      if (segment->table != tableName) {
        continue;
      }

      Index start;
      // look for the index in this segment. if it has a constant offset, we
      // look in the proper range. if it instead gets a global, we rely on the
      // fact that when not dynamically linking then the table is loaded at
      // offset 0.
      if (auto* c = segment->offset->dynCast<Const>()) {
        start = c->value.getInteger();
      } else if (segment->offset->is<GlobalGet>()) {
        start = 0;
      } else {
        // wasm spec only allows const and global.get there
        WASM_UNREACHABLE("invalid expr type");
      }
      auto end = start + segment->data.size();
      if (start <= index && index < end) {
        auto entry = segment->data[index - start];
        if (auto* get = entry->dynCast<RefFunc>()) {
          targetFunc = get->func;
        } else {
          throw FailToEvalException(
            std::string("callTable on uninitialized entry"));
        }
      }
    }

    if (!targetFunc.is()) {
      throw FailToEvalException(
        std::string("callTable on index not found in static segments: ") +
        std::to_string(index));
    }

    // If this is one of our functions, we can call it; if it was
    // imported, fail.
    auto* func = wasm->getFunction(targetFunc);
    if (func->type != sig) {
      throw FailToEvalException(std::string("callTable signature mismatch: ") +
                                targetFunc.str);
    }
    if (!func->imported()) {
      return instance.callFunctionInternal(targetFunc, arguments);
    } else {
      throw FailToEvalException(
        std::string("callTable on imported function: ") + targetFunc.str);
    }
  }

  Index tableSize(Name tableName) override {
    throw FailToEvalException("table size");
  }

  Literal tableLoad(Name tableName, Index index) override {
    throw FailToEvalException("table.get: TODO");
  }

  // called during initialization
  void tableStore(Name tableName, Index index, const Literal& value) override {}

  int8_t load8s(Address addr) override { return doLoad<int8_t>(addr); }
  uint8_t load8u(Address addr) override { return doLoad<uint8_t>(addr); }
  int16_t load16s(Address addr) override { return doLoad<int16_t>(addr); }
  uint16_t load16u(Address addr) override { return doLoad<uint16_t>(addr); }
  int32_t load32s(Address addr) override { return doLoad<int32_t>(addr); }
  uint32_t load32u(Address addr) override { return doLoad<uint32_t>(addr); }
  int64_t load64s(Address addr) override { return doLoad<int64_t>(addr); }
  uint64_t load64u(Address addr) override { return doLoad<uint64_t>(addr); }

  void store8(Address addr, int8_t value) override {
    doStore<int8_t>(addr, value);
  }
  void store16(Address addr, int16_t value) override {
    doStore<int16_t>(addr, value);
  }
  void store32(Address addr, int32_t value) override {
    doStore<int32_t>(addr, value);
  }
  void store64(Address addr, int64_t value) override {
    doStore<int64_t>(addr, value);
  }

  bool growMemory(Address /*oldSize*/, Address /*newSize*/) override {
    throw FailToEvalException("grow memory");
  }

  bool growTable(Name /*name*/,
                 const Literal& /*value*/,
                 Index /*oldSize*/,
                 Index /*newSize*/) override {
    throw FailToEvalException("grow table");
  }

  void trap(const char* why) override {
    throw FailToEvalException(std::string("trap: ") + why);
  }

  void hostLimit(const char* why) override {
    throw FailToEvalException(std::string("trap: ") + why);
  }

  void throwException(const WasmException& exn) override {
    std::stringstream ss;
    ss << "exception thrown: " << exn;
    throw FailToEvalException(ss.str());
  }

private:
  // TODO: handle unaligned too, see shell-interface

  template<typename T> T* getMemory(Address address) {
    // resize the memory buffer as needed.
    auto max = address + sizeof(T);
    if (max > memory.size()) {
      memory.resize(max);
    }
    return (T*)(&memory[address]);
  }

  template<typename T> void doStore(Address address, T value) {
    // do a memcpy to avoid undefined behavior if unaligned
    memcpy(getMemory<T>(address), &value, sizeof(T));
  }

  template<typename T> T doLoad(Address address) {
    // do a memcpy to avoid undefined behavior if unaligned
    T ret;
    memcpy(&ret, getMemory<T>(address), sizeof(T));
    return ret;
  }

  void applyMemoryToModule() {
    // Memory must have already been flattened into the standard form: one
    // segment at offset 0, or none.
    if (wasm->memory.segments.empty()) {
      Builder builder(*wasm);
      std::vector<char> empty;
      wasm->memory.segments.push_back(
        Memory::Segment(builder.makeConst(int32_t(0)), empty));
    }
    auto& segment = wasm->memory.segments[0];
    assert(segment.offset->cast<Const>()->value.getInteger() == 0);

    // Copy the current memory contents after execution into the Module's
    // memory.
    segment.data = memory;
  }
};

// Eval a single ctor function. Returns whether we succeeded to completely
// evaluate the ctor, which means that the caller can proceed to try to eval
// further ctors if there are any.
bool evalCtor(EvallingModuleInstance& instance,
              CtorEvalExternalInterface& interface,
              Name funcName,
              Name exportName) {
  auto& wasm = instance.wasm;
  auto* func = wasm.getFunction(funcName);

  // We don't know the values of parameters, so give up if there are any.
  // TODO: Maybe use ignoreExternalInput?
  if (func->getNumParams() > 0) {
    std::cout << "  ...stopping due to params\n";
    return false;
  }

  // TODO: Handle a return value by emitting a proper constant.
  if (func->getResults() != Type::none) {
    std::cout << "  ...stopping due to results\n";
    return false;
  }

  // We want to handle the form of the global constructor function in LLVM. That
  // looks like this:
  //
  //    (func $__wasm_call_ctors
  //      (call $ctor.1)
  //      (call $ctor.2)
  //      (call $ctor.3)
  //    )
  //
  // Some of those ctors may be inlined, however, which would mean that the
  // function could have locals, control flow, etc. However, we assume for now
  // that it does not have parameters at least (whose values we can't tell),
  // or results. And for now we look for a toplevel block and process its
  // children one at a time. This allows us to eval some of the $ctor.*
  // functions (or their inlined contents) even if not all.
  //
  // TODO: Support complete partial evalling, that is, evaluate parts of an
  //       arbitrary function, and not just a sequence in a single toplevel
  //       block.

  if (auto* block = func->body->dynCast<Block>()) {
    // Go through the items in the block and try to execute them. We do all this
    // in a single function scope for all the executions.
    EvallingModuleInstance::FunctionScope scope(func, LiteralList());

    EvallingModuleInstance::RuntimeExpressionRunner expressionRunner(
      instance, scope, instance.maxDepth);

    // After we successfully eval a line we will apply the changes here. This is
    // the same idea as applyToModule() - we must only do it after an entire
    // atomic "chunk" has been processed, we do not want partial updates from
    // an item in the block that we only partially evalled.
    EvallingModuleInstance::FunctionScope appliedScope(func, LiteralList());

    Index successes = 0;
    for (auto* curr : block->list) {
      Flow flow;
      try {
        flow = expressionRunner.visit(curr);
      } catch (FailToEvalException& fail) {
        if (successes == 0) {
          std::cout << "  ...stopping (in block) since could not eval: "
                    << fail.why << "\n";
        } else {
          std::cout << "  ...partial evalling successful, but stopping since "
                       "could not eval: "
                    << fail.why << "\n";
        }
        break;
      }

      // So far so good! Apply the results.
      interface.applyToModule();
      appliedScope = scope;
      successes++;

      if (flow.breaking()) {
        // We are returning out of the function (either via a return, or via a
        // break to |block|, which has the same outcome. That means we don't
        // need to execute any more lines, and can consider them to be executed.
        std::cout << "  ...stopping in block due to break\n";

        // Mark us as having succeeded on the entire block, since we have: we
        // are skipping the rest, which means there is no problem there. We must
        // set this here so that lower down we realize that we've evalled
        // everything.
        successes = block->list.size();
        break;
      }
    }

    if (successes > 0 && successes < block->list.size()) {
      // We managed to eval some but not all. That means we can't just remove
      // the entire function, but need to keep parts of it - the parts we have
      // not evalled - around. To do so, we create a copy of the function with
      // the partially-evalled contents and make the export use that (as the
      // function may be used in other places than the export, which we do not
      // want to affect).
      auto copyName = Names::getValidFunctionName(wasm, funcName);
      auto* copyFunc = ModuleUtils::copyFunction(func, wasm, copyName);
      wasm.getExport(exportName)->value = copyName;

      // Remove the items we've evalled.
      Builder builder(wasm);
      auto* copyBlock = copyFunc->body->cast<Block>();
      for (Index i = 0; i < successes; i++) {
        copyBlock->list[i] = builder.makeNop();
      }

      // Write out the values of locals, that is the local state after evalling
      // the things we've just nopped. For simplicity we just write out all of
      // locals, and leave it to the optimizer to remove redundant or
      // unnecessary operations.
      std::vector<Expression*> localSets;
      for (Index i = 0; i < copyFunc->getNumLocals(); i++) {
        auto value = appliedScope.locals[i];
        localSets.push_back(
          builder.makeLocalSet(i, builder.makeConstantExpression(value)));
      }

      // Put the local sets at the front of the block. We know there must be a
      // nop in that position (since we've evalled at least one item in the
      // block, and replaced it with a nop), so we can overwrite it.
      copyBlock->list[0] = builder.makeBlock(localSets);

      // Interesting optimizations may be possible both due to removing some but
      // not all of the code, and due to the locals we just added.
      PassRunner passRunner(&wasm,
                            PassOptions::getWithDefaultOptimizationOptions());
      passRunner.addDefaultFunctionOptimizationPasses();
      passRunner.runOnFunction(copyFunc);
    }

    // Return true if we evalled the entire block. Otherwise, even if we evalled
    // some of it, the caller must stop trying to eval further things.
    return successes == block->list.size();
  }

  // Otherwise, we don't recognize a pattern that allows us to do partial
  // evalling. So simply call the entire function at once and see if we can
  // optimize that.
  try {
    instance.callFunction(funcName, LiteralList());
  } catch (FailToEvalException& fail) {
    std::cout << "  ...stopping since could not eval: " << fail.why << "\n";
    return false;
  }

  // Success! Apply the results.
  interface.applyToModule();
  return true;
}

// Eval all ctors in a module.
void evalCtors(Module& wasm,
               std::vector<std::string>& ctors,
               std::vector<std::string>& keptExports) {
  std::unordered_set<std::string> keptExportsSet(keptExports.begin(),
                                                 keptExports.end());

  std::map<Name, std::shared_ptr<EvallingModuleInstance>> linkedInstances;

  // build and link the env module
  auto envModule = buildEnvModule(wasm);
  CtorEvalExternalInterface envInterface;
  auto envInstance =
    std::make_shared<EvallingModuleInstance>(*envModule, &envInterface);
  linkedInstances[envModule->name] = envInstance;

  CtorEvalExternalInterface interface(linkedInstances);
  try {
    // create an instance for evalling
    EvallingModuleInstance instance(wasm, &interface, linkedInstances);
    // we should not add new globals from here on; as a result, using
    // an imported global will fail, as it is missing and so looks new
    instance.globals.seal();
    // go one by one, in order, until we fail
    // TODO: if we knew priorities, we could reorder?
    for (auto& ctor : ctors) {
      std::cout << "trying to eval " << ctor << '\n';
      Export* ex = wasm.getExportOrNull(ctor);
      if (!ex) {
        Fatal() << "export not found: " << ctor;
      }
      auto funcName = ex->value;
      if (!evalCtor(instance, interface, funcName, ctor)) {
        std::cout << "  ...stopping\n";
        return;
      }

      // Success! Remove the export, and continue.
      std::cout << "  ...success on " << ctor << ".\n";

      // Remove the export if we should.
      auto* exp = wasm.getExport(ctor);
      if (!keptExportsSet.count(ctor)) {
        wasm.removeExport(exp->name);
      } else {
        // We are keeping around the export, which should now refer to an
        // empty function since calling the export should do nothing.
        auto* func = wasm.getFunction(exp->value);
        auto copyName = Names::getValidFunctionName(wasm, func->name);
        auto* copyFunc = ModuleUtils::copyFunction(func, wasm, copyName);
        copyFunc->body = Builder(wasm).makeNop();
        wasm.getExport(exp->name)->value = copyName;
      }
    }
  } catch (FailToEvalException& fail) {
    // that's it, we failed to even create the instance
    std::cout << "  ...stopping since could not create module instance: "
              << fail.why << "\n";
    return;
  }
}

static bool canEval(Module& wasm) {
  if (!MemoryUtils::flatten(wasm)) {
    std::cout << "  ...stopping since could not flatten memory\n";
    return false;
  }
  return true;
}

} // anonymous namespace

//
// main
//

int main(int argc, const char* argv[]) {
  Name entry;
  std::vector<std::string> passes;
  bool emitBinary = true;
  bool debugInfo = false;
  String::Split ctors;
  String::Split keptExports;

  const std::string WasmCtorEvalOption = "wasm-ctor-eval options";

  ToolOptions options("wasm-ctor-eval",
                      "Execute C++ global constructors ahead of time");
  options
    .add("--output",
         "-o",
         "Output file (stdout if not specified)",
         WasmCtorEvalOption,
         Options::Arguments::One,
         [](Options* o, const std::string& argument) {
           o->extra["output"] = argument;
           Colors::setEnabled(false);
         })
    .add("--emit-text",
         "-S",
         "Emit text instead of binary for the output file",
         WasmCtorEvalOption,
         Options::Arguments::Zero,
         [&](Options* o, const std::string& argument) { emitBinary = false; })
    .add("--debuginfo",
         "-g",
         "Emit names section and debug info",
         WasmCtorEvalOption,
         Options::Arguments::Zero,
         [&](Options* o, const std::string& arguments) { debugInfo = true; })
    .add("--ctors",
         "-c",
         "Comma-separated list of global constructor functions to evaluate",
         WasmCtorEvalOption,
         Options::Arguments::One,
         [&](Options* o, const std::string& argument) {
           ctors = String::Split(argument, ",");
         })
    .add(
      "--kept-exports",
      "-ke",
      "Comma-separated list of ctors whose exports we keep around even if we "
      "eval those ctors",
      WasmCtorEvalOption,
      Options::Arguments::One,
      [&](Options* o, const std::string& argument) {
        keptExports = String::Split(argument, ",");
      })
    .add("--ignore-external-input",
         "-ipi",
         "Assumes no env vars are to be read, stdin is empty, etc.",
         WasmCtorEvalOption,
         Options::Arguments::Zero,
         [&](Options* o, const std::string& argument) {
           ignoreExternalInput = true;
         })
    .add_positional("INFILE",
                    Options::Arguments::One,
                    [](Options* o, const std::string& argument) {
                      o->extra["infile"] = argument;
                    });
  options.parse(argc, argv);

  auto input(read_file<std::string>(options.extra["infile"], Flags::Text));

  Module wasm;
  options.applyFeatures(wasm);

  {
    if (options.debug) {
      std::cout << "reading...\n";
    }
    ModuleReader reader;
    try {
      reader.read(options.extra["infile"], wasm);
    } catch (ParseException& p) {
      p.dump(std::cout);
      Fatal() << "error in parsing input";
    }
  }

  if (!WasmValidator().validate(wasm)) {
    std::cout << wasm << '\n';
    Fatal() << "error in validating input";
  }

<<<<<<< HEAD
  // Check if we can flatten memory. We need to do so currently because of how
  // we assume memory is simple and flat. TODO
  if (canEval(wasm)) {
    // get list of ctors, and eval them
    std::vector<std::string> ctors;
    std::istringstream stream(ctorsString);
    std::string temp;
    while (std::getline(stream, temp, ',')) {
      ctors.push_back(temp);
    }
    evalCtors(wasm, ctors);

    // Do some useful optimizations after the evalling
    {
      PassRunner passRunner(&wasm);
      passRunner.add("memory-packing"); // we flattened it, so re-optimize
      // TODO: just do -Os for the one function
      passRunner.add("remove-unused-names");
      passRunner.add("dce");
      passRunner.add("merge-blocks");
      passRunner.add("vacuum");
      passRunner.add("remove-unused-module-elements");
      passRunner.run();
    }
=======
  evalCtors(wasm, ctors, keptExports);

  // Do some useful optimizations after the evalling
  {
    PassRunner passRunner(&wasm);
    passRunner.add("memory-packing"); // we flattened it, so re-optimize
    // TODO: just do -Os for the one function
    passRunner.add("remove-unused-names");
    passRunner.add("dce");
    passRunner.add("merge-blocks");
    passRunner.add("vacuum");
    passRunner.add("remove-unused-module-elements");
    passRunner.run();
>>>>>>> cc36ffd1
  }

  if (options.extra.count("output") > 0) {
    if (options.debug) {
      std::cout << "writing..." << std::endl;
    }
    ModuleWriter writer;
    writer.setBinary(emitBinary);
    writer.setDebugInfo(debugInfo);
    writer.write(wasm, options.extra["output"]);
  }
}<|MERGE_RESOLUTION|>--- conflicted
+++ resolved
@@ -708,6 +708,8 @@
 }
 
 static bool canEval(Module& wasm) {
+  // Check if we can flatten memory. We need to do so currently because of how
+  // we assume memory is simple and flat. TODO
   if (!MemoryUtils::flatten(wasm)) {
     std::cout << "  ...stopping since could not flatten memory\n";
     return false;
@@ -811,18 +813,8 @@
     Fatal() << "error in validating input";
   }
 
-<<<<<<< HEAD
-  // Check if we can flatten memory. We need to do so currently because of how
-  // we assume memory is simple and flat. TODO
   if (canEval(wasm)) {
-    // get list of ctors, and eval them
-    std::vector<std::string> ctors;
-    std::istringstream stream(ctorsString);
-    std::string temp;
-    while (std::getline(stream, temp, ',')) {
-      ctors.push_back(temp);
-    }
-    evalCtors(wasm, ctors);
+    evalCtors(wasm, ctors, keptExports);
 
     // Do some useful optimizations after the evalling
     {
@@ -836,21 +828,6 @@
       passRunner.add("remove-unused-module-elements");
       passRunner.run();
     }
-=======
-  evalCtors(wasm, ctors, keptExports);
-
-  // Do some useful optimizations after the evalling
-  {
-    PassRunner passRunner(&wasm);
-    passRunner.add("memory-packing"); // we flattened it, so re-optimize
-    // TODO: just do -Os for the one function
-    passRunner.add("remove-unused-names");
-    passRunner.add("dce");
-    passRunner.add("merge-blocks");
-    passRunner.add("vacuum");
-    passRunner.add("remove-unused-module-elements");
-    passRunner.run();
->>>>>>> cc36ffd1
   }
 
   if (options.extra.count("output") > 0) {
