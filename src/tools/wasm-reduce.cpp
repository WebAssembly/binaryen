/*
 * Copyright 2017 WebAssembly Community Group participants
 *
 * Licensed under the Apache License, Version 2.0 (the "License");
 * you may not use this file except in compliance with the License.
 * You may obtain a copy of the License at
 *
 *     http://www.apache.org/licenses/LICENSE-2.0
 *
 * Unless required by applicable law or agreed to in writing, software
 * distributed under the License is distributed on an "AS IS" BASIS,
 * WITHOUT WARRANTIES OR CONDITIONS OF ANY KIND, either express or implied.
 * See the License for the specific language governing permissions and
 * limitations under the License.
 */

//
// Tries to reduce the input wasm into the smallest possible wasm
// that still generates the same result on a given command. This is
// useful to reduce bug testcases, for example, if a file crashes
// the optimizer, you can reduce it to find the smallest file that
// also crashes it (which generally will show the same bug, in a
// much more debuggable manner).
//

#include <cstdio>
#include <cstdlib>
#include <memory>

#include "ir/branch-utils.h"
#include "ir/iteration.h"
#include "ir/literal-utils.h"
#include "ir/properties.h"
#include "pass.h"
#include "support/colors.h"
#include "support/command-line.h"
#include "support/file.h"
#include "support/path.h"
#include "support/timing.h"
#include "wasm-builder.h"
#include "wasm-io.h"
#include "wasm-validator.h"
#ifdef _WIN32
#ifndef NOMINMAX
#define NOMINMAX
#endif
#include <windows.h>
// Create a string with last error message
std::string GetLastErrorStdStr() {
  DWORD error = GetLastError();
  if (error) {
    LPVOID lpMsgBuf;
    DWORD bufLen = FormatMessage(FORMAT_MESSAGE_ALLOCATE_BUFFER |
                                   FORMAT_MESSAGE_FROM_SYSTEM |
                                   FORMAT_MESSAGE_IGNORE_INSERTS,
                                 NULL,
                                 error,
                                 MAKELANGID(LANG_NEUTRAL, SUBLANG_DEFAULT),
                                 (LPTSTR)&lpMsgBuf,
                                 0,
                                 NULL);
    if (bufLen) {
      LPCSTR lpMsgStr = (LPCSTR)lpMsgBuf;
      std::string result(lpMsgStr, lpMsgStr + bufLen);
      LocalFree(lpMsgBuf);
      return result;
    }
  }
  return std::string();
}
#endif
using namespace wasm;

// a timeout on every execution of the command
size_t timeout = 2;

struct ProgramResult {
  int code;
  std::string output;
  double time;

  ProgramResult() = default;
  ProgramResult(std::string command) { getFromExecution(command); }

#ifdef _WIN32
  void getFromExecution(std::string command) {
    Timer timer;
    timer.start();
    SECURITY_ATTRIBUTES saAttr;
    saAttr.nLength = sizeof(SECURITY_ATTRIBUTES);
    saAttr.bInheritHandle = TRUE;
    saAttr.lpSecurityDescriptor = NULL;

    HANDLE hChildStd_OUT_Rd;
    HANDLE hChildStd_OUT_Wr;

    if (
      // Create a pipe for the child process's STDOUT.
      !CreatePipe(&hChildStd_OUT_Rd, &hChildStd_OUT_Wr, &saAttr, 0) ||
      // Ensure the read handle to the pipe for STDOUT is not inherited.
      !SetHandleInformation(hChildStd_OUT_Rd, HANDLE_FLAG_INHERIT, 0)) {
      Fatal() << "CreatePipe \"" << command
              << "\" failed: " << GetLastErrorStdStr() << ".\n";
    }

    STARTUPINFO si;
    PROCESS_INFORMATION pi;

    ZeroMemory(&si, sizeof(si));
    si.cb = sizeof(si);
    si.hStdError = hChildStd_OUT_Wr;
    si.hStdOutput = hChildStd_OUT_Wr;
    si.dwFlags |= STARTF_USESTDHANDLES;
    ZeroMemory(&pi, sizeof(pi));

    // Start the child process.
    if (!CreateProcess(NULL, // No module name (use command line)
                       (LPSTR)command.c_str(), // Command line
                       NULL,                   // Process handle not inheritable
                       NULL,                   // Thread handle not inheritable
                       TRUE,                   // Set handle inheritance to TRUE
                       0,                      // No creation flags
                       NULL,                   // Use parent's environment block
                       NULL, // Use parent's starting directory
                       &si,  // Pointer to STARTUPINFO structure
                       &pi)  // Pointer to PROCESS_INFORMATION structure
    ) {
      Fatal() << "CreateProcess \"" << command
              << "\" failed: " << GetLastErrorStdStr() << ".\n";
    }

    // Wait until child process exits.
    DWORD retVal = WaitForSingleObject(pi.hProcess, timeout * 1000);
    if (retVal == WAIT_TIMEOUT) {
      printf("Command timeout: %s", command.c_str());
      TerminateProcess(pi.hProcess, -1);
    }
    DWORD dwordExitCode;
    if (!GetExitCodeProcess(pi.hProcess, &dwordExitCode)) {
      Fatal() << "GetExitCodeProcess failed: " << GetLastErrorStdStr() << ".\n";
    }
    code = (int)dwordExitCode;

    // Close process and thread handles.
    CloseHandle(pi.hProcess);
    CloseHandle(pi.hThread);

    // Read output from the child process's pipe for STDOUT
    // Stop when there is no more data.
    {
      const int BUFSIZE = 4096;
      DWORD dwRead, dwTotal, dwTotalRead = 0;
      CHAR chBuf[BUFSIZE];
      BOOL bSuccess = FALSE;

      PeekNamedPipe(hChildStd_OUT_Rd, NULL, 0, NULL, &dwTotal, NULL);
      while (dwTotalRead < dwTotal) {
        bSuccess =
          ReadFile(hChildStd_OUT_Rd, chBuf, BUFSIZE - 1, &dwRead, NULL);
        if (!bSuccess || dwRead == 0)
          break;
        chBuf[dwRead] = 0;
        dwTotalRead += dwRead;
        output.append(chBuf);
      }
    }
    timer.stop();
    time = timer.getTotal();
  }
#else  // POSIX
  // runs the command and notes the output
  // TODO: also stderr, not just stdout?
  void getFromExecution(std::string command) {
    Timer timer;
    timer.start();
    // do this using just core stdio.h and stdlib.h, for portability
    // sadly this requires two invokes
    code = system(("timeout " + std::to_string(timeout) + "s " + command +
                   " > /dev/null 2> /dev/null")
                    .c_str());
    const int MAX_BUFFER = 1024;
    char buffer[MAX_BUFFER];
    FILE* stream = popen(
      ("timeout " + std::to_string(timeout) + "s " + command + " 2> /dev/null")
        .c_str(),
      "r");
    while (fgets(buffer, MAX_BUFFER, stream) != NULL) {
      output.append(buffer);
    }
    pclose(stream);
    timer.stop();
    time = timer.getTotal() / 2;
  }
#endif // _WIN32

  bool operator==(ProgramResult& other) {
    return code == other.code && output == other.output;
  }
  bool operator!=(ProgramResult& other) { return !(*this == other); }

  bool failed() { return code != 0; }

  void dump(std::ostream& o) {
    o << "[ProgramResult] code: " << code << " stdout: \n"
      << output << "[====]\nin " << time << " seconds\n[/ProgramResult]\n";
  }
};

namespace std {

inline std::ostream& operator<<(std::ostream& o, ProgramResult& result) {
  result.dump(o);
  return o;
}

} // namespace std

ProgramResult expected;

// Removing functions is extremely beneficial and efficient. We aggressively
// try to remove functions, unless we've seen they can't be removed, in which
// case we may try again but much later.
static std::unordered_set<Name> functionsWeTriedToRemove;

struct Reducer
  : public WalkerPass<PostWalker<Reducer, UnifiedExpressionVisitor<Reducer>>> {
  std::string command, test, working;
  bool binary, deNan, verbose, debugInfo;

  // test is the file we write to that the command will operate on
  // working is the current temporary state, the reduction so far
  Reducer(std::string command,
          std::string test,
          std::string working,
          bool binary,
          bool deNan,
          bool verbose,
          bool debugInfo)
    : command(command), test(test), working(working), binary(binary),
      deNan(deNan), verbose(verbose), debugInfo(debugInfo) {}

  // runs passes in order to reduce, until we can't reduce any more
  // the criterion here is wasm binary size
  void reduceUsingPasses() {
    // run optimization passes until we can't shrink it any more
    std::vector<std::string> passes = {
      "-Oz",
      "-Os",
      "-O1",
      "-O2",
      "-O3",
      "-O4",
      "--flatten -Os",
      "--flatten -O3",
      "--flatten --local-cse -Os",
      "--coalesce-locals --vacuum",
      "--dce",
      "--duplicate-function-elimination",
      "--inlining",
      "--inlining-optimizing",
      "--optimize-level=3 --inlining-optimizing",
      "--memory-packing",
      "--remove-unused-names --merge-blocks --vacuum",
      "--optimize-instructions",
      "--precompute",
      "--remove-imports",
      "--remove-memory",
      "--remove-unused-names --remove-unused-brs",
      "--remove-unused-module-elements",
      "--remove-unused-nonfunction-module-elements",
      "--reorder-functions",
      "--reorder-locals",
      "--simplify-locals --vacuum",
      "--strip",
      "--vacuum"};
    auto oldSize = file_size(working);
    bool more = true;
    while (more) {
      // std::cerr << "|    starting passes loop iteration\n";
      more = false;
      // try both combining with a generic shrink (so minor pass overhead is
      // compensated for), and without
      for (auto pass : passes) {
        std::string currCommand = Path::getBinaryenBinaryTool("wasm-opt") + " ";
        // TODO(tlively): -all should be replaced with an option to use the
        // existing feature set, once implemented.
        currCommand += working + " -all -o " + test + " " + pass;
        if (debugInfo) {
          currCommand += " -g ";
        }
        if (verbose) {
          std::cerr << "|    trying pass command: " << currCommand << "\n";
        }
        if (!ProgramResult(currCommand).failed()) {
          auto newSize = file_size(test);
          if (newSize < oldSize) {
            // the pass didn't fail, and the size looks smaller, so promising
            // see if it is still has the property we are preserving
            if (ProgramResult(command) == expected) {
              std::cerr << "|    command \"" << currCommand
                        << "\" succeeded, reduced size to " << newSize
                        << ", and preserved the property\n";
              copy_file(test, working);
              more = true;
              oldSize = newSize;
            }
          }
        }
      }
    }
    if (verbose) {
      std::cerr << "|    done with passes for now\n";
    }
  }

  // does one pass of slow and destructive reduction. returns whether it
  // succeeded or not
  // the criterion here is a logical change in the program. this may actually
  // increase wasm size in some cases, but it should allow more reduction later.
  // @param factor how much to ignore. starting with a high factor skips through
  //               most of the file, which is often faster than going one by one
  //               from the start
  size_t reduceDestructively(int factor_) {
    factor = factor_;
    // prepare
    loadWorking();
    reduced = 0;
    funcsSeen = 0;
    // before we do any changes, it should be valid to write out the module:
    // size should be as expected, and output should be as expected
    ProgramResult result;
    if (!writeAndTestReduction(result)) {
      std::cerr << "\n|! WARNING: writing before destructive reduction fails, "
                   "very unlikely reduction can work\n"
                << result << '\n';
    }
    // destroy!
    walkModule(getModule());
    return reduced;
  }

  void loadWorking() {
    module = make_unique<Module>();
    Module wasm;
    ModuleReader reader;
    reader.read(working, *module);
    wasm.features = FeatureSet::All;
    builder = make_unique<Builder>(*module);
    setModule(module.get());
  }

  // destructive reduction state

  size_t reduced;
  Expression* beforeReduction;
  std::unique_ptr<Module> module;
  std::unique_ptr<Builder> builder;
  Index funcsSeen;
  int factor;

  // write the module and see if the command still fails on it as expected
  bool writeAndTestReduction() {
    ProgramResult result;
    return writeAndTestReduction(result);
  }

  bool writeAndTestReduction(ProgramResult& out) {
    // write the module out
    ModuleWriter writer;
    writer.setBinary(binary);
    writer.setDebugInfo(debugInfo);
    writer.write(*getModule(), test);
    // note that it is ok for the destructively-reduced module to be bigger
    // than the previous - each destructive reduction removes logical code,
    // and so is strictly better, even if the wasm binary format happens to
    // encode things slightly less efficiently.
    // test it
    out.getFromExecution(command);
    return out == expected;
  }

  bool shouldTryToReduce(size_t bonus = 1) {
    static size_t counter = 0;
    counter += bonus;
    return (counter % factor) <= bonus;
  }

  bool isOkReplacement(Expression* with) {
    if (deNan) {
      if (auto* c = with->dynCast<Const>()) {
        if (c->value.isNaN()) {
          return false;
        }
      }
    }
    return true;
  }

  // tests a reduction on the current traversal node, and undos if it failed
  bool tryToReplaceCurrent(Expression* with) {
    if (!isOkReplacement(with)) {
      return false;
    }
    auto* curr = getCurrent();
    // std::cerr << "try " << curr << " => " << with << '\n';
    if (curr->type != with->type) {
      return false;
    }
    if (!shouldTryToReduce()) {
      return false;
    }
    replaceCurrent(with);
    if (!writeAndTestReduction()) {
      replaceCurrent(curr);
      return false;
    }
    std::cerr << "|      tryToReplaceCurrent succeeded (in " << getLocation()
              << ")\n";
    noteReduction();
    return true;
  }

  void noteReduction(size_t amount = 1) {
    reduced += amount;
    copy_file(test, working);
  }

  // tests a reduction on an arbitrary child
  bool tryToReplaceChild(Expression*& child, Expression* with) {
    if (!isOkReplacement(with)) {
      return false;
    }
    if (child->type != with->type) {
      return false;
    }
    if (!shouldTryToReduce()) {
      return false;
    }
    auto* before = child;
    child = with;
    if (!writeAndTestReduction()) {
      child = before;
      return false;
    }
    std::cerr << "|      tryToReplaceChild succeeded (in " << getLocation()
              << ")\n";
    // std::cerr << "|      " << before << " => " << with << '\n';
    noteReduction();
    return true;
  }

  std::string getLocation() {
    if (getFunction()) {
      return getFunction()->name.str;
    }
    return "(non-function context)";
  }

  // visitors. in each we try to remove code in a destructive and nontrivial
  // way. "nontrivial" means something that optimization passes can't achieve,
  // since we don't need to duplicate work that they do

  void visitExpression(Expression* curr) {
    // type-based reductions
    if (curr->type == Type::none) {
      if (tryToReduceCurrentToNop()) {
        return;
      }
    } else if (curr->type.isConcrete()) {
      if (tryToReduceCurrentToConst()) {
        return;
      }
    } else {
      assert(curr->type == Type::unreachable);
      if (tryToReduceCurrentToUnreachable()) {
        return;
      }
    }
    // specific reductions
    if (auto* iff = curr->dynCast<If>()) {
      if (iff->type == Type::none) {
        // perhaps we need just the condition?
        if (tryToReplaceCurrent(builder->makeDrop(iff->condition))) {
          return;
        }
      }
      handleCondition(iff->condition);
    } else if (auto* br = curr->dynCast<Break>()) {
      handleCondition(br->condition);
    } else if (auto* select = curr->dynCast<Select>()) {
      handleCondition(select->condition);
    } else if (auto* sw = curr->dynCast<Switch>()) {
      handleCondition(sw->condition);
      // Try to replace switch targets with the default
      for (auto& target : sw->targets) {
        if (target != sw->default_) {
          auto old = target;
          target = sw->default_;
          if (!tryToReplaceCurrent(curr)) {
            target = old;
          }
        }
      }
      // Try to shorten the list of targets.
      while (sw->targets.size() > 1) {
        auto last = sw->targets.back();
        sw->targets.pop_back();
        if (!tryToReplaceCurrent(curr)) {
          sw->targets.push_back(last);
          break;
        }
      }
    } else if (auto* block = curr->dynCast<Block>()) {
      if (!shouldTryToReduce()) {
        return;
      }
      // replace a singleton
      auto& list = block->list;
      if (list.size() == 1 &&
          !BranchUtils::BranchSeeker::has(block, block->name)) {
        if (tryToReplaceCurrent(block->list[0])) {
          return;
        }
      }
      // try to get rid of nops
      Index i = 0;
      while (list.size() > 1 && i < list.size()) {
        auto* curr = list[i];
        if (curr->is<Nop>() && shouldTryToReduce()) {
          // try to remove it
          for (Index j = i; j < list.size() - 1; j++) {
            list[j] = list[j + 1];
          }
          list.pop_back();
          if (writeAndTestReduction()) {
            std::cerr << "|      block-nop removed\n";
            noteReduction();
            return;
          }
          list.push_back(nullptr);
          // we failed; undo
          for (Index j = list.size() - 1; j > i; j--) {
            list[j] = list[j - 1];
          }
          list[i] = curr;
        }
        i++;
      }
      return; // nothing more to do
    } else if (auto* loop = curr->dynCast<Loop>()) {
      if (shouldTryToReduce() &&
          !BranchUtils::BranchSeeker::has(loop, loop->name)) {
        tryToReplaceCurrent(loop->body);
      }
      return; // nothing more to do
    }
    // Finally, try to replace with a child.
    for (auto* child : ChildIterator(curr)) {
<<<<<<< HEAD
      if (isConcreteType(child->type) && curr->type == Type::none) {
=======
      if (child->type.isConcrete() && curr->type == none) {
>>>>>>> 85de1c12
        if (tryToReplaceCurrent(builder->makeDrop(child))) {
          return;
        }
      } else {
        if (tryToReplaceCurrent(child)) {
          return;
        }
      }
    }
    // If that didn't work, try to replace with a child + a unary conversion
    if (curr->type.isConcrete() &&
        !curr->is<Unary>()) { // but not if it's already unary
      for (auto* child : ChildIterator(curr)) {
        if (child->type == curr->type) {
          continue; // already tried
        }
        if (!child->type.isConcrete()) {
          continue; // no conversion
        }
        Expression* fixed = nullptr;
        switch (curr->type) {
          case Type::i32: {
            switch (child->type) {
<<<<<<< HEAD
              case Type::i32:
                WASM_UNREACHABLE();
              case Type::i64:
=======
              case i32:
                WASM_UNREACHABLE("invalid type");
              case i64:
>>>>>>> 85de1c12
                fixed = builder->makeUnary(WrapInt64, child);
                break;
              case Type::f32:
                fixed = builder->makeUnary(TruncSFloat32ToInt32, child);
                break;
              case Type::f64:
                fixed = builder->makeUnary(TruncSFloat64ToInt32, child);
                break;
<<<<<<< HEAD
              case Type::v128:
              case Type::anyref:
              case Type::exnref:
                continue; // not implemented yet
              case Type::none:
              case Type::unreachable:
                WASM_UNREACHABLE();
=======
              case v128:
              case funcref:
              case anyref:
              case nullref:
              case exnref:
                continue; // not implemented yet
              case none:
              case unreachable:
                WASM_UNREACHABLE("unexpected type");
>>>>>>> 85de1c12
            }
            break;
          }
          case Type::i64: {
            switch (child->type) {
              case Type::i32:
                fixed = builder->makeUnary(ExtendSInt32, child);
                break;
<<<<<<< HEAD
              case Type::i64:
                WASM_UNREACHABLE();
              case Type::f32:
=======
              case i64:
                WASM_UNREACHABLE("invalid type");
              case f32:
>>>>>>> 85de1c12
                fixed = builder->makeUnary(TruncSFloat32ToInt64, child);
                break;
              case Type::f64:
                fixed = builder->makeUnary(TruncSFloat64ToInt64, child);
                break;
<<<<<<< HEAD
              case Type::v128:
              case Type::anyref:
              case Type::exnref:
                continue; // not implemented yet
              case Type::none:
              case Type::unreachable:
                WASM_UNREACHABLE();
=======
              case v128:
              case funcref:
              case anyref:
              case nullref:
              case exnref:
                continue; // not implemented yet
              case none:
              case unreachable:
                WASM_UNREACHABLE("unexpected type");
>>>>>>> 85de1c12
            }
            break;
          }
          case Type::f32: {
            switch (child->type) {
              case Type::i32:
                fixed = builder->makeUnary(ConvertSInt32ToFloat32, child);
                break;
              case Type::i64:
                fixed = builder->makeUnary(ConvertSInt64ToFloat32, child);
                break;
<<<<<<< HEAD
              case Type::f32:
                WASM_UNREACHABLE();
              case Type::f64:
                fixed = builder->makeUnary(DemoteFloat64, child);
                break;
              case Type::v128:
              case Type::anyref:
              case Type::exnref:
                continue; // not implemented yet
              case Type::none:
              case Type::unreachable:
                WASM_UNREACHABLE();
=======
              case f32:
                WASM_UNREACHABLE("unexpected type");
              case f64:
                fixed = builder->makeUnary(DemoteFloat64, child);
                break;
              case v128:
              case funcref:
              case anyref:
              case nullref:
              case exnref:
                continue; // not implemented yet
              case none:
              case unreachable:
                WASM_UNREACHABLE("unexpected type");
>>>>>>> 85de1c12
            }
            break;
          }
          case Type::f64: {
            switch (child->type) {
              case Type::i32:
                fixed = builder->makeUnary(ConvertSInt32ToFloat64, child);
                break;
              case Type::i64:
                fixed = builder->makeUnary(ConvertSInt64ToFloat64, child);
                break;
              case Type::f32:
                fixed = builder->makeUnary(PromoteFloat32, child);
                break;
<<<<<<< HEAD
              case Type::f64:
                WASM_UNREACHABLE();
              case Type::v128:
              case Type::anyref:
              case Type::exnref:
                continue; // not implemented yet
              case Type::none:
              case Type::unreachable:
                WASM_UNREACHABLE();
            }
            break;
          }
          case Type::v128:
          case Type::anyref:
          case Type::exnref:
            continue; // not implemented yet
          case Type::none:
          case Type::unreachable:
            WASM_UNREACHABLE();
=======
              case f64:
                WASM_UNREACHABLE("unexpected type");
              case v128:
              case funcref:
              case anyref:
              case nullref:
              case exnref:
                continue; // not implemented yet
              case none:
              case unreachable:
                WASM_UNREACHABLE("unexpected type");
            }
            break;
          }
          case v128:
          case funcref:
          case anyref:
          case nullref:
          case exnref:
            continue; // not implemented yet
          case none:
          case unreachable:
            WASM_UNREACHABLE("unexpected type");
>>>>>>> 85de1c12
        }
        assert(fixed->type == curr->type);
        if (tryToReplaceCurrent(fixed)) {
          return;
        }
      }
    }
  }

  void visitFunction(Function* curr) {
    if (!curr->imported()) {
      // extra chance to work on the function toplevel element, as if it can
      // be reduced it's great
      visitExpression(curr->body);
    }
    // finish function
    funcsSeen++;
    static int last = 0;
    int percentage = (100 * funcsSeen) / getModule()->functions.size();
    if (std::abs(percentage - last) >= 5) {
      std::cerr << "|    " << percentage << "% of funcs complete\n";
      last = percentage;
    }
  }

  // TODO: bisection on segment shrinking?

  void visitTable(Table* curr) {
    std::cerr << "|    try to simplify table\n";
    Name first;
    for (auto& segment : curr->segments) {
      for (auto item : segment.data) {
        first = item;
        break;
      }
      if (!first.isNull()) {
        break;
      }
    }
    visitSegmented(curr, first, 100);
  }

  void visitMemory(Memory* curr) {
    std::cerr << "|    try to simplify memory\n";
    visitSegmented(curr, 0, 2);
  }

  template<typename T, typename U>
  void visitSegmented(T* curr, U zero, size_t bonus) {
    // try to reduce to first function. first, shrink segment elements.
    // while we are shrinking successfully, keep going exponentially.
    bool justShrank = false;
    bool shrank = false;
    for (auto& segment : curr->segments) {
      auto& data = segment.data;
      // when we succeed, try to shrink by more and more, similar to bisection
      size_t skip = 1;
      for (size_t i = 0; i < data.size() && !data.empty(); i++) {
        if (!justShrank && !shouldTryToReduce(bonus)) {
          continue;
        }
        auto save = data;
        for (size_t j = 0; j < skip; j++) {
          if (!data.empty()) {
            data.pop_back();
          }
        }
        auto justShrank = writeAndTestReduction();
        if (justShrank) {
          std::cerr << "|      shrank segment (skip: " << skip << ")\n";
          shrank = true;
          noteReduction();
          skip = std::min(size_t(factor), 2 * skip);
        } else {
          data = save;
          break;
        }
      }
    }
    // the "opposite" of shrinking: copy a 'zero' element
    for (auto& segment : curr->segments) {
      if (segment.data.empty()) {
        continue;
      }
      for (auto& item : segment.data) {
        if (!shouldTryToReduce(bonus)) {
          continue;
        }
        if (item == zero) {
          continue;
        }
        auto save = item;
        item = zero;
        if (writeAndTestReduction()) {
          std::cerr << "|      zeroed segment\n";
          noteReduction();
        } else {
          item = save;
        }
        if (shrank) {
          // zeroing is fairly inefficient. if we are managing to shrink
          // (which we do exponentially), just zero one per segment at most
          break;
        }
      }
    }
  }

  void visitModule(Module* curr) {
    assert(curr == module.get());
    // try to remove functions
    std::cerr << "|    try to remove functions\n";
    std::vector<Name> functionNames;
    for (auto& func : module->functions) {
      functionNames.push_back(func->name);
    }
    size_t skip = 1;
    // If we just removed some functions in the previous iteration, keep trying
    // to remove more as this is one of the most efficient ways to reduce.
    bool justRemoved = false;
    for (size_t i = 0; i < functionNames.size(); i++) {
      if (!justRemoved &&
          functionsWeTriedToRemove.count(functionNames[i]) == 1 &&
          !shouldTryToReduce(std::max((factor / 100) + 1, 1000))) {
        continue;
      }
      std::vector<Name> names;
      for (size_t j = 0; names.size() < skip && i + j < functionNames.size();
           j++) {
        auto name = functionNames[i + j];
        if (module->getFunctionOrNull(name)) {
          names.push_back(name);
          functionsWeTriedToRemove.insert(name);
        }
      }
      if (names.size() == 0) {
        continue;
      }
      std::cout << "|    try to remove " << names.size()
                << " functions (skip: " << skip << ")\n";
      justRemoved = tryToRemoveFunctions(names);
      if (justRemoved) {
        noteReduction(names.size());
        i += skip;
        skip = std::min(size_t(factor), 2 * skip);
      } else {
        skip = std::max(skip / 2, size_t(1)); // or 1?
      }
    }
    // try to remove exports
    std::cerr << "|    try to remove exports (with factor " << factor << ")\n";
    std::vector<Export> exports;
    for (auto& exp : module->exports) {
      exports.push_back(*exp);
    }
    skip = 1;
    for (size_t i = 0; i < exports.size(); i++) {
      if (!shouldTryToReduce(std::max((factor / 100) + 1, 1000))) {
        continue;
      }
      std::vector<Export> currExports;
      for (size_t j = 0; currExports.size() < skip && i + j < exports.size();
           j++) {
        auto exp = exports[i + j];
        if (module->getExportOrNull(exp.name)) {
          currExports.push_back(exp);
          module->removeExport(exp.name);
        }
      }
      ProgramResult result;
      if (!writeAndTestReduction(result)) {
        for (auto exp : currExports) {
          module->addExport(new Export(exp));
        }
        skip = std::max(skip / 2, size_t(1)); // or 1?
      } else {
        std::cerr << "|      removed " << currExports.size() << " exports\n";
        noteReduction(currExports.size());
        i += skip;
        skip = std::min(size_t(factor), 2 * skip);
      }
    }
    // If we are left with a single function that is not exported or used in
    // a table, that is useful as then we can change the return type.
    if (module->functions.size() == 1 && module->exports.empty() &&
        module->table.segments.empty()) {
      auto* func = module->functions[0].get();
      // We can't remove something that might have breaks to it.
      if (!func->imported() && !Properties::isNamedControlFlow(func->body)) {
        auto funcSig = func->sig;
        auto* funcBody = func->body;
        for (auto* child : ChildIterator(func->body)) {
<<<<<<< HEAD
          if (!(isConcreteType(child->type) || child->type == Type::none)) {
=======
          if (!(child->type.isConcrete() || child->type == none)) {
>>>>>>> 85de1c12
            continue; // not something a function can return
          }
          // Try to replace the body with the child, fixing up the function
          // to accept it.
          func->sig.results = child->type;
          func->body = child;
          if (writeAndTestReduction()) {
            // great, we succeeded!
            std::cerr << "|    altered function result type\n";
            noteReduction(1);
            break;
          }
          // Undo.
          func->sig = funcSig;
          func->body = funcBody;
        }
      }
    }
  }

  bool tryToRemoveFunctions(std::vector<Name> names) {
    for (auto name : names) {
      module->removeFunction(name);
    }

    // remove all references to them
    struct FunctionReferenceRemover
      : public PostWalker<FunctionReferenceRemover> {
      std::unordered_set<Name> names;
      std::vector<Name> exportsToRemove;

      FunctionReferenceRemover(std::vector<Name>& vec) {
        for (auto name : vec) {
          names.insert(name);
        }
      }
      void visitCall(Call* curr) {
        if (names.count(curr->target)) {
          replaceCurrent(Builder(*getModule()).replaceWithIdenticalType(curr));
        }
      }
      void visitExport(Export* curr) {
        if (names.count(curr->value)) {
          exportsToRemove.push_back(curr->name);
        }
      }
      void visitTable(Table* curr) {
        Name other;
        for (auto& segment : curr->segments) {
          for (auto name : segment.data) {
            if (!names.count(name)) {
              other = name;
              break;
            }
          }
          if (!other.isNull()) {
            break;
          }
        }
        if (other.isNull()) {
          return; // we failed to find a replacement
        }
        for (auto& segment : curr->segments) {
          for (auto& name : segment.data) {
            if (names.count(name)) {
              name = other;
            }
          }
        }
      }
      void doWalkModule(Module* module) {
        PostWalker<FunctionReferenceRemover>::doWalkModule(module);
        for (auto name : exportsToRemove) {
          module->removeExport(name);
        }
      }
    };
    FunctionReferenceRemover referenceRemover(names);
    referenceRemover.walkModule(module.get());

    if (WasmValidator().validate(
          *module, WasmValidator::Globally | WasmValidator::Quiet) &&
        writeAndTestReduction()) {
      std::cerr << "|      removed " << names.size() << " functions\n";
      return true;
    } else {
      loadWorking(); // restore it from orbit
      return false;
    }
  }

  // helpers

  // try to replace condition with always true and always false
  void handleCondition(Expression*& condition) {
    if (!condition) {
      return;
    }
    if (condition->is<Const>()) {
      return;
    }
    auto* c = builder->makeConst(Literal(int32_t(0)));
    if (!tryToReplaceChild(condition, c)) {
      c->value = Literal(int32_t(1));
      tryToReplaceChild(condition, c);
    }
  }

  bool tryToReduceCurrentToNop() {
    auto* curr = getCurrent();
    if (curr->is<Nop>()) {
      return false;
    }
    // try to replace with a trivial value
    Nop nop;
    if (tryToReplaceCurrent(&nop)) {
      replaceCurrent(builder->makeNop());
      return true;
    }
    return false;
  }

  // try to replace a concrete value with a trivial constant
  bool tryToReduceCurrentToConst() {
    auto* curr = getCurrent();
    if (curr->is<Const>()) {
      return false;
    }
    // try to replace with a trivial value
    if (curr->type.isRef()) {
      RefNull* n = builder->makeRefNull();
      return tryToReplaceCurrent(n);
    }
    Const* c = builder->makeConst(Literal(int32_t(0)));
    if (tryToReplaceCurrent(c)) {
      return true;
    }
    c->value = Literal::makeFromInt32(1, curr->type);
    c->type = curr->type;
    return tryToReplaceCurrent(c);
  }

  bool tryToReduceCurrentToUnreachable() {
    auto* curr = getCurrent();
    if (curr->is<Unreachable>()) {
      return false;
    }
    // try to replace with a trivial value
    Unreachable un;
    if (tryToReplaceCurrent(&un)) {
      replaceCurrent(builder->makeUnreachable());
      return true;
    }
    // maybe a return? TODO
    return false;
  }
};

//
// main
//

int main(int argc, const char* argv[]) {
  std::string input, test, working, command;
  // By default, look for binaries alongside our own binary.
  std::string binDir = Path::getDirName(argv[0]);
  bool binary = true, deNan = false, verbose = false, debugInfo = false,
       force = false;
  Options options("wasm-reduce",
                  "Reduce a wasm file to a smaller one that has the same "
                  "behavior on a given command");
  options
    .add("--command",
         "-cmd",
         "The command to run on the test, that we want to reduce while keeping "
         "the command's output identical. "
         "We look at the command's return code and stdout here (TODO: stderr), "
         "and we reduce while keeping those unchanged.",
         Options::Arguments::One,
         [&](Options* o, const std::string& argument) { command = argument; })
    .add("--test",
         "-t",
         "Test file (this will be written to to test, the given command should "
         "read it when we call it)",
         Options::Arguments::One,
         [&](Options* o, const std::string& argument) { test = argument; })
    .add("--working",
         "-w",
         "Working file (this will contain the current good state while doing "
         "temporary computations, "
         "and will contain the final best result at the end)",
         Options::Arguments::One,
         [&](Options* o, const std::string& argument) { working = argument; })
    .add("--binaries",
         "-b",
         "binaryen binaries location (bin/ directory)",
         Options::Arguments::One,
         [&](Options* o, const std::string& argument) {
           // Add separator just in case
           binDir = argument + Path::getPathSeparator();
         })
    .add("--text",
         "-S",
         "Emit intermediate files as text, instead of binary (also make sure "
         "the test and working files have a .wat or .wast suffix)",
         Options::Arguments::Zero,
         [&](Options* o, const std::string& argument) { binary = false; })
    .add("--denan",
         "",
         "Avoid nans when reducing",
         Options::Arguments::Zero,
         [&](Options* o, const std::string& argument) { deNan = true; })
    .add("--verbose",
         "-v",
         "Verbose output mode",
         Options::Arguments::Zero,
         [&](Options* o, const std::string& argument) { verbose = true; })
    .add("--debugInfo",
         "-g",
         "Keep debug info in binaries",
         Options::Arguments::Zero,
         [&](Options* o, const std::string& argument) { debugInfo = true; })
    .add("--force",
         "-f",
         "Force the reduction attempt, ignoring problems that imply it is "
         "unlikely to succeed",
         Options::Arguments::Zero,
         [&](Options* o, const std::string& argument) { force = true; })
    .add("--timeout",
         "-to",
         "A timeout to apply to each execution of the command, in seconds "
         "(default: 2)",
         Options::Arguments::One,
         [&](Options* o, const std::string& argument) {
           timeout = atoi(argument.c_str());
           std::cout << "|applying timeout: " << timeout << "\n";
         })
    .add_positional(
      "INFILE",
      Options::Arguments::One,
      [&](Options* o, const std::string& argument) { input = argument; });
  options.parse(argc, argv);

  if (test.size() == 0) {
    Fatal() << "test file not provided\n";
  }
  if (working.size() == 0) {
    Fatal() << "working file not provided\n";
  }

  if (!binary) {
    Colors::setEnabled(false);
  }

  Path::setBinaryenBinDir(binDir);

  std::cerr << "|wasm-reduce\n";
  std::cerr << "|input: " << input << '\n';
  std::cerr << "|test: " << test << '\n';
  std::cerr << "|working: " << working << '\n';
  std::cerr << "|bin dir: " << binDir << '\n';

  // get the expected output
  copy_file(input, test);
  expected.getFromExecution(command);

  std::cerr << "|expected result:\n" << expected << '\n';
  std::cerr << "|!! Make sure the above is what you expect! !!\n\n";

  auto stopIfNotForced = [&](std::string message, ProgramResult& result) {
    std::cerr << "|! " << message << '\n' << result << '\n';
    if (!force) {
      Fatal() << "|! stopping, as it is very unlikely reduction can succeed "
                 "(use -f to ignore this check)";
    }
  };

  if (expected.time + 1 >= timeout) {
    stopIfNotForced("execution time is dangerously close to the timeout - you "
                    "should probably increase the timeout",
                    expected);
  }

  std::cerr
    << "|checking that command has different behavior on invalid binary (this "
       "verifies that the test file is used by the command)\n";
  {
    {
      std::ofstream dst(test, std::ios::binary);
      dst << "waka waka\n";
    }
    ProgramResult result(command);
    if (result == expected) {
      stopIfNotForced(
        "running command on an invalid module should give different results",
        result);
    }
  }

  std::cerr << "|checking that command has expected behavior on canonicalized "
               "(read-written) binary\n";
  {
    // read and write it
    // TODO(tlively): -all should be replaced with an option to use the existing
    // feature set, once implemented.
    auto cmd = Path::getBinaryenBinaryTool("wasm-opt") + " " + input +
               " -all -o " + test;
    if (!binary) {
      cmd += " -S";
    }
    ProgramResult readWrite(cmd);
    if (readWrite.failed()) {
      stopIfNotForced("failed to read and write the binary", readWrite);
    } else {
      ProgramResult result(command);
      if (result != expected) {
        stopIfNotForced("running command on the canonicalized module should "
                        "give the same results",
                        result);
      }
    }
  }

  copy_file(input, working);
  auto workingSize = file_size(working);
  std::cerr << "|input size: " << workingSize << "\n";

  std::cerr << "|starting reduction!\n";

  int factor = workingSize * 2;
  size_t lastDestructiveReductions = 0;
  size_t lastPostPassesSize = 0;

  bool stopping = false;

  while (1) {
    Reducer reducer(command, test, working, binary, deNan, verbose, debugInfo);

    // run binaryen optimization passes to reduce. passes are fast to run
    // and can often reduce large amounts of code efficiently, as opposed
    // to detructive reduction (i.e., that doesn't preserve correctness as
    // passes do) since destrucive must operate one change at a time
    std::cerr << "|  reduce using passes...\n";
    auto oldSize = file_size(working);
    reducer.reduceUsingPasses();
    auto newSize = file_size(working);
    auto passProgress = oldSize - newSize;
    std::cerr << "|  after pass reduction: " << newSize << "\n";

    // always stop after a pass reduction attempt, for final cleanup
    if (stopping) {
      break;
    }

    // check if the full cycle (destructive/passes) has helped or not
    if (lastPostPassesSize && newSize >= lastPostPassesSize) {
      std::cerr << "|  progress has stopped, skipping to the end\n";
      if (factor == 1) {
        // this is after doing work with factor 1, so after the remaining work,
        // stop
        stopping = true;
      } else {
        // just try to remove all we can and finish up
        factor = 1;
      }
    }
    lastPostPassesSize = newSize;

    // if destructive reductions lead to useful proportionate pass reductions,
    // keep going at the same factor, as pass reductions are far faster
    std::cerr << "|  pass progress: " << passProgress
              << ", last destructive: " << lastDestructiveReductions << '\n';
    if (passProgress >= 4 * lastDestructiveReductions) {
      // don't change
      std::cerr << "|  progress is good, do not quickly decrease factor\n";
    } else {
      if (factor > 10) {
        factor = (factor / 3) + 1;
      } else {
        factor = (factor + 1) / 2; // stable on 1
      }
    }

    // no point in a factor lorger than the size
    assert(newSize > 4); // wasm modules are >4 bytes anyhow
    factor = std::min(factor, int(newSize) / 4);

    // try to reduce destructively. if a high factor fails to find anything,
    // quickly try a lower one (no point in doing passes until we reduce
    // destructively at least a little)
    while (1) {
      std::cerr << "|  reduce destructively... (factor: " << factor << ")\n";
      lastDestructiveReductions = reducer.reduceDestructively(factor);
      if (lastDestructiveReductions > 0) {
        break;
      }
      // we failed to reduce destructively
      if (factor == 1) {
        stopping = true;
        break;
      }
      factor = std::max(
        1, factor / 4); // quickly now, try to find *something* we can reduce
    }

    std::cerr << "|  destructive reduction led to size: " << file_size(working)
              << '\n';
  }
  std::cerr << "|finished, final size: " << file_size(working) << "\n";
  copy_file(working, test); // just to avoid confusion
}<|MERGE_RESOLUTION|>--- conflicted
+++ resolved
@@ -556,11 +556,7 @@
     }
     // Finally, try to replace with a child.
     for (auto* child : ChildIterator(curr)) {
-<<<<<<< HEAD
-      if (isConcreteType(child->type) && curr->type == Type::none) {
-=======
       if (child->type.isConcrete() && curr->type == none) {
->>>>>>> 85de1c12
         if (tryToReplaceCurrent(builder->makeDrop(child))) {
           return;
         }
@@ -584,15 +580,9 @@
         switch (curr->type) {
           case Type::i32: {
             switch (child->type) {
-<<<<<<< HEAD
-              case Type::i32:
-                WASM_UNREACHABLE();
-              case Type::i64:
-=======
               case i32:
                 WASM_UNREACHABLE("invalid type");
               case i64:
->>>>>>> 85de1c12
                 fixed = builder->makeUnary(WrapInt64, child);
                 break;
               case Type::f32:
@@ -601,15 +591,6 @@
               case Type::f64:
                 fixed = builder->makeUnary(TruncSFloat64ToInt32, child);
                 break;
-<<<<<<< HEAD
-              case Type::v128:
-              case Type::anyref:
-              case Type::exnref:
-                continue; // not implemented yet
-              case Type::none:
-              case Type::unreachable:
-                WASM_UNREACHABLE();
-=======
               case v128:
               case funcref:
               case anyref:
@@ -619,7 +600,6 @@
               case none:
               case unreachable:
                 WASM_UNREACHABLE("unexpected type");
->>>>>>> 85de1c12
             }
             break;
           }
@@ -628,29 +608,14 @@
               case Type::i32:
                 fixed = builder->makeUnary(ExtendSInt32, child);
                 break;
-<<<<<<< HEAD
-              case Type::i64:
-                WASM_UNREACHABLE();
-              case Type::f32:
-=======
               case i64:
                 WASM_UNREACHABLE("invalid type");
               case f32:
->>>>>>> 85de1c12
                 fixed = builder->makeUnary(TruncSFloat32ToInt64, child);
                 break;
               case Type::f64:
                 fixed = builder->makeUnary(TruncSFloat64ToInt64, child);
                 break;
-<<<<<<< HEAD
-              case Type::v128:
-              case Type::anyref:
-              case Type::exnref:
-                continue; // not implemented yet
-              case Type::none:
-              case Type::unreachable:
-                WASM_UNREACHABLE();
-=======
               case v128:
               case funcref:
               case anyref:
@@ -660,7 +625,6 @@
               case none:
               case unreachable:
                 WASM_UNREACHABLE("unexpected type");
->>>>>>> 85de1c12
             }
             break;
           }
@@ -672,20 +636,6 @@
               case Type::i64:
                 fixed = builder->makeUnary(ConvertSInt64ToFloat32, child);
                 break;
-<<<<<<< HEAD
-              case Type::f32:
-                WASM_UNREACHABLE();
-              case Type::f64:
-                fixed = builder->makeUnary(DemoteFloat64, child);
-                break;
-              case Type::v128:
-              case Type::anyref:
-              case Type::exnref:
-                continue; // not implemented yet
-              case Type::none:
-              case Type::unreachable:
-                WASM_UNREACHABLE();
-=======
               case f32:
                 WASM_UNREACHABLE("unexpected type");
               case f64:
@@ -700,7 +650,6 @@
               case none:
               case unreachable:
                 WASM_UNREACHABLE("unexpected type");
->>>>>>> 85de1c12
             }
             break;
           }
@@ -715,27 +664,6 @@
               case Type::f32:
                 fixed = builder->makeUnary(PromoteFloat32, child);
                 break;
-<<<<<<< HEAD
-              case Type::f64:
-                WASM_UNREACHABLE();
-              case Type::v128:
-              case Type::anyref:
-              case Type::exnref:
-                continue; // not implemented yet
-              case Type::none:
-              case Type::unreachable:
-                WASM_UNREACHABLE();
-            }
-            break;
-          }
-          case Type::v128:
-          case Type::anyref:
-          case Type::exnref:
-            continue; // not implemented yet
-          case Type::none:
-          case Type::unreachable:
-            WASM_UNREACHABLE();
-=======
               case f64:
                 WASM_UNREACHABLE("unexpected type");
               case v128:
@@ -759,7 +687,6 @@
           case none:
           case unreachable:
             WASM_UNREACHABLE("unexpected type");
->>>>>>> 85de1c12
         }
         assert(fixed->type == curr->type);
         if (tryToReplaceCurrent(fixed)) {
@@ -952,11 +879,7 @@
         auto funcSig = func->sig;
         auto* funcBody = func->body;
         for (auto* child : ChildIterator(func->body)) {
-<<<<<<< HEAD
-          if (!(isConcreteType(child->type) || child->type == Type::none)) {
-=======
           if (!(child->type.isConcrete() || child->type == none)) {
->>>>>>> 85de1c12
             continue; // not something a function can return
           }
           // Try to replace the body with the child, fixing up the function
