/*
 * Copyright 2017 WebAssembly Community Group participants
 *
 * Licensed under the Apache License, Version 2.0 (the "License");
 * you may not use this file except in compliance with the License.
 * You may obtain a copy of the License at
 *
 *     http://www.apache.org/licenses/LICENSE-2.0
 *
 * Unless required by applicable law or agreed to in writing, software
 * distributed under the License is distributed on an "AS IS" BASIS,
 * WITHOUT WARRANTIES OR CONDITIONS OF ANY KIND, either express or implied.
 * See the License for the specific language governing permissions and
 * limitations under the License.
 */

//
// Tries to reduce the input wasm into the smallest possible wasm
// that still generates the same result on a given command. This is
// useful to reduce bug testcases, for example, if a file crashes
// the optimizer, you can reduce it to find the smallest file that
// also crashes it (which generally will show the same bug, in a
// much more debuggable manner).
//

#include <memory>
#include <cstdio>
#include <cstdlib>

#include "pass.h"
#include "support/command-line.h"
#include "support/file.h"
#include "support/path.h"
#include "support/timing.h"
#include "wasm-io.h"
#include "wasm-builder.h"
#include "ir/literal-utils.h"
#include "wasm-validator.h"

using namespace wasm;

// a timeout on every execution of the command
size_t timeout = 2;

struct ProgramResult {
  int code;
  std::string output;
  double time;

  ProgramResult() {}
  ProgramResult(std::string command) {
    getFromExecution(command);
  }

  // runs the command and notes the output
  // TODO: also stderr, not just stdout?
  void getFromExecution(std::string command) {
    Timer timer;
    timer.start();
    // do this using just core stdio.h and stdlib.h, for portability
    // sadly this requires two invokes
    code = system(("timeout " + std::to_string(timeout) + "s " + command + " > /dev/null 2> /dev/null").c_str());
    const int MAX_BUFFER = 1024;
    char buffer[MAX_BUFFER];
    FILE *stream = popen(("timeout " + std::to_string(timeout) + "s " + command + " 2> /dev/null").c_str(), "r");
    while (fgets(buffer, MAX_BUFFER, stream) != NULL) {
      output.append(buffer);
    }
    pclose(stream);
    timer.stop();
    time = timer.getTotal() / 2;
  }

  bool operator==(ProgramResult& other) {
    return code == other.code && output == other.output;
  }
  bool operator!=(ProgramResult& other) {
    return !(*this == other);
  }

  bool failed() {
    return code != 0;
  }

  void dump(std::ostream& o) {
    o << "[ProgramResult] code: " << code << " stdout: \n" << output << "[====]\nin " << time << " seconds\n[/ProgramResult]\n";
  }
};

namespace std {

inline std::ostream& operator<<(std::ostream& o, ProgramResult& result) {
  result.dump(o);
  return o;
}

}

ProgramResult expected;

// Removing functions is extremely beneficial and efficient. We aggressively
// try to remove functions, unless we've seen they can't be removed, in which
// case we may try again but much later.
static std::unordered_set<Name> functionsWeTriedToRemove;

struct Reducer : public WalkerPass<PostWalker<Reducer, UnifiedExpressionVisitor<Reducer>>> {
  std::string command, test, working;
  bool verbose, debugInfo;

  // test is the file we write to that the command will operate on
  // working is the current temporary state, the reduction so far
  Reducer(std::string command, std::string test, std::string working, bool verbose, bool debugInfo) : command(command), test(test), working(working), verbose(verbose), debugInfo(debugInfo) {}

  // runs passes in order to reduce, until we can't reduce any more
  // the criterion here is wasm binary size
  void reduceUsingPasses() {
    // run optimization passes until we can't shrink it any more
    std::vector<std::string> passes = {
      "-Oz",
      "-Os",
      "-O1",
      "-O2",
      "-O3",
      "--coalesce-locals --vacuum",
      "--dce",
      "--duplicate-function-elimination",
      "--inlining",
      "--inlining-optimizing",
      "--optimize-level=3 --inlining-optimizing",
      "--local-cse --vacuum",
      "--memory-packing",
      "--remove-unused-names --merge-blocks --vacuum",
      "--optimize-instructions",
      "--precompute",
      "--remove-imports",
      "--remove-memory",
      "--remove-unused-names --remove-unused-brs",
      "--remove-unused-module-elements",
      "--reorder-functions",
      "--reorder-locals",
      "--simplify-locals --vacuum",
      "--vacuum"
    };
    auto oldSize = file_size(working);
    bool more = true;
    while (more) {
      //std::cerr << "|    starting passes loop iteration\n";
      more = false;
      // try both combining with a generic shrink (so minor pass overhead is compensated for), and without
      for (auto shrinking : { false, true }) {
        for (auto pass : passes) {
          std::string currCommand = Path::getBinaryenBinaryTool("wasm-opt") + " ";
          if (shrinking) currCommand += " --dce --vacuum ";
          currCommand += working + " -o " + test + " " + pass;
          if (debugInfo) currCommand += " -g ";
          if (verbose) std::cerr << "|    trying pass command: " << currCommand << "\n";
          if (!ProgramResult(currCommand).failed()) {
            auto newSize = file_size(test);
            if (newSize < oldSize) {
              // the pass didn't fail, and the size looks smaller, so promising
              // see if it is still has the property we are preserving
              if (ProgramResult(command) == expected) {
                std::cerr << "|    command \"" << currCommand << "\" succeeded, reduced size to " << newSize << ", and preserved the property\n";
                copy_file(test, working);
                more = true;
                oldSize = newSize;
              }
            }
          }
        }
      }
    }
    if (verbose) std::cerr << "|    done with passes for now\n";
  }

  // does one pass of slow and destructive reduction. returns whether it
  // succeeded or not
  // the criterion here is a logical change in the program. this may actually
  // increase wasm size in some cases, but it should allow more reduction later.
  // @param factor how much to ignore. starting with a high factor skips through
  //               most of the file, which is often faster than going one by one
  //               from the start
  size_t reduceDestructively(int factor_) {
    factor = factor_;
    // prepare
    loadWorking();
    reduced = 0;
    funcsSeen = 0;
    // before we do any changes, it should be valid to write out the module:
    // size should be as expected, and output should be as expected
    ProgramResult result;
    if (!writeAndTestReduction(result)) {
      std::cerr << "\n|! WARNING: writing before destructive reduction fails, very unlikely reduction can work\n" << result << '\n';
    }
    // destroy!
    walkModule(getModule());
    return reduced;
  }

  void loadWorking() {
    module = make_unique<Module>();
    Module wasm;
    ModuleReader reader;
    reader.read(working, *module);
    builder = make_unique<Builder>(*module);
    setModule(module.get());
  }

  // destructive reduction state

  size_t reduced;
  Expression* beforeReduction;
  std::unique_ptr<Module> module;
  std::unique_ptr<Builder> builder;
  Index funcsSeen;
  int factor;

  // write the module and see if the command still fails on it as expected
  bool writeAndTestReduction() {
    ProgramResult result;
    return writeAndTestReduction(result);
  }

  bool writeAndTestReduction(ProgramResult& out) {
    // write the module out
    ModuleWriter writer;
    writer.setBinary(true);
    writer.setDebugInfo(debugInfo);
    writer.write(*getModule(), test);
    // note that it is ok for the destructively-reduced module to be bigger
    // than the previous - each destructive reduction removes logical code,
    // and so is strictly better, even if the wasm binary format happens to
    // encode things slightly less efficiently.
    // test it
    out.getFromExecution(command);
    return out == expected;
  }

  bool shouldTryToReduce(size_t bonus = 1) {
    static size_t counter = 0;
    counter += bonus;
    return (counter % factor) <= bonus;
  }

  // tests a reduction on the current traversal node, and undos if it failed
  bool tryToReplaceCurrent(Expression* with) {
    auto* curr = getCurrent();
    //std::cerr << "try " << curr << " => " << with << '\n';
    if (curr->type != with->type) return false;
    if (!shouldTryToReduce()) return false;
    replaceCurrent(with);
    if (!writeAndTestReduction()) {
      replaceCurrent(curr);
      return false;
    }
    std::cerr << "|      tryToReplaceCurrent succeeded (in " << getLocation() << ")\n";
    noteReduction();
    return true;
  }

  void noteReduction(size_t amount = 1) {
    reduced += amount;
    copy_file(test, working);
  }

  // tests a reduction on an arbitrary child
  bool tryToReplaceChild(Expression*& child, Expression* with) {
    if (child->type != with->type) return false;
    if (!shouldTryToReduce()) return false;
    auto* before = child;
    child = with;
    if (!writeAndTestReduction()) {
      child = before;
      return false;
    }
    std::cerr << "|      tryToReplaceChild succeeded (in " << getLocation() << ")\n";
    //std::cerr << "|      " << before << " => " << with << '\n';
    noteReduction();
    return true;
  }

  std::string getLocation() {
    if (getFunction()) return getFunction()->name.str;
    return "(non-function context)";
  }

  // visitors. in each we try to remove code in a destructive and nontrivial way.
  // "nontrivial" means something that optimization passes can't achieve, since we
  // don't need to duplicate work that they do

  void visitExpression(Expression* curr) {
    if (curr->type == none) {
      if (tryToReduceCurrentToNone()) return;
    } else if (isConcreteType(curr->type)) {
      if (tryToReduceCurrentToConst()) return;
    } else {
      assert(curr->type == unreachable);
      if (tryToReduceCurrentToUnreachable()) return;
    }
    // specific reductions
    if (auto* iff = curr->dynCast<If>()) {
      if (iff->type == none) {
        // perhaps we need just the condition?
        if (tryToReplaceCurrent(builder->makeDrop(iff->condition))) {
          return;
        }
      }
      handleCondition(iff->condition);
    } else if (auto* br = curr->dynCast<Break>()) {
      handleCondition(br->condition);
    } else if (auto* select = curr->dynCast<Select>()) {
      handleCondition(select->condition);
    } else if (auto* sw = curr->dynCast<Switch>()) {
      handleCondition(sw->condition);
    } else if (auto* set = curr->dynCast<SetLocal>()) {
      if (set->isTee()) {
        // maybe we don't need the set
        tryToReplaceCurrent(set->value);
      }
    } else if (auto* unary = curr->dynCast<Unary>()) {
      // maybe we can pass through
      tryToReplaceCurrent(unary->value);
    } else if (auto* binary = curr->dynCast<Binary>()) {
      // maybe we can pass through
      if (!tryToReplaceCurrent(binary->left)) {
        tryToReplaceCurrent(binary->right);
      }
    } else if (auto* call = curr->dynCast<Call>()) {
      handleCall(call);
    } else if (auto* call = curr->dynCast<CallImport>()) {
      handleCall(call);
    } else if (auto* call = curr->dynCast<CallIndirect>()) {
      if (tryToReplaceCurrent(call->target)) return;
      handleCall(call);
    }
  }

  void visitFunction(Function* curr) {
    // extra chance to work on the function toplevel element, as if it can
    // be reduced it's great
    visitExpression(curr->body);
    // finish function
    funcsSeen++;
    static int last = 0;
    int percentage = (100 * funcsSeen) / getModule()->functions.size();
    if (std::abs(percentage - last) >= 5) {
      std::cerr << "|    " << percentage << "% of funcs complete\n";
      last = percentage;
    }
  }

  // TODO: bisection on segment shrinking?

  void visitTable(Table* curr) {
    std::cerr << "|    try to simplify table\n";
    Name first;
    for (auto& segment : curr->segments) {
      for (auto item : segment.data) {
        first = item;
        break;
      }
      if (!first.isNull()) break;
    }
    visitSegmented(curr, first, 100);
  }

  void visitMemory(Memory* curr) {
    std::cerr << "|    try to simplify memory\n";
    visitSegmented(curr, 0, 2);
  }

  template<typename T, typename U>
  void visitSegmented(T* curr, U zero, size_t bonus) {
    // try to reduce to first function. first, shrink segment elements.
    // while we are shrinking successfully, keep going exponentially.
    bool justShrank = false;
    bool shrank = false;
    for (auto& segment : curr->segments) {
      auto& data = segment.data;
      size_t skip = 1; // when we succeed, try to shrink by more and more, similar to bisection
      for (size_t i = 0; i < data.size() && !data.empty(); i++) {
        if (!justShrank && !shouldTryToReduce(bonus)) continue;
        auto save = data;
        for (size_t j = 0; j < skip; j++) {
          if (!data.empty()) data.pop_back();
        }
        auto justShrank = writeAndTestReduction();
        if (justShrank) {
          std::cerr << "|      shrank segment (skip: " << skip << ")\n";
          shrank = true;
          noteReduction();
          skip = std::min(size_t(factor), 2 * skip);
        } else {
          data = save;
          break;
        }
      }
    }
    // the "opposite" of shrinking: copy a 'zero' element
    for (auto& segment : curr->segments) {
      if (segment.data.empty()) continue;
      for (auto& item : segment.data) {
        if (!shouldTryToReduce(bonus)) continue;
        if (item == zero) continue;
        auto save = item;
        item = zero;
        if (writeAndTestReduction()) {
          std::cerr << "|      zeroed segment\n";
          noteReduction();
        } else {
          item = save;
        }
        if (shrank) {
          // zeroing is fairly inefficient. if we are managing to shrink
          // (which we do exponentially), just zero one per segment at most
          break;
        }
      }
    }
  }

  void visitModule(Module* curr) {
    assert(curr == module.get());
    // try to remove functions
    std::cerr << "|    try to remove functions\n";
    std::vector<Name> functionNames;
    for (auto& func : module->functions) {
      functionNames.push_back(func->name);
    }
    size_t skip = 1;
<<<<<<< HEAD
    bool winning = false;
    for (size_t i = 0; i < functionNames.size(); i++) {
      break; // XXX
      if (!winning &&
          functionsWeTriedToRemove.count(functionNames[i]) == 1 &&
          !shouldTryToReduce(std::max((factor / 100) + 1, 1000))) continue;
=======
    // If we just removed some functions in the previous iteration, keep trying to remove more
    // as this is one of the most efficient ways to reduce.
    bool justRemoved = false;
    for (size_t i = 0; i < functionNames.size(); i++) {
      if (!justRemoved && !shouldTryToReduce(std::max((factor / 100) + 1, 1000))) continue;
>>>>>>> 0008b795
      std::vector<Name> names;
      for (size_t j = 0; names.size() < skip && i + j < functionNames.size(); j++) {
        auto name = functionNames[i + j];
        if (module->getFunctionOrNull(name)) {
          names.push_back(name);
          functionsWeTriedToRemove.insert(name);
        }
      }
      if (names.size() == 0) continue;
      std::cout << "|    try to remove " << names.size() << " functions (skip: " << skip << ")\n";
      justRemoved = tryToRemoveFunctions(names);
      if (justRemoved) {
        noteReduction(names.size());
        i += skip;
        skip = std::min(size_t(factor), 2 * skip);
        winning = true;
      } else {
        skip = std::max(skip / 2, size_t(1)); // or 1?
        winning = false;
      }
    }
    // try to remove exports
    std::cerr << "|    try to remove exports (with factor " << factor << ")\n";
    std::vector<Export> exports;
    for (auto& exp : module->exports) {
      exports.push_back(*exp);
    }
    skip = 1;
    for (size_t i = 0; i < exports.size(); i++) {
      if (!shouldTryToReduce(std::max((factor / 100) + 1, 1000))) continue;
      std::vector<Export> currExports;
      for (size_t j = 0; currExports.size() < skip && i + j < exports.size(); j++) {
        auto exp = exports[i + j];
        if (module->getExportOrNull(exp.name)) {
          currExports.push_back(exp);
          module->removeExport(exp.name);
        }
      }
      ProgramResult result;
      if (!writeAndTestReduction(result)) {
        for (auto exp : currExports) {
          module->addExport(new Export(exp));
        }
        skip = std::max(skip / 2, size_t(1)); // or 1?
      } else {
        std::cerr << "|      removed " << currExports.size() << " exports\n";
        noteReduction(currExports.size());
        i += skip;
        skip = std::min(size_t(factor), 2 * skip);
      }
    }
  }

  bool tryToRemoveFunctions(std::vector<Name> names) {
    for (auto name : names) {
      module->removeFunction(name);
    }

    // remove all references to them
    struct FunctionReferenceRemover : public PostWalker<FunctionReferenceRemover> {
      std::unordered_set<Name> names;
      std::vector<Name> exportsToRemove;

      FunctionReferenceRemover(std::vector<Name>& vec) {
        for (auto name : vec) {
          names.insert(name);
        }
      }
      void visitCall(Call* curr) {
        if (names.count(curr->target)) {
          replaceCurrent(Builder(*getModule()).replaceWithIdenticalType(curr));
        }
      }
      void visitExport(Export* curr) {
        if (names.count(curr->value)) {
          exportsToRemove.push_back(curr->name);
        }
      }
      void visitTable(Table* curr) {
        Name other;
        for (auto& segment : curr->segments) {
          for (auto name : segment.data) {
            if (!names.count(name)) {
              other = name;
              break;
            }
          }
          if (!other.isNull()) break;
        }
        if (other.isNull()) return; // we failed to find a replacement
        for (auto& segment : curr->segments) {
          for (auto& name : segment.data) {
            if (names.count(name)) {
              name = other;
            }
          }
        }
      }
      void doWalkModule(Module* module) {
        PostWalker<FunctionReferenceRemover>::doWalkModule(module);
        for (auto name : exportsToRemove) {
          module->removeExport(name);
        }
      }
    };
    FunctionReferenceRemover referenceRemover(names);
    referenceRemover.walkModule(module.get());

    if (WasmValidator().validate(*module, Feature::All, WasmValidator::Globally | WasmValidator::Quiet) &&
        writeAndTestReduction()) {
      std::cerr << "|      removed " << names.size() << " functions\n";
      return true;
    } else {
      loadWorking(); // restore it from orbit
      return false;
    }
  }

  // helpers

  // try to replace condition with always true and always false
  void handleCondition(Expression*& condition) {
    if (!condition) return;
    if (condition->is<Const>()) return;
    auto* c = builder->makeConst(Literal(int32_t(0)));
    if (!tryToReplaceChild(condition, c)) {
      c->value = Literal(int32_t(1));
      tryToReplaceChild(condition, c);
    }
  }

  template<typename T>
  void handleCall(T* call) {
    for (auto* op : call->operands) {
      if (tryToReplaceCurrent(op)) return;
    }
  }

  bool tryToReduceCurrentToNone() {
    auto* curr = getCurrent();
    if (curr->is<Nop>()) return false;
    // try to replace with a trivial value
    Nop nop;
    if (tryToReplaceCurrent(&nop)) {
      replaceCurrent(builder->makeNop());
      return true;
    }
    return false;
  }

  // try to replace a concrete value with a trivial constant
  bool tryToReduceCurrentToConst() {
    auto* curr = getCurrent();
    if (curr->is<Const>()) return false;
    // try to replace with a trivial value
    Const* c = builder->makeConst(Literal(int32_t(0)));
    if (tryToReplaceCurrent(c)) return true;
    c->value = LiteralUtils::makeLiteralFromInt32(1, curr->type);
    c->type = curr->type;
    return tryToReplaceCurrent(c);
  }

  bool tryToReduceCurrentToUnreachable() {
    auto* curr = getCurrent();
    if (curr->is<Unreachable>()) return false;
    // try to replace with a trivial value
    Unreachable un;
    if (tryToReplaceCurrent(&un)) {
      replaceCurrent(builder->makeUnreachable());
      return true;
    }
    // maybe a return? TODO
    return false;
  }
};

//
// main
//

int main(int argc, const char* argv[]) {
  std::string input, test, working, command;
  bool verbose = false,
       debugInfo = false,
       force = false;
  Options options("wasm-reduce", "Reduce a wasm file to a smaller one that has the same behavior on a given command");
  options
      .add("--command", "-cmd", "The command to run on the test, that we want to reduce while keeping the command's output identical. "
                                "We look at the command's return code and stdout here (TODO: stderr), "
                                "and we reduce while keeping those unchanged.",
           Options::Arguments::One,
           [&](Options* o, const std::string& argument) {
             command = argument;
           })
      .add("--test", "-t", "Test file (this will be written to to test, the given command should read it when we call it)",
           Options::Arguments::One,
           [&](Options* o, const std::string& argument) {
             test = argument;
           })
      .add("--working", "-w", "Working file (this will contain the current good state while doing temporary computations, "
                              "and will contain the final best result at the end)",
           Options::Arguments::One,
           [&](Options* o, const std::string& argument) {
             working = argument;
           })
      .add("--verbose", "-v", "Verbose output mode",
           Options::Arguments::Zero,
           [&](Options* o, const std::string& argument) {
             verbose = true;
           })
      .add("--debugInfo", "-g", "Keep debug info in binaries",
           Options::Arguments::Zero,
           [&](Options* o, const std::string& argument) {
             debugInfo = true;
           })
      .add("--force", "-f", "Force the reduction attempt, ignoring problems that imply it is unlikely to succeed",
           Options::Arguments::Zero,
           [&](Options* o, const std::string& argument) {
             force = true;
           })
      .add("--timeout", "-to", "A timeout to apply to each execution of the command, in seconds (default: 2)",
           Options::Arguments::One,
           [&](Options* o, const std::string& argument) {
             timeout = atoi(argument.c_str());
             std::cout << "|applying timeout: " << timeout << "\n";
           })
      .add_positional("INFILE", Options::Arguments::One,
                      [&](Options* o, const std::string& argument) {
                        input = argument;
                      });
  options.parse(argc, argv);

  if (test.size() == 0) Fatal() << "test file not provided\n";
  if (working.size() == 0) Fatal() << "working file not provided\n";

  std::cerr << "|wasm-reduce\n";
  std::cerr << "|input: " << input << '\n';
  std::cerr << "|test: " << test << '\n';
  std::cerr << "|working: " << working << '\n';

  // get the expected output
  copy_file(input, test);
  expected.getFromExecution(command);

  std::cerr << "|expected result:\n" << expected << '\n';
  std::cerr << "|!! Make sure the above is what you expect! !!\n\n";

  auto stopIfNotForced = [&](std::string message, ProgramResult& result) {
    std::cerr << "|! " << message << '\n' << result << '\n';
    if (!force) {
      Fatal() << "|! stopping, as it is very unlikely reduction can succeed (use -f to ignore this check)";
    }
  };

  if (expected.time + 1 >= timeout) {
    stopIfNotForced("execution time is dangerously close to the timeout - you should probably increase the timeout", expected);
  }

  std::cerr << "|checking that command has different behavior on invalid binary (this verifies that the test file is used by the command)\n";
  {
    {
      std::ofstream dst(test, std::ios::binary);
      dst << "waka waka\n";
    }
    ProgramResult result(command);
    if (result == expected) {
      stopIfNotForced("running command on an invalid module should give different results", result);
    }
  }

  std::cerr << "|checking that command has expected behavior on canonicalized (read-written) binary\n";
  {
    // read and write it
    ProgramResult readWrite(Path::getBinaryenBinaryTool("wasm-opt") + " " + input + " -o " + test);
    if (readWrite.failed()) {
      stopIfNotForced("failed to read and write the binary", readWrite);
    } else {
      ProgramResult result(command);
      if (result != expected) {
        stopIfNotForced("running command on the canonicalized module should give the same results", result);
      }
    }
  }

  copy_file(input, working);
  auto workingSize = file_size(working);
  std::cerr << "|input size: " << workingSize << "\n";

  std::cerr << "|starting reduction!\n";

  int factor = workingSize * 2;
  size_t lastDestructiveReductions = 0;
  size_t lastPostPassesSize = 0;

  bool stopping = false;

  while (1) {
    Reducer reducer(command, test, working, verbose, debugInfo);

    // run binaryen optimization passes to reduce. passes are fast to run
    // and can often reduce large amounts of code efficiently, as opposed
    // to detructive reduction (i.e., that doesn't preserve correctness as
    // passes do) since destrucive must operate one change at a time
    std::cerr << "|  reduce using passes...\n";
    auto oldSize = file_size(working);
    reducer.reduceUsingPasses();
    auto newSize = file_size(working);
    auto passProgress = oldSize - newSize;
    std::cerr << "|  after pass reduction: " << newSize << "\n";

    // always stop after a pass reduction attempt, for final cleanup
    if (stopping) break;

    // check if the full cycle (destructive/passes) has helped or not
    if (lastPostPassesSize && newSize >= lastPostPassesSize) {
      std::cerr << "|  progress has stopped, skipping to the end\n";
      if (factor == 1) {
        // this is after doing work with factor 1, so after the remaining work, stop
        stopping = true;
      } else {
        // just try to remove all we can and finish up
        factor = 1;
      }
    }
    lastPostPassesSize = newSize;

    // if destructive reductions lead to useful proportionate pass reductions, keep
    // going at the same factor, as pass reductions are far faster
    std::cerr << "|  pass progress: " << passProgress << ", last destructive: " << lastDestructiveReductions << '\n';
    if (passProgress >= 4 * lastDestructiveReductions) {
      // don't change
      std::cerr << "|  progress is good, do not quickly decrease factor\n";
    } else {
      if (factor > 10) {
        factor = (factor / 3) + 1;
      } else {
        factor = (factor + 1) / 2; // stable on 1
      }
    }

    // no point in a factor lorger than the size
    assert(newSize > 4); // wasm modules are >4 bytes anyhow
    factor = std::min(factor, int(newSize) / 4);

    // try to reduce destructively. if a high factor fails to find anything,
    // quickly try a lower one (no point in doing passes until we reduce
    // destructively at least a little)
    while (1) {
      std::cerr << "|  reduce destructively... (factor: " << factor << ")\n";
      lastDestructiveReductions = reducer.reduceDestructively(factor);
      if (lastDestructiveReductions > 0) break;
      // we failed to reduce destructively
      if (factor == 1) {
        stopping = true;
        break;
      }
      factor = std::max(1, factor / 4); // quickly now, try to find *something* we can reduce
    }

    std::cerr << "|  destructive reduction led to size: " << file_size(working) << '\n';
  }
  std::cerr << "|finished, final size: " << file_size(working) << "\n";
  copy_file(working, test); // just to avoid confusion
}
<|MERGE_RESOLUTION|>--- conflicted
+++ resolved
@@ -428,20 +428,13 @@
       functionNames.push_back(func->name);
     }
     size_t skip = 1;
-<<<<<<< HEAD
-    bool winning = false;
-    for (size_t i = 0; i < functionNames.size(); i++) {
-      break; // XXX
-      if (!winning &&
-          functionsWeTriedToRemove.count(functionNames[i]) == 1 &&
-          !shouldTryToReduce(std::max((factor / 100) + 1, 1000))) continue;
-=======
     // If we just removed some functions in the previous iteration, keep trying to remove more
     // as this is one of the most efficient ways to reduce.
     bool justRemoved = false;
     for (size_t i = 0; i < functionNames.size(); i++) {
-      if (!justRemoved && !shouldTryToReduce(std::max((factor / 100) + 1, 1000))) continue;
->>>>>>> 0008b795
+      if (!justRemoved &&
+          functionsWeTriedToRemove.count(functionNames[i]) == 1 &&
+         !shouldTryToReduce(std::max((factor / 100) + 1, 1000))) continue;
       std::vector<Name> names;
       for (size_t j = 0; names.size() < skip && i + j < functionNames.size(); j++) {
         auto name = functionNames[i + j];
