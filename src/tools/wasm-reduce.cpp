--- conflicted
+++ resolved
@@ -442,11 +442,7 @@
       // Try to shorten the list of targets.
       while (sw->targets.size() > 1) {
         auto last = sw->targets.back();
-<<<<<<< HEAD
-        sw->targets.resize(sw->targets.size() - 1);
-=======
         sw->targets.pop_back();
->>>>>>> fa0dfb6a
         if (!tryToReplaceCurrent(curr)) {
           sw->targets.push_back(last);
           break;
