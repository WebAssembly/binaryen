/*
 * Copyright 2021 WebAssembly Community Group participants
 *
 * Licensed under the Apache License, Version 2.0 (the "License");
 * you may not use this file except in compliance with the License.
 * You may obtain a copy of the License at
 *
 *     http://www.apache.org/licenses/LICENSE-2.0
 *
 * Unless required by applicable law or agreed to in writing, software
 * distributed under the License is distributed on an "AS IS" BASIS,
 * WITHOUT WARRANTIES OR CONDITIONS OF ANY KIND, either express or implied.
 * See the License for the specific language governing permissions and
 * limitations under the License.
 */

#include "tools/fuzzing.h"
#include "ir/gc-type-utils.h"
#include "ir/module-utils.h"
#include "ir/subtypes.h"
#include "ir/type-updating.h"
#include "tools/fuzzing/heap-types.h"
#include "tools/fuzzing/parameters.h"

namespace wasm {

namespace {

// Weighting for the core make* methods. Some nodes are important enough that
// we should do them quite often.

} // anonymous namespace

TranslateToFuzzReader::TranslateToFuzzReader(Module& wasm,
                                             std::vector<char>&& input)
  : wasm(wasm), builder(wasm), random(std::move(input), wasm.features) {

  // Half the time add no unreachable code so that we'll execute the most code
  // as possible with no early exits.
  allowAddingUnreachableCode = oneIn(2);

  // - funcref cannot be logged because referenced functions can be inlined or
  // removed during optimization
  // - there's no point in logging anyref because it is opaque
  // - don't bother logging tuples
  loggableTypes = {Type::i32, Type::i64, Type::f32, Type::f64};
  if (wasm.features.hasSIMD()) {
    loggableTypes.push_back(Type::v128);
  }
}

TranslateToFuzzReader::TranslateToFuzzReader(Module& wasm,
                                             std::string& filename)
  : TranslateToFuzzReader(
      wasm, read_file<std::vector<char>>(filename, Flags::Binary)) {}

void TranslateToFuzzReader::pickPasses(OptimizationOptions& options) {
  while (options.passes.size() < 20 && !random.finished() && !oneIn(3)) {
    switch (upTo(32)) {
      case 0:
      case 1:
      case 2:
      case 3:
      case 4: {
        options.passes.push_back("O");
        options.passOptions.optimizeLevel = upTo(4);
        options.passOptions.shrinkLevel = upTo(4);
        break;
      }
      case 5:
        options.passes.push_back("coalesce-locals");
        break;
      case 6:
        options.passes.push_back("code-pushing");
        break;
      case 7:
        options.passes.push_back("code-folding");
        break;
      case 8:
        options.passes.push_back("dce");
        break;
      case 9:
        options.passes.push_back("duplicate-function-elimination");
        break;
      case 10:
        options.passes.push_back("flatten");
        break;
      case 11:
        options.passes.push_back("inlining");
        break;
      case 12:
        options.passes.push_back("inlining-optimizing");
        break;
      case 13:
        options.passes.push_back("local-cse");
        break;
      case 14:
        options.passes.push_back("memory-packing");
        break;
      case 15:
        options.passes.push_back("merge-blocks");
        break;
      case 16:
        options.passes.push_back("optimize-instructions");
        break;
      case 17:
        options.passes.push_back("pick-load-signs");
        break;
      case 18:
        options.passes.push_back("precompute");
        break;
      case 19:
        options.passes.push_back("precompute-propagate");
        break;
      case 20:
        options.passes.push_back("remove-unused-brs");
        break;
      case 21:
        options.passes.push_back("remove-unused-module-elements");
        break;
      case 22:
        options.passes.push_back("remove-unused-names");
        break;
      case 23:
        options.passes.push_back("reorder-functions");
        break;
      case 24:
        options.passes.push_back("reorder-locals");
        break;
      case 25: {
        options.passes.push_back("flatten");
        options.passes.push_back("rereloop");
        break;
      }
      case 26:
        options.passes.push_back("simplify-locals");
        break;
      case 27:
        options.passes.push_back("simplify-locals-notee");
        break;
      case 28:
        options.passes.push_back("simplify-locals-nostructure");
        break;
      case 29:
        options.passes.push_back("simplify-locals-notee-nostructure");
        break;
      case 30:
        options.passes.push_back("ssa");
        break;
      case 31:
        options.passes.push_back("vacuum");
        break;
      default:
        WASM_UNREACHABLE("unexpected value");
    }
  }
  if (oneIn(2)) {
    options.passOptions.optimizeLevel = upTo(4);
  }
  if (oneIn(2)) {
    options.passOptions.shrinkLevel = upTo(4);
  }
  std::cout << "opt level: " << options.passOptions.optimizeLevel << '\n';
  std::cout << "shrink level: " << options.passOptions.shrinkLevel << '\n';
}

void TranslateToFuzzReader::build() {
  if (HANG_LIMIT > 0) {
    prepareHangLimitSupport();
  }
  if (allowMemory) {
    setupMemory();
  }
  setupHeapTypes();
  setupTables();
  setupGlobals();
  if (wasm.features.hasExceptionHandling()) {
    setupTags();
  }
  modifyInitialFunctions();
  addImportLoggingSupport();
  // keep adding functions until we run out of input
  while (!random.finished()) {
    auto* func = addFunction();
    addInvocations(func);
  }
  if (HANG_LIMIT > 0) {
    addHangLimitSupport();
  }
  if (allowMemory) {
    finalizeMemory();
    addHashMemorySupport();
  }
  finalizeTable();
}

void TranslateToFuzzReader::setupMemory() {
  // Add memory itself
  MemoryUtils::ensureExists(&wasm);
  auto& memory = wasm.memories[0];
  if (wasm.features.hasBulkMemory()) {
    size_t memCovered = 0;
    // need at least one segment for memory.inits
    size_t numSegments = upTo(8) + 1;
    for (size_t i = 0; i < numSegments; i++) {
      auto segment = builder.makeDataSegment();
      segment->setName(Names::getValidDataSegmentName(wasm, Name::fromInt(i)),
                       false);
      segment->isPassive = bool(upTo(2));
      size_t segSize = upTo(USABLE_MEMORY * 2);
      segment->data.resize(segSize);
      for (size_t j = 0; j < segSize; j++) {
        segment->data[j] = upTo(512);
      }
      if (!segment->isPassive) {
        segment->offset = builder.makeConst(int32_t(memCovered));
        memCovered += segSize;
        segment->memory = memory->name;
      }
      wasm.addDataSegment(std::move(segment));
    }
  } else {
    // init some data
    auto segment = builder.makeDataSegment();
    segment->memory = memory->name;
    segment->offset = builder.makeConst(int32_t(0));
    segment->setName(Name::fromInt(0), false);
    wasm.dataSegments.push_back(std::move(segment));
    auto num = upTo(USABLE_MEMORY * 2);
    for (size_t i = 0; i < num; i++) {
      auto value = upTo(512);
      wasm.dataSegments[0]->data.push_back(value >= 256 ? 0 : (value & 0xff));
    }
  }
}

void TranslateToFuzzReader::setupHeapTypes() {
  // Start with any existing heap types in the module, which may exist in any
  // initial content we began with.
  auto possibleHeapTypes = ModuleUtils::collectHeapTypes(wasm);

  // Filter away uninhabitable heap types, that is, heap types that we cannot
  // construct, like a type with a non-nullable reference to itself.
  interestingHeapTypes = HeapTypeGenerator::getInhabitable(possibleHeapTypes);

  // For GC, also generate random types.
  if (wasm.features.hasGC()) {
    auto generator =
      HeapTypeGenerator::create(random, wasm.features, upTo(MAX_NEW_GC_TYPES));
    auto result = generator.builder.build();
    if (auto* err = result.getError()) {
      Fatal() << "Failed to build heap types: " << err->reason << " at index "
              << err->index;
    }

    // Make the new types inhabitable. This process modifies existing types, so
    // it leaves more available compared to HeapTypeGenerator::getInhabitable.
    // We run that before on existing content, which may have instructions that
    // use the types, as editing them is not trivial, and for new types here we
    // are free to modify them so we keep as many as we can.
    auto inhabitable = HeapTypeGenerator::makeInhabitable(*result);
    for (auto type : inhabitable) {
      // Trivial types are already handled specifically in e.g.
      // getSingleConcreteType(), and we avoid adding them here as then we'd
      // need to add code to avoid uninhabitable combinations of them (like a
      // non-nullable bottom heap type).
      if (!type.isBottom() && !type.isBasic()) {
        interestingHeapTypes.push_back(type);
        if (oneIn(2)) {
          // Add a name for this type.
          wasm.typeNames[type].name =
            "generated_type$" + std::to_string(interestingHeapTypes.size());
        }
      }
    }
  }

  // Compute subtypes ahead of time. It is more efficient to do this all at once
  // now, rather than lazily later.
  SubTypes subTypes(interestingHeapTypes);
  for (auto type : interestingHeapTypes) {
    for (auto subType : subTypes.getImmediateSubTypes(type)) {
      interestingHeapSubTypes[type].push_back(subType);
    }
    // Basic types must be handled directly, since subTypes doesn't look at
    // those.
    if (type.isStruct()) {
      interestingHeapSubTypes[HeapType::struct_].push_back(type);
      interestingHeapSubTypes[HeapType::eq].push_back(type);
      interestingHeapSubTypes[HeapType::any].push_back(type);

      // Note the mutable fields.
      auto& fields = type.getStruct().fields;
      for (Index i = 0; i < fields.size(); i++) {
        if (fields[i].mutable_) {
          mutableStructFields.push_back(StructField{type, i});
        }
      }
    } else if (type.isArray()) {
      interestingHeapSubTypes[HeapType::array].push_back(type);
      interestingHeapSubTypes[HeapType::eq].push_back(type);
      interestingHeapSubTypes[HeapType::any].push_back(type);

      if (type.getArray().element.mutable_) {
        mutableArrays.push_back(type);
      }
    } else if (type.isSignature()) {
      interestingHeapSubTypes[HeapType::func].push_back(type);
    }
  }

  // Compute struct and array fields.
  for (auto type : interestingHeapTypes) {
    if (type.isStruct()) {
      auto& fields = type.getStruct().fields;
      for (Index i = 0; i < fields.size(); i++) {
        typeStructFields[fields[i].type].push_back(StructField{type, i});
      }
    } else if (type.isArray()) {
      typeArrays[type.getArray().element.type].push_back(type);
    }
  }
}

// TODO(reference-types): allow the fuzzer to create multiple tables
void TranslateToFuzzReader::setupTables() {
  // Ensure a funcref element segment and table exist. Segments with more
  // specific function types may have a smaller chance of getting functions.
  Table* table = nullptr;
  Type funcref = Type(HeapType::func, Nullable);
  auto iter = std::find_if(wasm.tables.begin(),
                           wasm.tables.end(),
                           [&](auto& table) { return table->type == funcref; });
  if (iter != wasm.tables.end()) {
    table = iter->get();
  } else {
    auto tablePtr = builder.makeTable(
      Names::getValidTableName(wasm, "fuzzing_table"), funcref, 0, 0);
    tablePtr->hasExplicitName = true;
    table = wasm.addTable(std::move(tablePtr));
  }
  funcrefTableName = table->name;
  bool hasFuncrefElemSegment =
    std::any_of(wasm.elementSegments.begin(),
                wasm.elementSegments.end(),
                [&](auto& segment) {
                  return segment->table.is() && segment->type == funcref;
                });
  if (!hasFuncrefElemSegment) {
    // TODO: use a random table
    auto segment = std::make_unique<ElementSegment>(
      table->name, builder.makeConst(int32_t(0)));
    segment->setName(Names::getValidElementSegmentName(wasm, "elem$"), false);
    wasm.addElementSegment(std::move(segment));
  }
}

void TranslateToFuzzReader::setupGlobals() {
  // If there were initial wasm contents, there may be imported globals. That
  // would be a problem in the fuzzer harness as we'd error if we do not
  // provide them (and provide the proper type, etc.).
  // Avoid that, so that all the standard fuzzing infrastructure can always
  // run the wasm.
  for (auto& global : wasm.globals) {
    if (global->imported()) {
      // Remove import info from imported globals, and give them a simple
      // initializer.
      global->module = global->base = Name();
      global->init = makeConst(global->type);
    } else {
      // If the initialization referred to an imported global, it no longer can
      // point to the same global after we make it a non-imported global unless
      // GC is enabled, since before GC, Wasm only made imported globals
      // available in constant expressions.
      if (!wasm.features.hasGC() &&
          !FindAll<GlobalGet>(global->init).list.empty()) {
        global->init = makeConst(global->type);
      }
    }
  }
  for (size_t index = upTo(MAX_GLOBALS); index > 0; --index) {
    auto type = getConcreteType();
    auto* init = makeConst(type);
    if (!FindAll<RefAs>(init).list.empty()) {
      // When creating this initial value we ended up emitting a RefAs, which
      // means we had to stop in the middle of an overly-nested struct or array,
      // which we can break out of using ref.as_non_null of a nullable ref. That
      // traps in normal code, which is bad enough, but it does not even
      // validate in a global. Switch to something safe instead.
      type = getMVPType();
      init = makeConst(type);
    }
    auto mutability = oneIn(2) ? Builder::Mutable : Builder::Immutable;
    auto global = builder.makeGlobal(
      Names::getValidGlobalName(wasm, "global$"), type, init, mutability);
    globalsByType[type].push_back(global->name);
    if (mutability == Builder::Mutable) {
      mutableGlobalsByType[type].push_back(global->name);
    }
    wasm.addGlobal(std::move(global));
  }
}

void TranslateToFuzzReader::setupTags() {
  Index num = upTo(3);
  for (size_t i = 0; i < num; i++) {
    addTag();
  }
}

void TranslateToFuzzReader::addTag() {
  auto tag = builder.makeTag(Names::getValidTagName(wasm, "tag$"),
                             Signature(getControlFlowType(), Type::none));
  wasm.addTag(std::move(tag));
}

void TranslateToFuzzReader::finalizeMemory() {
  auto& memory = wasm.memories[0];
  for (auto& segment : wasm.dataSegments) {
    Address maxOffset = segment->data.size();
    if (!segment->isPassive) {
      if (!wasm.features.hasGC()) {
        // Using a non-imported global in a segment offset is not valid in wasm
        // unless GC is enabled. This can occur due to us adding a local
        // definition to what used to be an imported global in initial contents.
        // To fix that, replace such invalid offsets with a constant.
        for (auto* get : FindAll<GlobalGet>(segment->offset).list) {
          // N.B: We never currently encounter imported globals here, but we do
          // the check for robustness.
          if (!wasm.getGlobal(get->name)->imported()) {
            // TODO: It would be better to avoid segment overlap so that
            //       MemoryPacking can run.
            segment->offset =
              builder.makeConst(Literal::makeFromInt32(0, Type::i32));
            break;
          }
        }
      }
      if (auto* offset = segment->offset->dynCast<Const>()) {
        maxOffset = maxOffset + offset->value.getInteger();
      }
    }
    memory->initial = std::max(
      memory->initial,
      Address((maxOffset + Memory::kPageSize - 1) / Memory::kPageSize));
  }
  memory->initial = std::max(memory->initial, USABLE_MEMORY);
  // Avoid an unlimited memory size, which would make fuzzing very difficult
  // as different VMs will run out of system memory in different ways.
  if (memory->max == Memory::kUnlimitedSize) {
    memory->max = memory->initial;
  }
  if (memory->max <= memory->initial) {
    // To allow growth to work (which a testcase may assume), try to make the
    // maximum larger than the initial.
    // TODO: scan the wasm for grow instructions?
    memory->max =
      std::min(Address(memory->initial + 1), Address(Memory::kMaxSize32));
  }
  // Avoid an imported memory (which the fuzz harness would need to handle).
  for (auto& memory : wasm.memories) {
    memory->module = memory->base = Name();
  }
}

void TranslateToFuzzReader::finalizeTable() {
  for (auto& table : wasm.tables) {
    ModuleUtils::iterTableSegments(
      wasm, table->name, [&](ElementSegment* segment) {
        // If the offset is a global that was imported (which is ok) but no
        // longer is (not ok) we need to change that.
        if (auto* offset = segment->offset->dynCast<GlobalGet>()) {
          if (!wasm.getGlobal(offset->name)->imported()) {
            // TODO: the segments must not overlap...
            segment->offset =
              builder.makeConst(Literal::makeFromInt32(0, Type::i32));
          }
        }
        Address maxOffset = segment->data.size();
        if (auto* offset = segment->offset->dynCast<Const>()) {
          maxOffset = maxOffset + offset->value.getInteger();
        }
        table->initial = std::max(table->initial, maxOffset);
      });
    table->max = oneIn(2) ? Address(Table::kUnlimitedSize) : table->initial;
    // Avoid an imported table (which the fuzz harness would need to handle).
    table->module = table->base = Name();
  }
}

void TranslateToFuzzReader::prepareHangLimitSupport() {
  HANG_LIMIT_GLOBAL = Names::getValidGlobalName(wasm, "hangLimit");
}

void TranslateToFuzzReader::addHangLimitSupport() {
  auto glob = builder.makeGlobal(HANG_LIMIT_GLOBAL,
                                 Type::i32,
                                 builder.makeConst(int32_t(HANG_LIMIT)),
                                 Builder::Mutable);
  wasm.addGlobal(std::move(glob));
}

void TranslateToFuzzReader::addImportLoggingSupport() {
  for (auto type : loggableTypes) {
    auto* func = new Function;
    Name name = std::string("log-") + type.toString();
    func->name = name;
    func->module = "fuzzing-support";
    func->base = name;
    func->type = Signature(type, Type::none);
    wasm.addFunction(func);
  }
}

void TranslateToFuzzReader::addHashMemorySupport() {
  // Add memory hasher helper (for the hash, see hash.h). The function looks
  // like:
  // function hashMemory() {
  //   hash = 5381;
  //   hash = ((hash << 5) + hash) ^ mem[0];
  //   hash = ((hash << 5) + hash) ^ mem[1];
  //   ..
  //   return hash;
  // }
  std::vector<Expression*> contents;
  contents.push_back(
    builder.makeLocalSet(0, builder.makeConst(uint32_t(5381))));
  auto zero = Literal::makeFromInt32(0, wasm.memories[0]->indexType);
  for (Index i = 0; i < USABLE_MEMORY; i++) {
    contents.push_back(builder.makeLocalSet(
      0,
      builder.makeBinary(
        XorInt32,
        builder.makeBinary(
          AddInt32,
          builder.makeBinary(ShlInt32,
                             builder.makeLocalGet(0, Type::i32),
                             builder.makeConst(uint32_t(5))),
          builder.makeLocalGet(0, Type::i32)),
        builder.makeLoad(1,
                         false,
                         i,
                         1,
                         builder.makeConst(zero),
                         Type::i32,
                         wasm.memories[0]->name))));
  }
  contents.push_back(builder.makeLocalGet(0, Type::i32));
  auto* body = builder.makeBlock(contents);
  auto* hasher = wasm.addFunction(builder.makeFunction(
    "hashMemory", Signature(Type::none, Type::i32), {Type::i32}, body));
  wasm.addExport(
    builder.makeExport(hasher->name, hasher->name, ExternalKind::Function));
  // Export memory so JS fuzzing can use it
  if (!wasm.getExportOrNull("memory")) {
    wasm.addExport(builder.makeExport(
      "memory", wasm.memories[0]->name, ExternalKind::Memory));
  }
}

TranslateToFuzzReader::FunctionCreationContext::~FunctionCreationContext() {
  if (HANG_LIMIT > 0) {
    parent.addHangLimitChecks(func);
  }
  assert(breakableStack.empty());
  assert(hangStack.empty());
  parent.funcContext = nullptr;

  // We must ensure non-nullable locals validate.
  TypeUpdating::handleNonDefaultableLocals(func, parent.wasm);
}

Expression* TranslateToFuzzReader::makeHangLimitCheck() {
  // If the hang limit global reaches 0 then we trap and reset it. That allows
  // calls to other exports to proceed, with hang checking, after the trap halts
  // the currently called export.
  return builder.makeSequence(
    builder.makeIf(
      builder.makeUnary(UnaryOp::EqZInt32,
                        builder.makeGlobalGet(HANG_LIMIT_GLOBAL, Type::i32)),
      builder.makeSequence(
        builder.makeGlobalSet(HANG_LIMIT_GLOBAL,
                              builder.makeConst(int32_t(HANG_LIMIT))),
        builder.makeUnreachable())),
    builder.makeGlobalSet(
      HANG_LIMIT_GLOBAL,
      builder.makeBinary(BinaryOp::SubInt32,
                         builder.makeGlobalGet(HANG_LIMIT_GLOBAL, Type::i32),
                         builder.makeConst(int32_t(1)))));
}

Expression* TranslateToFuzzReader::makeLogging() {
  auto type = getLoggableType();
  return builder.makeCall(
    std::string("log-") + type.toString(), {make(type)}, Type::none);
}

Expression* TranslateToFuzzReader::makeMemoryHashLogging() {
  auto* hash = builder.makeCall(std::string("hashMemory"), {}, Type::i32);
  return builder.makeCall(std::string("log-i32"), {hash}, Type::none);
}

// TODO: return std::unique_ptr<Function>
Function* TranslateToFuzzReader::addFunction() {
  LOGGING_PERCENT = upToSquared(100);
  auto* func = new Function;
  func->name = Names::getValidFunctionName(wasm, "func");
  FunctionCreationContext context(*this, func);
  assert(funcContext->typeLocals.empty());
  Index numParams = upToSquared(MAX_PARAMS);
  std::vector<Type> params;
  params.reserve(numParams);
  for (Index i = 0; i < numParams; i++) {
    auto type = getSingleConcreteType();
    funcContext->typeLocals[type].push_back(params.size());
    params.push_back(type);
  }
  auto paramType = Type(params);
  auto resultType = getControlFlowType();
  func->type = Signature(paramType, resultType);
  Index numVars = upToSquared(MAX_VARS);
  for (Index i = 0; i < numVars; i++) {
    auto type = getConcreteType();
    if (!type.isDefaultable()) {
      // We can't use a nondefaultable type as a var, as those must be
      // initialized to some default value.
      continue;
    }
    funcContext->typeLocals[type].push_back(params.size() + func->vars.size());
    func->vars.push_back(type);
  }
  // with small chance, make the body unreachable
  auto bodyType = func->getResults();
  if (oneIn(10)) {
    bodyType = Type::unreachable;
  }
  // with reasonable chance make the body a block
  if (oneIn(2)) {
    func->body = makeBlock(bodyType);
  } else {
    func->body = make(bodyType);
  }
  // Our OOB checks are already in the code, and if we recombine/mutate we
  // may end up breaking them. TODO: do them after the fact, like with the
  // hang limit checks.
  if (allowOOB) {
    // Recombinations create duplicate code patterns.
    recombine(func);
    // Mutations add random small changes, which can subtly break duplicate
    // code patterns.
    mutate(func);
    // TODO: liveness operations on gets, with some prob alter a get to one
    // with more possible sets.
    // Recombination, mutation, etc. can break validation; fix things up
    // after.
    fixAfterChanges(func);
  }
  // Add hang limit checks after all other operations on the function body.
  wasm.addFunction(func);
  // Export some functions, but not all (to allow inlining etc.). Try to export
  // at least one, though, to keep each testcase interesting. Only functions
  // with valid params and returns can be exported because the trap fuzzer
  // depends on that (TODO: fix this).
  auto validExportType = [](Type t) {
    if (!t.isRef()) {
      return true;
    }
    auto heapType = t.getHeapType();
    return heapType == HeapType::ext || heapType == HeapType::func ||
           heapType == HeapType::string;
  };
  bool validExportParams =
    std::all_of(paramType.begin(), paramType.end(), [&](Type t) {
      return validExportType(t) && t.isDefaultable();
    });
  // Note: spec discussions around JS API integration are still ongoing, and it
  // is not clear if we should allow nondefaultable types in exports or not
  // (in imports, we cannot allow them in the fuzzer anyhow, since it can't
  // construct such values in JS to send over to the wasm from the fuzzer
  // harness).
  bool validExportResults =
    std::all_of(resultType.begin(), resultType.end(), validExportType);
  if (validExportParams && validExportResults &&
      (numAddedFunctions == 0 || oneIn(2)) &&
      !wasm.getExportOrNull(func->name)) {
    auto* export_ = new Export;
    export_->name = func->name;
    export_->value = func->name;
    export_->kind = ExternalKind::Function;
    wasm.addExport(export_);
  }
  // add some to an elem segment
  while (oneIn(3) && !random.finished()) {
    auto type = Type(func->type, NonNullable);
    std::vector<ElementSegment*> compatibleSegments;
    ModuleUtils::iterActiveElementSegments(wasm, [&](ElementSegment* segment) {
      if (Type::isSubType(type, segment->type)) {
        compatibleSegments.push_back(segment);
      }
    });
    auto& randomElem = compatibleSegments[upTo(compatibleSegments.size())];
    randomElem->data.push_back(builder.makeRefFunc(func->name, func->type));
  }
  numAddedFunctions++;
  return func;
}

void TranslateToFuzzReader::addHangLimitChecks(Function* func) {
  // loop limit
  for (auto* loop : FindAll<Loop>(func->body).list) {
    loop->body =
      builder.makeSequence(makeHangLimitCheck(), loop->body, loop->type);
  }
  // recursion limit
  func->body =
    builder.makeSequence(makeHangLimitCheck(), func->body, func->getResults());
  // ArrayNew can hang the fuzzer if the array size is massive. This doesn't
  // cause an OOM (which the fuzzer knows how to ignore) but it just works for
  // many seconds on building the array. To avoid that, limit the size with high
  // probability.
  for (auto* arrayNew : FindAll<ArrayNew>(func->body).list) {
    if (!oneIn(100)) {
      arrayNew->size = builder.makeBinary(
        AndInt32, arrayNew->size, builder.makeConst(int32_t(1024 - 1)));
    }
  }
}

void TranslateToFuzzReader::recombine(Function* func) {
  // Don't always do this.
  if (oneIn(2)) {
    return;
  }
  // First, scan and group all expressions by type.
  struct Scanner
    : public PostWalker<Scanner, UnifiedExpressionVisitor<Scanner>> {
    TranslateToFuzzReader& parent;
    // A map of all expressions, categorized by type.
    InsertOrderedMap<Type, std::vector<Expression*>> exprsByType;
    Scanner(TranslateToFuzzReader& parent) : parent(parent) {}

    void visitExpression(Expression* curr) {
      if (parent.canBeArbitrarilyReplaced(curr)) {
        for (auto type : getRelevantTypes(curr->type)) {
          exprsByType[type].push_back(curr);
        }
      }
    }

    std::vector<Type> getRelevantTypes(Type type) {
      // Given an expression of a type, we can replace not only other
      // expressions with the same type, but also supertypes - since then we'd
      // be replacing with a subtype, which is valid.
      if (!type.isRef()) {
        return {type};
      }

      std::vector<Type> ret;
      auto heapType = type.getHeapType();
      auto nullability = type.getNullability();

      if (nullability == NonNullable) {
        ret = getRelevantTypes(Type(heapType, Nullable));
      }

      while (1) {
        ret.push_back(Type(heapType, nullability));
<<<<<<< HEAD
        auto super = heapType.getGeneralSuperType();
=======
        // TODO: handle basic supertypes too
        auto super = heapType.getDeclaredSuperType();
>>>>>>> ede148ea
        if (!super) {
          break;
        }
        heapType = *super;
      }

      return ret;
    }
  };
  Scanner scanner(*this);
  scanner.walk(func->body);
  // Potentially trim the list of possible picks, so replacements are more
  // likely to collide.
  for (auto& pair : scanner.exprsByType) {
    if (oneIn(2)) {
      continue;
    }
    auto& list = pair.second;
    std::vector<Expression*> trimmed;
    size_t num = upToSquared(list.size());
    for (size_t i = 0; i < num; i++) {
      trimmed.push_back(pick(list));
    }
    if (trimmed.empty()) {
      trimmed.push_back(pick(list));
    }
    list.swap(trimmed);
  }
  // Replace them with copies, to avoid a copy into one altering another copy
  for (auto& pair : scanner.exprsByType) {
    for (auto*& item : pair.second) {
      item = ExpressionManipulator::copy(item, wasm);
    }
  }
  // Second, with some probability replace an item with another item having
  // a proper type. (This is not always valid due to nesting of labels, but
  // we'll fix that up later.)
  struct Modder : public PostWalker<Modder, UnifiedExpressionVisitor<Modder>> {
    Module& wasm;
    Scanner& scanner;
    TranslateToFuzzReader& parent;

    Modder(Module& wasm, Scanner& scanner, TranslateToFuzzReader& parent)
      : wasm(wasm), scanner(scanner), parent(parent) {}

    void visitExpression(Expression* curr) {
      if (parent.oneIn(10) && parent.canBeArbitrarilyReplaced(curr)) {
        // Replace it!
        auto& candidates = scanner.exprsByType[curr->type];
        assert(!candidates.empty()); // this expression itself must be there
        auto* rep = parent.pick(candidates);
        replaceCurrent(ExpressionManipulator::copy(rep, wasm));
      }
    }
  };
  Modder modder(wasm, scanner, *this);
  modder.walk(func->body);
}

void TranslateToFuzzReader::mutate(Function* func) {
  // We want a 50% chance to not do this at all, and otherwise, we want to pick
  // a different frequency to do it in each function. That gives us more
  // diversity between fuzzings of the same initial content (once we might
  // mutate with 5%, and only change one or two places, while another time we
  // might mutate with 50% and change quite a lot; without this type of
  // mechanism, in a large function the amount of mutations will generally be
  // very close to the mean due to the central limit theorem).
  auto r = upTo(200);
  if (r > 100) {
    return;
  }

  // Prefer lower numbers: We want something like a 10% chance to mutate on
  // average. To achieve that, we raise r/100, which is in the range [0, 1], to
  // the 9th power, giving us a number also in the range [0, 1] with a mean of
  //   \integral_0^1 t^9 dx = 0.1 * t^10 |_0^1 = 0.1
  // As a result, we get a value in the range of 0-100%. (Note that 100% is ok
  // since we can't replace everything anyhow, see below.)
  double t = r;
  t = t / 100;
  t = pow(t, 9);
  Index percentChance = t * 100;
  // Adjust almost-zero frequencies to at least a few %, just so we have some
  // reasonable chance of making some changes.
  percentChance = std::max(percentChance, Index(3));

  struct Modder : public PostWalker<Modder, UnifiedExpressionVisitor<Modder>> {
    Module& wasm;
    TranslateToFuzzReader& parent;
    Index percentChance;

    // Whether to replace with unreachable. This can lead to less code getting
    // executed, so we don't want to do it all the time even in a big function.
    bool allowUnreachable;

    Modder(Module& wasm, TranslateToFuzzReader& parent, Index percentChance)
      : wasm(wasm), parent(parent), percentChance(percentChance) {
      // If the parent allows it then sometimes replace with an unreachable, and
      // sometimes not. Even if we allow it, only do it in certain functions
      // (half the time) and only do it rarely (see below).
      allowUnreachable = parent.allowAddingUnreachableCode && parent.oneIn(2);
    }

    void visitExpression(Expression* curr) {
      if (parent.upTo(100) < percentChance &&
          parent.canBeArbitrarilyReplaced(curr)) {
        if (allowUnreachable && parent.oneIn(20)) {
          replaceCurrent(parent.make(Type::unreachable));
          return;
        }
        // For constants, perform only a small tweaking in some cases.
        if (auto* c = curr->dynCast<Const>()) {
          if (parent.oneIn(2)) {
            c->value = parent.tweak(c->value);
            return;
          }
        }
        // TODO: more minor tweaks to immediates, like making a load atomic or
        // not, changing an offset, etc.
        // Perform a general replacement. (This is not always valid due to
        // nesting of labels, but we'll fix that up later.) Note that make()
        // picks a subtype, so this has a chance to replace us with anything
        // that is valid to put here.
        replaceCurrent(parent.make(curr->type));
      }
    }
  };
  Modder modder(wasm, *this, percentChance);
  modder.walk(func->body);
}

void TranslateToFuzzReader::fixAfterChanges(Function* func) {
  struct Fixer
    : public ControlFlowWalker<Fixer, UnifiedExpressionVisitor<Fixer>> {
    Module& wasm;
    TranslateToFuzzReader& parent;

    Fixer(Module& wasm, TranslateToFuzzReader& parent)
      : wasm(wasm), parent(parent) {}

    // Track seen names to find duplication, which is invalid.
    std::set<Name> seen;

    void visitExpression(Expression* curr) {
      // Note all scope names, and fix up all uses.
      BranchUtils::operateOnScopeNameDefs(curr, [&](Name& name) {
        if (name.is()) {
          if (seen.count(name)) {
            replace();
          } else {
            seen.insert(name);
          }
        }
      });
      BranchUtils::operateOnScopeNameUses(curr, [&](Name& name) {
        if (name.is()) {
          replaceIfInvalid(name);
        }
      });
    }

    void replaceIfInvalid(Name target) {
      if (!hasBreakTarget(target)) {
        // There is no valid parent, replace with something trivially safe.
        replace();
      }
    }

    void replace() { replaceCurrent(parent.makeTrivial(getCurrent()->type)); }

    bool hasBreakTarget(Name name) {
      if (controlFlowStack.empty()) {
        return false;
      }
      Index i = controlFlowStack.size() - 1;
      while (1) {
        auto* curr = controlFlowStack[i];
        bool has = false;
        BranchUtils::operateOnScopeNameDefs(curr, [&](Name& def) {
          if (def == name) {
            has = true;
          }
        });
        if (has) {
          return true;
        }
        if (i == 0) {
          return false;
        }
        i--;
      }
    }
  };
  Fixer fixer(wasm, *this);
  fixer.walk(func->body);

  // Refinalize at the end, after labels are all fixed up.
  ReFinalize().walkFunctionInModule(func, &wasm);
}

void TranslateToFuzzReader::modifyInitialFunctions() {
  if (wasm.functions.empty()) {
    return;
  }
  // Pick a chance to fuzz the contents of a function.
  const int RESOLUTION = 10;
  auto chance = upTo(RESOLUTION + 1);
  // Do not iterate directly on wasm.functions itself (that is, avoid
  //   for (x : wasm.functions)
  // ) as we may add to it as we go through the functions - make() can add new
  // functions to implement a RefFunc. Instead, use an index. This avoids an
  // iterator invalidation, and also we will process those new functions at
  // the end (currently that is not needed atm, but it might in the future).
  for (Index i = 0; i < wasm.functions.size(); i++) {
    auto* func = wasm.functions[i].get();
    FunctionCreationContext context(*this, func);
    if (func->imported()) {
      // We can't allow extra imports, as the fuzzing infrastructure wouldn't
      // know what to provide.
      func->module = func->base = Name();
      func->body = make(func->getResults());
    }
    // Optionally, fuzz the function contents.
    if (upTo(RESOLUTION) >= chance) {
      dropToLog(func);
      // TODO add some locals? and the rest of addFunction's operations?
      // TODO: interposition, replace initial a(b) with a(RANDOM_THING(b))
      // TODO: if we add OOB checks after creation, then we can do it on
      //       initial contents too, and it may be nice to *not* run these
      //       passes, like we don't run them on new functions. But, we may
      //       still want to run them some of the time, at least, so that we
      //       check variations on initial testcases even at the risk of OOB.
      recombine(func);
      mutate(func);
      fixAfterChanges(func);
    }
  }
  // Remove a start function - the fuzzing harness expects code to run only
  // from exports.
  wasm.start = Name();
}

void TranslateToFuzzReader::dropToLog(Function* func) {
  // Don't always do this.
  if (oneIn(2)) {
    return;
  }
  struct Modder : public PostWalker<Modder> {
    Module& wasm;
    TranslateToFuzzReader& parent;

    Modder(Module& wasm, TranslateToFuzzReader& parent)
      : wasm(wasm), parent(parent) {}

    void visitDrop(Drop* curr) {
      if (parent.isLoggableType(curr->value->type) && parent.oneIn(2)) {
        replaceCurrent(parent.builder.makeCall(std::string("log-") +
                                                 curr->value->type.toString(),
                                               {curr->value},
                                               Type::none));
      }
    }
  };
  Modder modder(wasm, *this);
  modder.walk(func->body);
}

void TranslateToFuzzReader::addInvocations(Function* func) {
  Name name = func->name.toString() + std::string("_invoker");
  if (wasm.getFunctionOrNull(name) || wasm.getExportOrNull(name)) {
    return;
  }
  auto invoker = builder.makeFunction(name, Signature(), {});
  Block* body = builder.makeBlock();
  invoker->body = body;
  FunctionCreationContext context(*this, invoker.get());
  std::vector<Expression*> invocations;
  while (oneIn(2) && !random.finished()) {
    std::vector<Expression*> args;
    for (const auto& type : func->getParams()) {
      args.push_back(makeConst(type));
    }
    Expression* invoke = builder.makeCall(func->name, args, func->getResults());
    if (func->getResults().isConcrete()) {
      invoke = builder.makeDrop(invoke);
    }
    invocations.push_back(invoke);
    // log out memory in some cases
    if (oneIn(2)) {
      invocations.push_back(makeMemoryHashLogging());
    }
  }
  if (invocations.empty()) {
    return;
  }
  body->list.set(invocations);
  wasm.addFunction(std::move(invoker));
  wasm.addExport(builder.makeExport(name, name, ExternalKind::Function));
}

Expression* TranslateToFuzzReader::make(Type type) {
  type = getSubType(type);
  if (trivialNesting) {
    // We are nested under a makeTrivial call, so only emit something trivial.
    return makeTrivial(type);
  }
  // When we should stop, emit something small (but not necessarily trivial).
  if (random.finished() || nesting >= 5 * NESTING_LIMIT || // hard limit
      (nesting >= NESTING_LIMIT && !oneIn(3))) {
    if (type.isConcrete()) {
      if (oneIn(2)) {
        return makeConst(type);
      } else {
        return makeLocalGet(type);
      }
    } else if (type == Type::none) {
      if (oneIn(2)) {
        return makeNop(type);
      } else {
        return makeLocalSet(type);
      }
    }
    assert(type == Type::unreachable);
    return makeTrivial(type);
  }
  nesting++;
  Expression* ret = nullptr;
  if (type.isConcrete()) {
    ret = _makeConcrete(type);
  } else if (type == Type::none) {
    ret = _makenone();
  } else {
    assert(type == Type::unreachable);
    ret = _makeunreachable();
  }
  // We should create the right type of thing.
  assert(Type::isSubType(ret->type, type));
  nesting--;
  return ret;
}

Expression* TranslateToFuzzReader::_makeConcrete(Type type) {
  bool canMakeControlFlow = !type.isTuple() || wasm.features.hasMultivalue();
  using Self = TranslateToFuzzReader;
  FeatureOptions<Expression* (Self::*)(Type)> options;
  using WeightedOption = decltype(options)::WeightedOption;
  options.add(FeatureSet::MVP,
              WeightedOption{&Self::makeLocalGet, VeryImportant},
              WeightedOption{&Self::makeLocalSet, VeryImportant},
              WeightedOption{&Self::makeGlobalGet, Important},
              WeightedOption{&Self::makeConst, Important});
  if (canMakeControlFlow) {
    options
      .add(FeatureSet::MVP,
           WeightedOption{&Self::makeBlock, Important},
           WeightedOption{&Self::makeIf, Important},
           WeightedOption{&Self::makeLoop, Important},
           WeightedOption{&Self::makeBreak, Important},
           &Self::makeCall,
           &Self::makeCallIndirect)
      .add(FeatureSet::ExceptionHandling, &Self::makeTry)
      .add(FeatureSet::GC | FeatureSet::ReferenceTypes, &Self::makeCallRef);
  }
  if (type.isSingle()) {
    options
      .add(FeatureSet::MVP,
           WeightedOption{&Self::makeUnary, Important},
           WeightedOption{&Self::makeBinary, Important},
           &Self::makeSelect)
      .add(FeatureSet::Multivalue, &Self::makeTupleExtract);
  }
  if (type.isSingle() && !type.isRef()) {
    options.add(FeatureSet::MVP, {&Self::makeLoad, Important});
    options.add(FeatureSet::SIMD, &Self::makeSIMD);
  }
  if (type.isInteger()) {
    options.add(FeatureSet::Atomics, &Self::makeAtomic);
  }
  if (type == Type::i32) {
    options.add(FeatureSet::ReferenceTypes, &Self::makeRefIsNull);
    options.add(FeatureSet::ReferenceTypes | FeatureSet::GC,
                &Self::makeRefEq,
                &Self::makeRefTest,
                &Self::makeI31Get);
  }
  if (type.isTuple()) {
    options.add(FeatureSet::Multivalue, &Self::makeTupleMake);
  }
  if (type.isRef()) {
    auto heapType = type.getHeapType();
    if (heapType.isBasic()) {
      options.add(FeatureSet::ReferenceTypes | FeatureSet::GC,
                  &Self::makeBasicRef);
    } else {
      options.add(FeatureSet::ReferenceTypes | FeatureSet::GC,
                  &Self::makeCompoundRef);
    }
    options.add(FeatureSet::ReferenceTypes | FeatureSet::GC,
                &Self::makeRefCast);
  }
  if (wasm.features.hasGC()) {
    if (typeStructFields.find(type) != typeStructFields.end()) {
      options.add(FeatureSet::ReferenceTypes | FeatureSet::GC,
                  &Self::makeStructGet);
    }
    if (typeArrays.find(type) != typeArrays.end()) {
      options.add(FeatureSet::ReferenceTypes | FeatureSet::GC,
                  &Self::makeArrayGet);
    }
  }
  // TODO: struct.get and other GC things
  return (this->*pick(options))(type);
}

Expression* TranslateToFuzzReader::_makenone() {
  auto choice = upTo(100);
  if (choice < LOGGING_PERCENT) {
    if (choice < LOGGING_PERCENT / 2) {
      return makeLogging();
    } else {
      return makeMemoryHashLogging();
    }
  }
  using Self = TranslateToFuzzReader;
  auto options = FeatureOptions<Expression* (Self::*)(Type)>();
  using WeightedOption = decltype(options)::WeightedOption;
  options
    .add(FeatureSet::MVP,
         WeightedOption{&Self::makeLocalSet, VeryImportant},
         WeightedOption{&Self::makeBlock, Important},
         WeightedOption{&Self::makeIf, Important},
         WeightedOption{&Self::makeLoop, Important},
         WeightedOption{&Self::makeBreak, Important},
         WeightedOption{&Self::makeStore, Important},
         &Self::makeCall,
         &Self::makeCallIndirect,
         &Self::makeDrop,
         &Self::makeNop,
         &Self::makeGlobalSet)
    .add(FeatureSet::BulkMemory, &Self::makeBulkMemory)
    .add(FeatureSet::Atomics, &Self::makeAtomic)
    .add(FeatureSet::GC | FeatureSet::ReferenceTypes, &Self::makeCallRef)
    .add(FeatureSet::GC | FeatureSet::ReferenceTypes, &Self::makeStructSet)
    .add(FeatureSet::GC | FeatureSet::ReferenceTypes, &Self::makeArraySet)
    .add(FeatureSet::GC | FeatureSet::ReferenceTypes,
         &Self::makeArrayBulkMemoryOp);
  return (this->*pick(options))(Type::none);
}

Expression* TranslateToFuzzReader::_makeunreachable() {
  using Self = TranslateToFuzzReader;
  auto options = FeatureOptions<Expression* (Self::*)(Type)>();
  using WeightedOption = decltype(options)::WeightedOption;
  options
    .add(FeatureSet::MVP,
         WeightedOption{&Self::makeLocalSet, VeryImportant},
         WeightedOption{&Self::makeBlock, Important},
         WeightedOption{&Self::makeIf, Important},
         WeightedOption{&Self::makeLoop, Important},
         WeightedOption{&Self::makeBreak, Important},
         WeightedOption{&Self::makeStore, Important},
         WeightedOption{&Self::makeUnary, Important},
         WeightedOption{&Self::makeBinary, Important},
         WeightedOption{&Self::makeUnreachable, Important},
         &Self::makeCall,
         &Self::makeCallIndirect,
         &Self::makeSelect,
         &Self::makeSwitch,
         &Self::makeDrop,
         &Self::makeReturn)
    .add(FeatureSet::ExceptionHandling, &Self::makeThrow)
    .add(FeatureSet::GC | FeatureSet::ReferenceTypes, &Self::makeCallRef);
  return (this->*pick(options))(Type::unreachable);
}

Expression* TranslateToFuzzReader::makeTrivial(Type type) {
  struct TrivialNester {
    TranslateToFuzzReader& parent;
    TrivialNester(TranslateToFuzzReader& parent) : parent(parent) {
      parent.trivialNesting++;
    }
    ~TrivialNester() { parent.trivialNesting--; }
  } nester(*this);

  if (type.isConcrete()) {
    if (oneIn(2) && funcContext) {
      return makeLocalGet(type);
    } else {
      return makeConst(type);
    }
  } else if (type == Type::none) {
    return makeNop(type);
  }
  assert(type == Type::unreachable);
  Expression* ret = nullptr;
  if (funcContext->func->getResults().isConcrete()) {
    ret = makeTrivial(funcContext->func->getResults());
  }
  return builder.makeReturn(ret);
}

Expression* TranslateToFuzzReader::makeBlock(Type type) {
  auto* ret = builder.makeBlock();
  ret->type = type; // so we have it during child creation
  ret->name = makeLabel();
  funcContext->breakableStack.push_back(ret);
  Index num = upToSquared(BLOCK_FACTOR - 1); // we add another later
  if (nesting >= NESTING_LIMIT / 2) {
    // smaller blocks past the limit
    num /= 2;
    if (nesting >= NESTING_LIMIT && oneIn(2)) {
      // smaller blocks past the limit
      num /= 2;
    }
  }
  // not likely to have a block of size 1
  if (num == 0 && !oneIn(10)) {
    num++;
  }
  while (num > 0 && !random.finished()) {
    ret->list.push_back(make(Type::none));
    num--;
  }
  // give a chance to make the final element an unreachable break, instead
  // of concrete - a common pattern (branch to the top of a loop etc.)
  if (!random.finished() && type.isConcrete() && oneIn(2)) {
    ret->list.push_back(makeBreak(Type::unreachable));
  } else {
    ret->list.push_back(make(type));
  }
  funcContext->breakableStack.pop_back();
  if (type.isConcrete()) {
    ret->finalize(type);
  } else {
    ret->finalize();
  }
  if (ret->type != type) {
    // e.g. we might want an unreachable block, but a child breaks to it
    assert(type == Type::unreachable && ret->type == Type::none);
    return builder.makeSequence(ret, make(Type::unreachable));
  }
  return ret;
}

Expression* TranslateToFuzzReader::makeLoop(Type type) {
  auto* ret = wasm.allocator.alloc<Loop>();
  ret->type = type; // So we have it during child creation
  ret->name = makeLabel();
  funcContext->breakableStack.push_back(ret);
  funcContext->hangStack.push_back(ret);
  // Either create random content, or do something more targeted
  if (oneIn(2)) {
    ret->body = makeMaybeBlock(type);
  } else {
    // Ensure a branch back. Also optionally create some loop vars.
    std::vector<Expression*> list;
    list.push_back(makeMaybeBlock(Type::none)); // Primary contents
    // Possible branch back
    list.push_back(builder.makeBreak(ret->name, nullptr, makeCondition()));
    list.push_back(make(type)); // Final element, so we have the right type
    ret->body = builder.makeBlock(list, type);
  }
  funcContext->breakableStack.pop_back();
  funcContext->hangStack.pop_back();
  ret->finalize(type);
  return ret;
}

Expression* TranslateToFuzzReader::makeCondition() {
  // We want a 50-50 chance for the condition to be taken, for interesting
  // execution paths. by itself, there is bias (e.g. most consts are "yes") so
  // even that out with noise
  auto* ret = make(Type::i32);
  if (oneIn(2)) {
    ret = builder.makeUnary(UnaryOp::EqZInt32, ret);
  }
  return ret;
}

Expression* TranslateToFuzzReader::makeMaybeBlock(Type type) {
  // if past the limit, prefer not to emit blocks
  if (nesting >= NESTING_LIMIT || oneIn(3)) {
    return make(type);
  } else {
    return makeBlock(type);
  }
}

Expression* TranslateToFuzzReader::buildIf(const struct ThreeArgs& args,
                                           Type type) {
  return builder.makeIf(args.a, args.b, args.c, type);
}

Expression* TranslateToFuzzReader::makeIf(Type type) {
  auto* condition = makeCondition();
  funcContext->hangStack.push_back(nullptr);

  Expression* ret;
  if (type == Type::none && oneIn(2)) {
    // Just an ifTrue arm.
    ret = buildIf({condition, makeMaybeBlock(type), nullptr}, type);
  } else {
    // Also an ifFalse arm.

    // Some of the time make one arm unreachable (but not both, as then the if
    // as a whole would be unreachable).
    auto trueType = type;
    auto falseType = type;
    switch (upTo(20)) {
      case 0:
        trueType = Type::unreachable;
        break;
      case 1:
        falseType = Type::unreachable;
        break;
    }
    ret = buildIf(
      {condition, makeMaybeBlock(trueType), makeMaybeBlock(falseType)}, type);
  }

  funcContext->hangStack.pop_back();
  return ret;
}

Expression* TranslateToFuzzReader::makeTry(Type type) {
  auto* body = make(type);
  std::vector<Name> catchTags;
  std::vector<Expression*> catchBodies;
  auto numTags = upTo(MAX_TRY_CATCHES);
  std::unordered_set<Tag*> usedTags;
  for (Index i = 0; i < numTags; i++) {
    if (wasm.tags.empty()) {
      addTag();
    }
    auto* tag = pick(wasm.tags).get();
    if (usedTags.count(tag)) {
      continue;
    }
    usedTags.insert(tag);
    catchTags.push_back(tag->name);
  }
  // The number of tags in practice may be fewer than we planned.
  numTags = catchTags.size();
  auto numCatches = numTags;
  if (numTags == 0 || oneIn(2)) {
    // Add a catch-all.
    numCatches++;
  }
  for (Index i = 0; i < numCatches; i++) {
    // Catch bodies (aside from a catch-all) begin with a pop.
    Expression* prefix = nullptr;
    if (i < numTags) {
      auto tagType = wasm.getTag(catchTags[i])->sig.params;
      if (tagType != Type::none) {
        auto* pop = builder.makePop(tagType);
        // Capture the pop in a local, so that it can be used later.
        // TODO: add a good chance for using this particular local in this catch
        // TODO: reuse an existing var if there is one
        auto index = builder.addVar(funcContext->func, tagType);
        prefix = builder.makeLocalSet(index, pop);
      }
    }
    auto* catchBody = make(type);
    if (prefix) {
      catchBody = builder.makeSequence(prefix, catchBody);
    }
    catchBodies.push_back(catchBody);
  }
  // TODO: delegate stuff
  return builder.makeTry(body, catchTags, catchBodies);
}

Expression* TranslateToFuzzReader::makeBreak(Type type) {
  if (funcContext->breakableStack.empty()) {
    return makeTrivial(type);
  }
  Expression* condition = nullptr;
  if (type != Type::unreachable) {
    funcContext->hangStack.push_back(nullptr);
    condition = makeCondition();
  }
  // we need to find a proper target to break to; try a few times
  int tries = TRIES;
  while (tries-- > 0) {
    auto* target = pick(funcContext->breakableStack);
    auto name = getTargetName(target);
    auto valueType = getTargetType(target);
    if (type.isConcrete()) {
      // we are flowing out a value
      if (valueType != type) {
        // we need to break to a proper place
        continue;
      }
      auto* ret = builder.makeBreak(name, make(type), condition);
      funcContext->hangStack.pop_back();
      return ret;
    } else if (type == Type::none) {
      if (valueType != Type::none) {
        // we need to break to a proper place
        continue;
      }
      auto* ret = builder.makeBreak(name, nullptr, condition);
      funcContext->hangStack.pop_back();
      return ret;
    } else {
      assert(type == Type::unreachable);
      if (valueType != Type::none) {
        // we need to break to a proper place
        continue;
      }
      // we are about to make an *un*conditional break. if it is
      // to a loop, we prefer there to be a condition along the
      // way, to reduce the chance of infinite looping
      size_t conditions = 0;
      int i = funcContext->hangStack.size();
      while (--i >= 0) {
        auto* item = funcContext->hangStack[i];
        if (item == nullptr) {
          conditions++;
        } else if (auto* loop = item->cast<Loop>()) {
          if (loop->name == name) {
            // we found the target, no more conditions matter
            break;
          }
        }
      }
      switch (conditions) {
        case 0: {
          if (!oneIn(4)) {
            continue;
          }
          break;
        }
        case 1: {
          if (!oneIn(2)) {
            continue;
          }
          break;
        }
        default: {
          if (oneIn(conditions + 1)) {
            continue;
          }
        }
      }
      return builder.makeBreak(name);
    }
  }
  // we failed to find something
  if (type != Type::unreachable) {
    funcContext->hangStack.pop_back();
  }
  return makeTrivial(type);
}

Expression* TranslateToFuzzReader::makeCall(Type type) {
  int tries = TRIES;
  bool isReturn;
  while (tries-- > 0) {
    Function* target = funcContext->func;
    if (!wasm.functions.empty() && !oneIn(wasm.functions.size())) {
      target = pick(wasm.functions).get();
    }
    isReturn = type == Type::unreachable && wasm.features.hasTailCall() &&
               funcContext->func->getResults() == target->getResults();
    if (target->getResults() != type && !isReturn) {
      continue;
    }
    // we found one!
    std::vector<Expression*> args;
    for (const auto& argType : target->getParams()) {
      args.push_back(make(argType));
    }
    return builder.makeCall(target->name, args, type, isReturn);
  }
  // we failed to find something
  return makeTrivial(type);
}

Expression* TranslateToFuzzReader::makeCallIndirect(Type type) {
  auto& randomElem = wasm.elementSegments[upTo(wasm.elementSegments.size())];
  auto& data = randomElem->data;
  if (data.empty()) {
    return make(type);
  }
  // look for a call target with the right type
  Index start = upTo(data.size());
  Index i = start;
  Function* targetFn;
  bool isReturn;
  while (1) {
    // TODO: handle unreachable
    if (auto* get = data[i]->dynCast<RefFunc>()) {
      targetFn = wasm.getFunction(get->func);
      isReturn = type == Type::unreachable && wasm.features.hasTailCall() &&
                 funcContext->func->getResults() == targetFn->getResults();
      if (targetFn->getResults() == type || isReturn) {
        break;
      }
    }
    i++;
    if (i == data.size()) {
      i = 0;
    }
    if (i == start) {
      return makeTrivial(type);
    }
  }
  // with high probability, make sure the type is valid  otherwise, most are
  // going to trap
  Expression* target;
  if (!allowOOB || !oneIn(10)) {
    target = builder.makeConst(int32_t(i));
  } else {
    target = make(Type::i32);
  }
  std::vector<Expression*> args;
  for (const auto& type : targetFn->getParams()) {
    args.push_back(make(type));
  }
  // TODO: use a random table
  return builder.makeCallIndirect(
    funcrefTableName, target, args, targetFn->type, isReturn);
}

Expression* TranslateToFuzzReader::makeCallRef(Type type) {
  // look for a call target with the right type
  Function* target;
  bool isReturn;
  size_t i = 0;
  while (1) {
    if (i == TRIES || wasm.functions.empty()) {
      // We can't find a proper target, give up.
      return makeTrivial(type);
    }
    // TODO: handle unreachable
    target = wasm.functions[upTo(wasm.functions.size())].get();
    isReturn = type == Type::unreachable && wasm.features.hasTailCall() &&
               funcContext->func->getResults() == target->getResults();
    if (target->getResults() == type || isReturn) {
      break;
    }
    i++;
  }
  std::vector<Expression*> args;
  for (const auto& type : target->getParams()) {
    args.push_back(make(type));
  }
  // TODO: half the time make a completely random item with that type.
  return builder.makeCallRef(
    builder.makeRefFunc(target->name, target->type), args, type, isReturn);
}

Expression* TranslateToFuzzReader::makeLocalGet(Type type) {
  auto& locals = funcContext->typeLocals[type];
  if (locals.empty()) {
    return makeConst(type);
  }
  return builder.makeLocalGet(pick(locals), type);
}

Expression* TranslateToFuzzReader::makeLocalSet(Type type) {
  bool tee = type != Type::none;
  Type valueType;
  if (tee) {
    valueType = type;
  } else {
    valueType = getConcreteType();
  }
  auto& locals = funcContext->typeLocals[valueType];
  if (locals.empty()) {
    return makeTrivial(type);
  }
  auto* value = make(valueType);
  if (tee) {
    return builder.makeLocalTee(pick(locals), value, valueType);
  } else {
    return builder.makeLocalSet(pick(locals), value);
  }
}

bool TranslateToFuzzReader::isValidGlobal(Name name) {
  return name != HANG_LIMIT_GLOBAL;
}

Expression* TranslateToFuzzReader::makeGlobalGet(Type type) {
  auto it = globalsByType.find(type);
  if (it == globalsByType.end() || it->second.empty()) {
    return makeConst(type);
  }
  auto name = pick(it->second);
  if (isValidGlobal(name)) {
    return builder.makeGlobalGet(name, type);
  } else {
    return makeTrivial(type);
  }
}

Expression* TranslateToFuzzReader::makeGlobalSet(Type type) {
  assert(type == Type::none);
  type = getConcreteType();
  auto it = mutableGlobalsByType.find(type);
  if (it == mutableGlobalsByType.end() || it->second.empty()) {
    return makeTrivial(Type::none);
  }
  auto name = pick(it->second);
  if (isValidGlobal(name)) {
    return builder.makeGlobalSet(name, make(type));
  } else {
    return makeTrivial(Type::none);
  }
}

Expression* TranslateToFuzzReader::makeTupleMake(Type type) {
  assert(wasm.features.hasMultivalue());
  assert(type.isTuple());
  std::vector<Expression*> elements;
  for (const auto& t : type) {
    elements.push_back(make(t));
  }
  return builder.makeTupleMake(std::move(elements));
}

Expression* TranslateToFuzzReader::makeTupleExtract(Type type) {
  // Tuples can require locals in binary format conversions.
  if (!type.isDefaultable()) {
    return makeTrivial(type);
  }
  assert(wasm.features.hasMultivalue());
  assert(type.isSingle() && type.isConcrete());
  Type tupleType = getTupleType();

  // Find indices from which we can extract `type`
  std::vector<size_t> extractIndices;
  size_t i = 0;
  for (const auto& t : tupleType) {
    if (t == type) {
      extractIndices.push_back(i);
    }
    ++i;
  }

  // If there are none, inject one
  if (extractIndices.size() == 0) {
    std::vector<Type> newElements(tupleType.begin(), tupleType.end());
    size_t injected = upTo(newElements.size());
    newElements[injected] = type;
    tupleType = Type(newElements);
    extractIndices.push_back(injected);
  }

  Index index = pick(extractIndices);
  Expression* child = make(tupleType);
  return builder.makeTupleExtract(child, index);
}

Expression* TranslateToFuzzReader::makePointer() {
  auto* ret = make(wasm.memories[0]->indexType);
  // with high probability, mask the pointer so it's in a reasonable
  // range. otherwise, most pointers are going to be out of range and
  // most memory ops will just trap
  if (!allowOOB || !oneIn(10)) {
    if (wasm.memories[0]->is64()) {
      ret = builder.makeBinary(
        AndInt64, ret, builder.makeConst(int64_t(USABLE_MEMORY - 1)));
    } else {
      ret = builder.makeBinary(
        AndInt32, ret, builder.makeConst(int32_t(USABLE_MEMORY - 1)));
    }
  }
  return ret;
}

Expression* TranslateToFuzzReader::makeNonAtomicLoad(Type type) {
  auto offset = logify(get());
  auto ptr = makePointer();
  switch (type.getBasic()) {
    case Type::i32: {
      bool signed_ = get() & 1;
      switch (upTo(3)) {
        case 0:
          return builder.makeLoad(
            1, signed_, offset, 1, ptr, type, wasm.memories[0]->name);
        case 1:
          return builder.makeLoad(
            2, signed_, offset, pick(1, 2), ptr, type, wasm.memories[0]->name);
        case 2:
          return builder.makeLoad(4,
                                  signed_,
                                  offset,
                                  pick(1, 2, 4),
                                  ptr,
                                  type,
                                  wasm.memories[0]->name);
      }
      WASM_UNREACHABLE("unexpected value");
    }
    case Type::i64: {
      bool signed_ = get() & 1;
      switch (upTo(4)) {
        case 0:
          return builder.makeLoad(
            1, signed_, offset, 1, ptr, type, wasm.memories[0]->name);
        case 1:
          return builder.makeLoad(
            2, signed_, offset, pick(1, 2), ptr, type, wasm.memories[0]->name);
        case 2:
          return builder.makeLoad(4,
                                  signed_,
                                  offset,
                                  pick(1, 2, 4),
                                  ptr,
                                  type,
                                  wasm.memories[0]->name);
        case 3:
          return builder.makeLoad(8,
                                  signed_,
                                  offset,
                                  pick(1, 2, 4, 8),
                                  ptr,
                                  type,
                                  wasm.memories[0]->name);
      }
      WASM_UNREACHABLE("unexpected value");
    }
    case Type::f32: {
      return builder.makeLoad(
        4, false, offset, pick(1, 2, 4), ptr, type, wasm.memories[0]->name);
    }
    case Type::f64: {
      return builder.makeLoad(
        8, false, offset, pick(1, 2, 4, 8), ptr, type, wasm.memories[0]->name);
    }
    case Type::v128: {
      if (!wasm.features.hasSIMD()) {
        return makeTrivial(type);
      }
      return builder.makeLoad(16,
                              false,
                              offset,
                              pick(1, 2, 4, 8, 16),
                              ptr,
                              type,
                              wasm.memories[0]->name);
    }
    case Type::none:
    case Type::unreachable:
      WASM_UNREACHABLE("invalid type");
  }
  WASM_UNREACHABLE("invalid type");
}

Expression* TranslateToFuzzReader::makeLoad(Type type) {
  // reference types cannot be stored in memory
  if (!allowMemory || type.isRef()) {
    return makeTrivial(type);
  }
  auto* ret = makeNonAtomicLoad(type);
  if (type != Type::i32 && type != Type::i64) {
    return ret;
  }
  if (!wasm.features.hasAtomics() || oneIn(2)) {
    return ret;
  }
  // make it atomic
  auto* load = ret->cast<Load>();
  wasm.memories[0]->shared = true;
  load->isAtomic = true;
  load->signed_ = false;
  load->align = load->bytes;
  return load;
}

Expression* TranslateToFuzzReader::makeNonAtomicStore(Type type) {
  if (type == Type::unreachable) {
    // make a normal store, then make it unreachable
    auto* ret = makeNonAtomicStore(getStorableType());
    auto* store = ret->dynCast<Store>();
    if (!store) {
      return ret;
    }
    switch (upTo(3)) {
      case 0:
        store->ptr = make(Type::unreachable);
        break;
      case 1:
        store->value = make(Type::unreachable);
        break;
      case 2:
        store->ptr = make(Type::unreachable);
        store->value = make(Type::unreachable);
        break;
    }
    store->memory = wasm.memories[0]->name;
    store->finalize();
    return store;
  }
  // the type is none or unreachable. we also need to pick the value
  // type.
  if (type == Type::none) {
    type = getStorableType();
  }
  auto offset = logify(get());
  auto ptr = makePointer();
  auto value = make(type);
  switch (type.getBasic()) {
    case Type::i32: {
      switch (upTo(3)) {
        case 0:
          return builder.makeStore(
            1, offset, 1, ptr, value, type, wasm.memories[0]->name);
        case 1:
          return builder.makeStore(
            2, offset, pick(1, 2), ptr, value, type, wasm.memories[0]->name);
        case 2:
          return builder.makeStore(
            4, offset, pick(1, 2, 4), ptr, value, type, wasm.memories[0]->name);
      }
      WASM_UNREACHABLE("invalid value");
    }
    case Type::i64: {
      switch (upTo(4)) {
        case 0:
          return builder.makeStore(
            1, offset, 1, ptr, value, type, wasm.memories[0]->name);
        case 1:
          return builder.makeStore(
            2, offset, pick(1, 2), ptr, value, type, wasm.memories[0]->name);
        case 2:
          return builder.makeStore(
            4, offset, pick(1, 2, 4), ptr, value, type, wasm.memories[0]->name);
        case 3:
          return builder.makeStore(8,
                                   offset,
                                   pick(1, 2, 4, 8),
                                   ptr,
                                   value,
                                   type,
                                   wasm.memories[0]->name);
      }
      WASM_UNREACHABLE("invalid value");
    }
    case Type::f32: {
      return builder.makeStore(
        4, offset, pick(1, 2, 4), ptr, value, type, wasm.memories[0]->name);
    }
    case Type::f64: {
      return builder.makeStore(
        8, offset, pick(1, 2, 4, 8), ptr, value, type, wasm.memories[0]->name);
    }
    case Type::v128: {
      if (!wasm.features.hasSIMD()) {
        return makeTrivial(type);
      }
      return builder.makeStore(16,
                               offset,
                               pick(1, 2, 4, 8, 16),
                               ptr,
                               value,
                               type,
                               wasm.memories[0]->name);
    }
    case Type::none:
    case Type::unreachable:
      WASM_UNREACHABLE("invalid type");
  }
  WASM_UNREACHABLE("invalid type");
}

Expression* TranslateToFuzzReader::makeStore(Type type) {
  if (!allowMemory || type.isRef()) {
    return makeTrivial(type);
  }
  auto* ret = makeNonAtomicStore(type);
  auto* store = ret->dynCast<Store>();
  if (!store) {
    return ret;
  }
  if (store->value->type != Type::i32 && store->value->type != Type::i64) {
    return store;
  }
  if (!wasm.features.hasAtomics() || oneIn(2)) {
    return store;
  }
  // make it atomic
  wasm.memories[0]->shared = true;
  store->isAtomic = true;
  store->align = store->bytes;
  return store;
}

// Makes a small change to a constant value.
Literal TranslateToFuzzReader::tweak(Literal value) {
  auto type = value.type;
  if (type.isVector()) {
    // TODO: tweak each lane?
    return value;
  }
  // +- 1
  switch (upTo(5)) {
    case 0:
      value = value.add(Literal::makeNegOne(type));
      break;
    case 1:
      value = value.add(Literal::makeOne(type));
      break;
    default: {
    }
  }
  // For floats, optionally add a non-integer adjustment in +- [-1, 1]
  if (type.isFloat() && oneIn(2)) {
    const int RANGE = 1000;
    auto RANGE_LITERAL = Literal::makeFromInt32(RANGE, type);
    // adjustment -> [0, 2 * RANGE]
    auto adjustment = Literal::makeFromInt32(upTo(2 * RANGE + 1), type);
    // adjustment -> [-RANGE, RANGE]
    adjustment = adjustment.sub(RANGE_LITERAL);
    // adjustment -> [-1, 1]
    adjustment = adjustment.div(RANGE_LITERAL);
    value = value.add(adjustment);
  }
  // Flip sign.
  if (oneIn(2)) {
    value = value.mul(Literal::makeNegOne(type));
  }
  return value;
}

Literal TranslateToFuzzReader::makeLiteral(Type type) {
  if (type == Type::v128) {
    // generate each lane individually for random lane interpretation
    switch (upTo(6)) {
      case 0:
        return Literal(std::array<Literal, 16>{{makeLiteral(Type::i32),
                                                makeLiteral(Type::i32),
                                                makeLiteral(Type::i32),
                                                makeLiteral(Type::i32),
                                                makeLiteral(Type::i32),
                                                makeLiteral(Type::i32),
                                                makeLiteral(Type::i32),
                                                makeLiteral(Type::i32),
                                                makeLiteral(Type::i32),
                                                makeLiteral(Type::i32),
                                                makeLiteral(Type::i32),
                                                makeLiteral(Type::i32),
                                                makeLiteral(Type::i32),
                                                makeLiteral(Type::i32),
                                                makeLiteral(Type::i32),
                                                makeLiteral(Type::i32)}});
      case 1:
        return Literal(std::array<Literal, 8>{{makeLiteral(Type::i32),
                                               makeLiteral(Type::i32),
                                               makeLiteral(Type::i32),
                                               makeLiteral(Type::i32),
                                               makeLiteral(Type::i32),
                                               makeLiteral(Type::i32),
                                               makeLiteral(Type::i32),
                                               makeLiteral(Type::i32)}});
      case 2:
        return Literal(std::array<Literal, 4>{{makeLiteral(Type::i32),
                                               makeLiteral(Type::i32),
                                               makeLiteral(Type::i32),
                                               makeLiteral(Type::i32)}});
      case 3:
        return Literal(std::array<Literal, 2>{
          {makeLiteral(Type::i64), makeLiteral(Type::i64)}});
      case 4:
        return Literal(std::array<Literal, 4>{{makeLiteral(Type::f32),
                                               makeLiteral(Type::f32),
                                               makeLiteral(Type::f32),
                                               makeLiteral(Type::f32)}});
      case 5:
        return Literal(std::array<Literal, 2>{
          {makeLiteral(Type::f64), makeLiteral(Type::f64)}});
      default:
        WASM_UNREACHABLE("unexpected value");
    }
  }

  switch (upTo(4)) {
    case 0: {
      // totally random, entire range
      switch (type.getBasic()) {
        case Type::i32:
          return Literal(get32());
        case Type::i64:
          return Literal(get64());
        case Type::f32:
          return Literal(getFloat());
        case Type::f64:
          return Literal(getDouble());
        case Type::v128:
        case Type::none:
        case Type::unreachable:
          WASM_UNREACHABLE("invalid type");
      }
      break;
    }
    case 1: {
      // small range
      int64_t small;
      switch (upTo(6)) {
        case 0:
          small = int8_t(get());
          break;
        case 1:
          small = uint8_t(get());
          break;
        case 2:
          small = int16_t(get16());
          break;
        case 3:
          small = uint16_t(get16());
          break;
        case 4:
          small = int32_t(get32());
          break;
        case 5:
          small = uint32_t(get32());
          break;
        default:
          WASM_UNREACHABLE("invalid value");
      }
      switch (type.getBasic()) {
        case Type::i32:
          return Literal(int32_t(small));
        case Type::i64:
          return Literal(int64_t(small));
        case Type::f32:
          return Literal(float(small));
        case Type::f64:
          return Literal(double(small));
        case Type::v128:
        case Type::none:
        case Type::unreachable:
          WASM_UNREACHABLE("unexpected type");
      }
      break;
    }
    case 2: {
      // special values
      Literal value;
      switch (type.getBasic()) {
        case Type::i32:
          value = Literal(pick<int32_t>(0,
                                        std::numeric_limits<int8_t>::min(),
                                        std::numeric_limits<int8_t>::max(),
                                        std::numeric_limits<int16_t>::min(),
                                        std::numeric_limits<int16_t>::max(),
                                        std::numeric_limits<int32_t>::min(),
                                        std::numeric_limits<int32_t>::max(),
                                        std::numeric_limits<uint8_t>::max(),
                                        std::numeric_limits<uint16_t>::max(),
                                        std::numeric_limits<uint32_t>::max()));
          break;
        case Type::i64:
          value = Literal(pick<int64_t>(0,
                                        std::numeric_limits<int8_t>::min(),
                                        std::numeric_limits<int8_t>::max(),
                                        std::numeric_limits<int16_t>::min(),
                                        std::numeric_limits<int16_t>::max(),
                                        std::numeric_limits<int32_t>::min(),
                                        std::numeric_limits<int32_t>::max(),
                                        std::numeric_limits<int64_t>::min(),
                                        std::numeric_limits<int64_t>::max(),
                                        std::numeric_limits<uint8_t>::max(),
                                        std::numeric_limits<uint16_t>::max(),
                                        std::numeric_limits<uint32_t>::max(),
                                        std::numeric_limits<uint64_t>::max()));
          break;
        case Type::f32:
          value = Literal(pick<float>(0.0f,
                                      -0.0f,
                                      std::numeric_limits<float>::min(),
                                      std::numeric_limits<float>::max(),
                                      std::numeric_limits<int32_t>::min(),
                                      std::numeric_limits<int32_t>::max(),
                                      std::numeric_limits<int64_t>::min(),
                                      std::numeric_limits<int64_t>::max(),
                                      std::numeric_limits<uint32_t>::max(),
                                      std::numeric_limits<uint64_t>::max()));
          break;
        case Type::f64:
          value = Literal(pick<double>(0.0,
                                       -0.0,
                                       std::numeric_limits<float>::min(),
                                       std::numeric_limits<float>::max(),
                                       std::numeric_limits<double>::min(),
                                       std::numeric_limits<double>::max(),
                                       std::numeric_limits<int32_t>::min(),
                                       std::numeric_limits<int32_t>::max(),
                                       std::numeric_limits<int64_t>::min(),
                                       std::numeric_limits<int64_t>::max(),
                                       std::numeric_limits<uint32_t>::max(),
                                       std::numeric_limits<uint64_t>::max()));
          break;
        case Type::v128:
        case Type::none:
        case Type::unreachable:
          WASM_UNREACHABLE("unexpected type");
      }
      return tweak(value);
    }
    case 3: {
      // powers of 2
      Literal value;
      switch (type.getBasic()) {
        case Type::i32:
          value = Literal(int32_t(1) << upTo(32));
          break;
        case Type::i64:
          value = Literal(int64_t(1) << upTo(64));
          break;
        case Type::f32:
          value = Literal(float(int64_t(1) << upTo(64)));
          break;
        case Type::f64:
          value = Literal(double(int64_t(1) << upTo(64)));
          break;
        case Type::v128:
        case Type::none:
        case Type::unreachable:
          WASM_UNREACHABLE("unexpected type");
      }
      return tweak(value);
    }
  }
  WASM_UNREACHABLE("invalid value");
}

Expression* TranslateToFuzzReader::makeRefFuncConst(Type type) {
  auto heapType = type.getHeapType();
  if (heapType == HeapType::func) {
    // First set to target to the last created function, and try to select
    // among other existing function if possible.
    Function* target = funcContext ? funcContext->func : nullptr;
    // If there is no last function, and we have others, pick between them. Also
    // pick between them with some random probability even if there is a last
    // function.
    if (!wasm.functions.empty() && (!target || !oneIn(wasm.functions.size()))) {
      target = pick(wasm.functions).get();
    }
    if (target) {
      return builder.makeRefFunc(target->name, target->type);
    }
  }
  if (heapType == HeapType::func) {
    // From here on we need a specific signature type, as we want to create a
    // RefFunc or even a Function out of it. Pick an arbitrary one if we only
    // had generic 'func' here.
    heapType = Signature(Type::none, Type::none);
  }
  // TODO: randomize the order
  for (auto& func : wasm.functions) {
    if (Type::isSubType(Type(func->type, NonNullable), type)) {
      return builder.makeRefFunc(func->name, func->type);
    }
  }
  // We don't have a matching function. Create a null some of the time here,
  // but only rarely if the type is non-nullable (because in that case we'd need
  // to add a ref.as_non_null to validate, and the code will trap when we get
  // here).
  if ((type.isNullable() && oneIn(2)) ||
      (type.isNonNullable() && oneIn(16) && funcContext)) {
    Expression* ret = builder.makeRefNull(HeapType::nofunc);
    if (!type.isNullable()) {
      assert(funcContext);
      ret = builder.makeRefAs(RefAsNonNull, ret);
    }
    return ret;
  }
  // As a final option, create a new function with the correct signature. If it
  // returns a value, write a trap as we do not want to create any more code
  // here (we might end up recursing). Note that a trap in the function lets us
  // execute more code then the ref.as_non_null path just before us, which traps
  // even if we never call the function.
  auto* body = heapType.getSignature().results == Type::none
                 ? (Expression*)builder.makeNop()
                 : (Expression*)builder.makeUnreachable();
  auto* func = wasm.addFunction(builder.makeFunction(
    Names::getValidFunctionName(wasm, "ref_func_target"), heapType, {}, body));
  return builder.makeRefFunc(func->name, heapType);
}

Expression* TranslateToFuzzReader::makeConst(Type type) {
  if (type.isRef()) {
    assert(wasm.features.hasReferenceTypes());
    // With a low chance, just emit a null if that is valid.
    if (type.isNullable() && oneIn(8)) {
      return builder.makeRefNull(type.getHeapType());
    }
    if (type.getHeapType().isBasic()) {
      return makeBasicRef(type);
    } else {
      return makeCompoundRef(type);
    }
  } else if (type.isTuple()) {
    std::vector<Expression*> operands;
    for (const auto& t : type) {
      operands.push_back(makeConst(t));
    }
    return builder.makeTupleMake(std::move(operands));
  } else {
    assert(type.isBasic());
    return builder.makeConst(makeLiteral(type));
  }
}

Expression* TranslateToFuzzReader::makeBasicRef(Type type) {
  assert(type.isRef());
  auto heapType = type.getHeapType();
  assert(heapType.isBasic());
  assert(wasm.features.hasReferenceTypes());
  switch (heapType.getBasic()) {
    case HeapType::ext: {
      auto null = builder.makeRefNull(HeapType::ext);
      // TODO: support actual non-nullable externrefs via imported globals or
      // similar.
      if (!type.isNullable()) {
        assert(funcContext);
        return builder.makeRefAs(RefAsNonNull, null);
      }
      return null;
    }
    case HeapType::func: {
      return makeRefFuncConst(type);
    }
    case HeapType::any: {
      // Choose a subtype we can materialize a constant for. We cannot
      // materialize non-nullable refs to func or i31 in global contexts.
      Nullability nullability = getSubType(type.getNullability());
      HeapType subtype;
      switch (upTo(3)) {
        case 0:
          subtype = HeapType::i31;
          break;
        case 1:
          subtype = HeapType::struct_;
          break;
        case 2:
          subtype = HeapType::array;
          break;
      }
      return makeConst(Type(subtype, nullability));
    }
    case HeapType::eq: {
      if (!wasm.features.hasGC()) {
        // Without wasm GC all we have is an "abstract" eqref type, which is
        // a subtype of anyref, but we cannot create constants of it, except
        // for null.
        assert(type.isNullable());
        return builder.makeRefNull(HeapType::none);
      }
      auto nullability = getSubType(type.getNullability());
      // ref.i31 is not allowed in initializer expressions.
      HeapType subtype;
      switch (upTo(3)) {
        case 0:
          subtype = HeapType::i31;
          break;
        case 1:
          subtype = HeapType::struct_;
          break;
        case 2:
          subtype = HeapType::array;
          break;
      }
      return makeConst(Type(subtype, nullability));
    }
    case HeapType::i31: {
      assert(wasm.features.hasGC());
      if (type.isNullable() && oneIn(4)) {
        return builder.makeRefNull(HeapType::none);
      }
      return builder.makeRefI31(makeConst(Type::i32));
    }
    case HeapType::struct_: {
      assert(wasm.features.hasGC());
      // TODO: Construct nontrivial types. For now just create a hard coded
      // struct.
      // Use a local static to avoid the expense of canonicalizing a new type
      // every time.
      static HeapType trivialStruct = HeapType(Struct());
      return builder.makeStructNew(trivialStruct, std::vector<Expression*>{});
    }
    case HeapType::array: {
      static HeapType trivialArray =
        HeapType(Array(Field(Field::PackedType::i8, Immutable)));
      return builder.makeArrayNewFixed(trivialArray, {});
    }
    case HeapType::string:
      return builder.makeStringConst(std::to_string(upTo(1024)));
    case HeapType::stringview_wtf8:
    case HeapType::stringview_wtf16:
    case HeapType::stringview_iter:
      WASM_UNREACHABLE("TODO: strings");
    case HeapType::none:
    case HeapType::noext:
    case HeapType::nofunc: {
      auto null = builder.makeRefNull(heapType);
      if (!type.isNullable()) {
        assert(funcContext);
        return builder.makeRefAs(RefAsNonNull, null);
      }
      return null;
    }
  }
  WASM_UNREACHABLE("invalid basic ref type");
}

Expression* TranslateToFuzzReader::makeCompoundRef(Type type) {
  assert(type.isRef());
  auto heapType = type.getHeapType();
  assert(!heapType.isBasic());
  assert(wasm.features.hasReferenceTypes());

  // Prefer not to emit a null, in general, as we can trap from them. If it is
  // nullable, give a small chance to do so; if we hit the nesting limit then we
  // really have no choice and must emit a null (or else we could infinitely
  // recurse). For the nesting limit, use a bound that is higher than the normal
  // one, so that the normal mechanisms should prevent us from getting here;
  // this limit is really a last resort we want to never reach. Also, increase
  // the chance to emit a null as |nesting| rises, to avoid deep recursive
  // structures.
  //
  // Note that we might have cycles of types where some are non-nullable. We
  // will only stop here when we exceed the nesting and reach a nullable one.
  // (This assumes there is a nullable one, that is, that the types are
  // inhabitable.)
  const auto LIMIT = NESTING_LIMIT + 1;
  AutoNester nester(*this);
  if (type.isNullable() &&
      (random.finished() || nesting >= LIMIT || oneIn(LIMIT - nesting + 1))) {
    return builder.makeRefNull(heapType);
  }

  // If the type is non-nullable, but we've run out of input, then we need to do
  // something here to avoid infinite recursion. In the worse case we'll emit a
  // cast to non-null of a null, which validates, but it will trap at runtime
  // which is not ideal.
  if (type.isNonNullable() && (random.finished() || nesting >= LIMIT)) {
    // If we have a function context then we can at least emit a local.get,
    // perhaps, which is less bad. Note that we need to check typeLocals
    // manually here to avoid infinite recursion (as makeLocalGet will fall back
    // to us, if there is no local).
    // TODO: we could also look for locals containing subtypes
    if (funcContext && !funcContext->typeLocals[type].empty()) {
      return makeLocalGet(type);
    }
    return builder.makeRefAs(RefAsNonNull, builder.makeRefNull(heapType));
  }

  // When we make children, they must be trivial if we are not in a function
  // context.
  auto makeChild = [&](Type type) {
    return funcContext ? make(type) : makeTrivial(type);
  };

  if (heapType.isSignature()) {
    return makeRefFuncConst(type);
  } else if (type.isStruct()) {
    auto& fields = heapType.getStruct().fields;
    std::vector<Expression*> values;
    // If there is a nondefaultable field, we must provide the value and not
    // depend on defaults. Also do that randomly half the time.
    if (std::any_of(
          fields.begin(),
          fields.end(),
          [&](const Field& field) { return !field.type.isDefaultable(); }) ||
        oneIn(2)) {
      for (auto& field : fields) {
        values.push_back(makeChild(field.type));
      }
      // Add more nesting manually, as we can easily get exponential blowup
      // here. This nesting makes it much less likely for a recursive data
      // structure to end up as a massive tree of struct.news, since the nesting
      // limitation code at the top of this function will kick in.
      if (!values.empty()) {
        // Subtract 1 since if there is a single value there cannot be
        // exponential blowup.
        nester.add(values.size() - 1);
      }
    }
    return builder.makeStructNew(heapType, values);
  } else if (type.isArray()) {
    auto element = heapType.getArray().element;
    Expression* init = nullptr;
    if (!element.type.isDefaultable() || oneIn(2)) {
      init = makeChild(element.type);
    }
    auto* count = builder.makeConst(int32_t(upTo(MAX_ARRAY_SIZE)));
    return builder.makeArrayNew(type.getHeapType(), count, init);
  } else {
    WASM_UNREACHABLE("bad user-defined ref type");
  }
}

Expression* TranslateToFuzzReader::makeTrappingRefUse(HeapType type) {
  auto percent = upTo(100);
  // Only give a low probability to emit a nullable reference.
  if (percent < 5) {
    return make(Type(type, Nullable));
  }
  // Otherwise, usually emit a non-nullable one.
  auto nonNull = Type(type, NonNullable);
  if (percent < 70 || !funcContext) {
    return make(nonNull);
  }
  // With significant probability, try to use an existing value. it is better to
  // have patterns like this:
  //
  //  (local.set $ref (struct.new $..
  //  (struct.get (local.get $ref))
  //
  // Rather than constantly operating on new data each time:
  //
  //  (local.set $ref (struct.new $..
  //  (struct.get (struct.new $..
  //
  // By using local values more, we get more coverage of interesting sequences
  // of reads and writes to the same objects.
  auto& typeLocals = funcContext->typeLocals[nonNull];
  if (!typeLocals.empty()) {
    return builder.makeLocalGet(pick(typeLocals), nonNull);
  }
  // Add a new local and tee it, so later operations can use it.
  auto index = builder.addVar(funcContext->func, nonNull);
  // Note we must create the child ref here before adding the local to
  // typeLocals (or else we might end up using it prematurely).
  auto* tee = builder.makeLocalTee(index, make(nonNull), nonNull);
  funcContext->typeLocals[nonNull].push_back(index);
  return tee;
}

Expression* TranslateToFuzzReader::buildUnary(const UnaryArgs& args) {
  return builder.makeUnary(args.a, args.b);
}

Expression* TranslateToFuzzReader::makeUnary(Type type) {
  assert(!type.isTuple());
  if (type == Type::unreachable) {
    if (auto* unary = makeUnary(getSingleConcreteType())->dynCast<Unary>()) {
      return builder.makeUnary(unary->op, make(Type::unreachable));
    }
    // give up
    return makeTrivial(type);
  }
  // There are no unary ops for reference types.
  // TODO: not quite true if you count struct.new and array.new.
  if (type.isRef()) {
    return makeTrivial(type);
  }
  switch (type.getBasic()) {
    case Type::i32: {
      auto singleConcreteType = getSingleConcreteType();
      if (singleConcreteType.isRef()) {
        // TODO: Do something more interesting here.
        return makeTrivial(type);
      }
      switch (singleConcreteType.getBasic()) {
        case Type::i32: {
          auto op = pick(
            FeatureOptions<UnaryOp>()
              .add(FeatureSet::MVP, EqZInt32, ClzInt32, CtzInt32, PopcntInt32)
              .add(FeatureSet::SignExt, ExtendS8Int32, ExtendS16Int32));
          return buildUnary({op, make(Type::i32)});
        }
        case Type::i64:
          return buildUnary({pick(EqZInt64, WrapInt64), make(Type::i64)});
        case Type::f32: {
          auto op = pick(FeatureOptions<UnaryOp>()
                           .add(FeatureSet::MVP,
                                TruncSFloat32ToInt32,
                                TruncUFloat32ToInt32,
                                ReinterpretFloat32)
                           .add(FeatureSet::TruncSat,
                                TruncSatSFloat32ToInt32,
                                TruncSatUFloat32ToInt32));
          return buildUnary({op, make(Type::f32)});
        }
        case Type::f64: {
          auto op = pick(
            FeatureOptions<UnaryOp>()
              .add(FeatureSet::MVP, TruncSFloat64ToInt32, TruncUFloat64ToInt32)
              .add(FeatureSet::TruncSat,
                   TruncSatSFloat64ToInt32,
                   TruncSatUFloat64ToInt32));
          return buildUnary({op, make(Type::f64)});
        }
        case Type::v128: {
          assert(wasm.features.hasSIMD());
          // TODO: Add the other SIMD unary ops
          return buildUnary({pick(AnyTrueVec128,
                                  AllTrueVecI8x16,
                                  AllTrueVecI16x8,
                                  AllTrueVecI32x4),
                             make(Type::v128)});
        }
        case Type::none:
        case Type::unreachable:
          WASM_UNREACHABLE("unexpected type");
      }
      WASM_UNREACHABLE("invalid type");
    }
    case Type::i64: {
      switch (upTo(4)) {
        case 0: {
          auto op =
            pick(FeatureOptions<UnaryOp>()
                   .add(FeatureSet::MVP, ClzInt64, CtzInt64, PopcntInt64)
                   .add(FeatureSet::SignExt,
                        ExtendS8Int64,
                        ExtendS16Int64,
                        ExtendS32Int64));
          return buildUnary({op, make(Type::i64)});
        }
        case 1:
          return buildUnary(
            {pick(ExtendSInt32, ExtendUInt32), make(Type::i32)});
        case 2: {
          auto op = pick(
            FeatureOptions<UnaryOp>()
              .add(FeatureSet::MVP, TruncSFloat32ToInt64, TruncUFloat32ToInt64)
              .add(FeatureSet::TruncSat,
                   TruncSatSFloat32ToInt64,
                   TruncSatUFloat32ToInt64));
          return buildUnary({op, make(Type::f32)});
        }
        case 3: {
          auto op = pick(FeatureOptions<UnaryOp>()
                           .add(FeatureSet::MVP,
                                TruncSFloat64ToInt64,
                                TruncUFloat64ToInt64,
                                ReinterpretFloat64)
                           .add(FeatureSet::TruncSat,
                                TruncSatSFloat64ToInt64,
                                TruncSatUFloat64ToInt64));
          return buildUnary({op, make(Type::f64)});
        }
      }
      WASM_UNREACHABLE("invalid value");
    }
    case Type::f32: {
      switch (upTo(4)) {
        case 0:
          return buildUnary({pick(NegFloat32,
                                  AbsFloat32,
                                  CeilFloat32,
                                  FloorFloat32,
                                  TruncFloat32,
                                  NearestFloat32,
                                  SqrtFloat32),
                             make(Type::f32)});
        case 1:
          return buildUnary({pick(ConvertUInt32ToFloat32,
                                  ConvertSInt32ToFloat32,
                                  ReinterpretInt32),
                             make(Type::i32)});
        case 2:
          return buildUnary(
            {pick(ConvertUInt64ToFloat32, ConvertSInt64ToFloat32),
             make(Type::i64)});
        case 3:
          return buildUnary({DemoteFloat64, make(Type::f64)});
      }
      WASM_UNREACHABLE("invalid value");
    }
    case Type::f64: {
      switch (upTo(4)) {
        case 0:
          return buildUnary({pick(NegFloat64,
                                  AbsFloat64,
                                  CeilFloat64,
                                  FloorFloat64,
                                  TruncFloat64,
                                  NearestFloat64,
                                  SqrtFloat64),
                             make(Type::f64)});
        case 1:
          return buildUnary(
            {pick(ConvertUInt32ToFloat64, ConvertSInt32ToFloat64),
             make(Type::i32)});
        case 2:
          return buildUnary({pick(ConvertUInt64ToFloat64,
                                  ConvertSInt64ToFloat64,
                                  ReinterpretInt64),
                             make(Type::i64)});
        case 3:
          return buildUnary({PromoteFloat32, make(Type::f32)});
      }
      WASM_UNREACHABLE("invalid value");
    }
    case Type::v128: {
      assert(wasm.features.hasSIMD());
      switch (upTo(5)) {
        case 0:
          return buildUnary({pick(SplatVecI8x16, SplatVecI16x8, SplatVecI32x4),
                             make(Type::i32)});
        case 1:
          return buildUnary({SplatVecI64x2, make(Type::i64)});
        case 2:
          return buildUnary({SplatVecF32x4, make(Type::f32)});
        case 3:
          return buildUnary({SplatVecF64x2, make(Type::f64)});
        case 4:
          return buildUnary({pick(NotVec128,
                                  // TODO: add additional SIMD instructions
                                  NegVecI8x16,
                                  NegVecI16x8,
                                  NegVecI32x4,
                                  NegVecI64x2,
                                  AbsVecF32x4,
                                  NegVecF32x4,
                                  SqrtVecF32x4,
                                  AbsVecF64x2,
                                  NegVecF64x2,
                                  SqrtVecF64x2,
                                  TruncSatSVecF32x4ToVecI32x4,
                                  TruncSatUVecF32x4ToVecI32x4,
                                  ConvertSVecI32x4ToVecF32x4,
                                  ConvertUVecI32x4ToVecF32x4,
                                  ExtendLowSVecI8x16ToVecI16x8,
                                  ExtendHighSVecI8x16ToVecI16x8,
                                  ExtendLowUVecI8x16ToVecI16x8,
                                  ExtendHighUVecI8x16ToVecI16x8,
                                  ExtendLowSVecI16x8ToVecI32x4,
                                  ExtendHighSVecI16x8ToVecI32x4,
                                  ExtendLowUVecI16x8ToVecI32x4,
                                  ExtendHighUVecI16x8ToVecI32x4),
                             make(Type::v128)});
      }
      WASM_UNREACHABLE("invalid value");
    }
    case Type::none:
    case Type::unreachable:
      WASM_UNREACHABLE("unexpected type");
  }
  WASM_UNREACHABLE("invalid type");
}

Expression* TranslateToFuzzReader::buildBinary(const BinaryArgs& args) {
  return builder.makeBinary(args.a, args.b, args.c);
}

Expression* TranslateToFuzzReader::makeBinary(Type type) {
  assert(!type.isTuple());
  if (type == Type::unreachable) {
    if (auto* binary = makeBinary(getSingleConcreteType())->dynCast<Binary>()) {
      return buildBinary(
        {binary->op, make(Type::unreachable), make(Type::unreachable)});
    }
    // give up
    return makeTrivial(type);
  }
  // There are no binary ops for reference types.
  // TODO: Use struct.new
  if (type.isRef()) {
    return makeTrivial(type);
  }
  switch (type.getBasic()) {
    case Type::i32: {
      switch (upTo(4)) {
        case 0:
          return buildBinary({pick(AddInt32,
                                   SubInt32,
                                   MulInt32,
                                   DivSInt32,
                                   DivUInt32,
                                   RemSInt32,
                                   RemUInt32,
                                   AndInt32,
                                   OrInt32,
                                   XorInt32,
                                   ShlInt32,
                                   ShrUInt32,
                                   ShrSInt32,
                                   RotLInt32,
                                   RotRInt32,
                                   EqInt32,
                                   NeInt32,
                                   LtSInt32,
                                   LtUInt32,
                                   LeSInt32,
                                   LeUInt32,
                                   GtSInt32,
                                   GtUInt32,
                                   GeSInt32,
                                   GeUInt32),
                              make(Type::i32),
                              make(Type::i32)});
        case 1:
          return buildBinary({pick(EqInt64,
                                   NeInt64,
                                   LtSInt64,
                                   LtUInt64,
                                   LeSInt64,
                                   LeUInt64,
                                   GtSInt64,
                                   GtUInt64,
                                   GeSInt64,
                                   GeUInt64),
                              make(Type::i64),
                              make(Type::i64)});
        case 2:
          return buildBinary({pick(EqFloat32,
                                   NeFloat32,
                                   LtFloat32,
                                   LeFloat32,
                                   GtFloat32,
                                   GeFloat32),
                              make(Type::f32),
                              make(Type::f32)});
        case 3:
          return buildBinary({pick(EqFloat64,
                                   NeFloat64,
                                   LtFloat64,
                                   LeFloat64,
                                   GtFloat64,
                                   GeFloat64),
                              make(Type::f64),
                              make(Type::f64)});
      }
      WASM_UNREACHABLE("invalid value");
    }
    case Type::i64: {
      return buildBinary({pick(AddInt64,
                               SubInt64,
                               MulInt64,
                               DivSInt64,
                               DivUInt64,
                               RemSInt64,
                               RemUInt64,
                               AndInt64,
                               OrInt64,
                               XorInt64,
                               ShlInt64,
                               ShrUInt64,
                               ShrSInt64,
                               RotLInt64,
                               RotRInt64),
                          make(Type::i64),
                          make(Type::i64)});
    }
    case Type::f32: {
      return buildBinary({pick(AddFloat32,
                               SubFloat32,
                               MulFloat32,
                               DivFloat32,
                               CopySignFloat32,
                               MinFloat32,
                               MaxFloat32),
                          make(Type::f32),
                          make(Type::f32)});
    }
    case Type::f64: {
      return buildBinary({pick(AddFloat64,
                               SubFloat64,
                               MulFloat64,
                               DivFloat64,
                               CopySignFloat64,
                               MinFloat64,
                               MaxFloat64),
                          make(Type::f64),
                          make(Type::f64)});
    }
    case Type::v128: {
      assert(wasm.features.hasSIMD());
      return buildBinary({pick(EqVecI8x16,
                               NeVecI8x16,
                               LtSVecI8x16,
                               LtUVecI8x16,
                               GtSVecI8x16,
                               GtUVecI8x16,
                               LeSVecI8x16,
                               LeUVecI8x16,
                               GeSVecI8x16,
                               GeUVecI8x16,
                               EqVecI16x8,
                               NeVecI16x8,
                               LtSVecI16x8,
                               LtUVecI16x8,
                               GtSVecI16x8,
                               GtUVecI16x8,
                               LeSVecI16x8,
                               LeUVecI16x8,
                               GeSVecI16x8,
                               GeUVecI16x8,
                               EqVecI32x4,
                               NeVecI32x4,
                               LtSVecI32x4,
                               LtUVecI32x4,
                               GtSVecI32x4,
                               GtUVecI32x4,
                               LeSVecI32x4,
                               LeUVecI32x4,
                               GeSVecI32x4,
                               GeUVecI32x4,
                               EqVecF32x4,
                               NeVecF32x4,
                               LtVecF32x4,
                               GtVecF32x4,
                               LeVecF32x4,
                               GeVecF32x4,
                               EqVecF64x2,
                               NeVecF64x2,
                               LtVecF64x2,
                               GtVecF64x2,
                               LeVecF64x2,
                               GeVecF64x2,
                               AndVec128,
                               OrVec128,
                               XorVec128,
                               AndNotVec128,
                               AddVecI8x16,
                               AddSatSVecI8x16,
                               AddSatUVecI8x16,
                               SubVecI8x16,
                               SubSatSVecI8x16,
                               SubSatUVecI8x16,
                               MinSVecI8x16,
                               MinUVecI8x16,
                               MaxSVecI8x16,
                               MaxUVecI8x16,
                               // TODO: avgr_u
                               // TODO: q15mulr_sat_s
                               // TODO: extmul
                               AddVecI16x8,
                               AddSatSVecI16x8,
                               AddSatUVecI16x8,
                               SubVecI16x8,
                               SubSatSVecI16x8,
                               SubSatUVecI16x8,
                               MulVecI16x8,
                               MinSVecI16x8,
                               MinUVecI16x8,
                               MaxSVecI16x8,
                               MaxUVecI16x8,
                               AddVecI32x4,
                               SubVecI32x4,
                               MulVecI32x4,
                               MinSVecI32x4,
                               MinUVecI32x4,
                               MaxSVecI32x4,
                               MaxUVecI32x4,
                               DotSVecI16x8ToVecI32x4,
                               AddVecI64x2,
                               SubVecI64x2,
                               AddVecF32x4,
                               SubVecF32x4,
                               MulVecF32x4,
                               DivVecF32x4,
                               MinVecF32x4,
                               MaxVecF32x4,
                               AddVecF64x2,
                               SubVecF64x2,
                               MulVecF64x2,
                               DivVecF64x2,
                               MinVecF64x2,
                               MaxVecF64x2,
                               NarrowSVecI16x8ToVecI8x16,
                               NarrowUVecI16x8ToVecI8x16,
                               NarrowSVecI32x4ToVecI16x8,
                               NarrowUVecI32x4ToVecI16x8,
                               SwizzleVecI8x16),
                          make(Type::v128),
                          make(Type::v128)});
    }
    case Type::none:
    case Type::unreachable:
      WASM_UNREACHABLE("unexpected type");
  }
  WASM_UNREACHABLE("invalid type");
}

Expression* TranslateToFuzzReader::buildSelect(const ThreeArgs& args,
                                               Type type) {
  return builder.makeSelect(args.a, args.b, args.c, type);
}

Expression* TranslateToFuzzReader::makeSelect(Type type) {
  Type subType1 = getSubType(type);
  Type subType2 = getSubType(type);
  return buildSelect({make(Type::i32), make(subType1), make(subType2)}, type);
}

Expression* TranslateToFuzzReader::makeSwitch(Type type) {
  assert(type == Type::unreachable);
  if (funcContext->breakableStack.empty()) {
    return make(type);
  }
  // we need to find proper targets to break to; try a bunch
  int tries = TRIES;
  std::vector<Name> names;
  Type valueType = Type::unreachable;
  while (tries-- > 0) {
    auto* target = pick(funcContext->breakableStack);
    auto name = getTargetName(target);
    auto currValueType = getTargetType(target);
    if (names.empty()) {
      valueType = currValueType;
    } else {
      if (valueType != currValueType) {
        continue; // all values must be the same
      }
    }
    names.push_back(name);
  }
  if (names.size() < 2) {
    // we failed to find enough
    return make(type);
  }
  auto default_ = names.back();
  names.pop_back();
  auto temp1 = make(Type::i32),
       temp2 = valueType.isConcrete() ? make(valueType) : nullptr;
  return builder.makeSwitch(names, default_, temp1, temp2);
}

Expression* TranslateToFuzzReader::makeDrop(Type type) {
  return builder.makeDrop(
    make(type == Type::unreachable ? type : getConcreteType()));
}

Expression* TranslateToFuzzReader::makeReturn(Type type) {
  return builder.makeReturn(funcContext->func->getResults().isConcrete()
                              ? make(funcContext->func->getResults())
                              : nullptr);
}

Expression* TranslateToFuzzReader::makeNop(Type type) {
  assert(type == Type::none);
  return builder.makeNop();
}

Expression* TranslateToFuzzReader::makeUnreachable(Type type) {
  assert(type == Type::unreachable);
  return builder.makeUnreachable();
}

Expression* TranslateToFuzzReader::makeAtomic(Type type) {
  assert(wasm.features.hasAtomics());
  if (!allowMemory) {
    return makeTrivial(type);
  }
  wasm.memories[0]->shared = true;
  if (type == Type::none) {
    return builder.makeAtomicFence();
  }
  if (type == Type::i32 && oneIn(2)) {
    if (ATOMIC_WAITS && oneIn(2)) {
      auto* ptr = makePointer();
      auto expectedType = pick(Type::i32, Type::i64);
      auto* expected = make(expectedType);
      auto* timeout = make(Type::i64);
      return builder.makeAtomicWait(ptr,
                                    expected,
                                    timeout,
                                    expectedType,
                                    logify(get()),
                                    wasm.memories[0]->name);
    } else {
      auto* ptr = makePointer();
      auto* count = make(Type::i32);
      return builder.makeAtomicNotify(
        ptr, count, logify(get()), wasm.memories[0]->name);
    }
  }
  Index bytes;
  switch (type.getBasic()) {
    case Type::i32: {
      switch (upTo(3)) {
        case 0:
          bytes = 1;
          break;
        case 1:
          bytes = pick(1, 2);
          break;
        case 2:
          bytes = pick(1, 2, 4);
          break;
        default:
          WASM_UNREACHABLE("invalide value");
      }
      break;
    }
    case Type::i64: {
      switch (upTo(4)) {
        case 0:
          bytes = 1;
          break;
        case 1:
          bytes = pick(1, 2);
          break;
        case 2:
          bytes = pick(1, 2, 4);
          break;
        case 3:
          bytes = pick(1, 2, 4, 8);
          break;
        default:
          WASM_UNREACHABLE("invalide value");
      }
      break;
    }
    default:
      WASM_UNREACHABLE("unexpected type");
  }
  auto offset = logify(get());
  auto* ptr = makePointer();
  if (oneIn(2)) {
    auto* value = make(type);
    return builder.makeAtomicRMW(
      pick(RMWAdd, RMWSub, RMWAnd, RMWOr, RMWXor, RMWXchg),
      bytes,
      offset,
      ptr,
      value,
      type,
      wasm.memories[0]->name);
  } else {
    auto* expected = make(type);
    auto* replacement = make(type);
    return builder.makeAtomicCmpxchg(
      bytes, offset, ptr, expected, replacement, type, wasm.memories[0]->name);
  }
}

Expression* TranslateToFuzzReader::makeSIMD(Type type) {
  assert(wasm.features.hasSIMD());
  if (type.isRef()) {
    return makeTrivial(type);
  }
  if (type != Type::v128) {
    return makeSIMDExtract(type);
  }
  // TODO: Add SIMDLoadStoreLane once it is generally available
  switch (upTo(7)) {
    case 0:
      return makeUnary(Type::v128);
    case 1:
      return makeBinary(Type::v128);
    case 2:
      return makeSIMDReplace();
    case 3:
      return makeSIMDShuffle();
    case 4:
      return makeSIMDTernary();
    case 5:
      return makeSIMDShift();
    case 6:
      return makeSIMDLoad();
  }
  WASM_UNREACHABLE("invalid value");
}

Expression* TranslateToFuzzReader::makeSIMDExtract(Type type) {
  auto op = static_cast<SIMDExtractOp>(0);
  switch (type.getBasic()) {
    case Type::i32:
      op = pick(ExtractLaneSVecI8x16,
                ExtractLaneUVecI8x16,
                ExtractLaneSVecI16x8,
                ExtractLaneUVecI16x8,
                ExtractLaneVecI32x4);
      break;
    case Type::i64:
      op = ExtractLaneVecI64x2;
      break;
    case Type::f32:
      op = ExtractLaneVecF32x4;
      break;
    case Type::f64:
      op = ExtractLaneVecF64x2;
      break;
    case Type::v128:
    case Type::none:
    case Type::unreachable:
      WASM_UNREACHABLE("unexpected type");
  }
  Expression* vec = make(Type::v128);
  uint8_t index = 0;
  switch (op) {
    case ExtractLaneSVecI8x16:
    case ExtractLaneUVecI8x16:
      index = upTo(16);
      break;
    case ExtractLaneSVecI16x8:
    case ExtractLaneUVecI16x8:
      index = upTo(8);
      break;
    case ExtractLaneVecI32x4:
    case ExtractLaneVecF32x4:
      index = upTo(4);
      break;
    case ExtractLaneVecI64x2:
    case ExtractLaneVecF64x2:
      index = upTo(2);
      break;
  }
  return builder.makeSIMDExtract(op, vec, index);
}

Expression* TranslateToFuzzReader::makeSIMDReplace() {
  SIMDReplaceOp op = pick(ReplaceLaneVecI8x16,
                          ReplaceLaneVecI16x8,
                          ReplaceLaneVecI32x4,
                          ReplaceLaneVecI64x2,
                          ReplaceLaneVecF32x4,
                          ReplaceLaneVecF64x2);
  Expression* vec = make(Type::v128);
  uint8_t index;
  Type lane_t;
  switch (op) {
    case ReplaceLaneVecI8x16:
      index = upTo(16);
      lane_t = Type::i32;
      break;
    case ReplaceLaneVecI16x8:
      index = upTo(8);
      lane_t = Type::i32;
      break;
    case ReplaceLaneVecI32x4:
      index = upTo(4);
      lane_t = Type::i32;
      break;
    case ReplaceLaneVecI64x2:
      index = upTo(2);
      lane_t = Type::i64;
      break;
    case ReplaceLaneVecF32x4:
      index = upTo(4);
      lane_t = Type::f32;
      break;
    case ReplaceLaneVecF64x2:
      index = upTo(2);
      lane_t = Type::f64;
      break;
    default:
      WASM_UNREACHABLE("unexpected op");
  }
  Expression* value = make(lane_t);
  return builder.makeSIMDReplace(op, vec, index, value);
}

Expression* TranslateToFuzzReader::makeSIMDShuffle() {
  Expression* left = make(Type::v128);
  Expression* right = make(Type::v128);
  std::array<uint8_t, 16> mask;
  for (size_t i = 0; i < 16; ++i) {
    mask[i] = upTo(32);
  }
  return builder.makeSIMDShuffle(left, right, mask);
}

Expression* TranslateToFuzzReader::makeSIMDTernary() {
  // TODO: Enable qfma/qfms once it is implemented in V8 and the interpreter
  // SIMDTernaryOp op = pick(Bitselect,
  //                         QFMAF32x4,
  //                         QFMSF32x4,
  //                         QFMAF64x2,
  //                         QFMSF64x2);
  SIMDTernaryOp op = Bitselect;
  Expression* a = make(Type::v128);
  Expression* b = make(Type::v128);
  Expression* c = make(Type::v128);
  return builder.makeSIMDTernary(op, a, b, c);
}

Expression* TranslateToFuzzReader::makeSIMDShift() {
  SIMDShiftOp op = pick(ShlVecI8x16,
                        ShrSVecI8x16,
                        ShrUVecI8x16,
                        ShlVecI16x8,
                        ShrSVecI16x8,
                        ShrUVecI16x8,
                        ShlVecI32x4,
                        ShrSVecI32x4,
                        ShrUVecI32x4,
                        ShlVecI64x2,
                        ShrSVecI64x2,
                        ShrUVecI64x2);
  Expression* vec = make(Type::v128);
  Expression* shift = make(Type::i32);
  return builder.makeSIMDShift(op, vec, shift);
}

Expression* TranslateToFuzzReader::makeSIMDLoad() {
  // TODO: add Load{32,64}Zero if merged to proposal
  SIMDLoadOp op = pick(Load8SplatVec128,
                       Load16SplatVec128,
                       Load32SplatVec128,
                       Load64SplatVec128,
                       Load8x8SVec128,
                       Load8x8UVec128,
                       Load16x4SVec128,
                       Load16x4UVec128,
                       Load32x2SVec128,
                       Load32x2UVec128);
  Address offset = logify(get());
  Address align;
  switch (op) {
    case Load8SplatVec128:
      align = 1;
      break;
    case Load16SplatVec128:
      align = pick(1, 2);
      break;
    case Load32SplatVec128:
      align = pick(1, 2, 4);
      break;
    case Load64SplatVec128:
    case Load8x8SVec128:
    case Load8x8UVec128:
    case Load16x4SVec128:
    case Load16x4UVec128:
    case Load32x2SVec128:
    case Load32x2UVec128:
      align = pick(1, 2, 4, 8);
      break;
    case Load32ZeroVec128:
    case Load64ZeroVec128:
      WASM_UNREACHABLE("Unexpected SIMD loads");
  }
  Expression* ptr = makePointer();
  return builder.makeSIMDLoad(op, offset, align, ptr, wasm.memories[0]->name);
}

Expression* TranslateToFuzzReader::makeBulkMemory(Type type) {
  if (!allowMemory) {
    return makeTrivial(type);
  }
  assert(wasm.features.hasBulkMemory());
  assert(type == Type::none);
  switch (upTo(4)) {
    case 0:
      return makeMemoryInit();
    case 1:
      return makeDataDrop();
    case 2:
      return makeMemoryCopy();
    case 3:
      return makeMemoryFill();
  }
  WASM_UNREACHABLE("invalid value");
}

Expression* TranslateToFuzzReader::makeRefIsNull(Type type) {
  assert(type == Type::i32);
  assert(wasm.features.hasReferenceTypes());
  return builder.makeRefIsNull(make(getReferenceType()));
}

Expression* TranslateToFuzzReader::makeRefEq(Type type) {
  assert(type == Type::i32);
  assert(wasm.features.hasReferenceTypes() && wasm.features.hasGC());
  auto* left = make(getEqReferenceType());
  auto* right = make(getEqReferenceType());
  return builder.makeRefEq(left, right);
}

Expression* TranslateToFuzzReader::makeRefTest(Type type) {
  assert(type == Type::i32);
  assert(wasm.features.hasReferenceTypes() && wasm.features.hasGC());
  // The case of the reference and the cast type having a connection is useful,
  // so give a decent chance for one to be a subtype of the other.
  Type refType, castType;
  switch (upTo(3)) {
    case 0:
      // Totally random.
      refType = getReferenceType();
      castType = getReferenceType();
      // They must share a bottom type in order to validate.
      if (refType.getHeapType().getBottom() ==
          castType.getHeapType().getBottom()) {
        break;
      }
      // Otherwise, fall through and generate things in a way that is
      // guaranteed to validate.
      [[fallthrough]];
    case 1:
      // Cast is a subtype of ref.
      refType = getReferenceType();
      castType = getSubType(refType);
      break;
    case 2:
      // Ref is a subtype of cast.
      castType = getReferenceType();
      refType = getSubType(castType);
      break;
    default:
      // This unreachable avoids a warning on refType being possibly undefined.
      WASM_UNREACHABLE("bad case");
  }
  return builder.makeRefTest(make(refType), castType);
}

Expression* TranslateToFuzzReader::makeRefCast(Type type) {
  assert(type.isRef());
  assert(wasm.features.hasReferenceTypes() && wasm.features.hasGC());
  // As with RefTest, use possibly related types. Unlike there, we are given the
  // output type, which is the cast type, so just generate the ref's type.
  Type refType;
  switch (upTo(3)) {
    case 0:
      // Totally random.
      refType = getReferenceType();
      // They must share a bottom type in order to validate.
      if (refType.getHeapType().getBottom() == type.getHeapType().getBottom()) {
        break;
      }
      // Otherwise, fall through and generate things in a way that is
      // guaranteed to validate.
      [[fallthrough]];
    case 1: {
      // Cast is a subtype of ref. We can't modify |type|, so find a supertype
      // for the ref.
      refType = getSuperType(type);
      break;
    }
    case 2:
      // Ref is a subtype of cast.
      refType = getSubType(type);
      break;
    default:
      // This unreachable avoids a warning on refType being possibly undefined.
      WASM_UNREACHABLE("bad case");
  }
  return builder.makeRefCast(make(refType), type);
}

Expression* TranslateToFuzzReader::makeStructGet(Type type) {
  auto& structFields = typeStructFields[type];
  assert(!structFields.empty());
  auto [structType, fieldIndex] = pick(structFields);
  auto* ref = makeTrappingRefUse(structType);
  // TODO: fuzz signed and unsigned
  return builder.makeStructGet(fieldIndex, ref, type);
}

Expression* TranslateToFuzzReader::makeStructSet(Type type) {
  assert(type == Type::none);
  if (mutableStructFields.empty()) {
    return makeTrivial(type);
  }
  auto [structType, fieldIndex] = pick(mutableStructFields);
  auto fieldType = structType.getStruct().fields[fieldIndex].type;
  auto* ref = makeTrappingRefUse(structType);
  auto* value = make(fieldType);
  return builder.makeStructSet(fieldIndex, ref, value);
}

// Make a bounds check for an array operation, given a ref + index. An optional
// additional length parameter can be provided, which is added to the index if
// so (that is useful for something like array.fill, which operations on not a
// single item like array.set, but a range).
static auto makeArrayBoundsCheck(Expression* ref,
                                 Expression* index,
                                 Function* func,
                                 Builder& builder,
                                 Expression* length = nullptr) {
  auto tempRef = builder.addVar(func, ref->type);
  auto tempIndex = builder.addVar(func, index->type);
  auto* teeRef = builder.makeLocalTee(tempRef, ref, ref->type);
  auto* teeIndex = builder.makeLocalTee(tempIndex, index, index->type);
  auto* getSize = builder.makeArrayLen(teeRef);

  Expression* effectiveIndex = teeIndex;

  Expression* getLength = nullptr;
  if (length) {
    // Store the length so we can reuse it.
    auto tempLength = builder.addVar(func, length->type);
    auto* teeLength = builder.makeLocalTee(tempLength, length, length->type);
    // The effective index will now include the length.
    effectiveIndex = builder.makeBinary(AddInt32, effectiveIndex, teeLength);
    getLength = builder.makeLocalGet(tempLength, length->type);
  }

  struct BoundsCheck {
    // A condition that checks if the index is in bounds.
    Expression* condition;
    // An additional use of the reference (we stored the reference in a local,
    // so this reads from that local).
    Expression* getRef;
    // An addition use of the index (as with the ref, it reads from a local).
    Expression* getIndex;
    // An addition use of the length, if it was provided.
    Expression* getLength = nullptr;
  } result = {builder.makeBinary(LtUInt32, effectiveIndex, getSize),
              builder.makeLocalGet(tempRef, ref->type),
              builder.makeLocalGet(tempIndex, index->type),
              getLength};
  return result;
}

Expression* TranslateToFuzzReader::makeArrayGet(Type type) {
  auto& arrays = typeArrays[type];
  assert(!arrays.empty());
  auto arrayType = pick(arrays);
  auto* ref = makeTrappingRefUse(arrayType);
  auto* index = make(Type::i32);
  // Only rarely emit a plain get which might trap. See related logic in
  // ::makePointer().
  if (allowOOB && oneIn(10)) {
    // TODO: fuzz signed and unsigned, and also below
    return builder.makeArrayGet(ref, index, type);
  }
  // To avoid a trap, check the length dynamically using this pattern:
  //
  //   index < array.len ? array[index] : ..some fallback value..
  //
  auto check = makeArrayBoundsCheck(ref, index, funcContext->func, builder);
  auto* get = builder.makeArrayGet(check.getRef, check.getIndex, type);
  auto* fallback = makeTrivial(type);
  return builder.makeIf(check.condition, get, fallback);
}

Expression* TranslateToFuzzReader::makeArraySet(Type type) {
  assert(type == Type::none);
  if (mutableArrays.empty()) {
    return makeTrivial(type);
  }
  auto arrayType = pick(mutableArrays);
  auto elementType = arrayType.getArray().element.type;
  auto* index = make(Type::i32);
  auto* ref = makeTrappingRefUse(arrayType);
  auto* value = make(elementType);
  // Only rarely emit a plain get which might trap. See related logic in
  // ::makePointer().
  if (allowOOB && oneIn(10)) {
    // TODO: fuzz signed and unsigned, and also below
    return builder.makeArraySet(ref, index, value);
  }
  // To avoid a trap, check the length dynamically using this pattern:
  //
  //   if (index < array.len) array[index] = value;
  //
  auto check = makeArrayBoundsCheck(ref, index, funcContext->func, builder);
  auto* set = builder.makeArraySet(check.getRef, check.getIndex, value);
  return builder.makeIf(check.condition, set);
}

Expression* TranslateToFuzzReader::makeArrayBulkMemoryOp(Type type) {
  assert(type == Type::none);
  if (mutableArrays.empty()) {
    return makeTrivial(type);
  }
  auto arrayType = pick(mutableArrays);
  auto element = arrayType.getArray().element;
  auto* index = make(Type::i32);
  auto* ref = makeTrappingRefUse(arrayType);
  if (oneIn(2)) {
    // ArrayFill
    auto* value = make(element.type);
    auto* length = make(Type::i32);
    // Only rarely emit a plain get which might trap. See related logic in
    // ::makePointer().
    if (allowOOB && oneIn(10)) {
      // TODO: fuzz signed and unsigned, and also below
      return builder.makeArrayFill(ref, index, value, length);
    }
    auto check =
      makeArrayBoundsCheck(ref, index, funcContext->func, builder, length);
    auto* fill = builder.makeArrayFill(
      check.getRef, check.getIndex, value, check.getLength);
    return builder.makeIf(check.condition, fill);
  } else {
    // ArrayCopy. Here we must pick a source array whose element type is a
    // subtype of the destination.
    auto srcArrayType = pick(mutableArrays);
    auto srcElement = srcArrayType.getArray().element;
    if (!Type::isSubType(srcElement.type, element.type) ||
        element.packedType != srcElement.packedType) {
      // TODO: A matrix of which arrays are subtypes of others. For now, if we
      // didn't get what we want randomly, just copy from the same type to
      // itself.
      srcArrayType = arrayType;
      srcElement = element;
    }
    auto* srcIndex = make(Type::i32);
    auto* srcRef = makeTrappingRefUse(srcArrayType);
    auto* length = make(Type::i32);
    if (allowOOB && oneIn(10)) {
      // TODO: fuzz signed and unsigned, and also below
      return builder.makeArrayCopy(ref, index, srcRef, srcIndex, length);
    }
    auto check =
      makeArrayBoundsCheck(ref, index, funcContext->func, builder, length);
    auto srcCheck = makeArrayBoundsCheck(
      srcRef, srcIndex, funcContext->func, builder, check.getLength);
    auto* copy = builder.makeArrayCopy(check.getRef,
                                       check.getIndex,
                                       srcCheck.getRef,
                                       srcCheck.getIndex,
                                       srcCheck.getLength);
    return builder.makeIf(check.condition,
                          builder.makeIf(srcCheck.condition, copy));
  }
}

Expression* TranslateToFuzzReader::makeI31Get(Type type) {
  assert(type == Type::i32);
  assert(wasm.features.hasReferenceTypes() && wasm.features.hasGC());
  auto* i31 = makeTrappingRefUse(HeapType::i31);
  return builder.makeI31Get(i31, bool(oneIn(2)));
}

Expression* TranslateToFuzzReader::makeThrow(Type type) {
  assert(type == Type::unreachable);
  if (wasm.tags.empty()) {
    addTag();
  }
  auto* tag = pick(wasm.tags).get();
  auto tagType = tag->sig.params;
  std::vector<Expression*> operands;
  for (auto t : tagType) {
    operands.push_back(make(t));
  }
  return builder.makeThrow(tag, operands);
}

Expression* TranslateToFuzzReader::makeMemoryInit() {
  if (!allowMemory) {
    return makeTrivial(Type::none);
  }
  Index segIdx = upTo(wasm.dataSegments.size());
  Name segment = wasm.dataSegments[segIdx]->name;
  size_t totalSize = wasm.dataSegments[segIdx]->data.size();
  size_t offsetVal = upTo(totalSize);
  size_t sizeVal = upTo(totalSize - offsetVal);
  Expression* dest = makePointer();
  Expression* offset = builder.makeConst(int32_t(offsetVal));
  Expression* size = builder.makeConst(int32_t(sizeVal));
  return builder.makeMemoryInit(
    segment, dest, offset, size, wasm.memories[0]->name);
}

Expression* TranslateToFuzzReader::makeDataDrop() {
  if (!allowMemory) {
    return makeTrivial(Type::none);
  }
  Index segIdx = upTo(wasm.dataSegments.size());
  Name segment = wasm.dataSegments[segIdx]->name;
  return builder.makeDataDrop(segment);
}

Expression* TranslateToFuzzReader::makeMemoryCopy() {
  if (!allowMemory) {
    return makeTrivial(Type::none);
  }
  Expression* dest = makePointer();
  Expression* source = makePointer();
  Expression* size = make(wasm.memories[0]->indexType);
  return builder.makeMemoryCopy(
    dest, source, size, wasm.memories[0]->name, wasm.memories[0]->name);
}

Expression* TranslateToFuzzReader::makeMemoryFill() {
  if (!allowMemory) {
    return makeTrivial(Type::none);
  }
  Expression* dest = makePointer();
  Expression* value = make(Type::i32);
  Expression* size = make(wasm.memories[0]->indexType);
  return builder.makeMemoryFill(dest, value, size, wasm.memories[0]->name);
}

Type TranslateToFuzzReader::getSingleConcreteType() {
  if (wasm.features.hasReferenceTypes() && !interestingHeapTypes.empty() &&
      oneIn(3)) {
    auto heapType = pick(interestingHeapTypes);
    auto nullability = getNullability();
    return Type(heapType, nullability);
  }
  // Skip (ref func), (ref extern), and (ref i31) for now
  // because there is no way to create them in globals. TODO.
  using WeightedOption = FeatureOptions<Type>::WeightedOption;
  return pick(FeatureOptions<Type>()
                .add(FeatureSet::MVP,
                     WeightedOption{Type::i32, VeryImportant},
                     WeightedOption{Type::i64, VeryImportant},
                     WeightedOption{Type::f32, VeryImportant},
                     WeightedOption{Type::f64, VeryImportant})
                .add(FeatureSet::SIMD, WeightedOption{Type::v128, Important})
                .add(FeatureSet::ReferenceTypes,
                     Type(HeapType::func, Nullable),
                     Type(HeapType::ext, Nullable))
                .add(FeatureSet::ReferenceTypes | FeatureSet::GC,
                     // Type(HeapType::func, NonNullable),
                     // Type(HeapType::ext, NonNullable),
                     Type(HeapType::any, Nullable),
                     // Type(HeapType::any, NonNullable),
                     Type(HeapType::eq, Nullable),
                     Type(HeapType::eq, NonNullable),
                     Type(HeapType::i31, Nullable),
                     // Type(HeapType::i31, NonNullable),
                     Type(HeapType::struct_, Nullable),
                     Type(HeapType::struct_, NonNullable),
                     Type(HeapType::array, Nullable),
                     Type(HeapType::array, NonNullable)));
}

Type TranslateToFuzzReader::getReferenceType() {
  if (wasm.features.hasReferenceTypes() && !interestingHeapTypes.empty() &&
      oneIn(2)) {
    auto heapType = pick(interestingHeapTypes);
    auto nullability = getNullability();
    return Type(heapType, nullability);
  }
  return pick(FeatureOptions<Type>()
                // TODO: Add externref here.
                .add(FeatureSet::ReferenceTypes, Type(HeapType::func, Nullable))
                .add(FeatureSet::ReferenceTypes | FeatureSet::GC,
                     Type(HeapType::func, NonNullable),
                     Type(HeapType::any, NonNullable),
                     Type(HeapType::eq, Nullable),
                     Type(HeapType::eq, NonNullable),
                     Type(HeapType::i31, Nullable),
                     Type(HeapType::i31, NonNullable),
                     Type(HeapType::struct_, Nullable),
                     Type(HeapType::struct_, NonNullable),
                     Type(HeapType::array, Nullable),
                     Type(HeapType::array, NonNullable)));
}

Type TranslateToFuzzReader::getEqReferenceType() {
  if (oneIn(2) && !interestingHeapTypes.empty()) {
    // Try to find an interesting eq-compatible type.
    auto heapType = pick(interestingHeapTypes);
    if (HeapType::isSubType(heapType, HeapType::eq)) {
      auto nullability = getNullability();
      return Type(heapType, nullability);
    }
    // Otherwise continue below.
  }
  return pick(
    FeatureOptions<Type>().add(FeatureSet::ReferenceTypes | FeatureSet::GC,
                               Type(HeapType::eq, Nullable),
                               Type(HeapType::eq, NonNullable),
                               Type(HeapType::i31, Nullable),
                               Type(HeapType::i31, NonNullable),
                               Type(HeapType::struct_, Nullable),
                               Type(HeapType::struct_, NonNullable),
                               Type(HeapType::array, Nullable),
                               Type(HeapType::array, NonNullable)));
}

Type TranslateToFuzzReader::getMVPType() {
  return pick(Type::i32, Type::i64, Type::f32, Type::f64);
}

Type TranslateToFuzzReader::getTupleType() {
  std::vector<Type> elements;
  size_t maxElements = 2 + upTo(MAX_TUPLE_SIZE - 1);
  for (size_t i = 0; i < maxElements; ++i) {
    auto type = getSingleConcreteType();
    // Don't add a non-defaultable type into a tuple, as currently we can't
    // spill them into locals (that would require a "let").
    if (type.isDefaultable()) {
      elements.push_back(type);
    }
  }
  while (elements.size() < 2) {
    elements.push_back(getMVPType());
  }
  return Type(elements);
}

Type TranslateToFuzzReader::getConcreteType() {
  if (wasm.features.hasMultivalue() && oneIn(5)) {
    return getTupleType();
  } else {
    return getSingleConcreteType();
  }
}

Type TranslateToFuzzReader::getControlFlowType() {
  if (oneIn(10)) {
    return Type::none;
  } else {
    return getConcreteType();
  }
}

Type TranslateToFuzzReader::getStorableType() {
  return pick(
    FeatureOptions<Type>()
      .add(FeatureSet::MVP, Type::i32, Type::i64, Type::f32, Type::f64)
      .add(FeatureSet::SIMD, Type::v128));
}

Type TranslateToFuzzReader::getLoggableType() { return pick(loggableTypes); }

bool TranslateToFuzzReader::isLoggableType(Type type) {
  return std::find(loggableTypes.begin(), loggableTypes.end(), type) !=
         loggableTypes.end();
}

Nullability TranslateToFuzzReader::getNullability() {
  // Without wasm GC, avoid non-nullable types as we cannot create any values
  // of such types. For example, reference types adds eqref, but there is no
  // way to create such a value, only to receive it from the outside, while GC
  // adds i31/struct/array creation. Without GC, we will likely need to create a
  // null of this type (unless we are lucky enough to have a non-null value
  // arriving from an import), so avoid a non-null type if possible.
  if (wasm.features.hasGC() && oneIn(2)) {
    return NonNullable;
  }
  return Nullable;
}

Nullability TranslateToFuzzReader::getSubType(Nullability nullability) {
  if (nullability == NonNullable) {
    return NonNullable;
  }
  return getNullability();
}

HeapType TranslateToFuzzReader::getSubType(HeapType type) {
  if (oneIn(3)) {
    return type;
  }
  if (type.isBasic() && oneIn(2)) {
    switch (type.getBasic()) {
      case HeapType::func:
        // TODO: Typed function references.
        return pick(FeatureOptions<HeapType>()
                      .add(FeatureSet::ReferenceTypes, HeapType::func)
                      .add(FeatureSet::GC, HeapType::nofunc));
      case HeapType::ext:
        return pick(FeatureOptions<HeapType>()
                      .add(FeatureSet::ReferenceTypes, HeapType::ext)
                      .add(FeatureSet::GC, HeapType::noext));
      case HeapType::any:
        assert(wasm.features.hasReferenceTypes());
        assert(wasm.features.hasGC());
        return pick(HeapType::any,
                    HeapType::eq,
                    HeapType::i31,
                    HeapType::struct_,
                    HeapType::array,
                    HeapType::none);
      case HeapType::eq:
        assert(wasm.features.hasReferenceTypes());
        assert(wasm.features.hasGC());
        return pick(HeapType::eq,
                    HeapType::i31,
                    HeapType::struct_,
                    HeapType::array,
                    HeapType::none);
      case HeapType::i31:
        return pick(HeapType::i31, HeapType::none);
      case HeapType::struct_:
        return pick(HeapType::struct_, HeapType::none);
      case HeapType::array:
        return pick(HeapType::array, HeapType::none);
      case HeapType::string:
        return HeapType::string;
      case HeapType::stringview_wtf8:
      case HeapType::stringview_wtf16:
      case HeapType::stringview_iter:
        WASM_UNREACHABLE("TODO: fuzz strings");
      case HeapType::none:
      case HeapType::noext:
      case HeapType::nofunc:
        break;
    }
  }
  // Look for an interesting subtype.
  auto iter = interestingHeapSubTypes.find(type);
  if (iter != interestingHeapSubTypes.end()) {
    auto& subTypes = iter->second;
    if (!subTypes.empty()) {
      return pick(subTypes);
    }
  }
  // Failure to do anything interesting, return the type.
  return type;
}

Type TranslateToFuzzReader::getSubType(Type type) {
  if (type.isTuple()) {
    std::vector<Type> types;
    for (const auto& t : type) {
      types.push_back(getSubType(t));
    }
    return Type(types);
  } else if (type.isRef()) {
    auto heapType = getSubType(type.getHeapType());
    auto nullability = getSubType(type.getNullability());
    auto subType = Type(heapType, nullability);
    // We don't want to emit lots of uninhabitable types like (ref none), so
    // avoid them with high probability. Specifically, if the original type was
    // inhabitable then return that; avoid adding more uninhabitability.
    if (GCTypeUtils::isUninhabitable(subType) &&
        !GCTypeUtils::isUninhabitable(type) && !oneIn(20)) {
      return type;
    }
    return subType;
  } else {
    // This is an MVP type without subtypes.
    assert(type.isBasic());
    return type;
  }
}

Nullability TranslateToFuzzReader::getSuperType(Nullability nullability) {
  if (nullability == Nullable) {
    return Nullable;
  }
  return getNullability();
}

HeapType TranslateToFuzzReader::getSuperType(HeapType type) {
  // TODO cache these?
  std::vector<HeapType> supers;
  while (1) {
    supers.push_back(type);
    if (auto super = type.getDeclaredSuperType()) {
      type = *super;
    } else {
      break;
    }
  }
  return pick(supers);
}

Type TranslateToFuzzReader::getSuperType(Type type) {
  auto heapType = getSuperType(type.getHeapType());
  auto nullability = getSuperType(type.getNullability());
  auto superType = Type(heapType, nullability);
  // As with getSubType, we want to avoid returning an uninhabitable type where
  // possible. Here all we can do is flip the super's nullability to nullable.
  if (GCTypeUtils::isUninhabitable(superType)) {
    superType = Type(heapType, Nullable);
  }
  return superType;
}

Name TranslateToFuzzReader::getTargetName(Expression* target) {
  if (auto* block = target->dynCast<Block>()) {
    return block->name;
  } else if (auto* loop = target->dynCast<Loop>()) {
    return loop->name;
  }
  WASM_UNREACHABLE("unexpected expr type");
}

Type TranslateToFuzzReader::getTargetType(Expression* target) {
  if (auto* block = target->dynCast<Block>()) {
    return block->type;
  } else if (target->is<Loop>()) {
    return Type::none;
  }
  WASM_UNREACHABLE("unexpected expr type");
}

} // namespace wasm<|MERGE_RESOLUTION|>--- conflicted
+++ resolved
@@ -765,12 +765,7 @@
 
       while (1) {
         ret.push_back(Type(heapType, nullability));
-<<<<<<< HEAD
-        auto super = heapType.getGeneralSuperType();
-=======
-        // TODO: handle basic supertypes too
-        auto super = heapType.getDeclaredSuperType();
->>>>>>> ede148ea
+        auto super = heapType.getSuperType();
         if (!super) {
           break;
         }
