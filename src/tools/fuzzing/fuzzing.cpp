--- conflicted
+++ resolved
@@ -666,17 +666,8 @@
     addTag();
   }
 
-<<<<<<< HEAD
-  // Add the fuzzing support tag manually sometimes.
+  // Add the fuzzing support tags manually sometimes.
   if (!preserveImportsAndExports && oneIn(2)) {
-    auto tag = builder.makeTag(Names::getValidTagName(wasm, "tag"),
-                               Signature(Type::i32, Type::none));
-    tag->module = "fuzzing-support";
-    tag->base = "tag";
-    wasm.addTag(std::move(tag));
-=======
-  // Add the fuzzing support tags manually sometimes.
-  if (oneIn(2)) {
     auto wasmTag = builder.makeTag(Names::getValidTagName(wasm, "wasmtag"),
                                    Signature(Type::i32, Type::none));
     wasmTag->module = "fuzzing-support";
@@ -689,7 +680,6 @@
     jsTag->module = "fuzzing-support";
     jsTag->base = "jstag";
     wasm.addTag(std::move(jsTag));
->>>>>>> 19dd23db
   }
 }
 
@@ -967,7 +957,6 @@
   throwImportName = Names::getValidFunctionName(wasm, "throw");
   auto func = std::make_unique<Function>();
   func->name = throwImportName;
-<<<<<<< HEAD
   if (!preserveImportsAndExports) {
     func->module = "fuzzing-support";
     func->base = "throw";
@@ -975,10 +964,6 @@
     // As with logging, implement in a trivial way when we cannot add imports.
     func->body = builder.makeNop();
   }
-=======
-  func->module = "fuzzing-support";
-  func->base = "throw";
->>>>>>> 19dd23db
   func->type = Signature(Type::i32, Type::none);
   wasm.addFunction(std::move(func));
 }
