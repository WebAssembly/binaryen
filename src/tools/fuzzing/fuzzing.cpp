/*
 * Copyright 2021 WebAssembly Community Group participants
 *
 * Licensed under the Apache License, Version 2.0 (the "License");
 * you may not use this file except in compliance with the License.
 * You may obtain a copy of the License at
 *
 *     http://www.apache.org/licenses/LICENSE-2.0
 *
 * Unless required by applicable law or agreed to in writing, software
 * distributed under the License is distributed on an "AS IS" BASIS,
 * WITHOUT WARRANTIES OR CONDITIONS OF ANY KIND, either express or implied.
 * See the License for the specific language governing permissions and
 * limitations under the License.
 */

#include "tools/fuzzing.h"
#include "tools/fuzzing/heap-types.h"
#include "tools/fuzzing/parameters.h"

namespace wasm {

namespace {

// Weighting for the core make* methods. Some nodes are important enough that
// we should do them quite often.

} // anonymous namespace

TranslateToFuzzReader::TranslateToFuzzReader(Module& wasm,
                                             std::vector<char>&& input)
  : wasm(wasm), builder(wasm), random(std::move(input), wasm.features) {
  // - funcref cannot be logged because referenced functions can be inlined or
  // removed during optimization
  // - there's no point in logging anyref because it is opaque
  // - don't bother logging tuples
  loggableTypes = {Type::i32, Type::i64, Type::f32, Type::f64};
  if (wasm.features.hasSIMD()) {
    loggableTypes.push_back(Type::v128);
  }
}

TranslateToFuzzReader::TranslateToFuzzReader(Module& wasm,
                                             std::string& filename)
  : TranslateToFuzzReader(
      wasm, read_file<std::vector<char>>(filename, Flags::Binary)) {}

void TranslateToFuzzReader::pickPasses(OptimizationOptions& options) {
  while (options.passes.size() < 20 && !random.finished() && !oneIn(3)) {
    switch (upTo(32)) {
      case 0:
      case 1:
      case 2:
      case 3:
      case 4: {
        options.passes.push_back("O");
        options.passOptions.optimizeLevel = upTo(4);
        options.passOptions.shrinkLevel = upTo(4);
        break;
      }
      case 5:
        options.passes.push_back("coalesce-locals");
        break;
      case 6:
        options.passes.push_back("code-pushing");
        break;
      case 7:
        options.passes.push_back("code-folding");
        break;
      case 8:
        options.passes.push_back("dce");
        break;
      case 9:
        options.passes.push_back("duplicate-function-elimination");
        break;
      case 10:
        options.passes.push_back("flatten");
        break;
      case 11:
        options.passes.push_back("inlining");
        break;
      case 12:
        options.passes.push_back("inlining-optimizing");
        break;
      case 13:
        options.passes.push_back("local-cse");
        break;
      case 14:
        options.passes.push_back("memory-packing");
        break;
      case 15:
        options.passes.push_back("merge-blocks");
        break;
      case 16:
        options.passes.push_back("optimize-instructions");
        break;
      case 17:
        options.passes.push_back("pick-load-signs");
        break;
      case 18:
        options.passes.push_back("precompute");
        break;
      case 19:
        options.passes.push_back("precompute-propagate");
        break;
      case 20:
        options.passes.push_back("remove-unused-brs");
        break;
      case 21:
        options.passes.push_back("remove-unused-module-elements");
        break;
      case 22:
        options.passes.push_back("remove-unused-names");
        break;
      case 23:
        options.passes.push_back("reorder-functions");
        break;
      case 24:
        options.passes.push_back("reorder-locals");
        break;
      case 25: {
        options.passes.push_back("flatten");
        options.passes.push_back("rereloop");
        break;
      }
      case 26:
        options.passes.push_back("simplify-locals");
        break;
      case 27:
        options.passes.push_back("simplify-locals-notee");
        break;
      case 28:
        options.passes.push_back("simplify-locals-nostructure");
        break;
      case 29:
        options.passes.push_back("simplify-locals-notee-nostructure");
        break;
      case 30:
        options.passes.push_back("ssa");
        break;
      case 31:
        options.passes.push_back("vacuum");
        break;
      default:
        WASM_UNREACHABLE("unexpected value");
    }
  }
  if (oneIn(2)) {
    options.passOptions.optimizeLevel = upTo(4);
  }
  if (oneIn(2)) {
    options.passOptions.shrinkLevel = upTo(4);
  }
  std::cout << "opt level: " << options.passOptions.optimizeLevel << '\n';
  std::cout << "shrink level: " << options.passOptions.shrinkLevel << '\n';
}

void TranslateToFuzzReader::build() {
  if (HANG_LIMIT > 0) {
    prepareHangLimitSupport();
  }
  if (allowMemory) {
    setupMemory();
  }
  setupTables();
  setupGlobals();
  if (wasm.features.hasExceptionHandling()) {
    setupTags();
  }
  modifyInitialFunctions();
  addImportLoggingSupport();
  // keep adding functions until we run out of input
  while (!random.finished()) {
    auto* func = addFunction();
    addInvocations(func);
  }
  if (HANG_LIMIT > 0) {
    addHangLimitSupport();
  }
  if (allowMemory) {
    finalizeMemory();
  }
  finalizeTable();
}

void TranslateToFuzzReader::setupMemory() {
  // Add memory itself
  MemoryUtils::ensureExists(wasm.memory);
  if (wasm.features.hasBulkMemory()) {
    size_t memCovered = 0;
    // need at least one segment for memory.inits
    size_t numSegments = upTo(8) + 1;
    for (size_t i = 0; i < numSegments; i++) {
      Memory::Segment segment;
      segment.isPassive = bool(upTo(2));
      size_t segSize = upTo(USABLE_MEMORY * 2);
      segment.data.resize(segSize);
      for (size_t j = 0; j < segSize; j++) {
        segment.data[j] = upTo(512);
      }
      if (!segment.isPassive) {
        segment.offset = builder.makeConst(int32_t(memCovered));
        memCovered += segSize;
      }
      wasm.memory.segments.push_back(segment);
    }
  } else {
    // init some data
    wasm.memory.segments.emplace_back(builder.makeConst(int32_t(0)));
    auto num = upTo(USABLE_MEMORY * 2);
    for (size_t i = 0; i < num; i++) {
      auto value = upTo(512);
      wasm.memory.segments[0].data.push_back(value >= 256 ? 0 : (value & 0xff));
    }
  }
  // Add memory hasher helper (for the hash, see hash.h). The function looks
  // like:
  // function hashMemory() {
  //   hash = 5381;
  //   hash = ((hash << 5) + hash) ^ mem[0];
  //   hash = ((hash << 5) + hash) ^ mem[1];
  //   ..
  //   return hash;
  // }
  std::vector<Expression*> contents;
  contents.push_back(
    builder.makeLocalSet(0, builder.makeConst(uint32_t(5381))));
  auto zero = Literal::makeFromInt32(0, wasm.memory.indexType);
  for (Index i = 0; i < USABLE_MEMORY; i++) {
    contents.push_back(builder.makeLocalSet(
      0,
      builder.makeBinary(
        XorInt32,
        builder.makeBinary(
          AddInt32,
          builder.makeBinary(ShlInt32,
                             builder.makeLocalGet(0, Type::i32),
                             builder.makeConst(uint32_t(5))),
          builder.makeLocalGet(0, Type::i32)),
        builder.makeLoad(1, false, i, 1, builder.makeConst(zero), Type::i32))));
  }
  contents.push_back(builder.makeLocalGet(0, Type::i32));
  auto* body = builder.makeBlock(contents);
  auto* hasher = wasm.addFunction(builder.makeFunction(
    "hashMemory", Signature(Type::none, Type::i32), {Type::i32}, body));
  wasm.addExport(
    builder.makeExport(hasher->name, hasher->name, ExternalKind::Function));
  // Export memory so JS fuzzing can use it
  if (!wasm.getExportOrNull("memory")) {
    wasm.addExport(builder.makeExport("memory", "0", ExternalKind::Memory));
  }
}

// TODO(reference-types): allow the fuzzer to create multiple tables
void TranslateToFuzzReader::setupTables() {
  // Ensure a funcref element segment and table exist. Segments with more
  // specific function types may have a smaller chance of getting functions.
  Table* table = nullptr;
  auto iter =
    std::find_if(wasm.tables.begin(), wasm.tables.end(), [&](auto& table) {
      return table->type == Type::funcref;
    });
  if (iter != wasm.tables.end()) {
    table = iter->get();
  } else {
    auto tablePtr = builder.makeTable(
      Names::getValidTableName(wasm, "fuzzing_table"), Type::funcref, 0, 0);
    tablePtr->hasExplicitName = true;
    table = wasm.addTable(std::move(tablePtr));
  }
  funcrefTableName = table->name;
  bool hasFuncrefElemSegment =
    std::any_of(wasm.elementSegments.begin(),
                wasm.elementSegments.end(),
                [&](auto& segment) {
                  return segment->table.is() && segment->type == Type::funcref;
                });
  if (!hasFuncrefElemSegment) {
    // TODO: use a random table
    auto segment = std::make_unique<ElementSegment>(
      table->name, builder.makeConst(int32_t(0)));
    segment->setName(Names::getValidElementSegmentName(wasm, "elem$"), false);
    wasm.addElementSegment(std::move(segment));
  }
}

void TranslateToFuzzReader::setupGlobals() {
  // If there were initial wasm contents, there may be imported globals. That
  // would be a problem in the fuzzer harness as we'd error if we do not
  // provide them (and provide the proper type, etc.).
  // Avoid that, so that all the standard fuzzing infrastructure can always
  // run the wasm.
  for (auto& global : wasm.globals) {
    if (global->imported()) {
      // Remove import info from imported globals, and give them a simple
      // initializer.
      global->module = global->base = Name();
      global->init = makeConst(global->type);
    } else {
      // If the initialization referred to an imported global, it no longer
      // can point to the same global after we make it a non-imported global
      // (as wasm doesn't allow that - you can only use an imported one).
      if (global->init->is<GlobalGet>()) {
        global->init = makeConst(global->type);
      }
    }
  }
  for (size_t index = upTo(MAX_GLOBALS); index > 0; --index) {
    auto type = getConcreteType();
    auto global = builder.makeGlobal(Names::getValidGlobalName(wasm, "global$"),
                                     type,
                                     makeConst(type),
                                     Builder::Mutable);
    globalsByType[type].push_back(global->name);
    wasm.addGlobal(std::move(global));
  }
}

void TranslateToFuzzReader::setupTags() {
  Index num = upTo(3);
  for (size_t i = 0; i < num; i++) {
    auto tag = builder.makeTag(Names::getValidTagName(wasm, "tag$"),
                               Signature(getControlFlowType(), Type::none));
    wasm.addTag(std::move(tag));
  }
}

void TranslateToFuzzReader::finalizeMemory() {
  for (auto& segment : wasm.memory.segments) {
    Address maxOffset = segment.data.size();
    if (!segment.isPassive) {
      if (auto* offset = segment.offset->dynCast<GlobalGet>()) {
        // Using a non-imported global in a segment offset is not valid in
        // wasm. This can occur due to us making what used to be an imported
        // global, in initial contents, be not imported any more. To fix that,
        // replace such invalid things with a constant.
        // Note that it is still possible in theory to have imported globals
        // here, as we only do the above for initial contents. While the
        // fuzzer doesn't do so as of the time of this comment, do a check
        // for full generality, so that this code essentially does "if this
        // is invalid wasm, fix it up."
        if (!wasm.getGlobal(offset->name)->imported()) {
          // TODO: It would be better to avoid segment overlap so that
          //       MemoryPacking can run.
          segment.offset =
            builder.makeConst(Literal::makeFromInt32(0, Type::i32));
        }
      }
      if (auto* offset = segment.offset->dynCast<Const>()) {
        maxOffset = maxOffset + offset->value.getInteger();
      }
    }
    wasm.memory.initial = std::max(
      wasm.memory.initial,
      Address((maxOffset + Memory::kPageSize - 1) / Memory::kPageSize));
  }
  wasm.memory.initial = std::max(wasm.memory.initial, USABLE_MEMORY);
  // Avoid an unlimited memory size, which would make fuzzing very difficult
  // as different VMs will run out of system memory in different ways.
  if (wasm.memory.max == Memory::kUnlimitedSize) {
    wasm.memory.max = wasm.memory.initial;
  }
  if (wasm.memory.max <= wasm.memory.initial) {
    // To allow growth to work (which a testcase may assume), try to make the
    // maximum larger than the initial.
    // TODO: scan the wasm for grow instructions?
    wasm.memory.max =
      std::min(Address(wasm.memory.initial + 1), Address(Memory::kMaxSize32));
  }
  // Avoid an imported memory (which the fuzz harness would need to handle).
  wasm.memory.module = wasm.memory.base = Name();
}

void TranslateToFuzzReader::finalizeTable() {
  for (auto& table : wasm.tables) {
    ModuleUtils::iterTableSegments(
      wasm, table->name, [&](ElementSegment* segment) {
        // If the offset is a global that was imported (which is ok) but no
        // longer is (not ok) we need to change that.
        if (auto* offset = segment->offset->dynCast<GlobalGet>()) {
          if (!wasm.getGlobal(offset->name)->imported()) {
            // TODO: the segments must not overlap...
            segment->offset =
              builder.makeConst(Literal::makeFromInt32(0, Type::i32));
          }
        }
        Address maxOffset = segment->data.size();
        if (auto* offset = segment->offset->dynCast<Const>()) {
          maxOffset = maxOffset + offset->value.getInteger();
        }
        table->initial = std::max(table->initial, maxOffset);
      });
    table->max = oneIn(2) ? Address(Table::kUnlimitedSize) : table->initial;
    // Avoid an imported table (which the fuzz harness would need to handle).
    table->module = table->base = Name();
  }
}

void TranslateToFuzzReader::prepareHangLimitSupport() {
  HANG_LIMIT_GLOBAL = Names::getValidGlobalName(wasm, "hangLimit");
}

void TranslateToFuzzReader::addHangLimitSupport() {
  auto glob = builder.makeGlobal(HANG_LIMIT_GLOBAL,
                                 Type::i32,
                                 builder.makeConst(int32_t(HANG_LIMIT)),
                                 Builder::Mutable);
  wasm.addGlobal(std::move(glob));

  Name exportName = "hangLimitInitializer";
  auto funcName = Names::getValidFunctionName(wasm, exportName);
  auto* func = new Function;
  func->name = funcName;
  func->type = Signature(Type::none, Type::none);
  func->body = builder.makeGlobalSet(HANG_LIMIT_GLOBAL,
                                     builder.makeConst(int32_t(HANG_LIMIT)));
  wasm.addFunction(func);

  if (wasm.getExportOrNull(exportName)) {
    // We must export our actual hang limit function - remove anything
    // previously existing.
    wasm.removeExport(exportName);
  }
  auto* export_ = new Export;
  export_->name = exportName;
  export_->value = func->name;
  export_->kind = ExternalKind::Function;
  wasm.addExport(export_);
}

void TranslateToFuzzReader::addImportLoggingSupport() {
  for (auto type : loggableTypes) {
    auto* func = new Function;
    Name name = std::string("log-") + type.toString();
    func->name = name;
    func->module = "fuzzing-support";
    func->base = name;
    func->type = Signature(type, Type::none);
    wasm.addFunction(func);
  }
}

TranslateToFuzzReader::FunctionCreationContext::~FunctionCreationContext() {
  if (HANG_LIMIT > 0) {
    parent.addHangLimitChecks(func);
  }
  assert(breakableStack.empty());
  assert(hangStack.empty());
  parent.funcContext = nullptr;
}

Expression* TranslateToFuzzReader::makeHangLimitCheck() {
  return builder.makeSequence(
    builder.makeIf(
      builder.makeUnary(UnaryOp::EqZInt32,
                        builder.makeGlobalGet(HANG_LIMIT_GLOBAL, Type::i32)),
      makeTrivial(Type::unreachable)),
    builder.makeGlobalSet(
      HANG_LIMIT_GLOBAL,
      builder.makeBinary(BinaryOp::SubInt32,
                         builder.makeGlobalGet(HANG_LIMIT_GLOBAL, Type::i32),
                         builder.makeConst(int32_t(1)))));
}

Expression* TranslateToFuzzReader::makeLogging() {
  auto type = getLoggableType();
  return builder.makeCall(
    std::string("log-") + type.toString(), {make(type)}, Type::none);
}

Expression* TranslateToFuzzReader::makeMemoryHashLogging() {
  auto* hash = builder.makeCall(std::string("hashMemory"), {}, Type::i32);
  return builder.makeCall(std::string("log-i32"), {hash}, Type::none);
}

// TODO: return std::unique_ptr<Function>
Function* TranslateToFuzzReader::addFunction() {
  LOGGING_PERCENT = upToSquared(100);
  auto* func = new Function;
  func->name = Names::getValidFunctionName(wasm, "func");
  FunctionCreationContext context(*this, func);
  assert(funcContext->typeLocals.empty());
  Index numParams = upToSquared(MAX_PARAMS);
  std::vector<Type> params;
  params.reserve(numParams);
  for (Index i = 0; i < numParams; i++) {
    auto type = getSingleConcreteType();
    funcContext->typeLocals[type].push_back(params.size());
    params.push_back(type);
  }
  auto paramType = Type(params);
  func->type = Signature(paramType, getControlFlowType());
  Index numVars = upToSquared(MAX_VARS);
  for (Index i = 0; i < numVars; i++) {
    auto type = getConcreteType();
    if (!type.isDefaultable()) {
      // We can't use a nondefaultable type as a var, as those must be
      // initialized to some default value.
      continue;
    }
    funcContext->typeLocals[type].push_back(params.size() + func->vars.size());
    func->vars.push_back(type);
  }
  // with small chance, make the body unreachable
  auto bodyType = func->getResults();
  if (oneIn(10)) {
    bodyType = Type::unreachable;
  }
  // with reasonable chance make the body a block
  if (oneIn(2)) {
    func->body = makeBlock(bodyType);
  } else {
    func->body = make(bodyType);
  }
  // Our OOB checks are already in the code, and if we recombine/mutate we
  // may end up breaking them. TODO: do them after the fact, like with the
  // hang limit checks.
  if (allowOOB) {
    // Recombinations create duplicate code patterns.
    recombine(func);
    // Mutations add random small changes, which can subtly break duplicate
    // code patterns.
    mutate(func);
    // TODO: liveness operations on gets, with some prob alter a get to one
    // with more possible sets.
    // Recombination, mutation, etc. can break validation; fix things up
    // after.
    fixLabels(func);
  }
  // Add hang limit checks after all other operations on the function body.
  wasm.addFunction(func);
  // Export some functions, but not all (to allow inlining etc.). Try to export
  // at least one, though, to keep each testcase interesting. Only functions
  // with defaultable params can be exported because the trap fuzzer depends on
  // that (TODO: fix this).
  bool defaultableParams =
    std::all_of(paramType.begin(), paramType.end(), [](Type t) {
      return t.isDefaultable();
    });
  if (defaultableParams && (numAddedFunctions == 0 || oneIn(2)) &&
      !wasm.getExportOrNull(func->name)) {
    auto* export_ = new Export;
    export_->name = func->name;
    export_->value = func->name;
    export_->kind = ExternalKind::Function;
    wasm.addExport(export_);
  }
  // add some to an elem segment
  while (oneIn(3) && !random.finished()) {
    auto type = Type(func->type, NonNullable);
    std::vector<ElementSegment*> compatibleSegments;
    ModuleUtils::iterActiveElementSegments(wasm, [&](ElementSegment* segment) {
      if (Type::isSubType(type, segment->type)) {
        compatibleSegments.push_back(segment);
      }
    });
    auto& randomElem = compatibleSegments[upTo(compatibleSegments.size())];
    randomElem->data.push_back(builder.makeRefFunc(func->name, func->type));
  }
  numAddedFunctions++;
  return func;
}

void TranslateToFuzzReader::addHangLimitChecks(Function* func) {
  // loop limit
  FindAll<Loop> loops(func->body);
  for (auto* loop : loops.list) {
    loop->body =
      builder.makeSequence(makeHangLimitCheck(), loop->body, loop->type);
  }
  // recursion limit
  func->body =
    builder.makeSequence(makeHangLimitCheck(), func->body, func->getResults());
}

void TranslateToFuzzReader::recombine(Function* func) {
  // Don't always do this.
  if (oneIn(2)) {
    return;
  }
  // First, scan and group all expressions by type.
  struct Scanner
    : public PostWalker<Scanner, UnifiedExpressionVisitor<Scanner>> {
    TranslateToFuzzReader& parent;
    // A map of all expressions, categorized by type.
    InsertOrderedMap<Type, std::vector<Expression*>> exprsByType;
    Scanner(TranslateToFuzzReader& parent) : parent(parent) {}

    void visitExpression(Expression* curr) {
      if (parent.canBeArbitrarilyReplaced(curr)) {
        exprsByType[curr->type].push_back(curr);
      }
    }
  };
  Scanner scanner(*this);
  scanner.walk(func->body);
  // Potentially trim the list of possible picks, so replacements are more
  // likely to collide.
  for (auto& pair : scanner.exprsByType) {
    if (oneIn(2)) {
      continue;
    }
    auto& list = pair.second;
    std::vector<Expression*> trimmed;
    size_t num = upToSquared(list.size());
    for (size_t i = 0; i < num; i++) {
      trimmed.push_back(pick(list));
    }
    if (trimmed.empty()) {
      trimmed.push_back(pick(list));
    }
    list.swap(trimmed);
  }
  // Replace them with copies, to avoid a copy into one altering another copy
  for (auto& pair : scanner.exprsByType) {
    for (auto*& item : pair.second) {
      item = ExpressionManipulator::copy(item, wasm);
    }
  }
  // Second, with some probability replace an item with another item having
  // the same type. (This is not always valid due to nesting of labels, but
  // we'll fix that up later.)
  struct Modder : public PostWalker<Modder, UnifiedExpressionVisitor<Modder>> {
    Module& wasm;
    Scanner& scanner;
    TranslateToFuzzReader& parent;

    Modder(Module& wasm, Scanner& scanner, TranslateToFuzzReader& parent)
      : wasm(wasm), scanner(scanner), parent(parent) {}

    void visitExpression(Expression* curr) {
      if (parent.oneIn(10) && parent.canBeArbitrarilyReplaced(curr)) {
        // Replace it!
        auto& candidates = scanner.exprsByType[curr->type];
        assert(!candidates.empty()); // this expression itself must be there
        replaceCurrent(
          ExpressionManipulator::copy(parent.pick(candidates), wasm));
      }
    }
  };
  Modder modder(wasm, scanner, *this);
  modder.walk(func->body);
}

void TranslateToFuzzReader::mutate(Function* func) {
  // Don't always do this.
  if (oneIn(2)) {
    return;
  }
  struct Modder : public PostWalker<Modder, UnifiedExpressionVisitor<Modder>> {
    Module& wasm;
    TranslateToFuzzReader& parent;

    Modder(Module& wasm, TranslateToFuzzReader& parent)
      : wasm(wasm), parent(parent) {}

    void visitExpression(Expression* curr) {
      if (parent.oneIn(10) && parent.canBeArbitrarilyReplaced(curr)) {
        // For constants, perform only a small tweaking in some cases.
        if (auto* c = curr->dynCast<Const>()) {
          if (parent.oneIn(2)) {
            c->value = parent.tweak(c->value);
            return;
          }
        }
        // TODO: more minor tweaks to immediates, like making a load atomic or
        // not, changing an offset, etc.
        // Perform a general replacement. (This is not always valid due to
        // nesting of labels, but we'll fix that up later.)
        replaceCurrent(parent.make(curr->type));
      }
    }
  };
  Modder modder(wasm, *this);
  modder.walk(func->body);
}

void TranslateToFuzzReader::fixLabels(Function* func) {
  struct Fixer
    : public ControlFlowWalker<Fixer, UnifiedExpressionVisitor<Fixer>> {
    Module& wasm;
    TranslateToFuzzReader& parent;

    Fixer(Module& wasm, TranslateToFuzzReader& parent)
      : wasm(wasm), parent(parent) {}

    // Track seen names to find duplication, which is invalid.
    std::set<Name> seen;

    void visitExpression(Expression* curr) {
      // Note all scope names, and fix up all uses.
      BranchUtils::operateOnScopeNameDefs(curr, [&](Name& name) {
        if (name.is()) {
          if (seen.count(name)) {
            replace();
          } else {
            seen.insert(name);
          }
        }
      });
      BranchUtils::operateOnScopeNameUses(curr, [&](Name& name) {
        if (name.is()) {
          replaceIfInvalid(name);
        }
      });
    }

    bool replaceIfInvalid(Name target) {
      if (!hasBreakTarget(target)) {
        // There is no valid parent, replace with something trivially safe.
        replace();
        return true;
      }
      return false;
    }

    void replace() { replaceCurrent(parent.makeTrivial(getCurrent()->type)); }

    bool hasBreakTarget(Name name) {
      if (controlFlowStack.empty()) {
        return false;
      }
      Index i = controlFlowStack.size() - 1;
      while (1) {
        auto* curr = controlFlowStack[i];
        if (auto* block = curr->dynCast<Block>()) {
          if (name == block->name) {
            return true;
          }
        } else if (auto* loop = curr->dynCast<Loop>()) {
          if (name == loop->name) {
            return true;
          }
        } else {
          // an if or a try, ignorable
          assert(curr->is<If>() || curr->is<Try>());
        }
        if (i == 0) {
          return false;
        }
        i--;
      }
    }
  };
  Fixer fixer(wasm, *this);
  fixer.walk(func->body);
  ReFinalize().walkFunctionInModule(func, &wasm);
}

void TranslateToFuzzReader::modifyInitialFunctions() {
  if (wasm.functions.empty()) {
    return;
  }
  // Pick a chance to fuzz the contents of a function.
  const int RESOLUTION = 10;
  auto chance = upTo(RESOLUTION + 1);
  // Do not iterate directly on wasm.functions itself (that is, avoid
  //   for (x : wasm.functions)
  // ) as we may add to it as we go through the functions - make() can add new
  // functions to implement a RefFunc. Instead, use an index. This avoids an
  // iterator invalidation, and also we will process those new functions at
  // the end (currently that is not needed atm, but it might in the future).
  for (Index i = 0; i < wasm.functions.size(); i++) {
    auto* func = wasm.functions[i].get();
    FunctionCreationContext context(*this, func);
    if (func->imported()) {
      // We can't allow extra imports, as the fuzzing infrastructure wouldn't
      // know what to provide.
      func->module = func->base = Name();
      func->body = make(func->getResults());
    }
    // Optionally, fuzz the function contents.
    if (upTo(RESOLUTION) >= chance) {
      dropToLog(func);
      // TODO add some locals? and the rest of addFunction's operations?
      // TODO: interposition, replace initial a(b) with a(RANDOM_THING(b))
      // TODO: if we add OOB checks after creation, then we can do it on
      //       initial contents too, and it may be nice to *not* run these
      //       passes, like we don't run them on new functions. But, we may
      //       still want to run them some of the time, at least, so that we
      //       check variations on initial testcases even at the risk of OOB.
      recombine(func);
      mutate(func);
      fixLabels(func);
    }
  }
  // Remove a start function - the fuzzing harness expects code to run only
  // from exports.
  wasm.start = Name();
}

void TranslateToFuzzReader::dropToLog(Function* func) {
  // Don't always do this.
  if (oneIn(2)) {
    return;
  }
  struct Modder : public PostWalker<Modder> {
    Module& wasm;
    TranslateToFuzzReader& parent;

    Modder(Module& wasm, TranslateToFuzzReader& parent)
      : wasm(wasm), parent(parent) {}

    void visitDrop(Drop* curr) {
      if (parent.isLoggableType(curr->value->type) && parent.oneIn(2)) {
        replaceCurrent(parent.builder.makeCall(std::string("log-") +
                                                 curr->value->type.toString(),
                                               {curr->value},
                                               Type::none));
      }
    }
  };
  Modder modder(wasm, *this);
  modder.walk(func->body);
}

void TranslateToFuzzReader::addInvocations(Function* func) {
  Name name = func->name.str + std::string("_invoker");
  if (wasm.getFunctionOrNull(name) || wasm.getExportOrNull(name)) {
    return;
  }
  auto invoker = builder.makeFunction(name, Signature(), {});
  Block* body = builder.makeBlock();
  invoker->body = body;
  FunctionCreationContext context(*this, invoker.get());
  std::vector<Expression*> invocations;
  while (oneIn(2) && !random.finished()) {
    std::vector<Expression*> args;
    for (const auto& type : func->getParams()) {
      args.push_back(makeConst(type));
    }
    Expression* invoke = builder.makeCall(func->name, args, func->getResults());
    if (func->getResults().isConcrete()) {
      invoke = builder.makeDrop(invoke);
    }
    invocations.push_back(invoke);
    // log out memory in some cases
    if (oneIn(2)) {
      invocations.push_back(makeMemoryHashLogging());
    }
  }
  if (invocations.empty()) {
    return;
  }
  body->list.set(invocations);
  wasm.addFunction(std::move(invoker));
  wasm.addExport(builder.makeExport(name, name, ExternalKind::Function));
}

Expression* TranslateToFuzzReader::make(Type type) {
  auto subtype = getSubType(type);
  // When we should stop, emit something small (but not necessarily trivial).
  if (random.finished() || nesting >= 5 * NESTING_LIMIT || // hard limit
      (nesting >= NESTING_LIMIT && !oneIn(3))) {
    if (type.isConcrete()) {
      if (oneIn(2)) {
        return makeConst(subtype);
      } else {
        return makeLocalGet(subtype);
      }
    } else if (type == Type::none) {
      if (oneIn(2)) {
        return makeNop(type);
      } else {
        return makeLocalSet(type);
      }
    }
    assert(type == Type::unreachable);
    return makeTrivial(type);
  }
  nesting++;
  Expression* ret = nullptr;
  if (type.isConcrete()) {
    ret = _makeConcrete(subtype);
  } else if (type == Type::none) {
    ret = _makenone();
  } else {
    assert(type == Type::unreachable);
    ret = _makeunreachable();
  }
  // We should create the right type of thing.
  assert(Type::isSubType(ret->type, type));
  nesting--;
  return ret;
}

Expression* TranslateToFuzzReader::_makeConcrete(Type type) {
  bool canMakeControlFlow = !type.isTuple() || wasm.features.hasMultivalue();
  using Self = TranslateToFuzzReader;
  FeatureOptions<Expression* (Self::*)(Type)> options;
  using WeightedOption = decltype(options)::WeightedOption;
  options.add(FeatureSet::MVP,
              WeightedOption{&Self::makeLocalGet, VeryImportant},
              WeightedOption{&Self::makeLocalSet, VeryImportant},
              WeightedOption{&Self::makeGlobalGet, Important},
              WeightedOption{&Self::makeConst, Important});
  if (canMakeControlFlow) {
    options
      .add(FeatureSet::MVP,
           WeightedOption{&Self::makeBlock, Important},
           WeightedOption{&Self::makeIf, Important},
           WeightedOption{&Self::makeLoop, Important},
           WeightedOption{&Self::makeBreak, Important},
           &Self::makeCall,
           &Self::makeCallIndirect)
      .add(FeatureSet::TypedFunctionReferences | FeatureSet::ReferenceTypes,
           &Self::makeCallRef);
  }
  if (type.isSingle()) {
    options
      .add(FeatureSet::MVP,
           WeightedOption{&Self::makeUnary, Important},
           WeightedOption{&Self::makeBinary, Important},
           &Self::makeSelect)
      .add(FeatureSet::Multivalue, &Self::makeTupleExtract);
  }
  if (type.isSingle() && !type.isRef() && !type.isRtt()) {
    options.add(FeatureSet::MVP, {&Self::makeLoad, Important});
    options.add(FeatureSet::SIMD, &Self::makeSIMD);
  }
  if (type.isInteger()) {
    options.add(FeatureSet::Atomics, &Self::makeAtomic);
  }
  if (type == Type::i32) {
    options.add(FeatureSet::ReferenceTypes, &Self::makeRefIsNull);
    options.add(FeatureSet::ReferenceTypes | FeatureSet::GC,
                &Self::makeRefEq,
                &Self::makeI31Get);
  }
  if (type.isTuple()) {
    options.add(FeatureSet::Multivalue, &Self::makeTupleMake);
  }
  if (type == Type::i31ref) {
    options.add(FeatureSet::ReferenceTypes | FeatureSet::GC, &Self::makeI31New);
  }
  // TODO: struct.get and other GC things
  return (this->*pick(options))(type);
}

Expression* TranslateToFuzzReader::_makenone() {
  auto choice = upTo(100);
  if (choice < LOGGING_PERCENT) {
    if (choice < LOGGING_PERCENT / 2) {
      return makeLogging();
    } else {
      return makeMemoryHashLogging();
    }
  }
  using Self = TranslateToFuzzReader;
  auto options = FeatureOptions<Expression* (Self::*)(Type)>();
  using WeightedOption = decltype(options)::WeightedOption;
  options
    .add(FeatureSet::MVP,
         WeightedOption{&Self::makeLocalSet, VeryImportant},
         WeightedOption{&Self::makeBlock, Important},
         WeightedOption{&Self::makeIf, Important},
         WeightedOption{&Self::makeLoop, Important},
         WeightedOption{&Self::makeBreak, Important},
         WeightedOption{&Self::makeStore, Important},
         &Self::makeCall,
         &Self::makeCallIndirect,
         &Self::makeDrop,
         &Self::makeNop,
         &Self::makeGlobalSet)
    .add(FeatureSet::BulkMemory, &Self::makeBulkMemory)
    .add(FeatureSet::Atomics, &Self::makeAtomic)
    .add(FeatureSet::TypedFunctionReferences | FeatureSet::ReferenceTypes,
         &Self::makeCallRef);
  return (this->*pick(options))(Type::none);
}

Expression* TranslateToFuzzReader::_makeunreachable() {
  using Self = TranslateToFuzzReader;
  auto options = FeatureOptions<Expression* (Self::*)(Type)>();
  using WeightedOption = decltype(options)::WeightedOption;
  options
    .add(FeatureSet::MVP,
         WeightedOption{&Self::makeLocalSet, VeryImportant},
         WeightedOption{&Self::makeBlock, Important},
         WeightedOption{&Self::makeIf, Important},
         WeightedOption{&Self::makeLoop, Important},
         WeightedOption{&Self::makeBreak, Important},
         WeightedOption{&Self::makeStore, Important},
         WeightedOption{&Self::makeUnary, Important},
         WeightedOption{&Self::makeBinary, Important},
         WeightedOption{&Self::makeUnreachable, Important},
         &Self::makeCall,
         &Self::makeCallIndirect,
         &Self::makeSelect,
         &Self::makeSwitch,
         &Self::makeDrop,
         &Self::makeReturn)
    .add(FeatureSet::TypedFunctionReferences | FeatureSet::ReferenceTypes,
         &Self::makeCallRef);
  return (this->*pick(options))(Type::unreachable);
}

Expression* TranslateToFuzzReader::makeTrivial(Type type) {
  if (type.isConcrete()) {
    if (oneIn(2)) {
      return makeLocalGet(type);
    } else {
      return makeConst(type);
    }
  } else if (type == Type::none) {
    return makeNop(type);
  }
  assert(type == Type::unreachable);
  Expression* ret = nullptr;
  if (funcContext->func->getResults().isConcrete()) {
    ret = makeTrivial(funcContext->func->getResults());
  }
  return builder.makeReturn(ret);
}

Expression* TranslateToFuzzReader::makeBlock(Type type) {
  auto* ret = builder.makeBlock();
  ret->type = type; // so we have it during child creation
  ret->name = makeLabel();
  funcContext->breakableStack.push_back(ret);
  Index num = upToSquared(BLOCK_FACTOR - 1); // we add another later
  if (nesting >= NESTING_LIMIT / 2) {
    // smaller blocks past the limit
    num /= 2;
    if (nesting >= NESTING_LIMIT && oneIn(2)) {
      // smaller blocks past the limit
      num /= 2;
    }
  }
  // not likely to have a block of size 1
  if (num == 0 && !oneIn(10)) {
    num++;
  }
  while (num > 0 && !random.finished()) {
    ret->list.push_back(make(Type::none));
    num--;
  }
  // give a chance to make the final element an unreachable break, instead
  // of concrete - a common pattern (branch to the top of a loop etc.)
  if (!random.finished() && type.isConcrete() && oneIn(2)) {
    ret->list.push_back(makeBreak(Type::unreachable));
  } else {
    ret->list.push_back(make(type));
  }
  funcContext->breakableStack.pop_back();
  if (type.isConcrete()) {
    ret->finalize(type);
  } else {
    ret->finalize();
  }
  if (ret->type != type) {
    // e.g. we might want an unreachable block, but a child breaks to it
    assert(type == Type::unreachable && ret->type == Type::none);
    return builder.makeSequence(ret, make(Type::unreachable));
  }
  return ret;
}

Expression* TranslateToFuzzReader::makeLoop(Type type) {
  auto* ret = wasm.allocator.alloc<Loop>();
  ret->type = type; // So we have it during child creation
  ret->name = makeLabel();
  funcContext->breakableStack.push_back(ret);
  funcContext->hangStack.push_back(ret);
  // Either create random content, or do something more targeted
  if (oneIn(2)) {
    ret->body = makeMaybeBlock(type);
  } else {
    // Ensure a branch back. Also optionally create some loop vars.
    std::vector<Expression*> list;
    list.push_back(makeMaybeBlock(Type::none)); // Primary contents
    // Possible branch back
    list.push_back(builder.makeBreak(ret->name, nullptr, makeCondition()));
    list.push_back(make(type)); // Final element, so we have the right type
    ret->body = builder.makeBlock(list, type);
  }
  funcContext->breakableStack.pop_back();
  funcContext->hangStack.pop_back();
  ret->finalize(type);
  return ret;
}

Expression* TranslateToFuzzReader::makeCondition() {
  // We want a 50-50 chance for the condition to be taken, for interesting
  // execution paths. by itself, there is bias (e.g. most consts are "yes") so
  // even that out with noise
  auto* ret = make(Type::i32);
  if (oneIn(2)) {
    ret = builder.makeUnary(UnaryOp::EqZInt32, ret);
  }
  return ret;
}

Expression* TranslateToFuzzReader::makeMaybeBlock(Type type) {
  // if past the limit, prefer not to emit blocks
  if (nesting >= NESTING_LIMIT || oneIn(3)) {
    return make(type);
  } else {
    return makeBlock(type);
  }
}

Expression* TranslateToFuzzReader::buildIf(const struct ThreeArgs& args,
                                           Type type) {
  return builder.makeIf(args.a, args.b, args.c, type);
}

Expression* TranslateToFuzzReader::makeIf(Type type) {
  auto* condition = makeCondition();
  funcContext->hangStack.push_back(nullptr);
  auto* ret =
    buildIf({condition, makeMaybeBlock(type), makeMaybeBlock(type)}, type);
  funcContext->hangStack.pop_back();
  return ret;
}

Expression* TranslateToFuzzReader::makeBreak(Type type) {
  if (funcContext->breakableStack.empty()) {
    return makeTrivial(type);
  }
  Expression* condition = nullptr;
  if (type != Type::unreachable) {
    funcContext->hangStack.push_back(nullptr);
    condition = makeCondition();
  }
  // we need to find a proper target to break to; try a few times
  int tries = TRIES;
  while (tries-- > 0) {
    auto* target = pick(funcContext->breakableStack);
    auto name = getTargetName(target);
    auto valueType = getTargetType(target);
    if (type.isConcrete()) {
      // we are flowing out a value
      if (valueType != type) {
        // we need to break to a proper place
        continue;
      }
      auto* ret = builder.makeBreak(name, make(type), condition);
      funcContext->hangStack.pop_back();
      return ret;
    } else if (type == Type::none) {
      if (valueType != Type::none) {
        // we need to break to a proper place
        continue;
      }
      auto* ret = builder.makeBreak(name, nullptr, condition);
      funcContext->hangStack.pop_back();
      return ret;
    } else {
      assert(type == Type::unreachable);
      if (valueType != Type::none) {
        // we need to break to a proper place
        continue;
      }
      // we are about to make an *un*conditional break. if it is
      // to a loop, we prefer there to be a condition along the
      // way, to reduce the chance of infinite looping
      size_t conditions = 0;
      int i = funcContext->hangStack.size();
      while (--i >= 0) {
        auto* item = funcContext->hangStack[i];
        if (item == nullptr) {
          conditions++;
        } else if (auto* loop = item->cast<Loop>()) {
          if (loop->name == name) {
            // we found the target, no more conditions matter
            break;
          }
        }
      }
      switch (conditions) {
        case 0: {
          if (!oneIn(4)) {
            continue;
          }
          break;
        }
        case 1: {
          if (!oneIn(2)) {
            continue;
          }
          break;
        }
        default: {
          if (oneIn(conditions + 1)) {
            continue;
          }
        }
      }
      return builder.makeBreak(name);
    }
  }
  // we failed to find something
  if (type != Type::unreachable) {
    funcContext->hangStack.pop_back();
  }
  return makeTrivial(type);
}

Expression* TranslateToFuzzReader::makeCall(Type type) {
  int tries = TRIES;
  bool isReturn;
  while (tries-- > 0) {
    Function* target = funcContext->func;
    if (!wasm.functions.empty() && !oneIn(wasm.functions.size())) {
      target = pick(wasm.functions).get();
    }
    isReturn = type == Type::unreachable && wasm.features.hasTailCall() &&
               funcContext->func->getResults() == target->getResults();
    if (target->getResults() != type && !isReturn) {
      continue;
    }
    // we found one!
    std::vector<Expression*> args;
    for (const auto& argType : target->getParams()) {
      args.push_back(make(argType));
    }
    return builder.makeCall(target->name, args, type, isReturn);
  }
  // we failed to find something
  return makeTrivial(type);
}

Expression* TranslateToFuzzReader::makeCallIndirect(Type type) {
  auto& randomElem = wasm.elementSegments[upTo(wasm.elementSegments.size())];
  auto& data = randomElem->data;
  if (data.empty()) {
    return make(type);
  }
  // look for a call target with the right type
  Index start = upTo(data.size());
  Index i = start;
  Function* targetFn;
  bool isReturn;
  while (1) {
    // TODO: handle unreachable
    if (auto* get = data[i]->dynCast<RefFunc>()) {
      targetFn = wasm.getFunction(get->func);
      isReturn = type == Type::unreachable && wasm.features.hasTailCall() &&
                 funcContext->func->getResults() == targetFn->getResults();
      if (targetFn->getResults() == type || isReturn) {
        break;
      }
    }
    i++;
    if (i == data.size()) {
      i = 0;
    }
    if (i == start) {
      return makeTrivial(type);
    }
  }
  // with high probability, make sure the type is valid  otherwise, most are
  // going to trap
  Expression* target;
  if (!allowOOB || !oneIn(10)) {
    target = builder.makeConst(int32_t(i));
  } else {
    target = make(Type::i32);
  }
  std::vector<Expression*> args;
  for (const auto& type : targetFn->getParams()) {
    args.push_back(make(type));
  }
  // TODO: use a random table
  return builder.makeCallIndirect(
    funcrefTableName, target, args, targetFn->type, isReturn);
}

Expression* TranslateToFuzzReader::makeCallRef(Type type) {
  // look for a call target with the right type
  Function* target;
  bool isReturn;
  size_t i = 0;
  while (1) {
    if (i == TRIES || wasm.functions.empty()) {
      // We can't find a proper target, give up.
      return makeTrivial(type);
    }
    // TODO: handle unreachable
    target = wasm.functions[upTo(wasm.functions.size())].get();
    isReturn = type == Type::unreachable && wasm.features.hasTailCall() &&
               funcContext->func->getResults() == target->getResults();
    if (target->getResults() == type || isReturn) {
      break;
    }
    i++;
  }
  std::vector<Expression*> args;
  for (const auto& type : target->getParams()) {
    args.push_back(make(type));
  }
  // TODO: half the time make a completely random item with that type.
  return builder.makeCallRef(
    builder.makeRefFunc(target->name, target->type), args, type, isReturn);
}

Expression* TranslateToFuzzReader::makeLocalGet(Type type) {
  auto& locals = funcContext->typeLocals[type];
  if (locals.empty()) {
    return makeConst(type);
  }
  return builder.makeLocalGet(pick(locals), type);
}

Expression* TranslateToFuzzReader::makeLocalSet(Type type) {
  bool tee = type != Type::none;
  Type valueType;
  if (tee) {
    valueType = type;
  } else {
    valueType = getConcreteType();
  }
  auto& locals = funcContext->typeLocals[valueType];
  if (locals.empty()) {
    return makeTrivial(type);
  }
  auto* value = make(valueType);
  if (tee) {
    return builder.makeLocalTee(pick(locals), value, valueType);
  } else {
    return builder.makeLocalSet(pick(locals), value);
  }
}

bool TranslateToFuzzReader::isValidGlobal(Name name) {
  return name != HANG_LIMIT_GLOBAL;
}

Expression* TranslateToFuzzReader::makeGlobalGet(Type type) {
  auto it = globalsByType.find(type);
  if (it == globalsByType.end() || it->second.empty()) {
    return makeConst(type);
  }
  auto name = pick(it->second);
  if (isValidGlobal(name)) {
    return builder.makeGlobalGet(name, type);
  } else {
    return makeTrivial(type);
  }
}

Expression* TranslateToFuzzReader::makeGlobalSet(Type type) {
  assert(type == Type::none);
  type = getConcreteType();
  auto it = globalsByType.find(type);
  if (it == globalsByType.end() || it->second.empty()) {
    return makeTrivial(Type::none);
  }
  auto name = pick(it->second);
  if (isValidGlobal(name)) {
    return builder.makeGlobalSet(name, make(type));
  } else {
    return makeTrivial(Type::none);
  }
}

Expression* TranslateToFuzzReader::makeTupleMake(Type type) {
  assert(wasm.features.hasMultivalue());
  assert(type.isTuple());
  std::vector<Expression*> elements;
  for (const auto& t : type) {
    elements.push_back(make(t));
  }
  return builder.makeTupleMake(std::move(elements));
}

Expression* TranslateToFuzzReader::makeTupleExtract(Type type) {
  // Tuples can require locals in binary format conversions.
  if (!type.isDefaultable()) {
    return makeTrivial(type);
  }
  assert(wasm.features.hasMultivalue());
  assert(type.isSingle() && type.isConcrete());
  Type tupleType = getTupleType();

  // Find indices from which we can extract `type`
  std::vector<size_t> extractIndices;
  size_t i = 0;
  for (const auto& t : tupleType) {
    if (t == type) {
      extractIndices.push_back(i);
    }
    ++i;
  }

  // If there are none, inject one
  if (extractIndices.size() == 0) {
    std::vector<Type> newElements(tupleType.begin(), tupleType.end());
    size_t injected = upTo(newElements.size());
    newElements[injected] = type;
    tupleType = Type(newElements);
    extractIndices.push_back(injected);
  }

  Index index = pick(extractIndices);
  Expression* child = make(tupleType);
  return builder.makeTupleExtract(child, index);
}

Expression* TranslateToFuzzReader::makePointer() {
  auto* ret = make(wasm.memory.indexType);
  // with high probability, mask the pointer so it's in a reasonable
  // range. otherwise, most pointers are going to be out of range and
  // most memory ops will just trap
  if (!allowOOB || !oneIn(10)) {
    if (wasm.memory.is64()) {
      ret = builder.makeBinary(
        AndInt64, ret, builder.makeConst(int64_t(USABLE_MEMORY - 1)));
    } else {
      ret = builder.makeBinary(
        AndInt32, ret, builder.makeConst(int32_t(USABLE_MEMORY - 1)));
    }
  }
  return ret;
}

Expression* TranslateToFuzzReader::makeNonAtomicLoad(Type type) {
  auto offset = logify(get());
  auto ptr = makePointer();
  switch (type.getBasic()) {
    case Type::i32: {
      bool signed_ = get() & 1;
      switch (upTo(3)) {
        case 0:
          return builder.makeLoad(1, signed_, offset, 1, ptr, type);
        case 1:
          return builder.makeLoad(2, signed_, offset, pick(1, 2), ptr, type);
        case 2:
          return builder.makeLoad(4, signed_, offset, pick(1, 2, 4), ptr, type);
      }
      WASM_UNREACHABLE("unexpected value");
    }
    case Type::i64: {
      bool signed_ = get() & 1;
      switch (upTo(4)) {
        case 0:
          return builder.makeLoad(1, signed_, offset, 1, ptr, type);
        case 1:
          return builder.makeLoad(2, signed_, offset, pick(1, 2), ptr, type);
        case 2:
          return builder.makeLoad(4, signed_, offset, pick(1, 2, 4), ptr, type);
        case 3:
          return builder.makeLoad(
            8, signed_, offset, pick(1, 2, 4, 8), ptr, type);
      }
      WASM_UNREACHABLE("unexpected value");
    }
    case Type::f32: {
      return builder.makeLoad(4, false, offset, pick(1, 2, 4), ptr, type);
    }
    case Type::f64: {
      return builder.makeLoad(8, false, offset, pick(1, 2, 4, 8), ptr, type);
    }
    case Type::v128: {
      if (!wasm.features.hasSIMD()) {
        return makeTrivial(type);
      }
      return builder.makeLoad(
        16, false, offset, pick(1, 2, 4, 8, 16), ptr, type);
    }
    case Type::funcref:
    case Type::anyref:
    case Type::eqref:
    case Type::i31ref:
    case Type::dataref:
    case Type::none:
    case Type::unreachable:
      WASM_UNREACHABLE("invalid type");
  }
  WASM_UNREACHABLE("invalid type");
}

Expression* TranslateToFuzzReader::makeLoad(Type type) {
  // reference types cannot be stored in memory
  if (!allowMemory || type.isRef()) {
    return makeTrivial(type);
  }
  auto* ret = makeNonAtomicLoad(type);
  if (type != Type::i32 && type != Type::i64) {
    return ret;
  }
  if (!wasm.features.hasAtomics() || oneIn(2)) {
    return ret;
  }
  // make it atomic
  auto* load = ret->cast<Load>();
  wasm.memory.shared = true;
  load->isAtomic = true;
  load->signed_ = false;
  load->align = load->bytes;
  return load;
}

Expression* TranslateToFuzzReader::makeNonAtomicStore(Type type) {
  if (type == Type::unreachable) {
    // make a normal store, then make it unreachable
    auto* ret = makeNonAtomicStore(getStorableType());
    auto* store = ret->dynCast<Store>();
    if (!store) {
      return ret;
    }
    switch (upTo(3)) {
      case 0:
        store->ptr = make(Type::unreachable);
        break;
      case 1:
        store->value = make(Type::unreachable);
        break;
      case 2:
        store->ptr = make(Type::unreachable);
        store->value = make(Type::unreachable);
        break;
    }
    store->finalize();
    return store;
  }
  // the type is none or unreachable. we also need to pick the value
  // type.
  if (type == Type::none) {
    type = getStorableType();
  }
  auto offset = logify(get());
  auto ptr = makePointer();
  auto value = make(type);
  switch (type.getBasic()) {
    case Type::i32: {
      switch (upTo(3)) {
        case 0:
          return builder.makeStore(1, offset, 1, ptr, value, type);
        case 1:
          return builder.makeStore(2, offset, pick(1, 2), ptr, value, type);
        case 2:
          return builder.makeStore(4, offset, pick(1, 2, 4), ptr, value, type);
      }
      WASM_UNREACHABLE("invalid value");
    }
    case Type::i64: {
      switch (upTo(4)) {
        case 0:
          return builder.makeStore(1, offset, 1, ptr, value, type);
        case 1:
          return builder.makeStore(2, offset, pick(1, 2), ptr, value, type);
        case 2:
          return builder.makeStore(4, offset, pick(1, 2, 4), ptr, value, type);
        case 3:
          return builder.makeStore(
            8, offset, pick(1, 2, 4, 8), ptr, value, type);
      }
      WASM_UNREACHABLE("invalid value");
    }
    case Type::f32: {
      return builder.makeStore(4, offset, pick(1, 2, 4), ptr, value, type);
    }
    case Type::f64: {
      return builder.makeStore(8, offset, pick(1, 2, 4, 8), ptr, value, type);
    }
    case Type::v128: {
      if (!wasm.features.hasSIMD()) {
        return makeTrivial(type);
      }
      return builder.makeStore(
        16, offset, pick(1, 2, 4, 8, 16), ptr, value, type);
    }
    case Type::funcref:
    case Type::anyref:
    case Type::eqref:
    case Type::i31ref:
    case Type::dataref:
    case Type::none:
    case Type::unreachable:
      WASM_UNREACHABLE("invalid type");
  }
  WASM_UNREACHABLE("invalid type");
}

Expression* TranslateToFuzzReader::makeStore(Type type) {
  if (!allowMemory || type.isRef()) {
    return makeTrivial(type);
  }
  auto* ret = makeNonAtomicStore(type);
  auto* store = ret->dynCast<Store>();
  if (!store) {
    return ret;
  }
  if (store->value->type != Type::i32 && store->value->type != Type::i64) {
    return store;
  }
  if (!wasm.features.hasAtomics() || oneIn(2)) {
    return store;
  }
  // make it atomic
  wasm.memory.shared = true;
  store->isAtomic = true;
  store->align = store->bytes;
  return store;
}

// Makes a small change to a constant value.
Literal TranslateToFuzzReader::tweak(Literal value) {
  auto type = value.type;
  if (type.isVector()) {
    // TODO: tweak each lane?
    return value;
  }
  // +- 1
  switch (upTo(5)) {
    case 0:
      value = value.add(Literal::makeNegOne(type));
      break;
    case 1:
      value = value.add(Literal::makeOne(type));
      break;
    default: {
    }
  }
  // For floats, optionally add a non-integer adjustment in +- [-1, 1]
  if (type.isFloat() && oneIn(2)) {
    const int RANGE = 1000;
    auto RANGE_LITERAL = Literal::makeFromInt32(RANGE, type);
    // adjustment -> [0, 2 * RANGE]
    auto adjustment = Literal::makeFromInt32(upTo(2 * RANGE + 1), type);
    // adjustment -> [-RANGE, RANGE]
    adjustment = adjustment.sub(RANGE_LITERAL);
    // adjustment -> [-1, 1]
    adjustment = adjustment.div(RANGE_LITERAL);
    value = value.add(adjustment);
  }
  // Flip sign.
  if (oneIn(2)) {
    value = value.mul(Literal::makeNegOne(type));
  }
  return value;
}

Literal TranslateToFuzzReader::makeLiteral(Type type) {
  if (type == Type::v128) {
    // generate each lane individually for random lane interpretation
    switch (upTo(6)) {
      case 0:
        return Literal(std::array<Literal, 16>{{makeLiteral(Type::i32),
                                                makeLiteral(Type::i32),
                                                makeLiteral(Type::i32),
                                                makeLiteral(Type::i32),
                                                makeLiteral(Type::i32),
                                                makeLiteral(Type::i32),
                                                makeLiteral(Type::i32),
                                                makeLiteral(Type::i32),
                                                makeLiteral(Type::i32),
                                                makeLiteral(Type::i32),
                                                makeLiteral(Type::i32),
                                                makeLiteral(Type::i32),
                                                makeLiteral(Type::i32),
                                                makeLiteral(Type::i32),
                                                makeLiteral(Type::i32),
                                                makeLiteral(Type::i32)}});
      case 1:
        return Literal(std::array<Literal, 8>{{makeLiteral(Type::i32),
                                               makeLiteral(Type::i32),
                                               makeLiteral(Type::i32),
                                               makeLiteral(Type::i32),
                                               makeLiteral(Type::i32),
                                               makeLiteral(Type::i32),
                                               makeLiteral(Type::i32),
                                               makeLiteral(Type::i32)}});
      case 2:
        return Literal(std::array<Literal, 4>{{makeLiteral(Type::i32),
                                               makeLiteral(Type::i32),
                                               makeLiteral(Type::i32),
                                               makeLiteral(Type::i32)}});
      case 3:
        return Literal(std::array<Literal, 2>{
          {makeLiteral(Type::i64), makeLiteral(Type::i64)}});
      case 4:
        return Literal(std::array<Literal, 4>{{makeLiteral(Type::f32),
                                               makeLiteral(Type::f32),
                                               makeLiteral(Type::f32),
                                               makeLiteral(Type::f32)}});
      case 5:
        return Literal(std::array<Literal, 2>{
          {makeLiteral(Type::f64), makeLiteral(Type::f64)}});
      default:
        WASM_UNREACHABLE("unexpected value");
    }
  }

  switch (upTo(4)) {
    case 0: {
      // totally random, entire range
      switch (type.getBasic()) {
        case Type::i32:
          return Literal(get32());
        case Type::i64:
          return Literal(get64());
        case Type::f32:
          return Literal(getFloat());
        case Type::f64:
          return Literal(getDouble());
        case Type::v128:
        case Type::funcref:
        case Type::anyref:
        case Type::eqref:
        case Type::i31ref:
        case Type::dataref:
        case Type::none:
        case Type::unreachable:
          WASM_UNREACHABLE("invalid type");
      }
      break;
    }
    case 1: {
      // small range
      int64_t small;
      switch (upTo(6)) {
        case 0:
          small = int8_t(get());
          break;
        case 1:
          small = uint8_t(get());
          break;
        case 2:
          small = int16_t(get16());
          break;
        case 3:
          small = uint16_t(get16());
          break;
        case 4:
          small = int32_t(get32());
          break;
        case 5:
          small = uint32_t(get32());
          break;
        default:
          WASM_UNREACHABLE("invalid value");
      }
      switch (type.getBasic()) {
        case Type::i32:
          return Literal(int32_t(small));
        case Type::i64:
          return Literal(int64_t(small));
        case Type::f32:
          return Literal(float(small));
        case Type::f64:
          return Literal(double(small));
        case Type::v128:
        case Type::funcref:
        case Type::anyref:
        case Type::eqref:
        case Type::i31ref:
        case Type::dataref:
        case Type::none:
        case Type::unreachable:
          WASM_UNREACHABLE("unexpected type");
      }
      break;
    }
    case 2: {
      // special values
      Literal value;
      switch (type.getBasic()) {
        case Type::i32:
          value = Literal(pick<int32_t>(0,
                                        std::numeric_limits<int8_t>::min(),
                                        std::numeric_limits<int8_t>::max(),
                                        std::numeric_limits<int16_t>::min(),
                                        std::numeric_limits<int16_t>::max(),
                                        std::numeric_limits<int32_t>::min(),
                                        std::numeric_limits<int32_t>::max(),
                                        std::numeric_limits<uint8_t>::max(),
                                        std::numeric_limits<uint16_t>::max(),
                                        std::numeric_limits<uint32_t>::max()));
          break;
        case Type::i64:
          value = Literal(pick<int64_t>(0,
                                        std::numeric_limits<int8_t>::min(),
                                        std::numeric_limits<int8_t>::max(),
                                        std::numeric_limits<int16_t>::min(),
                                        std::numeric_limits<int16_t>::max(),
                                        std::numeric_limits<int32_t>::min(),
                                        std::numeric_limits<int32_t>::max(),
                                        std::numeric_limits<int64_t>::min(),
                                        std::numeric_limits<int64_t>::max(),
                                        std::numeric_limits<uint8_t>::max(),
                                        std::numeric_limits<uint16_t>::max(),
                                        std::numeric_limits<uint32_t>::max(),
                                        std::numeric_limits<uint64_t>::max()));
          break;
        case Type::f32:
          value = Literal(pick<float>(0.0f,
                                      -0.0f,
                                      std::numeric_limits<float>::min(),
                                      std::numeric_limits<float>::max(),
                                      std::numeric_limits<int32_t>::min(),
                                      std::numeric_limits<int32_t>::max(),
                                      std::numeric_limits<int64_t>::min(),
                                      std::numeric_limits<int64_t>::max(),
                                      std::numeric_limits<uint32_t>::max(),
                                      std::numeric_limits<uint64_t>::max()));
          break;
        case Type::f64:
          value = Literal(pick<double>(0.0,
                                       -0.0,
                                       std::numeric_limits<float>::min(),
                                       std::numeric_limits<float>::max(),
                                       std::numeric_limits<double>::min(),
                                       std::numeric_limits<double>::max(),
                                       std::numeric_limits<int32_t>::min(),
                                       std::numeric_limits<int32_t>::max(),
                                       std::numeric_limits<int64_t>::min(),
                                       std::numeric_limits<int64_t>::max(),
                                       std::numeric_limits<uint32_t>::max(),
                                       std::numeric_limits<uint64_t>::max()));
          break;
        case Type::v128:
        case Type::funcref:
        case Type::anyref:
        case Type::eqref:
        case Type::i31ref:
        case Type::dataref:
        case Type::none:
        case Type::unreachable:
          WASM_UNREACHABLE("unexpected type");
      }
      return tweak(value);
    }
    case 3: {
      // powers of 2
      Literal value;
      switch (type.getBasic()) {
        case Type::i32:
          value = Literal(int32_t(1) << upTo(32));
          break;
        case Type::i64:
          value = Literal(int64_t(1) << upTo(64));
          break;
        case Type::f32:
          value = Literal(float(int64_t(1) << upTo(64)));
          break;
        case Type::f64:
          value = Literal(double(int64_t(1) << upTo(64)));
          break;
        case Type::v128:
        case Type::funcref:
        case Type::anyref:
        case Type::eqref:
        case Type::i31ref:
        case Type::dataref:
        case Type::none:
        case Type::unreachable:
          WASM_UNREACHABLE("unexpected type");
      }
      return tweak(value);
    }
  }
  WASM_UNREACHABLE("invalid value");
}

Expression* TranslateToFuzzReader::makeRefFuncConst(Type type) {
  auto heapType = type.getHeapType();
  if (heapType == HeapType::func) {
    // First set to target to the last created function, and try to select
    // among other existing function if possible.
    Function* target = funcContext ? funcContext->func : nullptr;
    // If there is no last function, and we have others, pick between them. Also
    // pick between them with some random probability even if there is a last
    // function.
    if (!target || (!wasm.functions.empty() && !oneIn(wasm.functions.size()))) {
      target = pick(wasm.functions).get();
    }
    if (target) {
      return builder.makeRefFunc(target->name, target->type);
    }
  }
  if (heapType == HeapType::func) {
    // From here on we need a specific signature type, as we want to create a
    // RefFunc or even a Function out of it. Pick an arbitrary one if we only
    // had generic 'func' here.
    heapType = Signature(Type::none, Type::none);
  }
  // TODO: randomize the order
  for (auto& func : wasm.functions) {
    if (Type::isSubType(type, Type(func->type, NonNullable))) {
      return builder.makeRefFunc(func->name, func->type);
    }
  }
  // We don't have a matching function. Create a null some of the time here,
  // but only rarely if the type is non-nullable (because in that case we'd need
  // to add a ref.as_non_null to validate, and the code will trap when we get
  // here).
  if ((type.isNullable() && oneIn(2)) || (type.isNonNullable() && oneIn(16))) {
    Expression* ret = builder.makeRefNull(Type(heapType, Nullable));
    if (!type.isNullable()) {
      ret = builder.makeRefAs(RefAsNonNull, ret);
    }
    return ret;
  }
  // As a final option, create a new function with the correct signature. If it
  // returns a value, write a trap as we do not want to create any more code
  // here (we might end up recursing). Note that a trap in the function lets us
  // execute more code then the ref.as_non_null path just before us, which traps
  // even if we never call the function.
  auto* body = heapType.getSignature().results == Type::none
                 ? (Expression*)builder.makeNop()
                 : (Expression*)builder.makeUnreachable();
  auto* func = wasm.addFunction(builder.makeFunction(
    Names::getValidFunctionName(wasm, "ref_func_target"), heapType, {}, body));
  return builder.makeRefFunc(func->name, heapType);
}

Expression* TranslateToFuzzReader::makeConst(Type type) {
  if (type.isRef()) {
    assert(wasm.features.hasReferenceTypes());
    // With a low chance, just emit a null if that is valid.
    if (type.isNullable() && oneIn(8)) {
      return builder.makeRefNull(type);
    }
    if (type.getHeapType().isBasic()) {
      return makeConstBasicRef(type);
    } else {
<<<<<<< HEAD
      // TODO: Handle nontrivial array and struct types.
    }
    // We weren't able to directly materialize a non-null constant. Try again to
    // create a null.
    if (type.isNullable()) {
      return builder.makeRefNull(type);
    }
    // We have to produce a non-null value. Possibly create a null and cast it
    // to non-null even though that will trap at runtime. We must have a
    // function context for this because the cast is not allowed in globals.
    if (funcContext) {
      return builder.makeRefAs(RefAsNonNull,
                               builder.makeRefNull(Type(heapType, Nullable)));
    }

    // Otherwise, we are not in a function context. This can happen if we need
    // to make a constant for the initializer of a global, for example. We've
    // already handled simple cases of this above, for basic heap types, so what
    // we have left here are user-defined heap types like structs.
    // TODO: support non-defaultable fields. for now, just use default values.
    if (type.isStruct()) {
      return builder.makeStructNew(type.getHeapType(),
                                   std::vector<Expression*>{});
    } else if (type.isArray()) {
      return builder.makeArrayNew(type.getHeapType(), makeConst(Type::i32));
    } else {
      WASM_UNREACHABLE("bad user-defined ref type");
=======
      return makeConstCompoundRef(type);
>>>>>>> 8470e7d7
    }
  } else if (type.isRtt()) {
    return builder.makeRtt(type);
  } else if (type.isTuple()) {
    std::vector<Expression*> operands;
    for (const auto& t : type) {
      operands.push_back(makeConst(t));
    }
    return builder.makeTupleMake(std::move(operands));
  } else {
    assert(type.isBasic());
    return builder.makeConst(makeLiteral(type));
  }
}

Expression* TranslateToFuzzReader::makeConstBasicRef(Type type) {
  assert(type.isRef());
  auto heapType = type.getHeapType();
  assert(heapType.isBasic());
  assert(wasm.features.hasReferenceTypes());
  switch (heapType.getBasic()) {
    case HeapType::func: {
      return makeRefFuncConst(type);
    }
    case HeapType::any: {
      // Choose a subtype we can materialize a constant for. We cannot
      // materialize non-nullable refs to func or i31 in global contexts.
      Nullability nullability = getSubType(type.getNullability());
      HeapType subtype;
      if (funcContext || nullability == Nullable) {
        subtype = pick(FeatureOptions<HeapType>()
                         .add(FeatureSet::ReferenceTypes, HeapType::func)
                         .add(FeatureSet::ReferenceTypes | FeatureSet::GC,
                              HeapType::func,
                              HeapType::i31,
                              HeapType::data));
      } else {
        subtype = HeapType::func;
      }
      return makeConst(Type(subtype, nullability));
    }
    case HeapType::eq: {
      if (!wasm.features.hasGC()) {
        // Without wasm GC all we have is an "abstract" eqref type, which is
        // a subtype of anyref, but we cannot create constants of it, except
        // for null.
        assert(type.isNullable());
        return builder.makeRefNull(type);
      }
      auto nullability = getSubType(type.getNullability());
      // i31.new is not allowed in initializer expressions.
      HeapType subtype;
      if (funcContext) {
        subtype = pick(HeapType::i31, HeapType::data);
      } else {
        subtype = HeapType::data;
      }
      return makeConst(Type(subtype, nullability));
    }
    case HeapType::i31: {
      assert(wasm.features.hasGC());
      // i31.new is not allowed in initializer expressions.
      if (funcContext) {
        return builder.makeI31New(makeConst(Type::i32));
      } else {
        assert(type.isNullable());
        return builder.makeRefNull(type);
      }
    }
    case HeapType::data: {
      assert(wasm.features.hasGC());
      // TODO: Construct nontrivial types. For now just create a hard coded
      // struct or array.
      if (oneIn(2)) {
        // Use a local static to avoid creating a fresh nominal types in
        // --nominal mode.
        static HeapType trivialStruct = HeapType(Struct());
        return builder.makeStructNew(trivialStruct, std::vector<Expression*>{});
      } else {
        // Use a local static to avoid creating a fresh nominal types in
        // --nominal mode.
        static HeapType trivialArray =
          HeapType(Array(Field(Field::PackedType::i8, Immutable)));
        return builder.makeArrayInit(trivialArray, {});
      }
    }
    default: {
      WASM_UNREACHABLE("invalid basic ref type");
    }
  }
}

Expression* TranslateToFuzzReader::makeConstCompoundRef(Type type) {
  assert(type.isRef());
  auto heapType = type.getHeapType();
  assert(!heapType.isBasic());
  assert(wasm.features.hasReferenceTypes());
  if (heapType.isSignature()) {
    return makeRefFuncConst(type);
  } else {
    // TODO: Handle nontrivial array and struct types.
  }
  // We weren't able to directly materialize a non-null constant. Try again to
  // create a null.
  if (type.isNullable()) {
    return builder.makeRefNull(type);
  }
  // We have to produce a non-null value. Possibly create a null and cast it
  // to non-null even though that will trap at runtime. We must have a
  // function context because the cast is not allowed in globals.
  if (!funcContext) {
    std::cerr << type << "\n";
  }
  assert(funcContext);
  return builder.makeRefAs(RefAsNonNull,
                           builder.makeRefNull(Type(heapType, Nullable)));
}

Expression* TranslateToFuzzReader::buildUnary(const UnaryArgs& args) {
  return builder.makeUnary(args.a, args.b);
}

Expression* TranslateToFuzzReader::makeUnary(Type type) {
  assert(!type.isTuple());
  if (type == Type::unreachable) {
    if (auto* unary = makeUnary(getSingleConcreteType())->dynCast<Unary>()) {
      return builder.makeUnary(unary->op, make(Type::unreachable));
    }
    // give up
    return makeTrivial(type);
  }
  // There are no unary ops for reference or RTT types.
  if (type.isRef() || type.isRtt()) {
    return makeTrivial(type);
  }
  switch (type.getBasic()) {
    case Type::i32: {
      auto singleConcreteType = getSingleConcreteType();
      if (singleConcreteType.isRef() || singleConcreteType.isRtt()) {
        // TODO: Do something more interesting here.
        return makeTrivial(type);
      }
      switch (singleConcreteType.getBasic()) {
        case Type::i32: {
          auto op = pick(
            FeatureOptions<UnaryOp>()
              .add(FeatureSet::MVP, EqZInt32, ClzInt32, CtzInt32, PopcntInt32)
              .add(FeatureSet::SignExt, ExtendS8Int32, ExtendS16Int32));
          return buildUnary({op, make(Type::i32)});
        }
        case Type::i64:
          return buildUnary({pick(EqZInt64, WrapInt64), make(Type::i64)});
        case Type::f32: {
          auto op = pick(FeatureOptions<UnaryOp>()
                           .add(FeatureSet::MVP,
                                TruncSFloat32ToInt32,
                                TruncUFloat32ToInt32,
                                ReinterpretFloat32)
                           .add(FeatureSet::TruncSat,
                                TruncSatSFloat32ToInt32,
                                TruncSatUFloat32ToInt32));
          return buildUnary({op, make(Type::f32)});
        }
        case Type::f64: {
          auto op = pick(
            FeatureOptions<UnaryOp>()
              .add(FeatureSet::MVP, TruncSFloat64ToInt32, TruncUFloat64ToInt32)
              .add(FeatureSet::TruncSat,
                   TruncSatSFloat64ToInt32,
                   TruncSatUFloat64ToInt32));
          return buildUnary({op, make(Type::f64)});
        }
        case Type::v128: {
          assert(wasm.features.hasSIMD());
          // TODO: Add the other SIMD unary ops
          return buildUnary({pick(AnyTrueVec128,
                                  AllTrueVecI8x16,
                                  AllTrueVecI16x8,
                                  AllTrueVecI32x4),
                             make(Type::v128)});
        }
        case Type::funcref:
        case Type::anyref:
        case Type::eqref:
        case Type::i31ref:
        case Type::dataref:
        case Type::none:
        case Type::unreachable:
          WASM_UNREACHABLE("unexpected type");
      }
      WASM_UNREACHABLE("invalid type");
    }
    case Type::i64: {
      switch (upTo(4)) {
        case 0: {
          auto op =
            pick(FeatureOptions<UnaryOp>()
                   .add(FeatureSet::MVP, ClzInt64, CtzInt64, PopcntInt64)
                   .add(FeatureSet::SignExt,
                        ExtendS8Int64,
                        ExtendS16Int64,
                        ExtendS32Int64));
          return buildUnary({op, make(Type::i64)});
        }
        case 1:
          return buildUnary(
            {pick(ExtendSInt32, ExtendUInt32), make(Type::i32)});
        case 2: {
          auto op = pick(
            FeatureOptions<UnaryOp>()
              .add(FeatureSet::MVP, TruncSFloat32ToInt64, TruncUFloat32ToInt64)
              .add(FeatureSet::TruncSat,
                   TruncSatSFloat32ToInt64,
                   TruncSatUFloat32ToInt64));
          return buildUnary({op, make(Type::f32)});
        }
        case 3: {
          auto op = pick(FeatureOptions<UnaryOp>()
                           .add(FeatureSet::MVP,
                                TruncSFloat64ToInt64,
                                TruncUFloat64ToInt64,
                                ReinterpretFloat64)
                           .add(FeatureSet::TruncSat,
                                TruncSatSFloat64ToInt64,
                                TruncSatUFloat64ToInt64));
          return buildUnary({op, make(Type::f64)});
        }
      }
      WASM_UNREACHABLE("invalid value");
    }
    case Type::f32: {
      switch (upTo(4)) {
        case 0:
          return buildUnary({pick(NegFloat32,
                                  AbsFloat32,
                                  CeilFloat32,
                                  FloorFloat32,
                                  TruncFloat32,
                                  NearestFloat32,
                                  SqrtFloat32),
                             make(Type::f32)});
        case 1:
          return buildUnary({pick(ConvertUInt32ToFloat32,
                                  ConvertSInt32ToFloat32,
                                  ReinterpretInt32),
                             make(Type::i32)});
        case 2:
          return buildUnary(
            {pick(ConvertUInt64ToFloat32, ConvertSInt64ToFloat32),
             make(Type::i64)});
        case 3:
          return buildUnary({DemoteFloat64, make(Type::f64)});
      }
      WASM_UNREACHABLE("invalid value");
    }
    case Type::f64: {
      switch (upTo(4)) {
        case 0:
          return buildUnary({pick(NegFloat64,
                                  AbsFloat64,
                                  CeilFloat64,
                                  FloorFloat64,
                                  TruncFloat64,
                                  NearestFloat64,
                                  SqrtFloat64),
                             make(Type::f64)});
        case 1:
          return buildUnary(
            {pick(ConvertUInt32ToFloat64, ConvertSInt32ToFloat64),
             make(Type::i32)});
        case 2:
          return buildUnary({pick(ConvertUInt64ToFloat64,
                                  ConvertSInt64ToFloat64,
                                  ReinterpretInt64),
                             make(Type::i64)});
        case 3:
          return buildUnary({PromoteFloat32, make(Type::f32)});
      }
      WASM_UNREACHABLE("invalid value");
    }
    case Type::v128: {
      assert(wasm.features.hasSIMD());
      switch (upTo(5)) {
        case 0:
          return buildUnary({pick(SplatVecI8x16, SplatVecI16x8, SplatVecI32x4),
                             make(Type::i32)});
        case 1:
          return buildUnary({SplatVecI64x2, make(Type::i64)});
        case 2:
          return buildUnary({SplatVecF32x4, make(Type::f32)});
        case 3:
          return buildUnary({SplatVecF64x2, make(Type::f64)});
        case 4:
          return buildUnary({pick(NotVec128,
                                  // TODO: add additional SIMD instructions
                                  NegVecI8x16,
                                  NegVecI16x8,
                                  NegVecI32x4,
                                  NegVecI64x2,
                                  AbsVecF32x4,
                                  NegVecF32x4,
                                  SqrtVecF32x4,
                                  AbsVecF64x2,
                                  NegVecF64x2,
                                  SqrtVecF64x2,
                                  TruncSatSVecF32x4ToVecI32x4,
                                  TruncSatUVecF32x4ToVecI32x4,
                                  ConvertSVecI32x4ToVecF32x4,
                                  ConvertUVecI32x4ToVecF32x4,
                                  ExtendLowSVecI8x16ToVecI16x8,
                                  ExtendHighSVecI8x16ToVecI16x8,
                                  ExtendLowUVecI8x16ToVecI16x8,
                                  ExtendHighUVecI8x16ToVecI16x8,
                                  ExtendLowSVecI16x8ToVecI32x4,
                                  ExtendHighSVecI16x8ToVecI32x4,
                                  ExtendLowUVecI16x8ToVecI32x4,
                                  ExtendHighUVecI16x8ToVecI32x4),
                             make(Type::v128)});
      }
      WASM_UNREACHABLE("invalid value");
    }
    case Type::funcref:
    case Type::anyref:
    case Type::eqref:
    case Type::i31ref:
    case Type::dataref:
    case Type::none:
    case Type::unreachable:
      WASM_UNREACHABLE("unexpected type");
  }
  WASM_UNREACHABLE("invalid type");
}

Expression* TranslateToFuzzReader::buildBinary(const BinaryArgs& args) {
  return builder.makeBinary(args.a, args.b, args.c);
}

Expression* TranslateToFuzzReader::makeBinary(Type type) {
  assert(!type.isTuple());
  if (type == Type::unreachable) {
    if (auto* binary = makeBinary(getSingleConcreteType())->dynCast<Binary>()) {
      return buildBinary(
        {binary->op, make(Type::unreachable), make(Type::unreachable)});
    }
    // give up
    return makeTrivial(type);
  }
  // There are no binary ops for reference or RTT types.
  if (type.isRef() || type.isRtt()) {
    return makeTrivial(type);
  }
  switch (type.getBasic()) {
    case Type::i32: {
      switch (upTo(4)) {
        case 0:
          return buildBinary({pick(AddInt32,
                                   SubInt32,
                                   MulInt32,
                                   DivSInt32,
                                   DivUInt32,
                                   RemSInt32,
                                   RemUInt32,
                                   AndInt32,
                                   OrInt32,
                                   XorInt32,
                                   ShlInt32,
                                   ShrUInt32,
                                   ShrSInt32,
                                   RotLInt32,
                                   RotRInt32,
                                   EqInt32,
                                   NeInt32,
                                   LtSInt32,
                                   LtUInt32,
                                   LeSInt32,
                                   LeUInt32,
                                   GtSInt32,
                                   GtUInt32,
                                   GeSInt32,
                                   GeUInt32),
                              make(Type::i32),
                              make(Type::i32)});
        case 1:
          return buildBinary({pick(EqInt64,
                                   NeInt64,
                                   LtSInt64,
                                   LtUInt64,
                                   LeSInt64,
                                   LeUInt64,
                                   GtSInt64,
                                   GtUInt64,
                                   GeSInt64,
                                   GeUInt64),
                              make(Type::i64),
                              make(Type::i64)});
        case 2:
          return buildBinary({pick(EqFloat32,
                                   NeFloat32,
                                   LtFloat32,
                                   LeFloat32,
                                   GtFloat32,
                                   GeFloat32),
                              make(Type::f32),
                              make(Type::f32)});
        case 3:
          return buildBinary({pick(EqFloat64,
                                   NeFloat64,
                                   LtFloat64,
                                   LeFloat64,
                                   GtFloat64,
                                   GeFloat64),
                              make(Type::f64),
                              make(Type::f64)});
      }
      WASM_UNREACHABLE("invalid value");
    }
    case Type::i64: {
      return buildBinary({pick(AddInt64,
                               SubInt64,
                               MulInt64,
                               DivSInt64,
                               DivUInt64,
                               RemSInt64,
                               RemUInt64,
                               AndInt64,
                               OrInt64,
                               XorInt64,
                               ShlInt64,
                               ShrUInt64,
                               ShrSInt64,
                               RotLInt64,
                               RotRInt64),
                          make(Type::i64),
                          make(Type::i64)});
    }
    case Type::f32: {
      return buildBinary({pick(AddFloat32,
                               SubFloat32,
                               MulFloat32,
                               DivFloat32,
                               CopySignFloat32,
                               MinFloat32,
                               MaxFloat32),
                          make(Type::f32),
                          make(Type::f32)});
    }
    case Type::f64: {
      return buildBinary({pick(AddFloat64,
                               SubFloat64,
                               MulFloat64,
                               DivFloat64,
                               CopySignFloat64,
                               MinFloat64,
                               MaxFloat64),
                          make(Type::f64),
                          make(Type::f64)});
    }
    case Type::v128: {
      assert(wasm.features.hasSIMD());
      return buildBinary({pick(EqVecI8x16,
                               NeVecI8x16,
                               LtSVecI8x16,
                               LtUVecI8x16,
                               GtSVecI8x16,
                               GtUVecI8x16,
                               LeSVecI8x16,
                               LeUVecI8x16,
                               GeSVecI8x16,
                               GeUVecI8x16,
                               EqVecI16x8,
                               NeVecI16x8,
                               LtSVecI16x8,
                               LtUVecI16x8,
                               GtSVecI16x8,
                               GtUVecI16x8,
                               LeSVecI16x8,
                               LeUVecI16x8,
                               GeSVecI16x8,
                               GeUVecI16x8,
                               EqVecI32x4,
                               NeVecI32x4,
                               LtSVecI32x4,
                               LtUVecI32x4,
                               GtSVecI32x4,
                               GtUVecI32x4,
                               LeSVecI32x4,
                               LeUVecI32x4,
                               GeSVecI32x4,
                               GeUVecI32x4,
                               EqVecF32x4,
                               NeVecF32x4,
                               LtVecF32x4,
                               GtVecF32x4,
                               LeVecF32x4,
                               GeVecF32x4,
                               EqVecF64x2,
                               NeVecF64x2,
                               LtVecF64x2,
                               GtVecF64x2,
                               LeVecF64x2,
                               GeVecF64x2,
                               AndVec128,
                               OrVec128,
                               XorVec128,
                               AndNotVec128,
                               AddVecI8x16,
                               AddSatSVecI8x16,
                               AddSatUVecI8x16,
                               SubVecI8x16,
                               SubSatSVecI8x16,
                               SubSatUVecI8x16,
                               MinSVecI8x16,
                               MinUVecI8x16,
                               MaxSVecI8x16,
                               MaxUVecI8x16,
                               // TODO: avgr_u
                               // TODO: q15mulr_sat_s
                               // TODO: extmul
                               AddVecI16x8,
                               AddSatSVecI16x8,
                               AddSatUVecI16x8,
                               SubVecI16x8,
                               SubSatSVecI16x8,
                               SubSatUVecI16x8,
                               MulVecI16x8,
                               MinSVecI16x8,
                               MinUVecI16x8,
                               MaxSVecI16x8,
                               MaxUVecI16x8,
                               AddVecI32x4,
                               SubVecI32x4,
                               MulVecI32x4,
                               MinSVecI32x4,
                               MinUVecI32x4,
                               MaxSVecI32x4,
                               MaxUVecI32x4,
                               DotSVecI16x8ToVecI32x4,
                               AddVecI64x2,
                               SubVecI64x2,
                               AddVecF32x4,
                               SubVecF32x4,
                               MulVecF32x4,
                               DivVecF32x4,
                               MinVecF32x4,
                               MaxVecF32x4,
                               AddVecF64x2,
                               SubVecF64x2,
                               MulVecF64x2,
                               DivVecF64x2,
                               MinVecF64x2,
                               MaxVecF64x2,
                               NarrowSVecI16x8ToVecI8x16,
                               NarrowUVecI16x8ToVecI8x16,
                               NarrowSVecI32x4ToVecI16x8,
                               NarrowUVecI32x4ToVecI16x8,
                               SwizzleVecI8x16),
                          make(Type::v128),
                          make(Type::v128)});
    }
    case Type::funcref:
    case Type::anyref:
    case Type::eqref:
    case Type::i31ref:
    case Type::dataref:
    case Type::none:
    case Type::unreachable:
      WASM_UNREACHABLE("unexpected type");
  }
  WASM_UNREACHABLE("invalid type");
}

Expression* TranslateToFuzzReader::buildSelect(const ThreeArgs& args,
                                               Type type) {
  return builder.makeSelect(args.a, args.b, args.c, type);
}

Expression* TranslateToFuzzReader::makeSelect(Type type) {
  Type subType1 = getSubType(type);
  Type subType2 = getSubType(type);
  return buildSelect({make(Type::i32), make(subType1), make(subType2)}, type);
}

Expression* TranslateToFuzzReader::makeSwitch(Type type) {
  assert(type == Type::unreachable);
  if (funcContext->breakableStack.empty()) {
    return make(type);
  }
  // we need to find proper targets to break to; try a bunch
  int tries = TRIES;
  std::vector<Name> names;
  Type valueType = Type::unreachable;
  while (tries-- > 0) {
    auto* target = pick(funcContext->breakableStack);
    auto name = getTargetName(target);
    auto currValueType = getTargetType(target);
    if (names.empty()) {
      valueType = currValueType;
    } else {
      if (valueType != currValueType) {
        continue; // all values must be the same
      }
    }
    names.push_back(name);
  }
  if (names.size() < 2) {
    // we failed to find enough
    return make(type);
  }
  auto default_ = names.back();
  names.pop_back();
  auto temp1 = make(Type::i32),
       temp2 = valueType.isConcrete() ? make(valueType) : nullptr;
  return builder.makeSwitch(names, default_, temp1, temp2);
}

Expression* TranslateToFuzzReader::makeDrop(Type type) {
  return builder.makeDrop(
    make(type == Type::unreachable ? type : getConcreteType()));
}

Expression* TranslateToFuzzReader::makeReturn(Type type) {
  return builder.makeReturn(funcContext->func->getResults().isConcrete()
                              ? make(funcContext->func->getResults())
                              : nullptr);
}

Expression* TranslateToFuzzReader::makeNop(Type type) {
  assert(type == Type::none);
  return builder.makeNop();
}

Expression* TranslateToFuzzReader::makeUnreachable(Type type) {
  assert(type == Type::unreachable);
  return builder.makeUnreachable();
}

Expression* TranslateToFuzzReader::makeAtomic(Type type) {
  assert(wasm.features.hasAtomics());
  if (!allowMemory) {
    return makeTrivial(type);
  }
  wasm.memory.shared = true;
  if (type == Type::none) {
    return builder.makeAtomicFence();
  }
  if (type == Type::i32 && oneIn(2)) {
    if (ATOMIC_WAITS && oneIn(2)) {
      auto* ptr = makePointer();
      auto expectedType = pick(Type::i32, Type::i64);
      auto* expected = make(expectedType);
      auto* timeout = make(Type::i64);
      return builder.makeAtomicWait(
        ptr, expected, timeout, expectedType, logify(get()));
    } else {
      auto* ptr = makePointer();
      auto* count = make(Type::i32);
      return builder.makeAtomicNotify(ptr, count, logify(get()));
    }
  }
  Index bytes;
  switch (type.getBasic()) {
    case Type::i32: {
      switch (upTo(3)) {
        case 0:
          bytes = 1;
          break;
        case 1:
          bytes = pick(1, 2);
          break;
        case 2:
          bytes = pick(1, 2, 4);
          break;
        default:
          WASM_UNREACHABLE("invalide value");
      }
      break;
    }
    case Type::i64: {
      switch (upTo(4)) {
        case 0:
          bytes = 1;
          break;
        case 1:
          bytes = pick(1, 2);
          break;
        case 2:
          bytes = pick(1, 2, 4);
          break;
        case 3:
          bytes = pick(1, 2, 4, 8);
          break;
        default:
          WASM_UNREACHABLE("invalide value");
      }
      break;
    }
    default:
      WASM_UNREACHABLE("unexpected type");
  }
  auto offset = logify(get());
  auto* ptr = makePointer();
  if (oneIn(2)) {
    auto* value = make(type);
    return builder.makeAtomicRMW(
      pick(RMWAdd, RMWSub, RMWAnd, RMWOr, RMWXor, RMWXchg),
      bytes,
      offset,
      ptr,
      value,
      type);
  } else {
    auto* expected = make(type);
    auto* replacement = make(type);
    return builder.makeAtomicCmpxchg(
      bytes, offset, ptr, expected, replacement, type);
  }
}

Expression* TranslateToFuzzReader::makeSIMD(Type type) {
  assert(wasm.features.hasSIMD());
  if (type.isRef()) {
    return makeTrivial(type);
  }
  if (type != Type::v128) {
    return makeSIMDExtract(type);
  }
  // TODO: Add SIMDLoadStoreLane once it is generally available
  switch (upTo(7)) {
    case 0:
      return makeUnary(Type::v128);
    case 1:
      return makeBinary(Type::v128);
    case 2:
      return makeSIMDReplace();
    case 3:
      return makeSIMDShuffle();
    case 4:
      return makeSIMDTernary();
    case 5:
      return makeSIMDShift();
    case 6:
      return makeSIMDLoad();
  }
  WASM_UNREACHABLE("invalid value");
}

Expression* TranslateToFuzzReader::makeSIMDExtract(Type type) {
  auto op = static_cast<SIMDExtractOp>(0);
  switch (type.getBasic()) {
    case Type::i32:
      op = pick(ExtractLaneSVecI8x16,
                ExtractLaneUVecI8x16,
                ExtractLaneSVecI16x8,
                ExtractLaneUVecI16x8,
                ExtractLaneVecI32x4);
      break;
    case Type::i64:
      op = ExtractLaneVecI64x2;
      break;
    case Type::f32:
      op = ExtractLaneVecF32x4;
      break;
    case Type::f64:
      op = ExtractLaneVecF64x2;
      break;
    case Type::v128:
    case Type::funcref:
    case Type::anyref:
    case Type::eqref:
    case Type::i31ref:
    case Type::dataref:
    case Type::none:
    case Type::unreachable:
      WASM_UNREACHABLE("unexpected type");
  }
  Expression* vec = make(Type::v128);
  uint8_t index = 0;
  switch (op) {
    case ExtractLaneSVecI8x16:
    case ExtractLaneUVecI8x16:
      index = upTo(16);
      break;
    case ExtractLaneSVecI16x8:
    case ExtractLaneUVecI16x8:
      index = upTo(8);
      break;
    case ExtractLaneVecI32x4:
    case ExtractLaneVecF32x4:
      index = upTo(4);
      break;
    case ExtractLaneVecI64x2:
    case ExtractLaneVecF64x2:
      index = upTo(2);
      break;
  }
  return builder.makeSIMDExtract(op, vec, index);
}

Expression* TranslateToFuzzReader::makeSIMDReplace() {
  SIMDReplaceOp op = pick(ReplaceLaneVecI8x16,
                          ReplaceLaneVecI16x8,
                          ReplaceLaneVecI32x4,
                          ReplaceLaneVecI64x2,
                          ReplaceLaneVecF32x4,
                          ReplaceLaneVecF64x2);
  Expression* vec = make(Type::v128);
  uint8_t index;
  Type lane_t;
  switch (op) {
    case ReplaceLaneVecI8x16:
      index = upTo(16);
      lane_t = Type::i32;
      break;
    case ReplaceLaneVecI16x8:
      index = upTo(8);
      lane_t = Type::i32;
      break;
    case ReplaceLaneVecI32x4:
      index = upTo(4);
      lane_t = Type::i32;
      break;
    case ReplaceLaneVecI64x2:
      index = upTo(2);
      lane_t = Type::i64;
      break;
    case ReplaceLaneVecF32x4:
      index = upTo(4);
      lane_t = Type::f32;
      break;
    case ReplaceLaneVecF64x2:
      index = upTo(2);
      lane_t = Type::f64;
      break;
    default:
      WASM_UNREACHABLE("unexpected op");
  }
  Expression* value = make(lane_t);
  return builder.makeSIMDReplace(op, vec, index, value);
}

Expression* TranslateToFuzzReader::makeSIMDShuffle() {
  Expression* left = make(Type::v128);
  Expression* right = make(Type::v128);
  std::array<uint8_t, 16> mask;
  for (size_t i = 0; i < 16; ++i) {
    mask[i] = upTo(32);
  }
  return builder.makeSIMDShuffle(left, right, mask);
}

Expression* TranslateToFuzzReader::makeSIMDTernary() {
  // TODO: Enable qfma/qfms once it is implemented in V8 and the interpreter
  // SIMDTernaryOp op = pick(Bitselect,
  //                         QFMAF32x4,
  //                         QFMSF32x4,
  //                         QFMAF64x2,
  //                         QFMSF64x2);
  SIMDTernaryOp op = Bitselect;
  Expression* a = make(Type::v128);
  Expression* b = make(Type::v128);
  Expression* c = make(Type::v128);
  return builder.makeSIMDTernary(op, a, b, c);
}

Expression* TranslateToFuzzReader::makeSIMDShift() {
  SIMDShiftOp op = pick(ShlVecI8x16,
                        ShrSVecI8x16,
                        ShrUVecI8x16,
                        ShlVecI16x8,
                        ShrSVecI16x8,
                        ShrUVecI16x8,
                        ShlVecI32x4,
                        ShrSVecI32x4,
                        ShrUVecI32x4,
                        ShlVecI64x2,
                        ShrSVecI64x2,
                        ShrUVecI64x2);
  Expression* vec = make(Type::v128);
  Expression* shift = make(Type::i32);
  return builder.makeSIMDShift(op, vec, shift);
}

Expression* TranslateToFuzzReader::makeSIMDLoad() {
  // TODO: add Load{32,64}Zero if merged to proposal
  SIMDLoadOp op = pick(Load8SplatVec128,
                       Load16SplatVec128,
                       Load32SplatVec128,
                       Load64SplatVec128,
                       Load8x8SVec128,
                       Load8x8UVec128,
                       Load16x4SVec128,
                       Load16x4UVec128,
                       Load32x2SVec128,
                       Load32x2UVec128);
  Address offset = logify(get());
  Address align;
  switch (op) {
    case Load8SplatVec128:
      align = 1;
      break;
    case Load16SplatVec128:
      align = pick(1, 2);
      break;
    case Load32SplatVec128:
      align = pick(1, 2, 4);
      break;
    case Load64SplatVec128:
    case Load8x8SVec128:
    case Load8x8UVec128:
    case Load16x4SVec128:
    case Load16x4UVec128:
    case Load32x2SVec128:
    case Load32x2UVec128:
      align = pick(1, 2, 4, 8);
      break;
    case Load32ZeroVec128:
    case Load64ZeroVec128:
      WASM_UNREACHABLE("Unexpected SIMD loads");
  }
  Expression* ptr = makePointer();
  return builder.makeSIMDLoad(op, offset, align, ptr);
}

Expression* TranslateToFuzzReader::makeBulkMemory(Type type) {
  if (!allowMemory) {
    return makeTrivial(type);
  }
  assert(wasm.features.hasBulkMemory());
  assert(type == Type::none);
  switch (upTo(4)) {
    case 0:
      return makeMemoryInit();
    case 1:
      return makeDataDrop();
    case 2:
      return makeMemoryCopy();
    case 3:
      return makeMemoryFill();
  }
  WASM_UNREACHABLE("invalid value");
}

// TODO: support other RefIs variants, and rename this
Expression* TranslateToFuzzReader::makeRefIsNull(Type type) {
  assert(type == Type::i32);
  assert(wasm.features.hasReferenceTypes());
  return builder.makeRefIs(RefIsNull, make(getReferenceType()));
}

Expression* TranslateToFuzzReader::makeRefEq(Type type) {
  assert(type == Type::i32);
  assert(wasm.features.hasReferenceTypes() && wasm.features.hasGC());
  auto* left = make(getEqReferenceType());
  auto* right = make(getEqReferenceType());
  return builder.makeRefEq(left, right);
}

Expression* TranslateToFuzzReader::makeI31New(Type type) {
  assert(type == Type::i31ref);
  assert(wasm.features.hasReferenceTypes() && wasm.features.hasGC());
  auto* value = make(Type::i32);
  return builder.makeI31New(value);
}

Expression* TranslateToFuzzReader::makeI31Get(Type type) {
  assert(type == Type::i32);
  assert(wasm.features.hasReferenceTypes() && wasm.features.hasGC());
  auto* i31 = make(Type::i31ref);
  return builder.makeI31Get(i31, bool(oneIn(2)));
}

Expression* TranslateToFuzzReader::makeMemoryInit() {
  if (!allowMemory) {
    return makeTrivial(Type::none);
  }
  uint32_t segment = upTo(wasm.memory.segments.size());
  size_t totalSize = wasm.memory.segments[segment].data.size();
  size_t offsetVal = upTo(totalSize);
  size_t sizeVal = upTo(totalSize - offsetVal);
  Expression* dest = makePointer();
  Expression* offset = builder.makeConst(int32_t(offsetVal));
  Expression* size = builder.makeConst(int32_t(sizeVal));
  return builder.makeMemoryInit(segment, dest, offset, size);
}

Expression* TranslateToFuzzReader::makeDataDrop() {
  if (!allowMemory) {
    return makeTrivial(Type::none);
  }
  return builder.makeDataDrop(upTo(wasm.memory.segments.size()));
}

Expression* TranslateToFuzzReader::makeMemoryCopy() {
  if (!allowMemory) {
    return makeTrivial(Type::none);
  }
  Expression* dest = makePointer();
  Expression* source = makePointer();
  Expression* size = make(wasm.memory.indexType);
  return builder.makeMemoryCopy(dest, source, size);
}

Expression* TranslateToFuzzReader::makeMemoryFill() {
  if (!allowMemory) {
    return makeTrivial(Type::none);
  }
  Expression* dest = makePointer();
  Expression* value = make(Type::i32);
  Expression* size = make(wasm.memory.indexType);
  return builder.makeMemoryFill(dest, value, size);
}

Type TranslateToFuzzReader::getSingleConcreteType() {
  // TODO: Nontrivial reference types.
  // Skip (ref func), (ref extern), and (ref i31) for now
  // because there is no way to create them in globals. TODO.
  using WeightedOption = FeatureOptions<Type>::WeightedOption;
  return pick(FeatureOptions<Type>()
                .add(FeatureSet::MVP,
                     WeightedOption{Type::i32, VeryImportant},
                     WeightedOption{Type::i64, VeryImportant},
                     WeightedOption{Type::f32, VeryImportant},
                     WeightedOption{Type::f64, VeryImportant})
                .add(FeatureSet::SIMD, WeightedOption{Type::v128, Important})
                .add(FeatureSet::ReferenceTypes, Type::funcref, Type::anyref)
                .add(FeatureSet::ReferenceTypes | FeatureSet::GC,
                     // Type(HeapType::func, NonNullable),
                     // Type(HeapType::any, NonNullable),
                     Type(HeapType::eq, Nullable),
                     Type(HeapType::eq, NonNullable),
                     Type(HeapType::i31, Nullable),
                     // Type(HeapType::i31, NonNullable),
                     Type(HeapType::data, Nullable),
                     Type(HeapType::data, NonNullable)));
}

Type TranslateToFuzzReader::getReferenceType() {
  return pick(FeatureOptions<Type>()
                // Avoid Type::anyref without GC enabled, see
                // TranslateToFuzzReader::getSingleConcreteType.
                .add(FeatureSet::ReferenceTypes, Type::funcref)
                .add(FeatureSet::ReferenceTypes | FeatureSet::GC,
                     Type(HeapType::func, NonNullable),
                     Type(HeapType::any, NonNullable),
                     Type(HeapType::eq, Nullable),
                     Type(HeapType::eq, NonNullable),
                     Type(HeapType::i31, Nullable),
                     Type(HeapType::i31, NonNullable),
                     Type(HeapType::data, Nullable),
                     Type(HeapType::data, NonNullable)));
}

Type TranslateToFuzzReader::getEqReferenceType() {
  return pick(
    FeatureOptions<Type>().add(FeatureSet::ReferenceTypes | FeatureSet::GC,
                               Type(HeapType::eq, Nullable),
                               Type(HeapType::eq, NonNullable),
                               Type(HeapType::i31, Nullable),
                               Type(HeapType::i31, NonNullable),
                               Type(HeapType::data, Nullable),
                               Type(HeapType::data, NonNullable)));
}

Type TranslateToFuzzReader::getMVPType() {
  return pick(Type::i32, Type::i64, Type::f32, Type::f64);
}

Type TranslateToFuzzReader::getTupleType() {
  std::vector<Type> elements;
  size_t maxElements = 2 + upTo(MAX_TUPLE_SIZE - 1);
  for (size_t i = 0; i < maxElements; ++i) {
    auto type = getSingleConcreteType();
    // Don't add a non-defaultable type into a tuple, as currently we can't
    // spill them into locals (that would require a "let").
    if (type.isDefaultable()) {
      elements.push_back(type);
    }
  }
  while (elements.size() < 2) {
    elements.push_back(getMVPType());
  }
  return Type(elements);
}

Type TranslateToFuzzReader::getConcreteType() {
  if (wasm.features.hasMultivalue() && oneIn(5)) {
    return getTupleType();
  } else {
    return getSingleConcreteType();
  }
}

Type TranslateToFuzzReader::getControlFlowType() {
  if (oneIn(10)) {
    return Type::none;
  } else {
    return getConcreteType();
  }
}

Type TranslateToFuzzReader::getStorableType() {
  return pick(
    FeatureOptions<Type>()
      .add(FeatureSet::MVP, Type::i32, Type::i64, Type::f32, Type::f64)
      .add(FeatureSet::SIMD, Type::v128));
}

Type TranslateToFuzzReader::getLoggableType() { return pick(loggableTypes); }

bool TranslateToFuzzReader::isLoggableType(Type type) {
  return std::find(loggableTypes.begin(), loggableTypes.end(), type) !=
         loggableTypes.end();
}

Nullability TranslateToFuzzReader::getSubType(Nullability nullability) {
  if (nullability == NonNullable) {
    return NonNullable;
  }
  // Without wasm GC, avoid non-nullable types as we cannot create any values
  // of such types. For example, reference types adds eqref, but there is no
  // way to create such a value, only to receive it from the outside, while GC
  // adds i31/struct/array creation. Without GC, we will likely need to create a
  // null of this type (unless we are lucky enough to have a non-null value
  // arriving from an import), so avoid a non-null type if possible.
  if (wasm.features.hasGC() && oneIn(2)) {
    return NonNullable;
  }
  return Nullable;
}

HeapType TranslateToFuzzReader::getSubType(HeapType type) {
  if (type.isBasic()) {
    switch (type.getBasic()) {
      case HeapType::func:
        // TODO: Typed function references.
        return HeapType::func;
      case HeapType::any:
        // TODO: nontrivial types as well.
        return pick(
          FeatureOptions<HeapType>()
            .add(FeatureSet::ReferenceTypes, HeapType::func, HeapType::any)
            .add(FeatureSet::ReferenceTypes | FeatureSet::GC,
                 HeapType::func,
                 HeapType::any,
                 HeapType::eq,
                 HeapType::i31,
                 HeapType::data));
      case HeapType::eq:
        // TODO: nontrivial types as well.
        assert(wasm.features.hasReferenceTypes());
        assert(wasm.features.hasGC());
        return pick(HeapType::eq, HeapType::i31, HeapType::data);
      case HeapType::i31:
        return HeapType::i31;
      case HeapType::data:
        // TODO: nontrivial types as well.
        return HeapType::data;
    }
  }
  // TODO: nontrivial types as well.
  return type;
}

Rtt TranslateToFuzzReader::getSubType(Rtt rtt) {
  if (getTypeSystem() == TypeSystem::Nominal ||
      getTypeSystem() == TypeSystem::Isorecursive) {
    // With nominal or isorecursive typing the depth in rtts must match the
    // nominal hierarchy, so we cannot create a random depth like we do below.
    return rtt;
  }
  uint32_t depth = rtt.depth != Rtt::NoDepth
                     ? rtt.depth
                     : oneIn(2) ? Rtt::NoDepth : upTo(MAX_RTT_DEPTH + 1);
  return Rtt(depth, rtt.heapType);
}

Type TranslateToFuzzReader::getSubType(Type type) {
  if (type.isTuple()) {
    std::vector<Type> types;
    for (const auto& t : type) {
      types.push_back(getSubType(t));
    }
    return Type(types);
  } else if (type.isRef()) {
    auto heapType = getSubType(type.getHeapType());
    auto nullability = getSubType(type.getNullability());
    return Type(heapType, nullability);
  } else if (type.isRtt()) {
    return Type(getSubType(type.getRtt()));
  } else {
    // This is an MVP type without subtypes.
    assert(type.isBasic());
    return type;
  }
}

Name TranslateToFuzzReader::getTargetName(Expression* target) {
  if (auto* block = target->dynCast<Block>()) {
    return block->name;
  } else if (auto* loop = target->dynCast<Loop>()) {
    return loop->name;
  }
  WASM_UNREACHABLE("unexpected expr type");
}

Type TranslateToFuzzReader::getTargetType(Expression* target) {
  if (auto* block = target->dynCast<Block>()) {
    return block->type;
  } else if (target->is<Loop>()) {
    return Type::none;
  }
  WASM_UNREACHABLE("unexpected expr type");
}

} // namespace wasm<|MERGE_RESOLUTION|>--- conflicted
+++ resolved
@@ -1917,37 +1917,7 @@
     if (type.getHeapType().isBasic()) {
       return makeConstBasicRef(type);
     } else {
-<<<<<<< HEAD
-      // TODO: Handle nontrivial array and struct types.
-    }
-    // We weren't able to directly materialize a non-null constant. Try again to
-    // create a null.
-    if (type.isNullable()) {
-      return builder.makeRefNull(type);
-    }
-    // We have to produce a non-null value. Possibly create a null and cast it
-    // to non-null even though that will trap at runtime. We must have a
-    // function context for this because the cast is not allowed in globals.
-    if (funcContext) {
-      return builder.makeRefAs(RefAsNonNull,
-                               builder.makeRefNull(Type(heapType, Nullable)));
-    }
-
-    // Otherwise, we are not in a function context. This can happen if we need
-    // to make a constant for the initializer of a global, for example. We've
-    // already handled simple cases of this above, for basic heap types, so what
-    // we have left here are user-defined heap types like structs.
-    // TODO: support non-defaultable fields. for now, just use default values.
-    if (type.isStruct()) {
-      return builder.makeStructNew(type.getHeapType(),
-                                   std::vector<Expression*>{});
-    } else if (type.isArray()) {
-      return builder.makeArrayNew(type.getHeapType(), makeConst(Type::i32));
-    } else {
-      WASM_UNREACHABLE("bad user-defined ref type");
-=======
       return makeConstCompoundRef(type);
->>>>>>> 8470e7d7
     }
   } else if (type.isRtt()) {
     return builder.makeRtt(type);
@@ -2057,13 +2027,25 @@
   }
   // We have to produce a non-null value. Possibly create a null and cast it
   // to non-null even though that will trap at runtime. We must have a
-  // function context because the cast is not allowed in globals.
-  if (!funcContext) {
-    std::cerr << type << "\n";
-  }
-  assert(funcContext);
-  return builder.makeRefAs(RefAsNonNull,
-                           builder.makeRefNull(Type(heapType, Nullable)));
+  // function context for this because the cast is not allowed in globals.
+  if (funcContext) {
+    return builder.makeRefAs(RefAsNonNull,
+                             builder.makeRefNull(Type(heapType, Nullable)));
+  }
+
+  // Otherwise, we are not in a function context. This can happen if we need
+  // to make a constant for the initializer of a global, for example. We've
+  // already handled simple cases of this above, for basic heap types, so what
+  // we have left here are user-defined heap types like structs.
+  // TODO: support non-defaultable fields. for now, just use default values.
+  if (type.isStruct()) {
+    return builder.makeStructNew(type.getHeapType(),
+                                 std::vector<Expression*>{});
+  } else if (type.isArray()) {
+    return builder.makeArrayNew(type.getHeapType(), makeConst(Type::i32));
+  } else {
+    WASM_UNREACHABLE("bad user-defined ref type");
+  }
 }
 
 Expression* TranslateToFuzzReader::buildUnary(const UnaryArgs& args) {
