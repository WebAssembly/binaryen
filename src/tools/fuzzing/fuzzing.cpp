/*
 * Copyright 2021 WebAssembly Community Group participants
 *
 * Licensed under the Apache License, Version 2.0 (the "License");
 * you may not use this file except in compliance with the License.
 * You may obtain a copy of the License at
 *
 *     http://www.apache.org/licenses/LICENSE-2.0
 *
 * Unless required by applicable law or agreed to in writing, software
 * distributed under the License is distributed on an "AS IS" BASIS,
 * WITHOUT WARRANTIES OR CONDITIONS OF ANY KIND, either express or implied.
 * See the License for the specific language governing permissions and
 * limitations under the License.
 */

#include "tools/fuzzing.h"
#include "ir/gc-type-utils.h"
#include "ir/iteration.h"
#include "ir/local-structural-dominance.h"
#include "ir/module-utils.h"
#include "ir/subtypes.h"
#include "ir/type-updating.h"
#include "support/string.h"
#include "tools/fuzzing/heap-types.h"

namespace wasm {

namespace {

} // anonymous namespace

TranslateToFuzzReader::TranslateToFuzzReader(Module& wasm,
                                             std::vector<char>&& input,
                                             bool closedWorld)
  : wasm(wasm), closedWorld(closedWorld), builder(wasm),
    random(std::move(input), wasm.features) {

  // Half the time add no unreachable code so that we'll execute the most code
  // as possible with no early exits.
  allowAddingUnreachableCode = oneIn(2);

  // - funcref cannot be logged because referenced functions can be inlined or
  // removed during optimization
  // - there's no point in logging anyref because it is opaque
  // - don't bother logging tuples
  loggableTypes = {Type::i32, Type::i64, Type::f32, Type::f64};
  if (wasm.features.hasSIMD()) {
    loggableTypes.push_back(Type::v128);
  }

  globalParams = std::make_unique<FuzzParamsContext>(*this);
}

TranslateToFuzzReader::TranslateToFuzzReader(Module& wasm,
                                             std::string& filename,
                                             bool closedWorld)
  : TranslateToFuzzReader(wasm,
                          read_file<std::vector<char>>(filename, Flags::Binary),
                          closedWorld) {}

void TranslateToFuzzReader::pickPasses(OptimizationOptions& options) {
  // Pick random passes to further shape the wasm. This is similar to how we
  // pick random passes in fuzz_opt.py, but the goal there is to find problems
  // in the passes, while the goal here is more to shape the wasm, so that
  // translate-to-fuzz emits interesting outputs (the latter is important for
  // things like ClusterFuzz, where we are using Binaryen to fuzz other things
  // than itself). As a result, the list of passes here is different from
  // fuzz_opt.py.

  // Enclose the world, some of the time. We do this before picking any other
  // passes so that we make the initial fuzz contents more optimizable by
  // closed-world passes later. Note that we do this regardless of whether we
  // are in closed-world mode or not, as it is good to get this variety
  // regardless.
  if (oneIn(2)) {
    options.passes.push_back("enclose-world");
  }

  // Main selection of passes.
  while (options.passes.size() < 20 && !random.finished() && !oneIn(3)) {
    switch (upTo(42)) {
      case 0:
      case 1:
      case 2:
      case 3:
      case 4: {
        options.passOptions.optimizeLevel = upTo(4);
        options.passOptions.shrinkLevel = upTo(3);
        options.addDefaultOptPasses();
        break;
      }
      case 5:
        options.passes.push_back("coalesce-locals");
        break;
      case 6:
        options.passes.push_back("code-pushing");
        break;
      case 7:
        options.passes.push_back("code-folding");
        break;
      case 8:
        options.passes.push_back("dce");
        break;
      case 9:
        options.passes.push_back("duplicate-function-elimination");
        break;
      case 10:
        // Some features do not support flatten yet.
        if (!wasm.features.hasReferenceTypes() &&
            !wasm.features.hasExceptionHandling() && !wasm.features.hasGC()) {
          options.passes.push_back("flatten");
          if (oneIn(2)) {
            options.passes.push_back("rereloop");
          }
        }
        break;
      case 11:
        options.passes.push_back("inlining");
        break;
      case 12:
        options.passes.push_back("inlining-optimizing");
        break;
      case 13:
        options.passes.push_back("local-cse");
        break;
      case 14:
        options.passes.push_back("memory-packing");
        break;
      case 15:
        options.passes.push_back("merge-blocks");
        break;
      case 16:
        options.passes.push_back("optimize-instructions");
        break;
      case 17:
        options.passes.push_back("pick-load-signs");
        break;
      case 18:
        options.passes.push_back("precompute");
        break;
      case 19:
        options.passes.push_back("precompute-propagate");
        break;
      case 20:
        options.passes.push_back("remove-unused-brs");
        break;
      case 21:
        options.passes.push_back("remove-unused-module-elements");
        break;
      case 22:
        options.passes.push_back("remove-unused-names");
        break;
      case 23:
        options.passes.push_back("reorder-functions");
        break;
      case 24:
        options.passes.push_back("reorder-locals");
        break;
      case 25:
        options.passes.push_back("directize");
        break;
      case 26:
        options.passes.push_back("simplify-locals");
        break;
      case 27:
        options.passes.push_back("simplify-locals-notee");
        break;
      case 28:
        options.passes.push_back("simplify-locals-nostructure");
        break;
      case 29:
        options.passes.push_back("simplify-locals-notee-nostructure");
        break;
      case 30:
        options.passes.push_back("ssa");
        break;
      case 31:
        options.passes.push_back("vacuum");
        break;
      case 32:
        options.passes.push_back("merge-locals");
        break;
      case 33:
        options.passes.push_back("licm");
        break;
      case 34:
        options.passes.push_back("tuple-optimization");
        break;
      case 35:
        options.passes.push_back("rse");
        break;
      case 36:
        options.passes.push_back("monomorphize");
        break;
      case 37:
        options.passes.push_back("monomorphize-always");
        break;
      case 38:
      case 39:
      case 40:
      case 41:
        // GC specific passes.
        if (wasm.features.hasGC()) {
          // Most of these depend on closed world, so just set that. Set it both
          // on the global pass options, and in the internal state of this
          // TranslateToFuzzReader instance.
          options.passOptions.closedWorld = true;
          closedWorld = true;

          switch (upTo(16)) {
            case 0:
              options.passes.push_back("abstract-type-refining");
              break;
            case 1:
              options.passes.push_back("cfp");
              break;
            case 2:
              options.passes.push_back("gsi");
              break;
            case 3:
              options.passes.push_back("gto");
              break;
            case 4:
              options.passes.push_back("heap2local");
              break;
            case 5:
              options.passes.push_back("heap-store-optimization");
              break;
            case 6:
              options.passes.push_back("minimize-rec-groups");
              break;
            case 7:
              options.passes.push_back("remove-unused-types");
              break;
            case 8:
              options.passes.push_back("signature-pruning");
              break;
            case 9:
              options.passes.push_back("signature-refining");
              break;
            case 10:
              options.passes.push_back("type-finalizing");
              break;
            case 11:
              options.passes.push_back("type-refining");
              break;
            case 12:
              options.passes.push_back("type-merging");
              break;
            case 13:
              options.passes.push_back("type-ssa");
              break;
            case 14:
              options.passes.push_back("type-unfinalizing");
              break;
            case 15:
              options.passes.push_back("unsubtyping");
              break;
            default:
              WASM_UNREACHABLE("unexpected value");
          }
        }
        break;
      default:
        WASM_UNREACHABLE("unexpected value");
    }
  }

  if (oneIn(2)) {
    // We randomize these when we pick -O?, but sometimes do so even without, as
    // they affect some passes.
    options.passOptions.optimizeLevel = upTo(4);
    options.passOptions.shrinkLevel = upTo(3);
  }

  if (!options.passOptions.closedWorld && oneIn(2)) {
    options.passOptions.closedWorld = true;
  }

  // Prune things that error in JS if we call them (like SIMD), some of the
  // time. This alters the wasm/JS boundary quite a lot, so testing both forms
  // is useful.
  if (oneIn(2)) {
    options.passes.push_back("legalize-and-prune-js-interface");
  }

  // Usually DCE at the very end, to ensure that our binaries validate in other
  // VMs, due to how non-nullable local validation and unreachable code
  // interact. See fuzz_opt.py and
  //   https://github.com/WebAssembly/binaryen/pull/5665
  //   https://github.com/WebAssembly/binaryen/issues/5599
  if (wasm.features.hasGC() && !oneIn(10)) {
    options.passes.push_back("dce");
  }

  // TODO: We could in theory run some function-level passes on particular
  //       functions, but then we'd need to do this after generation, not
  //       before (and random data no longer remains then).
}

void TranslateToFuzzReader::build() {
  if (fuzzParams->HANG_LIMIT > 0) {
    prepareHangLimitSupport();
  }
  if (allowMemory) {
    setupMemory();
  }
  setupHeapTypes();
  setupTables();
  setupGlobals();
  if (wasm.features.hasExceptionHandling()) {
    setupTags();
    addImportThrowingSupport();
  }
  if (wasm.features.hasReferenceTypes()) {
    addImportTableSupport();
  }
  addImportLoggingSupport();
  addImportCallingSupport();
  addImportSleepSupport();
  modifyInitialFunctions();
  // keep adding functions until we run out of input
  while (!random.finished()) {
    auto* func = addFunction();
    addInvocations(func);
  }
  if (fuzzParams->HANG_LIMIT > 0) {
    addHangLimitSupport();
  }
  if (allowMemory) {
    finalizeMemory();
    addHashMemorySupport();
  }
  finalizeTable();
  shuffleExports();
}

void TranslateToFuzzReader::setupMemory() {
  // Add a memory, if one does not already exist.
  if (wasm.memories.empty()) {
    auto memory = Builder::makeMemory("0");
    // Add at least one page of memory.
    memory->initial = 1 + upTo(10);
    // Make the max potentially higher, or unlimited.
    if (oneIn(2)) {
      memory->max = memory->initial + upTo(4);
    } else {
      memory->max = Memory::kUnlimitedSize;
    }
    // Fuzz wasm64 when possible, sometimes.
    if (wasm.features.hasMemory64() && oneIn(2)) {
      memory->addressType = Type::i64;
    }
    wasm.addMemory(std::move(memory));
  }

  auto& memory = wasm.memories[0];
  if (wasm.features.hasBulkMemory()) {
    size_t memCovered = 0;
    // need at least one segment for memory.inits
    size_t numSegments = upTo(8) + 1;
    for (size_t i = 0; i < numSegments; i++) {
      auto segment = builder.makeDataSegment();
      segment->setName(Names::getValidDataSegmentName(wasm, Name::fromInt(i)),
                       false);
      segment->isPassive = bool(upTo(2));
      size_t segSize = upTo(fuzzParams->USABLE_MEMORY * 2);
      segment->data.resize(segSize);
      for (size_t j = 0; j < segSize; j++) {
        segment->data[j] = upTo(512);
      }
      if (!segment->isPassive) {
        segment->offset = builder.makeConst(
          Literal::makeFromInt32(memCovered, memory->addressType));
        memCovered += segSize;
        segment->memory = memory->name;
      }
      wasm.addDataSegment(std::move(segment));
    }
  } else {
    // init some data
    auto segment = builder.makeDataSegment();
    segment->memory = memory->name;
    segment->offset =
      builder.makeConst(Literal::makeFromInt32(0, memory->addressType));
    segment->setName(Names::getValidDataSegmentName(wasm, Name::fromInt(0)),
                     false);
    auto num = upTo(fuzzParams->USABLE_MEMORY * 2);
    for (size_t i = 0; i < num; i++) {
      auto value = upTo(512);
      segment->data.push_back(value >= 256 ? 0 : (value & 0xff));
    }
    wasm.addDataSegment(std::move(segment));
  }
}

void TranslateToFuzzReader::setupHeapTypes() {
  // Start with any existing heap types in the module, which may exist in any
  // initial content we began with.
  auto possibleHeapTypes = ModuleUtils::collectHeapTypes(wasm);

  // Filter away uninhabitable heap types, that is, heap types that we cannot
  // construct, like a type with a non-nullable reference to itself.
  interestingHeapTypes = HeapTypeGenerator::getInhabitable(possibleHeapTypes);

  // For GC, also generate random types.
  if (wasm.features.hasGC()) {
    auto generator = HeapTypeGenerator::create(
      random, wasm.features, upTo(fuzzParams->MAX_NEW_GC_TYPES));
    auto result = generator.builder.build();
    if (auto* err = result.getError()) {
      Fatal() << "Failed to build heap types: " << err->reason << " at index "
              << err->index;
    }

    // Make the new types inhabitable. This process modifies existing types, so
    // it leaves more available compared to HeapTypeGenerator::getInhabitable.
    // We run that before on existing content, which may have instructions that
    // use the types, as editing them is not trivial, and for new types here we
    // are free to modify them so we keep as many as we can.
    auto inhabitable = HeapTypeGenerator::makeInhabitable(*result);
    for (auto type : inhabitable) {
      // Trivial types are already handled specifically in e.g.
      // getSingleConcreteType(), and we avoid adding them here as then we'd
      // need to add code to avoid uninhabitable combinations of them (like a
      // non-nullable bottom heap type).
      if (!type.isBottom() && !type.isBasic()) {
        interestingHeapTypes.push_back(type);
        if (oneIn(2)) {
          // Add a name for this type.
          wasm.typeNames[type].name =
            "generated_type$" + std::to_string(interestingHeapTypes.size());
        }
      }
    }
  }

  // Compute subtypes ahead of time. It is more efficient to do this all at once
  // now, rather than lazily later.
  SubTypes subTypes(interestingHeapTypes);
  for (auto type : interestingHeapTypes) {
    for (auto subType : subTypes.getImmediateSubTypes(type)) {
      interestingHeapSubTypes[type].push_back(subType);
    }
    // Basic types must be handled directly, since subTypes doesn't look at
    // those.
    auto share = type.getShared();
    auto struct_ = HeapTypes::struct_.getBasic(share);
    auto array = HeapTypes::array.getBasic(share);
    auto eq = HeapTypes::eq.getBasic(share);
    auto any = HeapTypes::any.getBasic(share);
    auto func = HeapTypes::func.getBasic(share);
    switch (type.getKind()) {
      case HeapTypeKind::Func:
        interestingHeapSubTypes[func].push_back(type);
        break;
      case HeapTypeKind::Struct: {
        interestingHeapSubTypes[struct_].push_back(type);
        interestingHeapSubTypes[eq].push_back(type);
        interestingHeapSubTypes[any].push_back(type);
        // Note the mutable fields.
        auto& fields = type.getStruct().fields;
        for (Index i = 0; i < fields.size(); i++) {
          if (fields[i].mutable_) {
            mutableStructFields.push_back(StructField{type, i});
          }
        }
        break;
      }
      case HeapTypeKind::Array:
        interestingHeapSubTypes[array].push_back(type);
        interestingHeapSubTypes[eq].push_back(type);
        interestingHeapSubTypes[any].push_back(type);
        if (type.getArray().element.mutable_) {
          mutableArrays.push_back(type);
        }
        break;
      case HeapTypeKind::Cont:
        WASM_UNREACHABLE("TODO: cont");
      case HeapTypeKind::Basic:
        WASM_UNREACHABLE("unexpected kind");
    }
  }

  // Compute struct and array fields.
  for (auto type : interestingHeapTypes) {
    if (type.isStruct()) {
      auto& fields = type.getStruct().fields;
      for (Index i = 0; i < fields.size(); i++) {
        typeStructFields[fields[i].type].push_back(StructField{type, i});
      }
    } else if (type.isArray()) {
      typeArrays[type.getArray().element.type].push_back(type);
    }
  }
}

// TODO(reference-types): allow the fuzzer to create multiple tables
void TranslateToFuzzReader::setupTables() {
  // Ensure a funcref element segment and table exist. Segments with more
  // specific function types may have a smaller chance of getting functions.
  Table* table = nullptr;
  Type funcref = Type(HeapType::func, Nullable);
  auto iter = std::find_if(wasm.tables.begin(),
                           wasm.tables.end(),
                           [&](auto& table) { return table->type == funcref; });
  if (iter != wasm.tables.end()) {
    table = iter->get();
  } else {
    // Start from a potentially empty table.
    Address initial = upTo(10);
    // Make the max potentially higher, or unlimited.
    Address max;
    if (oneIn(2)) {
      max = initial + upTo(4);
    } else {
      max = Memory::kUnlimitedSize;
    }
    // Fuzz wasm64 when possible, sometimes.
    auto addressType = Type::i32;
    if (wasm.features.hasMemory64() && oneIn(2)) {
      addressType = Type::i64;
    }
    auto tablePtr =
      builder.makeTable(Names::getValidTableName(wasm, "fuzzing_table"),
                        funcref,
                        initial,
                        max,
                        addressType);
    tablePtr->hasExplicitName = true;
    table = wasm.addTable(std::move(tablePtr));
  }
  funcrefTableName = table->name;
  bool hasFuncrefElemSegment =
    std::any_of(wasm.elementSegments.begin(),
                wasm.elementSegments.end(),
                [&](auto& segment) {
                  return segment->table.is() && segment->type == funcref;
                });
  auto addressType = wasm.getTable(funcrefTableName)->addressType;
  if (!hasFuncrefElemSegment) {
    // TODO: use a random table
    auto segment = std::make_unique<ElementSegment>(
      table->name, builder.makeConst(Literal::makeFromInt32(0, addressType)));
    segment->setName(Names::getValidElementSegmentName(wasm, "elem$"), false);
    wasm.addElementSegment(std::move(segment));
  }
}

void TranslateToFuzzReader::setupGlobals() {
  // If there were initial wasm contents, there may be imported globals. That
  // would be a problem in the fuzzer harness as we'd error if we do not
  // provide them (and provide the proper type, etc.).
  // Avoid that, so that all the standard fuzzing infrastructure can always
  // run the wasm.
  for (auto& global : wasm.globals) {
    if (global->imported()) {
      if (!preserveImportsAndExports) {
        // Remove import info from imported globals, and give them a simple
        // initializer.
        global->module = global->base = Name();
        global->init = makeConst(global->type);
      }
    } else {
      // If the initialization referred to an imported global, it no longer can
      // point to the same global after we make it a non-imported global unless
      // GC is enabled, since before GC, Wasm only made imported globals
      // available in constant expressions.
      if (!wasm.features.hasGC() &&
          !FindAll<GlobalGet>(global->init).list.empty()) {
        global->init = makeConst(global->type);
      }
    }
  }

  auto useGlobalLater = [&](Global* global) {
    auto type = global->type;
    auto name = global->name;
    globalsByType[type].push_back(name);
    if (global->mutable_) {
      mutableGlobalsByType[type].push_back(name);
    } else {
      immutableGlobalsByType[type].push_back(name);
      if (global->imported()) {
        importedImmutableGlobalsByType[type].push_back(name);
      }
    }
  };

  // Randomly assign some globals from initial content to be ignored for the
  // fuzzer to use. Such globals will only be used from initial content. This is
  // important to preserve some real-world patterns, like the "once" pattern in
  // which a global is used in one function only. (If we randomly emitted gets
  // and sets of such globals, we'd with very high probability end up breaking
  // that pattern, and not fuzzing it at all.)
  if (!wasm.globals.empty()) {
    unsigned percentUsedInitialGlobals = upTo(100);
    for (auto& global : wasm.globals) {
      if (upTo(100) < percentUsedInitialGlobals) {
        useGlobalLater(global.get());
      }
    }
  }

  // Create new random globals.
  for (size_t index = upTo(fuzzParams->MAX_GLOBALS); index > 0; --index) {
    auto type = getConcreteType();
    // Prefer immutable ones as they can be used in global.gets in other
    // globals, for more interesting patterns.
    auto mutability = oneIn(3) ? Builder::Mutable : Builder::Immutable;

    // We can only make something trivial (like a constant) in a global
    // initializer.
    auto* init = makeTrivial(type);

    if (!FindAll<RefAs>(init).list.empty()) {
      // When creating this initial value we ended up emitting a RefAs, which
      // means we had to stop in the middle of an overly-nested struct or array,
      // which we can break out of using ref.as_non_null of a nullable ref. That
      // traps in normal code, which is bad enough, but it does not even
      // validate in a global. Switch to something safe instead.
      type = getMVPType();
      init = makeConst(type);
    } else if (type.isTuple() && !init->is<TupleMake>()) {
      // For now we disallow anything but tuple.make at the top level of tuple
      // globals (see details in wasm-binary.cpp). In the future we may allow
      // global.get or other things here.
      init = makeConst(type);
      assert(init->is<TupleMake>());
    }
    auto global = builder.makeGlobal(
      Names::getValidGlobalName(wasm, "global$"), type, init, mutability);
    useGlobalLater(wasm.addGlobal(std::move(global)));
  }
}

void TranslateToFuzzReader::setupTags() {
  // As in modifyInitialFunctions(), we can't allow arbitrary tag imports, which
  // would trap when the fuzzing infrastructure doesn't know what to provide.
  for (auto& tag : wasm.tags) {
    if (tag->imported() && !preserveImportsAndExports) {
      tag->module = tag->base = Name();
    }
  }

  // Add some random tags.
  Index num = upTo(3);
  for (size_t i = 0; i < num; i++) {
    addTag();
  }

  // Add the fuzzing support tag manually sometimes.
  if (!preserveImportsAndExports && oneIn(2)) {
    auto tag = builder.makeTag(Names::getValidTagName(wasm, "tag"),
                               Signature(Type::i32, Type::none));
    tag->module = "fuzzing-support";
    tag->base = "tag";
    wasm.addTag(std::move(tag));
  }
}

void TranslateToFuzzReader::addTag() {
  auto tag = builder.makeTag(Names::getValidTagName(wasm, "tag$"),
                             Signature(getControlFlowType(), Type::none));
  wasm.addTag(std::move(tag));
}

void TranslateToFuzzReader::finalizeMemory() {
  auto& memory = wasm.memories[0];
  for (auto& segment : wasm.dataSegments) {
    Address maxOffset = segment->data.size();
    if (!segment->isPassive) {
      if (!wasm.features.hasGC()) {
        // Using a non-imported global in a segment offset is not valid in wasm
        // unless GC is enabled. This can occur due to us adding a local
        // definition to what used to be an imported global in initial contents.
        // To fix that, replace such invalid offsets with a constant.
        for ([[maybe_unused]] auto* get :
             FindAll<GlobalGet>(segment->offset).list) {
          // No imported globals should remain.
          assert(!wasm.getGlobal(get->name)->imported());
          // TODO: It would be better to avoid segment overlap so that
          //       MemoryPacking can run.
          segment->offset =
            builder.makeConst(Literal::makeFromInt32(0, memory->addressType));
        }
      }
      if (auto* offset = segment->offset->dynCast<Const>()) {
        maxOffset = maxOffset + offset->value.getInteger();
      }
    }
    // Ensure the initial memory can fit the segment (so we don't just trap),
    // but only do so when the segment is at a reasonable offset (to avoid
    // validation errors on the initial size >= 4GB in wasm32, but also to
    // avoid OOM errors on trying to allocate too much initial memory).
    Address ONE_GB = 1024 * 1024 * 1024;
    if (maxOffset <= ONE_GB) {
      memory->initial = std::max(
        memory->initial,
        Address((maxOffset + Memory::kPageSize - 1) / Memory::kPageSize));
    }
  }
  memory->initial = std::max(memory->initial, fuzzParams->USABLE_MEMORY);
  // Avoid an unlimited memory size, which would make fuzzing very difficult
  // as different VMs will run out of system memory in different ways.
  if (memory->max == Memory::kUnlimitedSize) {
    memory->max = memory->initial;
  }
  if (memory->max <= memory->initial) {
    // To allow growth to work (which a testcase may assume), try to make the
    // maximum larger than the initial.
    // TODO: scan the wasm for grow instructions?
    memory->max =
      std::min(Address(memory->initial + 1), Address(Memory::kMaxSize32));
  }

  if (!preserveImportsAndExports) {
    // Avoid an imported memory (which the fuzz harness would need to handle).
    for (auto& memory : wasm.memories) {
      memory->module = memory->base = Name();
    }
  }
}

void TranslateToFuzzReader::finalizeTable() {
  for (auto& table : wasm.tables) {
    ModuleUtils::iterTableSegments(
      wasm, table->name, [&](ElementSegment* segment) {
        // If the offset contains a global that was imported (which is ok) but
        // no longer is (not ok unless GC is enabled), we may need to change
        // that.
        if (!wasm.features.hasGC()) {
          for ([[maybe_unused]] auto* get :
               FindAll<GlobalGet>(segment->offset).list) {
            // No imported globals should remain.
            assert(!wasm.getGlobal(get->name)->imported());
            // TODO: the segments must not overlap...
            segment->offset =
              builder.makeConst(Literal::makeFromInt32(0, table->addressType));
          }
        }
        Address maxOffset = segment->data.size();
        if (auto* offset = segment->offset->dynCast<Const>()) {
          maxOffset = maxOffset + offset->value.getInteger();
        }
        table->initial = std::max(table->initial, maxOffset);
      });

    // The code above raises table->initial to a size large enough to accomodate
    // all of its segments, with the intention of avoiding a trap during
    // startup. However a single segment of (say) size 4GB would have a table of
    // that size, which will use a lot of memory and execute very slowly, so we
    // prefer in the fuzzer to trap on such a thing. To achieve that, set a
    // reasonable limit for the maximum table size.
    //
    // This also avoids an issue that arises from table->initial being an
    // Address (64 bits) but Table::kMaxSize being an Index (32 bits), as a
    // result of which we need to clamp to Table::kMaxSize as well in order for
    // the module to validate (but since we are clamping to a smaller value,
    // there is no need).
    const Address ReasonableMaxTableSize = 10000;
    table->initial = std::min(table->initial, ReasonableMaxTableSize);
    assert(ReasonableMaxTableSize <= Table::kMaxSize);

    table->max = oneIn(2) ? Address(Table::kUnlimitedSize) : table->initial;

    if (!preserveImportsAndExports) {
      // Avoid an imported table (which the fuzz harness would need to handle).
      table->module = table->base = Name();
    }
  }
}

void TranslateToFuzzReader::shuffleExports() {
  // Randomly ordering the exports is useful for a few reasons. First, initial
  // content may have a natural order in which to execute things (an "init"
  // export first, for example), and changing that order may lead to very
  // different execution. Second, even in the fuzzer's own random content there
  // is a "direction", since we generate as we go (e.g. no function calls a
  // later function that does not exist yet / will be created later), and also
  // we emit invokes for a function right after it (so we end up calling the
  // same code several times in succession, but interleaving it with others may
  // find more things). But we also keep a good chance for the natural order
  // here, as it may help some initial content.
  if (wasm.exports.empty() || oneIn(2)) {
    return;
  }

  // Sort the exports in the simple Fisher-Yates manner.
  // https://en.wikipedia.org/wiki/Fisher%E2%80%93Yates_shuffle#The_modern_algorithm
  for (Index i = 0; i < wasm.exports.size() - 1; i++) {
    // Pick the index of the item to place at index |i|. The number of items to
    // pick from begins at the full length, then decreases with i.
    auto j = i + upTo(wasm.exports.size() - i);

    // Swap the item over here.
    if (j != i) {
      std::swap(wasm.exports[i], wasm.exports[j]);
    }
  }

  wasm.updateMaps();
}

void TranslateToFuzzReader::prepareHangLimitSupport() {
  HANG_LIMIT_GLOBAL = Names::getValidGlobalName(wasm, "hangLimit");
}

void TranslateToFuzzReader::addHangLimitSupport() {
  auto glob =
    builder.makeGlobal(HANG_LIMIT_GLOBAL,
                       Type::i32,
                       builder.makeConst(int32_t(fuzzParams->HANG_LIMIT)),
                       Builder::Mutable);
  wasm.addGlobal(std::move(glob));
}

void TranslateToFuzzReader::addImportLoggingSupport() {
  for (auto type : loggableTypes) {
    auto func = std::make_unique<Function>();
    Name baseName = std::string("log-") + type.toString();
    func->name = Names::getValidFunctionName(wasm, baseName);
    logImportNames[type] = func->name;
    if (!preserveImportsAndExports) {
      func->module = "fuzzing-support";
      func->base = baseName;
    } else {
      // We cannot add an import, so just make it a trivial function (this is
      // simpler than avoiding calls to logging in all the rest of the logic).
      func->body = builder.makeNop();
    }
    func->type = Signature(type, Type::none);
    wasm.addFunction(std::move(func));
  }
}

void TranslateToFuzzReader::addImportCallingSupport() {
  if (preserveImportsAndExports) {
    return;
  }

  if (wasm.features.hasReferenceTypes() && closedWorld) {
    // In closed world mode we must *remove* the call-ref* imports, if they
    // exist in the initial content. These are not valid to call in closed-world
    // mode as they call function references. (Another solution here would be to
    // make closed-world issue validation errors on these imports, but that
    // would require changes to the general-purpose validator.)
    for (auto& func : wasm.functions) {
      if (func->imported() && func->module == "fuzzing-support" &&
          func->base.startsWith("call-ref")) {
        // Make it non-imported, and with a simple body.
        func->module = func->base = Name();
        auto results = func->getResults();
        func->body =
          results.isConcrete() ? makeConst(results) : makeNop(Type::none);
      }
    }
  }

  // Only add these some of the time, as they inhibit some fuzzing (things like
  // wasm-ctor-eval and wasm-merge are sensitive to the wasm being able to call
  // its own exports, and to care about the indexes of the exports).
  if (oneIn(2)) {
    return;
  }

  auto choice = upTo(16);

  if (choice & 1) {
    // Given an export index, call it from JS.
    callExportImportName = Names::getValidFunctionName(wasm, "call-export");
    auto func = std::make_unique<Function>();
    func->name = callExportImportName;
    func->module = "fuzzing-support";
    func->base = "call-export";
    func->type = Signature({Type::i32}, Type::none);
    wasm.addFunction(std::move(func));
  }

  if (choice & 2) {
    // Given an export index, call it from JS and catch all exceptions. Return
    // whether we caught. Exceptions are common (if the index is invalid, in
    // particular), so a variant that catches is useful to avoid halting.
    callExportCatchImportName =
      Names::getValidFunctionName(wasm, "call-export-catch");
    auto func = std::make_unique<Function>();
    func->name = callExportCatchImportName;
    func->module = "fuzzing-support";
    func->base = "call-export-catch";
    func->type = Signature(Type::i32, Type::i32);
    wasm.addFunction(std::move(func));
  }

  // If the wasm will be used for closed-world testing, we cannot use the
  // call-ref variants, as mentioned before.
  if (wasm.features.hasReferenceTypes() && !closedWorld) {
    if (choice & 4) {
      // Given an funcref, call it from JS.
      callRefImportName = Names::getValidFunctionName(wasm, "call-ref");
      auto func = std::make_unique<Function>();
      func->name = callRefImportName;
      func->module = "fuzzing-support";
      func->base = "call-ref";
      func->type = Signature({Type(HeapType::func, Nullable)}, Type::none);
      wasm.addFunction(std::move(func));
    }

    if (choice & 8) {
      // Given an funcref, call it from JS and catch all exceptions (similar
      // to callExportCatch), return 1 if we caught).
      callRefCatchImportName =
        Names::getValidFunctionName(wasm, "call-ref-catch");
      auto func = std::make_unique<Function>();
      func->name = callRefCatchImportName;
      func->module = "fuzzing-support";
      func->base = "call-ref-catch";
      func->type = Signature(Type(HeapType::func, Nullable), Type::i32);
      wasm.addFunction(std::move(func));
    }
  }
}

void TranslateToFuzzReader::addImportThrowingSupport() {
  // Throw some kind of exception from JS. If we send 0 then a pure JS
  // exception is thrown, and any other value is the value in a wasm tag.
  throwImportName = Names::getValidFunctionName(wasm, "throw");
  auto func = std::make_unique<Function>();
  func->name = throwImportName;
<<<<<<< HEAD
  if (!preserveImportsAndExports) {
    func->module = "fuzzing-support";
    func->base = "throw";
  } else {
    // As with logging, implement in a trivial way when we cannot add imports.
    func->body = builder.makeNop();
  }
  func->type = Signature(Type::none, Type::none);
=======
  func->module = "fuzzing-support";
  func->base = "throw";
  func->type = Signature(Type::i32, Type::none);
>>>>>>> 10323cf3
  wasm.addFunction(std::move(func));
}

void TranslateToFuzzReader::addImportTableSupport() {
  // For the table imports to be able to do anything, we must export a table
  // for them. For simplicity, use the funcref table we use internally, though
  // we could pick one at random, support non-funcref ones, and even export
  // multiple ones TODO
  if (!funcrefTableName) {
    return;
  }

  // If a "table" export already exists, skip fuzzing these imports, as the
  // current export may not contain a valid table for it. We also skip if we are
  // not adding imports or exports.
  if (wasm.getExportOrNull("table") || preserveImportsAndExports) {
    return;
  }

  // Export the table.
  wasm.addExport(
    builder.makeExport("table", funcrefTableName, ExternalKind::Table));

  // Get from the table.
  {
    tableGetImportName = Names::getValidFunctionName(wasm, "table-get");
    auto func = std::make_unique<Function>();
    func->name = tableGetImportName;
    func->module = "fuzzing-support";
    func->base = "table-get";
    func->type = Signature({Type::i32}, Type(HeapType::func, Nullable));
    wasm.addFunction(std::move(func));
  }

  // Set into the table.
  {
    tableSetImportName = Names::getValidFunctionName(wasm, "table-set");
    auto func = std::make_unique<Function>();
    func->name = tableSetImportName;
    func->module = "fuzzing-support";
    func->base = "table-set";
    func->type =
      Signature({Type::i32, Type(HeapType::func, Nullable)}, Type::none);
    wasm.addFunction(std::move(func));
  }
}

void TranslateToFuzzReader::addImportSleepSupport() {
  // Fuzz this somewhat rarely, as it may be slow, and only when we can add
  // imports.
  if (preserveImportsAndExports || !oneIn(4)) {
    return;
  }

  // An import that sleeps for a given number of milliseconds, and also receives
  // an integer id. It returns that integer id (useful for tracking separate
  // sleeps).
  sleepImportName = Names::getValidFunctionName(wasm, "sleep");
  auto func = std::make_unique<Function>();
  func->name = sleepImportName;
  func->module = "fuzzing-support";
  func->base = "sleep";
  func->type = Signature({Type::i32, Type::i32}, Type::i32);
  wasm.addFunction(std::move(func));
}

void TranslateToFuzzReader::addHashMemorySupport() {
  // Add memory hasher helper (for the hash, see hash.h). The function looks
  // like:
  // function hashMemory() {
  //   hash = 5381;
  //   hash = ((hash << 5) + hash) ^ mem[0];
  //   hash = ((hash << 5) + hash) ^ mem[1];
  //   ..
  //   return hash;
  // }
  std::vector<Expression*> contents;
  contents.push_back(
    builder.makeLocalSet(0, builder.makeConst(uint32_t(5381))));
  auto zero = Literal::makeFromInt32(0, wasm.memories[0]->addressType);
  for (Index i = 0; i < fuzzParams->USABLE_MEMORY; i++) {
    contents.push_back(builder.makeLocalSet(
      0,
      builder.makeBinary(
        XorInt32,
        builder.makeBinary(
          AddInt32,
          builder.makeBinary(ShlInt32,
                             builder.makeLocalGet(0, Type::i32),
                             builder.makeConst(uint32_t(5))),
          builder.makeLocalGet(0, Type::i32)),
        builder.makeLoad(1,
                         false,
                         i,
                         1,
                         builder.makeConst(zero),
                         Type::i32,
                         wasm.memories[0]->name))));
  }
  contents.push_back(builder.makeLocalGet(0, Type::i32));
  auto* body = builder.makeBlock(contents);
  auto* hasher = wasm.addFunction(builder.makeFunction(
    "hashMemory", Signature(Type::none, Type::i32), {Type::i32}, body));

  if (!preserveImportsAndExports) {
    wasm.addExport(
      builder.makeExport(hasher->name, hasher->name, ExternalKind::Function));
    // Export memory so JS fuzzing can use it
    if (!wasm.getExportOrNull("memory")) {
      wasm.addExport(builder.makeExport(
        "memory", wasm.memories[0]->name, ExternalKind::Memory));
    }
  }
}

TranslateToFuzzReader::FunctionCreationContext::~FunctionCreationContext() {
  // We must ensure non-nullable locals validate. Later down we'll run
  // TypeUpdating::handleNonDefaultableLocals which will make them validate by
  // turning them nullable + add ref.as_non_null to fix up types. That has the
  // downside of making them trap at runtime, however, and also we lose the non-
  // nullability in the type, so we prefer to do a manual fixup that avoids a
  // trap, which we do by writing a non-nullable value into the local at the
  // function entry.
  // TODO: We could be more precise and use a LocalGraph here, at the cost of
  //       doing more work.
  LocalStructuralDominance info(
    func, parent.wasm, LocalStructuralDominance::NonNullableOnly);
  for (auto index : info.nonDominatingIndices) {
    // Do not always do this, but with high probability, to reduce the amount of
    // traps.
    if (!parent.oneIn(5)) {
      auto* value = parent.makeTrivial(func->getLocalType(index));
      func->body = parent.builder.makeSequence(
        parent.builder.makeLocalSet(index, value), func->body);
    }
  }

  // Then, to handle remaining cases we did not just fix up, do the general
  // fixup to ensure we validate.
  TypeUpdating::handleNonDefaultableLocals(func, parent.wasm);

  if (parent.fuzzParams->HANG_LIMIT > 0) {
    parent.addHangLimitChecks(func);
  }
  assert(breakableStack.empty());
  assert(hangStack.empty());
  parent.funcContext = nullptr;
}

Expression* TranslateToFuzzReader::makeHangLimitCheck() {
  // If the hang limit global reaches 0 then we trap and reset it. That allows
  // calls to other exports to proceed, with hang checking, after the trap halts
  // the currently called export.
  return builder.makeSequence(
    builder.makeIf(
      builder.makeUnary(UnaryOp::EqZInt32,
                        builder.makeGlobalGet(HANG_LIMIT_GLOBAL, Type::i32)),
      builder.makeSequence(builder.makeGlobalSet(HANG_LIMIT_GLOBAL,
                                                 builder.makeConst(int32_t(
                                                   fuzzParams->HANG_LIMIT))),
                           builder.makeUnreachable())),
    builder.makeGlobalSet(
      HANG_LIMIT_GLOBAL,
      builder.makeBinary(BinaryOp::SubInt32,
                         builder.makeGlobalGet(HANG_LIMIT_GLOBAL, Type::i32),
                         builder.makeConst(int32_t(1)))));
}

Expression* TranslateToFuzzReader::makeImportLogging() {
  auto type = getLoggableType();
  return builder.makeCall(logImportNames[type], {make(type)}, Type::none);
}

Expression* TranslateToFuzzReader::makeImportThrowing(Type type) {
  // TODO: This and makeThrow should probably be rare, as they halt the program.

  // We throw from the import, so this call appears to be none and not
  // unreachable.
  assert(type == Type::none);

  // An argument of 0 means to throw a JS exception, and otherwise the value in
  // a wasm tag. Emit 0 or non-zero with ~equal probability.
  Expression* arg;
  if (oneIn(2)) {
    arg = builder.makeConst(int32_t(0));
  } else {
    arg = makeConst(Type::i32);
  }
  return builder.makeCall(throwImportName, {arg}, Type::none);
}

Expression* TranslateToFuzzReader::makeImportTableGet() {
  assert(tableGetImportName);
  return builder.makeCall(
    tableGetImportName, {make(Type::i32)}, Type(HeapType::func, Nullable));
}

Expression* TranslateToFuzzReader::makeImportTableSet(Type type) {
  assert(type == Type::none);
  assert(tableSetImportName);
  return builder.makeCall(
    tableSetImportName,
    {make(Type::i32), makeBasicRef(Type(HeapType::func, Nullable))},
    Type::none);
}

Expression* TranslateToFuzzReader::makeImportCallCode(Type type) {
  // Call code: either an export or a ref. Each has a catching and non-catching
  // variant. The catching variants return i32, the others none.
  assert(type == Type::none || type == Type::i32);
  auto catching = type == Type::i32;
  auto exportTarget =
    catching ? callExportCatchImportName : callExportImportName;
  auto refTarget = catching ? callRefCatchImportName : callRefImportName;

  // We want to call a ref less often, as refs are more likely to error (a
  // function reference can have arbitrary params and results, including things
  // that error on the JS boundary; an export is already filtered for such
  // things in some cases - when we legalize the boundary - and even if not, we
  // emit lots of void(void) functions - all the invoke_foo functions - that are
  // safe to call).
  if (refTarget) {
    // This matters a lot more in the variants that do *not* catch (in the
    // catching ones, we just get a result of 1, but when not caught it halts
    // execution).
    if ((catching && (!exportTarget || oneIn(2))) || (!catching && oneIn(4))) {
      // Most of the time make a non-nullable funcref, to avoid errors.
      auto refType = Type(HeapType::func, oneIn(10) ? Nullable : NonNullable);
      return builder.makeCall(refTarget, {make(refType)}, type);
    }
  }

  if (!exportTarget) {
    // We decided not to emit a call-ref here, due to fear of erroring, and
    // there is no call-export, so just emit something trivial.
    return makeTrivial(type);
  }

  // Pick the maximum export index to call.
  Index maxIndex = wasm.exports.size();
  if (type == Type::i32) {
    // This swallows errors, so we can be less careful, but we do still want to
    // avoid swallowing a lot as executing code is more interesting. (Note that
    // even though we double here, the risk is not that great: we are still
    // adding functions as we go, so the first half of functions/exports can
    // double here and still end up in bounds by the time we've added them all.)
    maxIndex = (maxIndex + 1) * 2;
  }

  // Most of the time, call a valid export index in the range we picked, but
  // sometimes allow anything at all.
  auto* index = make(Type::i32);
  if (!allowOOB || !oneIn(10)) {
    index = builder.makeBinary(
      RemUInt32, index, builder.makeConst(int32_t(maxIndex)));
  }
  return builder.makeCall(exportTarget, {index}, type);
}

Expression* TranslateToFuzzReader::makeImportSleep(Type type) {
  // Sleep for some ms, and return a given id.
  auto* ms = make(Type::i32);
  auto id = make(Type::i32);
  return builder.makeCall(sleepImportName, {ms, id}, Type::i32);
}

Expression* TranslateToFuzzReader::makeMemoryHashLogging() {
  auto* hash = builder.makeCall(std::string("hashMemory"), {}, Type::i32);
  return builder.makeCall(logImportNames[Type::i32], {hash}, Type::none);
}

// TODO: return std::unique_ptr<Function>
Function* TranslateToFuzzReader::addFunction() {
  LOGGING_PERCENT = upToSquared(100);
  auto allocation = std::make_unique<Function>();
  auto* func = allocation.get();
  func->name = Names::getValidFunctionName(wasm, "func");
  FunctionCreationContext context(*this, func);
  assert(funcContext->typeLocals.empty());
  Index numParams = upToSquared(fuzzParams->MAX_PARAMS);
  std::vector<Type> params;
  params.reserve(numParams);
  for (Index i = 0; i < numParams; i++) {
    auto type = getSingleConcreteType();
    params.push_back(type);
  }
  auto paramType = Type(params);
  auto resultType = getControlFlowType();
  func->type = Signature(paramType, resultType);
  Index numVars = upToSquared(fuzzParams->MAX_VARS);
  for (Index i = 0; i < numVars; i++) {
    auto type = getConcreteType();
    if (!TypeUpdating::canHandleAsLocal(type)) {
      type = Type::i32;
    }
    func->vars.push_back(type);
  }
  context.computeTypeLocals();
  // with small chance, make the body unreachable
  auto bodyType = func->getResults();
  if (oneIn(10)) {
    bodyType = Type::unreachable;
  }
  // with reasonable chance make the body a block
  if (oneIn(2)) {
    func->body = makeBlock(bodyType);
  } else {
    func->body = make(bodyType);
  }
  // Our OOB checks are already in the code, and if we recombine/mutate we
  // may end up breaking them. TODO: do them after the fact, like with the
  // hang limit checks.
  if (allowOOB) {
    // Notice the locals and their types again, as more may have been added
    // during generation of the body. We want to be able to local.get from those
    // as well.
    // TODO: We could also add a "localize" phase here to stash even more things
    //       in locals, so that they can be reused. But we would need to be
    //       careful with non-nullable locals (which error if used before being
    //       set, or trap if we make them nullable, both of which are bad).
    context.computeTypeLocals();
    // Recombinations create duplicate code patterns.
    recombine(func);
    // Mutations add random small changes, which can subtly break duplicate
    // code patterns.
    mutate(func);
    // TODO: liveness operations on gets, with some prob alter a get to one
    // with more possible sets.
    // Recombination, mutation, etc. can break validation; fix things up
    // after.
    fixAfterChanges(func);
  }

  // Add hang limit checks after all other operations on the function body.
  wasm.addFunction(std::move(allocation));
  // Export some functions, but not all (to allow inlining etc.). Try to export
  // at least one, though, to keep each testcase interesting. Avoid non-
  // nullable params, as those cannot be constructed by the fuzzer on the
  // outside.
  bool validExportParams =
    std::all_of(paramType.begin(), paramType.end(), [&](Type t) {
      return t.isDefaultable();
    });
  if (validExportParams && (numAddedFunctions == 0 || oneIn(2)) &&
      !wasm.getExportOrNull(func->name) && !preserveImportsAndExports) {
    auto* export_ = new Export;
    export_->name = func->name;
    export_->value = func->name;
    export_->kind = ExternalKind::Function;
    wasm.addExport(export_);
  }
  // add some to an elem segment
  while (oneIn(3) && !random.finished()) {
    auto type = Type(func->type, NonNullable);
    std::vector<ElementSegment*> compatibleSegments;
    ModuleUtils::iterActiveElementSegments(wasm, [&](ElementSegment* segment) {
      if (Type::isSubType(type, segment->type)) {
        compatibleSegments.push_back(segment);
      }
    });
    auto& randomElem = compatibleSegments[upTo(compatibleSegments.size())];
    randomElem->data.push_back(builder.makeRefFunc(func->name, func->type));
  }
  numAddedFunctions++;
  return func;
}

void TranslateToFuzzReader::addHangLimitChecks(Function* func) {
  // loop limit
  for (auto* loop : FindAll<Loop>(func->body).list) {
    loop->body =
      builder.makeSequence(makeHangLimitCheck(), loop->body, loop->type);
  }
  // recursion limit
  func->body =
    builder.makeSequence(makeHangLimitCheck(), func->body, func->getResults());
  // ArrayNew can hang the fuzzer if the array size is massive. This doesn't
  // cause an OOM (which the fuzzer knows how to ignore) but it just works for
  // many seconds on building the array. To avoid that, limit the size with high
  // probability.
  for (auto* arrayNew : FindAll<ArrayNew>(func->body).list) {
    if (!oneIn(100)) {
      arrayNew->size = builder.makeBinary(
        AndInt32, arrayNew->size, builder.makeConst(int32_t(1024 - 1)));
    }
  }
}

void TranslateToFuzzReader::recombine(Function* func) {
  // Don't always do this.
  if (oneIn(2)) {
    return;
  }
  // First, scan and group all expressions by type.
  struct Scanner
    : public PostWalker<Scanner, UnifiedExpressionVisitor<Scanner>> {
    TranslateToFuzzReader& parent;
    // A map of all expressions, categorized by type.
    InsertOrderedMap<Type, std::vector<Expression*>> exprsByType;
    Scanner(TranslateToFuzzReader& parent) : parent(parent) {}

    void visitExpression(Expression* curr) {
      if (parent.canBeArbitrarilyReplaced(curr)) {
        for (auto type : getRelevantTypes(curr->type)) {
          exprsByType[type].push_back(curr);
        }
      }
    }

    std::vector<Type> getRelevantTypes(Type type) {
      // Given an expression of a type, we can replace not only other
      // expressions with the same type, but also supertypes - since then we'd
      // be replacing with a subtype, which is valid.
      if (!type.isRef()) {
        return {type};
      }

      std::vector<Type> ret;
      auto heapType = type.getHeapType();
      auto nullability = type.getNullability();

      if (nullability == NonNullable) {
        ret = getRelevantTypes(Type(heapType, Nullable));
      }

      while (1) {
        ret.push_back(Type(heapType, nullability));
        auto super = heapType.getSuperType();
        if (!super) {
          break;
        }
        heapType = *super;
      }

      return ret;
    }
  };
  Scanner scanner(*this);
  scanner.walk(func->body);
  // Potentially trim the list of possible picks, so replacements are more
  // likely to collide.
  for (auto& pair : scanner.exprsByType) {
    if (oneIn(2)) {
      continue;
    }
    auto& list = pair.second;
    std::vector<Expression*> trimmed;
    size_t num = upToSquared(list.size());
    for (size_t i = 0; i < num; i++) {
      trimmed.push_back(pick(list));
    }
    if (trimmed.empty()) {
      trimmed.push_back(pick(list));
    }
    list.swap(trimmed);
  }
  // Replace them with copies, to avoid a copy into one altering another copy
  for (auto& pair : scanner.exprsByType) {
    for (auto*& item : pair.second) {
      item = ExpressionManipulator::copy(item, wasm);
    }
  }
  // Second, with some probability replace an item with another item having
  // a proper type. (This is not always valid due to nesting of labels, but
  // we'll fix that up later.)
  struct Modder : public PostWalker<Modder, UnifiedExpressionVisitor<Modder>> {
    Module& wasm;
    Scanner& scanner;
    TranslateToFuzzReader& parent;

    Modder(Module& wasm, Scanner& scanner, TranslateToFuzzReader& parent)
      : wasm(wasm), scanner(scanner), parent(parent) {}

    void visitExpression(Expression* curr) {
      if (parent.oneIn(10) && parent.canBeArbitrarilyReplaced(curr)) {
        // Replace it!
        auto& candidates = scanner.exprsByType[curr->type];
        assert(!candidates.empty()); // this expression itself must be there
        auto* rep = parent.pick(candidates);
        replaceCurrent(ExpressionManipulator::copy(rep, wasm));
      }
    }
  };
  Modder modder(wasm, scanner, *this);
  modder.walk(func->body);
  // TODO: A specific form of recombination we should perhaps do more often is
  //       to recombine among an expression's children, and in particular to
  //       reorder them.
}

// Given two expressions, try to replace one of the children of the first with
// the second. For example, given i32.add and an i32.const, the i32.const could
// be placed as either of the children of the i32.add. This tramples the
// existing content there. Returns true if we found a place.
static bool replaceChildWith(Expression* expr, Expression* with) {
  for (auto*& child : ChildIterator(expr)) {
    // To replace, we must have an appropriate type, and we cannot replace a
    // Pop under any circumstances.
    if (Type::isSubType(with->type, child->type) &&
        FindAll<Pop>(child).list.empty()) {
      child = with;
      return true;
    }
  }
  return false;
}

void TranslateToFuzzReader::mutate(Function* func) {
  // We want a 50% chance to not do this at all, and otherwise, we want to pick
  // a different frequency to do it in each function. That gives us more
  // diversity between fuzzings of the same initial content (once we might
  // mutate with 5%, and only change one or two places, while another time we
  // might mutate with 50% and change quite a lot; without this type of
  // mechanism, in a large function the amount of mutations will generally be
  // very close to the mean due to the central limit theorem).
  auto r = upTo(200);
  if (r > 100) {
    return;
  }

  // Prefer lower numbers: We want something like a 10% chance to mutate on
  // average. To achieve that, we raise r/100, which is in the range [0, 1], to
  // the 9th power, giving us a number also in the range [0, 1] with a mean of
  //   \integral_0^1 t^9 dx = 0.1 * t^10 |_0^1 = 0.1
  // As a result, we get a value in the range of 0-100%. (Note that 100% is ok
  // since we can't replace everything anyhow, see below.)
  double t = r;
  t = t / 100;
  t = pow(t, 9);
  Index percentChance = t * 100;
  // Adjust almost-zero frequencies to at least a few %, just so we have some
  // reasonable chance of making some changes.
  percentChance = std::max(percentChance, Index(3));

  struct Modder : public PostWalker<Modder, UnifiedExpressionVisitor<Modder>> {
    TranslateToFuzzReader& parent;
    Index percentChance;

    // Whether to replace with unreachable. This can lead to less code getting
    // executed, so we don't want to do it all the time even in a big function.
    bool allowUnreachable;

    Modder(TranslateToFuzzReader& parent, Index percentChance)
      : parent(parent), percentChance(percentChance) {
      // If the parent allows it then sometimes replace with an unreachable, and
      // sometimes not. Even if we allow it, only do it in certain functions
      // (half the time) and only do it rarely (see below).
      allowUnreachable = parent.allowAddingUnreachableCode && parent.oneIn(2);
    }

    void visitExpression(Expression* curr) {
      if (parent.upTo(100) < percentChance &&
          parent.canBeArbitrarilyReplaced(curr)) {
        // We can replace in various modes, see below. Generate a random number
        // up to 100 to help us there.
        int mode = parent.upTo(100);

        if (allowUnreachable && mode < 5) {
          replaceCurrent(parent.make(Type::unreachable));
          return;
        }

        // For constants, perform only a small tweaking in some cases.
        // TODO: more minor tweaks to immediates, like making a load atomic or
        // not, changing an offset, etc.
        if (auto* c = curr->dynCast<Const>()) {
          if (mode < 50) {
            c->value = parent.tweak(c->value);
          } else {
            // Just replace the entire thing.
            replaceCurrent(parent.make(curr->type));
          }
          return;
        }

        // Generate a replacement for the expression, and by default replace all
        // of |curr| (including children) with that replacement, but in some
        // cases we can do more subtle things.
        //
        // Note that such a replacement is not always valid due to nesting of
        // labels, but we'll fix that up later. Note also that make() picks a
        // subtype, so this has a chance to replace us with anything that is
        // valid to put here.
        auto* rep = parent.make(curr->type);
        if (mode < 33 && rep->type != Type::none) {
          // This has a non-none type. Replace the output, keeping the
          // expression and its children in a drop. This "interposes" between
          // this expression and its parent, something like this:
          //
          //    (D
          //      (A
          //        (B)
          //        (C)
          //      )
          //    )
          ////
          //    => ;; keep A, replace it in the parent
          //
          //    (D
          //      (block
          //        (drop
          //          (A
          //            (B)
          //            (C)
          //          )
          //        )
          //        (NEW)
          //      )
          //    )
          //
          // We also sometimes try to insert A as a child of NEW, so we actually
          // interpose directly:
          //
          //    (D
          //      (NEW
          //        (A
          //          (B)
          //          (C)
          //        )
          //      )
          //    )
          //
          // We do not do that all the time, as inserting a drop is actually an
          // important situation to test: the drop makes the output of A unused,
          // which may let optimizations remove it.
          if ((mode & 1) && replaceChildWith(rep, curr)) {
            // We managed to replace one of the children with curr, and have
            // nothing more to do.
          } else {
            // Drop curr and append.
            rep =
              parent.builder.makeSequence(parent.builder.makeDrop(curr), rep);
          }
        } else if (mode >= 66 && !Properties::isControlFlowStructure(curr)) {
          ChildIterator children(curr);
          auto numChildren = children.getNumChildren();
          if (numChildren > 0 && numChildren < 5) {
            // This is a normal (non-control-flow) expression with at least one
            // child (and not an excessive amount of them; see the processing
            // below). "Interpose" between the children and this expression by
            // keeping them and replacing the parent |curr|. We do this by
            // generating drops of the children, like this:
            //
            //  (A
            //    (B)
            //    (C)
            //  )
            //
            //  => ;; keep children, replace A
            //
            //  (block
            //    (drop (B))
            //    (drop (C))
            //    (NEW)
            //  )
            //
            auto* block = parent.builder.makeBlock();
            for (auto* child : children) {
              // Only drop the child if we can't replace it as one of NEW's
              // children. This does a linear scan of |rep| which is the reason
              // for the above limit on the number of children.
              if (!replaceChildWith(rep, child)) {
                block->list.push_back(parent.builder.makeDrop(child));
              }
            }

            if (!block->list.empty()) {
              // We need the block, that is, we did not find a place for all the
              // children.
              block->list.push_back(rep);
              block->finalize();
              rep = block;
            }
          }
        }
        replaceCurrent(rep);
      }
    }
  };

  Modder modder(*this, percentChance);
  modder.walkFunctionInModule(func, &wasm);
}

void TranslateToFuzzReader::fixAfterChanges(Function* func) {
  struct Fixer
    : public ExpressionStackWalker<Fixer, UnifiedExpressionVisitor<Fixer>> {
    Module& wasm;
    TranslateToFuzzReader& parent;

    Fixer(Module& wasm, TranslateToFuzzReader& parent)
      : wasm(wasm), parent(parent) {}

    // Track seen names to find duplication, which is invalid.
    std::set<Name> seen;

    void visitExpression(Expression* curr) {
      // Note all scope names, and fix up all uses.
      BranchUtils::operateOnScopeNameDefs(curr, [&](Name& name) {
        if (name.is()) {
          if (seen.count(name)) {
            replace();
          } else {
            seen.insert(name);
          }
        }
      });
      BranchUtils::operateOnScopeNameUses(curr, [&](Name& name) {
        if (name.is()) {
          replaceIfInvalid(name);
        }
      });
    }

    void replaceIfInvalid(Name target) {
      if (!hasBreakTarget(target)) {
        // There is no valid parent, replace with something trivially safe.
        replace();
      }
    }

    void replace() { replaceCurrent(parent.makeTrivial(getCurrent()->type)); }

    bool hasBreakTarget(Name name) {
      // The break must be on top.
      assert(!expressionStack.empty());
      if (expressionStack.size() < 2) {
        // There must be a scope for this break to be valid.
        return false;
      }
      Index i = expressionStack.size() - 2;
      while (1) {
        auto* curr = expressionStack[i];
        bool has = false;
        BranchUtils::operateOnScopeNameDefs(curr, [&](Name& def) {
          if (def == name) {
            has = true;
          }
        });
        if (has) {
          return true;
        }
        if (i == 0) {
          return false;
        }
        i--;
      }
    }

    void visitRethrow(Rethrow* curr) {
      if (!isValidRethrow(curr->target)) {
        replace();
      }
    }

    bool isValidRethrow(Name target) {
      // The rethrow must be on top.
      assert(!expressionStack.empty());
      assert(expressionStack.back()->is<Rethrow>());
      if (expressionStack.size() < 2) {
        // There must be a try for this rethrow to be valid.
        return false;
      }
      Index i = expressionStack.size() - 2;
      while (1) {
        auto* curr = expressionStack[i];
        if (auto* tryy = curr->dynCast<Try>()) {
          // The rethrow must target a try, and must be nested in a catch of
          // that try (not the body). Look at the child above us to check, when
          // we find the proper try.
          if (tryy->name == target) {
            if (i + 1 >= expressionStack.size()) {
              return false;
            }
            auto* child = expressionStack[i + 1];
            return child != tryy->body;
          }
        }
        if (i == 0) {
          // We never found our try.
          return false;
        }
        i--;
      }
    }
  };
  Fixer fixer(wasm, *this);
  fixer.walk(func->body);

  // Refinalize at the end, after labels are all fixed up.
  ReFinalize().walkFunctionInModule(func, &wasm);
}

void TranslateToFuzzReader::modifyInitialFunctions() {
  if (wasm.functions.empty()) {
    return;
  }
  // Pick a chance to fuzz the contents of a function.
  const int RESOLUTION = 10;
  auto chance = upTo(RESOLUTION + 1);
  // Do not iterate directly on wasm.functions itself (that is, avoid
  //   for (x : wasm.functions)
  // ) as we may add to it as we go through the functions - make() can add new
  // functions to implement a RefFunc. Instead, use an index. This avoids an
  // iterator invalidation, and also we will process those new functions at
  // the end (currently that is not needed atm, but it might in the future).
  for (Index i = 0; i < wasm.functions.size(); i++) {
    auto* func = wasm.functions[i].get();
    // We can't allow extra imports, as the fuzzing infrastructure wouldn't
    // know what to provide. Keep only our own fuzzer imports (or, if we are
    // preserving imports, keep them all).
    if (func->imported() &&
        (func->module == "fuzzing-support" || preserveImportsAndExports)) {
      continue;
    }
    FunctionCreationContext context(*this, func);
    if (func->imported()) {
      func->module = func->base = Name();
      func->body = make(func->getResults());
    }
    // Optionally, fuzz the function contents.
    if (upTo(RESOLUTION) >= chance) {
      dropToLog(func);
      // Notice params as well as any locals generated above.
      // TODO add some locals? and the rest of addFunction's operations?
      context.computeTypeLocals();
      // TODO: if we add OOB checks after creation, then we can do it on
      //       initial contents too, and it may be nice to *not* run these
      //       passes, like we don't run them on new functions. But, we may
      //       still want to run them some of the time, at least, so that we
      //       check variations on initial testcases even at the risk of OOB.
      recombine(func);
      mutate(func);
      fixAfterChanges(func);
      // TODO: This triad of functions appears in another place as well, and
      //       could be handled by a single function. That function could also
      //       decide to reorder recombine and mutate or even run more cycles of
      //       them.
    }
  }

  // Add invocations, which can help execute the code here even if the function
  // was not exported (or was exported but with a signature that traps
  // immediately, like receiving a non-nullable ref, that the fuzzer can't
  // provide from JS). Note we need to use a temp vector for iteration, as
  // addInvocations modifies wasm.functions.
  std::vector<Function*> funcs;
  for (auto& func : wasm.functions) {
    funcs.push_back(func.get());
  }
  for (auto* func : funcs) {
    addInvocations(func);
  }

  // Remove a start function - the fuzzing harness expects code to run only
  // from exports.
  wasm.start = Name();
}

void TranslateToFuzzReader::dropToLog(Function* func) {
  // Don't always do this.
  if (oneIn(2)) {
    return;
  }
  struct Modder : public PostWalker<Modder> {
    Module& wasm;
    TranslateToFuzzReader& parent;

    Modder(Module& wasm, TranslateToFuzzReader& parent)
      : wasm(wasm), parent(parent) {}

    void visitDrop(Drop* curr) {
      if (parent.isLoggableType(curr->value->type) && parent.oneIn(2)) {
        auto target = parent.logImportNames[curr->value->type];
        replaceCurrent(
          parent.builder.makeCall(target, {curr->value}, Type::none));
      }
    }
  };
  Modder modder(wasm, *this);
  modder.walk(func->body);
}

void TranslateToFuzzReader::addInvocations(Function* func) {
  Name name = func->name.toString() + std::string("_invoker");
  if (wasm.getFunctionOrNull(name) || wasm.getExportOrNull(name)) {
    return;
  }
  auto invoker = builder.makeFunction(name, Signature(), {});
  Block* body = builder.makeBlock();
  invoker->body = body;
  FunctionCreationContext context(*this, invoker.get());
  std::vector<Expression*> invocations;
  while (oneIn(2) && !random.finished()) {
    std::vector<Expression*> args;
    for (const auto& type : func->getParams()) {
      args.push_back(makeConst(type));
    }
    Expression* invoke = builder.makeCall(func->name, args, func->getResults());
    if (func->getResults().isConcrete()) {
      invoke = builder.makeDrop(invoke);
    }
    invocations.push_back(invoke);
    // log out memory in some cases
    if (oneIn(2)) {
      invocations.push_back(makeMemoryHashLogging());
    }
  }
  if (invocations.empty()) {
    return;
  }
  body->list.set(invocations);
  wasm.addFunction(std::move(invoker));

  // Most of the benefit of invocations is lost when we do not add exports for
  // them, but still, they might be called by existing functions.
  if (!preserveImportsAndExports) {
    wasm.addExport(builder.makeExport(name, name, ExternalKind::Function));
  }
}

Expression* TranslateToFuzzReader::make(Type type) {
  type = getSubType(type);
  if (trivialNesting) {
    // We are nested under a makeTrivial call, so only emit something trivial.
    return makeTrivial(type);
  }
  // When we should stop, emit something small (but not necessarily trivial).
  if (random.finished() ||
      nesting >= 5 * fuzzParams->NESTING_LIMIT || // hard limit
      (nesting >= fuzzParams->NESTING_LIMIT && !oneIn(3))) {
    if (type.isConcrete()) {
      if (oneIn(2)) {
        return makeConst(type);
      } else {
        return makeLocalGet(type);
      }
    } else if (type == Type::none) {
      if (oneIn(2)) {
        return makeNop(type);
      } else {
        return makeLocalSet(type);
      }
    }
    assert(type == Type::unreachable);
    return makeTrivial(type);
  }
  nesting++;
  Expression* ret = nullptr;
  if (type.isConcrete()) {
    ret = _makeConcrete(type);
  } else if (type == Type::none) {
    ret = _makenone();
  } else {
    assert(type == Type::unreachable);
    ret = _makeunreachable();
  }
  // We should create the right type of thing.
  assert(Type::isSubType(ret->type, type));
  nesting--;
  return ret;
}

Expression* TranslateToFuzzReader::_makeConcrete(Type type) {
  bool canMakeControlFlow = !type.isTuple() || wasm.features.hasMultivalue();
  using Self = TranslateToFuzzReader;
  FeatureOptions<Expression* (Self::*)(Type)> options;
  using WeightedOption = decltype(options)::WeightedOption;
  options.add(FeatureSet::MVP,
              WeightedOption{&Self::makeLocalGet, VeryImportant},
              WeightedOption{&Self::makeLocalSet, VeryImportant},
              WeightedOption{&Self::makeGlobalGet, Important},
              WeightedOption{&Self::makeConst, Important});
  if (canMakeControlFlow) {
    options
      .add(FeatureSet::MVP,
           WeightedOption{&Self::makeBlock, Important},
           WeightedOption{&Self::makeIf, Important},
           WeightedOption{&Self::makeLoop, Important},
           WeightedOption{&Self::makeBreak, Important},
           &Self::makeCall,
           &Self::makeCallIndirect)
      .add(FeatureSet::ExceptionHandling, &Self::makeTry)
      .add(FeatureSet::ExceptionHandling, &Self::makeTryTable)
      .add(FeatureSet::ReferenceTypes | FeatureSet::GC, &Self::makeCallRef)
      .add(FeatureSet::ReferenceTypes | FeatureSet::GC, &Self::makeBrOn);
  }
  if (type.isSingle()) {
    options
      .add(FeatureSet::MVP,
           WeightedOption{&Self::makeUnary, Important},
           WeightedOption{&Self::makeBinary, Important},
           &Self::makeSelect)
      .add(FeatureSet::Multivalue, &Self::makeTupleExtract);
  }
  if (type.isSingle() && !type.isRef()) {
    options.add(FeatureSet::MVP, {&Self::makeLoad, Important});
    options.add(FeatureSet::SIMD, &Self::makeSIMD);
  }
  if (type.isInteger()) {
    options.add(FeatureSet::Atomics, &Self::makeAtomic);
  }
  if (type == Type::i32) {
    if (callExportCatchImportName || callRefCatchImportName) {
      options.add(FeatureSet::MVP, &Self::makeImportCallCode);
    }
    if (sleepImportName) {
      options.add(FeatureSet::MVP, &Self::makeImportSleep);
    }
    options.add(FeatureSet::ReferenceTypes, &Self::makeRefIsNull);
    options.add(FeatureSet::ReferenceTypes | FeatureSet::GC,
                &Self::makeRefEq,
                &Self::makeRefTest,
                &Self::makeI31Get);
    options.add(FeatureSet::ReferenceTypes | FeatureSet::GC |
                  FeatureSet::Strings,
                &Self::makeStringEncode,
                &Self::makeStringEq,
                &Self::makeStringMeasure,
                &Self::makeStringGet);
  }
  if (type.isTuple()) {
    options.add(FeatureSet::Multivalue, &Self::makeTupleMake);
  }
  if (type.isRef()) {
    auto heapType = type.getHeapType();
    if (heapType.isBasic()) {
      options.add(FeatureSet::ReferenceTypes | FeatureSet::GC,
                  &Self::makeBasicRef);
    } else {
      options.add(FeatureSet::ReferenceTypes | FeatureSet::GC,
                  &Self::makeCompoundRef);
    }
    options.add(FeatureSet::ReferenceTypes | FeatureSet::GC,
                &Self::makeRefCast);
  }
  if (wasm.features.hasGC()) {
    if (typeStructFields.find(type) != typeStructFields.end()) {
      options.add(FeatureSet::ReferenceTypes | FeatureSet::GC,
                  &Self::makeStructGet);
    }
    if (typeArrays.find(type) != typeArrays.end()) {
      options.add(FeatureSet::ReferenceTypes | FeatureSet::GC,
                  &Self::makeArrayGet);
    }
  }
  return (this->*pick(options))(type);
}

Expression* TranslateToFuzzReader::_makenone() {
  auto choice = upTo(100);
  if (choice < LOGGING_PERCENT) {
    if (choice < LOGGING_PERCENT / 2) {
      return makeImportLogging();
    } else {
      return makeMemoryHashLogging();
    }
  }
  using Self = TranslateToFuzzReader;
  auto options = FeatureOptions<Expression* (Self::*)(Type)>();
  using WeightedOption = decltype(options)::WeightedOption;
  options
    .add(FeatureSet::MVP,
         WeightedOption{&Self::makeLocalSet, VeryImportant},
         WeightedOption{&Self::makeBlock, Important},
         WeightedOption{&Self::makeIf, Important},
         WeightedOption{&Self::makeLoop, Important},
         WeightedOption{&Self::makeBreak, Important},
         WeightedOption{&Self::makeStore, Important},
         &Self::makeCall,
         &Self::makeCallIndirect,
         &Self::makeDrop,
         &Self::makeNop,
         &Self::makeGlobalSet)
    .add(FeatureSet::BulkMemory, &Self::makeBulkMemory)
    .add(FeatureSet::Atomics, &Self::makeAtomic)
    .add(FeatureSet::ExceptionHandling, &Self::makeTry)
    .add(FeatureSet::ExceptionHandling, &Self::makeTryTable)
    .add(FeatureSet::ExceptionHandling, &Self::makeImportThrowing)
    .add(FeatureSet::ReferenceTypes | FeatureSet::GC, &Self::makeCallRef)
    .add(FeatureSet::ReferenceTypes | FeatureSet::GC, &Self::makeStructSet)
    .add(FeatureSet::ReferenceTypes | FeatureSet::GC, &Self::makeArraySet)
    .add(FeatureSet::ReferenceTypes | FeatureSet::GC, &Self::makeBrOn)
    .add(FeatureSet::ReferenceTypes | FeatureSet::GC,
         &Self::makeArrayBulkMemoryOp);
  if (tableSetImportName) {
    options.add(FeatureSet::ReferenceTypes, &Self::makeImportTableSet);
  }
  if (callExportImportName || callRefImportName) {
    options.add(FeatureSet::MVP, &Self::makeImportCallCode);
  }
  return (this->*pick(options))(Type::none);
}

Expression* TranslateToFuzzReader::_makeunreachable() {
  using Self = TranslateToFuzzReader;
  auto options = FeatureOptions<Expression* (Self::*)(Type)>();
  using WeightedOption = decltype(options)::WeightedOption;
  options
    .add(FeatureSet::MVP,
         WeightedOption{&Self::makeLocalSet, VeryImportant},
         WeightedOption{&Self::makeBlock, Important},
         WeightedOption{&Self::makeIf, Important},
         WeightedOption{&Self::makeLoop, Important},
         WeightedOption{&Self::makeBreak, Important},
         WeightedOption{&Self::makeStore, Important},
         WeightedOption{&Self::makeUnary, Important},
         WeightedOption{&Self::makeBinary, Important},
         WeightedOption{&Self::makeUnreachable, Important},
         &Self::makeCall,
         &Self::makeCallIndirect,
         &Self::makeSelect,
         &Self::makeSwitch,
         &Self::makeDrop,
         &Self::makeReturn)
    .add(FeatureSet::ExceptionHandling, &Self::makeThrow)
    .add(FeatureSet::ReferenceTypes | FeatureSet::GC, &Self::makeCallRef);
  return (this->*pick(options))(Type::unreachable);
}

Expression* TranslateToFuzzReader::makeTrivial(Type type) {
  struct TrivialNester {
    TranslateToFuzzReader& parent;
    TrivialNester(TranslateToFuzzReader& parent) : parent(parent) {
      parent.trivialNesting++;
    }
    ~TrivialNester() { parent.trivialNesting--; }
  } nester(*this);

  if (type.isConcrete()) {
    // If we have a function context, use a local half the time. Use a local
    // less often if the local is non-nullable, however, as then we might be
    // using it before it was set, which would trap.
    if (funcContext && oneIn(type.isNonNullable() ? 10 : 2)) {
      return makeLocalGet(type);
    }

    // Either make a const, or a global.get (which may fail to find a suitable
    // global, especially in a non-function context, and if so it will make a
    // constant instead).
    return oneIn(2) ? makeConst(type) : makeGlobalGet(type);
  } else if (type == Type::none) {
    return makeNop(type);
  }
  assert(type == Type::unreachable);
  Expression* ret = nullptr;
  if (funcContext->func->getResults().isConcrete()) {
    ret = makeTrivial(funcContext->func->getResults());
  }
  return builder.makeReturn(ret);
}

Expression* TranslateToFuzzReader::makeBlock(Type type) {
  auto* ret = builder.makeBlock();
  ret->type = type; // so we have it during child creation
  ret->name = makeLabel();
  funcContext->breakableStack.push_back(ret);
  Index num = upToSquared(fuzzParams->BLOCK_FACTOR - 1); // we add another later
  if (nesting >= fuzzParams->NESTING_LIMIT / 2) {
    // smaller blocks past the limit
    num /= 2;
    if (nesting >= fuzzParams->NESTING_LIMIT && oneIn(2)) {
      // smaller blocks past the limit
      num /= 2;
    }
  }
  // not likely to have a block of size 1
  if (num == 0 && !oneIn(10)) {
    num++;
  }
  while (num > 0 && !random.finished()) {
    ret->list.push_back(make(Type::none));
    num--;
  }
  // give a chance to make the final element an unreachable break, instead
  // of concrete - a common pattern (branch to the top of a loop etc.)
  if (!random.finished() && type.isConcrete() && oneIn(2)) {
    ret->list.push_back(makeBreak(Type::unreachable));
  } else {
    ret->list.push_back(make(type));
  }
  funcContext->breakableStack.pop_back();
  if (type.isConcrete()) {
    ret->finalize(type);
  } else {
    ret->finalize();
  }
  if (ret->type != type) {
    // e.g. we might want an unreachable block, but a child breaks to it
    assert(type == Type::unreachable && ret->type == Type::none);
    return builder.makeSequence(ret, make(Type::unreachable));
  }
  return ret;
}

Expression* TranslateToFuzzReader::makeLoop(Type type) {
  auto* ret = wasm.allocator.alloc<Loop>();
  ret->type = type; // So we have it during child creation
  ret->name = makeLabel();
  funcContext->breakableStack.push_back(ret);
  funcContext->hangStack.push_back(ret);
  // Either create random content, or do something more targeted
  if (oneIn(2)) {
    ret->body = makeMaybeBlock(type);
  } else {
    // Ensure a branch back. Also optionally create some loop vars.
    std::vector<Expression*> list;
    list.push_back(makeMaybeBlock(Type::none)); // Primary contents
    // Possible branch back
    list.push_back(builder.makeBreak(ret->name, nullptr, makeCondition()));
    list.push_back(make(type)); // Final element, so we have the right type
    ret->body = builder.makeBlock(list, type);
  }
  funcContext->breakableStack.pop_back();
  funcContext->hangStack.pop_back();
  ret->finalize(type);
  return ret;
}

Expression* TranslateToFuzzReader::makeCondition() {
  // We want a 50-50 chance for the condition to be taken, for interesting
  // execution paths. by itself, there is bias (e.g. most consts are "yes") so
  // even that out with noise
  auto* ret = make(Type::i32);
  if (oneIn(2)) {
    ret = builder.makeUnary(UnaryOp::EqZInt32, ret);
  }
  return ret;
}

Expression* TranslateToFuzzReader::makeMaybeBlock(Type type) {
  // if past the limit, prefer not to emit blocks
  if (nesting >= fuzzParams->NESTING_LIMIT || oneIn(3)) {
    return make(type);
  } else {
    return makeBlock(type);
  }
}

Expression* TranslateToFuzzReader::buildIf(const struct ThreeArgs& args,
                                           Type type) {
  return builder.makeIf(args.a, args.b, args.c, type);
}

Expression* TranslateToFuzzReader::makeIf(Type type) {
  auto* condition = makeCondition();
  funcContext->hangStack.push_back(nullptr);

  Expression* ret;
  if (type == Type::none && oneIn(2)) {
    // Just an ifTrue arm.
    ret = buildIf({condition, makeMaybeBlock(type), nullptr}, type);
  } else {
    // Also an ifFalse arm.

    // Some of the time make one arm unreachable (but not both, as then the if
    // as a whole would be unreachable).
    auto trueType = type;
    auto falseType = type;
    switch (upTo(20)) {
      case 0:
        trueType = Type::unreachable;
        break;
      case 1:
        falseType = Type::unreachable;
        break;
    }
    ret = buildIf(
      {condition, makeMaybeBlock(trueType), makeMaybeBlock(falseType)}, type);
  }

  funcContext->hangStack.pop_back();
  return ret;
}

Expression* TranslateToFuzzReader::makeTry(Type type) {
  auto* body = make(type);
  std::vector<Name> catchTags;
  std::vector<Expression*> catchBodies;
  auto numTags = upTo(fuzzParams->MAX_TRY_CATCHES);
  std::unordered_set<Tag*> usedTags;
  for (Index i = 0; i < numTags; i++) {
    if (wasm.tags.empty()) {
      addTag();
    }
    auto* tag = pick(wasm.tags).get();
    if (usedTags.count(tag)) {
      continue;
    }
    usedTags.insert(tag);
    catchTags.push_back(tag->name);
  }
  // The number of tags in practice may be fewer than we planned.
  numTags = catchTags.size();
  auto numCatches = numTags;
  if (numTags == 0 || oneIn(2)) {
    // Add a catch-all.
    numCatches++;
  }
  for (Index i = 0; i < numCatches; i++) {
    // Catch bodies (aside from a catch-all) begin with a pop.
    Expression* prefix = nullptr;
    if (i < numTags) {
      auto tagType = wasm.getTag(catchTags[i])->params();
      if (tagType != Type::none) {
        auto* pop = builder.makePop(tagType);
        // Capture the pop in a local, so that it can be used later.
        // TODO: add a good chance for using this particular local in this catch
        // TODO: reuse an existing var if there is one
        auto index = builder.addVar(funcContext->func, tagType);
        prefix = builder.makeLocalSet(index, pop);
      }
    }
    auto* catchBody = make(type);
    if (prefix) {
      catchBody = builder.makeSequence(prefix, catchBody);
    }
    catchBodies.push_back(catchBody);
  }
  // TODO: delegate stuff
  return builder.makeTry(body, catchTags, catchBodies);
}

Expression* TranslateToFuzzReader::makeTryTable(Type type) {
  auto* body = make(type);

  if (funcContext->breakableStack.empty()) {
    // Nothing to break to, emit a trivial TryTable.
    // TODO: Perhaps generate a block wrapping us?
    return builder.makeTryTable(body, {}, {}, {});
  }

  if (wasm.tags.empty()) {
    addTag();
  }

  // Add catches of specific tags, and possibly a catch_all at the end. We use
  // the last iteration of the loop for that.
  std::vector<Name> catchTags;
  std::vector<Name> catchDests;
  std::vector<bool> catchRefs;
  auto numCatches = upTo(fuzzParams->MAX_TRY_CATCHES);
  for (Index i = 0; i <= numCatches; i++) {
    Name tagName;
    Type tagType;
    if (i < numCatches) {
      // Look for a specific tag.
      auto& tag = pick(wasm.tags);
      tagName = tag->name;
      tagType = tag->params();
    } else {
      // Add a catch_all at the end, some of the time (but all of the time if we
      // have nothing else).
      if (!catchTags.empty() && oneIn(2)) {
        break;
      }
      tagType = Type::none;
    }

    // We need to find a proper target to break to, which means a target that
    // has the type of the tag, or the tag + an exnref at the end.
    std::vector<Type> vec(tagType.begin(), tagType.end());
    // Use a non-nullable exnref here, and then the subtyping check below will
    // also accept a target that is nullable.
    vec.push_back(Type(HeapType::exn, NonNullable));
    auto tagTypeWithExn = Type(vec);
    int tries = fuzzParams->TRIES;
    while (tries-- > 0) {
      auto* target = pick(funcContext->breakableStack);
      auto dest = getTargetName(target);
      auto valueType = getTargetType(target);
      auto subOfTagType = Type::isSubType(tagType, valueType);
      auto subOfTagTypeWithExn = Type::isSubType(tagTypeWithExn, valueType);
      if (subOfTagType || subOfTagTypeWithExn) {
        catchTags.push_back(tagName);
        catchDests.push_back(dest);
        catchRefs.push_back(subOfTagTypeWithExn);
        break;
      }
    }
    // TODO: Perhaps generate a block wrapping us, if we fail to find a target?
    // TODO: It takes a bit of luck to find a target with an exnref - perhaps
    //       generate those?
  }

  return builder.makeTryTable(body, catchTags, catchDests, catchRefs);
}

Expression* TranslateToFuzzReader::makeBreak(Type type) {
  if (funcContext->breakableStack.empty()) {
    return makeTrivial(type);
  }
  Expression* condition = nullptr;
  if (type != Type::unreachable) {
    funcContext->hangStack.push_back(nullptr);
    condition = makeCondition();
  }
  // we need to find a proper target to break to; try a few times
  int tries = fuzzParams->TRIES;
  while (tries-- > 0) {
    auto* target = pick(funcContext->breakableStack);
    auto name = getTargetName(target);
    auto valueType = getTargetType(target);
    if (type.isConcrete()) {
      // we are flowing out a value
      if (valueType != type) {
        // we need to break to a proper place
        continue;
      }
      auto* ret = builder.makeBreak(name, make(type), condition);
      funcContext->hangStack.pop_back();
      return ret;
    } else if (type == Type::none) {
      if (valueType != Type::none) {
        // we need to break to a proper place
        continue;
      }
      auto* ret = builder.makeBreak(name, nullptr, condition);
      funcContext->hangStack.pop_back();
      return ret;
    } else {
      assert(type == Type::unreachable);
      if (valueType != Type::none) {
        // we need to break to a proper place
        continue;
      }
      // we are about to make an *un*conditional break. if it is
      // to a loop, we prefer there to be a condition along the
      // way, to reduce the chance of infinite looping
      size_t conditions = 0;
      int i = funcContext->hangStack.size();
      while (--i >= 0) {
        auto* item = funcContext->hangStack[i];
        if (item == nullptr) {
          conditions++;
        } else if (auto* loop = item->cast<Loop>()) {
          if (loop->name == name) {
            // we found the target, no more conditions matter
            break;
          }
        }
      }
      switch (conditions) {
        case 0: {
          if (!oneIn(4)) {
            continue;
          }
          break;
        }
        case 1: {
          if (!oneIn(2)) {
            continue;
          }
          break;
        }
        default: {
          if (oneIn(conditions + 1)) {
            continue;
          }
        }
      }
      return builder.makeBreak(name);
    }
  }
  // we failed to find something
  if (type != Type::unreachable) {
    funcContext->hangStack.pop_back();
  }
  return makeTrivial(type);
}

Expression* TranslateToFuzzReader::makeCall(Type type) {
  int tries = fuzzParams->TRIES;
  bool isReturn;
  while (tries-- > 0) {
    Function* target = funcContext->func;
    if (!wasm.functions.empty() && !oneIn(wasm.functions.size())) {
      target = pick(wasm.functions).get();
    }
    isReturn = type == Type::unreachable && wasm.features.hasTailCall() &&
               funcContext->func->getResults() == target->getResults();
    if (target->getResults() != type && !isReturn) {
      continue;
    }
    // we found one!
    std::vector<Expression*> args;
    for (const auto& argType : target->getParams()) {
      args.push_back(make(argType));
    }
    return builder.makeCall(target->name, args, type, isReturn);
  }
  // we failed to find something
  return makeTrivial(type);
}

Expression* TranslateToFuzzReader::makeCallIndirect(Type type) {
  auto& randomElem = wasm.elementSegments[upTo(wasm.elementSegments.size())];
  auto& data = randomElem->data;
  if (data.empty()) {
    return make(type);
  }
  // look for a call target with the right type
  Index start = upTo(data.size());
  Index i = start;
  Function* targetFn;
  bool isReturn;
  while (1) {
    // TODO: handle unreachable
    if (auto* get = data[i]->dynCast<RefFunc>()) {
      targetFn = wasm.getFunction(get->func);
      isReturn = type == Type::unreachable && wasm.features.hasTailCall() &&
                 funcContext->func->getResults() == targetFn->getResults();
      if (targetFn->getResults() == type || isReturn) {
        break;
      }
    }
    i++;
    if (i == data.size()) {
      i = 0;
    }
    if (i == start) {
      return makeTrivial(type);
    }
  }
  // with high probability, make sure the type is valid - otherwise, most are
  // going to trap
  auto addressType = wasm.getTable(funcrefTableName)->addressType;
  Expression* target;
  if (!allowOOB || !oneIn(10)) {
    target = builder.makeConst(Literal::makeFromInt32(i, addressType));
  } else {
    target = make(addressType);
  }
  std::vector<Expression*> args;
  for (const auto& type : targetFn->getParams()) {
    args.push_back(make(type));
  }
  // TODO: use a random table
  return builder.makeCallIndirect(
    funcrefTableName, target, args, targetFn->type, isReturn);
}

Expression* TranslateToFuzzReader::makeCallRef(Type type) {
  // look for a call target with the right type
  Function* target;
  bool isReturn;
  decltype(fuzzParams->TRIES) i = 0;
  while (1) {
    if (i == fuzzParams->TRIES || wasm.functions.empty()) {
      // We can't find a proper target, give up.
      return makeTrivial(type);
    }
    // TODO: handle unreachable
    target = wasm.functions[upTo(wasm.functions.size())].get();
    isReturn = type == Type::unreachable && wasm.features.hasTailCall() &&
               funcContext->func->getResults() == target->getResults();
    if (target->getResults() == type || isReturn) {
      break;
    }
    i++;
  }
  std::vector<Expression*> args;
  for (const auto& type : target->getParams()) {
    args.push_back(make(type));
  }
  // TODO: half the time make a completely random item with that type.
  return builder.makeCallRef(
    builder.makeRefFunc(target->name, target->type), args, type, isReturn);
}

Expression* TranslateToFuzzReader::makeLocalGet(Type type) {
  auto& locals = funcContext->typeLocals[type];
  if (!locals.empty()) {
    return builder.makeLocalGet(pick(locals), type);
  }
  // No existing local. When we want something trivial, just give up and emit a
  // constant.
  if (trivialNesting) {
    return makeConst(type);
  }

  // Otherwise, we have 3 cases: a const, as above (we do this randomly some of
  // the time), or emit a local.get of a new local, or emit a local.tee of a new
  // local.
  auto choice = upTo(3);
  if (choice == 0 || !TypeUpdating::canHandleAsLocal(type)) {
    return makeConst(type);
  }
  // Otherwise, add a new local. If the type is not non-nullable then we may
  // just emit a get for it (which, as this is a brand-new local, will read the
  // default value, unless we are in a loop; for that reason for a non-
  // nullable local we prefer a tee later down.).
  auto index = builder.addVar(funcContext->func, type);
  LocalSet* tee = nullptr;
  if (choice == 1 || type.isNonNullable()) {
    // Create the tee here before adding the local to typeLocals (or else we
    // might end up using it prematurely inside the make() call).
    tee = builder.makeLocalTee(index, make(type), type);
  }
  funcContext->typeLocals[type].push_back(index);
  if (tee) {
    return tee;
  }
  return builder.makeLocalGet(index, type);
}

Expression* TranslateToFuzzReader::makeLocalSet(Type type) {
  bool tee = type != Type::none;
  Type valueType;
  if (tee) {
    valueType = type;
  } else {
    valueType = getConcreteType();
  }
  auto& locals = funcContext->typeLocals[valueType];
  if (locals.empty()) {
    return makeTrivial(type);
  }
  auto* value = make(valueType);
  if (tee) {
    return builder.makeLocalTee(pick(locals), value, valueType);
  } else {
    return builder.makeLocalSet(pick(locals), value);
  }
}

Expression* TranslateToFuzzReader::makeGlobalGet(Type type) {
  // In a non-function context, like in another global, we can only get from an
  // immutable global. Whether GC is enabled also matters, as it allows getting
  // from a non-import.
  auto& relevantGlobals =
    funcContext ? globalsByType
                : (wasm.features.hasGC() ? immutableGlobalsByType
                                         : importedImmutableGlobalsByType);
  auto it = relevantGlobals.find(type);
  // If we have no such relevant globals give up and emit a constant instead.
  if (it == relevantGlobals.end() || it->second.empty()) {
    return makeConst(type);
  }

  auto name = pick(it->second);
  // We don't want random fuzz code to use the hang limit global.
  assert(name != HANG_LIMIT_GLOBAL);
  return builder.makeGlobalGet(name, type);
}

Expression* TranslateToFuzzReader::makeGlobalSet(Type type) {
  assert(type == Type::none);
  type = getConcreteType();
  auto it = mutableGlobalsByType.find(type);
  if (it == mutableGlobalsByType.end() || it->second.empty()) {
    return makeTrivial(Type::none);
  }

  auto name = pick(it->second);
  // We don't want random fuzz code to use the hang limit global.
  assert(name != HANG_LIMIT_GLOBAL);
  return builder.makeGlobalSet(name, make(type));
}

Expression* TranslateToFuzzReader::makeTupleMake(Type type) {
  assert(wasm.features.hasMultivalue());
  assert(type.isTuple());
  std::vector<Expression*> elements;
  for (const auto& t : type) {
    elements.push_back(make(t));
  }
  return builder.makeTupleMake(std::move(elements));
}

Expression* TranslateToFuzzReader::makeTupleExtract(Type type) {
  // Tuples can require locals in binary format conversions.
  if (!type.isDefaultable()) {
    return makeTrivial(type);
  }
  assert(wasm.features.hasMultivalue());
  assert(type.isSingle() && type.isConcrete());
  Type tupleType = getTupleType();

  // Find indices from which we can extract `type`
  std::vector<size_t> extractIndices;
  size_t i = 0;
  for (const auto& t : tupleType) {
    if (t == type) {
      extractIndices.push_back(i);
    }
    ++i;
  }

  // If there are none, inject one
  if (extractIndices.size() == 0) {
    std::vector<Type> newElements(tupleType.begin(), tupleType.end());
    size_t injected = upTo(newElements.size());
    newElements[injected] = type;
    tupleType = Type(newElements);
    extractIndices.push_back(injected);
  }

  Index index = pick(extractIndices);
  Expression* child = make(tupleType);
  return builder.makeTupleExtract(child, index);
}

Expression* TranslateToFuzzReader::makePointer() {
  auto* ret = make(wasm.memories[0]->addressType);
  // with high probability, mask the pointer so it's in a reasonable
  // range. otherwise, most pointers are going to be out of range and
  // most memory ops will just trap
  if (!allowOOB || !oneIn(10)) {
    if (wasm.memories[0]->is64()) {
      ret = builder.makeBinary(
        AndInt64,
        ret,
        builder.makeConst(int64_t(fuzzParams->USABLE_MEMORY - 1)));
    } else {
      ret = builder.makeBinary(
        AndInt32,
        ret,
        builder.makeConst(int32_t(fuzzParams->USABLE_MEMORY - 1)));
    }
  }
  return ret;
}

Expression* TranslateToFuzzReader::makeNonAtomicLoad(Type type) {
  auto offset = logify(get());
  auto ptr = makePointer();
  switch (type.getBasic()) {
    case Type::i32: {
      bool signed_ = get() & 1;
      switch (upTo(3)) {
        case 0:
          return builder.makeLoad(
            1, signed_, offset, 1, ptr, type, wasm.memories[0]->name);
        case 1:
          return builder.makeLoad(
            2, signed_, offset, pick(1, 2), ptr, type, wasm.memories[0]->name);
        case 2:
          return builder.makeLoad(4,
                                  signed_,
                                  offset,
                                  pick(1, 2, 4),
                                  ptr,
                                  type,
                                  wasm.memories[0]->name);
      }
      WASM_UNREACHABLE("unexpected value");
    }
    case Type::i64: {
      bool signed_ = get() & 1;
      switch (upTo(4)) {
        case 0:
          return builder.makeLoad(
            1, signed_, offset, 1, ptr, type, wasm.memories[0]->name);
        case 1:
          return builder.makeLoad(
            2, signed_, offset, pick(1, 2), ptr, type, wasm.memories[0]->name);
        case 2:
          return builder.makeLoad(4,
                                  signed_,
                                  offset,
                                  pick(1, 2, 4),
                                  ptr,
                                  type,
                                  wasm.memories[0]->name);
        case 3:
          return builder.makeLoad(8,
                                  signed_,
                                  offset,
                                  pick(1, 2, 4, 8),
                                  ptr,
                                  type,
                                  wasm.memories[0]->name);
      }
      WASM_UNREACHABLE("unexpected value");
    }
    case Type::f32: {
      return builder.makeLoad(
        4, false, offset, pick(1, 2, 4), ptr, type, wasm.memories[0]->name);
    }
    case Type::f64: {
      return builder.makeLoad(
        8, false, offset, pick(1, 2, 4, 8), ptr, type, wasm.memories[0]->name);
    }
    case Type::v128: {
      if (!wasm.features.hasSIMD()) {
        return makeTrivial(type);
      }
      return builder.makeLoad(16,
                              false,
                              offset,
                              pick(1, 2, 4, 8, 16),
                              ptr,
                              type,
                              wasm.memories[0]->name);
    }
    case Type::none:
    case Type::unreachable:
      WASM_UNREACHABLE("invalid type");
  }
  WASM_UNREACHABLE("invalid type");
}

Expression* TranslateToFuzzReader::makeLoad(Type type) {
  // reference types cannot be stored in memory
  if (!allowMemory || type.isRef()) {
    return makeTrivial(type);
  }
  auto* ret = makeNonAtomicLoad(type);
  if (type != Type::i32 && type != Type::i64) {
    return ret;
  }
  if (!wasm.features.hasAtomics() || oneIn(2)) {
    return ret;
  }
  // make it atomic
  auto* load = ret->cast<Load>();
  wasm.memories[0]->shared = true;
  load->isAtomic = true;
  load->signed_ = false;
  load->align = load->bytes;
  return load;
}

Expression* TranslateToFuzzReader::makeNonAtomicStore(Type type) {
  if (type == Type::unreachable) {
    // make a normal store, then make it unreachable
    auto* ret = makeNonAtomicStore(getStorableType());
    auto* store = ret->dynCast<Store>();
    if (!store) {
      return ret;
    }
    switch (upTo(3)) {
      case 0:
        store->ptr = make(Type::unreachable);
        break;
      case 1:
        store->value = make(Type::unreachable);
        break;
      case 2:
        store->ptr = make(Type::unreachable);
        store->value = make(Type::unreachable);
        break;
    }
    store->memory = wasm.memories[0]->name;
    store->finalize();
    return store;
  }
  // the type is none or unreachable. we also need to pick the value
  // type.
  if (type == Type::none) {
    type = getStorableType();
  }
  auto offset = logify(get());
  auto ptr = makePointer();
  auto value = make(type);
  switch (type.getBasic()) {
    case Type::i32: {
      switch (upTo(3)) {
        case 0:
          return builder.makeStore(
            1, offset, 1, ptr, value, type, wasm.memories[0]->name);
        case 1:
          return builder.makeStore(
            2, offset, pick(1, 2), ptr, value, type, wasm.memories[0]->name);
        case 2:
          return builder.makeStore(
            4, offset, pick(1, 2, 4), ptr, value, type, wasm.memories[0]->name);
      }
      WASM_UNREACHABLE("invalid value");
    }
    case Type::i64: {
      switch (upTo(4)) {
        case 0:
          return builder.makeStore(
            1, offset, 1, ptr, value, type, wasm.memories[0]->name);
        case 1:
          return builder.makeStore(
            2, offset, pick(1, 2), ptr, value, type, wasm.memories[0]->name);
        case 2:
          return builder.makeStore(
            4, offset, pick(1, 2, 4), ptr, value, type, wasm.memories[0]->name);
        case 3:
          return builder.makeStore(8,
                                   offset,
                                   pick(1, 2, 4, 8),
                                   ptr,
                                   value,
                                   type,
                                   wasm.memories[0]->name);
      }
      WASM_UNREACHABLE("invalid value");
    }
    case Type::f32: {
      return builder.makeStore(
        4, offset, pick(1, 2, 4), ptr, value, type, wasm.memories[0]->name);
    }
    case Type::f64: {
      return builder.makeStore(
        8, offset, pick(1, 2, 4, 8), ptr, value, type, wasm.memories[0]->name);
    }
    case Type::v128: {
      if (!wasm.features.hasSIMD()) {
        return makeTrivial(type);
      }
      return builder.makeStore(16,
                               offset,
                               pick(1, 2, 4, 8, 16),
                               ptr,
                               value,
                               type,
                               wasm.memories[0]->name);
    }
    case Type::none:
    case Type::unreachable:
      WASM_UNREACHABLE("invalid type");
  }
  WASM_UNREACHABLE("invalid type");
}

Expression* TranslateToFuzzReader::makeStore(Type type) {
  if (!allowMemory || type.isRef()) {
    return makeTrivial(type);
  }
  auto* ret = makeNonAtomicStore(type);
  auto* store = ret->dynCast<Store>();
  if (!store) {
    return ret;
  }
  if (store->value->type != Type::i32 && store->value->type != Type::i64) {
    return store;
  }
  if (!wasm.features.hasAtomics() || oneIn(2)) {
    return store;
  }
  // make it atomic
  wasm.memories[0]->shared = true;
  store->isAtomic = true;
  store->align = store->bytes;
  return store;
}

// Makes a small change to a constant value.
Literal TranslateToFuzzReader::tweak(Literal value) {
  auto type = value.type;
  if (type.isVector()) {
    // TODO: tweak each lane?
    return value;
  }
  // +- 1
  switch (upTo(5)) {
    case 0:
      value = value.add(Literal::makeNegOne(type));
      break;
    case 1:
      value = value.add(Literal::makeOne(type));
      break;
    default: {
    }
  }
  // For floats, optionally add a non-integer adjustment in +- [-1, 1]
  if (type.isFloat() && oneIn(2)) {
    const int RANGE = 1000;
    auto RANGE_LITERAL = Literal::makeFromInt32(RANGE, type);
    // adjustment -> [0, 2 * RANGE]
    auto adjustment = Literal::makeFromInt32(upTo(2 * RANGE + 1), type);
    // adjustment -> [-RANGE, RANGE]
    adjustment = adjustment.sub(RANGE_LITERAL);
    // adjustment -> [-1, 1]
    adjustment = adjustment.div(RANGE_LITERAL);
    value = value.add(adjustment);
  }
  // Flip sign.
  if (oneIn(2)) {
    value = value.mul(Literal::makeNegOne(type));
  }
  return value;
}

Literal TranslateToFuzzReader::makeLiteral(Type type) {
  if (type == Type::v128) {
    // generate each lane individually for random lane interpretation
    switch (upTo(6)) {
      case 0:
        return Literal(std::array<Literal, 16>{{makeLiteral(Type::i32),
                                                makeLiteral(Type::i32),
                                                makeLiteral(Type::i32),
                                                makeLiteral(Type::i32),
                                                makeLiteral(Type::i32),
                                                makeLiteral(Type::i32),
                                                makeLiteral(Type::i32),
                                                makeLiteral(Type::i32),
                                                makeLiteral(Type::i32),
                                                makeLiteral(Type::i32),
                                                makeLiteral(Type::i32),
                                                makeLiteral(Type::i32),
                                                makeLiteral(Type::i32),
                                                makeLiteral(Type::i32),
                                                makeLiteral(Type::i32),
                                                makeLiteral(Type::i32)}});
      case 1:
        return Literal(std::array<Literal, 8>{{makeLiteral(Type::i32),
                                               makeLiteral(Type::i32),
                                               makeLiteral(Type::i32),
                                               makeLiteral(Type::i32),
                                               makeLiteral(Type::i32),
                                               makeLiteral(Type::i32),
                                               makeLiteral(Type::i32),
                                               makeLiteral(Type::i32)}});
      case 2:
        return Literal(std::array<Literal, 4>{{makeLiteral(Type::i32),
                                               makeLiteral(Type::i32),
                                               makeLiteral(Type::i32),
                                               makeLiteral(Type::i32)}});
      case 3:
        return Literal(std::array<Literal, 2>{
          {makeLiteral(Type::i64), makeLiteral(Type::i64)}});
      case 4:
        return Literal(std::array<Literal, 4>{{makeLiteral(Type::f32),
                                               makeLiteral(Type::f32),
                                               makeLiteral(Type::f32),
                                               makeLiteral(Type::f32)}});
      case 5:
        return Literal(std::array<Literal, 2>{
          {makeLiteral(Type::f64), makeLiteral(Type::f64)}});
      default:
        WASM_UNREACHABLE("unexpected value");
    }
  }

  switch (upTo(4)) {
    case 0: {
      // totally random, entire range
      switch (type.getBasic()) {
        case Type::i32:
          return Literal(get32());
        case Type::i64:
          return Literal(get64());
        case Type::f32:
          return Literal(getFloat());
        case Type::f64:
          return Literal(getDouble());
        case Type::v128:
        case Type::none:
        case Type::unreachable:
          WASM_UNREACHABLE("invalid type");
      }
      break;
    }
    case 1: {
      // small range
      int64_t small;
      switch (upTo(6)) {
        case 0:
          small = int8_t(get());
          break;
        case 1:
          small = uint8_t(get());
          break;
        case 2:
          small = int16_t(get16());
          break;
        case 3:
          small = uint16_t(get16());
          break;
        case 4:
          small = int32_t(get32());
          break;
        case 5:
          small = uint32_t(get32());
          break;
        default:
          WASM_UNREACHABLE("invalid value");
      }
      switch (type.getBasic()) {
        case Type::i32:
          return Literal(int32_t(small));
        case Type::i64:
          return Literal(int64_t(small));
        case Type::f32:
          return Literal(float(small));
        case Type::f64:
          return Literal(double(small));
        case Type::v128:
        case Type::none:
        case Type::unreachable:
          WASM_UNREACHABLE("unexpected type");
      }
      break;
    }
    case 2: {
      // special values
      Literal value;
      switch (type.getBasic()) {
        case Type::i32:
          value = Literal(pick<int32_t>(0,
                                        std::numeric_limits<int8_t>::min(),
                                        std::numeric_limits<int8_t>::max(),
                                        std::numeric_limits<int16_t>::min(),
                                        std::numeric_limits<int16_t>::max(),
                                        std::numeric_limits<int32_t>::min(),
                                        std::numeric_limits<int32_t>::max(),
                                        std::numeric_limits<uint8_t>::max(),
                                        std::numeric_limits<uint16_t>::max(),
                                        std::numeric_limits<uint32_t>::max()));
          break;
        case Type::i64:
          value = Literal(pick<int64_t>(0,
                                        std::numeric_limits<int8_t>::min(),
                                        std::numeric_limits<int8_t>::max(),
                                        std::numeric_limits<int16_t>::min(),
                                        std::numeric_limits<int16_t>::max(),
                                        std::numeric_limits<int32_t>::min(),
                                        std::numeric_limits<int32_t>::max(),
                                        std::numeric_limits<int64_t>::min(),
                                        std::numeric_limits<int64_t>::max(),
                                        std::numeric_limits<uint8_t>::max(),
                                        std::numeric_limits<uint16_t>::max(),
                                        std::numeric_limits<uint32_t>::max(),
                                        std::numeric_limits<uint64_t>::max()));
          break;
        case Type::f32:
          value = Literal(pick<float>(0.0f,
                                      -0.0f,
                                      std::numeric_limits<float>::min(),
                                      std::numeric_limits<float>::max(),
                                      std::numeric_limits<int32_t>::min(),
                                      std::numeric_limits<int32_t>::max(),
                                      std::numeric_limits<int64_t>::min(),
                                      std::numeric_limits<int64_t>::max(),
                                      std::numeric_limits<uint32_t>::max(),
                                      std::numeric_limits<uint64_t>::max()));
          break;
        case Type::f64:
          value = Literal(pick<double>(0.0,
                                       -0.0,
                                       std::numeric_limits<float>::min(),
                                       std::numeric_limits<float>::max(),
                                       std::numeric_limits<double>::min(),
                                       std::numeric_limits<double>::max(),
                                       std::numeric_limits<int32_t>::min(),
                                       std::numeric_limits<int32_t>::max(),
                                       std::numeric_limits<int64_t>::min(),
                                       std::numeric_limits<int64_t>::max(),
                                       std::numeric_limits<uint32_t>::max(),
                                       std::numeric_limits<uint64_t>::max()));
          break;
        case Type::v128:
        case Type::none:
        case Type::unreachable:
          WASM_UNREACHABLE("unexpected type");
      }
      return tweak(value);
    }
    case 3: {
      // powers of 2
      Literal value;
      switch (type.getBasic()) {
        case Type::i32:
          value = Literal(int32_t(1) << upTo(32));
          break;
        case Type::i64:
          value = Literal(int64_t(1) << upTo(64));
          break;
        case Type::f32:
          value = Literal(float(int64_t(1) << upTo(64)));
          break;
        case Type::f64:
          value = Literal(double(int64_t(1) << upTo(64)));
          break;
        case Type::v128:
        case Type::none:
        case Type::unreachable:
          WASM_UNREACHABLE("unexpected type");
      }
      return tweak(value);
    }
  }
  WASM_UNREACHABLE("invalid value");
}

Expression* TranslateToFuzzReader::makeRefFuncConst(Type type) {
  auto heapType = type.getHeapType();
  auto share = heapType.getShared();
  if (heapType.isBasic()) {
    assert(heapType.getBasic(Unshared) == HeapType::func);
    // With high probability, use the last created function if possible.
    // Otherwise, continue on to select some other function.
    if (funcContext && funcContext->func->type.getShared() == share &&
        !oneIn(4)) {
      auto* target = funcContext->func;
      return builder.makeRefFunc(target->name, target->type);
    }
  }
  // Look for a proper function starting from a random location, and loop from
  // there, wrapping around to 0.
  if (!wasm.functions.empty()) {
    Index start = upTo(wasm.functions.size());
    Index i = start;
    do {
      auto& func = wasm.functions[i];
      if (Type::isSubType(Type(func->type, NonNullable), type)) {
        return builder.makeRefFunc(func->name, func->type);
      }
      i = (i + 1) % wasm.functions.size();
    } while (i != start);
  }
  // We don't have a matching function. Create a null some of the time here,
  // but only rarely if the type is non-nullable (because in that case we'd need
  // to add a ref.as_non_null to validate, and the code will trap when we get
  // here).
  if ((type.isNullable() && oneIn(2)) ||
      (type.isNonNullable() && oneIn(16) && funcContext)) {
    Expression* ret = builder.makeRefNull(HeapTypes::nofunc.getBasic(share));
    if (!type.isNullable()) {
      assert(funcContext);
      ret = builder.makeRefAs(RefAsNonNull, ret);
    }
    return ret;
  }
  // As a final option, create a new function with the correct signature. If it
  // returns a value, write a trap as we do not want to create any more code
  // here (we might end up recursing). Note that a trap in the function lets us
  // execute more code then the ref.as_non_null path just before us, which traps
  // even if we never call the function.
  if (heapType.isBasic()) {
    // We need a specific signature type to create a function. Pick an arbitrary
    // signature if we only had generic 'func' here.
    TypeBuilder builder(1);
    builder[0] = Signature(Type::none, Type::none);
    builder[0].setShared(share);
    heapType = (*builder.build())[0];
  }
  auto* body = heapType.getSignature().results == Type::none
                 ? (Expression*)builder.makeNop()
                 : (Expression*)builder.makeUnreachable();
  auto* func = wasm.addFunction(builder.makeFunction(
    Names::getValidFunctionName(wasm, "ref_func_target"), heapType, {}, body));
  return builder.makeRefFunc(func->name, heapType);
}

Expression* TranslateToFuzzReader::makeConst(Type type) {
  if (type.isRef()) {
    assert(wasm.features.hasReferenceTypes());
    // With a low chance, just emit a null if that is valid.
    if (type.isNullable() && oneIn(8)) {
      return builder.makeRefNull(type.getHeapType());
    }
    if (type.getHeapType().isString()) {
      return makeStringConst();
    }
    if (type.getHeapType().isBasic()) {
      return makeBasicRef(type);
    } else {
      return makeCompoundRef(type);
    }
  } else if (type.isTuple()) {
    std::vector<Expression*> operands;
    for (const auto& t : type) {
      operands.push_back(makeConst(t));
    }
    return builder.makeTupleMake(std::move(operands));
  } else {
    assert(type.isBasic());
    return builder.makeConst(makeLiteral(type));
  }
}

Expression* TranslateToFuzzReader::makeBasicRef(Type type) {
  assert(type.isRef());
  auto heapType = type.getHeapType();
  assert(heapType.isBasic());
  assert(wasm.features.hasReferenceTypes());
  auto share = heapType.getShared();
  switch (heapType.getBasic(Unshared)) {
    case HeapType::ext: {
      auto null = builder.makeRefNull(HeapTypes::ext.getBasic(share));
      // TODO: support actual non-nullable externrefs via imported globals or
      // similar.
      if (!type.isNullable()) {
        assert(funcContext);
        return builder.makeRefAs(RefAsNonNull, null);
      }
      return null;
    }
    case HeapType::func: {
      // Rarely, emit a call to imported table.get (when nullable, unshared, and
      // where we can emit a call).
      if (type.isNullable() && share == Unshared && funcContext &&
          tableGetImportName && !oneIn(3)) {
        return makeImportTableGet();
      }
      return makeRefFuncConst(type);
    }
    case HeapType::cont: {
      WASM_UNREACHABLE("not implemented");
    }
    case HeapType::any: {
      // Choose a subtype we can materialize a constant for. We cannot
      // materialize non-nullable refs to func or i31 in global contexts.
      Nullability nullability = getSubType(type.getNullability());
      auto subtypeOpts = FeatureOptions<HeapType>().add(
        FeatureSet::ReferenceTypes | FeatureSet::GC,
        HeapType::i31,
        HeapType::struct_,
        HeapType::array);
      if (share == Unshared) {
        // Shared strings not yet supported.
        subtypeOpts.add(FeatureSet::Strings, HeapType::string);
      }
      auto subtype = pick(subtypeOpts).getBasic(share);
      return makeConst(Type(subtype, nullability));
    }
    case HeapType::eq: {
      if (!wasm.features.hasGC()) {
        // Without wasm GC all we have is an "abstract" eqref type, which is
        // a subtype of anyref, but we cannot create constants of it, except
        // for null.
        assert(type.isNullable());
        return builder.makeRefNull(HeapTypes::none.getBasic(share));
      }
      auto nullability = getSubType(type.getNullability());
      // ref.i31 is not allowed in initializer expressions.
      HeapType subtype;
      switch (upTo(3)) {
        case 0:
          subtype = HeapType::i31;
          break;
        case 1:
          subtype = HeapType::struct_;
          break;
        case 2:
          subtype = HeapType::array;
          break;
      }
      return makeConst(Type(subtype.getBasic(share), nullability));
    }
    case HeapType::i31: {
      assert(wasm.features.hasGC());
      if (type.isNullable() && oneIn(4)) {
        return builder.makeRefNull(HeapTypes::none.getBasic(share));
      }
      return builder.makeRefI31(makeConst(Type::i32), share);
    }
    case HeapType::struct_: {
      assert(wasm.features.hasGC());
      // TODO: Construct nontrivial types. For now just create a hard coded
      // struct.
      // Use a local static to avoid the expense of canonicalizing a new type
      // every time.
      static HeapType trivialStruct = HeapType(Struct());
      static HeapType sharedTrivialStruct = []() {
        TypeBuilder builder(1);
        builder[0] = Struct{};
        builder[0].setShared();
        return (*builder.build())[0];
      }();
      auto ht = share == Shared ? sharedTrivialStruct : trivialStruct;
      return builder.makeStructNew(ht, std::vector<Expression*>{});
    }
    case HeapType::array: {
      static HeapType trivialArray =
        HeapType(Array(Field(Field::PackedType::i8, Immutable)));
      static HeapType sharedTrivialArray = []() {
        TypeBuilder builder(1);
        builder[0] = Array(Field(Field::PackedType::i8, Immutable));
        builder[0].setShared();
        return (*builder.build())[0];
      }();
      auto ht = share == Shared ? sharedTrivialArray : trivialArray;
      return builder.makeArrayNewFixed(ht, {});
    }
    case HeapType::exn: {
      auto null = builder.makeRefNull(HeapTypes::exn.getBasic(share));
      if (!type.isNullable()) {
        assert(funcContext);
        return builder.makeRefAs(RefAsNonNull, null);
      }
      return null;
    }
    case HeapType::string: {
      // In non-function contexts all we can do is string.const.
      assert(share == Unshared && "shared strings not supported");
      if (!funcContext) {
        return makeStringConst();
      }
      switch (upTo(11)) {
        case 0:
        case 1:
        case 2:
          return makeStringConst();
        case 3:
        case 4:
        case 5:
          return makeStringNewCodePoint();
        case 6:
        case 7:
          // We less frequently make string.new_array as it may generate a lot
          // of code for the array in some cases.
          return makeStringNewArray();
        case 8:
          // We much less frequently make string.concat as it will recursively
          // generate two string children, i.e., it can lead to exponential
          // growth.
          return makeStringConcat();
        case 9:
        case 10:
          return makeStringSlice();
      }
      WASM_UNREACHABLE("bad switch");
    }
    case HeapType::none:
    case HeapType::noext:
    case HeapType::nofunc:
    case HeapType::nocont:
    case HeapType::noexn: {
      auto null = builder.makeRefNull(heapType.getBasic(share));
      if (!type.isNullable()) {
        assert(funcContext);
        return builder.makeRefAs(RefAsNonNull, null);
      }
      return null;
    }
  }
  WASM_UNREACHABLE("invalid basic ref type");
}

Expression* TranslateToFuzzReader::makeCompoundRef(Type type) {
  assert(type.isRef());
  auto heapType = type.getHeapType();
  assert(!heapType.isBasic());
  assert(wasm.features.hasReferenceTypes());

  // Prefer not to emit a null, in general, as we can trap from them. If it is
  // nullable, give a small chance to do so; if we hit the nesting limit then we
  // really have no choice and must emit a null (or else we could infinitely
  // recurse). For the nesting limit, use a bound that is higher than the normal
  // one, so that the normal mechanisms should prevent us from getting here;
  // this limit is really a last resort we want to never reach. Also, increase
  // the chance to emit a null as |nesting| rises, to avoid deep recursive
  // structures.
  //
  // Note that we might have cycles of types where some are non-nullable. We
  // will only stop here when we exceed the nesting and reach a nullable one.
  // (This assumes there is a nullable one, that is, that the types are
  // inhabitable.)
  const auto LIMIT = fuzzParams->NESTING_LIMIT + 1;
  AutoNester nester(*this);
  if (type.isNullable() &&
      (random.finished() || nesting >= LIMIT || oneIn(LIMIT - nesting + 1))) {
    return builder.makeRefNull(heapType);
  }

  // If the type is non-nullable, but we've run out of input, then we need to do
  // something here to avoid infinite recursion. In the worse case we'll emit a
  // cast to non-null of a null, which validates, but it will trap at runtime
  // which is not ideal.
  if (type.isNonNullable() && (random.finished() || nesting >= LIMIT)) {
    // If we have a function context then we can at least emit a local.get,
    // sometimes, which is less bad. Note that we need to check typeLocals
    // manually here to avoid infinite recursion (as makeLocalGet will fall back
    // to us, if there is no local).
    // TODO: we could also look for locals containing subtypes
    if (funcContext) {
      if (!funcContext->typeLocals[type].empty()) {
        return makeLocalGet(type);
      }
      // No local, but we are in a function context so RefAsNonNull is valid.
      return builder.makeRefAs(RefAsNonNull, builder.makeRefNull(heapType));
    }
    // No function context, so we are in quite the pickle. Continue onwards, as
    // we may succeed to emit something more complex (like a struct.new).
  }

  // When we make children, they must be trivial if we are not in a function
  // context.
  auto makeChild = [&](Type type) {
    return funcContext ? make(type) : makeTrivial(type);
  };

  switch (heapType.getKind()) {
    case HeapTypeKind::Func:
      return makeRefFuncConst(type);
    case HeapTypeKind::Struct: {
      auto& fields = heapType.getStruct().fields;
      std::vector<Expression*> values;
      // If there is a nondefaultable field, we must provide the value and not
      // depend on defaults. Also do that randomly half the time.
      if (std::any_of(
            fields.begin(),
            fields.end(),
            [&](const Field& field) { return !field.type.isDefaultable(); }) ||
          oneIn(2)) {
        for (auto& field : fields) {
          values.push_back(makeChild(field.type));
        }
        // Add more nesting manually, as we can easily get exponential blowup
        // here. This nesting makes it much less likely for a recursive data
        // structure to end up as a massive tree of struct.news, since the
        // nesting limitation code at the top of this function will kick in.
        if (!values.empty()) {
          // Subtract 1 since if there is a single value there cannot be
          // exponential blowup.
          nester.add(values.size() - 1);
        }
      }
      return builder.makeStructNew(heapType, values);
    }
    case HeapTypeKind::Array: {
      auto element = heapType.getArray().element;
      Expression* init = nullptr;
      if (!element.type.isDefaultable() || oneIn(2)) {
        init = makeChild(element.type);
      }
      auto* count =
        builder.makeConst(int32_t(upTo(fuzzParams->MAX_ARRAY_SIZE)));
      return builder.makeArrayNew(type.getHeapType(), count, init);
    }
    case HeapTypeKind::Cont:
      WASM_UNREACHABLE("TODO: cont");
    case HeapTypeKind::Basic:
      break;
  }
  WASM_UNREACHABLE("unexpected kind");
}

Expression* TranslateToFuzzReader::makeStringNewArray() {
  auto* array = makeTrappingRefUse(getArrayTypeForString());
  auto* start = make(Type::i32);
  auto* end = make(Type::i32);
  return builder.makeStringNew(StringNewWTF16Array, array, start, end);
}

Expression* TranslateToFuzzReader::makeStringNewCodePoint() {
  auto codePoint = make(Type::i32);
  return builder.makeStringNew(StringNewFromCodePoint, codePoint);
}

Expression* TranslateToFuzzReader::makeStringConst() {
  // Construct an interesting WTF-8 string from parts and use string.const.
  std::stringstream wtf8;
  bool lastWasLeadingSurrogate = false;
  for (size_t i = 0, end = upTo(4); i < end; ++i) {
    switch (upTo(6)) {
      case 0:
        // A simple ascii string.
        wtf8 << std::to_string(upTo(1024));
        break;
      case 1:
        // '£'
        wtf8 << "\xC2\xA3";
        break;
      case 2:
        // '€'
        wtf8 << "\xE2\x82\xAC";
        break;
      case 3:
        // '𐍈'
        wtf8 << "\xF0\x90\x8D\x88";
        break;
      case 4:
        // The leading surrogate in '𐍈'
        wtf8 << "\xED\xA0\x80";
        lastWasLeadingSurrogate = true;
        continue;
      case 5:
        if (lastWasLeadingSurrogate) {
          // Avoid invalid WTF-8.
          continue;
        }
        // The trailing surrogate in '𐍈'
        wtf8 << "\xED\xBD\x88";
        break;
    }
    lastWasLeadingSurrogate = false;
  }
  std::stringstream wtf16;
  // TODO: Use wtf16.view() once we have C++20.
  String::convertWTF8ToWTF16(wtf16, wtf8.str());
  return builder.makeStringConst(wtf16.str());
}

Expression* TranslateToFuzzReader::makeStringConcat() {
  auto* left = makeTrappingRefUse(HeapType::string);
  auto* right = makeTrappingRefUse(HeapType::string);
  return builder.makeStringConcat(left, right);
}

Expression* TranslateToFuzzReader::makeStringSlice() {
  auto* ref = makeTrappingRefUse(HeapType::string);
  auto* start = make(Type::i32);
  auto* end = make(Type::i32);
  return builder.makeStringSliceWTF(ref, start, end);
}

Expression* TranslateToFuzzReader::makeStringEq(Type type) {
  assert(type == Type::i32);

  if (oneIn(2)) {
    auto* left = make(Type(HeapType::string, getNullability()));
    auto* right = make(Type(HeapType::string, getNullability()));
    return builder.makeStringEq(StringEqEqual, left, right);
  }

  // string.compare may trap if the either input is null.
  auto* left = makeTrappingRefUse(HeapType::string);
  auto* right = makeTrappingRefUse(HeapType::string);
  return builder.makeStringEq(StringEqCompare, left, right);
}

Expression* TranslateToFuzzReader::makeStringMeasure(Type type) {
  assert(type == Type::i32);

  auto* ref = makeTrappingRefUse(HeapType::string);
  return builder.makeStringMeasure(StringMeasureWTF16, ref);
}

Expression* TranslateToFuzzReader::makeStringGet(Type type) {
  assert(type == Type::i32);

  auto* ref = makeTrappingRefUse(HeapType::string);
  auto* pos = make(Type::i32);
  return builder.makeStringWTF16Get(ref, pos);
}

Expression* TranslateToFuzzReader::makeTrappingRefUse(HeapType type) {
  auto percent = upTo(100);
  // Only give a low probability to emit a nullable reference.
  if (percent < 5) {
    return make(Type(type, Nullable));
  }
  // Otherwise, usually emit a non-nullable one.
  auto nonNull = Type(type, NonNullable);
  if (percent < 70 || !funcContext) {
    return make(nonNull);
  }
  // With significant probability, try to use an existing value, that is, to
  // get a value using local.get, as it is better to have patterns like this:
  //
  //  (local.set $ref (struct.new $..
  //  (struct.get (local.get $ref))
  //
  // Rather than constantly operating on new data each time:
  //
  //  (local.set $ref (struct.new $..
  //  (struct.get (struct.new $..
  //
  // By using local values more, we get more coverage of interesting sequences
  // of reads and writes to the same objects.
  //
  // Note that makeLocalGet will add a local if necessary, and even tee that
  // value so it is usable later as well.
  return makeLocalGet(nonNull);
}

Expression* TranslateToFuzzReader::buildUnary(const UnaryArgs& args) {
  return builder.makeUnary(args.a, args.b);
}

Expression* TranslateToFuzzReader::makeUnary(Type type) {
  assert(!type.isTuple());
  if (type == Type::unreachable) {
    if (auto* unary = makeUnary(getSingleConcreteType())->dynCast<Unary>()) {
      return builder.makeUnary(unary->op, make(Type::unreachable));
    }
    // give up
    return makeTrivial(type);
  }
  // There are no unary ops for reference types.
  // TODO: not quite true if you count struct.new and array.new.
  if (type.isRef()) {
    return makeTrivial(type);
  }
  switch (type.getBasic()) {
    case Type::i32: {
      auto singleConcreteType = getSingleConcreteType();
      if (singleConcreteType.isRef()) {
        // TODO: Do something more interesting here.
        return makeTrivial(type);
      }
      switch (singleConcreteType.getBasic()) {
        case Type::i32: {
          auto op = pick(
            FeatureOptions<UnaryOp>()
              .add(FeatureSet::MVP, EqZInt32, ClzInt32, CtzInt32, PopcntInt32)
              .add(FeatureSet::SignExt, ExtendS8Int32, ExtendS16Int32));
          return buildUnary({op, make(Type::i32)});
        }
        case Type::i64:
          return buildUnary({pick(EqZInt64, WrapInt64), make(Type::i64)});
        case Type::f32: {
          auto op = pick(FeatureOptions<UnaryOp>()
                           .add(FeatureSet::MVP,
                                TruncSFloat32ToInt32,
                                TruncUFloat32ToInt32,
                                ReinterpretFloat32)
                           .add(FeatureSet::TruncSat,
                                TruncSatSFloat32ToInt32,
                                TruncSatUFloat32ToInt32));
          return buildUnary({op, make(Type::f32)});
        }
        case Type::f64: {
          auto op = pick(
            FeatureOptions<UnaryOp>()
              .add(FeatureSet::MVP, TruncSFloat64ToInt32, TruncUFloat64ToInt32)
              .add(FeatureSet::TruncSat,
                   TruncSatSFloat64ToInt32,
                   TruncSatUFloat64ToInt32));
          return buildUnary({op, make(Type::f64)});
        }
        case Type::v128: {
          assert(wasm.features.hasSIMD());
          // TODO: Add the other SIMD unary ops
          return buildUnary({pick(AnyTrueVec128,
                                  AllTrueVecI8x16,
                                  AllTrueVecI16x8,
                                  AllTrueVecI32x4),
                             make(Type::v128)});
        }
        case Type::none:
        case Type::unreachable:
          WASM_UNREACHABLE("unexpected type");
      }
      WASM_UNREACHABLE("invalid type");
    }
    case Type::i64: {
      switch (upTo(4)) {
        case 0: {
          auto op =
            pick(FeatureOptions<UnaryOp>()
                   .add(FeatureSet::MVP, ClzInt64, CtzInt64, PopcntInt64)
                   .add(FeatureSet::SignExt,
                        ExtendS8Int64,
                        ExtendS16Int64,
                        ExtendS32Int64));
          return buildUnary({op, make(Type::i64)});
        }
        case 1:
          return buildUnary(
            {pick(ExtendSInt32, ExtendUInt32), make(Type::i32)});
        case 2: {
          auto op = pick(
            FeatureOptions<UnaryOp>()
              .add(FeatureSet::MVP, TruncSFloat32ToInt64, TruncUFloat32ToInt64)
              .add(FeatureSet::TruncSat,
                   TruncSatSFloat32ToInt64,
                   TruncSatUFloat32ToInt64));
          return buildUnary({op, make(Type::f32)});
        }
        case 3: {
          auto op = pick(FeatureOptions<UnaryOp>()
                           .add(FeatureSet::MVP,
                                TruncSFloat64ToInt64,
                                TruncUFloat64ToInt64,
                                ReinterpretFloat64)
                           .add(FeatureSet::TruncSat,
                                TruncSatSFloat64ToInt64,
                                TruncSatUFloat64ToInt64));
          return buildUnary({op, make(Type::f64)});
        }
      }
      WASM_UNREACHABLE("invalid value");
    }
    case Type::f32: {
      switch (upTo(4)) {
        case 0:
          return buildUnary({pick(NegFloat32,
                                  AbsFloat32,
                                  CeilFloat32,
                                  FloorFloat32,
                                  TruncFloat32,
                                  NearestFloat32,
                                  SqrtFloat32),
                             make(Type::f32)});
        case 1:
          return buildUnary({pick(ConvertUInt32ToFloat32,
                                  ConvertSInt32ToFloat32,
                                  ReinterpretInt32),
                             make(Type::i32)});
        case 2:
          return buildUnary(
            {pick(ConvertUInt64ToFloat32, ConvertSInt64ToFloat32),
             make(Type::i64)});
        case 3:
          return buildUnary({DemoteFloat64, make(Type::f64)});
      }
      WASM_UNREACHABLE("invalid value");
    }
    case Type::f64: {
      switch (upTo(4)) {
        case 0:
          return buildUnary({pick(NegFloat64,
                                  AbsFloat64,
                                  CeilFloat64,
                                  FloorFloat64,
                                  TruncFloat64,
                                  NearestFloat64,
                                  SqrtFloat64),
                             make(Type::f64)});
        case 1:
          return buildUnary(
            {pick(ConvertUInt32ToFloat64, ConvertSInt32ToFloat64),
             make(Type::i32)});
        case 2:
          return buildUnary({pick(ConvertUInt64ToFloat64,
                                  ConvertSInt64ToFloat64,
                                  ReinterpretInt64),
                             make(Type::i64)});
        case 3:
          return buildUnary({PromoteFloat32, make(Type::f32)});
      }
      WASM_UNREACHABLE("invalid value");
    }
    case Type::v128: {
      assert(wasm.features.hasSIMD());
      switch (upTo(5)) {
        case 0:
          return buildUnary({pick(SplatVecI8x16, SplatVecI16x8, SplatVecI32x4),
                             make(Type::i32)});
        case 1:
          return buildUnary({SplatVecI64x2, make(Type::i64)});
        case 2:
          return buildUnary({SplatVecF32x4, make(Type::f32)});
        case 3:
          return buildUnary({SplatVecF64x2, make(Type::f64)});
        case 4:
          return buildUnary(
            {pick(FeatureOptions<UnaryOp>()
                    .add(FeatureSet::SIMD,
                         NotVec128,
                         // TODO: add additional SIMD instructions
                         NegVecI8x16,
                         NegVecI16x8,
                         NegVecI32x4,
                         NegVecI64x2,
                         AbsVecF32x4,
                         NegVecF32x4,
                         SqrtVecF32x4,
                         AbsVecF64x2,
                         NegVecF64x2,
                         SqrtVecF64x2,
                         TruncSatSVecF32x4ToVecI32x4,
                         TruncSatUVecF32x4ToVecI32x4,
                         ConvertSVecI32x4ToVecF32x4,
                         ConvertUVecI32x4ToVecF32x4,
                         ExtendLowSVecI8x16ToVecI16x8,
                         ExtendHighSVecI8x16ToVecI16x8,
                         ExtendLowUVecI8x16ToVecI16x8,
                         ExtendHighUVecI8x16ToVecI16x8,
                         ExtendLowSVecI16x8ToVecI32x4,
                         ExtendHighSVecI16x8ToVecI32x4,
                         ExtendLowUVecI16x8ToVecI32x4,
                         ExtendHighUVecI16x8ToVecI32x4)
                    .add(FeatureSet::FP16,
                         AbsVecF16x8,
                         NegVecF16x8,
                         SqrtVecF16x8,
                         CeilVecF16x8,
                         FloorVecF16x8,
                         TruncVecF16x8,
                         NearestVecF16x8,
                         TruncSatSVecF16x8ToVecI16x8,
                         TruncSatUVecF16x8ToVecI16x8,
                         ConvertSVecI16x8ToVecF16x8,
                         ConvertUVecI16x8ToVecF16x8)),
             make(Type::v128)});
      }
      WASM_UNREACHABLE("invalid value");
    }
    case Type::none:
    case Type::unreachable:
      WASM_UNREACHABLE("unexpected type");
  }
  WASM_UNREACHABLE("invalid type");
}

Expression* TranslateToFuzzReader::buildBinary(const BinaryArgs& args) {
  return builder.makeBinary(args.a, args.b, args.c);
}

Expression* TranslateToFuzzReader::makeBinary(Type type) {
  assert(!type.isTuple());
  if (type == Type::unreachable) {
    if (auto* binary = makeBinary(getSingleConcreteType())->dynCast<Binary>()) {
      return buildBinary(
        {binary->op, make(Type::unreachable), make(Type::unreachable)});
    }
    // give up
    return makeTrivial(type);
  }
  // There are no binary ops for reference types.
  // TODO: Use struct.new
  if (type.isRef()) {
    return makeTrivial(type);
  }
  switch (type.getBasic()) {
    case Type::i32: {
      switch (upTo(4)) {
        case 0:
          return buildBinary({pick(AddInt32,
                                   SubInt32,
                                   MulInt32,
                                   DivSInt32,
                                   DivUInt32,
                                   RemSInt32,
                                   RemUInt32,
                                   AndInt32,
                                   OrInt32,
                                   XorInt32,
                                   ShlInt32,
                                   ShrUInt32,
                                   ShrSInt32,
                                   RotLInt32,
                                   RotRInt32,
                                   EqInt32,
                                   NeInt32,
                                   LtSInt32,
                                   LtUInt32,
                                   LeSInt32,
                                   LeUInt32,
                                   GtSInt32,
                                   GtUInt32,
                                   GeSInt32,
                                   GeUInt32),
                              make(Type::i32),
                              make(Type::i32)});
        case 1:
          return buildBinary({pick(EqInt64,
                                   NeInt64,
                                   LtSInt64,
                                   LtUInt64,
                                   LeSInt64,
                                   LeUInt64,
                                   GtSInt64,
                                   GtUInt64,
                                   GeSInt64,
                                   GeUInt64),
                              make(Type::i64),
                              make(Type::i64)});
        case 2:
          return buildBinary({pick(EqFloat32,
                                   NeFloat32,
                                   LtFloat32,
                                   LeFloat32,
                                   GtFloat32,
                                   GeFloat32),
                              make(Type::f32),
                              make(Type::f32)});
        case 3:
          return buildBinary({pick(EqFloat64,
                                   NeFloat64,
                                   LtFloat64,
                                   LeFloat64,
                                   GtFloat64,
                                   GeFloat64),
                              make(Type::f64),
                              make(Type::f64)});
      }
      WASM_UNREACHABLE("invalid value");
    }
    case Type::i64: {
      return buildBinary({pick(AddInt64,
                               SubInt64,
                               MulInt64,
                               DivSInt64,
                               DivUInt64,
                               RemSInt64,
                               RemUInt64,
                               AndInt64,
                               OrInt64,
                               XorInt64,
                               ShlInt64,
                               ShrUInt64,
                               ShrSInt64,
                               RotLInt64,
                               RotRInt64),
                          make(Type::i64),
                          make(Type::i64)});
    }
    case Type::f32: {
      return buildBinary({pick(AddFloat32,
                               SubFloat32,
                               MulFloat32,
                               DivFloat32,
                               CopySignFloat32,
                               MinFloat32,
                               MaxFloat32),
                          make(Type::f32),
                          make(Type::f32)});
    }
    case Type::f64: {
      return buildBinary({pick(AddFloat64,
                               SubFloat64,
                               MulFloat64,
                               DivFloat64,
                               CopySignFloat64,
                               MinFloat64,
                               MaxFloat64),
                          make(Type::f64),
                          make(Type::f64)});
    }
    case Type::v128: {
      assert(wasm.features.hasSIMD());
      return buildBinary({pick(FeatureOptions<BinaryOp>()
                                 .add(FeatureSet::SIMD,
                                      EqVecI8x16,
                                      NeVecI8x16,
                                      LtSVecI8x16,
                                      LtUVecI8x16,
                                      GtSVecI8x16,
                                      GtUVecI8x16,
                                      LeSVecI8x16,
                                      LeUVecI8x16,
                                      GeSVecI8x16,
                                      GeUVecI8x16,
                                      EqVecI16x8,
                                      NeVecI16x8,
                                      LtSVecI16x8,
                                      LtUVecI16x8,
                                      GtSVecI16x8,
                                      GtUVecI16x8,
                                      LeSVecI16x8,
                                      LeUVecI16x8,
                                      GeSVecI16x8,
                                      GeUVecI16x8,
                                      EqVecI32x4,
                                      NeVecI32x4,
                                      LtSVecI32x4,
                                      LtUVecI32x4,
                                      GtSVecI32x4,
                                      GtUVecI32x4,
                                      LeSVecI32x4,
                                      LeUVecI32x4,
                                      GeSVecI32x4,
                                      GeUVecI32x4,
                                      EqVecF32x4,
                                      NeVecF32x4,
                                      LtVecF32x4,
                                      GtVecF32x4,
                                      LeVecF32x4,
                                      GeVecF32x4,
                                      EqVecF64x2,
                                      NeVecF64x2,
                                      LtVecF64x2,
                                      GtVecF64x2,
                                      LeVecF64x2,
                                      GeVecF64x2,
                                      AndVec128,
                                      OrVec128,
                                      XorVec128,
                                      AndNotVec128,
                                      AddVecI8x16,
                                      AddSatSVecI8x16,
                                      AddSatUVecI8x16,
                                      SubVecI8x16,
                                      SubSatSVecI8x16,
                                      SubSatUVecI8x16,
                                      MinSVecI8x16,
                                      MinUVecI8x16,
                                      MaxSVecI8x16,
                                      MaxUVecI8x16,
                                      // TODO: avgr_u
                                      // TODO: q15mulr_sat_s
                                      // TODO: extmul
                                      AddVecI16x8,
                                      AddSatSVecI16x8,
                                      AddSatUVecI16x8,
                                      SubVecI16x8,
                                      SubSatSVecI16x8,
                                      SubSatUVecI16x8,
                                      MulVecI16x8,
                                      MinSVecI16x8,
                                      MinUVecI16x8,
                                      MaxSVecI16x8,
                                      MaxUVecI16x8,
                                      AddVecI32x4,
                                      SubVecI32x4,
                                      MulVecI32x4,
                                      MinSVecI32x4,
                                      MinUVecI32x4,
                                      MaxSVecI32x4,
                                      MaxUVecI32x4,
                                      DotSVecI16x8ToVecI32x4,
                                      AddVecI64x2,
                                      SubVecI64x2,
                                      AddVecF32x4,
                                      SubVecF32x4,
                                      MulVecF32x4,
                                      DivVecF32x4,
                                      MinVecF32x4,
                                      MaxVecF32x4,
                                      AddVecF64x2,
                                      SubVecF64x2,
                                      MulVecF64x2,
                                      DivVecF64x2,
                                      MinVecF64x2,
                                      MaxVecF64x2,
                                      NarrowSVecI16x8ToVecI8x16,
                                      NarrowUVecI16x8ToVecI8x16,
                                      NarrowSVecI32x4ToVecI16x8,
                                      NarrowUVecI32x4ToVecI16x8,
                                      SwizzleVecI8x16)
                                 .add(FeatureSet::FP16,
                                      EqVecF16x8,
                                      EqVecF16x8,
                                      NeVecF16x8,
                                      LtVecF16x8,
                                      GtVecF16x8,
                                      LeVecF16x8,
                                      GeVecF16x8,
                                      AddVecF16x8,
                                      SubVecF16x8,
                                      MulVecF16x8,
                                      DivVecF16x8,
                                      MinVecF16x8,
                                      MaxVecF16x8)),
                          make(Type::v128),
                          make(Type::v128)});
    }
    case Type::none:
    case Type::unreachable:
      WASM_UNREACHABLE("unexpected type");
  }
  WASM_UNREACHABLE("invalid type");
}

Expression* TranslateToFuzzReader::buildSelect(const ThreeArgs& args) {
  return builder.makeSelect(args.a, args.b, args.c);
}

Expression* TranslateToFuzzReader::makeSelect(Type type) {
  Type subType1 = getSubType(type);
  Type subType2 = getSubType(type);
  return buildSelect({make(Type::i32), make(subType1), make(subType2)});
}

Expression* TranslateToFuzzReader::makeSwitch(Type type) {
  assert(type == Type::unreachable);
  if (funcContext->breakableStack.empty()) {
    return make(type);
  }
  // we need to find proper targets to break to; try a bunch
  int tries = fuzzParams->TRIES;
  std::vector<Name> names;
  Type valueType = Type::unreachable;
  while (tries-- > 0) {
    auto* target = pick(funcContext->breakableStack);
    auto name = getTargetName(target);
    auto currValueType = getTargetType(target);
    if (names.empty()) {
      valueType = currValueType;
    } else {
      if (valueType != currValueType) {
        continue; // all values must be the same
      }
    }
    names.push_back(name);
  }
  if (names.size() < 2) {
    // we failed to find enough
    return make(type);
  }
  auto default_ = names.back();
  names.pop_back();
  auto temp1 = make(Type::i32),
       temp2 = valueType.isConcrete() ? make(valueType) : nullptr;
  return builder.makeSwitch(names, default_, temp1, temp2);
}

Expression* TranslateToFuzzReader::makeDrop(Type type) {
  return builder.makeDrop(
    make(type == Type::unreachable ? type : getConcreteType()));
}

Expression* TranslateToFuzzReader::makeReturn(Type type) {
  return builder.makeReturn(funcContext->func->getResults().isConcrete()
                              ? make(funcContext->func->getResults())
                              : nullptr);
}

Expression* TranslateToFuzzReader::makeNop(Type type) {
  assert(type == Type::none);
  return builder.makeNop();
}

Expression* TranslateToFuzzReader::makeUnreachable(Type type) {
  assert(type == Type::unreachable);
  return builder.makeUnreachable();
}

Expression* TranslateToFuzzReader::makeAtomic(Type type) {
  assert(wasm.features.hasAtomics());
  if (!allowMemory) {
    return makeTrivial(type);
  }
  wasm.memories[0]->shared = true;
  if (type == Type::none) {
    return builder.makeAtomicFence();
  }
  if (type == Type::i32 && oneIn(2)) {
    if (ATOMIC_WAITS && oneIn(2)) {
      auto* ptr = makePointer();
      auto expectedType = pick(Type::i32, Type::i64);
      auto* expected = make(expectedType);
      auto* timeout = make(Type::i64);
      return builder.makeAtomicWait(ptr,
                                    expected,
                                    timeout,
                                    expectedType,
                                    logify(get()),
                                    wasm.memories[0]->name);
    } else {
      auto* ptr = makePointer();
      auto* count = make(Type::i32);
      return builder.makeAtomicNotify(
        ptr, count, logify(get()), wasm.memories[0]->name);
    }
  }
  Index bytes;
  switch (type.getBasic()) {
    case Type::i32: {
      switch (upTo(3)) {
        case 0:
          bytes = 1;
          break;
        case 1:
          bytes = pick(1, 2);
          break;
        case 2:
          bytes = pick(1, 2, 4);
          break;
        default:
          WASM_UNREACHABLE("invalide value");
      }
      break;
    }
    case Type::i64: {
      switch (upTo(4)) {
        case 0:
          bytes = 1;
          break;
        case 1:
          bytes = pick(1, 2);
          break;
        case 2:
          bytes = pick(1, 2, 4);
          break;
        case 3:
          bytes = pick(1, 2, 4, 8);
          break;
        default:
          WASM_UNREACHABLE("invalide value");
      }
      break;
    }
    default:
      WASM_UNREACHABLE("unexpected type");
  }
  auto offset = logify(get());
  auto* ptr = makePointer();
  if (oneIn(2)) {
    auto* value = make(type);
    return builder.makeAtomicRMW(
      pick(RMWAdd, RMWSub, RMWAnd, RMWOr, RMWXor, RMWXchg),
      bytes,
      offset,
      ptr,
      value,
      type,
      wasm.memories[0]->name);
  } else {
    auto* expected = make(type);
    auto* replacement = make(type);
    return builder.makeAtomicCmpxchg(
      bytes, offset, ptr, expected, replacement, type, wasm.memories[0]->name);
  }
}

Expression* TranslateToFuzzReader::makeSIMD(Type type) {
  assert(wasm.features.hasSIMD());
  if (type.isRef()) {
    return makeTrivial(type);
  }
  if (type != Type::v128) {
    return makeSIMDExtract(type);
  }
  // TODO: Add SIMDLoadStoreLane once it is generally available
  switch (upTo(7)) {
    case 0:
      return makeUnary(Type::v128);
    case 1:
      return makeBinary(Type::v128);
    case 2:
      return makeSIMDReplace();
    case 3:
      return makeSIMDShuffle();
    case 4:
      return makeSIMDTernary();
    case 5:
      return makeSIMDShift();
    case 6:
      return makeSIMDLoad();
  }
  WASM_UNREACHABLE("invalid value");
}

Expression* TranslateToFuzzReader::makeSIMDExtract(Type type) {
  auto op = static_cast<SIMDExtractOp>(0);
  switch (type.getBasic()) {
    case Type::i32:
      op = pick(ExtractLaneSVecI8x16,
                ExtractLaneUVecI8x16,
                ExtractLaneSVecI16x8,
                ExtractLaneUVecI16x8,
                ExtractLaneVecI32x4);
      break;
    case Type::i64:
      op = ExtractLaneVecI64x2;
      break;
    case Type::f32:
      op = pick(FeatureOptions<SIMDExtractOp>()
                  .add(FeatureSet::SIMD, ExtractLaneVecF32x4)
                  .add(FeatureSet::FP16, ExtractLaneVecF16x8));
      break;
    case Type::f64:
      op = ExtractLaneVecF64x2;
      break;
    case Type::v128:
    case Type::none:
    case Type::unreachable:
      WASM_UNREACHABLE("unexpected type");
  }
  Expression* vec = make(Type::v128);
  uint8_t index = 0;
  switch (op) {
    case ExtractLaneSVecI8x16:
    case ExtractLaneUVecI8x16:
      index = upTo(16);
      break;
    case ExtractLaneSVecI16x8:
    case ExtractLaneUVecI16x8:
    case ExtractLaneVecF16x8:
      index = upTo(8);
      break;
    case ExtractLaneVecI32x4:
    case ExtractLaneVecF32x4:
      index = upTo(4);
      break;
    case ExtractLaneVecI64x2:
    case ExtractLaneVecF64x2:
      index = upTo(2);
      break;
  }
  return builder.makeSIMDExtract(op, vec, index);
}

Expression* TranslateToFuzzReader::makeSIMDReplace() {
  SIMDReplaceOp op =
    pick(FeatureOptions<SIMDReplaceOp>()
           .add(FeatureSet::SIMD,
                ReplaceLaneVecI8x16,
                ReplaceLaneVecI16x8,
                ReplaceLaneVecI32x4,
                ReplaceLaneVecI64x2,
                ReplaceLaneVecF32x4,
                ReplaceLaneVecF64x2)
           .add(FeatureSet::FeatureSet::FP16, ReplaceLaneVecF16x8));
  Expression* vec = make(Type::v128);
  uint8_t index;
  Type lane_t;
  switch (op) {
    case ReplaceLaneVecI8x16:
      index = upTo(16);
      lane_t = Type::i32;
      break;
    case ReplaceLaneVecI16x8:
      index = upTo(8);
      lane_t = Type::i32;
      break;
    case ReplaceLaneVecI32x4:
      index = upTo(4);
      lane_t = Type::i32;
      break;
    case ReplaceLaneVecI64x2:
      index = upTo(2);
      lane_t = Type::i64;
      break;
    case ReplaceLaneVecF16x8:
      index = upTo(8);
      lane_t = Type::f32;
      break;
    case ReplaceLaneVecF32x4:
      index = upTo(4);
      lane_t = Type::f32;
      break;
    case ReplaceLaneVecF64x2:
      index = upTo(2);
      lane_t = Type::f64;
      break;
    default:
      WASM_UNREACHABLE("unexpected op");
  }
  Expression* value = make(lane_t);
  return builder.makeSIMDReplace(op, vec, index, value);
}

Expression* TranslateToFuzzReader::makeSIMDShuffle() {
  Expression* left = make(Type::v128);
  Expression* right = make(Type::v128);
  std::array<uint8_t, 16> mask;
  for (size_t i = 0; i < 16; ++i) {
    mask[i] = upTo(32);
  }
  return builder.makeSIMDShuffle(left, right, mask);
}

Expression* TranslateToFuzzReader::makeSIMDTernary() {
  // TODO: Enable qfma/qfms once it is implemented in V8 and the interpreter
  // SIMDTernaryOp op = pick(Bitselect,
  //                         QFMAF32x4,
  //                         QFMSF32x4,
  //                         QFMAF64x2,
  //                         QFMSF64x2);
  SIMDTernaryOp op = Bitselect;
  Expression* a = make(Type::v128);
  Expression* b = make(Type::v128);
  Expression* c = make(Type::v128);
  return builder.makeSIMDTernary(op, a, b, c);
}

Expression* TranslateToFuzzReader::makeSIMDShift() {
  SIMDShiftOp op = pick(ShlVecI8x16,
                        ShrSVecI8x16,
                        ShrUVecI8x16,
                        ShlVecI16x8,
                        ShrSVecI16x8,
                        ShrUVecI16x8,
                        ShlVecI32x4,
                        ShrSVecI32x4,
                        ShrUVecI32x4,
                        ShlVecI64x2,
                        ShrSVecI64x2,
                        ShrUVecI64x2);
  Expression* vec = make(Type::v128);
  Expression* shift = make(Type::i32);
  return builder.makeSIMDShift(op, vec, shift);
}

Expression* TranslateToFuzzReader::makeSIMDLoad() {
  // TODO: add Load{32,64}Zero if merged to proposal
  SIMDLoadOp op = pick(Load8SplatVec128,
                       Load16SplatVec128,
                       Load32SplatVec128,
                       Load64SplatVec128,
                       Load8x8SVec128,
                       Load8x8UVec128,
                       Load16x4SVec128,
                       Load16x4UVec128,
                       Load32x2SVec128,
                       Load32x2UVec128);
  Address offset = logify(get());
  Address align;
  switch (op) {
    case Load8SplatVec128:
      align = 1;
      break;
    case Load16SplatVec128:
      align = pick(1, 2);
      break;
    case Load32SplatVec128:
      align = pick(1, 2, 4);
      break;
    case Load64SplatVec128:
    case Load8x8SVec128:
    case Load8x8UVec128:
    case Load16x4SVec128:
    case Load16x4UVec128:
    case Load32x2SVec128:
    case Load32x2UVec128:
      align = pick(1, 2, 4, 8);
      break;
    case Load32ZeroVec128:
    case Load64ZeroVec128:
      WASM_UNREACHABLE("Unexpected SIMD loads");
  }
  Expression* ptr = makePointer();
  return builder.makeSIMDLoad(op, offset, align, ptr, wasm.memories[0]->name);
}

Expression* TranslateToFuzzReader::makeBulkMemory(Type type) {
  if (!allowMemory) {
    return makeTrivial(type);
  }
  assert(wasm.features.hasBulkMemory());
  assert(type == Type::none);
  switch (upTo(4)) {
    case 0:
      return makeMemoryInit();
    case 1:
      return makeDataDrop();
    case 2:
      return makeMemoryCopy();
    case 3:
      return makeMemoryFill();
  }
  WASM_UNREACHABLE("invalid value");
}

Expression* TranslateToFuzzReader::makeRefIsNull(Type type) {
  assert(type == Type::i32);
  assert(wasm.features.hasReferenceTypes());
  return builder.makeRefIsNull(make(getReferenceType()));
}

Expression* TranslateToFuzzReader::makeRefEq(Type type) {
  assert(type == Type::i32);
  assert(wasm.features.hasReferenceTypes() && wasm.features.hasGC());
  auto* left = make(getEqReferenceType());
  auto* right = make(getEqReferenceType());
  return builder.makeRefEq(left, right);
}

Expression* TranslateToFuzzReader::makeRefTest(Type type) {
  assert(type == Type::i32);
  assert(wasm.features.hasReferenceTypes() && wasm.features.hasGC());
  // The case of the reference and the cast type having a connection is useful,
  // so give a decent chance for one to be a subtype of the other.
  Type refType, castType;
  switch (upTo(3)) {
    case 0:
      // Totally random.
      refType = getReferenceType();
      castType = getReferenceType();
      // They must share a bottom type in order to validate.
      if (refType.getHeapType().getBottom() ==
          castType.getHeapType().getBottom()) {
        break;
      }
      // Otherwise, fall through and generate things in a way that is
      // guaranteed to validate.
      [[fallthrough]];
    case 1:
      // Cast is a subtype of ref.
      refType = getReferenceType();
      castType = getSubType(refType);
      break;
    case 2:
      // Ref is a subtype of cast.
      castType = getReferenceType();
      refType = getSubType(castType);
      break;
    default:
      // This unreachable avoids a warning on refType being possibly undefined.
      WASM_UNREACHABLE("bad case");
  }
  return builder.makeRefTest(make(refType), castType);
}

Expression* TranslateToFuzzReader::makeRefCast(Type type) {
  assert(type.isRef());
  assert(wasm.features.hasReferenceTypes() && wasm.features.hasGC());
  // As with RefTest, use possibly related types. Unlike there, we are given the
  // output type, which is the cast type, so just generate the ref's type.
  Type refType;
  switch (upTo(3)) {
    case 0:
      // Totally random.
      refType = getReferenceType();
      // They must share a bottom type in order to validate.
      if (refType.getHeapType().getBottom() == type.getHeapType().getBottom()) {
        break;
      }
      // Otherwise, fall through and generate things in a way that is
      // guaranteed to validate.
      [[fallthrough]];
    case 1: {
      // Cast is a subtype of ref. We can't modify |type|, so find a supertype
      // for the ref.
      refType = getSuperType(type);
      break;
    }
    case 2:
      // Ref is a subtype of cast.
      refType = getSubType(type);
      break;
    default:
      // This unreachable avoids a warning on refType being possibly undefined.
      WASM_UNREACHABLE("bad case");
  }
  return builder.makeRefCast(make(refType), type);
}

Expression* TranslateToFuzzReader::makeBrOn(Type type) {
  if (funcContext->breakableStack.empty()) {
    return makeTrivial(type);
  }
  // We need to find a proper target to break to; try a few times. Finding the
  // target is harder than flowing out the proper type, so focus on the target,
  // and fix up the flowing type later. That is, once we find a target to break
  // to, we can then either drop ourselves or wrap ourselves in a block +
  // another value, so that we return the proper thing here (which is done below
  // in fixFlowingType).
  int tries = fuzzParams->TRIES;
  Name targetName;
  Type targetType;
  while (--tries >= 0) {
    auto* target = pick(funcContext->breakableStack);
    targetName = getTargetName(target);
    targetType = getTargetType(target);
    // We can send any reference type, or no value at all, but nothing else.
    if (targetType.isRef() || targetType == Type::none) {
      break;
    }
  }
  if (tries < 0) {
    return makeTrivial(type);
  }

  auto fixFlowingType = [&](Expression* brOn) -> Expression* {
    if (Type::isSubType(brOn->type, type)) {
      // Already of the proper type.
      return brOn;
    }
    if (type == Type::none) {
      // We just need to drop whatever it is.
      return builder.makeDrop(brOn);
    }
    // We need to replace the type with something else. Drop the BrOn if we need
    // to, and append a value with the proper type.
    if (brOn->type != Type::none) {
      brOn = builder.makeDrop(brOn);
    }
    return builder.makeSequence(brOn, make(type));
  };

  // We found something to break to. Figure out which BrOn variants we can
  // send.
  if (targetType == Type::none) {
    // BrOnNull is the only variant that sends no value.
    return fixFlowingType(
      builder.makeBrOn(BrOnNull, targetName, make(getReferenceType())));
  }

  // We are sending a reference type to the target. All other BrOn variants can
  // do that.
  assert(targetType.isRef());
  auto op = pick(BrOnNonNull, BrOnCast, BrOnCastFail);
  Type castType = Type::none;
  Type refType;
  switch (op) {
    case BrOnNonNull: {
      // The sent type is the non-nullable version of the reference, so any ref
      // of that type is ok, nullable or not.
      refType = Type(targetType.getHeapType(), getNullability());
      break;
    }
    case BrOnCast: {
      // The sent type is the heap type we cast to, with the input type's
      // nullability, so the combination of the two must be a subtype of
      // targetType.
      castType = getSubType(targetType);
      // The ref's type must be castable to castType, or we'd not validate. But
      // it can also be a subtype, which will trivially also succeed (so do that
      // more rarely). Pick subtypes rarely, as they make the cast trivial.
      refType = oneIn(5) ? getSubType(castType) : getSuperType(castType);
      if (targetType.isNonNullable()) {
        // And it must have the right nullability for the target, as mentioned
        // above: if the target type is non-nullable then either the ref or the
        // cast types must be.
        if (!refType.isNonNullable() && !castType.isNonNullable()) {
          // Pick one to make non-nullable.
          if (oneIn(2)) {
            refType = Type(refType.getHeapType(), NonNullable);
          } else {
            castType = Type(castType.getHeapType(), NonNullable);
          }
        }
      }
      break;
    }
    case BrOnCastFail: {
      // The sent type is the ref's type, with adjusted nullability (if the cast
      // allows nulls then no null can fail the cast, and what is sent is non-
      // nullable). First, pick a ref type that we can send to the target.
      refType = getSubType(targetType);
      // See above on BrOnCast, but flipped.
      castType = oneIn(5) ? getSuperType(refType) : getSubType(refType);
      // There is no nullability to adjust: if targetType is non-nullable then
      // both refType and castType are as well, as subtypes of it. But we can
      // also allow castType to be nullable (it is not sent to the target).
      if (castType.isNonNullable() && oneIn(2)) {
        castType = Type(castType.getHeapType(), Nullable);
      }
    } break;
    default: {
      WASM_UNREACHABLE("bad br_on op");
    }
  }
  return fixFlowingType(
    builder.makeBrOn(op, targetName, make(refType), castType));
}

bool TranslateToFuzzReader::maybeSignedGet(const Field& field) {
  if (field.isPacked()) {
    return oneIn(2);
  }
  return false;
}

Expression* TranslateToFuzzReader::makeStructGet(Type type) {
  auto& structFields = typeStructFields[type];
  assert(!structFields.empty());
  auto [structType, fieldIndex] = pick(structFields);
  auto* ref = makeTrappingRefUse(structType);
  auto signed_ = maybeSignedGet(structType.getStruct().fields[fieldIndex]);
  return builder.makeStructGet(
    fieldIndex, ref, MemoryOrder::Unordered, type, signed_);
}

Expression* TranslateToFuzzReader::makeStructSet(Type type) {
  assert(type == Type::none);
  if (mutableStructFields.empty()) {
    return makeTrivial(type);
  }
  auto [structType, fieldIndex] = pick(mutableStructFields);
  auto fieldType = structType.getStruct().fields[fieldIndex].type;
  auto* ref = makeTrappingRefUse(structType);
  auto* value = make(fieldType);
  return builder.makeStructSet(fieldIndex, ref, value, MemoryOrder::Unordered);
}

// Make a bounds check for an array operation, given a ref + index. An optional
// additional length parameter can be provided, which is added to the index if
// so (that is useful for something like array.fill, which operations on not a
// single item like array.set, but a range).
static auto makeArrayBoundsCheck(Expression* ref,
                                 Expression* index,
                                 Function* func,
                                 Builder& builder,
                                 Expression* length = nullptr) {
  auto tempRef = builder.addVar(func, ref->type);
  auto tempIndex = builder.addVar(func, index->type);
  auto* teeRef = builder.makeLocalTee(tempRef, ref, ref->type);
  auto* teeIndex = builder.makeLocalTee(tempIndex, index, index->type);
  auto* getSize = builder.makeArrayLen(teeRef);

  Expression* effectiveIndex = teeIndex;

  Expression* getLength = nullptr;
  if (length) {
    // Store the length so we can reuse it.
    auto tempLength = builder.addVar(func, length->type);
    auto* teeLength = builder.makeLocalTee(tempLength, length, length->type);
    // The effective index will now include the length.
    effectiveIndex = builder.makeBinary(AddInt32, effectiveIndex, teeLength);
    getLength = builder.makeLocalGet(tempLength, length->type);
  }

  struct BoundsCheck {
    // A condition that checks if the index is in bounds.
    Expression* condition;
    // An additional use of the reference (we stored the reference in a local,
    // so this reads from that local).
    Expression* getRef;
    // An additional use of the index (as with the ref, it reads from a local).
    Expression* getIndex;
    // An additional use of the length, if it was provided.
    Expression* getLength = nullptr;
  } result = {builder.makeBinary(LtUInt32, effectiveIndex, getSize),
              builder.makeLocalGet(tempRef, ref->type),
              builder.makeLocalGet(tempIndex, index->type),
              getLength};
  return result;
}

Expression* TranslateToFuzzReader::makeArrayGet(Type type) {
  auto& arrays = typeArrays[type];
  assert(!arrays.empty());
  auto arrayType = pick(arrays);
  auto* ref = makeTrappingRefUse(arrayType);
  auto* index = make(Type::i32);
  auto signed_ = maybeSignedGet(arrayType.getArray().element);
  // Only rarely emit a plain get which might trap. See related logic in
  // ::makePointer().
  if (allowOOB && oneIn(10)) {
    return builder.makeArrayGet(ref, index, type, signed_);
  }
  // To avoid a trap, check the length dynamically using this pattern:
  //
  //   index < array.len ? array[index] : ..some fallback value..
  //
  auto check = makeArrayBoundsCheck(ref, index, funcContext->func, builder);
  auto* get = builder.makeArrayGet(check.getRef, check.getIndex, type, signed_);
  auto* fallback = makeTrivial(type);
  return builder.makeIf(check.condition, get, fallback);
}

Expression* TranslateToFuzzReader::makeArraySet(Type type) {
  assert(type == Type::none);
  if (mutableArrays.empty()) {
    return makeTrivial(type);
  }
  auto arrayType = pick(mutableArrays);
  auto elementType = arrayType.getArray().element.type;
  auto* index = make(Type::i32);
  auto* ref = makeTrappingRefUse(arrayType);
  auto* value = make(elementType);
  // Only rarely emit a plain get which might trap. See related logic in
  // ::makePointer().
  if (allowOOB && oneIn(10)) {
    return builder.makeArraySet(ref, index, value);
  }
  // To avoid a trap, check the length dynamically using this pattern:
  //
  //   if (index < array.len) array[index] = value;
  //
  auto check = makeArrayBoundsCheck(ref, index, funcContext->func, builder);
  auto* set = builder.makeArraySet(check.getRef, check.getIndex, value);
  return builder.makeIf(check.condition, set);
}

Expression* TranslateToFuzzReader::makeArrayBulkMemoryOp(Type type) {
  assert(type == Type::none);
  if (mutableArrays.empty()) {
    return makeTrivial(type);
  }
  auto arrayType = pick(mutableArrays);
  auto element = arrayType.getArray().element;
  auto* index = make(Type::i32);
  auto* ref = makeTrappingRefUse(arrayType);
  if (oneIn(2)) {
    // ArrayFill
    auto* value = make(element.type);
    auto* length = make(Type::i32);
    // Only rarely emit a plain get which might trap. See related logic in
    // ::makePointer().
    if (allowOOB && oneIn(10)) {
      return builder.makeArrayFill(ref, index, value, length);
    }
    auto check =
      makeArrayBoundsCheck(ref, index, funcContext->func, builder, length);
    auto* fill = builder.makeArrayFill(
      check.getRef, check.getIndex, value, check.getLength);
    return builder.makeIf(check.condition, fill);
  } else {
    // ArrayCopy. Here we must pick a source array whose element type is a
    // subtype of the destination.
    auto srcArrayType = pick(mutableArrays);
    auto srcElement = srcArrayType.getArray().element;
    if (!Type::isSubType(srcElement.type, element.type) ||
        element.packedType != srcElement.packedType) {
      // TODO: A matrix of which arrays are subtypes of others. For now, if we
      // didn't get what we want randomly, just copy from the same type to
      // itself.
      srcArrayType = arrayType;
      srcElement = element;
    }
    auto* srcIndex = make(Type::i32);
    auto* srcRef = makeTrappingRefUse(srcArrayType);
    auto* length = make(Type::i32);
    if (allowOOB && oneIn(10)) {
      return builder.makeArrayCopy(ref, index, srcRef, srcIndex, length);
    }
    auto check =
      makeArrayBoundsCheck(ref, index, funcContext->func, builder, length);
    auto srcCheck = makeArrayBoundsCheck(
      srcRef, srcIndex, funcContext->func, builder, check.getLength);
    auto* copy = builder.makeArrayCopy(check.getRef,
                                       check.getIndex,
                                       srcCheck.getRef,
                                       srcCheck.getIndex,
                                       srcCheck.getLength);
    return builder.makeIf(check.condition,
                          builder.makeIf(srcCheck.condition, copy));
  }
}

Expression* TranslateToFuzzReader::makeStringEncode(Type type) {
  assert(type == Type::i32);

  auto* ref = makeTrappingRefUse(HeapType::string);
  auto* array = makeTrappingRefUse(getArrayTypeForString());
  auto* start = make(Type::i32);

  // Only rarely emit without a bounds check, which might trap. See related
  // logic in other array operations.
  if (allowOOB || oneIn(10)) {
    return builder.makeStringEncode(StringEncodeWTF16Array, ref, array, start);
  }

  // Stash the string reference while computing its length for a bounds check.
  auto refLocal = builder.addVar(funcContext->func, ref->type);
  auto* setRef = builder.makeLocalSet(refLocal, ref);
  auto* strLen = builder.makeStringMeasure(
    StringMeasureWTF16, builder.makeLocalGet(refLocal, ref->type));

  // Do a bounds check on the array.
  auto check =
    makeArrayBoundsCheck(array, start, funcContext->func, builder, strLen);
  array = check.getRef;
  start = check.getIndex;
  auto* getRef = builder.makeLocalGet(refLocal, ref->type);
  auto* encode =
    builder.makeStringEncode(StringEncodeWTF16Array, getRef, array, start);

  // Emit the set of the string reference and then an if that picks which code
  // path to visit, depending on the outcome of the bounds check.
  auto* iff = builder.makeIf(check.condition, encode, make(Type::i32));
  return builder.makeSequence(setRef, iff);
}

Expression* TranslateToFuzzReader::makeI31Get(Type type) {
  assert(type == Type::i32);
  assert(wasm.features.hasReferenceTypes() && wasm.features.hasGC());
  auto* i31 = makeTrappingRefUse(HeapType::i31);
  return builder.makeI31Get(i31, bool(oneIn(2)));
}

Expression* TranslateToFuzzReader::makeThrow(Type type) {
  assert(type == Type::unreachable);
  if (wasm.tags.empty()) {
    addTag();
  }
  auto* tag = pick(wasm.tags).get();
  auto tagType = tag->params();
  std::vector<Expression*> operands;
  for (auto t : tagType) {
    operands.push_back(make(t));
  }
  return builder.makeThrow(tag, operands);
}

Expression* TranslateToFuzzReader::makeMemoryInit() {
  if (!allowMemory) {
    return makeTrivial(Type::none);
  }
  Index segIdx = upTo(wasm.dataSegments.size());
  Name segment = wasm.dataSegments[segIdx]->name;
  size_t totalSize = wasm.dataSegments[segIdx]->data.size();
  size_t offsetVal = upTo(totalSize);
  size_t sizeVal = upTo(totalSize - offsetVal);
  Expression* dest = makePointer();
  Expression* offset = builder.makeConst(int32_t(offsetVal));
  Expression* size = builder.makeConst(int32_t(sizeVal));
  return builder.makeMemoryInit(
    segment, dest, offset, size, wasm.memories[0]->name);
}

Expression* TranslateToFuzzReader::makeDataDrop() {
  if (!allowMemory) {
    return makeTrivial(Type::none);
  }
  Index segIdx = upTo(wasm.dataSegments.size());
  Name segment = wasm.dataSegments[segIdx]->name;
  return builder.makeDataDrop(segment);
}

Expression* TranslateToFuzzReader::makeMemoryCopy() {
  if (!allowMemory) {
    return makeTrivial(Type::none);
  }
  Expression* dest = makePointer();
  Expression* source = makePointer();
  Expression* size = make(wasm.memories[0]->addressType);
  return builder.makeMemoryCopy(
    dest, source, size, wasm.memories[0]->name, wasm.memories[0]->name);
}

Expression* TranslateToFuzzReader::makeMemoryFill() {
  if (!allowMemory) {
    return makeTrivial(Type::none);
  }
  Expression* dest = makePointer();
  Expression* value = make(Type::i32);
  Expression* size = make(wasm.memories[0]->addressType);
  return builder.makeMemoryFill(dest, value, size, wasm.memories[0]->name);
}

Type TranslateToFuzzReader::getSingleConcreteType() {
  if (wasm.features.hasReferenceTypes() && !interestingHeapTypes.empty() &&
      oneIn(3)) {
    auto heapType = pick(interestingHeapTypes);
    auto nullability = getNullability();
    return Type(heapType, nullability);
  }
  // Skip (ref func), (ref extern), and (ref i31) for now
  // because there is no way to create them in globals. TODO.
  using WeightedOption = FeatureOptions<Type>::WeightedOption;
  return pick(FeatureOptions<Type>()
                .add(FeatureSet::MVP,
                     WeightedOption{Type::i32, VeryImportant},
                     WeightedOption{Type::i64, VeryImportant},
                     WeightedOption{Type::f32, VeryImportant},
                     WeightedOption{Type::f64, VeryImportant})
                .add(FeatureSet::SIMD, WeightedOption{Type::v128, Important})
                .add(FeatureSet::ReferenceTypes,
                     Type(HeapType::func, Nullable),
                     Type(HeapType::ext, Nullable))
                .add(FeatureSet::ReferenceTypes | FeatureSet::GC,
                     // Type(HeapType::func, NonNullable),
                     // Type(HeapType::ext, NonNullable),
                     Type(HeapType::any, Nullable),
                     // Type(HeapType::any, NonNullable),
                     Type(HeapType::eq, Nullable),
                     Type(HeapType::eq, NonNullable),
                     Type(HeapType::i31, Nullable),
                     // Type(HeapType::i31, NonNullable),
                     Type(HeapType::struct_, Nullable),
                     Type(HeapType::struct_, NonNullable),
                     Type(HeapType::array, Nullable),
                     Type(HeapType::array, NonNullable))
                .add(FeatureSet::Strings,
                     Type(HeapType::string, Nullable),
                     Type(HeapType::string, NonNullable)));
}

Type TranslateToFuzzReader::getReferenceType() {
  if (wasm.features.hasReferenceTypes() && !interestingHeapTypes.empty() &&
      oneIn(2)) {
    auto heapType = pick(interestingHeapTypes);
    auto nullability = getNullability();
    return Type(heapType, nullability);
  }
  return pick(FeatureOptions<Type>()
                // TODO: Add externref here.
                .add(FeatureSet::ReferenceTypes, Type(HeapType::func, Nullable))
                .add(FeatureSet::ReferenceTypes | FeatureSet::GC,
                     Type(HeapType::func, NonNullable),
                     Type(HeapType::any, NonNullable),
                     Type(HeapType::eq, Nullable),
                     Type(HeapType::eq, NonNullable),
                     Type(HeapType::i31, Nullable),
                     Type(HeapType::i31, NonNullable),
                     Type(HeapType::struct_, Nullable),
                     Type(HeapType::struct_, NonNullable),
                     Type(HeapType::array, Nullable),
                     Type(HeapType::array, NonNullable))
                .add(FeatureSet::Strings,
                     Type(HeapType::string, Nullable),
                     Type(HeapType::string, NonNullable)));
}

Type TranslateToFuzzReader::getEqReferenceType() {
  if (oneIn(2) && !interestingHeapTypes.empty()) {
    // Try to find an interesting eq-compatible type.
    auto heapType = pick(interestingHeapTypes);
    if (HeapType::isSubType(heapType, HeapType::eq)) {
      auto nullability = getNullability();
      return Type(heapType, nullability);
    }
    // Otherwise continue below.
  }
  return pick(
    FeatureOptions<Type>().add(FeatureSet::ReferenceTypes | FeatureSet::GC,
                               Type(HeapType::eq, Nullable),
                               Type(HeapType::eq, NonNullable),
                               Type(HeapType::i31, Nullable),
                               Type(HeapType::i31, NonNullable),
                               Type(HeapType::struct_, Nullable),
                               Type(HeapType::struct_, NonNullable),
                               Type(HeapType::array, Nullable),
                               Type(HeapType::array, NonNullable)));
}

Type TranslateToFuzzReader::getMVPType() {
  return pick(Type::i32, Type::i64, Type::f32, Type::f64);
}

Type TranslateToFuzzReader::getTupleType() {
  std::vector<Type> elements;
  size_t maxElements = 2 + upTo(fuzzParams->MAX_TUPLE_SIZE - 1);
  for (size_t i = 0; i < maxElements; ++i) {
    auto type = getSingleConcreteType();
    // Don't add a non-defaultable type into a tuple, as currently we can't
    // spill them into locals (that would require a "let").
    if (type.isDefaultable()) {
      elements.push_back(type);
    }
  }
  while (elements.size() < 2) {
    elements.push_back(getMVPType());
  }
  return Type(elements);
}

Type TranslateToFuzzReader::getConcreteType() {
  if (wasm.features.hasMultivalue() && oneIn(5)) {
    return getTupleType();
  } else {
    return getSingleConcreteType();
  }
}

Type TranslateToFuzzReader::getControlFlowType() {
  if (oneIn(10)) {
    return Type::none;
  } else {
    return getConcreteType();
  }
}

Type TranslateToFuzzReader::getStorableType() {
  return pick(
    FeatureOptions<Type>()
      .add(FeatureSet::MVP, Type::i32, Type::i64, Type::f32, Type::f64)
      .add(FeatureSet::SIMD, Type::v128));
}

Type TranslateToFuzzReader::getLoggableType() { return pick(loggableTypes); }

bool TranslateToFuzzReader::isLoggableType(Type type) {
  return std::find(loggableTypes.begin(), loggableTypes.end(), type) !=
         loggableTypes.end();
}

Nullability TranslateToFuzzReader::getNullability() {
  // Without wasm GC, avoid non-nullable types as we cannot create any values
  // of such types. For example, reference types adds eqref, but there is no
  // way to create such a value, only to receive it from the outside, while GC
  // adds i31/struct/array creation. Without GC, we will likely need to create a
  // null of this type (unless we are lucky enough to have a non-null value
  // arriving from an import), so avoid a non-null type if possible.
  if (wasm.features.hasGC() && oneIn(2)) {
    return NonNullable;
  }
  return Nullable;
}

Nullability TranslateToFuzzReader::getSubType(Nullability nullability) {
  if (nullability == NonNullable) {
    return NonNullable;
  }
  return getNullability();
}

HeapType TranslateToFuzzReader::getSubType(HeapType type) {
  if (oneIn(3)) {
    return type;
  }
  if (type.isBasic() && oneIn(2)) {
    auto share = type.getShared();
    switch (type.getBasic(Unshared)) {
      case HeapType::func:
        // TODO: Typed function references.
        return pick(FeatureOptions<HeapType>()
                      .add(FeatureSet::ReferenceTypes, HeapType::func)
                      .add(FeatureSet::GC, HeapType::nofunc))
          .getBasic(share);
      case HeapType::cont:
        return pick(HeapTypes::cont, HeapTypes::nocont).getBasic(share);
      case HeapType::ext:
        return pick(FeatureOptions<HeapType>()
                      .add(FeatureSet::ReferenceTypes, HeapType::ext)
                      .add(FeatureSet::GC, HeapType::noext))
          .getBasic(share);
      case HeapType::any: {
        assert(wasm.features.hasReferenceTypes());
        assert(wasm.features.hasGC());
        auto options = FeatureOptions<HeapType>().add(FeatureSet::GC,
                                                      HeapType::any,
                                                      HeapType::eq,
                                                      HeapType::i31,
                                                      HeapType::struct_,
                                                      HeapType::array,
                                                      HeapType::none);
        if (share == Unshared) {
          // Shared strings not yet supported.
          options.add(FeatureSet::Strings, HeapType::string);
        }
        return pick(options).getBasic(share);
      }
      case HeapType::eq:
        assert(wasm.features.hasReferenceTypes());
        assert(wasm.features.hasGC());
        return pick(HeapTypes::eq,
                    HeapTypes::i31,
                    HeapTypes::struct_,
                    HeapTypes::array,
                    HeapTypes::none)
          .getBasic(share);
      case HeapType::i31:
        return pick(HeapTypes::i31, HeapTypes::none).getBasic(share);
      case HeapType::struct_:
        return pick(HeapTypes::struct_, HeapTypes::none).getBasic(share);
      case HeapType::array:
        return pick(HeapTypes::array, HeapTypes::none).getBasic(share);
      case HeapType::exn:
        return HeapTypes::exn.getBasic(share);
      case HeapType::string:
        assert(share == Unshared);
        return HeapType::string;
      case HeapType::none:
      case HeapType::noext:
      case HeapType::nofunc:
      case HeapType::nocont:
      case HeapType::noexn:
        break;
    }
  }
  // Look for an interesting subtype.
  auto iter = interestingHeapSubTypes.find(type);
  if (iter != interestingHeapSubTypes.end()) {
    auto& subTypes = iter->second;
    if (!subTypes.empty()) {
      return pick(subTypes);
    }
  }
  // Failure to do anything interesting, return the type.
  return type;
}

Type TranslateToFuzzReader::getSubType(Type type) {
  if (type.isTuple()) {
    std::vector<Type> types;
    for (const auto& t : type) {
      types.push_back(getSubType(t));
    }
    return Type(types);
  } else if (type.isRef()) {
    auto heapType = getSubType(type.getHeapType());
    auto nullability = getSubType(type.getNullability());
    auto subType = Type(heapType, nullability);
    // We don't want to emit lots of uninhabitable types like (ref none), so
    // avoid them with high probability. Specifically, if the original type was
    // inhabitable then return that; avoid adding more uninhabitability.
    if (GCTypeUtils::isUninhabitable(subType) &&
        !GCTypeUtils::isUninhabitable(type) && !oneIn(20)) {
      return type;
    }
    return subType;
  } else {
    // This is an MVP type without subtypes.
    assert(type.isBasic());
    return type;
  }
}

Nullability TranslateToFuzzReader::getSuperType(Nullability nullability) {
  if (nullability == Nullable) {
    return Nullable;
  }
  return getNullability();
}

HeapType TranslateToFuzzReader::getSuperType(HeapType type) {
  // TODO cache these?
  std::vector<HeapType> supers;
  while (1) {
    supers.push_back(type);
    if (auto super = type.getDeclaredSuperType()) {
      type = *super;
    } else {
      break;
    }
  }
  return pick(supers);
}

Type TranslateToFuzzReader::getSuperType(Type type) {
  auto heapType = getSuperType(type.getHeapType());
  auto nullability = getSuperType(type.getNullability());
  auto superType = Type(heapType, nullability);
  // As with getSubType, we want to avoid returning an uninhabitable type where
  // possible. Here all we can do is flip the super's nullability to nullable.
  if (GCTypeUtils::isUninhabitable(superType)) {
    superType = Type(heapType, Nullable);
  }
  return superType;
}

HeapType TranslateToFuzzReader::getArrayTypeForString() {
  // Emit an array that can be used with JS-style strings, containing 16-bit
  // elements. For now, this must be a mutable type as that is all V8 accepts.
  return HeapType(Array(Field(Field::PackedType::i16, Mutable)));
}

Name TranslateToFuzzReader::getTargetName(Expression* target) {
  if (auto* block = target->dynCast<Block>()) {
    return block->name;
  } else if (auto* loop = target->dynCast<Loop>()) {
    return loop->name;
  }
  WASM_UNREACHABLE("unexpected expr type");
}

Type TranslateToFuzzReader::getTargetType(Expression* target) {
  if (auto* block = target->dynCast<Block>()) {
    return block->type;
  } else if (target->is<Loop>()) {
    return Type::none;
  }
  WASM_UNREACHABLE("unexpected expr type");
}

} // namespace wasm<|MERGE_RESOLUTION|>--- conflicted
+++ resolved
@@ -927,7 +927,6 @@
   throwImportName = Names::getValidFunctionName(wasm, "throw");
   auto func = std::make_unique<Function>();
   func->name = throwImportName;
-<<<<<<< HEAD
   if (!preserveImportsAndExports) {
     func->module = "fuzzing-support";
     func->base = "throw";
@@ -935,12 +934,7 @@
     // As with logging, implement in a trivial way when we cannot add imports.
     func->body = builder.makeNop();
   }
-  func->type = Signature(Type::none, Type::none);
-=======
-  func->module = "fuzzing-support";
-  func->base = "throw";
   func->type = Signature(Type::i32, Type::none);
->>>>>>> 10323cf3
   wasm.addFunction(std::move(func));
 }
 
