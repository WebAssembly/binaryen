--- conflicted
+++ resolved
@@ -277,7 +277,10 @@
   // initial content we began with.
   auto possibleHeapTypes = ModuleUtils::collectHeapTypes(wasm);
 
-<<<<<<< HEAD
+  // Filter away uninhabitable heap types, that is, heap types that we cannot
+  // construct, like a type with a non-nullable reference to itself.
+  interestingHeapTypes = HeapTypeGenerator::getInhabitable(possibleHeapTypes);
+
   // For GC, also generate random types.
   if (wasm.features.hasGC()) {
     auto generator = HeapTypeGenerator::create(random, wasm.features, upTo(20));
@@ -287,97 +290,17 @@
               << err->index;
     }
 
-    // Make the new types inhabitable. This is not strictly necessary since the
-    // code below will remove uninhabitable ones, but it can be much more
-    // effective since it does not reduce the number of types (while the code to
-    // filter out uninhabitable ones might remove huge chucks of the type
-    // graph).
+    // Make the new types inhabitable. This process modifies existing types, so
+    // it leaves more available compared to HeapTypeGenerator::getInhabitable.
+    // We run that before on existing content, which may have instructions that
+    // use the types, as editing them is not trivial, and for new types here we
+    // are free to modify them so we keep as many as we can. 
     auto inhabitable = HeapTypeGenerator::makeInhabitable(*result);
 
     for (auto type : inhabitable) {
       possibleHeapTypes.push_back(type);
     }
   }
-
-  // Filter away uninhabitable heap types, that is, heap types that we cannot
-  // construct, like a type with a non-nullable reference to itself. For
-  // simplicity, don't look for such type loops of aribtrary size but just limit
-  // the search to a reasonable amount (to avoid possible slowness). That is, we
-  // start at a given type, expand out its children, and continue to expand
-  // recursively. If there is a cycle then this would continue forever, so it
-  // must hit any fixed limit.
-  //
-  // Note that as mentioned above we ensure that HeapTypeGenerator::create's
-  // output is inhabitable, but we also need to handle existing heap types in
-  // the module from before. Those might already have instructions referring to
-  // them, which would mean we can't just modify the types, we'd also need to
-  // modify instructions. For that reason we both modify newly-generated types
-  // to be inhabitable, and filter out old types and are not inhabitable.
-  const size_t MAX_SEARCH = 100;
-  for (auto t : possibleHeapTypes) {
-    // These types are handled directly in the random code generators, and we
-    // assume they are not emitted by the code before us in this function.
-    // TODO: find out why they are
-    if (t.isBasic() || t.isBottom()) {
-      continue;
-    }
-
-    std::vector<HeapType> seen;
-    seen.push_back(t);
-    size_t next = 0;
-    bool fail = false;
-
-    // Add a child type (a field in a struct, etc.) to the list of seen types,
-    // if it is something we need to look at (that is, if it can cause the
-    // original type to be uninhabitable).
-    auto maybeAdd = [&](Type type) {
-      // Non-refs are always ok. Nullable refs are ok, since we can create an
-      // instance with a null there.
-      if (!type.isRef() || type.isNullable()) {
-        return;
-      }
-
-      auto heapType = type.getHeapType();
-      if (heapType.isStruct() || heapType.isArray()) {
-        seen.push_back(heapType);
-        if (seen.size() >= MAX_SEARCH) {
-          fail = true;
-        }
-      } else if (heapType.isBottom()) {
-        // This is a non-nullable bottom type, which is uninhabitable.
-        fail = true;
-      } else if (heapType == HeapType::ext) {
-        // We can't create an extern. TODO: import one perhaps
-        fail = true;
-      }
-    };
-
-    // Add subtypes at the next position to inspect, and keep doing that until
-    // we stop or we reach the limit.
-    while (next < seen.size() && !fail) {
-      auto curr = seen[next];
-      next++;
-      if (curr.isStruct()) {
-        for (auto f : curr.getStruct().fields) {
-          maybeAdd(f.type);
-        }
-      } else if (curr.isArray()) {
-        maybeAdd(curr.getArray().element.type);
-      }
-    }
-
-    if (!fail) {
-      // No problem; add it.
-      interestingHeapTypes.push_back(t);
-    }
-  }
-=======
-  // TODO: use heap type fuzzer to add new types in addition to the previous
-
-  // Filter away uninhabitable heap types, that is, heap types that we cannot
-  // construct, like a type with a non-nullable reference to itself.
-  interestingHeapTypes = HeapTypeGenerator::getInhabitable(possibleHeapTypes);
->>>>>>> cee5e55f
 }
 
 // TODO(reference-types): allow the fuzzer to create multiple tables
