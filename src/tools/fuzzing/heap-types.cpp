/*
 * Copyright 2021 WebAssembly Community Group participants
 *
 * Licensed under the Apache License, Version 2.0 (the "License");
 * you may not use this file except in compliance with the License.
 * You may obtain a copy of the License at
 *
 *     http://www.apache.org/licenses/LICENSE-2.0
 *
 * Unless required by applicable law or agreed to in writing, software
 * distributed under the License is distributed on an "AS IS" BASIS,
 * WITHOUT WARRANTIES OR CONDITIONS OF ANY KIND, either express or implied.
 * See the License for the specific language governing permissions and
 * limitations under the License.
 */

#include <cassert>
#include <variant>

#include "ir/gc-type-utils.h"
#include "ir/subtypes.h"
#include "support/insert_ordered.h"
#include "tools/fuzzing.h"
#include "tools/fuzzing/heap-types.h"

namespace wasm {

namespace {

struct HeapTypeGeneratorImpl {
  HeapTypeGenerator result;
  TypeBuilder& builder;
  std::vector<std::vector<Index>>& subtypeIndices;
  std::vector<std::optional<Index>> supertypeIndices;
  std::vector<std::optional<Index>>& descriptorIndices;
  std::vector<std::optional<Index>> describedIndices;
  std::vector<size_t> descriptorChainLengths;
  Random& rand;
  FeatureSet features;

  // Map the HeapTypes we are building to their indices in the builder.
  std::unordered_map<HeapType, Index> typeIndices;

  // Top-level kinds, chosen before the types are actually constructed. This
  // allows us to choose HeapTypes that we know will be subtypes of data or func
  // before we actually generate the types.
  struct SignatureKind {};
  struct StructKind {};
  struct ArrayKind {};
  using HeapTypeKind = std::variant<SignatureKind, StructKind, ArrayKind>;
  std::vector<HeapTypeKind> typeKinds;

  // For each type, the index one past the end of its recursion group, used to
  // determine what types could be valid children. Alternatively, the cumulative
  // size of the current and prior rec groups at each type index.
  std::vector<Index> recGroupEnds;

  // The index of the type we are currently generating.
  Index index = 0;

  FuzzParams params;

  HeapTypeGeneratorImpl(Random& rand, FeatureSet features, size_t n)
    : result{TypeBuilder(n),
             std::vector<std::vector<Index>>(n),
             std::vector<std::optional<Index>>(n)},
      builder(result.builder), subtypeIndices(result.subtypeIndices),
      supertypeIndices(n), descriptorIndices(result.descriptorIndices),
      describedIndices(n), descriptorChainLengths(n), rand(rand),
      features(features) {
    // Set up the subtype relationships. Start with some number of root types,
    // then after that start creating subtypes of existing types. Determine the
    // top-level kind and shareability of each type in advance so that we can
    // appropriately use types we haven't constructed yet.
    typeKinds.reserve(builder.size());
    supertypeIndices.reserve(builder.size());
    recGroupEnds.reserve(builder.size());

    // The number of root types to generate before we start adding subtypes.
    size_t numRoots = 1 + rand.upTo(builder.size());

    // The mean expected size of the recursion groups.
    size_t expectedGroupSize = 1 + rand.upTo(builder.size());

    size_t i = 0;
    while (i < builder.size()) {
      i += planGroup(i, numRoots, expectedGroupSize);
    }
    assert(recGroupEnds.size() == builder.size());

    populateTypes();
  }

  size_t planGroup(size_t start, size_t numRoots, size_t expectedGroupSize) {
    size_t maxSize = builder.size() - start;
    size_t size = 1;
    // Generate the group size according to a geometric distribution.
    for (; size < maxSize; ++size) {
      if (rand.oneIn(expectedGroupSize)) {
        break;
      }
    }
    assert(start + size <= builder.size());
    builder.createRecGroup(start, size);

    // The indices of types that need descriptors and the total number of
    // remaining descriptors we have committed to create in this group.
    std::vector<Index> describees;
    size_t committed = 0;

    size_t end = start + size;
    for (size_t i = start; i < end; ++i) {
      recGroupEnds.push_back(end);
      planType(i, numRoots, end - i, describees, committed);
    }
    return size;
  }

  void planType(size_t i,
                size_t numRoots,
                size_t remaining,
                std::vector<Index>& describees,
                size_t& committed) {
    assert(remaining >= committed);
    typeIndices.insert({builder[i], i});
    // Everything is a subtype of itself.
    subtypeIndices[i].push_back(i);

    // We may pick a supertype. If we have a described type that itself has a
    // supertype, then we must choose that supertype's descriptor as our
    // supertype.
    std::optional<Index> super;

    // Pick a type to describe, or choose not to describe a type by
    // picking the one-past-the-end index. If all of the remaining types must be
    // descriptors, then we must choose a describee.
    Index describee = rand.upTo(describees.size() + (remaining != committed));

    bool isDescriptor = false;
    if (describee != describees.size()) {
      isDescriptor = true;
      --committed;

      // If the intended described type has a supertype with a descriptor, then
      // that descriptor must be the supertype of the type we intend to
      // generate. However, we may not have generated that descriptor yet,
      // meaning it is unavailable to be the supertype of the current type.
      // Detect that situation and plan to generate the missing supertype
      // instead.
      Index described;
      while (true) {
        described = describees[describee];
        auto describedSuper = supertypeIndices[described];
        if (!describedSuper) {
          // The described type has no supertype, so there is no problem.
          break;
        }
        if (descriptorChainLengths[*describedSuper] == 0) {
          // The supertype of the described type will not have a descriptor,
          // so there is no problem.
          break;
        }
        if ((super = descriptorIndices[*describedSuper])) {
          // The descriptor of the described type's supertype, which must become
          // the current type's supertype, has already been generated. There is
          // no problem.
          break;
        }
        // The necessary supertype does not yet exist. Find its described type
        // so we can try to generate the missing supertype instead.
        for (describee = 0; describee < describees.size(); ++describee) {
          if (describees[describee] == *describedSuper) {
            break;
          }
        }
        assert(describee < describees.size());
        // Go back and check whether the new intended type can be generated.
        continue;
      }

      // We have locked in the type we will describe.
      std::swap(describees[describee], describees.back());
      describees.pop_back();
      descriptorIndices[described] = i;
      describedIndices[i] = described;
      builder[described].descriptor(builder[i]);
      builder[i].describes(builder[described]);

      // The length of the descriptor chain from this type is determined by the
      // planned length of the chain from its described type.
      descriptorChainLengths[i] = descriptorChainLengths[described] - 1;
    }

    --remaining;
    assert(remaining >= committed);
    size_t remainingUncommitted = remaining - committed;

    if (!super && i >= numRoots && rand.oneIn(2)) {
      // Try to pick a supertype. The supertype must be a descriptor type if and
      // only if we are currently generating a descriptor type. Furthermore, we
      // must have space left in the current chaink if it exists, or else in the
      // rec group, to mirror the supertype's descriptor chain, if it has one.
      // Finally, if this is a descriptor, the sharedness of the described type
      // and supertype must match.
      size_t maxChain =
        isDescriptor ? descriptorChainLengths[i] : remainingUncommitted;
      std::vector<Index> candidates;
      candidates.reserve(i);
      for (Index candidate = 0; candidate < i; ++candidate) {
        bool descMatch = bool(describedIndices[candidate]) == isDescriptor;
        bool chainMatch = descriptorChainLengths[candidate] <= maxChain;
        bool shareMatch = !isDescriptor ||
                          HeapType(builder[candidate]).getShared() ==
                            HeapType(builder[*describedIndices[i]]).getShared();
        if (descMatch && chainMatch && shareMatch) {
          candidates.push_back(candidate);
        }
      }
      if (!candidates.empty()) {
        super = rand.pick(candidates);
      }
    }

    // Set up the builder entry and type kind for this type.
    if (super) {
      typeKinds.push_back(typeKinds[*super]);
      builder[i].subTypeOf(builder[*super]);
      builder[i].setShared(HeapType(builder[*super]).getShared());
      supertypeIndices[i] = *super;
      subtypeIndices[*super].push_back(i);
    } else if (isDescriptor) {
      // Descriptor types must be structs and their sharedness must match their
      // described types.
      typeKinds.push_back(StructKind{});
      builder[i].setShared(HeapType(builder[*describedIndices[i]]).getShared());
    } else {
      // This is a root type with no supertype. Choose a kind for this type.
      typeKinds.emplace_back(generateHeapTypeKind());
      builder[i].setShared(
        !features.hasSharedEverything() || rand.oneIn(2) ? Unshared : Shared);
    }

    // Plan this descriptor chain for this type if it is not already determined
    // by a described type. Only structs may have descriptor chains.
    if (!isDescriptor && std::get_if<StructKind>(&typeKinds.back()) &&
        remainingUncommitted && features.hasCustomDescriptors()) {
      if (super) {
        // If we have a supertype, our descriptor chain must be at least as
        // long as the supertype's descriptor chain.
        size_t length = descriptorChainLengths[*super];
        if (rand.oneIn(2)) {
          length += rand.upToSquared(remainingUncommitted - length);
        }
        descriptorChainLengths[i] = length;
        committed += length;
      } else {
        // We can choose to start a brand new chain at this type.
        if (rand.oneIn(2)) {
          size_t length = rand.upToSquared(remainingUncommitted);
          descriptorChainLengths[i] = length;
          committed += length;
        }
      }
    }
    // If this type has a descriptor chain, then we need to be able to
    // choose to generate the next type in the chain in the future.
    if (descriptorChainLengths[i]) {
      describees.push_back(i);
    }
  }

  void populateTypes() {
    // Create the heap types.
    for (; index < builder.size(); ++index) {
      // Types without nontrivial subtypes may be marked final.
      builder[index].setOpen(subtypeIndices[index].size() > 1 || rand.oneIn(2));
      auto kind = typeKinds[index];
      auto share = HeapType(builder[index]).getShared();
      if (!supertypeIndices[index]) {
        // No nontrivial supertype, so create a root type.
        if (std::get_if<SignatureKind>(&kind)) {
          builder[index] = generateSignature();
        } else if (std::get_if<StructKind>(&kind)) {
          builder[index] = generateStruct(share);
        } else if (std::get_if<ArrayKind>(&kind)) {
          builder[index] = generateArray(share);
        } else {
          WASM_UNREACHABLE("unexpected kind");
        }
      } else {
        // We have a supertype, so create a subtype.
        HeapType supertype = builder[*supertypeIndices[index]];
        switch (supertype.getKind()) {
          case wasm::HeapTypeKind::Func:
            builder[index] = generateSubSignature(supertype.getSignature());
            break;
          case wasm::HeapTypeKind::Struct:
            builder[index] = generateSubStruct(supertype.getStruct(), share);
            break;
          case wasm::HeapTypeKind::Array:
            builder[index] = generateSubArray(supertype.getArray());
            break;
          case wasm::HeapTypeKind::Cont:
            WASM_UNREACHABLE("TODO: cont");
          case wasm::HeapTypeKind::Basic:
            WASM_UNREACHABLE("unexpected kind");
        }
      }
    }
  }

  HeapType::BasicHeapType generateBasicHeapType(Shareability share) {
    // Choose bottom types more rarely.
    // TODO: string and cont types
    if (rand.oneIn(16)) {
      HeapType ht =
        rand.pick(HeapType::noext, HeapType::nofunc, HeapType::none);
      return ht.getBasic(share);
    }

    std::vector<HeapType> options{HeapType::func,
                                  HeapType::ext,
                                  HeapType::any,
                                  HeapType::eq,
                                  HeapType::i31,
                                  HeapType::struct_,
                                  HeapType::array};
    // Avoid shared exn, which we cannot generate.
    if (features.hasExceptionHandling() && share == Unshared) {
      options.push_back(HeapType::exn);
    }
    auto ht = rand.pick(options);
    if (share == Unshared && features.hasSharedEverything() &&
        ht != HeapType::exn && rand.oneIn(2)) {
      share = Shared;
    }
    return ht.getBasic(share);
  }

  Type::BasicType generateBasicType() {
    return rand.pick(
      Random::FeatureOptions<Type::BasicType>{}
        .add(FeatureSet::MVP, Type::i32, Type::i64, Type::f32, Type::f64)
        .add(FeatureSet::SIMD, Type::v128));
  }

  HeapType generateHeapType(Shareability share) {
    if (rand.oneIn(4)) {
      return generateBasicHeapType(share);
    }
    if (share == Shared) {
      // We can only reference other shared types.
      std::vector<Index> eligible;
      for (Index i = 0, n = recGroupEnds[index]; i < n; ++i) {
        if (HeapType(builder[i]).getShared() == Shared) {
          eligible.push_back(i);
        }
      }
      if (eligible.empty()) {
        return generateBasicHeapType(share);
      }
      return builder[rand.pick(eligible)];
    }
    // Any heap type can be referenced in an unshared context.
    return builder[rand.upTo(recGroupEnds[index])];
  }

  Type generateRefType(Shareability share) {
    auto heapType = generateHeapType(share);
    Nullability nullability;
    if (heapType.isMaybeShared(HeapType::exn)) {
      // Do not generate non-nullable exnrefs for now, as we cannot generate
      // them in global positions (they cannot be created in wasm, nor imported
      // from JS).
      nullability = Nullable;
    } else {
      nullability = rand.oneIn(2) ? Nullable : NonNullable;
    }
    return builder.getTempRefType(heapType, nullability);
  }

  Type generateSingleType(Shareability share) {
    switch (rand.upTo(2)) {
      case 0:
        return generateBasicType();
      case 1:
        return generateRefType(share);
    }
    WASM_UNREACHABLE("unexpected");
  }

  Type generateTupleType(Shareability share) {
    std::vector<Type> types(2 + rand.upTo(params.MAX_TUPLE_SIZE - 1));
    for (auto& type : types) {
      type = generateSingleType(share);
    }
    return builder.getTempTupleType(Tuple(types));
  }

  Type generateReturnType() {
    if (rand.oneIn(6)) {
      return Type::none;
    } else if (features.hasMultivalue() && rand.oneIn(5)) {
      return generateTupleType(Unshared);
    } else {
      return generateSingleType(Unshared);
    }
  }

  Signature generateSignature() {
    std::vector<Type> types(rand.upToSquared(params.MAX_PARAMS));
    for (auto& type : types) {
      type = generateSingleType(Unshared);
    }
    auto params = builder.getTempTupleType(types);
    return {params, generateReturnType()};
  }

  Field generateField(Shareability share) {
    auto mutability = rand.oneIn(2) ? Mutable : Immutable;
    if (rand.oneIn(6)) {
      return {rand.oneIn(2) ? Field::i8 : Field::i16, mutability};
    } else {
      return {generateSingleType(share), mutability};
    }
  }

  Struct generateStruct(Shareability share) {
    std::vector<Field> fields(rand.upTo(params.MAX_STRUCT_SIZE + 1));
    for (auto& field : fields) {
      field = generateField(share);
    }
    return {fields};
  }

  Array generateArray(Shareability share) { return {generateField(share)}; }

  template<typename Kind>
  std::vector<HeapType> getKindCandidates(Shareability share) {
    std::vector<HeapType> candidates;
    // Iterate through the top level kinds, finding matches for `Kind`. Since we
    // are constructing a child, we can only look through the end of the current
    // recursion group.
    for (Index i = 0, end = recGroupEnds[index]; i < end; ++i) {
      if (std::get_if<Kind>(&typeKinds[i]) &&
          share == HeapType(builder[i]).getShared()) {
        candidates.push_back(builder[i]);
      }
    }
    return candidates;
  }

  template<typename Kind> std::optional<HeapType> pickKind(Shareability share) {
    auto candidates = getKindCandidates<Kind>(share);
    if (candidates.size()) {
      return rand.pick(candidates);
    } else {
      return std::nullopt;
    }
  }

  HeapType pickSubFunc(Shareability share) {
    auto choice = rand.upTo(8);
    switch (choice) {
      case 0:
        return HeapTypes::func.getBasic(share);
      case 1:
        return HeapTypes::nofunc.getBasic(share);
      default: {
        if (auto type = pickKind<SignatureKind>(share)) {
          return *type;
        }
        HeapType ht = (choice % 2) ? HeapType::func : HeapType::nofunc;
        return ht.getBasic(share);
      }
    }
  }

  HeapType pickSubStruct(Shareability share) {
    auto choice = rand.upTo(8);
    switch (choice) {
      case 0:
        return HeapTypes::struct_.getBasic(share);
      case 1:
        return HeapTypes::none.getBasic(share);
      default: {
        if (auto type = pickKind<StructKind>(share)) {
          return *type;
        }
        HeapType ht = (choice % 2) ? HeapType::struct_ : HeapType::none;
        return ht.getBasic(share);
      }
    }
  }

  HeapType pickSubArray(Shareability share) {
    auto choice = rand.upTo(8);
    switch (choice) {
      case 0:
        return HeapTypes::array.getBasic(share);
      case 1:
        return HeapTypes::none.getBasic(share);
      default: {
        if (auto type = pickKind<ArrayKind>(share)) {
          return *type;
        }
        HeapType ht = (choice % 2) ? HeapType::array : HeapType::none;
        return ht.getBasic(share);
      }
    }
  }

  HeapType pickSubEq(Shareability share) {
    auto choice = rand.upTo(16);
    switch (choice) {
      case 0:
        return HeapTypes::eq.getBasic(share);
      case 1:
        return HeapTypes::array.getBasic(share);
      case 2:
        return HeapTypes::struct_.getBasic(share);
      case 3:
        return HeapTypes::none.getBasic(share);
      default: {
        auto candidates = getKindCandidates<StructKind>(share);
        auto arrayCandidates = getKindCandidates<ArrayKind>(share);
        candidates.insert(
          candidates.end(), arrayCandidates.begin(), arrayCandidates.end());
        if (candidates.size()) {
          return rand.pick(candidates);
        }
        switch (choice >> 2) {
          case 0:
            return HeapTypes::eq.getBasic(share);
          case 1:
            return HeapTypes::array.getBasic(share);
          case 2:
            return HeapTypes::struct_.getBasic(share);
          case 3:
            return HeapTypes::none.getBasic(share);
          default:
            WASM_UNREACHABLE("unexpected index");
        }
      }
    }
  }

  HeapType pickSubAny(Shareability share) {
    switch (rand.upTo(8)) {
      case 0:
        return HeapTypes::any.getBasic(share);
      case 1:
        return HeapTypes::none.getBasic(share);
      default:
        return pickSubEq(share);
    }
    WASM_UNREACHABLE("unexpected index");
  }

  HeapType pickSubHeapType(HeapType type) {
    auto share = type.getShared();
    auto it = typeIndices.find(type);
    if (it != typeIndices.end()) {
      // This is a constructed type, so we know where its subtypes are, but we
      // can only choose those defined before the end of the current recursion
      // group.
      std::vector<HeapType> candidates;
      for (auto i : subtypeIndices[it->second]) {
        if (i < recGroupEnds[index]) {
          candidates.push_back(builder[i]);
        }
      }
      // Very rarely choose the relevant bottom type instead. We can't just use
      // `type.getBottom()` because `type` may not have been initialized yet in
      // the builder.
      if (rand.oneIn(candidates.size() * 8)) {
        auto* kind = &typeKinds[it->second];
        if (std::get_if<SignatureKind>(kind)) {
          return HeapTypes::nofunc.getBasic(share);
        } else {
          return HeapTypes::none.getBasic(share);
        }
      }
      // If we had no candidates then the oneIn() above us should have returned
      // true, since oneIn(0) => true.
      assert(!candidates.empty());
      return rand.pick(candidates);
    } else {
      // This is not a constructed type, so it must be a basic type.
      assert(type.isBasic());
      if (rand.oneIn(8)) {
        return type.getBottom();
      }
      switch (type.getBasic(Unshared)) {
        case HeapType::func:
          return pickSubFunc(share);
        case HeapType::cont:
          WASM_UNREACHABLE("not implemented");
        case HeapType::any:
          return pickSubAny(share);
        case HeapType::eq:
          return pickSubEq(share);
        case HeapType::i31:
          return HeapTypes::i31.getBasic(share);
        case HeapType::struct_:
          return pickSubStruct(share);
        case HeapType::array:
          return pickSubArray(share);
        case HeapType::ext:
        case HeapType::exn:
        case HeapType::string:
        case HeapType::none:
        case HeapType::noext:
        case HeapType::nofunc:
        case HeapType::nocont:
        case HeapType::noexn:
          return type;
      }
      WASM_UNREACHABLE("unexpected type");
    }
  }

  HeapType pickSuperHeapType(HeapType type) {
    auto share = type.getShared();
    std::vector<HeapType> candidates;
    auto it = typeIndices.find(type);
    if (it != typeIndices.end()) {
      // This is a constructed type, so we know its supertypes. Collect the
      // supertype chain as well as basic supertypes. We can't inspect `type`
      // directly because it may not have been initialized yet in the builder.
      for (std::optional<Index> curr = it->second; curr;
           curr = supertypeIndices[*curr]) {
        candidates.push_back(builder[*curr]);
      }
      auto* kind = &typeKinds[it->second];
      if (std::get_if<StructKind>(kind)) {
        candidates.push_back(HeapTypes::struct_.getBasic(share));
        candidates.push_back(HeapTypes::eq.getBasic(share));
        candidates.push_back(HeapTypes::any.getBasic(share));
        return rand.pick(candidates);
      } else if (std::get_if<ArrayKind>(kind)) {
        candidates.push_back(HeapTypes::array.getBasic(share));
        candidates.push_back(HeapTypes::eq.getBasic(share));
        candidates.push_back(HeapTypes::any.getBasic(share));
        return rand.pick(candidates);
      } else if (std::get_if<SignatureKind>(kind)) {
        candidates.push_back(HeapTypes::func.getBasic(share));
        return rand.pick(candidates);
      } else {
        WASM_UNREACHABLE("unexpected kind");
      }
    }
    // This is not a constructed type, so it must be a basic type.
    assert(type.isBasic());
    candidates.push_back(type);
    switch (type.getBasic(Unshared)) {
      case HeapType::ext:
      case HeapType::func:
      case HeapType::exn:
      case HeapType::cont:
      case HeapType::any:
        break;
      case HeapType::eq:
        candidates.push_back(HeapTypes::any.getBasic(share));
        break;
      case HeapType::i31:
      case HeapType::struct_:
      case HeapType::array:
        candidates.push_back(HeapTypes::eq.getBasic(share));
        candidates.push_back(HeapTypes::any.getBasic(share));
        break;
      case HeapType::string:
        candidates.push_back(HeapTypes::ext.getBasic(share));
        break;
      case HeapType::none:
        return pickSubAny(share);
      case HeapType::nofunc:
        return pickSubFunc(share);
      case HeapType::nocont:
        WASM_UNREACHABLE("not implemented");
      case HeapType::noext:
        candidates.push_back(HeapTypes::ext.getBasic(share));
        break;
      case HeapType::noexn:
        candidates.push_back(HeapTypes::exn.getBasic(share));
        break;
    }
    assert(!candidates.empty());
    return rand.pick(candidates);
  }

  // TODO: Make this part of the wasm-type.h API
  struct Ref {
    HeapType type;
    Nullability nullability;
  };

  Ref generateSubRef(Ref super) {
    if (super.type.isMaybeShared(HeapType::exn)) {
      // Do not generate non-nullable exnrefs for now, as we cannot generate
      // them in global positions (they cannot be created in wasm, nor imported
      // from JS). There are also no subtypes to consider, so just return.
      return super;
    }
    auto nullability = super.nullability == NonNullable ? NonNullable
                       : rand.oneIn(2)                  ? Nullable
                                                        : NonNullable;
    return {pickSubHeapType(super.type), nullability};
  }

  Ref generateSuperRef(Ref sub) {
    auto nullability = sub.nullability == Nullable ? Nullable
                       : rand.oneIn(2)             ? Nullable
                                                   : NonNullable;
    return {pickSuperHeapType(sub.type), nullability};
  }

  Type generateSubtype(Type type) {
    if (type.isTuple()) {
      std::vector<Type> types;
      types.reserve(type.size());
      for (auto t : type) {
        types.push_back(generateSubtype(t));
      }
      return builder.getTempTupleType(types);
    } else if (type.isRef()) {
      auto ref = generateSubRef({type.getHeapType(), type.getNullability()});
      return builder.getTempRefType(ref.type, ref.nullability);
    } else if (type.isBasic()) {
      // Non-reference basic types do not have subtypes.
      return type;
    } else {
      WASM_UNREACHABLE("unexpected type kind");
    }
  }

  Type generateSupertype(Type type) {
    if (type.isTuple()) {
      std::vector<Type> types;
      types.reserve(type.size());
      for (auto t : type) {
        types.push_back(generateSupertype(t));
      }
      return builder.getTempTupleType(types);
    } else if (type.isRef()) {
      auto ref = generateSuperRef({type.getHeapType(), type.getNullability()});
      return builder.getTempRefType(ref.type, ref.nullability);
    } else if (type.isBasic()) {
      // Non-reference basic types do not have supertypes.
      return type;
    } else {
      WASM_UNREACHABLE("unexpected type kind");
    }
  }

  Signature generateSubSignature(Signature super) {
    auto params = generateSupertype(super.params);
    auto results = generateSubtype(super.results);
    return Signature(params, results);
  }

  Field generateSubField(Field super) {
    if (super.mutable_ == Mutable) {
      // Only immutable fields support subtyping.
      return super;
    }
    if (super.isPacked()) {
      // No other subtypes of i8 or i16.
      return super;
    }
    return {generateSubtype(super.type), Immutable};
  }

  Struct generateSubStruct(const Struct& super, Shareability share) {
    std::vector<Field> fields;
    // Depth subtyping
    for (auto field : super.fields) {
      fields.push_back(generateSubField(field));
    }
    // Width subtyping
    Index extra = rand.upTo(params.MAX_STRUCT_SIZE + 1 - fields.size());
    for (Index i = 0; i < extra; ++i) {
      fields.push_back(generateField(share));
    }
    return {fields};
  }

  Array generateSubArray(Array super) {
    return {generateSubField(super.element)};
  }

  HeapTypeKind generateHeapTypeKind() {
    switch (rand.upTo(3)) {
      case 0:
        return SignatureKind{};
      case 1:
        return StructKind{};
      case 2:
        return ArrayKind{};
    }
    WASM_UNREACHABLE("unexpected index");
  }
};

} // anonymous namespace

HeapTypeGenerator
HeapTypeGenerator::create(Random& rand, FeatureSet features, size_t n) {
  return HeapTypeGeneratorImpl(rand, features, n).result;
}

namespace {

// `makeInhabitable` implementation.
//
// There are two root causes of uninhabitability: First, a non-nullable
// reference to a bottom type is always uninhabitable. Second, a cycle in the
// type graph formed from non-nullable references makes all the types involved
// in that cycle uninhabitable because there is no way to construct the types
// one at at time. All types that reference uninhabitable types via non-nullable
// references are also themselves uninhabitable, but these transitively
// uninhabitable types will become inhabitable once we fix the root causes, so
// we don't worry about them.
//
// To modify uninhabitable types to make them habitable, it suffices to make all
// non-nullable references to bottom types nullable and to break all cycles of
// non-nullable references by making one of the references nullable. To preserve
// valid subtyping, the newly nullable fields must also be made nullable in any
// supertypes in which they appear.
struct Inhabitator {
  // Uniquely identify fields as an index into a type.
  using FieldPos = std::pair<HeapType, Index>;

  // When we make a reference nullable, we typically need to make the same
  // reference in other types nullable to maintain valid subtyping. Which types
  // we need to update depends on the variance of the reference, which is
  // determined by how it is used in its enclosing heap type.
  //
  // An invariant field of a heaptype must have the same type in subtypes of
  // that heaptype. A covariant field of a heaptype must be typed with a subtype
  // of its original type in subtypes of the heaptype.
  enum Variance { Invariant, Covariant };

  // The input types.
  const std::vector<HeapType>& types;

  // The fields we will make nullable.
  std::unordered_set<FieldPos> nullables;

  SubTypes subtypes;

  Inhabitator(const std::vector<HeapType>& types)
    : types(types), subtypes(types) {}

  Variance getVariance(FieldPos fieldPos);
  void markNullable(FieldPos field);
  void markBottomRefsNullable();
  void markExternRefsNullable();
  void breakNonNullableCycles();

  std::vector<HeapType> build();
};

Inhabitator::Variance Inhabitator::getVariance(FieldPos fieldPos) {
  auto [type, idx] = fieldPos;
  assert(!type.isBasic() && !type.isSignature());
  auto field = GCTypeUtils::getField(type, idx);
  assert(field);
  if (field->mutable_ == Mutable) {
    return Invariant;
  } else {
    return Covariant;
  }
}

void Inhabitator::markNullable(FieldPos field) {
  // Mark the given field nullable in the original type and in other types
  // necessary to keep subtyping valid.
  nullables.insert(field);
  auto [curr, idx] = field;
  switch (getVariance(field)) {
    case Covariant:
      // Mark the field null in all supertypes. If the supertype field is
      // already nullable, that's ok and this will have no effect.
      while (auto super = curr.getDeclaredSuperType()) {
        if (super->isStruct() && idx >= super->getStruct().fields.size()) {
          // Do not mark fields that don't exist as nullable; this index may be
          // used by a descriptor.
          break;
        }
        nullables.insert({*super, idx});
        curr = *super;
      }
      break;
    case Invariant:
      // Find the top type for which this field exists and mark the field
      // nullable in all of its subtypes.
      if (curr.isArray()) {
        while (auto super = curr.getDeclaredSuperType()) {
          curr = *super;
        }
      } else {
        assert(curr.isStruct());
        while (auto super = curr.getDeclaredSuperType()) {
          if (super->getStruct().fields.size() <= idx) {
            break;
          }
          curr = *super;
        }
      }
      // Mark the field nullable in all subtypes. If the subtype field is
      // already nullable, that's ok and this will have no effect. TODO: Remove
      // this extra `index` variable once we have C++20. It's a workaround for
      // lambdas being unable to capture structured bindings.
      const size_t index = idx;
      subtypes.iterSubTypes(
        curr, [&](HeapType type, Index) { nullables.insert({type, index}); });
      break;
  }
}

void Inhabitator::markBottomRefsNullable() {
  for (auto type : types) {
    if (type.isSignature()) {
      // Functions can always be instantiated, even if their types refer to
      // uninhabitable types.
      continue;
    }
    auto children = type.getTypeChildren();
    for (size_t i = 0; i < children.size(); ++i) {
      auto child = children[i];
      if (child.isRef() && child.getHeapType().isBottom() &&
          child.isNonNullable()) {
        markNullable({type, i});
      }
    }
  }
}

void Inhabitator::markExternRefsNullable() {
  // The fuzzer cannot instantiate non-nullable externrefs, so make sure they
  // are all nullable.
  // TODO: Remove this once the fuzzer imports externref globals or gets some
  // other way to instantiate externrefs.
  for (auto type : types) {
    if (type.isSignature()) {
      // Functions can always be instantiated, even if their types refer to
      // uninhabitable types.
      continue;
    }
    auto children = type.getTypeChildren();
    for (size_t i = 0; i < children.size(); ++i) {
      auto child = children[i];
      if (child.isRef() && child.getHeapType().isMaybeShared(HeapType::ext) &&
          child.isNonNullable()) {
        markNullable({type, i});
      }
    }
  }
}

// Break cycles of non-nullable references. Doing this optimally (i.e. by
// changing the fewest possible references) is NP-complete[1], so use a simple
// depth-first search rather than anything fancy. When we find a back edge
// forming a cycle, mark the reference forming the edge as nullable.
//
// [1]: https://en.wikipedia.org/wiki/Feedback_arc_set
void Inhabitator::breakNonNullableCycles() {
<<<<<<< HEAD
  // The types reachable from each heap type. Descriptors are modeled as
  // additional non-nullable reference types appended to the other children.
=======
  // The types reachable from each heap type.
  // TODO: Include descriptors.
>>>>>>> e2aefc76
  std::unordered_map<HeapType, std::vector<Type>> children;

  auto getChildren = [&children](HeapType type) {
    auto [it, inserted] = children.insert({type, {}});
    if (inserted) {
<<<<<<< HEAD
      it->second = type.getTypeChildren();
      if (auto desc = type.getDescriptorType()) {
        it->second.push_back(Type(*desc, NonNullable, Exact));
      }
=======
      // TODO: Add descriptors.
      it->second = type.getTypeChildren();
>>>>>>> e2aefc76
    }
    return it->second;
  };

  // The sequence of visited types and edge indices comprising the current DFS
  // search path.
  std::vector<std::pair<HeapType, Index>> path;

  // Track how many times each heap type appears on the current path.
  std::unordered_map<HeapType, Index> visiting;

  // Types we've finished visiting. We don't need to visit them again.
  std::unordered_set<HeapType> visited;

  auto visitType = [&](HeapType type) {
    path.push_back({type, 0});
    ++visiting[type];
  };

  auto finishType = [&]() {
    auto type = path.back().first;
    path.pop_back();
    auto it = visiting.find(type);
    assert(it != visiting.end());
    if (--it->second == 0) {
      visiting.erase(it);
    }
    visited.insert(type);
  };

  for (auto root : types) {
    if (visited.count(root)) {
      continue;
    }
    assert(visiting.size() == 0);
    visitType(root);

    while (path.size()) {
<<<<<<< HEAD
      auto& [curr, index] = path.back();
      // We may have visited this type again after searching through a
      // descriptor backedge. If we've already finished visiting this type on
      // that later visit, we don't need to continue this earlier visit.
      if (visited.count(curr)) {
        finishType();
        continue;
      }
=======
      auto [curr, index] = path.back();
>>>>>>> e2aefc76
      const auto& children = getChildren(curr);

      while (index < children.size()) {
        // Skip non-reference children because they cannot refer to other types.
        if (!children[index].isRef()) {
          ++index;
          continue;
        }
        // Skip nullable references because they don't cause uninhabitable
        // cycles.
        if (children[index].isNullable()) {
          ++index;
          continue;
        }
        // Skip references that we have already marked nullable to satisfy
        // subtyping constraints.
        if (nullables.count({curr, index})) {
<<<<<<< HEAD
          // std:: << "skipping fixed\n";
=======
>>>>>>> e2aefc76
          ++index;
          continue;
        }
        // Skip references to types that we have finished visiting. We have
        // visited the full graph reachable from such references, so we know
        // they cannot cycle back to anything we are currently visiting.
        auto heapType = children[index].getHeapType();
        if (visited.count(heapType)) {
          ++index;
          continue;
        }
        // Skip references to function types. Functions types can always be
        // instantiated since functions can be created even with uninhabitable
        // params or results. Function references therefore break cycles that
        // would otherwise produce uninhabitability.
        if (heapType.isSignature()) {
          ++index;
          continue;
        }
        // If this ref forms a cycle, break the cycle by marking it nullable and
<<<<<<< HEAD
        // continue. We can't do this for descriptors, though. For those we will
        // continue searching as if for any other non-nullable reference and
        // eventually find a non-descriptor backedge.
        if (!curr.getDescriptorType() || index != children.size() - 1) {
          if (auto it = visiting.find(heapType); it != visiting.end()) {
            markNullable({curr, index});
            ++index;
            continue;
          }
=======
        // continue.
        if (auto it = visiting.find(heapType); it != visiting.end()) {
          markNullable({curr, index});
          ++index;
          continue;
>>>>>>> e2aefc76
        }
        break;
      }

      // If we've finished the DFS on the current type, pop it off the search
      // path and continue searching the previous type.
      if (index == children.size()) {
        finishType();
        continue;
      }

      // Otherwise we have a non-nullable reference we need to search.
      assert(children[index].isRef() && children[index].isNonNullable());
      auto next = children[index++].getHeapType();
      visitType(next);
    }
  }
}

std::vector<HeapType> Inhabitator::build() {
  std::unordered_map<HeapType, size_t> typeIndices;
  for (size_t i = 0; i < types.size(); ++i) {
    typeIndices.insert({types[i], i});
  }

  TypeBuilder builder(types.size());

  // Copy types. Update references to point to the corresponding new type and
  // make them nullable where necessary.
  auto updateType = [&](FieldPos pos, Type& type) {
    if (!type.isRef()) {
      return;
    }
    auto heapType = type.getHeapType();
    auto nullability = type.getNullability();
    auto exactness = type.getExactness();
    if (auto it = typeIndices.find(heapType); it != typeIndices.end()) {
      heapType = builder[it->second];
    }
    if (nullables.count(pos)) {
      nullability = Nullable;
    }
    type = builder.getTempRefType(heapType, nullability, exactness);
  };

  for (size_t i = 0; i < types.size(); ++i) {
    auto type = types[i];
    switch (type.getKind()) {
      case HeapTypeKind::Func: {
        auto sig = type.getSignature();
        size_t j = 0;
        std::vector<Type> params;
        for (auto param : sig.params) {
          params.push_back(param);
          updateType({type, j++}, params.back());
        }
        std::vector<Type> results;
        for (auto result : sig.results) {
          results.push_back(result);
          updateType({type, j++}, results.back());
        }
        builder[i] = Signature(builder.getTempTupleType(params),
                               builder.getTempTupleType(results));
        continue;
      }
      case HeapTypeKind::Struct: {
        Struct copy = type.getStruct();
        for (size_t j = 0; j < copy.fields.size(); ++j) {
          updateType({type, j}, copy.fields[j].type);
        }
        builder[i] = copy;
        continue;
      }
      case HeapTypeKind::Array: {
        Array copy = type.getArray();
        updateType({type, 0}, copy.element.type);
        builder[i] = copy;
        continue;
      }
      case HeapTypeKind::Cont:
        WASM_UNREACHABLE("TODO: cont");
      case HeapTypeKind::Basic:
        break;
    }
    WASM_UNREACHABLE("unexpected kind");
  }

  // Establish rec groups.
  for (size_t start = 0; start < types.size();) {
    size_t size = types[start].getRecGroup().size();
    builder.createRecGroup(start, size);
    start += size;
  }

  // Establish supertypes, descriptors, and finality.
  for (size_t i = 0; i < types.size(); ++i) {
    if (auto super = types[i].getDeclaredSuperType()) {
      if (auto it = typeIndices.find(*super); it != typeIndices.end()) {
        builder[i].subTypeOf(builder[it->second]);
      } else {
        builder[i].subTypeOf(*super);
      }
    }
    if (auto desc = types[i].getDescriptorType()) {
      auto it = typeIndices.find(*desc);
      assert(it != typeIndices.end());
      builder[i].descriptor(builder[it->second]);
      builder[it->second].describes(builder[i]);
    }
    builder[i].setOpen(types[i].isOpen());
    builder[i].setShared(types[i].getShared());
  }

  auto built = builder.build();
  assert(!built.getError() && "unexpected build error");
  return *built;
}

} // anonymous namespace

std::vector<HeapType>
HeapTypeGenerator::makeInhabitable(const std::vector<HeapType>& types) {
  if (types.empty()) {
    return {};
  }

  // Remove duplicate and basic types. We will insert them back at the end.
  std::unordered_map<HeapType, size_t> typeIndices;
  std::vector<size_t> deduplicatedIndices;
  std::vector<HeapType> deduplicated;
  for (auto type : types) {
    if (type.isBasic()) {
      deduplicatedIndices.push_back(-1);
      continue;
    }
    auto [it, inserted] = typeIndices.insert({type, deduplicated.size()});
    if (inserted) {
      deduplicated.push_back(type);
    }
    deduplicatedIndices.push_back(it->second);
  }
  assert(deduplicatedIndices.size() == types.size());

  // Construct the new types.
  Inhabitator inhabitator(deduplicated);
  inhabitator.markBottomRefsNullable();
  inhabitator.markExternRefsNullable();
  inhabitator.breakNonNullableCycles();
  deduplicated = inhabitator.build();

  // Re-duplicate and re-insert basic types as necessary.
  std::vector<HeapType> result;
  for (size_t i = 0; i < types.size(); ++i) {
    if (deduplicatedIndices[i] == (size_t)-1) {
      assert(types[i].isBasic());
      result.push_back(types[i]);
    } else {
      result.push_back(deduplicated[deduplicatedIndices[i]]);
    }
  }
  return result;
}

namespace {

bool isUninhabitable(Type type,
                     std::unordered_set<HeapType>& visited,
                     std::unordered_set<HeapType>& visiting);

// Simple recursive DFS through non-nullable references to see if we find any
// cycles.
bool isUninhabitable(HeapType type,
                     std::unordered_set<HeapType>& visited,
                     std::unordered_set<HeapType>& visiting) {
  switch (type.getKind()) {
    case HeapTypeKind::Basic:
      return false;
    case HeapTypeKind::Func:
    case HeapTypeKind::Cont:
      // Function types are always inhabitable.
      return false;
    case HeapTypeKind::Struct:
    case HeapTypeKind::Array:
      break;
  }
  if (visited.count(type)) {
    return false;
  }
  auto [it, inserted] = visiting.insert(type);
  if (!inserted) {
    return true;
  }
  if (auto desc = type.getDescriptorType()) {
    if (isUninhabitable(Type(*desc, NonNullable, Exact), visited, visiting)) {
      return true;
    }
  }
  switch (type.getKind()) {
    case HeapTypeKind::Struct:
      for (auto& field : type.getStruct().fields) {
        if (isUninhabitable(field.type, visited, visiting)) {
          return true;
        }
      }
      break;
    case HeapTypeKind::Array:
      if (isUninhabitable(type.getArray().element.type, visited, visiting)) {
        return true;
      }
      break;
    case HeapTypeKind::Basic:
    case HeapTypeKind::Func:
    case HeapTypeKind::Cont:
      WASM_UNREACHABLE("unexpected kind");
  }
  visiting.erase(it);
  visited.insert(type);
  return false;
}

bool isUninhabitable(Type type,
                     std::unordered_set<HeapType>& visited,
                     std::unordered_set<HeapType>& visiting) {
  if (type.isRef() && type.isNonNullable()) {
    if (type.getHeapType().isBottom() ||
        type.getHeapType().isMaybeShared(HeapType::ext)) {
      return true;
    }
    return isUninhabitable(type.getHeapType(), visited, visiting);
  }
  return false;
}

} // anonymous namespace

std::vector<HeapType>
HeapTypeGenerator::getInhabitable(const std::vector<HeapType>& types) {
  std::unordered_set<HeapType> visited, visiting;
  std::vector<HeapType> inhabitable;
  for (auto type : types) {
    if (!isUninhabitable(type, visited, visiting)) {
      inhabitable.push_back(type);
    }
  }
  return inhabitable;
}

} // namespace wasm<|MERGE_RESOLUTION|>--- conflicted
+++ resolved
@@ -966,27 +966,17 @@
 //
 // [1]: https://en.wikipedia.org/wiki/Feedback_arc_set
 void Inhabitator::breakNonNullableCycles() {
-<<<<<<< HEAD
   // The types reachable from each heap type. Descriptors are modeled as
   // additional non-nullable reference types appended to the other children.
-=======
-  // The types reachable from each heap type.
-  // TODO: Include descriptors.
->>>>>>> e2aefc76
   std::unordered_map<HeapType, std::vector<Type>> children;
 
   auto getChildren = [&children](HeapType type) {
     auto [it, inserted] = children.insert({type, {}});
     if (inserted) {
-<<<<<<< HEAD
       it->second = type.getTypeChildren();
       if (auto desc = type.getDescriptorType()) {
         it->second.push_back(Type(*desc, NonNullable, Exact));
       }
-=======
-      // TODO: Add descriptors.
-      it->second = type.getTypeChildren();
->>>>>>> e2aefc76
     }
     return it->second;
   };
@@ -1025,7 +1015,6 @@
     visitType(root);
 
     while (path.size()) {
-<<<<<<< HEAD
       auto& [curr, index] = path.back();
       // We may have visited this type again after searching through a
       // descriptor backedge. If we've already finished visiting this type on
@@ -1034,9 +1023,6 @@
         finishType();
         continue;
       }
-=======
-      auto [curr, index] = path.back();
->>>>>>> e2aefc76
       const auto& children = getChildren(curr);
 
       while (index < children.size()) {
@@ -1054,10 +1040,6 @@
         // Skip references that we have already marked nullable to satisfy
         // subtyping constraints.
         if (nullables.count({curr, index})) {
-<<<<<<< HEAD
-          // std:: << "skipping fixed\n";
-=======
->>>>>>> e2aefc76
           ++index;
           continue;
         }
@@ -1078,7 +1060,6 @@
           continue;
         }
         // If this ref forms a cycle, break the cycle by marking it nullable and
-<<<<<<< HEAD
         // continue. We can't do this for descriptors, though. For those we will
         // continue searching as if for any other non-nullable reference and
         // eventually find a non-descriptor backedge.
@@ -1088,13 +1069,6 @@
             ++index;
             continue;
           }
-=======
-        // continue.
-        if (auto it = visiting.find(heapType); it != visiting.end()) {
-          markNullable({curr, index});
-          ++index;
-          continue;
->>>>>>> e2aefc76
         }
         break;
       }
