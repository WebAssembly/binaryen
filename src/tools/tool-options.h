--- conflicted
+++ resolved
@@ -107,11 +107,7 @@
       .addFeature(FeatureSet::SharedEverything, "shared-everything threads")
       .addFeature(FeatureSet::FP16, "float 16 operations")
       .addFeature(FeatureSet::CustomDescriptors,
-<<<<<<< HEAD
-                  "custom descriptors and exact references")
-=======
                   "custom descriptors (RTTs) and exact references")
->>>>>>> 4596b984
       .add("--enable-typed-function-references",
            "",
            "Deprecated compatibility flag",
