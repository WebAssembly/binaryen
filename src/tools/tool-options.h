--- conflicted
+++ resolved
@@ -106,12 +106,9 @@
       .addFeature(FeatureSet::StackSwitching, "stack switching")
       .addFeature(FeatureSet::SharedEverything, "shared-everything threads")
       .addFeature(FeatureSet::FP16, "float 16 operations")
-<<<<<<< HEAD
       .addFeature(FeatureSet::TypeImports, "type imports")
-=======
       .addFeature(FeatureSet::CustomDescriptors,
                   "custom descriptors (RTTs) and exact references")
->>>>>>> 83d8edbe
       .add("--enable-typed-function-references",
            "",
            "Deprecated compatibility flag",
