--- conflicted
+++ resolved
@@ -497,29 +497,6 @@
     printTypes(inhabitable);
   }
 
-<<<<<<< HEAD
-  // The transformed types must be inhabitable, which we can check by seeing if
-  // the filtered list of inhabitable types is of full size.
-  auto filteredInhabitable = HeapTypeGenerator::getInhabitable(inhabitable);
-  if (filteredInhabitable.size() != inhabitable.size()) {
-    // There are uninhabitable types; print them out.
-    std::unordered_set<HeapType> filteredInhabitableSet;
-    for (auto type : filteredInhabitable) {
-      filteredInhabitableSet.insert(type);
-    }
-    for (auto type : inhabitable) {
-      if (!filteredInhabitableSet.count(type)) {
-        IndexedTypeNameGenerator print(inhabitable);
-        std::cerr << "Type was not properly made inhabitable: " << print(type)
-                  << '\n';
-      }
-    }
-    Fatal() << "Found uninhabitable types.";
-  }
-
-  if (getTypeSystem() == TypeSystem::Isorecursive) {
-    // Verify the produced inhabitable types are the same as the original types.
-=======
   // Check whether any of the original types are uninhabitable.
   bool haveUninhabitable =
     HeapTypeGenerator::getInhabitable(types).size() != types.size();
@@ -540,7 +517,6 @@
   } else if (getTypeSystem() == TypeSystem::Isorecursive) {
     // Verify the produced inhabitable types are the same as the original types
     // (which also implies that they are indeed inhabitable).
->>>>>>> 88b45a5a
     if (types.size() != inhabitable.size()) {
       Fatal() << "Number of inhabitable types does not match number of "
                  "original types";
