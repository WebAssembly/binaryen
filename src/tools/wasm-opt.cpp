/*
 * Copyright 2016 WebAssembly Community Group participants
 *
 * Licensed under the Apache License, Version 2.0 (the "License");
 * you may not use this file except in compliance with the License.
 * You may obtain a copy of the License at
 *
 *     http://www.apache.org/licenses/LICENSE-2.0
 *
 * Unless required by applicable law or agreed to in writing, software
 * distributed under the License is distributed on an "AS IS" BASIS,
 * WITHOUT WARRANTIES OR CONDITIONS OF ANY KIND, either express or implied.
 * See the License for the specific language governing permissions and
 * limitations under the License.
 */

//
// A WebAssembly optimizer, loads code, optionally runs passes on it,
// then writes it.
//

#include <memory>

#include "execution-results.h"
#include "fuzzing.h"
#include "js-wrapper.h"
#include "optimization-options.h"
#include "pass.h"
#include "shell-interface.h"
#include "spec-wrapper.h"
#include "support/command-line.h"
#include "support/file.h"
#include "wasm-binary.h"
#include "wasm-interpreter.h"
#include "wasm-io.h"
#include "wasm-printing.h"
#include "wasm-s-parser.h"
#include "wasm-validator.h"

using namespace wasm;

// runs a command and returns its output TODO: portability, return code checking
std::string runCommand(std::string command) {
#ifdef __linux__
  std::string output;
  const int MAX_BUFFER = 1024;
  char buffer[MAX_BUFFER];
  FILE* stream = popen(command.c_str(), "r");
  while (fgets(buffer, MAX_BUFFER, stream) != NULL) {
    output.append(buffer);
  }
  pclose(stream);
  return output;
#else
  Fatal() << "TODO: portability for wasm-opt runCommand";
#endif
}

//
// main
//

int main(int argc, const char* argv[]) {
  Name entry;
  bool emitBinary = true;
  bool converge = false;
  bool fuzzExecBefore = false;
  bool fuzzExecAfter = false;
  bool fuzzBinary = false;
  std::string extraFuzzCommand;
  bool translateToFuzz = false;
  bool fuzzPasses = false;
  bool fuzzNaNs = true;
  bool fuzzMemory = true;
  bool fuzzOOB = true;
  std::string emitJSWrapper;
  std::string emitSpecWrapper;
  std::string inputSourceMapFilename;
  std::string outputSourceMapFilename;
  std::string outputSourceMapUrl;
  std::string inputMainInfoFilename;

  OptimizationOptions options("wasm-opt", "Read, write, and optimize files");
  options
<<<<<<< HEAD
      .add("--output", "-o", "Output file (stdout if not specified)",
           Options::Arguments::One,
           [](Options* o, const std::string& argument) {
             o->extra["output"] = argument;
             Colors::disable();
           })
      .add("--emit-text", "-S", "Emit text instead of binary for the output file",
           Options::Arguments::Zero,
           [&](Options *o, const std::string& argument) { emitBinary = false; })
      .add("--debuginfo", "-g", "Emit names section and debug info",
           Options::Arguments::Zero,
           [&](Options *o, const std::string& arguments) { debugInfo = true; })
      .add("--converge", "-c", "Run passes to convergence, continuing while binary size decreases",
           Options::Arguments::Zero,
           [&](Options *o, const std::string& arguments) { converge = true; })
      .add("--fuzz-exec-before", "-feh", "Execute functions before optimization, helping fuzzing find bugs",
           Options::Arguments::Zero,
           [&](Options *o, const std::string& arguments) { fuzzExecBefore = true; })
      .add("--fuzz-exec", "-fe", "Execute functions before and after optimization, helping fuzzing find bugs",
           Options::Arguments::Zero,
           [&](Options *o, const std::string& arguments) { fuzzExecBefore = fuzzExecAfter = true; })
      .add("--fuzz-binary", "-fb", "Convert to binary and back after optimizations and before fuzz-exec, helping fuzzing find binary format bugs",
           Options::Arguments::Zero,
           [&](Options *o, const std::string& arguments) { fuzzBinary = true; })
      .add("--extra-fuzz-command", "-efc", "An extra command to run on the output before and after optimizing. The output is compared between the two, and an error occurs if they are not equal",
           Options::Arguments::One,
           [&](Options *o, const std::string& arguments) { extraFuzzCommand = arguments; })
      .add("--translate-to-fuzz", "-ttf", "Translate the input into a valid wasm module *somehow*, useful for fuzzing",
           Options::Arguments::Zero,
           [&](Options *o, const std::string& arguments) { translateToFuzz = true; })
      .add("--fuzz-passes", "-fp", "Pick a random set of passes to run, useful for fuzzing. this depends on translate-to-fuzz (it picks the passes from the input)",
           Options::Arguments::Zero,
           [&](Options *o, const std::string& arguments) { fuzzPasses = true; })
      .add("--no-fuzz-nans", "", "don't emit NaNs when fuzzing, and remove them at runtime as well (helps avoid nondeterminism between VMs)",
           Options::Arguments::Zero,
           [&](Options *o, const std::string& arguments) { fuzzNaNs = false; })
      .add("--emit-js-wrapper", "-ejw", "Emit a JavaScript wrapper file that can run the wasm with some test values, useful for fuzzing",
           Options::Arguments::One,
           [&](Options *o, const std::string& arguments) { emitJSWrapper = arguments; })
      .add("--emit-spec-wrapper", "-esw", "Emit a wasm spec interpreter wrapper file that can run the wasm with some test values, useful for fuzzing",
           Options::Arguments::One,
           [&](Options *o, const std::string& arguments) { emitSpecWrapper = arguments; })
      .add("--input-source-map", "-ism", "Consume source map from the specified file",
           Options::Arguments::One,
           [&inputSourceMapFilename](Options *o, const std::string& argument) { inputSourceMapFilename = argument; })
      .add("--output-source-map", "-osm", "Emit source map to the specified file",
           Options::Arguments::One,
           [&outputSourceMapFilename](Options *o, const std::string& argument) { outputSourceMapFilename = argument; })
      .add("--output-source-map-url", "-osu", "Emit specified string as source map URL",
           Options::Arguments::One,
           [&outputSourceMapUrl](Options *o, const std::string& argument) { outputSourceMapUrl = argument; })
      .add("--main-info", "-mi", "Import and export functions from the main module",
            Options::Arguments::One,
			[&inputMainInfoFilename](Options* o, const std::string& argument) {
            o->extra["mainInfo"] = argument;
            printf("wasm-opt argument:%s\n", argument.c_str());
            inputMainInfoFilename = argument;})
      .add_positional("INFILE", Options::Arguments::One,
                      [](Options* o, const std::string& argument) {
                        o->extra["infile"] = argument;
                      });
=======
    .add("--output",
         "-o",
         "Output file (stdout if not specified)",
         Options::Arguments::One,
         [](Options* o, const std::string& argument) {
           o->extra["output"] = argument;
           Colors::setEnabled(false);
         })
    .add("--emit-text",
         "-S",
         "Emit text instead of binary for the output file",
         Options::Arguments::Zero,
         [&](Options* o, const std::string& argument) { emitBinary = false; })
    .add("--converge",
         "-c",
         "Run passes to convergence, continuing while binary size decreases",
         Options::Arguments::Zero,
         [&](Options* o, const std::string& arguments) { converge = true; })
    .add(
      "--fuzz-exec-before",
      "-feh",
      "Execute functions before optimization, helping fuzzing find bugs",
      Options::Arguments::Zero,
      [&](Options* o, const std::string& arguments) { fuzzExecBefore = true; })
    .add("--fuzz-exec",
         "-fe",
         "Execute functions before and after optimization, helping fuzzing "
         "find bugs",
         Options::Arguments::Zero,
         [&](Options* o, const std::string& arguments) {
           fuzzExecBefore = fuzzExecAfter = true;
         })
    .add("--fuzz-binary",
         "-fb",
         "Convert to binary and back after optimizations and before fuzz-exec, "
         "helping fuzzing find binary format bugs",
         Options::Arguments::Zero,
         [&](Options* o, const std::string& arguments) { fuzzBinary = true; })
    .add("--extra-fuzz-command",
         "-efc",
         "An extra command to run on the output before and after optimizing. "
         "The output is compared between the two, and an error occurs if they "
         "are not equal",
         Options::Arguments::One,
         [&](Options* o, const std::string& arguments) {
           extraFuzzCommand = arguments;
         })
    .add(
      "--translate-to-fuzz",
      "-ttf",
      "Translate the input into a valid wasm module *somehow*, useful for "
      "fuzzing",
      Options::Arguments::Zero,
      [&](Options* o, const std::string& arguments) { translateToFuzz = true; })
    .add("--fuzz-passes",
         "-fp",
         "Pick a random set of passes to run, useful for fuzzing. this depends "
         "on translate-to-fuzz (it picks the passes from the input)",
         Options::Arguments::Zero,
         [&](Options* o, const std::string& arguments) { fuzzPasses = true; })
    .add("--no-fuzz-nans",
         "",
         "don't emit NaNs when fuzzing, and remove them at runtime as well "
         "(helps avoid nondeterminism between VMs)",
         Options::Arguments::Zero,
         [&](Options* o, const std::string& arguments) { fuzzNaNs = false; })
    .add("--no-fuzz-memory",
         "",
         "don't emit memory ops when fuzzing",
         Options::Arguments::Zero,
         [&](Options* o, const std::string& arguments) { fuzzMemory = false; })
    .add("--no-fuzz-oob",
         "",
         "don't emit out-of-bounds loads/stores/indirect calls when fuzzing",
         Options::Arguments::Zero,
         [&](Options* o, const std::string& arguments) { fuzzOOB = false; })
    .add("--emit-js-wrapper",
         "-ejw",
         "Emit a JavaScript wrapper file that can run the wasm with some test "
         "values, useful for fuzzing",
         Options::Arguments::One,
         [&](Options* o, const std::string& arguments) {
           emitJSWrapper = arguments;
         })
    .add("--emit-spec-wrapper",
         "-esw",
         "Emit a wasm spec interpreter wrapper file that can run the wasm with "
         "some test values, useful for fuzzing",
         Options::Arguments::One,
         [&](Options* o, const std::string& arguments) {
           emitSpecWrapper = arguments;
         })
    .add("--input-source-map",
         "-ism",
         "Consume source map from the specified file",
         Options::Arguments::One,
         [&inputSourceMapFilename](Options* o, const std::string& argument) {
           inputSourceMapFilename = argument;
         })
    .add("--output-source-map",
         "-osm",
         "Emit source map to the specified file",
         Options::Arguments::One,
         [&outputSourceMapFilename](Options* o, const std::string& argument) {
           outputSourceMapFilename = argument;
         })
    .add("--output-source-map-url",
         "-osu",
         "Emit specified string as source map URL",
         Options::Arguments::One,
         [&outputSourceMapUrl](Options* o, const std::string& argument) {
           outputSourceMapUrl = argument;
         })
    .add_positional("INFILE",
                    Options::Arguments::One,
                    [](Options* o, const std::string& argument) {
                      o->extra["infile"] = argument;
                    });
>>>>>>> 42f70a7c
  options.parse(argc, argv);

  Module wasm;

  if (options.debug) {
    std::cerr << "reading...\n";
  }

  if (!translateToFuzz) {
    ModuleReader reader;
    reader.setDebug(options.debug);
    try {
      reader.read(options.extra["infile"], wasm, inputSourceMapFilename);
    } catch (ParseException& p) {
      p.dump(std::cerr);
      std::cerr << '\n';
      Fatal() << "error in parsing input";
    } catch (MapParseException& p) {
      p.dump(std::cerr);
      std::cerr << '\n';
      Fatal() << "error in parsing wasm source map";
    } catch (std::bad_alloc&) {
      Fatal() << "error in building module, std::bad_alloc (possibly invalid "
                 "request for silly amounts of memory)";
    }

    options.applyFeatures(wasm);

    if (options.passOptions.validate) {
      if (!WasmValidator().validate(wasm)) {
        WasmPrinter::printModule(&wasm);
        Fatal() << "error in validating input";
      }
    }
  } else {
    // translate-to-fuzz
    options.applyFeatures(wasm);
    TranslateToFuzzReader reader(wasm, options.extra["infile"]);
    if (fuzzPasses) {
      reader.pickPasses(options);
    }
    reader.setAllowNaNs(fuzzNaNs);
    reader.setAllowMemory(fuzzMemory);
    reader.setAllowOOB(fuzzOOB);
    reader.build();
    if (options.passOptions.validate) {
      if (!WasmValidator().validate(wasm)) {
        WasmPrinter::printModule(&wasm);
        std::cerr << "translate-to-fuzz must always generate a valid module";
        abort();
      }
    }
  }

  if (emitJSWrapper.size() > 0) {
    // As the code will run in JS, we must legalize it.
    PassRunner runner(&wasm);
    runner.add("legalize-js-interface");
    runner.run();
  }

  ExecutionResults results;
  if (fuzzExecBefore) {
    results.get(wasm);
  }

  if (emitJSWrapper.size() > 0) {
    std::ofstream outfile;
    outfile.open(emitJSWrapper, std::ofstream::out);
    outfile << generateJSWrapper(wasm);
    outfile.close();
  }

  if (emitSpecWrapper.size() > 0) {
    std::ofstream outfile;
    outfile.open(emitSpecWrapper, std::ofstream::out);
    outfile << generateSpecWrapper(wasm);
    outfile.close();
  }

  std::string firstOutput;

  if (extraFuzzCommand.size() > 0 && options.extra.count("output") > 0) {
    if (options.debug) {
      std::cerr << "writing binary before opts, for extra fuzz command..."
                << std::endl;
    }
    ModuleWriter writer;
    writer.setDebug(options.debug);
    writer.setBinary(emitBinary);
    writer.setDebugInfo(options.passOptions.debugInfo);
    writer.write(wasm, options.extra["output"]);
    firstOutput = runCommand(extraFuzzCommand);
    std::cout << "[extra-fuzz-command first output:]\n" << firstOutput << '\n';
  }

  Module* curr = &wasm;
  Module other;

  if (fuzzExecAfter && fuzzBinary) {
    BufferWithRandomAccess buffer(false);
    // write the binary
    WasmBinaryWriter writer(&wasm, buffer, false);
    writer.write();
    // read the binary
    auto input = buffer.getAsChars();
    WasmBinaryBuilder parser(other, input, false);
    parser.read();
    options.applyFeatures(other);
    if (options.passOptions.validate) {
      bool valid = WasmValidator().validate(other);
      if (!valid) {
        WasmPrinter::printModule(&other);
      }
      assert(valid);
    }
    curr = &other;
  }

  if (options.runningPasses()) {
    if (options.debug) {
      std::cerr << "running passes...\n";
    }
    auto runPasses = [&]() {
      options.runPasses(*curr);
      if (options.passOptions.validate) {
        bool valid = WasmValidator().validate(*curr);
        if (!valid) {
          WasmPrinter::printModule(&*curr);
        }
        assert(valid);
      }
    };
    runPasses();
    if (converge) {
      // Keep on running passes to convergence, defined as binary
      // size no longer decreasing.
      auto getSize = [&]() {
        BufferWithRandomAccess buffer;
        WasmBinaryWriter writer(curr, buffer);
        writer.write();
        return buffer.size();
      };
      auto lastSize = getSize();
      while (1) {
        if (options.debug) {
          std::cerr << "running iteration for convergence (" << lastSize
                    << ")...\n";
        }
        runPasses();
        auto currSize = getSize();
        if (currSize >= lastSize) {
          break;
        }
        lastSize = currSize;
      }
    }
  }

  if (fuzzExecAfter) {
    results.check(*curr);
  }

  if (options.extra.count("output") == 0) {
    std::cerr << "no output file specified, not emitting output\n";
    return 0;
  }

  if (options.debug) {
    std::cerr << "writing..." << std::endl;
  }
  ModuleWriter writer;
  writer.setDebug(options.debug);
  writer.setBinary(emitBinary);
  writer.setDebugInfo(options.passOptions.debugInfo);
  if (outputSourceMapFilename.size()) {
    writer.setSourceMapFilename(outputSourceMapFilename);
    writer.setSourceMapUrl(outputSourceMapUrl);
  }
  writer.write(*curr, options.extra["output"]);

  if (extraFuzzCommand.size() > 0) {
    auto secondOutput = runCommand(extraFuzzCommand);
    std::cout << "[extra-fuzz-command second output:]\n" << firstOutput << '\n';
    if (firstOutput != secondOutput) {
      std::cerr << "extra fuzz command output differs\n";
      abort();
    }
  }
  return 0;
}<|MERGE_RESOLUTION|>--- conflicted
+++ resolved
@@ -82,69 +82,6 @@
 
   OptimizationOptions options("wasm-opt", "Read, write, and optimize files");
   options
-<<<<<<< HEAD
-      .add("--output", "-o", "Output file (stdout if not specified)",
-           Options::Arguments::One,
-           [](Options* o, const std::string& argument) {
-             o->extra["output"] = argument;
-             Colors::disable();
-           })
-      .add("--emit-text", "-S", "Emit text instead of binary for the output file",
-           Options::Arguments::Zero,
-           [&](Options *o, const std::string& argument) { emitBinary = false; })
-      .add("--debuginfo", "-g", "Emit names section and debug info",
-           Options::Arguments::Zero,
-           [&](Options *o, const std::string& arguments) { debugInfo = true; })
-      .add("--converge", "-c", "Run passes to convergence, continuing while binary size decreases",
-           Options::Arguments::Zero,
-           [&](Options *o, const std::string& arguments) { converge = true; })
-      .add("--fuzz-exec-before", "-feh", "Execute functions before optimization, helping fuzzing find bugs",
-           Options::Arguments::Zero,
-           [&](Options *o, const std::string& arguments) { fuzzExecBefore = true; })
-      .add("--fuzz-exec", "-fe", "Execute functions before and after optimization, helping fuzzing find bugs",
-           Options::Arguments::Zero,
-           [&](Options *o, const std::string& arguments) { fuzzExecBefore = fuzzExecAfter = true; })
-      .add("--fuzz-binary", "-fb", "Convert to binary and back after optimizations and before fuzz-exec, helping fuzzing find binary format bugs",
-           Options::Arguments::Zero,
-           [&](Options *o, const std::string& arguments) { fuzzBinary = true; })
-      .add("--extra-fuzz-command", "-efc", "An extra command to run on the output before and after optimizing. The output is compared between the two, and an error occurs if they are not equal",
-           Options::Arguments::One,
-           [&](Options *o, const std::string& arguments) { extraFuzzCommand = arguments; })
-      .add("--translate-to-fuzz", "-ttf", "Translate the input into a valid wasm module *somehow*, useful for fuzzing",
-           Options::Arguments::Zero,
-           [&](Options *o, const std::string& arguments) { translateToFuzz = true; })
-      .add("--fuzz-passes", "-fp", "Pick a random set of passes to run, useful for fuzzing. this depends on translate-to-fuzz (it picks the passes from the input)",
-           Options::Arguments::Zero,
-           [&](Options *o, const std::string& arguments) { fuzzPasses = true; })
-      .add("--no-fuzz-nans", "", "don't emit NaNs when fuzzing, and remove them at runtime as well (helps avoid nondeterminism between VMs)",
-           Options::Arguments::Zero,
-           [&](Options *o, const std::string& arguments) { fuzzNaNs = false; })
-      .add("--emit-js-wrapper", "-ejw", "Emit a JavaScript wrapper file that can run the wasm with some test values, useful for fuzzing",
-           Options::Arguments::One,
-           [&](Options *o, const std::string& arguments) { emitJSWrapper = arguments; })
-      .add("--emit-spec-wrapper", "-esw", "Emit a wasm spec interpreter wrapper file that can run the wasm with some test values, useful for fuzzing",
-           Options::Arguments::One,
-           [&](Options *o, const std::string& arguments) { emitSpecWrapper = arguments; })
-      .add("--input-source-map", "-ism", "Consume source map from the specified file",
-           Options::Arguments::One,
-           [&inputSourceMapFilename](Options *o, const std::string& argument) { inputSourceMapFilename = argument; })
-      .add("--output-source-map", "-osm", "Emit source map to the specified file",
-           Options::Arguments::One,
-           [&outputSourceMapFilename](Options *o, const std::string& argument) { outputSourceMapFilename = argument; })
-      .add("--output-source-map-url", "-osu", "Emit specified string as source map URL",
-           Options::Arguments::One,
-           [&outputSourceMapUrl](Options *o, const std::string& argument) { outputSourceMapUrl = argument; })
-      .add("--main-info", "-mi", "Import and export functions from the main module",
-            Options::Arguments::One,
-			[&inputMainInfoFilename](Options* o, const std::string& argument) {
-            o->extra["mainInfo"] = argument;
-            printf("wasm-opt argument:%s\n", argument.c_str());
-            inputMainInfoFilename = argument;})
-      .add_positional("INFILE", Options::Arguments::One,
-                      [](Options* o, const std::string& argument) {
-                        o->extra["infile"] = argument;
-                      });
-=======
     .add("--output",
          "-o",
          "Output file (stdout if not specified)",
@@ -258,12 +195,18 @@
          [&outputSourceMapUrl](Options* o, const std::string& argument) {
            outputSourceMapUrl = argument;
          })
+
+    .add("--main-info", "-mi", "Import and export functions from the main module",
+         Options::Arguments::One,[&inputMainInfoFilename](Options* o, const std::string& argument) {
+         o->extra["mainInfo"] = argument;
+         printf("wasm-opt argument:%s\n", argument.c_str());
+         inputMainInfoFilename = argument;
+         })
     .add_positional("INFILE",
                     Options::Arguments::One,
                     [](Options* o, const std::string& argument) {
                       o->extra["infile"] = argument;
                     });
->>>>>>> 42f70a7c
   options.parse(argc, argv);
 
   Module wasm;
