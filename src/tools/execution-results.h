/*
 * Copyright 2017 WebAssembly Community Group participants
 *
 * Licensed under the Apache License, Version 2.0 (the "License");
 * you may not use this file except in compliance with the License.
 * You may obtain a copy of the License at
 *
 *     http://www.apache.org/licenses/LICENSE-2.0
 *
 * Unless required by applicable law or agreed to in writing, software
 * distributed under the License is distributed on an "AS IS" BASIS,
 * WITHOUT WARRANTIES OR CONDITIONS OF ANY KIND, either express or implied.
 * See the License for the specific language governing permissions and
 * limitations under the License.
 */

//
// Shared execution result checking code
//

#include "shell-interface.h"
#include "wasm.h"

namespace wasm {

using Loggings = std::vector<Literal>;

// Logs every relevant import call parameter.
struct LoggingExternalInterface : public ShellExternalInterface {
private:
  Loggings& loggings;

  struct State {
    // Legalization for JS emits get/setTempRet0 calls ("temp ret 0" means a
    // temporary return value of 32 bits; "0" is the only important value for
    // 64-bit legalization, which needs one such 32-bit chunk in addition to
    // the normal return value which can handle 32 bits).
    uint32_t tempRet0 = 0;
  } state;

  // The name of the table exported by the name 'table.' Imports access it.
  Name exportedTable;
  Module& wasm;

  // The imported fuzzing tag for wasm.
  Tag wasmTag;

  // The imported tag for js exceptions.
  Tag jsTag;

  // The ModuleRunner and this ExternalInterface end up needing links both ways,
  // so we cannot init this in the constructor.
  ModuleRunner* instance = nullptr;

public:
  LoggingExternalInterface(
    Loggings& loggings,
    Module& wasm,
    std::map<Name, std::shared_ptr<ModuleRunner>> linkedInstances_ = {})
    : ShellExternalInterface(linkedInstances_), loggings(loggings), wasm(wasm) {
    for (auto& exp : wasm.exports) {
      if (exp->kind == ExternalKind::Table && exp->name == "table") {
        exportedTable = *exp->getInternalName();
        break;
      }
    }

    // Default names for tags.
    wasmTag.module = "fuzzing-support";
    wasmTag.base = wasmTag.name = "wasmtag";

    jsTag.module = "fuzzing-support";
    jsTag.base = "jstag";
    jsTag.name = "__private";

    for (auto& tag : wasm.tags) {
      if (tag->module == "fuzzing-support") {
        if (tag->base == "wasmtag") {
          wasmTag.name = tag->name;
        } else if (tag->base == "jstag") {
          jsTag.name = tag->name;
        }
      }
    }
  }

<<<<<<< HEAD
  Tag* getHostTag(Name name) override {
    if (name == jsTag.name) {
      return &jsTag;
    } else if (name == wasmTag.name) {
      return &wasmTag;
    }
    Fatal() << "missing host tag " << name;
  }

  Flow callImport(Function* import, const Literals& arguments) override {
    if (import->module == "fuzzing-support") {
      if (import->base.startsWith("log")) {
        // This is a logging function like log-i32 or log-f64
        std::cout << "[LoggingExternalInterface ";
        if (import->base == "log-branch") {
          // Report this as a special logging, so we can differentiate it from
          // the others in the fuzzer.
          std::cout << "log-branch";
        } else {
          // All others are just reported as loggings.
          std::cout << "logging";
        }
        loggings.push_back(Literal()); // buffer with a None between calls
        for (auto argument : arguments) {
          if (argument.type == Type::i64) {
            // To avoid JS legalization changing logging results, treat a
            // logging of an i64 as two i32s (which is what legalization would
            // turn us into).
            auto low = Literal(int32_t(argument.getInteger()));
            auto high = Literal(int32_t(argument.getInteger() >> int32_t(32)));
            std::cout << ' ' << low;
            loggings.push_back(low);
            std::cout << ' ' << high;
            loggings.push_back(high);
=======
  Literal getImportedFunction(Function* import) override {
    if (linkedInstances.count(import->module)) {
      return getImportInstance(import)->getExportedFunction(import->base);
    }
    auto f = [import, this](const Literals& arguments) -> Flow {
      if (import->module == "fuzzing-support") {
        if (import->base.startsWith("log")) {
          // This is a logging function like log-i32 or log-f64
          std::cout << "[LoggingExternalInterface ";
          if (import->base == "log-branch") {
            // Report this as a special logging, so we can differentiate it
            // from the others in the fuzzer.
            std::cout << "log-branch";
>>>>>>> d955b5a2
          } else {
            // All others are just reported as loggings.
            std::cout << "logging";
          }
<<<<<<< HEAD
        }
        std::cout << "]\n";
        return {};
      } else if (import->base == "throw") {
        // Throw something, depending on the value of the argument. 0 means we
        // should throw a JS exception, and any other value means we should
        // throw a wasm exception (with that value as the payload).
        if (arguments[0].geti32() == 0) {
          throwJSException();
        } else {
          auto payload = std::make_shared<ExnData>(&wasmTag, arguments);
          throwException(WasmException{Literal(payload)});
        }
      } else if (import->base == "table-get") {
        // Check for errors here, duplicating tableLoad(), because that will
        // trap, and we just want to throw an exception (the same as JS would).
        if (!exportedTable) {
          throwJSException();
        }
        auto index = arguments[0].getUnsigned();
        if (index >= tables[exportedTable].size()) {
          throwJSException();
        }
        return {tableLoad(exportedTable, index)};
      } else if (import->base == "table-set") {
        if (!exportedTable) {
          throwJSException();
        }
        auto index = arguments[0].getUnsigned();
        if (index >= tables[exportedTable].size()) {
          throwJSException();
        }
        tableStore(exportedTable, index, arguments[1]);
        return {};
      } else if (import->base == "call-export") {
        callExportAsJS(arguments[0].geti32());
        // The second argument determines if we should catch and rethrow
        // exceptions. There is no observable difference in those two modes in
        // the binaryen interpreter, so we don't need to do anything.

        // Return nothing. If we wanted to return a value we'd need to have
        // multiple such functions, one for each signature.
        return {};
      } else if (import->base == "call-export-catch") {
        try {
=======
          loggings.push_back(Literal()); // buffer with a None between calls
          for (auto argument : arguments) {
            if (argument.type == Type::i64) {
              // To avoid JS legalization changing logging results, treat a
              // logging of an i64 as two i32s (which is what legalization
              // would turn us into).
              auto low = Literal(int32_t(argument.getInteger()));
              auto high =
                Literal(int32_t(argument.getInteger() >> int32_t(32)));
              std::cout << ' ' << low;
              loggings.push_back(low);
              std::cout << ' ' << high;
              loggings.push_back(high);
            } else {
              std::cout << ' ' << argument;
              loggings.push_back(argument);
            }
          }
          std::cout << "]\n";
          return {};
        } else if (import->base == "throw") {
          // Throw something, depending on the value of the argument. 0 means
          // we should throw a JS exception, and any other value means we
          // should throw a wasm exception (with that value as the payload).
          if (arguments[0].geti32() == 0) {
            throwJSException();
          } else {
            auto payload = std::make_shared<ExnData>(wasmTag, arguments);
            throwException(WasmException{Literal(payload)});
          }
        } else if (import->base == "table-get") {
          // Check for errors here, duplicating tableLoad(), because that will
          // trap, and we just want to throw an exception (the same as JS
          // would).
          if (!exportedTable) {
            throwJSException();
          }
          auto index = arguments[0].getUnsigned();
          if (index >= tables[exportedTable].size()) {
            throwJSException();
          }
          return {tableLoad(exportedTable, index)};
        } else if (import->base == "table-set") {
          if (!exportedTable) {
            throwJSException();
          }
          auto index = arguments[0].getUnsigned();
          if (index >= tables[exportedTable].size()) {
            throwJSException();
          }
          tableStore(exportedTable, index, arguments[1]);
          return {};
        } else if (import->base == "call-export") {
>>>>>>> d955b5a2
          callExportAsJS(arguments[0].geti32());
          // The second argument determines if we should catch and rethrow
          // exceptions. There is no observable difference in those two modes
          // in the binaryen interpreter, so we don't need to do anything.

          // Return nothing. If we wanted to return a value we'd need to have
          // multiple such functions, one for each signature.
          return {};
        } else if (import->base == "call-export-catch") {
          try {
            callExportAsJS(arguments[0].geti32());
            return {Literal(int32_t(0))};
          } catch (const WasmException& e) {
            return {Literal(int32_t(1))};
          }
        } else if (import->base == "call-ref") {
          // Similar to call-export*, but with a ref.
          callRefAsJS(arguments[0]);
          return {};
        } else if (import->base == "call-ref-catch") {
          try {
            callRefAsJS(arguments[0]);
            return {Literal(int32_t(0))};
          } catch (const WasmException& e) {
            return {Literal(int32_t(1))};
          }
        } else if (import->base == "sleep") {
          // Do not actually sleep, just return the id.
          return {arguments[1]};
        } else {
          WASM_UNREACHABLE("unknown fuzzer import");
        }
      } else if (import->module == ENV) {
        if (import->base == "log_execution") {
          std::cout << "[LoggingExternalInterface log-execution";
          for (auto argument : arguments) {
            std::cout << ' ' << argument;
          }
          std::cout << "]\n";
          return {};
        } else if (import->base == "setTempRet0") {
          state.tempRet0 = arguments[0].geti32();
          return {};
        } else if (import->base == "getTempRet0") {
          return {Literal(state.tempRet0)};
        }
      }
      // Anything else, we ignore.
      std::cerr << "[LoggingExternalInterface ignoring an unknown import "
                << import->module << " . " << import->base << '\n';
      return {};
    };
    // Use a null instance because this is a host function.
    return Literal(std::make_shared<FuncData>(import->name, nullptr, f),
                   import->type);
  }

  void throwJSException() {
    // JS exceptions contain an externref. Use the same type of value as a JS
    // exception would have, which is a reference to an object, and which will
    // print out "object" in the logging from JS. A trivial struct is enough for
    // us to log the same thing here.
    auto empty = HeapType(Struct{});
    auto inner = Literal(std::make_shared<GCData>(empty, Literals{}), empty);
    Literals arguments = {inner.externalize()};
    auto payload = std::make_shared<ExnData>(&jsTag, arguments);
    throwException(WasmException{Literal(payload)});
  }

  Literals callExportAsJS(Index index) {
    if (index >= wasm.exports.size()) {
      // No export.
      throwJSException();
    }
    auto& exp = wasm.exports[index];
    if (exp->kind != ExternalKind::Function) {
      // No callable export.
      throwJSException();
    }
    return callFunctionAsJS(*exp->getInternalName());
  }

  Literals callRefAsJS(Literal ref) {
    if (!ref.isFunction()) {
      // Not a callable ref.
      throwJSException();
    }
    return callFunctionAsJS(ref.getFunc());
  }

  // Call a function in a "JS-ey" manner, adding arguments as needed, and
  // throwing if necessary, the same way JS does.
  Literals callFunctionAsJS(Name name) {
    auto* func = wasm.getFunction(name);

    // Send default values as arguments, or error if we need anything else.
    Literals arguments;
    for (const auto& param : func->getParams()) {
      // An i64 param can work from JS, but fuzz_shell provides 0, which errors
      // on attempts to convert it to BigInt. v128 and exnref are disalloewd.
      if (param == Type::i64 || param == Type::v128 || param.isExn()) {
        throwJSException();
      }
      if (!param.isDefaultable()) {
        throwJSException();
      }
      arguments.push_back(Literal::makeZero(param));
    }

    // Error on illegal results. Note that this happens, as per JS semantics,
    // *before* the call.
    for (const auto& result : func->getResults()) {
      // An i64 result is fine: a BigInt will be provided. But v128 and exnref
      // still error.
      if (result == Type::v128 || result.isExn()) {
        throwJSException();
      }
    }

    // Call the function.
    auto flow = instance->callFunction(func->name, arguments);
    // Suspending through JS is not valid.
    if (flow.suspendTag) {
      throwJSException();
    }
    return flow.values;
  }

  void setModuleRunner(ModuleRunner* instance_) { instance = instance_; }
};

// gets execution results from a wasm module. this is useful for fuzzing
//
// we can only get results when there are no imports. we then call each method
// that has a result, with some values
struct ExecutionResults {
  struct Trap {};
  struct Exception {};
  using FunctionResult = std::variant<Literals, Trap, Exception>;
  std::map<Name, FunctionResult> results;
  Loggings loggings;

  // If set, we should ignore this and not compare it to anything.
  bool ignore = false;

  // Get results of executing a module. Optionally, provide a second module to
  // link with it (like fuzz_shell's second module).
  void get(Module& wasm, Module* second = nullptr) {
    try {
      // Run the first module.
      LoggingExternalInterface interface(loggings, wasm);
      auto instance = std::make_shared<ModuleRunner>(wasm, &interface);
      runModule(wasm, *instance, interface);

      if (second) {
        // Link and run the second module.
        std::map<Name, std::shared_ptr<ModuleRunner>> linkedInstances;
        linkedInstances["primary"] = instance;
        LoggingExternalInterface secondInterface(
          loggings, *second, linkedInstances);
        auto secondInstance = std::make_shared<ModuleRunner>(
          *second, &secondInterface, linkedInstances);
        runModule(*second, *secondInstance, secondInterface);
      }
    } catch (const TrapException&) {
      // May throw in instance creation (init of offsets).
    } catch (const HostLimitException&) {
      // May throw in instance creation (e.g. array.new of huge size).
      // This should be ignored and not compared with, as optimizations can
      // change whether a host limit is reached.
      ignore = true;
    }
  }

  void runModule(Module& wasm,
                 ModuleRunner& instance,
                 LoggingExternalInterface& interface) {
    // This is not an optimization: we want to execute anything, even relaxed
    // SIMD instructions.
    instance.setRelaxedBehavior(ModuleRunner::RelaxedBehavior::Execute);
    instance.instantiate();
    interface.setModuleRunner(&instance);
    // execute all exported methods (that are therefore preserved through
    // opts)
    for (auto& exp : wasm.exports) {
      if (exp->kind != ExternalKind::Function) {
        continue;
      }
      std::cout << "[fuzz-exec] calling " << exp->name << "\n";
      auto* func = wasm.getFunction(*exp->getInternalName());
      FunctionResult ret = run(func, wasm, instance);
      results[exp->name] = ret;
      if (auto* values = std::get_if<Literals>(&ret)) {
        // ignore the result if we hit an unreachable and returned no value
        if (values->size() > 0) {
          std::cout << "[fuzz-exec] note result: " << exp->name << " => ";
          for (auto value : *values) {
            printValue(value);
          }
        }
      }
    }
  }

  void printValue(Literal value) {
    // Unwrap an externalized GC value to get the actual value, but not strings,
    // which are normally a subtype of ext.
    if (Type::isSubType(value.type, Type(HeapType::ext, Nullable)) &&
        !value.type.isString()) {
      value = value.internalize();
    }

    // An anyref literal is a string.
    if (value.type.isRef() &&
        value.type.getHeapType().isMaybeShared(HeapType::any)) {
      value = value.externalize();
    }

    // Don't print most reference values, as e.g. funcref(N) contains an index,
    // which is not guaranteed to remain identical after optimizations. Do not
    // print the type in detail (as even that may change due to closed-world
    // optimizations); just print a simple type like JS does, 'object' or
    // 'function', but also print null for a null (so a null function does not
    // get printed as object, as in JS we have typeof null == 'object').
    //
    // The only references we print in full are strings and i31s, which have
    // simple and stable internal structures that optimizations will not alter.
    auto type = value.type;
    if (type.isRef()) {
      if (type.isString() || type.getHeapType().isMaybeShared(HeapType::i31)) {
        std::cout << value << '\n';
      } else if (value.isNull()) {
        std::cout << "null\n";
      } else if (type.isFunction()) {
        std::cout << "function\n";
      } else {
        std::cout << "object\n";
      }
      return;
    }

    // Non-references can be printed in full.
    std::cout << value << '\n';
  }

  // get current results and check them against previous ones
  void check(Module& wasm) {
    ExecutionResults optimizedResults;
    optimizedResults.get(wasm);
    if (optimizedResults != *this) {
      std::cout << "[fuzz-exec] optimization passes changed results\n";
      exit(1);
    }
  }

  bool areEqual(Literal a, Literal b) {
    // Don't compare references. There are several issues here that we can't
    // fully handle, see https://github.com/WebAssembly/binaryen/issues/3378,
    // but the core issue is that since we optimize assuming a closed world, the
    // types and structure of GC data can arbitrarily change after
    // optimizations, even in ways that are externally visible from outside
    // the module.
    //
    // We can, however, compare strings as they refer to simple data that has a
    // consistent representation (the same reasons as why we can print them in
    // printValue(), above).
    //
    // TODO: Once we support optimizing under some form of open-world
    // assumption, we should be able to check that the types and/or structure of
    // GC data passed out of the module does not change.
    if (a.type.isRef() && !a.type.isString() &&
        !a.type.getHeapType().isMaybeShared(HeapType::i31)) {
      return true;
    }
    if (a != b) {
      std::cout << "values not identical! " << a << " != " << b << '\n';
      return false;
    }
    return true;
  }

  bool areEqual(Literals a, Literals b) {
    if (a.size() != b.size()) {
      std::cout << "literal counts not identical! " << a << " != " << b << '\n';
      return false;
    }
    for (Index i = 0; i < a.size(); i++) {
      if (!areEqual(a[i], b[i])) {
        return false;
      }
    }
    return true;
  }

  bool operator==(ExecutionResults& other) {
    if (ignore || other.ignore) {
      std::cout << "ignoring comparison of ExecutionResults!\n";
      return true;
    }
    for (auto& [name, _] : other.results) {
      if (results.find(name) == results.end()) {
        std::cout << "[fuzz-exec] missing " << name << '\n';
        return false;
      }
      std::cout << "[fuzz-exec] comparing " << name << '\n';
      if (results[name].index() != other.results[name].index()) {
        return false;
      }
      auto* values = std::get_if<Literals>(&results[name]);
      auto* otherValues = std::get_if<Literals>(&other.results[name]);
      if (values && otherValues && !areEqual(*values, *otherValues)) {
        return false;
      }
    }
    if (loggings.size() != other.loggings.size()) {
      std::cout << "logging counts not identical!\n";
      return false;
    }
    for (Index i = 0; i < loggings.size(); i++) {
      if (!areEqual(loggings[i], other.loggings[i])) {
        return false;
      }
    }
    return true;
  }

  bool operator!=(ExecutionResults& other) { return !((*this) == other); }

  FunctionResult run(Function* func, Module& wasm, ModuleRunner& instance) {
    // Clear the continuation state after each run of an export.
    struct CleanUp {
      ModuleRunner& instance;
      CleanUp(ModuleRunner& instance) : instance(instance) {}
      ~CleanUp() { instance.clearContinuationStore(); }
    } cleanUp(instance);

    try {
      // call the method
      Literals arguments;
      for (const auto& param : func->getParams()) {
        // zeros in arguments TODO: more?
        if (!param.isDefaultable()) {
          std::cout << "[trap fuzzer can only send defaultable parameters to "
                       "exports]\n";
          return Trap{};
        }
        arguments.push_back(Literal::makeZero(param));
      }
      auto flow = instance.callFunction(func->name, arguments);
      if (flow.suspendTag) {
        std::cout << "[exception thrown: unhandled suspend]" << std::endl;
        return Exception{};
      }
      return flow.values;
    } catch (const TrapException&) {
      return Trap{};
    } catch (const WasmException& e) {
      std::cout << "[exception thrown: " << e << "]" << std::endl;
      return Exception{};
    } catch (const HostLimitException&) {
      // This should be ignored and not compared with, as optimizations can
      // change whether a host limit is reached.
      ignore = true;
      return {};
    }
  }
};

} // namespace wasm<|MERGE_RESOLUTION|>--- conflicted
+++ resolved
@@ -84,7 +84,6 @@
     }
   }
 
-<<<<<<< HEAD
   Tag* getHostTag(Name name) override {
     if (name == jsTag.name) {
       return &jsTag;
@@ -94,32 +93,6 @@
     Fatal() << "missing host tag " << name;
   }
 
-  Flow callImport(Function* import, const Literals& arguments) override {
-    if (import->module == "fuzzing-support") {
-      if (import->base.startsWith("log")) {
-        // This is a logging function like log-i32 or log-f64
-        std::cout << "[LoggingExternalInterface ";
-        if (import->base == "log-branch") {
-          // Report this as a special logging, so we can differentiate it from
-          // the others in the fuzzer.
-          std::cout << "log-branch";
-        } else {
-          // All others are just reported as loggings.
-          std::cout << "logging";
-        }
-        loggings.push_back(Literal()); // buffer with a None between calls
-        for (auto argument : arguments) {
-          if (argument.type == Type::i64) {
-            // To avoid JS legalization changing logging results, treat a
-            // logging of an i64 as two i32s (which is what legalization would
-            // turn us into).
-            auto low = Literal(int32_t(argument.getInteger()));
-            auto high = Literal(int32_t(argument.getInteger() >> int32_t(32)));
-            std::cout << ' ' << low;
-            loggings.push_back(low);
-            std::cout << ' ' << high;
-            loggings.push_back(high);
-=======
   Literal getImportedFunction(Function* import) override {
     if (linkedInstances.count(import->module)) {
       return getImportInstance(import)->getExportedFunction(import->base);
@@ -133,58 +106,10 @@
             // Report this as a special logging, so we can differentiate it
             // from the others in the fuzzer.
             std::cout << "log-branch";
->>>>>>> d955b5a2
           } else {
             // All others are just reported as loggings.
             std::cout << "logging";
           }
-<<<<<<< HEAD
-        }
-        std::cout << "]\n";
-        return {};
-      } else if (import->base == "throw") {
-        // Throw something, depending on the value of the argument. 0 means we
-        // should throw a JS exception, and any other value means we should
-        // throw a wasm exception (with that value as the payload).
-        if (arguments[0].geti32() == 0) {
-          throwJSException();
-        } else {
-          auto payload = std::make_shared<ExnData>(&wasmTag, arguments);
-          throwException(WasmException{Literal(payload)});
-        }
-      } else if (import->base == "table-get") {
-        // Check for errors here, duplicating tableLoad(), because that will
-        // trap, and we just want to throw an exception (the same as JS would).
-        if (!exportedTable) {
-          throwJSException();
-        }
-        auto index = arguments[0].getUnsigned();
-        if (index >= tables[exportedTable].size()) {
-          throwJSException();
-        }
-        return {tableLoad(exportedTable, index)};
-      } else if (import->base == "table-set") {
-        if (!exportedTable) {
-          throwJSException();
-        }
-        auto index = arguments[0].getUnsigned();
-        if (index >= tables[exportedTable].size()) {
-          throwJSException();
-        }
-        tableStore(exportedTable, index, arguments[1]);
-        return {};
-      } else if (import->base == "call-export") {
-        callExportAsJS(arguments[0].geti32());
-        // The second argument determines if we should catch and rethrow
-        // exceptions. There is no observable difference in those two modes in
-        // the binaryen interpreter, so we don't need to do anything.
-
-        // Return nothing. If we wanted to return a value we'd need to have
-        // multiple such functions, one for each signature.
-        return {};
-      } else if (import->base == "call-export-catch") {
-        try {
-=======
           loggings.push_back(Literal()); // buffer with a None between calls
           for (auto argument : arguments) {
             if (argument.type == Type::i64) {
@@ -238,7 +163,6 @@
           tableStore(exportedTable, index, arguments[1]);
           return {};
         } else if (import->base == "call-export") {
->>>>>>> d955b5a2
           callExportAsJS(arguments[0].geti32());
           // The second argument determines if we should catch and rethrow
           // exceptions. There is no observable difference in those two modes
