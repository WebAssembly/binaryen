--- conflicted
+++ resolved
@@ -211,11 +211,7 @@
     };
     // Use a null instance because this is a host function.
     return Literal(std::make_shared<FuncData>(import->name, nullptr, f),
-<<<<<<< HEAD
-                   import->type.getHeapType());
-=======
                    Type(import->type, NonNullable, Exact));
->>>>>>> 0967b41a
   }
 
   void throwJSException() {
