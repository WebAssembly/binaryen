--- conflicted
+++ resolved
@@ -20,16 +20,12 @@
 
 #include "wasm2js.h"
 #include "optimization-options.h"
+#include "pass.h"
 #include "support/colors.h"
 #include "support/command-line.h"
 #include "support/file.h"
 #include "wasm-s-parser.h"
 #include "wasm2js.h"
-<<<<<<< HEAD
-=======
-#include "optimization-options.h"
-#include "pass.h"
->>>>>>> 78a4f9ef
 
 using namespace cashew;
 using namespace wasm;
@@ -38,12 +34,9 @@
 
 namespace {
 
-<<<<<<< HEAD
-template<typename T> static void printJS(Ref ast, T& output) {
-=======
 static void optimizeWasm(Module& wasm, PassOptions options) {
-  // Perform various optimizations that will be good for JS, but would not be great
-  // for wasm in general
+  // Perform various optimizations that will be good for JS, but would not be
+  // great for wasm in general
   struct OptimizeForJS : public WalkerPass<PostWalker<OptimizeForJS>> {
     bool isFunctionParallel() override { return true; }
 
@@ -68,9 +61,7 @@
   runner.run();
 }
 
-template<typename T>
-static void printJS(Ref ast, T& output) {
->>>>>>> 78a4f9ef
+template<typename T> static void printJS(Ref ast, T& output) {
   JSPrinter jser(true, true, ast);
   jser.printAst();
   output << jser.buffer << std::endl;
@@ -85,7 +76,8 @@
   };
 
   auto isPlus = [](Ref node) {
-    return node->isArray() && node->size() > 0 && node[0] == UNARY_PREFIX && node[1] == PLUS;
+    return node->isArray() && node->size() > 0 && node[0] == UNARY_PREFIX &&
+           node[1] == PLUS;
   };
 
   auto isBitwise = [](Ref node) {
@@ -138,20 +130,15 @@
   });
 }
 
-<<<<<<< HEAD
 static void emitWasm(Module& wasm,
                      Output& output,
                      Wasm2JSBuilder::Flags flags,
-                     Name name,
-                     bool optimize = false) {
-  Wasm2JSBuilder wasm2js(flags);
-=======
-static void emitWasm(Module& wasm, Output& output, Wasm2JSBuilder::Flags flags, PassOptions options, Name name) {
+                     PassOptions options,
+                     Name name) {
   if (options.optimizeLevel > 0) {
     optimizeWasm(wasm, options);
   }
   Wasm2JSBuilder wasm2js(flags, options);
->>>>>>> 78a4f9ef
   auto js = wasm2js.processWasm(&wasm, name);
   if (options.optimizeLevel >= 2) {
     optimizeJS(js);
@@ -167,13 +154,10 @@
   AssertionEmitter(Element& root,
                    SExpressionWasmBuilder& sexpBuilder,
                    Output& out,
-<<<<<<< HEAD
-                   Wasm2JSBuilder::Flags flags)
-    : root(root), sexpBuilder(sexpBuilder), out(out), flags(flags) {}
-=======
                    Wasm2JSBuilder::Flags flags,
-                   PassOptions options) : root(root), sexpBuilder(sexpBuilder), out(out), flags(flags), options(options) {}
->>>>>>> 78a4f9ef
+                   PassOptions options)
+    : root(root), sexpBuilder(sexpBuilder), out(out), flags(flags),
+      options(options) {}
 
   void emit();
 
@@ -563,14 +547,10 @@
                 Flags::Text,
                 options.debug ? Flags::Debug : Flags::Release);
   if (!binaryInput && options.extra["asserts"] == "1") {
-    AssertionEmitter(*root, *sexprBuilder, output, flags, options.passOptions).emit();
+    AssertionEmitter(*root, *sexprBuilder, output, flags, options.passOptions)
+      .emit();
   } else {
-<<<<<<< HEAD
-    emitWasm(
-      wasm, output, flags, "asmFunc", options.passOptions.optimizeLevel > 0);
-=======
     emitWasm(wasm, output, flags, options.passOptions, "asmFunc");
->>>>>>> 78a4f9ef
   }
 
   if (options.debug)
