--- conflicted
+++ resolved
@@ -67,7 +67,6 @@
   output << jser.buffer << std::endl;
 }
 
-
 // Traversals
 
 struct TraverseInfo {
@@ -102,7 +101,9 @@
 };
 
 // Traverse, calling visit after the children
-static void traversePrePost(Ref node, std::function<void (Ref)> visitPre, std::function<void (Ref)> visitPost) {
+static void traversePrePost(Ref node,
+                            std::function<void(Ref)> visitPre,
+                            std::function<void(Ref)> visitPost) {
   std::vector<TraverseInfo> stack;
   stack.push_back(TraverseInfo(node));
   while (!stack.empty()) {
@@ -123,7 +124,7 @@
   }
 }
 
-static void traversePost(Ref node, std::function<void (Ref)> visit) {
+static void traversePost(Ref node, std::function<void(Ref)> visit) {
   traversePrePost(node, [](Ref node) {}, visit);
 }
 
@@ -131,21 +132,13 @@
   // helpers
 
   auto isOrZero = [](Ref node) {
-<<<<<<< HEAD
-    return node->isArray() && node->size() > 0 && node[0] == BINARY &&
+    return node->isArray() && !node->empty() && node[0] == BINARY &&
            node[1] == OR && node[3]->isNumber() && node[3]->getNumber() == 0;
   };
 
   auto isPlus = [](Ref node) {
-    return node->isArray() && node->size() > 0 && node[0] == UNARY_PREFIX &&
+    return node->isArray() && !node->empty() && node[0] == UNARY_PREFIX &&
            node[1] == PLUS;
-=======
-    return node->isArray() && !node->empty() && node[0] == BINARY && node[1] == OR && node[3]->isNumber() && node[3]->getNumber() == 0;
-  };
-
-  auto isPlus = [](Ref node) {
-    return node->isArray() && !node->empty() && node[0] == UNARY_PREFIX && node[1] == PLUS;
->>>>>>> 34dd4c78
   };
 
   auto isBitwise = [](Ref node) {
@@ -159,12 +152,8 @@
 
   // x >> 0  =>  x | 0
   traversePost(ast, [](Ref node) {
-<<<<<<< HEAD
-    if (node->isArray() && node->size() > 0 && node[0] == BINARY &&
+    if (node->isArray() && !node->empty() && node[0] == BINARY &&
         node[1] == RSHIFT && node[3]->isNumber()) {
-=======
-    if (node->isArray() && !node->empty() && node[0] == BINARY && node[1] == RSHIFT && node[3]->isNumber()) {
->>>>>>> 34dd4c78
       if (node[3]->getNumber() == 0) {
         node[1]->setString(OR);
       }
@@ -206,57 +195,62 @@
   // XXX IString invalid("__wasm2js$INVALID_LABEL__");
   std::vector<Ref> breakCapturers;
   std::vector<Ref> continueCapturers;
-  std::unordered_map<IString, Ref> labelToValue; // maps the label to the loop/etc.
+  std::unordered_map<IString, Ref>
+    labelToValue;                      // maps the label to the loop/etc.
   std::unordered_set<Value*> labelled; // all things with a label on them.
   Value INVALID;
-  traversePrePost(ast, [&](Ref node) {
-    if (node->isArray() && !node->empty()) {
-      if (node[0] == LABEL) {
-        auto label = node[1]->getIString();
-        labelToValue[label] = node[2];
-        labelled.insert(node[2].get());
-      } else if (node[0] == WHILE || node[0] == DO || node[0] == FOR) {
-        breakCapturers.push_back(node);
-        continueCapturers.push_back(node);
-      } else if (node[0] == cashew::BLOCK) {
-        if (labelled.count(node.get())) {
-          // Cannot break to a block without the label.
-          breakCapturers.push_back(Ref(&INVALID));
+  traversePrePost(
+    ast,
+    [&](Ref node) {
+      if (node->isArray() && !node->empty()) {
+        if (node[0] == LABEL) {
+          auto label = node[1]->getIString();
+          labelToValue[label] = node[2];
+          labelled.insert(node[2].get());
+        } else if (node[0] == WHILE || node[0] == DO || node[0] == FOR) {
+          breakCapturers.push_back(node);
+          continueCapturers.push_back(node);
+        } else if (node[0] == cashew::BLOCK) {
+          if (labelled.count(node.get())) {
+            // Cannot break to a block without the label.
+            breakCapturers.push_back(Ref(&INVALID));
+          }
+        } else if (node[0] == SWITCH) {
+          breakCapturers.push_back(node);
         }
-      } else if (node[0] == SWITCH) {
-        breakCapturers.push_back(node);
-      }
-    }
-  }, [&](Ref node) {
-    if (node->isArray() && !node->empty()) {
-      if (node[0] == LABEL) {
-        auto label = node[1]->getIString();
-        labelToValue.erase(label);
-        labelled.erase(node[2].get());
-      } else if (node[0] == WHILE || node[0] == DO || node[0] == FOR) {
-        breakCapturers.pop_back();
-        continueCapturers.pop_back();
-      } else if (node[0] == cashew::BLOCK) {
-        if (labelled.count(node.get())) {
+      }
+    },
+    [&](Ref node) {
+      if (node->isArray() && !node->empty()) {
+        if (node[0] == LABEL) {
+          auto label = node[1]->getIString();
+          labelToValue.erase(label);
+          labelled.erase(node[2].get());
+        } else if (node[0] == WHILE || node[0] == DO || node[0] == FOR) {
           breakCapturers.pop_back();
-        }
-      } else if (node[0] == SWITCH) {
-        breakCapturers.pop_back();
-      } else if (node[0] == BREAK || node[0] == CONTINUE) {
-        if (!node[1]->isNull()) {
-          auto label = node[1]->getIString();
-          assert(labelToValue.count(label));
-          auto& capturers = node[0] == BREAK ? breakCapturers : continueCapturers;
-          assert(!capturers.empty());
-          if (capturers.back() == labelToValue[label]) {
-            // Success, the break/continue goes exactly where we would if we
-            // didn't have the label!
-            node[1]->setNull();
+          continueCapturers.pop_back();
+        } else if (node[0] == cashew::BLOCK) {
+          if (labelled.count(node.get())) {
+            breakCapturers.pop_back();
+          }
+        } else if (node[0] == SWITCH) {
+          breakCapturers.pop_back();
+        } else if (node[0] == BREAK || node[0] == CONTINUE) {
+          if (!node[1]->isNull()) {
+            auto label = node[1]->getIString();
+            assert(labelToValue.count(label));
+            auto& capturers =
+              node[0] == BREAK ? breakCapturers : continueCapturers;
+            assert(!capturers.empty());
+            if (capturers.back() == labelToValue[label]) {
+              // Success, the break/continue goes exactly where we would if we
+              // didn't have the label!
+              node[1]->setNull();
+            }
           }
         }
       }
-    }
-  });
+    });
 }
 
 static void emitWasm(Module& wasm,
