/*
 * Copyright 2017 WebAssembly Community Group participants
 *
 * Licensed under the Apache License, Version 2.0 (the "License");
 * you may not use this file except in compliance with the License.
 * You may obtain a copy of the License at
 *
 *     http://www.apache.org/licenses/LICENSE-2.0
 *
 * Unless required by applicable law or agreed to in writing, software
 * distributed under the License is distributed on an "AS IS" BASIS,
 * WITHOUT WARRANTIES OR CONDITIONS OF ANY KIND, either express or implied.
 * See the License for the specific language governing permissions and
 * limitations under the License.
 */

//
// Performs DCE on a graph containing a wasm module. The caller provides
// the graph, this tool fills in the wasm module's parts. It can then
// remove exports that are unused, for example, which is impossible
// otherwise (since we wouldn't know if the outside needs them).
//
// TODO: Currently all functions in the table are considered roots,
//       as the outside may call them. In the future we probably want
//       to refine that.

#include <memory>

#include "asmjs/shared-constants.h"
#include "ir/element-utils.h"
#include "ir/module-utils.h"
#include "pass.h"
#include "support/colors.h"
#include "support/file.h"
#include "support/json.h"
#include "tool-options.h"
#include "wasm-builder.h"
#include "wasm-io.h"
#include "wasm-validator.h"

using namespace wasm;

// Generic reachability graph of abstract nodes

struct DCENode {
  Name name;
  std::vector<Name> reaches; // the other nodes this one can reach
  DCENode() = default;
  DCENode(Name name) : name(name) {}
};

// A meta DCE graph with wasm integration
struct MetaDCEGraph {
  std::unordered_map<Name, DCENode> nodes;
  std::unordered_set<Name> roots;

  // export exported name => DCE name
  std::unordered_map<Name, Name> exportToDCENode;
  std::unordered_map<Name, Name> functionToDCENode; // function name => DCE name
  std::unordered_map<Name, Name> globalToDCENode;   // global name => DCE name
  std::unordered_map<Name, Name> tagToDCENode;      // tag name => DCE name

  std::unordered_map<Name, Name> DCENodeToExport; // reverse maps
  std::unordered_map<Name, Name> DCENodeToFunction;
  std::unordered_map<Name, Name> DCENodeToGlobal;
  std::unordered_map<Name, Name> DCENodeToTag;

  // imports are not mapped 1:1 to DCE nodes in the wasm, since env.X might
  // be imported twice, for example. So we don't map a DCE node to an Import,
  // but rather the module.base pair ("id") for the import.
  // TODO: implement this in a safer way, not a string with a magic separator
  typedef Name ImportId;

  ImportId getImportId(Name module, Name base) {
    if (module == "GOT.func" || module == "GOT.mem") {
      // If a module imports a symbol from `GOT.func` of `GOT.mem` that
      // corresponds to the address of a symbol in the `env` namespace.  The
      // `GOT.func` and `GOT.mem` don't actually exist anywhere but reference
      // other symbols.  For this reason we treat an import from one of these
      // namespaces as an import from the `env` namespace.  (i.e.  any usage of
      // a `GOT.mem` or `GOT.func` import requires the corresponding env import
      // to be kept alive.
      module = ENV;
    }
    return std::string(module.str) + " (*) " + std::string(base.str);
  }

  ImportId getFunctionImportId(Name name) {
    auto* imp = wasm.getFunction(name);
    return getImportId(imp->module, imp->base);
  }

  ImportId getGlobalImportId(Name name) {
    auto* imp = wasm.getGlobal(name);
    return getImportId(imp->module, imp->base);
  }

  ImportId getTagImportId(Name name) {
    auto* imp = wasm.getTag(name);
    return getImportId(imp->module, imp->base);
  }

  // import module.base => DCE name
  std::unordered_map<Name, Name> importIdToDCENode;

  Module& wasm;

  MetaDCEGraph(Module& wasm) : wasm(wasm) {}

  // populate the graph with info from the wasm, integrating with
  // potentially-existing nodes for imports and exports that the graph may
  // already contain.
  void scanWebAssembly() {
    // Add an entry for everything we might need ahead of time, so parallel work
    // does not alter parent state, just adds to things pointed by it,
    // independently (each thread will add for one function, etc.)
    ModuleUtils::iterDefinedFunctions(wasm, [&](Function* func) {
      auto dceName = getName("func", func->name.str);
      DCENodeToFunction[dceName] = func->name;
      functionToDCENode[func->name] = dceName;
      nodes[dceName] = DCENode(dceName);
    });
    ModuleUtils::iterDefinedGlobals(wasm, [&](Global* global) {
      auto dceName = getName("global", global->name.str);
      DCENodeToGlobal[dceName] = global->name;
      globalToDCENode[global->name] = dceName;
      nodes[dceName] = DCENode(dceName);
    });
    ModuleUtils::iterDefinedTags(wasm, [&](Tag* tag) {
      auto dceName = getName("tag", tag->name.str);
      DCENodeToTag[dceName] = tag->name;
      tagToDCENode[tag->name] = dceName;
      nodes[dceName] = DCENode(dceName);
    });
    // only process function, global, and tag imports - the table and memory are
    // always there
    ModuleUtils::iterImportedFunctions(wasm, [&](Function* import) {
      auto id = getImportId(import->module, import->base);
      if (importIdToDCENode.find(id) == importIdToDCENode.end()) {
        auto dceName = getName("importId", import->name.str);
        importIdToDCENode[id] = dceName;
      }
    });
    ModuleUtils::iterImportedGlobals(wasm, [&](Global* import) {
      auto id = getImportId(import->module, import->base);
      if (importIdToDCENode.find(id) == importIdToDCENode.end()) {
        auto dceName = getName("importId", import->name.str);
        importIdToDCENode[id] = dceName;
      }
    });
    ModuleUtils::iterImportedTags(wasm, [&](Tag* import) {
      auto id = getImportId(import->module, import->base);
      if (importIdToDCENode.find(id) == importIdToDCENode.end()) {
        auto dceName = getName("importId", import->name.str);
        importIdToDCENode[id] = dceName;
      }
    });
    for (auto& exp : wasm.exports) {
      if (exportToDCENode.find(exp->name) == exportToDCENode.end()) {
        auto dceName = getName("export", exp->name.str);
        DCENodeToExport[dceName] = exp->name;
        exportToDCENode[exp->name] = dceName;
        nodes[dceName] = DCENode(dceName);
      }
      // we can also link the export to the thing being exported
      auto& node = nodes[exportToDCENode[exp->name]];
      if (exp->kind == ExternalKind::Function) {
        if (!wasm.getFunction(exp->value)->imported()) {
          node.reaches.push_back(functionToDCENode[exp->value]);
        } else {
          node.reaches.push_back(
            importIdToDCENode[getFunctionImportId(exp->value)]);
        }
      } else if (exp->kind == ExternalKind::Global) {
        if (!wasm.getGlobal(exp->value)->imported()) {
          node.reaches.push_back(globalToDCENode[exp->value]);
        } else {
          node.reaches.push_back(
            importIdToDCENode[getGlobalImportId(exp->value)]);
        }
      } else if (exp->kind == ExternalKind::Tag) {
        if (!wasm.getTag(exp->value)->imported()) {
          node.reaches.push_back(tagToDCENode[exp->value]);
        } else {
          node.reaches.push_back(importIdToDCENode[getTagImportId(exp->value)]);
        }
      }
    }
    // Add initializer dependencies
    // if we provide a parent DCE name, that is who can reach what we see
    // if none is provided, then it is something we must root
    struct InitScanner : public PostWalker<InitScanner> {
      InitScanner(MetaDCEGraph* parent, Name parentDceName)
        : parent(parent), parentDceName(parentDceName) {}

      void visitGlobalGet(GlobalGet* curr) { handleGlobal(curr->name); }
      void visitGlobalSet(GlobalSet* curr) { handleGlobal(curr->name); }

    private:
      MetaDCEGraph* parent;
      Name parentDceName;

      void handleGlobal(Name name) {
        Name dceName;
        if (!getModule()->getGlobal(name)->imported()) {
          // its a defined global
          dceName = parent->globalToDCENode[name];
        } else {
          // it's an import.
          dceName = parent->importIdToDCENode[parent->getGlobalImportId(name)];
        }
        if (!parentDceName.isNull()) {
          parent->nodes[parentDceName].reaches.push_back(dceName);
        }
      }
    };
    ModuleUtils::iterDefinedGlobals(wasm, [&](Global* global) {
      InitScanner scanner(this, globalToDCENode[global->name]);
      scanner.setModule(&wasm);
      scanner.walk(global->init);
    });
    // we can't remove segments, so root what they need
    InitScanner rooter(this, Name());
    rooter.setModule(&wasm);
    ModuleUtils::iterActiveElementSegments(wasm, [&](ElementSegment* segment) {
      // TODO: currently, all functions in the table are roots, but we
      //       should add an option to refine that
      ElementUtils::iterElementSegmentFunctionNames(
        segment, [&](Name name, Index) {
          if (!wasm.getFunction(name)->imported()) {
            roots.insert(functionToDCENode[name]);
          } else {
            roots.insert(importIdToDCENode[getFunctionImportId(name)]);
          }
        });
      rooter.walk(segment->offset);
    });
    for (auto& segment : wasm.memory.segments) {
      if (!segment.isPassive) {
        rooter.walk(segment.offset);
      }
    }

    // A parallel scanner for function bodies
    struct Scanner : public WalkerPass<PostWalker<Scanner>> {
      bool isFunctionParallel() override { return true; }

      Scanner(MetaDCEGraph* parent) : parent(parent) {}

      Scanner* create() override { return new Scanner(parent); }

      void visitCall(Call* curr) {
        if (!getModule()->getFunction(curr->target)->imported()) {
          parent->nodes[parent->functionToDCENode[getFunction()->name]]
            .reaches.push_back(parent->functionToDCENode[curr->target]);
        } else {
          assert(parent->functionToDCENode.count(getFunction()->name) > 0);
          parent->nodes[parent->functionToDCENode[getFunction()->name]]
            .reaches.push_back(
              parent
                ->importIdToDCENode[parent->getFunctionImportId(curr->target)]);
        }
      }
      void visitGlobalGet(GlobalGet* curr) { handleGlobal(curr->name); }
      void visitGlobalSet(GlobalSet* curr) { handleGlobal(curr->name); }
      void visitThrow(Throw* curr) { handleTag(curr->tag); }
      void visitTry(Try* curr) {
        for (auto tag : curr->catchTags) {
          handleTag(tag);
        }
      }

    private:
      MetaDCEGraph* parent;

      void handleGlobal(Name name) {
        if (!getFunction()) {
          return; // non-function stuff (initializers) are handled separately
        }
        Name dceName;
        if (!getModule()->getGlobal(name)->imported()) {
          // its a global
          dceName = parent->globalToDCENode[name];
        } else {
          // it's an import.
          dceName = parent->importIdToDCENode[parent->getGlobalImportId(name)];
        }
        parent->nodes[parent->functionToDCENode[getFunction()->name]]
          .reaches.push_back(dceName);
      }

      void handleTag(Name name) {
        Name dceName;
        if (!getModule()->getTag(name)->imported()) {
          dceName = parent->tagToDCENode[name];
        } else {
          dceName = parent->importIdToDCENode[parent->getTagImportId(name)];
        }
        parent->nodes[parent->functionToDCENode[getFunction()->name]]
          .reaches.push_back(dceName);
      }
    };

    PassRunner runner(&wasm);
    Scanner(this).run(&runner, &wasm);
  }

private:
  // gets a unique name for the graph
  Name getName(std::string prefix1, std::string prefix2) {
    while (1) {
      auto curr =
        Name(prefix1 + '$' + prefix2 + '$' + std::to_string(nameIndex++));
      if (nodes.find(curr) == nodes.end()) {
        return curr;
      }
    }
  }

  Index nameIndex = 0;

  std::unordered_set<Name> reached;

public:
  // Perform the DCE: simple marking from the roots
  void deadCodeElimination() {
    std::vector<Name> queue;
    for (auto root : roots) {
      reached.insert(root);
      queue.push_back(root);
    }
    while (queue.size() > 0) {
      auto name = queue.back();
      queue.pop_back();
      auto& node = nodes[name];
      for (auto target : node.reaches) {
        if (reached.find(target) == reached.end()) {
          reached.insert(target);
          queue.push_back(target);
        }
      }
    }
  }

  // Apply to the wasm
  void apply() {
    // Remove the unused exports
    std::vector<Name> toRemove;
    for (auto& exp : wasm.exports) {
      auto name = exp->name;
      auto dceName = exportToDCENode[name];
      if (reached.find(dceName) == reached.end()) {
        toRemove.push_back(name);
      }
    }
    for (auto name : toRemove) {
      wasm.removeExport(name);
    }
    // Now they are gone, standard optimization passes can do the rest!
    PassRunner passRunner(&wasm);
    passRunner.add("remove-unused-module-elements");
    // removing functions may alter the optimum order, as # of calls can change
    passRunner.add("reorder-functions");
    passRunner.run();
  }

  // Print out everything we found is not used, and so can be
  // removed, including on the outside
  void printAllUnused() {
    std::set<std::string> unused;
    for (auto& pair : nodes) {
      auto name = pair.first;
      if (reached.find(name) == reached.end()) {
        unused.insert(name.str);
      }
    }
    for (auto& name : unused) {
      std::cout << "unused: " << name << '\n';
    }
  }

  // A debug utility, prints out the graph
  void dump() {
    std::cout << "=== graph ===\n";
    for (auto root : roots) {
      std::cout << "root: " << root << '\n';
    }
    std::map<Name, ImportId> importMap;
    for (auto& [id, dceName] : importIdToDCENode) {
      importMap[dceName] = id;
    }
<<<<<<< HEAD
    for (auto& [name, node] : nodes) {
      std::cout << "node: " << name.str << '\n';
=======
    for (auto& pair : nodes) {
      auto name = pair.first;
      auto& node = pair.second;
      std::cout << "node: " << name << '\n';
>>>>>>> be02d3f0
      if (importMap.find(name) != importMap.end()) {
        std::cout << "  is import " << importMap[name] << '\n';
      }
      if (DCENodeToExport.find(name) != DCENodeToExport.end()) {
        std::cout << "  is export " << DCENodeToExport[name] << ", "
                  << wasm.getExport(DCENodeToExport[name])->value << '\n';
      }
      if (DCENodeToFunction.find(name) != DCENodeToFunction.end()) {
        std::cout << "  is function " << DCENodeToFunction[name] << '\n';
      }
      if (DCENodeToGlobal.find(name) != DCENodeToGlobal.end()) {
        std::cout << "  is global " << DCENodeToGlobal[name] << '\n';
      }
      if (DCENodeToTag.find(name) != DCENodeToTag.end()) {
        std::cout << "  is tag " << DCENodeToTag[name] << '\n';
      }
      for (auto target : node.reaches) {
        std::cout << "  reaches: " << target << '\n';
      }
    }
    std::cout << "=============\n";
  }
};

//
// main
//

int main(int argc, const char* argv[]) {
  Name entry;
  std::vector<std::string> passes;
  bool emitBinary = true;
  bool debugInfo = false;
  std::string graphFile;
  bool dump = false;

  ToolOptions options(
    "wasm-metadce",
    "This tool performs dead code elimination (DCE) on a larger space "
    "that the wasm module is just a part of. For example, if you have "
    "JS and wasm that are connected, this can DCE the combined graph. "
    "By doing so, it is able to eliminate wasm module exports, which "
    "otherwise regular optimizations cannot.\n\n"
    "This tool receives a representation of the reachability graph "
    "that the wasm module resides in, which contains abstract nodes "
    "and connections showing what they reach. Some of those nodes "
    "can represent the wasm module's imports and exports. The tool "
    "then completes the graph by adding the internal parts of the "
    "module, and does DCE on the entire thing.\n\n"
    "This tool will output a wasm module with dead code eliminated, "
    "and metadata describing the things in the rest of the graph "
    "that can be eliminated as well.\n\n"
    "The graph description file should represent the graph in the following "
    "JSON-like notation (note, this is not true JSON, things like "
    "comments, escaping, single-quotes, etc. are not supported):\n\n"
    "  [\n"
    "    {\n"
    "      \"name\": \"entity1\",\n"
    "      \"reaches\": [\"entity2, \"entity3\"],\n"
    "      \"root\": true\n"
    "    },\n"
    "    {\n"
    "      \"name\": \"entity2\",\n"
    "      \"reaches\": [\"entity1, \"entity4\"]\n"
    "    },\n"
    "    {\n"
    "      \"name\": \"entity3\",\n"
    "      \"reaches\": [\"entity1\"],\n"
    "      \"export\": \"export1\"\n"
    "    },\n"
    "    {\n"
    "      \"name\": \"entity4\",\n"
    "      \"import\": [\"module\", \"import1\"]\n"
    "    },\n"
    "  ]\n\n"
    "Each entity has a name and an optional list of the other "
    "entities it reaches. It can also be marked as a root, "
    "export (with the export string), or import (with the "
    "module and import strings). DCE then computes what is "
    "reachable from the roots.");

  options
    .add("--output",
         "-o",
         "Output file (stdout if not specified)",
         Options::Arguments::One,
         [](Options* o, const std::string& argument) {
           o->extra["output"] = argument;
           Colors::setEnabled(false);
         })
    .add("--emit-text",
         "-S",
         "Emit text instead of binary for the output file",
         Options::Arguments::Zero,
         [&](Options* o, const std::string& argument) { emitBinary = false; })
    .add("--debuginfo",
         "-g",
         "Emit names section and debug info",
         Options::Arguments::Zero,
         [&](Options* o, const std::string& arguments) { debugInfo = true; })
    .add("--graph-file",
         "-f",
         "Filename of the graph description file",
         Options::Arguments::One,
         [&](Options* o, const std::string& argument) { graphFile = argument; })
    .add("--dump",
         "-d",
         "Dump the combined graph file (useful for debugging)",
         Options::Arguments::Zero,
         [&](Options* o, const std::string& arguments) { dump = true; })
    .add_positional("INFILE",
                    Options::Arguments::One,
                    [](Options* o, const std::string& argument) {
                      o->extra["infile"] = argument;
                    });
  options.parse(argc, argv);

  if (graphFile.size() == 0) {
    Fatal() << "no graph file provided.";
  }

  auto input(read_file<std::string>(options.extra["infile"], Flags::Text));

  Module wasm;
  options.applyFeatures(wasm);

  {
    if (options.debug) {
      std::cerr << "reading...\n";
    }
    ModuleReader reader;
    reader.setDWARF(debugInfo);
    try {
      reader.read(options.extra["infile"], wasm);
    } catch (ParseException& p) {
      p.dump(std::cerr);
      Fatal() << "error in parsing wasm input";
    }
  }

  if (options.passOptions.validate) {
    if (!WasmValidator().validate(wasm)) {
      std::cout << wasm << '\n';
      Fatal() << "error in validating input";
    }
  }

  auto graphInput(read_file<std::string>(graphFile, Flags::Text));
  auto* copy = strdup(graphInput.c_str());
  json::Value outside;
  outside.parse(copy);

  // parse the JSON into our graph, doing all the JSON parsing here, leaving
  // the abstract computation for the class itself
  const json::IString NAME("name");
  const json::IString REACHES("reaches");
  const json::IString ROOT("root");
  const json::IString EXPORT("export");
  const json::IString IMPORT("import");

  MetaDCEGraph graph(wasm);

  if (!outside.isArray()) {
    Fatal()
      << "input graph must be a JSON array of nodes. see --help for the form";
  }
  auto size = outside.size();
  for (size_t i = 0; i < size; i++) {
    json::Ref ref = outside[i];
    if (!ref->isObject()) {
      Fatal()
        << "nodes in input graph must be JSON objects. see --help for the form";
    }
    if (!ref->has(NAME)) {
      Fatal()
        << "nodes in input graph must have a name. see --help for the form";
    }
    DCENode node(ref[NAME]->getIString());
    if (ref->has(REACHES)) {
      json::Ref reaches = ref[REACHES];
      if (!reaches->isArray()) {
        Fatal() << "node.reaches must be an array. see --help for the form";
      }
      auto size = reaches->size();
      for (size_t j = 0; j < size; j++) {
        json::Ref name = reaches[j];
        if (!name->isString()) {
          Fatal()
            << "node.reaches items must be strings. see --help for the form";
        }
        node.reaches.push_back(name->getIString());
      }
    }
    if (ref->has(ROOT)) {
      json::Ref root = ref[ROOT];
      if (!root->isBool() || !root->getBool()) {
        Fatal()
          << "node.root, if it exists, must be true. see --help for the form";
      }
      graph.roots.insert(node.name);
    }
    if (ref->has(EXPORT)) {
      json::Ref exp = ref[EXPORT];
      if (!exp->isString()) {
        Fatal() << "node.export, if it exists, must be a string. see --help "
                   "for the form";
      }
      graph.exportToDCENode[exp->getIString()] = node.name;
      graph.DCENodeToExport[node.name] = exp->getIString();
    }
    if (ref->has(IMPORT)) {
      json::Ref imp = ref[IMPORT];
      if (!imp->isArray() || imp->size() != 2 || !imp[0]->isString() ||
          !imp[1]->isString()) {
        Fatal() << "node.import, if it exists, must be an array of two "
                   "strings. see --help for the form";
      }
      auto id = graph.getImportId(imp[0]->getIString(), imp[1]->getIString());
      graph.importIdToDCENode[id] = node.name;
    }
    // TODO: optimize this copy with a clever move
    graph.nodes[node.name] = node;
  }

  // The external graph is now populated. Scan the module
  graph.scanWebAssembly();

  // Debug dump the graph, if requested
  if (dump) {
    graph.dump();
  }

  // Perform the DCE
  graph.deadCodeElimination();

  // Apply to the wasm
  graph.apply();

  if (options.extra.count("output") > 0) {
    ModuleWriter writer;
    writer.setBinary(emitBinary);
    writer.setDebugInfo(debugInfo);
    writer.write(wasm, options.extra["output"]);
  }

  // Print out everything that we found is removable, the outside might use that
  graph.printAllUnused();

  // Clean up
  free(copy);
}<|MERGE_RESOLUTION|>--- conflicted
+++ resolved
@@ -389,15 +389,10 @@
     for (auto& [id, dceName] : importIdToDCENode) {
       importMap[dceName] = id;
     }
-<<<<<<< HEAD
-    for (auto& [name, node] : nodes) {
-      std::cout << "node: " << name.str << '\n';
-=======
     for (auto& pair : nodes) {
       auto name = pair.first;
       auto& node = pair.second;
       std::cout << "node: " << name << '\n';
->>>>>>> be02d3f0
       if (importMap.find(name) != importMap.end()) {
         std::cout << "  is import " << importMap[name] << '\n';
       }
