--- conflicted
+++ resolved
@@ -570,7 +570,10 @@
       return std::make_unique<Updater>();
     }
 
-<<<<<<< HEAD
+    void visitGlobalGet(GlobalGet* curr) {
+      curr->type = getModule()->getGlobal(curr->name)->type;
+    }
+
     void visitCall(Call* curr) {
       if (curr->type != Type::unreachable) {
         curr->type = getModule()
@@ -579,10 +582,6 @@
                        .getSignature()
                        .results;
       }
-=======
-    void visitGlobalGet(GlobalGet* curr) {
-      curr->type = getModule()->getGlobal(curr->name)->type;
->>>>>>> c73011b1
     }
 
     void visitRefFunc(RefFunc* curr) {
