/*
 * Copyright 2016 WebAssembly Community Group participants
 *
 * Licensed under the Apache License, Version 2.0 (the "License");
 * you may not use this file except in compliance with the License.
 * You may obtain a copy of the License at
 *
 *     http://www.apache.org/licenses/LICENSE-2.0
 *
 * Unless required by applicable law or agreed to in writing, software
 * distributed under the License is distributed on an "AS IS" BASIS,
 * WITHOUT WARRANTIES OR CONDITIONS OF ANY KIND, either express or implied.
 * See the License for the specific language governing permissions and
 * limitations under the License.
 */

#ifndef wasm_wasm_emscripten_h
#define wasm_wasm_emscripten_h

#include "support/file.h"
#include "wasm-builder.h"
#include "wasm.h"

namespace wasm {

// Class which modifies a wasm module for use with emscripten. Generates
// runtime functions and emits metadata.
class EmscriptenGlueGenerator {
public:
  EmscriptenGlueGenerator(Module& wasm, Address stackPointerOffset = Address(0))
    : wasm(wasm), builder(wasm), stackPointerOffset(stackPointerOffset),
      useStackPointerGlobal(stackPointerOffset == 0) {}

  void generateRuntimeFunctions();
  Function* generateMemoryGrowthFunction();
<<<<<<< HEAD
  void generateStackInitialization(Address addr);
  Function* generateAssignGOTEntriesFunction(const std::vector<std::string>& sideFunctions, bool mainModule = true);
  void generateApplyRelocations(const std::vector<std::string>& sideFunctions);
  void generatePostInstantiateFunction(const std::vector<std::string>& sideFunctions);
  int getTableIdx(const Name& fnName);
=======
  Function* generateAssignGOTEntriesFunction();
  void generatePostInstantiateFunction();
>>>>>>> 42f70a7c

  // Create thunks for use with emscripten Runtime.dynCall. Creates one for each
  // signature in the indirect function table.
  void generateDynCallThunks();

  // Convert stack pointer access from global.get/global.set to calling save
  // and restore functions.
  void replaceStackPointerGlobal();

  // Remove the import of a mutable __stack_pointer and instead initialize the
  // stack pointer from an immutable import.
  void internalizeStackPointerGlobal();

<<<<<<< HEAD
  std::string generateEmscriptenMetadata(Address staticBump,
    std::vector<Name> const& initializerFunctions, unsigned numReservedFunctionPointers);
=======
  std::string
  generateEmscriptenMetadata(Address staticBump,
                             std::vector<Name> const& initializerFunctions);
>>>>>>> 42f70a7c

  void fixInvokeFunctionNames();

  void enforceStackLimit();

  void exportWasiStart();

  // Emits the data segments to a file. The file contains data from address base
  // onwards (we must pass in base, as we can't tell it from the wasm - the
  // first segment may start after a run of zeros, but we need those zeros in
  // the file).
  void separateDataSegments(Output* outfile, Address base);

private:
  Module& wasm;
  Builder builder;
  Address stackPointerOffset;
  bool useStackPointerGlobal;
  // Used by generateDynCallThunk to track all the dynCall functions created
  // so far.
  std::unordered_set<std::string> sigs;

  Global* getStackPointerGlobal();
  Expression* generateLoadStackPointer();
  Expression* generateStoreStackPointer(Function* func, Expression* value);
  void generateDynCallThunk(std::string sig);
  void generateStackSaveFunction();
  void generateStackAllocFunction();
  void generateStackRestoreFunction();
  void generateSetStackLimitFunction();
  Name importStackOverflowHandler();
};

} // namespace wasm

#endif // wasm_wasm_emscripten_h<|MERGE_RESOLUTION|>--- conflicted
+++ resolved
@@ -33,16 +33,8 @@
 
   void generateRuntimeFunctions();
   Function* generateMemoryGrowthFunction();
-<<<<<<< HEAD
-  void generateStackInitialization(Address addr);
-  Function* generateAssignGOTEntriesFunction(const std::vector<std::string>& sideFunctions, bool mainModule = true);
-  void generateApplyRelocations(const std::vector<std::string>& sideFunctions);
-  void generatePostInstantiateFunction(const std::vector<std::string>& sideFunctions);
-  int getTableIdx(const Name& fnName);
-=======
   Function* generateAssignGOTEntriesFunction();
   void generatePostInstantiateFunction();
->>>>>>> 42f70a7c
 
   // Create thunks for use with emscripten Runtime.dynCall. Creates one for each
   // signature in the indirect function table.
@@ -56,14 +48,9 @@
   // stack pointer from an immutable import.
   void internalizeStackPointerGlobal();
 
-<<<<<<< HEAD
-  std::string generateEmscriptenMetadata(Address staticBump,
-    std::vector<Name> const& initializerFunctions, unsigned numReservedFunctionPointers);
-=======
   std::string
   generateEmscriptenMetadata(Address staticBump,
                              std::vector<Name> const& initializerFunctions);
->>>>>>> 42f70a7c
 
   void fixInvokeFunctionNames();
 
