--- conflicted
+++ resolved
@@ -310,7 +310,6 @@
 
   static void doEndCall(SubType* self, Expression** currp) {
     doEndThrowingInst(self, currp);
-<<<<<<< HEAD
     if (!self->throwingInstsStack.empty()) {
       // |doEndThrowingInst| added a link from the current block to a catch, so
       // we must definitely end the current block and start another.
@@ -319,18 +318,9 @@
     } else {
       // There are no links from the current basic block inside this function,
       // so control flow continues directly onward (or possibly throws to
-      // outside of this function).
+      // outside of this function). Some users may override this.
       self->continueToNewBasicBlock();
     }
-=======
-    // Create a new basic block and link to it. We do this even if there are no
-    // other edges leaving this call (no catch bodies in this function that we
-    // can reach if we throw), because we want to preserve the property that a
-    // basic block ends with an instruction that might branch, and the call
-    // might branch out of the entire function if it throws.
-    auto* last = self->currBasicBlock;
-    self->link(last, self->startBasicBlock());
->>>>>>> 3ee8166c
   }
 
   static void doStartTry(SubType* self, Expression** currp) {
