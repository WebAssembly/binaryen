/*
 * Copyright 2021 WebAssembly Community Group participants
 *
 * Licensed under the Apache License, Version 2.0 (the "License");
 * you may not use this file except in compliance with the License.
 * You may obtain a copy of the License at
 *
 *     http://www.apache.org/licenses/LICENSE-2.0
 *
 * Unless required by applicable law or agreed to in writing, software
 * distributed under the License is distributed on an "AS IS" BASIS,
 * WITHOUT WARRANTIES OR CONDITIONS OF ANY KIND, either express or implied.
 * See the License for the specific language governing permissions and
 * limitations under the License.
 */

//
// Computes a dominator tree for a CFG graph, that is, for each block x we find
// the blocks y_i that must be reached before x on any path from the entry. Each
// block x has a single immediate dominator, the one closest to it, which forms
// a tree structure.
//
// This assumes the input is reducible.
//

#ifndef domtree_h
#define domtree_h

#include "cfg-traversal.h"
#include "wasm.h"

namespace wasm {

//
// DomTree receives an input CFG which has a list of basic blocks in reverse
// postorder. It generates the dominator tree by representing it as a vector of
// indexes, for each block giving the index of its parent (the immediate
// dominator) in the tree, that is,
//
//  iDoms[0] = a nonsense value, as the entry node has no immediate dominator
//  iDoms[1] = the index of the immediate dominator of CFG.blocks[1]
//  iDoms[2] = the index of the immediate dominator of CFG.blocks[2]
//  etc.
//
// The BasicBlock type is assumed to have a ".in" property which declares a
// vector of pointers to the incoming blocks, that is, the predecessors.
template<typename BasicBlock> struct DomTree {
  std::vector<Index> iDoms;

  // Use a nonsense value to indicate what has yet to be initialized or what is
  // irrelevant.
  static const Index nonsense = -1;

  DomTree(std::vector<std::unique_ptr<BasicBlock>>& blocks);
};

template<typename BasicBlock>
DomTree<BasicBlock>::DomTree(std::vector<std::unique_ptr<BasicBlock>>& blocks) {
  // Compute the dominator tree using the "engineered algorithm" in [1]. Minor
  // differences in notation from the source include:
  //
  //  * doms => iDoms. The final structure we emit is the vector of parents in
  //    the dominator tree, and that is our public interface, so name it
  //    explicitly as the immediate dominators.
  //  * Indexes are reversed. The paper uses postorder indexes, i.e., the entry
  //    node has the highest index, while we have a natural indexing since we
  //    traverse in reverse postorder anyhow (see cfg-traversal.h), that, is,
  //    the entry has the lowest index.
  //  * finger1, finger2 => left, right.
  //  * We assume the input is reducible, since wasm and Binaryen IR have that
  //    property. This simplifies some things, see below.
  //
  // Otherwise this is basically a direct implementation.
  //
  // [1] Cooper, Keith D.; Harvey, Timothy J; Kennedy, Ken (2001). "A Simple,
  //       Fast Dominance Algorithm" (PDF).
  //       http://www.hipersoft.rice.edu/grads/publications/dom14.pdf

  // If there are no blocks, we have nothing to do.
  Index numBlocks = blocks.size();
  if (numBlocks == 0) {
    return;
  }

  // Map basic blocks to their indices.
  std::unordered_map<BasicBlock*, Index> blockIndices;
  for (Index i = 0; i < numBlocks; i++) {
    blockIndices[blocks[i].get()] = i;
  }

<<<<<<< HEAD
  // Initialize the parents array. The entry starts with its own index, which is
=======
  // Use a nonsense value to indicate what has yet to be initialized.
  const Index nonsense = -1;

  // Initialize the iDoms array. The entry starts with its own index, which is
>>>>>>> 6b736f51
  // used as a guard value in effect (we will never process it, and we will fix
  // up this value at the very end). All other nodes start with a nonsense value
  // that indicates they have yet to be processed.
  iDoms.resize(numBlocks, nonsense);
  iDoms[0] = 0;

  // Process the (non-entry) blocks in reverse postorder, computing the
  // immediate dominators as we go. This returns whether we made any changes,
  // which is used in an assertion later down.
  auto processBlocks = [&]() {
    bool changed = false;
    for (Index index = 1; index < numBlocks; index++) {
      // Loop over the predecessors. Our new parent is basically the
      // intersection of all of theirs: our immediate dominator must precede all
      // of them.
      auto& preds = blocks[index]->in;
      Index newParent = nonsense;
      for (auto* pred : preds) {
        auto predIndex = blockIndices[pred];

        // In a reducible graph, we only need to care about the predecessors
        // that appear before us in the reverse postorder numbering. The only
        // predecessor that can appear *after* us is a loop backedge, but that
        // will never dominate the loop - the loop is dominated by its single
        // entry (since it is reducible, it has just one entry).
        if (predIndex > index) {
          continue;
        }
        assert(iDoms[predIndex] != nonsense);

        if (newParent == nonsense) {
          // This is the first processed predecessor.
          newParent = predIndex;
          continue;
        }

        // This is an additional predecessor. Intersect it, by going back to a
        // node that definitely dominates both possibilities. Effectively, we
        // keep decreasing the index backwards in the reverse postorder
        // indexing until we stop (at the latest, in the entry).
        auto left = newParent;
        auto right = predIndex;
        while (left != right) {
          while (left > right) {
            left = iDoms[left];
          }
          while (right > left) {
            right = iDoms[right];
          }
        }
        newParent = left;
      }

      // Check if we found a new value here, and apply it. (We will normally
      // always find a new value in the single pass that we run, but we also
      // assert lower down that running another pass causes no further changes.)
      if (newParent != iDoms[index]) {
        iDoms[index] = newParent;
        changed = true;

        // In reverse postorder the dominator cannot appear later.
        assert(newParent <= index);
      }
    }

    return changed;
  };

  processBlocks();

  // We must have finished all the work in a single traversal, since our input
  // is reducible.
  assert(!processBlocks());

  // Finish up. The entry node has no dominator; mark that with a nonsense value
  // which no one should use.
  iDoms[0] = nonsense;
}

} // namespace wasm

#endif // domtree_h<|MERGE_RESOLUTION|>--- conflicted
+++ resolved
@@ -88,14 +88,10 @@
     blockIndices[blocks[i].get()] = i;
   }
 
-<<<<<<< HEAD
-  // Initialize the parents array. The entry starts with its own index, which is
-=======
   // Use a nonsense value to indicate what has yet to be initialized.
   const Index nonsense = -1;
 
   // Initialize the iDoms array. The entry starts with its own index, which is
->>>>>>> 6b736f51
   // used as a guard value in effect (we will never process it, and we will fix
   // up this value at the very end). All other nodes start with a nonsense value
   // that indicates they have yet to be processed.
