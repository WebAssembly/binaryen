/*
 * Copyright 2023 WebAssembly Community Group participants
 *
 * Licensed under the Apache License, Version 2.0 (the "License");
 * you may not use this file except in compliance with the License.
 * You may obtain a copy of the License at
 *
 *     http://www.apache.org/licenses/LICENSE-2.0
 *
 * Unless required by applicable law or agreed to in writing, software
 * distributed under the License is distributed on an "AS IS" BASIS,
 * WITHOUT WARRANTIES OR CONDITIONS OF ANY KIND, either express or implied.
 * See the License for the specific language governing permissions and
 * limitations under the License.
 */

// A generic CFG / basic block utility. Unlike the utilities in src/cfg/, this
// is a generic representation of a CFG rather than a generic builder of
// CFG-like objects. It lives here in src/analysis/ because it is primarily
// meant for use in the static analysis framework. Other Binaryen code will find
// it more idiomatic to use the utilities in src/cfg/.

#ifndef wasm_analysis_cfg_h
#define wasm_analysis_cfg_h

#include <iostream>
#include <vector>

#include "wasm.h"

namespace wasm::analysis {

struct CFG;

struct BasicBlock {
  using iterator = std::vector<Expression*>::const_iterator;

  // Iterate through instructions.
  iterator begin() const { return insts.cbegin(); }
  iterator end() const { return insts.cend(); }
  size_t size() const { return insts.size(); }

  using reverse_iterator = std::vector<Expression*>::const_reverse_iterator;
  reverse_iterator rbegin() const { return insts.rbegin(); }
  reverse_iterator rend() const { return insts.rend(); }

  // Iterables for predecessor and successor blocks.
  struct BasicBlockIterable;
  BasicBlockIterable preds() const;
  BasicBlockIterable succs() const;

  void print(std::ostream& os, Module* wasm = nullptr, size_t start = 0) const;

  Index getIndex() const { return index; }

private:
  Index index;
  std::vector<Expression*> insts;
  std::vector<BasicBlock*> predecessors;
  std::vector<BasicBlock*> successors;

  friend CFG;
};

struct CFG {
  // Iterate through basic blocks.
  using iterator = std::vector<BasicBlock>::const_iterator;
  iterator begin() const { return blocks.cbegin(); }
  iterator end() const { return blocks.cend(); }
  size_t size() const { return blocks.size(); }

  using reverse_iterator = std::vector<BasicBlock>::const_reverse_iterator;
  reverse_iterator rbegin() const { return blocks.rbegin(); }
  reverse_iterator rend() const { return blocks.rend(); }

  static CFG fromFunction(Function* func);

  void print(std::ostream& os, Module* wasm = nullptr) const;

  // This must be done before getBlockIndex is called on an expression.
  void computeExpressionBlockIndexes();

  // Gets the index of the basic block in which the instruction resides.
  // computeExpressionBlockIndexes() must be called first to populate the map.
  Index getBlockIndex(Expression* expr) {
    auto iter = expressionBlockIndexMap.find(expr);
    if (iter == expressionBlockIndexMap.end()) {
      // There is no entry for this, which can be the case for control flow
      // structures, or for unreachable code.
      return InvalidBlock;
    }
    return iter->second;
  }

  enum { InvalidBlock = Index(-1) };

private:
  std::vector<BasicBlock> blocks;

<<<<<<< HEAD
  std::unordered_map<Expression*, Index> expressionBlockIndexMap;

=======
>>>>>>> edd5cf5c
  friend BasicBlock;
};

// A helper class that computes block indexes for a CFG and allows querying of
// them.
struct CFGBlockIndexes {
  CFGBlockIndexes(const CFG& cfg);

  // Gets the index of the basic block in which the instruction resides.
  Index get(Expression* expr) const {
    auto iter = map.find(expr);
    if (iter == map.end()) {
      // There is no entry for this, which can be the case for control flow
      // structures, or for unreachable code.
      return InvalidBlock;
    }
    return iter->second;
  }

  enum { InvalidBlock = Index(-1) };

private:
  std::unordered_map<Expression*, Index> map;
};

} // namespace wasm::analysis

#include "cfg-impl.h"

#endif // wasm_analysis_cfg_h<|MERGE_RESOLUTION|>--- conflicted
+++ resolved
@@ -97,11 +97,6 @@
 private:
   std::vector<BasicBlock> blocks;
 
-<<<<<<< HEAD
-  std::unordered_map<Expression*, Index> expressionBlockIndexMap;
-
-=======
->>>>>>> edd5cf5c
   friend BasicBlock;
 };
 
