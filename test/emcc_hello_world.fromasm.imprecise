(module
 (type $FUNCSIG$iiii (func (param i32 i32 i32) (result i32)))
 (type $FUNCSIG$ii (func (param i32) (result i32)))
 (type $FUNCSIG$vi (func (param i32)))
 (type $FUNCSIG$v (func))
 (type $FUNCSIG$i (func (result i32)))
 (type $FUNCSIG$iii (func (param i32 i32) (result i32)))
 (type $FUNCSIG$vii (func (param i32 i32)))
 (import "env" "memory" (memory $memory 256 256))
 (import "env" "table" (table $table 18 18 funcref))
 (elem (global.get $__table_base) $b0 $___stdio_close $b1 $b1 $___stdout_write $___stdio_seek $___stdio_write $b1 $b1 $b1 $b2 $b2 $b2 $b2 $b2 $_cleanup $b2 $b2)
 (import "env" "__table_base" (global $__table_base i32))
 (import "env" "STACKTOP" (global $STACKTOP$asm2wasm$import i32))
 (import "env" "STACK_MAX" (global $STACK_MAX$asm2wasm$import i32))
 (import "env" "tempDoublePtr" (global $tempDoublePtr$asm2wasm$import i32))
 (import "env" "abort" (func $abort))
 (import "env" "nullFunc_ii" (func $nullFunc_ii (param i32)))
 (import "env" "nullFunc_iiii" (func $nullFunc_iiii (param i32)))
 (import "env" "nullFunc_vi" (func $nullFunc_vi (param i32)))
 (import "env" "_pthread_cleanup_pop" (func $_pthread_cleanup_pop (param i32)))
 (import "env" "___lock" (func $___lock (param i32)))
 (import "env" "_pthread_self" (func $_pthread_self (result i32)))
 (import "env" "_abort" (func $_abort))
 (import "env" "___syscall6" (func $___syscall6 (param i32 i32) (result i32)))
 (import "env" "_sbrk" (func $_sbrk (param i32) (result i32)))
 (import "env" "_time" (func $_time (param i32) (result i32)))
 (import "env" "_emscripten_memcpy_big" (func $_emscripten_memcpy_big (param i32 i32 i32) (result i32)))
 (import "env" "___syscall54" (func $___syscall54 (param i32 i32) (result i32)))
 (import "env" "___unlock" (func $___unlock (param i32)))
 (import "env" "___syscall140" (func $___syscall140 (param i32 i32) (result i32)))
 (import "env" "_pthread_cleanup_push" (func $_pthread_cleanup_push (param i32 i32)))
 (import "env" "_sysconf" (func $_sysconf (param i32) (result i32)))
 (import "env" "___syscall146" (func $___syscall146 (param i32 i32) (result i32)))
 (global $STACKTOP (mut i32) (global.get $STACKTOP$asm2wasm$import))
 (global $STACK_MAX (mut i32) (global.get $STACK_MAX$asm2wasm$import))
 (global $tempDoublePtr (mut i32) (global.get $tempDoublePtr$asm2wasm$import))
 (global $__THREW__ (mut i32) (i32.const 0))
 (global $threwValue (mut i32) (i32.const 0))
 (global $tempRet0 (mut i32) (i32.const 0))
 (export "_i64Subtract" (func $_i64Subtract))
 (export "_free" (func $_free))
 (export "_main" (func $_main))
 (export "_i64Add" (func $_i64Add))
 (export "_memset" (func $_memset))
 (export "_malloc" (func $_malloc))
 (export "_memcpy" (func $_memcpy))
 (export "_bitshift64Lshr" (func $_bitshift64Lshr))
 (export "_fflush" (func $_fflush))
 (export "___errno_location" (func $___errno_location))
 (export "_bitshift64Shl" (func $_bitshift64Shl))
 (export "runPostSets" (func $runPostSets))
 (export "stackAlloc" (func $stackAlloc))
 (export "stackSave" (func $stackSave))
 (export "stackRestore" (func $stackRestore))
 (export "establishStackSpace" (func $establishStackSpace))
 (export "setThrew" (func $setThrew))
 (export "setTempRet0" (func $setTempRet0))
 (export "getTempRet0" (func $getTempRet0))
 (export "dynCall_ii" (func $dynCall_ii))
 (export "dynCall_iiii" (func $dynCall_iiii))
 (export "dynCall_vi" (func $dynCall_vi))
 (export "___udivmoddi4" (func $___udivmoddi4))
 (func $stackAlloc (; 18 ;) (; has Stack IR ;) (param $0 i32) (result i32)
  (local $1 i32)
  (local.set $1
   (global.get $STACKTOP)
  )
  (global.set $STACKTOP
   (i32.add
    (local.get $0)
    (global.get $STACKTOP)
   )
  )
  (global.set $STACKTOP
   (i32.and
    (i32.add
     (global.get $STACKTOP)
     (i32.const 15)
    )
    (i32.const -16)
   )
  )
  (if
   (i32.ge_s
    (global.get $STACKTOP)
    (global.get $STACK_MAX)
   )
   (call $abort)
  )
  (local.get $1)
 )
 (func $stackSave (; 19 ;) (; has Stack IR ;) (result i32)
  (global.get $STACKTOP)
 )
 (func $stackRestore (; 20 ;) (; has Stack IR ;) (param $0 i32)
  (global.set $STACKTOP
   (local.get $0)
  )
 )
 (func $establishStackSpace (; 21 ;) (; has Stack IR ;) (param $0 i32) (param $1 i32)
  (global.set $STACKTOP
   (local.get $0)
  )
  (global.set $STACK_MAX
   (local.get $1)
  )
 )
 (func $setThrew (; 22 ;) (; has Stack IR ;) (param $0 i32) (param $1 i32)
  (if
   (i32.eqz
    (global.get $__THREW__)
   )
   (block
    (global.set $__THREW__
     (local.get $0)
    )
    (global.set $threwValue
     (local.get $1)
    )
   )
  )
 )
 (func $setTempRet0 (; 23 ;) (; has Stack IR ;) (param $0 i32)
  (global.set $tempRet0
   (local.get $0)
  )
 )
 (func $getTempRet0 (; 24 ;) (; has Stack IR ;) (result i32)
  (global.get $tempRet0)
 )
 (func $_main (; 25 ;) (; has Stack IR ;) (result i32)
  (local $0 i32)
  (local.set $0
   (global.get $STACKTOP)
  )
  (global.set $STACKTOP
   (i32.add
    (global.get $STACKTOP)
    (i32.const 16)
   )
  )
  (if
   (i32.ge_s
    (global.get $STACKTOP)
    (global.get $STACK_MAX)
   )
   (call $abort)
  )
  (call $_printf
   (local.get $0)
  )
  (global.set $STACKTOP
   (local.get $0)
  )
  (i32.const 0)
 )
 (func $_frexp (; 26 ;) (; has Stack IR ;) (param $0 f64) (param $1 i32) (result f64)
  (local $2 i32)
  (local $3 i32)
  (local $4 i32)
  (local $5 i32)
  (f64.store
   (global.get $tempDoublePtr)
   (local.get $0)
  )
  (block $switch
   (block $switch-default
    (if
     (local.tee $5
      (local.tee $4
       (i32.and
        (call $_bitshift64Lshr
         (local.tee $2
          (i32.load
           (global.get $tempDoublePtr)
          )
         )
         (local.tee $3
          (i32.load offset=4
           (global.get $tempDoublePtr)
          )
         )
         (i32.const 52)
        )
        (i32.const 2047)
       )
      )
     )
     (if
      (i32.eq
       (local.get $5)
       (i32.const 2047)
      )
      (br $switch)
      (br $switch-default)
     )
    )
    (i32.store
     (local.get $1)
     (if (result i32)
      (f64.ne
       (local.get $0)
       (f64.const 0)
      )
      (block (result i32)
       (local.set $0
        (call $_frexp
         (f64.mul
          (local.get $0)
          (f64.const 18446744073709551615)
         )
         (local.get $1)
        )
       )
       (i32.add
        (i32.load
         (local.get $1)
        )
        (i32.const -64)
       )
      )
      (i32.const 0)
     )
    )
    (br $switch)
   )
   (i32.store
    (local.get $1)
    (i32.add
     (local.get $4)
     (i32.const -1022)
    )
   )
   (i32.store
    (global.get $tempDoublePtr)
    (local.get $2)
   )
   (i32.store offset=4
    (global.get $tempDoublePtr)
    (i32.or
     (i32.and
      (local.get $3)
      (i32.const -2146435073)
     )
     (i32.const 1071644672)
    )
   )
   (local.set $0
    (f64.load
     (global.get $tempDoublePtr)
    )
   )
  )
  (local.get $0)
 )
 (func $_strerror (; 27 ;) (; has Stack IR ;) (param $0 i32) (result i32)
  (local $1 i32)
  (local $2 i32)
  (block $__rjto$1
   (block $__rjti$1
    (loop $while-in
     (if
      (i32.ne
       (i32.load8_u offset=687
        (local.get $1)
       )
       (local.get $0)
      )
      (block
       (br_if $while-in
        (i32.ne
         (local.tee $1
          (i32.add
           (local.get $1)
           (i32.const 1)
          )
         )
         (i32.const 87)
        )
       )
       (local.set $1
        (i32.const 87)
       )
       (br $__rjti$1)
      )
     )
    )
    (br_if $__rjti$1
     (local.get $1)
    )
    (local.set $0
     (i32.const 775)
    )
    (br $__rjto$1)
   )
   (local.set $0
    (i32.const 775)
   )
   (loop $while-in1
    (local.set $0
     (loop $while-in3 (result i32)
      (local.set $2
       (i32.add
        (local.get $0)
        (i32.const 1)
       )
      )
      (if (result i32)
       (i32.load8_s
        (local.get $0)
       )
       (block
        (local.set $0
         (local.get $2)
        )
        (br $while-in3)
       )
       (local.get $2)
      )
     )
    )
    (br_if $while-in1
     (local.tee $1
      (i32.add
       (local.get $1)
       (i32.const -1)
      )
     )
    )
   )
  )
  (local.get $0)
 )
 (func $___errno_location (; 28 ;) (; has Stack IR ;) (result i32)
  (if (result i32)
   (i32.load
    (i32.const 16)
   )
   (i32.load offset=60
    (call $_pthread_self)
   )
   (i32.const 60)
  )
 )
 (func $___stdio_close (; 29 ;) (; has Stack IR ;) (param $0 i32) (result i32)
  (local $1 i32)
  (local.set $1
   (global.get $STACKTOP)
  )
  (global.set $STACKTOP
   (i32.add
    (global.get $STACKTOP)
    (i32.const 16)
   )
  )
  (if
   (i32.ge_s
    (global.get $STACKTOP)
    (global.get $STACK_MAX)
   )
   (call $abort)
  )
  (i32.store
   (local.get $1)
   (i32.load offset=60
    (local.get $0)
   )
  )
  (local.set $0
   (call $___syscall_ret
    (call $___syscall6
     (i32.const 6)
     (local.get $1)
    )
   )
  )
  (global.set $STACKTOP
   (local.get $1)
  )
  (local.get $0)
 )
 (func $___stdout_write (; 30 ;) (; has Stack IR ;) (param $0 i32) (param $1 i32) (param $2 i32) (result i32)
  (local $3 i32)
  (local $4 i32)
  (local $5 i32)
  (local.set $4
   (global.get $STACKTOP)
  )
  (global.set $STACKTOP
   (i32.add
    (global.get $STACKTOP)
    (i32.const 80)
   )
  )
  (if
   (i32.ge_s
    (global.get $STACKTOP)
    (global.get $STACK_MAX)
   )
   (call $abort)
  )
  (local.set $5
   (i32.add
    (local.tee $3
     (local.get $4)
    )
    (i32.const 12)
   )
  )
  (i32.store offset=36
   (local.get $0)
   (i32.const 4)
  )
  (if
   (i32.eqz
    (i32.and
     (i32.load
      (local.get $0)
     )
     (i32.const 64)
    )
   )
   (block
    (i32.store
     (local.get $3)
     (i32.load offset=60
      (local.get $0)
     )
    )
    (i32.store offset=4
     (local.get $3)
     (i32.const 21505)
    )
    (i32.store offset=8
     (local.get $3)
     (local.get $5)
    )
    (if
     (call $___syscall54
      (i32.const 54)
      (local.get $3)
     )
     (i32.store8 offset=75
      (local.get $0)
      (i32.const -1)
     )
    )
   )
  )
  (local.set $0
   (call $___stdio_write
    (local.get $0)
    (local.get $1)
    (local.get $2)
   )
  )
  (global.set $STACKTOP
   (local.get $4)
  )
  (local.get $0)
 )
 (func $___stdio_seek (; 31 ;) (; has Stack IR ;) (param $0 i32) (param $1 i32) (param $2 i32) (result i32)
  (local $3 i32)
  (local $4 i32)
  (local.set $4
   (global.get $STACKTOP)
  )
  (global.set $STACKTOP
   (i32.add
    (global.get $STACKTOP)
    (i32.const 32)
   )
  )
  (if
   (i32.ge_s
    (global.get $STACKTOP)
    (global.get $STACK_MAX)
   )
   (call $abort)
  )
  (i32.store
   (local.tee $3
    (local.get $4)
   )
   (i32.load offset=60
    (local.get $0)
   )
  )
  (i32.store offset=4
   (local.get $3)
   (i32.const 0)
  )
  (i32.store offset=8
   (local.get $3)
   (local.get $1)
  )
  (i32.store offset=12
   (local.get $3)
   (local.tee $0
    (i32.add
     (local.get $3)
     (i32.const 20)
    )
   )
  )
  (i32.store offset=16
   (local.get $3)
   (local.get $2)
  )
  (local.set $0
   (if (result i32)
    (i32.lt_s
     (call $___syscall_ret
      (call $___syscall140
       (i32.const 140)
       (local.get $3)
      )
     )
     (i32.const 0)
    )
    (block (result i32)
     (i32.store
      (local.get $0)
      (i32.const -1)
     )
     (i32.const -1)
    )
    (i32.load
     (local.get $0)
    )
   )
  )
  (global.set $STACKTOP
   (local.get $4)
  )
  (local.get $0)
 )
 (func $_fflush (; 32 ;) (; has Stack IR ;) (param $0 i32) (result i32)
  (local $1 i32)
  (if
   (local.get $0)
   (local.set $0
    (block $do-once (result i32)
     (if
      (i32.le_s
       (i32.load offset=76
        (local.get $0)
       )
       (i32.const -1)
      )
      (br $do-once
       (call $___fflush_unlocked
        (local.get $0)
       )
      )
     )
     (call $___fflush_unlocked
      (local.get $0)
     )
    )
   )
   (block
    (local.set $0
     (if (result i32)
      (i32.load
       (i32.const 12)
      )
      (call $_fflush
       (i32.load
        (i32.const 12)
       )
      )
      (i32.const 0)
     )
    )
    (call $___lock
     (i32.const 44)
    )
    (if
     (local.tee $1
      (i32.load
       (i32.const 40)
      )
     )
     (loop $while-in
      (if
       (i32.gt_u
        (i32.load offset=20
         (local.get $1)
        )
        (i32.load offset=28
         (local.get $1)
        )
       )
       (local.set $0
        (i32.or
         (call $___fflush_unlocked
          (local.get $1)
         )
         (local.get $0)
        )
       )
      )
      (br_if $while-in
       (local.tee $1
        (i32.load offset=56
         (local.get $1)
        )
       )
      )
     )
    )
    (call $___unlock
     (i32.const 44)
    )
   )
  )
  (local.get $0)
 )
 (func $_printf (; 33 ;) (; has Stack IR ;) (param $0 i32)
  (local $1 i32)
  (local.set $1
   (global.get $STACKTOP)
  )
  (global.set $STACKTOP
   (i32.add
    (global.get $STACKTOP)
    (i32.const 16)
   )
  )
  (if
   (i32.ge_s
    (global.get $STACKTOP)
    (global.get $STACK_MAX)
   )
   (call $abort)
  )
  (i32.store
   (local.get $1)
   (local.get $0)
  )
  (drop
   (call $_vfprintf
    (i32.load
     (i32.const 8)
    )
    (i32.const 672)
    (local.get $1)
   )
  )
  (global.set $STACKTOP
   (local.get $1)
  )
 )
 (func $___stdio_write (; 34 ;) (; has Stack IR ;) (param $0 i32) (param $1 i32) (param $2 i32) (result i32)
  (local $3 i32)
  (local $4 i32)
  (local $5 i32)
  (local $6 i32)
  (local $7 i32)
  (local $8 i32)
  (local $9 i32)
  (local $10 i32)
  (local $11 i32)
  (local $12 i32)
  (local $13 i32)
  (local $14 i32)
  (local.set $10
   (global.get $STACKTOP)
  )
  (global.set $STACKTOP
   (i32.add
    (global.get $STACKTOP)
    (i32.const 48)
   )
  )
  (if
   (i32.ge_s
    (global.get $STACKTOP)
    (global.get $STACK_MAX)
   )
   (call $abort)
  )
  (local.set $8
   (i32.add
    (local.get $10)
    (i32.const 16)
   )
  )
  (i32.store
   (local.tee $4
    (i32.add
     (local.tee $9
      (local.get $10)
     )
     (i32.const 32)
    )
   )
   (local.tee $3
    (i32.load
     (local.tee $6
      (i32.add
       (local.get $0)
       (i32.const 28)
      )
     )
    )
   )
  )
  (i32.store offset=4
   (local.get $4)
   (local.tee $3
    (i32.sub
     (i32.load
      (local.tee $11
       (i32.add
        (local.get $0)
        (i32.const 20)
       )
      )
     )
     (local.get $3)
    )
   )
  )
  (i32.store offset=8
   (local.get $4)
   (local.get $1)
  )
  (i32.store offset=12
   (local.get $4)
   (local.get $2)
  )
  (local.set $13
   (i32.add
    (local.get $0)
    (i32.const 60)
   )
  )
  (local.set $14
   (i32.add
    (local.get $0)
    (i32.const 44)
   )
  )
  (local.set $1
   (local.get $4)
  )
  (local.set $4
   (i32.const 2)
  )
  (local.set $12
   (i32.add
    (local.get $2)
    (local.get $3)
   )
  )
  (block $__rjto$1
   (block $__rjti$1
    (loop $while-in
     (block $__rjti$0
      (if
       (i32.load
        (i32.const 16)
       )
       (block
        (call $_pthread_cleanup_push
         (i32.const 5)
         (local.get $0)
        )
        (i32.store
         (local.get $9)
         (i32.load
          (local.get $13)
         )
        )
        (i32.store offset=4
         (local.get $9)
         (local.get $1)
        )
        (i32.store offset=8
         (local.get $9)
         (local.get $4)
        )
        (local.set $3
         (call $___syscall_ret
          (call $___syscall146
           (i32.const 146)
           (local.get $9)
          )
         )
        )
        (call $_pthread_cleanup_pop
         (i32.const 0)
        )
       )
       (block
        (i32.store
         (local.get $8)
         (i32.load
          (local.get $13)
         )
        )
        (i32.store offset=4
         (local.get $8)
         (local.get $1)
        )
        (i32.store offset=8
         (local.get $8)
         (local.get $4)
        )
        (local.set $3
         (call $___syscall_ret
          (call $___syscall146
           (i32.const 146)
           (local.get $8)
          )
         )
        )
       )
      )
      (br_if $__rjti$0
       (i32.eq
        (local.get $3)
        (local.get $12)
       )
      )
      (br_if $__rjti$1
       (i32.lt_s
        (local.get $3)
        (i32.const 0)
       )
      )
      (local.set $5
       (if (result i32)
        (i32.gt_u
         (local.get $3)
         (local.tee $5
          (i32.load offset=4
           (local.get $1)
          )
         )
        )
        (block (result i32)
         (i32.store
          (local.get $6)
          (local.tee $7
           (i32.load
            (local.get $14)
           )
          )
         )
         (i32.store
          (local.get $11)
          (local.get $7)
         )
         (local.set $7
          (i32.load offset=12
           (local.get $1)
          )
         )
         (local.set $1
          (i32.add
           (local.get $1)
           (i32.const 8)
          )
         )
         (local.set $4
          (i32.add
           (local.get $4)
           (i32.const -1)
          )
         )
         (i32.sub
          (local.get $3)
          (local.get $5)
         )
        )
        (block (result i32)
         (if
          (i32.eq
           (local.get $4)
           (i32.const 2)
          )
          (block
           (i32.store
            (local.get $6)
            (i32.add
             (i32.load
              (local.get $6)
             )
             (local.get $3)
            )
           )
           (local.set $7
            (local.get $5)
           )
           (local.set $4
            (i32.const 2)
           )
          )
          (local.set $7
           (local.get $5)
          )
         )
         (local.get $3)
        )
       )
      )
      (i32.store
       (local.get $1)
       (i32.add
        (i32.load
         (local.get $1)
        )
        (local.get $5)
       )
      )
      (i32.store offset=4
       (local.get $1)
       (i32.sub
        (local.get $7)
        (local.get $5)
       )
      )
      (local.set $12
       (i32.sub
        (local.get $12)
        (local.get $3)
       )
      )
      (br $while-in)
     )
    )
    (i32.store offset=16
     (local.get $0)
     (i32.add
      (local.tee $1
       (i32.load
        (local.get $14)
       )
      )
      (i32.load offset=48
       (local.get $0)
      )
     )
    )
    (i32.store
     (local.get $6)
     (local.get $1)
    )
    (i32.store
     (local.get $11)
     (local.get $1)
    )
    (br $__rjto$1)
   )
   (i32.store offset=16
    (local.get $0)
    (i32.const 0)
   )
   (i32.store
    (local.get $6)
    (i32.const 0)
   )
   (i32.store
    (local.get $11)
    (i32.const 0)
   )
   (i32.store
    (local.get $0)
    (i32.or
     (i32.load
      (local.get $0)
     )
     (i32.const 32)
    )
   )
   (local.set $2
    (select
     (i32.const 0)
     (i32.sub
      (local.get $2)
      (i32.load offset=4
       (local.get $1)
      )
     )
     (i32.eq
      (local.get $4)
      (i32.const 2)
     )
    )
   )
  )
  (global.set $STACKTOP
   (local.get $10)
  )
  (local.get $2)
 )
 (func $_vfprintf (; 35 ;) (; has Stack IR ;) (param $0 i32) (param $1 i32) (param $2 i32) (result i32)
  (local $3 i32)
  (local $4 i32)
  (local $5 i32)
  (local $6 i32)
  (local $7 i32)
  (local $8 i32)
  (local $9 i32)
  (local $10 i32)
  (local $11 i32)
  (local $12 i32)
  (local $13 i32)
  (local.set $3
   (global.get $STACKTOP)
  )
  (global.set $STACKTOP
   (i32.add
    (global.get $STACKTOP)
    (i32.const 224)
   )
  )
  (if
   (i32.ge_s
    (global.get $STACKTOP)
    (global.get $STACK_MAX)
   )
   (call $abort)
  )
  (local.set $5
   (i32.add
    (local.get $3)
    (i32.const 120)
   )
  )
  (local.set $7
   (local.get $3)
  )
  (local.set $6
   (i32.add
    (local.get $3)
    (i32.const 136)
   )
  )
  (local.set $9
   (i32.add
    (local.tee $4
     (local.tee $8
      (i32.add
       (local.get $3)
       (i32.const 80)
      )
     )
    )
    (i32.const 40)
   )
  )
  (loop $do-in
   (i32.store
    (local.get $4)
    (i32.const 0)
   )
   (br_if $do-in
    (i32.lt_s
     (local.tee $4
      (i32.add
       (local.get $4)
       (i32.const 4)
      )
     )
     (local.get $9)
    )
   )
  )
  (i32.store
   (local.get $5)
   (i32.load
    (local.get $2)
   )
  )
  (local.set $0
   (if (result i32)
    (i32.lt_s
     (call $_printf_core
      (i32.const 0)
      (local.get $1)
      (local.get $5)
      (local.get $7)
      (local.get $8)
     )
     (i32.const 0)
    )
    (i32.const -1)
    (block (result i32)
     (local.set $10
      (i32.load
       (local.get $0)
      )
     )
     (if
      (i32.lt_s
       (i32.load8_s offset=74
        (local.get $0)
       )
       (i32.const 1)
      )
      (i32.store
       (local.get $0)
       (i32.and
        (local.get $10)
        (i32.const -33)
       )
      )
     )
     (if
      (i32.load
       (local.tee $11
        (i32.add
         (local.get $0)
         (i32.const 48)
        )
       )
      )
      (local.set $1
       (call $_printf_core
        (local.get $0)
        (local.get $1)
        (local.get $5)
        (local.get $7)
        (local.get $8)
       )
      )
      (block
       (local.set $13
        (i32.load
         (local.tee $12
          (i32.add
           (local.get $0)
           (i32.const 44)
          )
         )
        )
       )
       (i32.store
        (local.get $12)
        (local.get $6)
       )
       (i32.store
        (local.tee $4
         (i32.add
          (local.get $0)
          (i32.const 28)
         )
        )
        (local.get $6)
       )
       (i32.store
        (local.tee $2
         (i32.add
          (local.get $0)
          (i32.const 20)
         )
        )
        (local.get $6)
       )
       (i32.store
        (local.get $11)
        (i32.const 80)
       )
       (i32.store
        (local.tee $9
         (i32.add
          (local.get $0)
          (i32.const 16)
         )
        )
        (i32.add
         (local.get $6)
         (i32.const 80)
        )
       )
       (local.set $1
        (call $_printf_core
         (local.get $0)
         (local.get $1)
         (local.get $5)
         (local.get $7)
         (local.get $8)
        )
       )
       (if
        (local.get $13)
        (block
         (drop
          (call_indirect (type $FUNCSIG$iiii)
           (local.get $0)
           (i32.const 0)
           (i32.const 0)
           (i32.add
            (i32.and
             (i32.load offset=36
              (local.get $0)
             )
             (i32.const 7)
            )
            (i32.const 2)
           )
          )
         )
         (local.set $1
          (select
           (local.get $1)
           (i32.const -1)
           (i32.load
            (local.get $2)
           )
          )
         )
         (i32.store
          (local.get $12)
          (local.get $13)
         )
         (i32.store
          (local.get $11)
          (i32.const 0)
         )
         (i32.store
          (local.get $9)
          (i32.const 0)
         )
         (i32.store
          (local.get $4)
          (i32.const 0)
         )
         (i32.store
          (local.get $2)
          (i32.const 0)
         )
        )
       )
      )
     )
     (i32.store
      (local.get $0)
      (i32.or
       (local.tee $2
        (i32.load
         (local.get $0)
        )
       )
       (i32.and
        (local.get $10)
        (i32.const 32)
       )
      )
     )
     (select
      (i32.const -1)
      (local.get $1)
      (i32.and
       (local.get $2)
       (i32.const 32)
      )
     )
    )
   )
  )
  (global.set $STACKTOP
   (local.get $3)
  )
  (local.get $0)
 )
 (func $___fwritex (; 36 ;) (; has Stack IR ;) (param $0 i32) (param $1 i32) (param $2 i32)
  (local $3 i32)
  (local $4 i32)
  (local $5 i32)
  (local $6 i32)
  (block $label$break$L5
   (block $__rjti$0
    (br_if $__rjti$0
     (local.tee $3
      (i32.load
       (local.tee $4
        (i32.add
         (local.get $2)
         (i32.const 16)
        )
       )
      )
     )
    )
    (if
     (i32.eqz
      (call $___towrite
       (local.get $2)
      )
     )
     (block
      (local.set $3
       (i32.load
        (local.get $4)
       )
      )
      (br $__rjti$0)
     )
    )
    (br $label$break$L5)
   )
   (if
    (i32.lt_u
     (i32.sub
      (local.get $3)
      (local.tee $4
       (i32.load
        (local.tee $5
         (i32.add
          (local.get $2)
          (i32.const 20)
         )
        )
       )
      )
     )
     (local.get $1)
    )
    (block
     (drop
      (call_indirect (type $FUNCSIG$iiii)
       (local.get $2)
       (local.get $0)
       (local.get $1)
       (i32.add
        (i32.and
         (i32.load offset=36
          (local.get $2)
         )
         (i32.const 7)
        )
        (i32.const 2)
       )
      )
     )
     (br $label$break$L5)
    )
   )
   (drop
    (if (result i32)
     (i32.gt_s
      (i32.load8_s offset=75
       (local.get $2)
      )
      (i32.const -1)
     )
     (block $label$break$L10 (result i32)
      (local.set $3
       (local.get $1)
      )
      (loop $while-in
       (drop
        (br_if $label$break$L10
         (i32.const 0)
         (i32.eqz
          (local.get $3)
         )
        )
       )
       (if
        (i32.ne
         (i32.load8_s
          (i32.add
           (local.get $0)
           (local.tee $6
            (i32.add
             (local.get $3)
             (i32.const -1)
            )
           )
          )
         )
         (i32.const 10)
        )
        (block
         (local.set $3
          (local.get $6)
         )
         (br $while-in)
        )
       )
      )
      (br_if $label$break$L5
       (i32.lt_u
        (call_indirect (type $FUNCSIG$iiii)
         (local.get $2)
         (local.get $0)
         (local.get $3)
         (i32.add
          (i32.and
           (i32.load offset=36
            (local.get $2)
           )
           (i32.const 7)
          )
          (i32.const 2)
         )
        )
        (local.get $3)
       )
      )
      (local.set $4
       (i32.load
        (local.get $5)
       )
      )
      (local.set $1
       (i32.sub
        (local.get $1)
        (local.get $3)
       )
      )
      (local.set $0
       (i32.add
        (local.get $0)
        (local.get $3)
       )
      )
      (local.get $3)
     )
     (i32.const 0)
    )
   )
   (drop
    (call $_memcpy
     (local.get $4)
     (local.get $0)
     (local.get $1)
    )
   )
   (i32.store
    (local.get $5)
    (i32.add
     (i32.load
      (local.get $5)
     )
     (local.get $1)
    )
   )
  )
 )
 (func $___towrite (; 37 ;) (; has Stack IR ;) (param $0 i32) (result i32)
  (local $1 i32)
  (local $2 i32)
  (local.set $1
   (i32.load8_s
    (local.tee $2
     (i32.add
      (local.get $0)
      (i32.const 74)
     )
    )
   )
  )
  (i32.store8
   (local.get $2)
   (i32.or
    (local.get $1)
    (i32.add
     (local.get $1)
     (i32.const 255)
    )
   )
  )
  (if (result i32)
   (i32.and
    (local.tee $1
     (i32.load
      (local.get $0)
     )
    )
    (i32.const 8)
   )
   (block (result i32)
    (i32.store
     (local.get $0)
     (i32.or
      (local.get $1)
      (i32.const 32)
     )
    )
    (i32.const -1)
   )
   (block (result i32)
    (i32.store offset=8
     (local.get $0)
     (i32.const 0)
    )
    (i32.store offset=4
     (local.get $0)
     (i32.const 0)
    )
    (i32.store offset=28
     (local.get $0)
     (local.tee $1
      (i32.load offset=44
       (local.get $0)
      )
     )
    )
    (i32.store offset=20
     (local.get $0)
     (local.get $1)
    )
    (i32.store offset=16
     (local.get $0)
     (i32.add
      (local.get $1)
      (i32.load offset=48
       (local.get $0)
      )
     )
    )
    (i32.const 0)
   )
  )
 )
 (func $_wcrtomb (; 38 ;) (; has Stack IR ;) (param $0 i32) (param $1 i32) (result i32)
  (if (result i32)
   (local.get $0)
   (block $do-once (result i32)
    (if
     (i32.lt_u
      (local.get $1)
      (i32.const 128)
     )
     (block
      (i32.store8
       (local.get $0)
       (local.get $1)
      )
      (br $do-once
       (i32.const 1)
      )
     )
    )
    (if
     (i32.lt_u
      (local.get $1)
      (i32.const 2048)
     )
     (block
      (i32.store8
       (local.get $0)
       (i32.or
        (i32.shr_u
         (local.get $1)
         (i32.const 6)
        )
        (i32.const 192)
       )
      )
      (i32.store8 offset=1
       (local.get $0)
       (i32.or
        (i32.and
         (local.get $1)
         (i32.const 63)
        )
        (i32.const 128)
       )
      )
      (br $do-once
       (i32.const 2)
      )
     )
    )
    (if
     (i32.or
      (i32.eq
       (i32.and
        (local.get $1)
        (i32.const -8192)
       )
       (i32.const 57344)
      )
      (i32.lt_u
       (local.get $1)
       (i32.const 55296)
      )
     )
     (block
      (i32.store8
       (local.get $0)
       (i32.or
        (i32.shr_u
         (local.get $1)
         (i32.const 12)
        )
        (i32.const 224)
       )
      )
      (i32.store8 offset=1
       (local.get $0)
       (i32.or
        (i32.and
         (i32.shr_u
          (local.get $1)
          (i32.const 6)
         )
         (i32.const 63)
        )
        (i32.const 128)
       )
      )
      (i32.store8 offset=2
       (local.get $0)
       (i32.or
        (i32.and
         (local.get $1)
         (i32.const 63)
        )
        (i32.const 128)
       )
      )
      (br $do-once
       (i32.const 3)
      )
     )
    )
    (if (result i32)
     (i32.lt_u
      (i32.add
       (local.get $1)
       (i32.const -65536)
      )
      (i32.const 1048576)
     )
     (block (result i32)
      (i32.store8
       (local.get $0)
       (i32.or
        (i32.shr_u
         (local.get $1)
         (i32.const 18)
        )
        (i32.const 240)
       )
      )
      (i32.store8 offset=1
       (local.get $0)
       (i32.or
        (i32.and
         (i32.shr_u
          (local.get $1)
          (i32.const 12)
         )
         (i32.const 63)
        )
        (i32.const 128)
       )
      )
      (i32.store8 offset=2
       (local.get $0)
       (i32.or
        (i32.and
         (i32.shr_u
          (local.get $1)
          (i32.const 6)
         )
         (i32.const 63)
        )
        (i32.const 128)
       )
      )
      (i32.store8 offset=3
       (local.get $0)
       (i32.or
        (i32.and
         (local.get $1)
         (i32.const 63)
        )
        (i32.const 128)
       )
      )
      (i32.const 4)
     )
     (block (result i32)
      (i32.store
       (call $___errno_location)
       (i32.const 84)
      )
      (i32.const -1)
     )
    )
   )
   (i32.const 1)
  )
 )
 (func $_wctomb (; 39 ;) (; has Stack IR ;) (param $0 i32) (param $1 i32) (result i32)
  (if (result i32)
   (local.get $0)
   (call $_wcrtomb
    (local.get $0)
    (local.get $1)
   )
   (i32.const 0)
  )
 )
 (func $_memchr (; 40 ;) (; has Stack IR ;) (param $0 i32) (param $1 i32) (result i32)
  (local $2 i32)
  (local $3 i32)
  (block $label$break$L8
   (block $__rjti$2
    (if
     (i32.and
      (local.tee $3
       (i32.ne
        (local.get $1)
        (i32.const 0)
       )
      )
      (i32.ne
       (i32.and
        (local.get $0)
        (i32.const 3)
       )
       (i32.const 0)
      )
     )
     (block
      (local.set $2
       (local.get $1)
      )
      (local.set $1
       (local.get $0)
      )
      (loop $while-in
       (br_if $__rjti$2
        (i32.eqz
         (i32.load8_u
          (local.get $1)
         )
        )
       )
       (br_if $while-in
        (i32.and
         (local.tee $0
          (i32.ne
           (local.tee $2
            (i32.add
             (local.get $2)
             (i32.const -1)
            )
           )
           (i32.const 0)
          )
         )
         (i32.ne
          (i32.and
           (local.tee $1
            (i32.add
             (local.get $1)
             (i32.const 1)
            )
           )
           (i32.const 3)
          )
          (i32.const 0)
         )
        )
       )
      )
     )
     (block
      (local.set $2
       (local.get $1)
      )
      (local.set $1
       (local.get $0)
      )
      (local.set $0
       (local.get $3)
      )
     )
    )
    (br_if $__rjti$2
     (local.get $0)
    )
    (local.set $0
     (i32.const 0)
    )
    (br $label$break$L8)
   )
   (local.set $0
    (local.get $2)
   )
   (if
    (i32.load8_u
     (local.get $1)
    )
    (block
     (block $__rjto$0
      (block $__rjti$0
       (br_if $__rjti$0
        (i32.le_u
         (local.get $0)
         (i32.const 3)
        )
       )
       (loop $while-in3
        (if
         (i32.eqz
          (i32.and
           (i32.xor
            (i32.and
             (local.tee $3
              (i32.load
               (local.get $1)
              )
             )
             (i32.const -2139062144)
            )
            (i32.const -2139062144)
           )
           (i32.add
            (local.get $3)
            (i32.const -16843009)
           )
          )
         )
         (block
          (local.set $1
           (i32.add
            (local.get $1)
            (i32.const 4)
           )
          )
          (br_if $while-in3
           (i32.gt_u
            (local.tee $0
             (i32.add
              (local.get $0)
              (i32.const -4)
             )
            )
            (i32.const 3)
           )
          )
          (br $__rjti$0)
         )
        )
       )
       (br $__rjto$0)
      )
      (if
       (i32.eqz
        (local.get $0)
       )
       (block
        (local.set $0
         (i32.const 0)
        )
        (br $label$break$L8)
       )
      )
     )
     (local.set $0
      (loop $while-in5 (result i32)
       (br_if $label$break$L8
        (i32.eqz
         (i32.load8_u
          (local.get $1)
         )
        )
       )
       (local.set $1
        (i32.add
         (local.get $1)
         (i32.const 1)
        )
       )
       (br_if $while-in5
        (local.tee $0
         (i32.add
          (local.get $0)
          (i32.const -1)
         )
        )
       )
       (i32.const 0)
      )
     )
    )
   )
  )
  (select
   (local.get $1)
   (i32.const 0)
   (local.get $0)
  )
 )
 (func $___syscall_ret (; 41 ;) (; has Stack IR ;) (param $0 i32) (result i32)
  (if (result i32)
   (i32.gt_u
    (local.get $0)
    (i32.const -4096)
   )
   (block (result i32)
    (i32.store
     (call $___errno_location)
     (i32.sub
      (i32.const 0)
      (local.get $0)
     )
    )
    (i32.const -1)
   )
   (local.get $0)
  )
 )
 (func $___fflush_unlocked (; 42 ;) (; has Stack IR ;) (param $0 i32) (result i32)
  (local $1 i32)
  (local $2 i32)
  (local $3 i32)
  (local $4 i32)
  (local $5 i32)
  (local $6 i32)
  (local $7 i32)
  (block $__rjto$0 (result i32)
   (block $__rjti$0
    (br_if $__rjti$0
     (i32.le_u
      (i32.load
       (local.tee $2
        (i32.add
         (local.get $0)
         (i32.const 20)
        )
       )
      )
      (i32.load
       (local.tee $3
        (i32.add
         (local.get $0)
         (i32.const 28)
        )
       )
      )
     )
    )
    (local.set $1
     (i32.load offset=36
      (local.get $0)
     )
    )
    (drop
     (call_indirect (type $FUNCSIG$iiii)
      (local.get $0)
      (i32.const 0)
      (i32.const 0)
      (i32.add
       (i32.and
        (local.get $1)
        (i32.const 7)
       )
       (i32.const 2)
      )
     )
    )
    (br_if $__rjti$0
     (i32.load
      (local.get $2)
     )
    )
    (br $__rjto$0
     (i32.const -1)
    )
   )
   (if
    (i32.lt_u
     (local.tee $4
      (i32.load
       (local.tee $1
        (i32.add
         (local.get $0)
         (i32.const 4)
        )
       )
      )
     )
     (local.tee $6
      (i32.load
       (local.tee $5
        (i32.add
         (local.get $0)
         (i32.const 8)
        )
       )
      )
     )
    )
    (block
     (local.set $7
      (i32.load offset=40
       (local.get $0)
      )
     )
     (drop
      (call_indirect (type $FUNCSIG$iiii)
       (local.get $0)
       (i32.sub
        (local.get $4)
        (local.get $6)
       )
       (i32.const 1)
       (i32.add
        (i32.and
         (local.get $7)
         (i32.const 7)
        )
        (i32.const 2)
       )
      )
     )
    )
   )
   (i32.store offset=16
    (local.get $0)
    (i32.const 0)
   )
   (i32.store
    (local.get $3)
    (i32.const 0)
   )
   (i32.store
    (local.get $2)
    (i32.const 0)
   )
   (i32.store
    (local.get $5)
    (i32.const 0)
   )
   (i32.store
    (local.get $1)
    (i32.const 0)
   )
   (i32.const 0)
  )
 )
 (func $_cleanup (; 43 ;) (; has Stack IR ;) (param $0 i32)
  (nop)
 )
 (func $_printf_core (; 44 ;) (; has Stack IR ;) (param $0 i32) (param $1 i32) (param $2 i32) (param $3 i32) (param $4 i32) (result i32)
  (local $5 i32)
  (local $6 i32)
  (local $7 i32)
  (local $8 i32)
  (local $9 i32)
  (local $10 i32)
  (local $11 i32)
  (local $12 i32)
  (local $13 i32)
  (local $14 i32)
  (local $15 i32)
  (local $16 f64)
  (local $17 i32)
  (local $18 i32)
  (local $19 i32)
  (local $20 i32)
  (local $21 i32)
  (local $22 f64)
  (local $23 i32)
  (local $24 i32)
  (local $25 i32)
  (local $26 i32)
  (local $27 i32)
  (local $28 i32)
  (local $29 i32)
  (local $30 i32)
  (local $31 i32)
  (local $32 i32)
  (local $33 i32)
  (local $34 i32)
  (local $35 i32)
  (local $36 i32)
  (local $37 i32)
  (local $38 i32)
  (local $39 i32)
  (local $40 i32)
  (local $41 i32)
  (local $42 i32)
  (local $43 i32)
  (local $44 i32)
  (local $45 i32)
  (local $46 i32)
  (local $47 i32)
  (local $48 i32)
  (local $49 i32)
  (local $50 i32)
  (local.set $34
   (global.get $STACKTOP)
  )
  (global.set $STACKTOP
   (i32.add
    (global.get $STACKTOP)
    (i32.const 624)
   )
  )
  (if
   (i32.ge_s
    (global.get $STACKTOP)
    (global.get $STACK_MAX)
   )
   (call $abort)
  )
  (local.set $20
   (i32.add
    (local.get $34)
    (i32.const 16)
   )
  )
  (local.set $35
   (i32.add
    (local.tee $14
     (local.get $34)
    )
    (i32.const 528)
   )
  )
  (local.set $28
   (i32.ne
    (local.get $0)
    (i32.const 0)
   )
  )
  (local.set $38
   (local.tee $25
    (i32.add
     (local.tee $5
      (i32.add
       (local.get $14)
       (i32.const 536)
      )
     )
     (i32.const 40)
    )
   )
  )
  (local.set $39
   (i32.add
    (local.get $5)
    (i32.const 39)
   )
  )
  (local.set $43
   (i32.add
    (local.tee $40
     (i32.add
      (local.get $14)
      (i32.const 8)
     )
    )
    (i32.const 4)
   )
  )
  (local.set $32
   (i32.add
    (local.tee $5
     (i32.add
      (local.get $14)
      (i32.const 576)
     )
    )
    (i32.const 12)
   )
  )
  (local.set $41
   (i32.add
    (local.get $5)
    (i32.const 11)
   )
  )
  (local.set $44
   (i32.sub
    (local.tee $27
     (local.get $32)
    )
    (local.tee $36
     (local.tee $23
      (i32.add
       (local.get $14)
       (i32.const 588)
      )
     )
    )
   )
  )
  (local.set $45
   (i32.sub
    (i32.const -2)
    (local.get $36)
   )
  )
  (local.set $46
   (i32.add
    (local.get $27)
    (i32.const 2)
   )
  )
  (local.set $48
   (i32.add
    (local.tee $47
     (i32.add
      (local.get $14)
      (i32.const 24)
     )
    )
    (i32.const 288)
   )
  )
  (local.set $42
   (local.tee $29
    (i32.add
     (local.get $23)
     (i32.const 9)
    )
   )
  )
  (local.set $33
   (i32.add
    (local.get $23)
    (i32.const 8)
   )
  )
  (local.set $5
   (local.get $1)
  )
  (local.set $1
   (i32.const 0)
  )
  (block $label$break$L343
   (block $__rjti$9
    (loop $label$continue$L1
     (block $label$break$L1
      (if
       (i32.gt_s
        (local.get $17)
        (i32.const -1)
       )
       (local.set $17
        (if (result i32)
         (i32.gt_s
          (local.get $10)
          (i32.sub
           (i32.const 2147483647)
           (local.get $17)
          )
         )
         (block (result i32)
          (i32.store
           (call $___errno_location)
           (i32.const 75)
          )
          (i32.const -1)
         )
         (i32.add
          (local.get $10)
          (local.get $17)
         )
        )
       )
      )
      (br_if $__rjti$9
       (i32.eqz
        (local.tee $7
         (i32.load8_s
          (local.get $5)
         )
        )
       )
      )
      (local.set $10
       (local.get $5)
      )
      (block $label$break$L12
       (block $__rjti$1
        (loop $label$continue$L9
         (block $label$break$L9
          (block $switch
           (if
            (local.tee $7
             (i32.shr_s
              (i32.shl
               (local.get $7)
               (i32.const 24)
              )
              (i32.const 24)
             )
            )
            (block
             (br_if $switch
              (i32.ne
               (local.get $7)
               (i32.const 37)
              )
             )
             (local.set $6
              (local.get $10)
             )
             (br $__rjti$1)
            )
           )
           (local.set $6
            (local.get $10)
           )
           (br $label$break$L9)
          )
          (local.set $7
           (i32.load8_s
            (local.tee $10
             (i32.add
              (local.get $10)
              (i32.const 1)
             )
            )
           )
          )
          (br $label$continue$L9)
         )
        )
        (br $label$break$L12)
       )
       (loop $while-in
        (br_if $label$break$L12
         (i32.ne
          (i32.load8_s offset=1
           (local.get $6)
          )
          (i32.const 37)
         )
        )
        (local.set $10
         (i32.add
          (local.get $10)
          (i32.const 1)
         )
        )
        (br_if $while-in
         (i32.eq
          (i32.load8_s
           (local.tee $6
            (i32.add
             (local.get $6)
             (i32.const 2)
            )
           )
          )
          (i32.const 37)
         )
        )
       )
      )
      (local.set $7
       (i32.sub
        (local.get $10)
        (local.get $5)
       )
      )
      (if
       (local.get $28)
       (if
        (i32.eqz
         (i32.and
          (i32.load
           (local.get $0)
          )
          (i32.const 32)
         )
        )
        (call $___fwritex
         (local.get $5)
         (local.get $7)
         (local.get $0)
        )
       )
      )
      (if
       (i32.ne
        (local.get $5)
        (local.get $10)
       )
       (block
        (local.set $5
         (local.get $6)
        )
        (local.set $10
         (local.get $7)
        )
        (br $label$continue$L1)
       )
      )
      (local.set $8
       (if (result i32)
        (i32.lt_u
         (local.tee $8
          (i32.add
           (local.tee $11
            (i32.load8_s
             (local.tee $10
              (i32.add
               (local.get $6)
               (i32.const 1)
              )
             )
            )
           )
           (i32.const -48)
          )
         )
         (i32.const 10)
        )
        (block (result i32)
         (local.set $6
          (i32.load8_s
           (local.tee $10
            (select
             (i32.add
              (local.get $6)
              (i32.const 3)
             )
             (local.get $10)
             (local.tee $11
              (i32.eq
               (i32.load8_s offset=2
                (local.get $6)
               )
               (i32.const 36)
              )
             )
            )
           )
          )
         )
         (local.set $18
          (select
           (local.get $8)
           (i32.const -1)
           (local.get $11)
          )
         )
         (select
          (i32.const 1)
          (local.get $1)
          (local.get $11)
         )
        )
        (block (result i32)
         (local.set $6
          (local.get $11)
         )
         (local.set $18
          (i32.const -1)
         )
         (local.get $1)
        )
       )
      )
      (local.set $1
       (if (result i32)
        (i32.eq
         (i32.and
          (local.tee $11
           (i32.shr_s
            (i32.shl
             (local.get $6)
             (i32.const 24)
            )
            (i32.const 24)
           )
          )
          (i32.const -32)
         )
         (i32.const 32)
        )
        (block $label$break$L25 (result i32)
         (local.set $1
          (local.get $6)
         )
         (local.set $6
          (local.get $11)
         )
         (local.set $11
          (i32.const 0)
         )
         (loop $while-in4 (result i32)
          (if
           (i32.eqz
            (i32.and
             (i32.shl
              (i32.const 1)
              (i32.add
               (local.get $6)
               (i32.const -32)
              )
             )
             (i32.const 75913)
            )
           )
           (block
            (local.set $6
             (local.get $1)
            )
            (br $label$break$L25
             (local.get $11)
            )
           )
          )
          (local.set $11
           (i32.or
            (local.get $11)
            (i32.shl
             (i32.const 1)
             (i32.add
              (i32.shr_s
               (i32.shl
                (local.get $1)
                (i32.const 24)
               )
               (i32.const 24)
              )
              (i32.const -32)
             )
            )
           )
          )
          (br_if $while-in4
           (i32.eq
            (i32.and
             (local.tee $6
              (local.tee $1
               (i32.load8_s
                (local.tee $10
                 (i32.add
                  (local.get $10)
                  (i32.const 1)
                 )
                )
               )
              )
             )
             (i32.const -32)
            )
            (i32.const 32)
           )
          )
          (local.set $6
           (local.get $1)
          )
          (local.get $11)
         )
        )
        (i32.const 0)
       )
      )
      (local.set $1
       (if (result i32)
        (i32.eq
         (i32.and
          (local.get $6)
          (i32.const 255)
         )
         (i32.const 42)
        )
        (block $do-once5 (result i32)
         (local.set $10
          (block $__rjto$0 (result i32)
           (if
            (i32.eqz
             (i32.or
              (i32.ne
               (i32.load8_s offset=2
                (local.get $10)
               )
               (i32.const 36)
              )
              (i32.ge_u
               (local.tee $11
                (i32.add
                 (i32.load8_s
                  (local.tee $6
                   (i32.add
                    (local.get $10)
                    (i32.const 1)
                   )
                  )
                 )
                 (i32.const -48)
                )
               )
               (i32.const 10)
              )
             )
            )
            (block
             (i32.store
              (i32.add
               (i32.shl
                (local.get $11)
                (i32.const 2)
               )
               (local.get $4)
              )
              (i32.const 10)
             )
             (drop
              (i32.load offset=4
               (local.tee $6
                (i32.add
                 (i32.shl
                  (i32.add
                   (i32.load8_s
                    (local.get $6)
                   )
                   (i32.const -48)
                  )
                  (i32.const 3)
                 )
                 (local.get $3)
                )
               )
              )
             )
             (local.set $8
              (i32.const 1)
             )
             (local.set $15
              (i32.load
               (local.get $6)
              )
             )
             (br $__rjto$0
              (i32.add
               (local.get $10)
               (i32.const 3)
              )
             )
            )
           )
           (if
            (local.get $8)
            (block
             (local.set $17
              (i32.const -1)
             )
             (br $label$break$L1)
            )
           )
           (if
            (i32.eqz
             (local.get $28)
            )
            (block
             (local.set $11
              (local.get $1)
             )
             (local.set $10
              (local.get $6)
             )
             (local.set $15
              (i32.const 0)
             )
             (br $do-once5
              (i32.const 0)
             )
            )
           )
           (local.set $15
            (i32.load
             (local.tee $10
              (i32.and
               (i32.add
                (i32.load
                 (local.get $2)
                )
                (i32.const 3)
               )
               (i32.const -4)
              )
             )
            )
           )
           (i32.store
            (local.get $2)
            (i32.add
             (local.get $10)
             (i32.const 4)
            )
           )
           (local.set $8
            (i32.const 0)
           )
           (local.get $6)
          )
         )
         (local.set $11
          (if (result i32)
           (i32.lt_s
            (local.get $15)
            (i32.const 0)
           )
           (block (result i32)
            (local.set $15
             (i32.sub
              (i32.const 0)
              (local.get $15)
             )
            )
            (i32.or
             (local.get $1)
             (i32.const 8192)
            )
           )
           (local.get $1)
          )
         )
         (local.get $8)
        )
        (if (result i32)
         (i32.lt_u
          (local.tee $6
           (i32.add
            (i32.shr_s
             (i32.shl
              (local.get $6)
              (i32.const 24)
             )
             (i32.const 24)
            )
            (i32.const -48)
           )
          )
          (i32.const 10)
         )
         (block (result i32)
          (local.set $11
           (i32.const 0)
          )
          (loop $while-in8
           (local.set $6
            (i32.add
             (local.get $6)
             (i32.mul
              (local.get $11)
              (i32.const 10)
             )
            )
           )
           (if
            (i32.lt_u
             (local.tee $9
              (i32.add
               (i32.load8_s
                (local.tee $10
                 (i32.add
                  (local.get $10)
                  (i32.const 1)
                 )
                )
               )
               (i32.const -48)
              )
             )
             (i32.const 10)
            )
            (block
             (local.set $11
              (local.get $6)
             )
             (local.set $6
              (local.get $9)
             )
             (br $while-in8)
            )
           )
          )
          (if (result i32)
           (i32.lt_s
            (local.get $6)
            (i32.const 0)
           )
           (block
            (local.set $17
             (i32.const -1)
            )
            (br $label$break$L1)
           )
           (block (result i32)
            (local.set $11
             (local.get $1)
            )
            (local.set $15
             (local.get $6)
            )
            (local.get $8)
           )
          )
         )
         (block (result i32)
          (local.set $11
           (local.get $1)
          )
          (local.set $15
           (i32.const 0)
          )
          (local.get $8)
         )
        )
       )
      )
      (local.set $6
       (if (result i32)
        (i32.eq
         (i32.load8_s
          (local.get $10)
         )
         (i32.const 46)
        )
        (block $label$break$L46 (result i32)
         (if
          (i32.ne
           (local.tee $8
            (i32.load8_s
             (local.tee $6
              (i32.add
               (local.get $10)
               (i32.const 1)
              )
             )
            )
           )
           (i32.const 42)
          )
          (block
           (local.set $6
            (if (result i32)
             (i32.lt_u
              (local.tee $9
               (i32.add
                (local.get $8)
                (i32.const -48)
               )
              )
              (i32.const 10)
             )
             (block (result i32)
              (local.set $10
               (local.get $6)
              )
              (local.set $8
               (i32.const 0)
              )
              (local.get $9)
             )
             (block
              (local.set $10
               (local.get $6)
              )
              (br $label$break$L46
               (i32.const 0)
              )
             )
            )
           )
           (loop $while-in11
            (drop
             (br_if $label$break$L46
              (local.tee $6
               (i32.add
                (local.get $6)
                (i32.mul
                 (local.get $8)
                 (i32.const 10)
                )
               )
              )
              (i32.ge_u
               (local.tee $9
                (i32.add
                 (i32.load8_s
                  (local.tee $10
                   (i32.add
                    (local.get $10)
                    (i32.const 1)
                   )
                  )
                 )
                 (i32.const -48)
                )
               )
               (i32.const 10)
              )
             )
            )
            (local.set $8
             (local.get $6)
            )
            (local.set $6
             (local.get $9)
            )
            (br $while-in11)
           )
          )
         )
         (if
          (i32.lt_u
           (local.tee $8
            (i32.add
             (i32.load8_s
              (local.tee $6
               (i32.add
                (local.get $10)
                (i32.const 2)
               )
              )
             )
             (i32.const -48)
            )
           )
           (i32.const 10)
          )
          (if
           (i32.eq
            (i32.load8_s offset=3
             (local.get $10)
            )
            (i32.const 36)
           )
           (block
            (i32.store
             (i32.add
              (i32.shl
               (local.get $8)
               (i32.const 2)
              )
              (local.get $4)
             )
             (i32.const 10)
            )
            (drop
             (i32.load offset=4
              (local.tee $6
               (i32.add
                (i32.shl
                 (i32.add
                  (i32.load8_s
                   (local.get $6)
                  )
                  (i32.const -48)
                 )
                 (i32.const 3)
                )
                (local.get $3)
               )
              )
             )
            )
            (local.set $10
             (i32.add
              (local.get $10)
              (i32.const 4)
             )
            )
            (br $label$break$L46
             (i32.load
              (local.get $6)
             )
            )
           )
          )
         )
         (if
          (local.get $1)
          (block
           (local.set $17
            (i32.const -1)
           )
           (br $label$break$L1)
          )
         )
         (if (result i32)
          (local.get $28)
          (block (result i32)
           (local.set $8
            (i32.load
             (local.tee $10
              (i32.and
               (i32.add
                (i32.load
                 (local.get $2)
                )
                (i32.const 3)
               )
               (i32.const -4)
              )
             )
            )
           )
           (i32.store
            (local.get $2)
            (i32.add
             (local.get $10)
             (i32.const 4)
            )
           )
           (local.set $10
            (local.get $6)
           )
           (local.get $8)
          )
          (block (result i32)
           (local.set $10
            (local.get $6)
           )
           (i32.const 0)
          )
         )
        )
        (i32.const -1)
       )
      )
      (local.set $8
       (local.get $10)
      )
      (local.set $9
       (i32.const 0)
      )
      (local.set $19
       (loop $while-in13 (result i32)
        (if
         (i32.gt_u
          (local.tee $12
           (i32.add
            (i32.load8_s
             (local.get $8)
            )
            (i32.const -65)
           )
          )
          (i32.const 57)
         )
         (block
          (local.set $17
           (i32.const -1)
          )
          (br $label$break$L1)
         )
        )
        (local.set $10
         (i32.add
          (local.get $8)
          (i32.const 1)
         )
        )
        (if (result i32)
         (i32.lt_u
          (i32.add
           (local.tee $12
            (i32.and
             (local.tee $13
              (i32.load8_s
               (i32.add
                (local.get $12)
                (i32.add
                 (i32.mul
                  (local.get $9)
                  (i32.const 58)
                 )
                 (i32.const 3611)
                )
               )
              )
             )
             (i32.const 255)
            )
           )
           (i32.const -1)
          )
          (i32.const 8)
         )
         (block
          (local.set $8
           (local.get $10)
          )
          (local.set $9
           (local.get $12)
          )
          (br $while-in13)
         )
         (local.get $8)
        )
       )
      )
      (if
       (i32.eqz
        (i32.and
         (local.get $13)
         (i32.const 255)
        )
       )
       (block
        (local.set $17
         (i32.const -1)
        )
        (br $label$break$L1)
       )
      )
      (local.set $8
       (i32.gt_s
        (local.get $18)
        (i32.const -1)
       )
      )
      (block $__rjto$2
       (block $__rjti$2
        (if
         (i32.eq
          (i32.and
           (local.get $13)
           (i32.const 255)
          )
          (i32.const 19)
         )
         (if
          (local.get $8)
          (block
           (local.set $17
            (i32.const -1)
           )
           (br $label$break$L1)
          )
          (br $__rjti$2)
         )
         (block
          (if
           (local.get $8)
           (block
            (i32.store
             (i32.add
              (i32.shl
               (local.get $18)
               (i32.const 2)
              )
              (local.get $4)
             )
             (local.get $12)
            )
            (local.set $12
             (i32.load offset=4
              (local.tee $8
               (i32.add
                (i32.shl
                 (local.get $18)
                 (i32.const 3)
                )
                (local.get $3)
               )
              )
             )
            )
            (i32.store
             (local.get $14)
             (i32.load
              (local.get $8)
             )
            )
            (i32.store offset=4
             (local.get $14)
             (local.get $12)
            )
            (br $__rjti$2)
           )
          )
          (if
           (i32.eqz
            (local.get $28)
           )
           (block
            (local.set $17
             (i32.const 0)
            )
            (br $label$break$L1)
           )
          )
          (call $_pop_arg_336
           (local.get $14)
           (local.get $12)
           (local.get $2)
          )
         )
        )
        (br $__rjto$2)
       )
       (if
        (i32.eqz
         (local.get $28)
        )
        (block
         (local.set $5
          (local.get $10)
         )
         (local.set $10
          (local.get $7)
         )
         (br $label$continue$L1)
        )
       )
      )
      (local.set $11
       (select
        (local.tee $8
         (i32.and
          (local.get $11)
          (i32.const -65537)
         )
        )
        (local.get $11)
        (i32.and
         (local.get $11)
         (i32.const 8192)
        )
       )
      )
      (call $_pad
       (local.get $0)
       (i32.const 32)
       (local.tee $7
        (select
         (local.tee $6
          (i32.add
           (local.tee $12
            (select
             (local.tee $13
              (i32.sub
               (block $__rjto$8 (result i32)
                (block $__rjti$8
                 (call $_pad
                  (local.get $0)
                  (i32.const 32)
                  (local.get $15)
                  (local.tee $7
                   (block $__rjti$7 (result i32)
                    (block $__rjti$6
                     (block $__rjti$5
                      (block $__rjti$4
                       (block $__rjti$3
                        (block $switch-default120
                         (block $switch-case119
                          (block $switch-case41
                           (block $switch-case40
                            (block $switch-case39
                             (block $switch-case38
                              (block $switch-case37
                               (block $switch-case36
                                (block $switch-case35
                                 (block $switch-case33
                                  (block $switch-case30
                                   (block $switch-case28
                                    (block $switch-case27
                                     (br_table $switch-case119 $switch-default120 $switch-case40 $switch-default120 $switch-case119 $switch-case119 $switch-case119 $switch-default120 $switch-default120 $switch-default120 $switch-default120 $switch-default120 $switch-default120 $switch-default120 $switch-default120 $switch-default120 $switch-default120 $switch-default120 $switch-case41 $switch-default120 $switch-default120 $switch-default120 $switch-default120 $switch-case30 $switch-default120 $switch-default120 $switch-default120 $switch-default120 $switch-default120 $switch-default120 $switch-default120 $switch-default120 $switch-case119 $switch-default120 $switch-case37 $switch-case35 $switch-case119 $switch-case119 $switch-case119 $switch-default120 $switch-case35 $switch-default120 $switch-default120 $switch-default120 $switch-case38 $switch-case27 $switch-case33 $switch-case28 $switch-default120 $switch-default120 $switch-case39 $switch-default120 $switch-case36 $switch-default120 $switch-default120 $switch-case30 $switch-default120
                                      (i32.sub
                                       (local.tee $19
                                        (select
                                         (i32.and
                                          (local.tee $12
                                           (i32.load8_s
                                            (local.get $19)
                                           )
                                          )
                                          (i32.const -33)
                                         )
                                         (local.get $12)
                                         (i32.and
                                          (i32.eq
                                           (i32.and
                                            (local.get $12)
                                            (i32.const 15)
                                           )
                                           (i32.const 3)
                                          )
                                          (i32.ne
                                           (local.get $9)
                                           (i32.const 0)
                                          )
                                         )
                                        )
                                       )
                                       (i32.const 65)
                                      )
                                     )
                                    )
                                    (block $switch-default26
                                     (block $switch-case25
                                      (block $switch-case24
                                       (block $switch-case23
                                        (block $switch-case22
                                         (block $switch-case21
                                          (block $switch-case20
                                           (block $switch-case19
                                            (br_table $switch-case19 $switch-case20 $switch-case21 $switch-case22 $switch-case23 $switch-default26 $switch-case24 $switch-case25 $switch-default26
                                             (local.get $9)
                                            )
                                           )
                                           (i32.store
                                            (i32.load
                                             (local.get $14)
                                            )
                                            (local.get $17)
                                           )
                                           (local.set $5
                                            (local.get $10)
                                           )
                                           (local.set $10
                                            (local.get $7)
                                           )
                                           (br $label$continue$L1)
                                          )
                                          (i32.store
                                           (i32.load
                                            (local.get $14)
                                           )
                                           (local.get $17)
                                          )
                                          (local.set $5
                                           (local.get $10)
                                          )
                                          (local.set $10
                                           (local.get $7)
                                          )
                                          (br $label$continue$L1)
                                         )
                                         (i32.store
                                          (local.tee $5
                                           (i32.load
                                            (local.get $14)
                                           )
                                          )
                                          (local.get $17)
                                         )
                                         (i32.store offset=4
                                          (local.get $5)
                                          (i32.shr_s
                                           (i32.shl
                                            (i32.lt_s
                                             (local.get $17)
                                             (i32.const 0)
                                            )
                                            (i32.const 31)
                                           )
                                           (i32.const 31)
                                          )
                                         )
                                         (local.set $5
                                          (local.get $10)
                                         )
                                         (local.set $10
                                          (local.get $7)
                                         )
                                         (br $label$continue$L1)
                                        )
                                        (i32.store16
                                         (i32.load
                                          (local.get $14)
                                         )
                                         (local.get $17)
                                        )
                                        (local.set $5
                                         (local.get $10)
                                        )
                                        (local.set $10
                                         (local.get $7)
                                        )
                                        (br $label$continue$L1)
                                       )
                                       (i32.store8
                                        (i32.load
                                         (local.get $14)
                                        )
                                        (local.get $17)
                                       )
                                       (local.set $5
                                        (local.get $10)
                                       )
                                       (local.set $10
                                        (local.get $7)
                                       )
                                       (br $label$continue$L1)
                                      )
                                      (i32.store
                                       (i32.load
                                        (local.get $14)
                                       )
                                       (local.get $17)
                                      )
                                      (local.set $5
                                       (local.get $10)
                                      )
                                      (local.set $10
                                       (local.get $7)
                                      )
                                      (br $label$continue$L1)
                                     )
                                     (i32.store
                                      (local.tee $5
                                       (i32.load
                                        (local.get $14)
                                       )
                                      )
                                      (local.get $17)
                                     )
                                     (i32.store offset=4
                                      (local.get $5)
                                      (i32.shr_s
                                       (i32.shl
                                        (i32.lt_s
                                         (local.get $17)
                                         (i32.const 0)
                                        )
                                        (i32.const 31)
                                       )
                                       (i32.const 31)
                                      )
                                     )
                                     (local.set $5
                                      (local.get $10)
                                     )
                                     (local.set $10
                                      (local.get $7)
                                     )
                                     (br $label$continue$L1)
                                    )
                                    (local.set $5
                                     (local.get $10)
                                    )
                                    (local.set $10
                                     (local.get $7)
                                    )
                                    (br $label$continue$L1)
                                   )
                                   (local.set $5
                                    (i32.or
                                     (local.get $11)
                                     (i32.const 8)
                                    )
                                   )
                                   (local.set $6
                                    (select
                                     (local.get $6)
                                     (i32.const 8)
                                     (i32.gt_u
                                      (local.get $6)
                                      (i32.const 8)
                                     )
                                    )
                                   )
                                   (local.set $19
                                    (i32.const 120)
                                   )
                                   (br $__rjti$3)
                                  )
                                  (local.set $5
                                   (local.get $11)
                                  )
                                  (br $__rjti$3)
                                 )
                                 (if
                                  (i32.or
                                   (local.tee $5
                                    (i32.load
                                     (local.get $14)
                                    )
                                   )
                                   (local.tee $7
                                    (i32.load offset=4
                                     (local.get $14)
                                    )
                                   )
                                  )
                                  (block
                                   (local.set $8
                                    (local.get $25)
                                   )
                                   (loop $while-in32
                                    (i32.store8
                                     (local.tee $8
                                      (i32.add
                                       (local.get $8)
                                       (i32.const -1)
                                      )
                                     )
                                     (i32.or
                                      (i32.and
                                       (local.get $5)
                                       (i32.const 7)
                                      )
                                      (i32.const 48)
                                     )
                                    )
                                    (br_if $while-in32
                                     (i32.or
                                      (local.tee $5
                                       (call $_bitshift64Lshr
                                        (local.get $5)
                                        (local.get $7)
                                        (i32.const 3)
                                       )
                                      )
                                      (local.tee $7
                                       (global.get $tempRet0)
                                      )
                                     )
                                    )
                                   )
                                  )
                                  (local.set $8
                                   (local.get $25)
                                  )
                                 )
                                 (if
                                  (i32.and
                                   (local.get $11)
                                   (i32.const 8)
                                  )
                                  (block
                                   (local.set $5
                                    (local.get $11)
                                   )
                                   (local.set $6
                                    (select
                                     (local.tee $11
                                      (i32.add
                                       (i32.sub
                                        (local.get $38)
                                        (local.tee $7
                                         (local.get $8)
                                        )
                                       )
                                       (i32.const 1)
                                      )
                                     )
                                     (local.get $6)
                                     (i32.lt_s
                                      (local.get $6)
                                      (local.get $11)
                                     )
                                    )
                                   )
                                  )
                                  (block
                                   (local.set $7
                                    (local.get $8)
                                   )
                                   (local.set $5
                                    (local.get $11)
                                   )
                                  )
                                 )
                                 (local.set $8
                                  (i32.const 0)
                                 )
                                 (local.set $9
                                  (i32.const 4091)
                                 )
                                 (br $__rjti$8)
                                )
                                (local.set $5
                                 (i32.load
                                  (local.get $14)
                                 )
                                )
                                (if
                                 (i32.lt_s
                                  (local.tee $7
                                   (i32.load offset=4
                                    (local.get $14)
                                   )
                                  )
                                  (i32.const 0)
                                 )
                                 (block
                                  (i32.store
                                   (local.get $14)
                                   (local.tee $5
                                    (call $_i64Subtract
                                     (i32.const 0)
                                     (i32.const 0)
                                     (local.get $5)
                                     (local.get $7)
                                    )
                                   )
                                  )
                                  (i32.store offset=4
                                   (local.get $14)
                                   (local.tee $7
                                    (global.get $tempRet0)
                                   )
                                  )
                                  (local.set $8
                                   (i32.const 1)
                                  )
                                  (local.set $9
                                   (i32.const 4091)
                                  )
                                  (br $__rjti$4)
                                 )
                                )
                                (local.set $9
                                 (if (result i32)
                                  (i32.and
                                   (local.get $11)
                                   (i32.const 2048)
                                  )
                                  (block (result i32)
                                   (local.set $8
                                    (i32.const 1)
                                   )
                                   (i32.const 4092)
                                  )
                                  (block (result i32)
                                   (local.set $8
                                    (local.tee $9
                                     (i32.and
                                      (local.get $11)
                                      (i32.const 1)
                                     )
                                    )
                                   )
                                   (select
                                    (i32.const 4093)
                                    (i32.const 4091)
                                    (local.get $9)
                                   )
                                  )
                                 )
                                )
                                (br $__rjti$4)
                               )
                               (local.set $5
                                (i32.load
                                 (local.get $14)
                                )
                               )
                               (local.set $7
                                (i32.load offset=4
                                 (local.get $14)
                                )
                               )
                               (local.set $8
                                (i32.const 0)
                               )
                               (local.set $9
                                (i32.const 4091)
                               )
                               (br $__rjti$4)
                              )
                              (i32.store8
                               (local.get $39)
                               (i32.load
                                (local.get $14)
                               )
                              )
                              (local.set $5
                               (local.get $39)
                              )
                              (local.set $11
                               (local.get $8)
                              )
                              (local.set $12
                               (i32.const 1)
                              )
                              (local.set $8
                               (i32.const 0)
                              )
                              (local.set $9
                               (i32.const 4091)
                              )
                              (br $__rjto$8
                               (local.get $25)
                              )
                             )
                             (local.set $7
                              (call $_strerror
                               (i32.load
                                (call $___errno_location)
                               )
                              )
                             )
                             (br $__rjti$5)
                            )
                            (local.set $7
                             (select
                              (local.tee $5
                               (i32.load
                                (local.get $14)
                               )
                              )
                              (i32.const 4101)
                              (local.get $5)
                             )
                            )
                            (br $__rjti$5)
                           )
                           (i32.store
                            (local.get $40)
                            (i32.load
                             (local.get $14)
                            )
                           )
                           (i32.store
                            (local.get $43)
                            (i32.const 0)
                           )
                           (i32.store
                            (local.get $14)
                            (local.get $40)
                           )
                           (local.set $8
                            (i32.const -1)
                           )
                           (br $__rjti$6)
                          )
                          (if
                           (local.get $6)
                           (block
                            (local.set $8
                             (local.get $6)
                            )
                            (br $__rjti$6)
                           )
                           (block
                            (call $_pad
                             (local.get $0)
                             (i32.const 32)
                             (local.get $15)
                             (i32.const 0)
                             (local.get $11)
                            )
                            (br $__rjti$7
                             (i32.const 0)
                            )
                           )
                          )
                         )
                         (local.set $16
                          (f64.load
                           (local.get $14)
                          )
                         )
                         (i32.store
                          (local.get $20)
                          (i32.const 0)
                         )
                         (f64.store
                          (global.get $tempDoublePtr)
                          (local.get $16)
                         )
                         (local.set $30
                          (if (result i32)
                           (i32.lt_s
                            (i32.load offset=4
                             (global.get $tempDoublePtr)
                            )
                            (i32.const 0)
                           )
                           (block (result i32)
                            (local.set $26
                             (i32.const 1)
                            )
                            (local.set $16
                             (f64.neg
                              (local.get $16)
                             )
                            )
                            (i32.const 4108)
                           )
                           (if (result i32)
                            (i32.and
                             (local.get $11)
                             (i32.const 2048)
                            )
                            (block (result i32)
                             (local.set $26
                              (i32.const 1)
                             )
                             (i32.const 4111)
                            )
                            (block (result i32)
                             (local.set $26
                              (local.tee $5
                               (i32.and
                                (local.get $11)
                                (i32.const 1)
                               )
                              )
                             )
                             (select
                              (i32.const 4114)
                              (i32.const 4109)
                              (local.get $5)
                             )
                            )
                           )
                          )
                         )
                         (f64.store
                          (global.get $tempDoublePtr)
                          (local.get $16)
                         )
                         (local.set $7
                          (if (result i32)
                           (i32.lt_u
                            (i32.and
                             (i32.load offset=4
                              (global.get $tempDoublePtr)
                             )
                             (i32.const 2146435072)
                            )
                            (i32.const 2146435072)
                           )
                           (block $do-once49 (result i32)
                            (if
                             (local.tee $5
                              (f64.ne
                               (local.tee $22
                                (f64.mul
                                 (call $_frexp
                                  (local.get $16)
                                  (local.get $20)
                                 )
                                 (f64.const 2)
                                )
                               )
                               (f64.const 0)
                              )
                             )
                             (i32.store
                              (local.get $20)
                              (i32.add
                               (i32.load
                                (local.get $20)
                               )
                               (i32.const -1)
                              )
                             )
                            )
                            (if
                             (i32.eq
                              (local.tee $24
                               (i32.or
                                (local.get $19)
                                (i32.const 32)
                               )
                              )
                              (i32.const 97)
                             )
                             (block
                              (local.set $9
                               (select
                                (i32.add
                                 (local.get $30)
                                 (i32.const 9)
                                )
                                (local.get $30)
                                (local.tee $13
                                 (i32.and
                                  (local.get $19)
                                  (i32.const 32)
                                 )
                                )
                               )
                              )
                              (local.set $16
                               (if (result f64)
                                (i32.or
                                 (i32.eqz
                                  (local.tee $5
                                   (i32.sub
                                    (i32.const 12)
                                    (local.get $6)
                                   )
                                  )
                                 )
                                 (i32.gt_u
                                  (local.get $6)
                                  (i32.const 11)
                                 )
                                )
                                (local.get $22)
                                (block (result f64)
                                 (local.set $16
                                  (f64.const 8)
                                 )
                                 (loop $while-in54
                                  (local.set $16
                                   (f64.mul
                                    (local.get $16)
                                    (f64.const 16)
                                   )
                                  )
                                  (br_if $while-in54
                                   (local.tee $5
                                    (i32.add
                                     (local.get $5)
                                     (i32.const -1)
                                    )
                                   )
                                  )
                                 )
                                 (select
                                  (f64.neg
                                   (f64.add
                                    (local.get $16)
                                    (f64.sub
                                     (f64.neg
                                      (local.get $22)
                                     )
                                     (local.get $16)
                                    )
                                   )
                                  )
                                  (f64.sub
                                   (f64.add
                                    (local.get $22)
                                    (local.get $16)
                                   )
                                   (local.get $16)
                                  )
                                  (i32.eq
                                   (i32.load8_s
                                    (local.get $9)
                                   )
                                   (i32.const 45)
                                  )
                                 )
                                )
                               )
                              )
                              (local.set $12
                               (i32.or
                                (local.get $26)
                                (i32.const 2)
                               )
                              )
                              (if
                               (i32.eq
                                (local.tee $5
                                 (call $_fmt_u
                                  (local.tee $5
                                   (select
                                    (i32.sub
                                     (i32.const 0)
                                     (local.tee $7
                                      (i32.load
                                       (local.get $20)
                                      )
                                     )
                                    )
                                    (local.get $7)
                                    (i32.lt_s
                                     (local.get $7)
                                     (i32.const 0)
                                    )
                                   )
                                  )
                                  (i32.shr_s
                                   (i32.shl
                                    (i32.lt_s
                                     (local.get $5)
                                     (i32.const 0)
                                    )
                                    (i32.const 31)
                                   )
                                   (i32.const 31)
                                  )
                                  (local.get $32)
                                 )
                                )
                                (local.get $32)
                               )
                               (block
                                (i32.store8
                                 (local.get $41)
                                 (i32.const 48)
                                )
                                (local.set $5
                                 (local.get $41)
                                )
                               )
                              )
                              (i32.store8
                               (i32.add
                                (local.get $5)
                                (i32.const -1)
                               )
                               (i32.add
                                (i32.and
                                 (i32.shr_s
                                  (local.get $7)
                                  (i32.const 31)
                                 )
                                 (i32.const 2)
                                )
                                (i32.const 43)
                               )
                              )
                              (i32.store8
                               (local.tee $8
                                (i32.add
                                 (local.get $5)
                                 (i32.const -2)
                                )
                               )
                               (i32.add
                                (local.get $19)
                                (i32.const 15)
                               )
                              )
                              (local.set $19
                               (i32.lt_s
                                (local.get $6)
                                (i32.const 1)
                               )
                              )
                              (local.set $18
                               (i32.eqz
                                (i32.and
                                 (local.get $11)
                                 (i32.const 8)
                                )
                               )
                              )
                              (local.set $5
                               (local.get $23)
                              )
                              (loop $while-in56
                               (i32.store8
                                (local.get $5)
                                (i32.or
                                 (local.get $13)
                                 (i32.load8_u
                                  (i32.add
                                   (local.tee $7
                                    (i32.trunc_f64_s
                                     (local.get $16)
                                    )
                                   )
                                   (i32.const 4075)
                                  )
                                 )
                                )
                               )
                               (local.set $16
                                (f64.mul
                                 (f64.sub
                                  (local.get $16)
                                  (f64.convert_i32_s
                                   (local.get $7)
                                  )
                                 )
                                 (f64.const 16)
                                )
                               )
                               (local.set $5
                                (if (result i32)
                                 (i32.eq
                                  (i32.sub
                                   (local.tee $7
                                    (i32.add
                                     (local.get $5)
                                     (i32.const 1)
                                    )
                                   )
                                   (local.get $36)
                                  )
                                  (i32.const 1)
                                 )
                                 (if (result i32)
                                  (i32.and
                                   (i32.and
                                    (f64.eq
                                     (local.get $16)
                                     (f64.const 0)
                                    )
                                    (local.get $19)
                                   )
                                   (local.get $18)
                                  )
                                  (local.get $7)
                                  (block (result i32)
                                   (i32.store8
                                    (local.get $7)
                                    (i32.const 46)
                                   )
                                   (i32.add
                                    (local.get $5)
                                    (i32.const 2)
                                   )
                                  )
                                 )
                                 (local.get $7)
                                )
                               )
                               (br_if $while-in56
                                (f64.ne
                                 (local.get $16)
                                 (f64.const 0)
                                )
                               )
                              )
                              (call $_pad
                               (local.get $0)
                               (i32.const 32)
                               (local.get $15)
                               (local.tee $7
                                (i32.add
                                 (local.get $12)
                                 (local.tee $6
                                  (select
                                   (i32.sub
                                    (i32.add
                                     (local.get $6)
                                     (local.get $46)
                                    )
                                    (local.get $8)
                                   )
                                   (i32.add
                                    (local.get $5)
                                    (i32.sub
                                     (local.get $44)
                                     (local.get $8)
                                    )
                                   )
                                   (i32.and
                                    (i32.ne
                                     (local.get $6)
                                     (i32.const 0)
                                    )
                                    (i32.lt_s
                                     (i32.add
                                      (local.get $5)
                                      (local.get $45)
                                     )
                                     (local.get $6)
                                    )
                                   )
                                  )
                                 )
                                )
                               )
                               (local.get $11)
                              )
                              (if
                               (i32.eqz
                                (i32.and
                                 (i32.load
                                  (local.get $0)
                                 )
                                 (i32.const 32)
                                )
                               )
                               (call $___fwritex
                                (local.get $9)
                                (local.get $12)
                                (local.get $0)
                               )
                              )
                              (call $_pad
                               (local.get $0)
                               (i32.const 48)
                               (local.get $15)
                               (local.get $7)
                               (i32.xor
                                (local.get $11)
                                (i32.const 65536)
                               )
                              )
                              (local.set $5
                               (i32.sub
                                (local.get $5)
                                (local.get $36)
                               )
                              )
                              (if
                               (i32.eqz
                                (i32.and
                                 (i32.load
                                  (local.get $0)
                                 )
                                 (i32.const 32)
                                )
                               )
                               (call $___fwritex
                                (local.get $23)
                                (local.get $5)
                                (local.get $0)
                               )
                              )
                              (call $_pad
                               (local.get $0)
                               (i32.const 48)
                               (i32.sub
                                (local.get $6)
                                (i32.add
                                 (local.get $5)
                                 (local.tee $5
                                  (i32.sub
                                   (local.get $27)
                                   (local.get $8)
                                  )
                                 )
                                )
                               )
                               (i32.const 0)
                               (i32.const 0)
                              )
                              (if
                               (i32.eqz
                                (i32.and
                                 (i32.load
                                  (local.get $0)
                                 )
                                 (i32.const 32)
                                )
                               )
                               (call $___fwritex
                                (local.get $8)
                                (local.get $5)
                                (local.get $0)
                               )
                              )
                              (call $_pad
                               (local.get $0)
                               (i32.const 32)
                               (local.get $15)
                               (local.get $7)
                               (i32.xor
                                (local.get $11)
                                (i32.const 8192)
                               )
                              )
                              (br $do-once49
                               (select
                                (local.get $15)
                                (local.get $7)
                                (i32.lt_s
                                 (local.get $7)
                                 (local.get $15)
                                )
                               )
                              )
                             )
                            )
                            (local.set $16
                             (if (result f64)
                              (local.get $5)
                              (block (result f64)
                               (i32.store
                                (local.get $20)
                                (local.tee $5
                                 (i32.add
                                  (i32.load
                                   (local.get $20)
                                  )
                                  (i32.const -28)
                                 )
                                )
                               )
                               (f64.mul
                                (local.get $22)
                                (f64.const 268435456)
                               )
                              )
                              (block (result f64)
                               (local.set $5
                                (i32.load
                                 (local.get $20)
                                )
                               )
                               (local.get $22)
                              )
                             )
                            )
                            (local.set $7
                             (local.tee $8
                              (select
                               (local.get $47)
                               (local.get $48)
                               (i32.lt_s
                                (local.get $5)
                                (i32.const 0)
                               )
                              )
                             )
                            )
                            (loop $while-in60
                             (i32.store
                              (local.get $7)
                              (local.tee $5
                               (i32.trunc_f64_u
                                (local.get $16)
                               )
                              )
                             )
                             (local.set $7
                              (i32.add
                               (local.get $7)
                               (i32.const 4)
                              )
                             )
                             (br_if $while-in60
                              (f64.ne
                               (local.tee $16
                                (f64.mul
                                 (f64.sub
                                  (local.get $16)
                                  (f64.convert_i32_u
                                   (local.get $5)
                                  )
                                 )
                                 (f64.const 1e9)
                                )
                               )
                               (f64.const 0)
                              )
                             )
                            )
                            (if
                             (i32.gt_s
                              (local.tee $9
                               (i32.load
                                (local.get $20)
                               )
                              )
                              (i32.const 0)
                             )
                             (block
                              (local.set $5
                               (local.get $8)
                              )
                              (loop $while-in62
                               (local.set $13
                                (select
                                 (i32.const 29)
                                 (local.get $9)
                                 (i32.gt_s
                                  (local.get $9)
                                  (i32.const 29)
                                 )
                                )
                               )
                               (if
                                (i32.ge_u
                                 (local.tee $9
                                  (i32.add
                                   (local.get $7)
                                   (i32.const -4)
                                  )
                                 )
                                 (local.get $5)
                                )
                                (block $do-once63
                                 (local.set $12
                                  (i32.const 0)
                                 )
                                 (loop $while-in66
                                  (i32.store
                                   (local.get $9)
                                   (call $___uremdi3
                                    (local.tee $12
                                     (call $_i64Add
                                      (call $_bitshift64Shl
                                       (i32.load
                                        (local.get $9)
                                       )
                                       (i32.const 0)
                                       (local.get $13)
                                      )
                                      (global.get $tempRet0)
                                      (local.get $12)
                                      (i32.const 0)
                                     )
                                    )
                                    (local.tee $18
                                     (global.get $tempRet0)
                                    )
                                    (i32.const 1000000000)
                                   )
                                  )
                                  (local.set $12
                                   (call $___udivdi3
                                    (local.get $12)
                                    (local.get $18)
                                    (i32.const 1000000000)
                                   )
                                  )
                                  (br_if $while-in66
                                   (i32.ge_u
                                    (local.tee $9
                                     (i32.add
                                      (local.get $9)
                                      (i32.const -4)
                                     )
                                    )
                                    (local.get $5)
                                   )
                                  )
                                 )
                                 (br_if $do-once63
                                  (i32.eqz
                                   (local.get $12)
                                  )
                                 )
                                 (i32.store
                                  (local.tee $5
                                   (i32.add
                                    (local.get $5)
                                    (i32.const -4)
                                   )
                                  )
                                  (local.get $12)
                                 )
                                )
                               )
                               (loop $while-in68
                                (if
                                 (i32.gt_u
                                  (local.get $7)
                                  (local.get $5)
                                 )
                                 (if
                                  (i32.eqz
                                   (i32.load
                                    (local.tee $9
                                     (i32.add
                                      (local.get $7)
                                      (i32.const -4)
                                     )
                                    )
                                   )
                                  )
                                  (block
                                   (local.set $7
                                    (local.get $9)
                                   )
                                   (br $while-in68)
                                  )
                                 )
                                )
                               )
                               (i32.store
                                (local.get $20)
                                (local.tee $9
                                 (i32.sub
                                  (i32.load
                                   (local.get $20)
                                  )
                                  (local.get $13)
                                 )
                                )
                               )
                               (br_if $while-in62
                                (i32.gt_s
                                 (local.get $9)
                                 (i32.const 0)
                                )
                               )
                              )
                             )
                             (local.set $5
                              (local.get $8)
                             )
                            )
                            (local.set $18
                             (select
                              (i32.const 6)
                              (local.get $6)
                              (i32.lt_s
                               (local.get $6)
                               (i32.const 0)
                              )
                             )
                            )
                            (if
                             (i32.lt_s
                              (local.get $9)
                              (i32.const 0)
                             )
                             (block
                              (local.set $21
                               (i32.add
                                (i32.div_s
                                 (i32.add
                                  (local.get $18)
                                  (i32.const 25)
                                 )
                                 (i32.const 9)
                                )
                                (i32.const 1)
                               )
                              )
                              (local.set $31
                               (i32.eq
                                (local.get $24)
                                (i32.const 102)
                               )
                              )
                              (local.set $6
                               (local.get $5)
                              )
                              (local.set $5
                               (local.get $7)
                              )
                              (local.set $5
                               (loop $while-in70 (result i32)
                                (local.set $13
                                 (select
                                  (i32.const 9)
                                  (local.tee $7
                                   (i32.sub
                                    (i32.const 0)
                                    (local.get $9)
                                   )
                                  )
                                  (i32.gt_s
                                   (local.get $7)
                                   (i32.const 9)
                                  )
                                 )
                                )
                                (if
                                 (i32.lt_u
                                  (local.get $6)
                                  (local.get $5)
                                 )
                                 (block $do-once71
                                  (local.set $12
                                   (i32.add
                                    (i32.shl
                                     (i32.const 1)
                                     (local.get $13)
                                    )
                                    (i32.const -1)
                                   )
                                  )
                                  (local.set $37
                                   (i32.shr_u
                                    (i32.const 1000000000)
                                    (local.get $13)
                                   )
                                  )
                                  (local.set $9
                                   (i32.const 0)
                                  )
                                  (local.set $7
                                   (local.get $6)
                                  )
                                  (loop $while-in74
                                   (i32.store
                                    (local.get $7)
                                    (i32.add
                                     (local.get $9)
                                     (i32.shr_u
                                      (local.tee $9
                                       (i32.load
                                        (local.get $7)
                                       )
                                      )
                                      (local.get $13)
                                     )
                                    )
                                   )
                                   (local.set $9
                                    (i32.mul
                                     (i32.and
                                      (local.get $9)
                                      (local.get $12)
                                     )
                                     (local.get $37)
                                    )
                                   )
                                   (br_if $while-in74
                                    (i32.lt_u
                                     (local.tee $7
                                      (i32.add
                                       (local.get $7)
                                       (i32.const 4)
                                      )
                                     )
                                     (local.get $5)
                                    )
                                   )
                                  )
                                  (local.set $7
                                   (select
                                    (local.get $6)
                                    (i32.add
                                     (local.get $6)
                                     (i32.const 4)
                                    )
                                    (i32.load
                                     (local.get $6)
                                    )
                                   )
                                  )
                                  (br_if $do-once71
                                   (i32.eqz
                                    (local.get $9)
                                   )
                                  )
                                  (i32.store
                                   (local.get $5)
                                   (local.get $9)
                                  )
                                  (local.set $5
                                   (i32.add
                                    (local.get $5)
                                    (i32.const 4)
                                   )
                                  )
                                 )
                                 (local.set $7
                                  (select
                                   (local.get $6)
                                   (i32.add
                                    (local.get $6)
                                    (i32.const 4)
                                   )
                                   (i32.load
                                    (local.get $6)
                                   )
                                  )
                                 )
                                )
                                (local.set $12
                                 (select
                                  (i32.add
                                   (local.tee $6
                                    (select
                                     (local.get $8)
                                     (local.get $7)
                                     (local.get $31)
                                    )
                                   )
                                   (i32.shl
                                    (local.get $21)
                                    (i32.const 2)
                                   )
                                  )
                                  (local.get $5)
                                  (i32.gt_s
                                   (i32.shr_s
                                    (i32.sub
                                     (local.get $5)
                                     (local.get $6)
                                    )
                                    (i32.const 2)
                                   )
                                   (local.get $21)
                                  )
                                 )
                                )
                                (i32.store
                                 (local.get $20)
                                 (local.tee $9
                                  (i32.add
                                   (i32.load
                                    (local.get $20)
                                   )
                                   (local.get $13)
                                  )
                                 )
                                )
                                (if (result i32)
                                 (i32.lt_s
                                  (local.get $9)
                                  (i32.const 0)
                                 )
                                 (block
                                  (local.set $6
                                   (local.get $7)
                                  )
                                  (local.set $5
                                   (local.get $12)
                                  )
                                  (br $while-in70)
                                 )
                                 (block (result i32)
                                  (local.set $9
                                   (local.get $12)
                                  )
                                  (local.get $7)
                                 )
                                )
                               )
                              )
                             )
                             (local.set $9
                              (local.get $7)
                             )
                            )
                            (local.set $21
                             (local.get $8)
                            )
                            (if
                             (i32.lt_u
                              (local.get $5)
                              (local.get $9)
                             )
                             (block $do-once75
                              (local.set $7
                               (i32.mul
                                (i32.shr_s
                                 (i32.sub
                                  (local.get $21)
                                  (local.get $5)
                                 )
                                 (i32.const 2)
                                )
                                (i32.const 9)
                               )
                              )
                              (br_if $do-once75
                               (i32.lt_u
                                (local.tee $12
                                 (i32.load
                                  (local.get $5)
                                 )
                                )
                                (i32.const 10)
                               )
                              )
                              (local.set $6
                               (i32.const 10)
                              )
                              (loop $while-in78
                               (local.set $7
                                (i32.add
                                 (local.get $7)
                                 (i32.const 1)
                                )
                               )
                               (br_if $while-in78
                                (i32.ge_u
                                 (local.get $12)
                                 (local.tee $6
                                  (i32.mul
                                   (local.get $6)
                                   (i32.const 10)
                                  )
                                 )
                                )
                               )
                              )
                             )
                             (local.set $7
                              (i32.const 0)
                             )
                            )
                            (local.set $5
                             (if (result i32)
                              (i32.lt_s
                               (local.tee $6
                                (i32.add
                                 (i32.sub
                                  (local.get $18)
                                  (select
                                   (local.get $7)
                                   (i32.const 0)
                                   (i32.ne
                                    (local.get $24)
                                    (i32.const 102)
                                   )
                                  )
                                 )
                                 (i32.shr_s
                                  (i32.shl
                                   (i32.and
                                    (local.tee $31
                                     (i32.eq
                                      (local.get $24)
                                      (i32.const 103)
                                     )
                                    )
                                    (local.tee $37
                                     (i32.ne
                                      (local.get $18)
                                      (i32.const 0)
                                     )
                                    )
                                   )
                                   (i32.const 31)
                                  )
                                  (i32.const 31)
                                 )
                                )
                               )
                               (i32.add
                                (i32.mul
                                 (i32.shr_s
                                  (i32.sub
                                   (local.get $9)
                                   (local.get $21)
                                  )
                                  (i32.const 2)
                                 )
                                 (i32.const 9)
                                )
                                (i32.const -9)
                               )
                              )
                              (block (result i32)
                               (if
                                (i32.lt_s
                                 (local.tee $6
                                  (i32.add
                                   (i32.rem_s
                                    (local.tee $13
                                     (i32.add
                                      (local.get $6)
                                      (i32.const 9216)
                                     )
                                    )
                                    (i32.const 9)
                                   )
                                   (i32.const 1)
                                  )
                                 )
                                 (i32.const 9)
                                )
                                (block
                                 (local.set $12
                                  (i32.const 10)
                                 )
                                 (loop $while-in80
                                  (local.set $12
                                   (i32.mul
                                    (local.get $12)
                                    (i32.const 10)
                                   )
                                  )
                                  (br_if $while-in80
                                   (i32.ne
                                    (local.tee $6
                                     (i32.add
                                      (local.get $6)
                                      (i32.const 1)
                                     )
                                    )
                                    (i32.const 9)
                                   )
                                  )
                                 )
                                )
                                (local.set $12
                                 (i32.const 10)
                                )
                               )
                               (local.set $13
                                (i32.rem_u
                                 (local.tee $24
                                  (i32.load
                                   (local.tee $6
                                    (i32.add
                                     (i32.add
                                      (i32.shl
                                       (i32.div_s
                                        (local.get $13)
                                        (i32.const 9)
                                       )
                                       (i32.const 2)
                                      )
                                      (local.get $8)
                                     )
                                     (i32.const -4092)
                                    )
                                   )
                                  )
                                 )
                                 (local.get $12)
                                )
                               )
                               (if
                                (i32.eqz
                                 (i32.and
                                  (local.tee $49
                                   (i32.eq
                                    (i32.add
                                     (local.get $6)
                                     (i32.const 4)
                                    )
                                    (local.get $9)
                                   )
                                  )
                                  (i32.eqz
                                   (local.get $13)
                                  )
                                 )
                                )
                                (block $do-once81
                                 (local.set $16
                                  (if (result f64)
                                   (i32.lt_u
                                    (local.get $13)
                                    (local.tee $50
                                     (i32.div_s
                                      (local.get $12)
                                      (i32.const 2)
                                     )
                                    )
                                   )
                                   (f64.const 0.5)
                                   (select
                                    (f64.const 1)
                                    (f64.const 1.5)
                                    (i32.and
                                     (local.get $49)
                                     (i32.eq
                                      (local.get $13)
                                      (local.get $50)
                                     )
                                    )
                                   )
                                  )
                                 )
                                 (local.set $22
                                  (select
                                   (f64.const 9007199254740994)
                                   (f64.const 9007199254740992)
                                   (i32.and
                                    (i32.div_u
                                     (local.get $24)
                                     (local.get $12)
                                    )
                                    (i32.const 1)
                                   )
                                  )
                                 )
                                 (if
                                  (local.get $26)
                                  (if
                                   (i32.eq
                                    (i32.load8_s
                                     (local.get $30)
                                    )
                                    (i32.const 45)
                                   )
                                   (block
                                    (local.set $16
                                     (f64.neg
                                      (local.get $16)
                                     )
                                    )
                                    (local.set $22
                                     (f64.neg
                                      (local.get $22)
                                     )
                                    )
                                   )
                                  )
                                 )
                                 (i32.store
                                  (local.get $6)
                                  (local.tee $13
                                   (i32.sub
                                    (local.get $24)
                                    (local.get $13)
                                   )
                                  )
                                 )
                                 (br_if $do-once81
                                  (f64.eq
                                   (f64.add
                                    (local.get $22)
                                    (local.get $16)
                                   )
                                   (local.get $22)
                                  )
                                 )
                                 (i32.store
                                  (local.get $6)
                                  (local.tee $7
                                   (i32.add
                                    (local.get $12)
                                    (local.get $13)
                                   )
                                  )
                                 )
                                 (if
                                  (i32.gt_u
                                   (local.get $7)
                                   (i32.const 999999999)
                                  )
                                  (loop $while-in86
                                   (i32.store
                                    (local.get $6)
                                    (i32.const 0)
                                   )
                                   (if
                                    (i32.lt_u
                                     (local.tee $6
                                      (i32.add
                                       (local.get $6)
                                       (i32.const -4)
                                      )
                                     )
                                     (local.get $5)
                                    )
                                    (i32.store
                                     (local.tee $5
                                      (i32.add
                                       (local.get $5)
                                       (i32.const -4)
                                      )
                                     )
                                     (i32.const 0)
                                    )
                                   )
                                   (i32.store
                                    (local.get $6)
                                    (local.tee $7
                                     (i32.add
                                      (i32.load
                                       (local.get $6)
                                      )
                                      (i32.const 1)
                                     )
                                    )
                                   )
                                   (br_if $while-in86
                                    (i32.gt_u
                                     (local.get $7)
                                     (i32.const 999999999)
                                    )
                                   )
                                  )
                                 )
                                 (local.set $7
                                  (i32.mul
                                   (i32.shr_s
                                    (i32.sub
                                     (local.get $21)
                                     (local.get $5)
                                    )
                                    (i32.const 2)
                                   )
                                   (i32.const 9)
                                  )
                                 )
                                 (br_if $do-once81
                                  (i32.lt_u
                                   (local.tee $13
                                    (i32.load
                                     (local.get $5)
                                    )
                                   )
                                   (i32.const 10)
                                  )
                                 )
                                 (local.set $12
                                  (i32.const 10)
                                 )
                                 (loop $while-in88
                                  (local.set $7
                                   (i32.add
                                    (local.get $7)
                                    (i32.const 1)
                                   )
                                  )
                                  (br_if $while-in88
                                   (i32.ge_u
                                    (local.get $13)
                                    (local.tee $12
                                     (i32.mul
                                      (local.get $12)
                                      (i32.const 10)
                                     )
                                    )
                                   )
                                  )
                                 )
                                )
                               )
                               (local.set $12
                                (local.get $5)
                               )
                               (local.set $13
                                (local.get $7)
                               )
                               (select
                                (local.tee $5
                                 (i32.add
                                  (local.get $6)
                                  (i32.const 4)
                                 )
                                )
                                (local.get $9)
                                (i32.gt_u
                                 (local.get $9)
                                 (local.get $5)
                                )
                               )
                              )
                              (block (result i32)
                               (local.set $12
                                (local.get $5)
                               )
                               (local.set $13
                                (local.get $7)
                               )
                               (local.get $9)
                              )
                             )
                            )
                            (local.set $9
                             (loop $while-in90 (result i32)
                              (block $while-out89 (result i32)
                               (if
                                (i32.le_u
                                 (local.get $5)
                                 (local.get $12)
                                )
                                (block
                                 (local.set $24
                                  (i32.const 0)
                                 )
                                 (br $while-out89
                                  (local.get $5)
                                 )
                                )
                               )
                               (if (result i32)
                                (i32.load
                                 (local.tee $7
                                  (i32.add
                                   (local.get $5)
                                   (i32.const -4)
                                  )
                                 )
                                )
                                (block (result i32)
                                 (local.set $24
                                  (i32.const 1)
                                 )
                                 (local.get $5)
                                )
                                (block
                                 (local.set $5
                                  (local.get $7)
                                 )
                                 (br $while-in90)
                                )
                               )
                              )
                             )
                            )
                            (local.set $5
                             (if (result i32)
                              (local.get $31)
                              (block $do-once91 (result i32)
                               (local.set $7
                                (if (result i32)
                                 (i32.and
                                  (i32.gt_s
                                   (local.tee $5
                                    (i32.add
                                     (local.get $18)
                                     (i32.xor
                                      (local.get $37)
                                      (i32.const 1)
                                     )
                                    )
                                   )
                                   (local.get $13)
                                  )
                                  (i32.gt_s
                                   (local.get $13)
                                   (i32.const -5)
                                  )
                                 )
                                 (block (result i32)
                                  (local.set $18
                                   (i32.sub
                                    (i32.add
                                     (local.get $5)
                                     (i32.const -1)
                                    )
                                    (local.get $13)
                                   )
                                  )
                                  (i32.add
                                   (local.get $19)
                                   (i32.const -1)
                                  )
                                 )
                                 (block (result i32)
                                  (local.set $18
                                   (i32.add
                                    (local.get $5)
                                    (i32.const -1)
                                   )
                                  )
                                  (i32.add
                                   (local.get $19)
                                   (i32.const -2)
                                  )
                                 )
                                )
                               )
                               (if
                                (local.tee $5
                                 (i32.and
                                  (local.get $11)
                                  (i32.const 8)
                                 )
                                )
                                (block
                                 (local.set $21
                                  (local.get $5)
                                 )
                                 (br $do-once91
                                  (local.get $18)
                                 )
                                )
                               )
                               (if
                                (local.get $24)
                                (block $do-once93
                                 (if
                                  (i32.eqz
                                   (local.tee $19
                                    (i32.load
                                     (i32.add
                                      (local.get $9)
                                      (i32.const -4)
                                     )
                                    )
                                   )
                                  )
                                  (block
                                   (local.set $5
                                    (i32.const 9)
                                   )
                                   (br $do-once93)
                                  )
                                 )
                                 (local.set $5
                                  (if (result i32)
                                   (i32.rem_u
                                    (local.get $19)
                                    (i32.const 10)
                                   )
                                   (block
                                    (local.set $5
                                     (i32.const 0)
                                    )
                                    (br $do-once93)
                                   )
                                   (block (result i32)
                                    (local.set $6
                                     (i32.const 10)
                                    )
                                    (i32.const 0)
                                   )
                                  )
                                 )
                                 (loop $while-in96
                                  (local.set $5
                                   (i32.add
                                    (local.get $5)
                                    (i32.const 1)
                                   )
                                  )
                                  (br_if $while-in96
                                   (i32.eqz
                                    (i32.rem_u
                                     (local.get $19)
                                     (local.tee $6
                                      (i32.mul
                                       (local.get $6)
                                       (i32.const 10)
                                      )
                                     )
                                    )
                                   )
                                  )
                                 )
                                )
                                (local.set $5
                                 (i32.const 9)
                                )
                               )
                               (local.set $6
                                (i32.add
                                 (i32.mul
                                  (i32.shr_s
                                   (i32.sub
                                    (local.get $9)
                                    (local.get $21)
                                   )
                                   (i32.const 2)
                                  )
                                  (i32.const 9)
                                 )
                                 (i32.const -9)
                                )
                               )
                               (if (result i32)
                                (i32.eq
                                 (i32.or
                                  (local.get $7)
                                  (i32.const 32)
                                 )
                                 (i32.const 102)
                                )
                                (block (result i32)
                                 (local.set $21
                                  (i32.const 0)
                                 )
                                 (select
                                  (local.get $18)
                                  (local.tee $5
                                   (select
                                    (i32.const 0)
                                    (local.tee $5
                                     (i32.sub
                                      (local.get $6)
                                      (local.get $5)
                                     )
                                    )
                                    (i32.lt_s
                                     (local.get $5)
                                     (i32.const 0)
                                    )
                                   )
                                  )
                                  (i32.lt_s
                                   (local.get $18)
                                   (local.get $5)
                                  )
                                 )
                                )
                                (block (result i32)
                                 (local.set $21
                                  (i32.const 0)
                                 )
                                 (select
                                  (local.get $18)
                                  (local.tee $5
                                   (select
                                    (i32.const 0)
                                    (local.tee $5
                                     (i32.sub
                                      (i32.add
                                       (local.get $6)
                                       (local.get $13)
                                      )
                                      (local.get $5)
                                     )
                                    )
                                    (i32.lt_s
                                     (local.get $5)
                                     (i32.const 0)
                                    )
                                   )
                                  )
                                  (i32.lt_s
                                   (local.get $18)
                                   (local.get $5)
                                  )
                                 )
                                )
                               )
                              )
                              (block (result i32)
                               (local.set $21
                                (i32.and
                                 (local.get $11)
                                 (i32.const 8)
                                )
                               )
                               (local.set $7
                                (local.get $19)
                               )
                               (local.get $18)
                              )
                             )
                            )
                            (local.set $6
                             (i32.sub
                              (i32.const 0)
                              (local.get $13)
                             )
                            )
                            (call $_pad
                             (local.get $0)
                             (i32.const 32)
                             (local.get $15)
                             (local.tee $13
                              (i32.add
                               (if (result i32)
                                (local.tee $18
                                 (i32.eq
                                  (i32.or
                                   (local.get $7)
                                   (i32.const 32)
                                  )
                                  (i32.const 102)
                                 )
                                )
                                (block (result i32)
                                 (local.set $19
                                  (i32.const 0)
                                 )
                                 (select
                                  (local.get $13)
                                  (i32.const 0)
                                  (i32.gt_s
                                   (local.get $13)
                                   (i32.const 0)
                                  )
                                 )
                                )
                                (block (result i32)
                                 (if
                                  (i32.lt_s
                                   (i32.sub
                                    (local.get $27)
                                    (local.tee $6
                                     (call $_fmt_u
                                      (local.tee $6
                                       (select
                                        (local.get $6)
                                        (local.get $13)
                                        (i32.lt_s
                                         (local.get $13)
                                         (i32.const 0)
                                        )
                                       )
                                      )
                                      (i32.shr_s
                                       (i32.shl
                                        (i32.lt_s
                                         (local.get $6)
                                         (i32.const 0)
                                        )
                                        (i32.const 31)
                                       )
                                       (i32.const 31)
                                      )
                                      (local.get $32)
                                     )
                                    )
                                   )
                                   (i32.const 2)
                                  )
                                  (loop $while-in98
                                   (i32.store8
                                    (local.tee $6
                                     (i32.add
                                      (local.get $6)
                                      (i32.const -1)
                                     )
                                    )
                                    (i32.const 48)
                                   )
                                   (br_if $while-in98
                                    (i32.lt_s
                                     (i32.sub
                                      (local.get $27)
                                      (local.get $6)
                                     )
                                     (i32.const 2)
                                    )
                                   )
                                  )
                                 )
                                 (i32.store8
                                  (i32.add
                                   (local.get $6)
                                   (i32.const -1)
                                  )
                                  (i32.add
                                   (i32.and
                                    (i32.shr_s
                                     (local.get $13)
                                     (i32.const 31)
                                    )
                                    (i32.const 2)
                                   )
                                   (i32.const 43)
                                  )
                                 )
                                 (i32.store8
                                  (local.tee $19
                                   (i32.add
                                    (local.get $6)
                                    (i32.const -2)
                                   )
                                  )
                                  (local.get $7)
                                 )
                                 (i32.sub
                                  (local.get $27)
                                  (local.get $19)
                                 )
                                )
                               )
                               (i32.add
                                (i32.add
                                 (i32.add
                                  (local.get $26)
                                  (i32.const 1)
                                 )
                                 (local.get $5)
                                )
                                (i32.ne
                                 (local.tee $31
                                  (i32.or
                                   (local.get $5)
                                   (local.get $21)
                                  )
                                 )
                                 (i32.const 0)
                                )
                               )
                              )
                             )
                             (local.get $11)
                            )
                            (if
                             (i32.eqz
                              (i32.and
                               (i32.load
                                (local.get $0)
                               )
                               (i32.const 32)
                              )
                             )
                             (call $___fwritex
                              (local.get $30)
                              (local.get $26)
                              (local.get $0)
                             )
                            )
                            (call $_pad
                             (local.get $0)
                             (i32.const 48)
                             (local.get $15)
                             (local.get $13)
                             (i32.xor
                              (local.get $11)
                              (i32.const 65536)
                             )
                            )
                            (if
                             (local.get $18)
                             (block
                              (local.set $6
                               (local.tee $12
                                (select
                                 (local.get $8)
                                 (local.get $12)
                                 (i32.gt_u
                                  (local.get $12)
                                  (local.get $8)
                                 )
                                )
                               )
                              )
                              (loop $while-in102
                               (local.set $7
                                (call $_fmt_u
                                 (i32.load
                                  (local.get $6)
                                 )
                                 (i32.const 0)
                                 (local.get $29)
                                )
                               )
                               (block $do-once103
                                (if
                                 (i32.eq
                                  (local.get $6)
                                  (local.get $12)
                                 )
                                 (block
                                  (br_if $do-once103
                                   (i32.ne
                                    (local.get $7)
                                    (local.get $29)
                                   )
                                  )
                                  (i32.store8
                                   (local.get $33)
                                   (i32.const 48)
                                  )
                                  (local.set $7
                                   (local.get $33)
                                  )
                                 )
                                 (block
                                  (br_if $do-once103
                                   (i32.le_u
                                    (local.get $7)
                                    (local.get $23)
                                   )
                                  )
                                  (loop $while-in106
                                   (i32.store8
                                    (local.tee $7
                                     (i32.add
                                      (local.get $7)
                                      (i32.const -1)
                                     )
                                    )
                                    (i32.const 48)
                                   )
                                   (br_if $while-in106
                                    (i32.gt_u
                                     (local.get $7)
                                     (local.get $23)
                                    )
                                   )
                                  )
                                 )
                                )
                               )
                               (if
                                (i32.eqz
                                 (i32.and
                                  (i32.load
                                   (local.get $0)
                                  )
                                  (i32.const 32)
                                 )
                                )
                                (call $___fwritex
                                 (local.get $7)
                                 (i32.sub
                                  (local.get $42)
                                  (local.get $7)
                                 )
                                 (local.get $0)
                                )
                               )
                               (if
                                (i32.le_u
                                 (local.tee $7
                                  (i32.add
                                   (local.get $6)
                                   (i32.const 4)
                                  )
                                 )
                                 (local.get $8)
                                )
                                (block
                                 (local.set $6
                                  (local.get $7)
                                 )
                                 (br $while-in102)
                                )
                               )
                              )
                              (if
                               (local.get $31)
                               (if
                                (i32.eqz
                                 (i32.and
                                  (i32.load
                                   (local.get $0)
                                  )
                                  (i32.const 32)
                                 )
                                )
                                (call $___fwritex
                                 (i32.const 4143)
                                 (i32.const 1)
                                 (local.get $0)
                                )
                               )
                              )
                              (call $_pad
                               (local.get $0)
                               (i32.const 48)
                               (i32.add
                                (if (result i32)
                                 (i32.and
                                  (i32.lt_u
                                   (local.get $7)
                                   (local.get $9)
                                  )
                                  (i32.gt_s
                                   (local.get $5)
                                   (i32.const 0)
                                  )
                                 )
                                 (loop $while-in110 (result i32)
                                  (if
                                   (i32.gt_u
                                    (local.tee $6
                                     (call $_fmt_u
                                      (i32.load
                                       (local.get $7)
                                      )
                                      (i32.const 0)
                                      (local.get $29)
                                     )
                                    )
                                    (local.get $23)
                                   )
                                   (loop $while-in112
                                    (i32.store8
                                     (local.tee $6
                                      (i32.add
                                       (local.get $6)
                                       (i32.const -1)
                                      )
                                     )
                                     (i32.const 48)
                                    )
                                    (br_if $while-in112
                                     (i32.gt_u
                                      (local.get $6)
                                      (local.get $23)
                                     )
                                    )
                                   )
                                  )
                                  (if
                                   (i32.eqz
                                    (i32.and
                                     (i32.load
                                      (local.get $0)
                                     )
                                     (i32.const 32)
                                    )
                                   )
                                   (call $___fwritex
                                    (local.get $6)
                                    (select
                                     (i32.const 9)
                                     (local.get $5)
                                     (i32.gt_s
                                      (local.get $5)
                                      (i32.const 9)
                                     )
                                    )
                                    (local.get $0)
                                   )
                                  )
                                  (local.set $6
                                   (i32.add
                                    (local.get $5)
                                    (i32.const -9)
                                   )
                                  )
                                  (if (result i32)
                                   (i32.and
                                    (i32.lt_u
                                     (local.tee $7
                                      (i32.add
                                       (local.get $7)
                                       (i32.const 4)
                                      )
                                     )
                                     (local.get $9)
                                    )
                                    (i32.gt_s
                                     (local.get $5)
                                     (i32.const 9)
                                    )
                                   )
                                   (block
                                    (local.set $5
                                     (local.get $6)
                                    )
                                    (br $while-in110)
                                   )
                                   (local.get $6)
                                  )
                                 )
                                 (local.get $5)
                                )
                                (i32.const 9)
                               )
                               (i32.const 9)
                               (i32.const 0)
                              )
                             )
                             (block $do-once99
                              (local.set $9
                               (select
                                (local.get $9)
                                (i32.add
                                 (local.get $12)
                                 (i32.const 4)
                                )
                                (local.get $24)
                               )
                              )
                              (call $_pad
                               (local.get $0)
                               (i32.const 48)
                               (i32.add
                                (if (result i32)
                                 (i32.gt_s
                                  (local.get $5)
                                  (i32.const -1)
                                 )
                                 (block (result i32)
                                  (local.set $18
                                   (i32.eqz
                                    (local.get $21)
                                   )
                                  )
                                  (local.set $6
                                   (local.get $12)
                                  )
                                  (local.set $7
                                   (local.get $5)
                                  )
                                  (loop $while-in114 (result i32)
                                   (if
                                    (i32.eq
                                     (local.tee $5
                                      (call $_fmt_u
                                       (i32.load
                                        (local.get $6)
                                       )
                                       (i32.const 0)
                                       (local.get $29)
                                      )
                                     )
                                     (local.get $29)
                                    )
                                    (block
                                     (i32.store8
                                      (local.get $33)
                                      (i32.const 48)
                                     )
                                     (local.set $5
                                      (local.get $33)
                                     )
                                    )
                                   )
                                   (block $do-once115
                                    (if
                                     (i32.eq
                                      (local.get $6)
                                      (local.get $12)
                                     )
                                     (block
                                      (if
                                       (i32.eqz
                                        (i32.and
                                         (i32.load
                                          (local.get $0)
                                         )
                                         (i32.const 32)
                                        )
                                       )
                                       (call $___fwritex
                                        (local.get $5)
                                        (i32.const 1)
                                        (local.get $0)
                                       )
                                      )
                                      (local.set $5
                                       (i32.add
                                        (local.get $5)
                                        (i32.const 1)
                                       )
                                      )
                                      (br_if $do-once115
                                       (i32.or
                                        (i32.and
                                         (i32.load
                                          (local.get $0)
                                         )
                                         (i32.const 32)
                                        )
                                        (i32.and
                                         (i32.lt_s
                                          (local.get $7)
                                          (i32.const 1)
                                         )
                                         (local.get $18)
                                        )
                                       )
                                      )
                                      (call $___fwritex
                                       (i32.const 4143)
                                       (i32.const 1)
                                       (local.get $0)
                                      )
                                     )
                                     (block
                                      (br_if $do-once115
                                       (i32.le_u
                                        (local.get $5)
                                        (local.get $23)
                                       )
                                      )
                                      (loop $while-in118
                                       (i32.store8
                                        (local.tee $5
                                         (i32.add
                                          (local.get $5)
                                          (i32.const -1)
                                         )
                                        )
                                        (i32.const 48)
                                       )
                                       (br_if $while-in118
                                        (i32.gt_u
                                         (local.get $5)
                                         (local.get $23)
                                        )
                                       )
                                      )
                                     )
                                    )
                                   )
                                   (local.set $8
                                    (i32.sub
                                     (local.get $42)
                                     (local.get $5)
                                    )
                                   )
                                   (if
                                    (i32.eqz
                                     (i32.and
                                      (i32.load
                                       (local.get $0)
                                      )
                                      (i32.const 32)
                                     )
                                    )
                                    (call $___fwritex
                                     (local.get $5)
                                     (select
                                      (local.get $8)
                                      (local.get $7)
                                      (i32.gt_s
                                       (local.get $7)
                                       (local.get $8)
                                      )
                                     )
                                     (local.get $0)
                                    )
                                   )
                                   (br_if $while-in114
                                    (i32.and
                                     (i32.lt_u
                                      (local.tee $6
                                       (i32.add
                                        (local.get $6)
                                        (i32.const 4)
                                       )
                                      )
                                      (local.get $9)
                                     )
                                     (i32.gt_s
                                      (local.tee $7
                                       (i32.sub
                                        (local.get $7)
                                        (local.get $8)
                                       )
                                      )
                                      (i32.const -1)
                                     )
                                    )
                                   )
                                   (local.get $7)
                                  )
                                 )
                                 (local.get $5)
                                )
                                (i32.const 18)
                               )
                               (i32.const 18)
                               (i32.const 0)
                              )
                              (br_if $do-once99
                               (i32.and
                                (i32.load
                                 (local.get $0)
                                )
                                (i32.const 32)
                               )
                              )
                              (call $___fwritex
                               (local.get $19)
                               (i32.sub
                                (local.get $27)
                                (local.get $19)
                               )
                               (local.get $0)
                              )
                             )
                            )
                            (call $_pad
                             (local.get $0)
                             (i32.const 32)
                             (local.get $15)
                             (local.get $13)
                             (i32.xor
                              (local.get $11)
                              (i32.const 8192)
                             )
                            )
                            (select
                             (local.get $15)
                             (local.get $13)
                             (i32.lt_s
                              (local.get $13)
                              (local.get $15)
                             )
                            )
                           )
                           (block (result i32)
                            (call $_pad
                             (local.get $0)
                             (i32.const 32)
                             (local.get $15)
                             (local.tee $7
                              (i32.add
                               (local.tee $9
                                (select
                                 (i32.const 0)
                                 (local.get $26)
                                 (local.tee $6
                                  (f64.ne
                                   (local.get $16)
                                   (local.get $16)
                                  )
                                 )
                                )
                               )
                               (i32.const 3)
                              )
                             )
                             (local.get $8)
                            )
                            (local.set $6
                             (select
                              (select
                               (i32.const 4135)
                               (i32.const 4139)
                               (local.tee $8
                                (i32.ne
                                 (i32.and
                                  (local.get $19)
                                  (i32.const 32)
                                 )
                                 (i32.const 0)
                                )
                               )
                              )
                              (select
                               (i32.const 4127)
                               (i32.const 4131)
                               (local.get $8)
                              )
                              (local.get $6)
                             )
                            )
                            (if
                             (i32.eqz
                              (i32.and
                               (if (result i32)
                                (i32.and
                                 (local.tee $5
                                  (i32.load
                                   (local.get $0)
                                  )
                                 )
                                 (i32.const 32)
                                )
                                (local.get $5)
                                (block (result i32)
                                 (call $___fwritex
                                  (local.get $30)
                                  (local.get $9)
                                  (local.get $0)
                                 )
                                 (i32.load
                                  (local.get $0)
                                 )
                                )
                               )
                               (i32.const 32)
                              )
                             )
                             (call $___fwritex
                              (local.get $6)
                              (i32.const 3)
                              (local.get $0)
                             )
                            )
                            (call $_pad
                             (local.get $0)
                             (i32.const 32)
                             (local.get $15)
                             (local.get $7)
                             (i32.xor
                              (local.get $11)
                              (i32.const 8192)
                             )
                            )
                            (select
                             (local.get $15)
                             (local.get $7)
                             (i32.lt_s
                              (local.get $7)
                              (local.get $15)
                             )
                            )
                           )
                          )
                         )
                         (local.set $5
                          (local.get $10)
                         )
                         (local.set $10
                          (local.get $7)
                         )
                         (br $label$continue$L1)
                        )
                        (local.set $12
                         (local.get $6)
                        )
                        (local.set $8
                         (i32.const 0)
                        )
                        (local.set $9
                         (i32.const 4091)
                        )
                        (br $__rjto$8
                         (local.get $25)
                        )
                       )
                       (local.set $9
                        (i32.and
                         (local.get $19)
                         (i32.const 32)
                        )
                       )
                       (if
                        (i32.or
                         (local.tee $7
                          (i32.load
                           (local.get $14)
                          )
                         )
                         (local.tee $11
                          (i32.load offset=4
                           (local.get $14)
                          )
                         )
                        )
                        (block
                         (local.set $8
                          (local.get $25)
                         )
                         (local.set $7
                          (loop $while-in123 (result i32)
                           (i32.store8
                            (local.tee $8
                             (i32.add
                              (local.get $8)
                              (i32.const -1)
                             )
                            )
                            (i32.or
                             (local.get $9)
                             (i32.load8_u
                              (i32.add
                               (i32.and
                                (local.get $7)
                                (i32.const 15)
                               )
                               (i32.const 4075)
                              )
                             )
                            )
                           )
                           (br_if $while-in123
                            (i32.or
                             (local.tee $7
                              (call $_bitshift64Lshr
                               (local.get $7)
                               (local.get $11)
                               (i32.const 4)
                              )
                             )
                             (local.tee $11
                              (global.get $tempRet0)
                             )
                            )
                           )
                           (local.get $8)
                          )
                         )
                         (local.set $8
                          (if (result i32)
                           (i32.or
                            (i32.eqz
                             (i32.or
                              (i32.load
                               (local.get $14)
                              )
                              (i32.load offset=4
                               (local.get $14)
                              )
                             )
                            )
                            (i32.eqz
                             (i32.and
                              (local.get $5)
                              (i32.const 8)
                             )
                            )
                           )
                           (block (result i32)
                            (local.set $9
                             (i32.const 4091)
                            )
                            (i32.const 0)
                           )
                           (block (result i32)
                            (local.set $9
                             (i32.add
                              (i32.shr_s
                               (local.get $19)
                               (i32.const 4)
                              )
                              (i32.const 4091)
                             )
                            )
                            (i32.const 2)
                           )
                          )
                         )
                        )
                        (block
                         (local.set $7
                          (local.get $25)
                         )
                         (local.set $8
                          (i32.const 0)
                         )
                         (local.set $9
                          (i32.const 4091)
                         )
                        )
                       )
                       (br $__rjti$8)
                      )
                      (local.set $7
                       (call $_fmt_u
                        (local.get $5)
                        (local.get $7)
                        (local.get $25)
                       )
                      )
                      (local.set $5
                       (local.get $11)
                      )
                      (br $__rjti$8)
                     )
                     (local.set $19
                      (i32.eqz
                       (local.tee $13
                        (call $_memchr
                         (local.get $7)
                         (local.get $6)
                        )
                       )
                      )
                     )
                     (local.set $11
                      (local.get $8)
                     )
                     (local.set $12
                      (select
                       (local.get $6)
                       (i32.sub
                        (local.get $13)
                        (local.tee $5
                         (local.get $7)
                        )
                       )
                       (local.get $19)
                      )
                     )
                     (local.set $8
                      (i32.const 0)
                     )
                     (local.set $9
                      (i32.const 4091)
                     )
                     (br $__rjto$8
                      (select
                       (i32.add
                        (local.get $5)
                        (local.get $6)
                       )
                       (local.get $13)
                       (local.get $19)
                      )
                     )
                    )
                    (local.set $5
                     (i32.const 0)
                    )
                    (local.set $7
                     (i32.const 0)
                    )
                    (local.set $6
                     (i32.load
                      (local.get $14)
                     )
                    )
                    (loop $while-in125
                     (block $while-out124
                      (br_if $while-out124
                       (i32.eqz
                        (local.tee $9
                         (i32.load
                          (local.get $6)
                         )
                        )
                       )
                      )
                      (br_if $while-out124
                       (i32.or
                        (i32.lt_s
                         (local.tee $7
                          (call $_wctomb
                           (local.get $35)
                           (local.get $9)
                          )
                         )
                         (i32.const 0)
                        )
                        (i32.gt_u
                         (local.get $7)
                         (i32.sub
                          (local.get $8)
                          (local.get $5)
                         )
                        )
                       )
                      )
                      (local.set $6
                       (i32.add
                        (local.get $6)
                        (i32.const 4)
                       )
                      )
                      (br_if $while-in125
                       (i32.gt_u
                        (local.get $8)
                        (local.tee $5
                         (i32.add
                          (local.get $5)
                          (local.get $7)
                         )
                        )
                       )
                      )
                     )
                    )
                    (if
                     (i32.lt_s
                      (local.get $7)
                      (i32.const 0)
                     )
                     (block
                      (local.set $17
                       (i32.const -1)
                      )
                      (br $label$break$L1)
                     )
                    )
                    (call $_pad
                     (local.get $0)
                     (i32.const 32)
                     (local.get $15)
                     (local.get $5)
                     (local.get $11)
                    )
                    (if (result i32)
                     (local.get $5)
                     (block (result i32)
                      (local.set $6
                       (i32.const 0)
                      )
                      (local.set $7
                       (i32.load
                        (local.get $14)
                       )
                      )
                      (loop $while-in127 (result i32)
                       (drop
                        (br_if $__rjti$7
                         (local.get $5)
                         (i32.eqz
                          (local.tee $8
                           (i32.load
                            (local.get $7)
                           )
                          )
                         )
                        )
                       )
                       (drop
                        (br_if $__rjti$7
                         (local.get $5)
                         (i32.gt_s
                          (local.tee $6
                           (i32.add
                            (local.tee $8
                             (call $_wctomb
                              (local.get $35)
                              (local.get $8)
                             )
                            )
                            (local.get $6)
                           )
                          )
                          (local.get $5)
                         )
                        )
                       )
                       (if
                        (i32.eqz
                         (i32.and
                          (i32.load
                           (local.get $0)
                          )
                          (i32.const 32)
                         )
                        )
                        (call $___fwritex
                         (local.get $35)
                         (local.get $8)
                         (local.get $0)
                        )
                       )
                       (local.set $7
                        (i32.add
                         (local.get $7)
                         (i32.const 4)
                        )
                       )
                       (br_if $while-in127
                        (i32.lt_u
                         (local.get $6)
                         (local.get $5)
                        )
                       )
                       (local.get $5)
                      )
                     )
                     (i32.const 0)
                    )
                   )
                  )
                  (i32.xor
                   (local.get $11)
                   (i32.const 8192)
                  )
                 )
                 (local.set $5
                  (local.get $10)
                 )
                 (local.set $10
                  (select
                   (local.get $15)
                   (local.get $7)
                   (i32.gt_s
                    (local.get $15)
                    (local.get $7)
                   )
                  )
                 )
                 (br $label$continue$L1)
                )
                (local.set $11
                 (select
                  (i32.and
                   (local.get $5)
                   (i32.const -65537)
                  )
                  (local.get $5)
                  (i32.gt_s
                   (local.get $6)
                   (i32.const -1)
                  )
                 )
                )
                (if (result i32)
                 (i32.or
                  (local.get $6)
                  (local.tee $5
                   (i32.or
                    (i32.ne
                     (i32.load
                      (local.get $14)
                     )
                     (i32.const 0)
                    )
                    (i32.ne
                     (i32.load offset=4
                      (local.get $14)
                     )
                     (i32.const 0)
                    )
                   )
                  )
                 )
                 (block (result i32)
                  (local.set $12
                   (select
                    (local.get $6)
                    (local.tee $7
                     (i32.add
                      (i32.xor
                       (i32.and
                        (local.get $5)
                        (i32.const 1)
                       )
                       (i32.const 1)
                      )
                      (i32.sub
                       (local.get $38)
                       (local.tee $5
                        (local.get $7)
                       )
                      )
                     )
                    )
                    (i32.gt_s
                     (local.get $6)
                     (local.get $7)
                    )
                   )
                  )
                  (local.get $25)
                 )
                 (block (result i32)
                  (local.set $12
                   (i32.const 0)
                  )
                  (local.tee $5
                   (local.get $25)
                  )
                 )
                )
               )
               (local.get $5)
              )
             )
             (local.get $12)
             (i32.lt_s
              (local.get $12)
              (local.get $13)
             )
            )
           )
           (local.get $8)
          )
         )
         (local.get $15)
         (i32.lt_s
          (local.get $15)
          (local.get $6)
         )
        )
       )
       (local.get $6)
       (local.get $11)
      )
      (if
       (i32.eqz
        (i32.and
         (i32.load
          (local.get $0)
         )
         (i32.const 32)
        )
       )
       (call $___fwritex
        (local.get $9)
        (local.get $8)
        (local.get $0)
       )
      )
      (call $_pad
       (local.get $0)
       (i32.const 48)
       (local.get $7)
       (local.get $6)
       (i32.xor
        (local.get $11)
        (i32.const 65536)
       )
      )
      (call $_pad
       (local.get $0)
       (i32.const 48)
       (local.get $12)
       (local.get $13)
       (i32.const 0)
      )
      (if
       (i32.eqz
        (i32.and
         (i32.load
          (local.get $0)
         )
         (i32.const 32)
        )
       )
       (call $___fwritex
        (local.get $5)
        (local.get $13)
        (local.get $0)
       )
      )
      (call $_pad
       (local.get $0)
       (i32.const 32)
       (local.get $7)
       (local.get $6)
       (i32.xor
        (local.get $11)
        (i32.const 8192)
       )
      )
      (local.set $5
       (local.get $10)
      )
      (local.set $10
       (local.get $7)
      )
      (br $label$continue$L1)
     )
    )
    (br $label$break$L343)
   )
   (if
    (i32.eqz
     (local.get $0)
    )
    (local.set $17
     (if (result i32)
      (local.get $1)
      (block (result i32)
       (local.set $0
        (i32.const 1)
       )
       (loop $while-in130
        (if
         (local.tee $1
          (i32.load
           (i32.add
            (i32.shl
             (local.get $0)
             (i32.const 2)
            )
            (local.get $4)
           )
          )
         )
         (block
          (call $_pop_arg_336
           (i32.add
            (i32.shl
             (local.get $0)
             (i32.const 3)
            )
            (local.get $3)
           )
           (local.get $1)
           (local.get $2)
          )
          (br_if $while-in130
           (i32.lt_s
            (local.tee $0
             (i32.add
              (local.get $0)
              (i32.const 1)
             )
            )
            (i32.const 10)
           )
          )
          (local.set $17
           (i32.const 1)
          )
          (br $label$break$L343)
         )
        )
       )
       (if (result i32)
        (i32.lt_s
         (local.get $0)
         (i32.const 10)
        )
        (loop $while-in132 (result i32)
         (if
          (i32.load
           (i32.add
            (i32.shl
             (local.get $0)
             (i32.const 2)
            )
            (local.get $4)
           )
          )
          (block
           (local.set $17
            (i32.const -1)
           )
           (br $label$break$L343)
          )
         )
         (br_if $while-in132
          (i32.lt_s
           (local.tee $0
            (i32.add
             (local.get $0)
             (i32.const 1)
            )
           )
           (i32.const 10)
          )
         )
         (i32.const 1)
        )
        (i32.const 1)
       )
      )
      (i32.const 0)
     )
    )
   )
  )
  (global.set $STACKTOP
   (local.get $34)
  )
  (local.get $17)
 )
 (func $_pop_arg_336 (; 45 ;) (; has Stack IR ;) (param $0 i32) (param $1 i32) (param $2 i32)
  (local $3 i32)
  (local $4 f64)
  (local $5 i32)
  (if
   (i32.le_u
    (local.get $1)
    (i32.const 20)
   )
   (block $label$break$L1
    (block $switch-case9
     (block $switch-case8
      (block $switch-case7
       (block $switch-case6
        (block $switch-case5
         (block $switch-case4
          (block $switch-case3
           (block $switch-case2
            (block $switch-case1
             (block $switch-case
              (br_table $switch-case $switch-case1 $switch-case2 $switch-case3 $switch-case4 $switch-case5 $switch-case6 $switch-case7 $switch-case8 $switch-case9 $label$break$L1
               (i32.sub
                (local.get $1)
                (i32.const 9)
               )
              )
             )
             (local.set $3
              (i32.load
               (local.tee $1
                (i32.and
                 (i32.add
                  (i32.load
                   (local.get $2)
                  )
                  (i32.const 3)
                 )
                 (i32.const -4)
                )
               )
              )
             )
             (i32.store
              (local.get $2)
              (i32.add
               (local.get $1)
               (i32.const 4)
              )
             )
             (i32.store
              (local.get $0)
              (local.get $3)
             )
             (br $label$break$L1)
            )
            (local.set $1
             (i32.load
              (local.tee $3
               (i32.and
                (i32.add
                 (i32.load
                  (local.get $2)
                 )
                 (i32.const 3)
                )
                (i32.const -4)
               )
              )
             )
            )
            (i32.store
             (local.get $2)
             (i32.add
              (local.get $3)
              (i32.const 4)
             )
            )
            (i32.store
             (local.get $0)
             (local.get $1)
            )
            (i32.store offset=4
             (local.get $0)
             (i32.shr_s
              (i32.shl
               (i32.lt_s
                (local.get $1)
                (i32.const 0)
               )
               (i32.const 31)
              )
              (i32.const 31)
             )
            )
            (br $label$break$L1)
           )
           (local.set $3
            (i32.load
             (local.tee $1
              (i32.and
               (i32.add
                (i32.load
                 (local.get $2)
                )
                (i32.const 3)
               )
               (i32.const -4)
              )
             )
            )
           )
           (i32.store
            (local.get $2)
            (i32.add
             (local.get $1)
             (i32.const 4)
            )
           )
           (i32.store
            (local.get $0)
            (local.get $3)
           )
           (i32.store offset=4
            (local.get $0)
            (i32.const 0)
           )
           (br $label$break$L1)
          )
          (local.set $5
           (i32.load
            (local.tee $3
             (local.tee $1
              (i32.and
               (i32.add
                (i32.load
                 (local.get $2)
                )
                (i32.const 7)
               )
               (i32.const -8)
              )
             )
            )
           )
          )
          (local.set $3
           (i32.load offset=4
            (local.get $3)
           )
          )
          (i32.store
           (local.get $2)
           (i32.add
            (local.get $1)
            (i32.const 8)
           )
          )
          (i32.store
           (local.get $0)
           (local.get $5)
          )
          (i32.store offset=4
           (local.get $0)
           (local.get $3)
          )
          (br $label$break$L1)
         )
         (local.set $3
          (i32.load
           (local.tee $1
            (i32.and
             (i32.add
              (i32.load
               (local.get $2)
              )
              (i32.const 3)
             )
             (i32.const -4)
            )
           )
          )
         )
         (i32.store
          (local.get $2)
          (i32.add
           (local.get $1)
           (i32.const 4)
          )
         )
         (i32.store
          (local.get $0)
          (local.tee $1
           (i32.shr_s
            (i32.shl
             (i32.and
              (local.get $3)
              (i32.const 65535)
             )
             (i32.const 16)
            )
            (i32.const 16)
           )
          )
         )
         (i32.store offset=4
          (local.get $0)
          (i32.shr_s
           (i32.shl
            (i32.lt_s
             (local.get $1)
             (i32.const 0)
            )
            (i32.const 31)
           )
           (i32.const 31)
          )
         )
         (br $label$break$L1)
        )
        (local.set $3
         (i32.load
          (local.tee $1
           (i32.and
            (i32.add
             (i32.load
              (local.get $2)
             )
             (i32.const 3)
            )
            (i32.const -4)
           )
          )
         )
        )
        (i32.store
         (local.get $2)
         (i32.add
          (local.get $1)
          (i32.const 4)
         )
        )
        (i32.store
         (local.get $0)
         (i32.and
          (local.get $3)
          (i32.const 65535)
         )
        )
        (i32.store offset=4
         (local.get $0)
         (i32.const 0)
        )
        (br $label$break$L1)
       )
       (local.set $3
        (i32.load
         (local.tee $1
          (i32.and
           (i32.add
            (i32.load
             (local.get $2)
            )
            (i32.const 3)
           )
           (i32.const -4)
          )
         )
        )
       )
       (i32.store
        (local.get $2)
        (i32.add
         (local.get $1)
         (i32.const 4)
        )
       )
       (i32.store
        (local.get $0)
        (local.tee $1
         (i32.shr_s
          (i32.shl
           (i32.and
            (local.get $3)
            (i32.const 255)
           )
           (i32.const 24)
          )
          (i32.const 24)
         )
        )
       )
       (i32.store offset=4
        (local.get $0)
        (i32.shr_s
         (i32.shl
          (i32.lt_s
           (local.get $1)
           (i32.const 0)
          )
          (i32.const 31)
         )
         (i32.const 31)
        )
       )
       (br $label$break$L1)
      )
      (local.set $3
       (i32.load
        (local.tee $1
         (i32.and
          (i32.add
           (i32.load
            (local.get $2)
           )
           (i32.const 3)
          )
          (i32.const -4)
         )
        )
       )
      )
      (i32.store
       (local.get $2)
       (i32.add
        (local.get $1)
        (i32.const 4)
       )
      )
      (i32.store
       (local.get $0)
       (i32.and
        (local.get $3)
        (i32.const 255)
       )
      )
      (i32.store offset=4
       (local.get $0)
       (i32.const 0)
      )
      (br $label$break$L1)
     )
     (local.set $4
      (f64.load
       (local.tee $1
        (i32.and
         (i32.add
          (i32.load
           (local.get $2)
          )
          (i32.const 7)
         )
         (i32.const -8)
        )
       )
      )
     )
     (i32.store
      (local.get $2)
      (i32.add
       (local.get $1)
       (i32.const 8)
      )
     )
     (f64.store
      (local.get $0)
      (local.get $4)
     )
     (br $label$break$L1)
    )
    (local.set $4
     (f64.load
      (local.tee $1
       (i32.and
        (i32.add
         (i32.load
          (local.get $2)
         )
         (i32.const 7)
        )
        (i32.const -8)
       )
      )
     )
    )
    (i32.store
     (local.get $2)
     (i32.add
      (local.get $1)
      (i32.const 8)
     )
    )
    (f64.store
     (local.get $0)
     (local.get $4)
    )
   )
  )
 )
 (func $_fmt_u (; 46 ;) (; has Stack IR ;) (param $0 i32) (param $1 i32) (param $2 i32) (result i32)
  (local $3 i32)
  (local $4 i32)
  (if
   (i32.or
    (i32.and
     (i32.eqz
      (local.get $1)
     )
     (i32.gt_u
      (local.get $0)
      (i32.const -1)
     )
    )
    (i32.gt_u
     (local.get $1)
     (i32.const 0)
    )
   )
   (local.set $0
    (loop $while-in (result i32)
     (i32.store8
      (local.tee $2
       (i32.add
        (local.get $2)
        (i32.const -1)
       )
      )
      (i32.or
       (call $___uremdi3
        (local.get $0)
        (local.get $1)
        (i32.const 10)
       )
       (i32.const 48)
      )
     )
     (local.set $3
      (call $___udivdi3
       (local.get $0)
       (local.get $1)
       (i32.const 10)
      )
     )
     (local.set $4
      (global.get $tempRet0)
     )
     (if (result i32)
      (i32.or
       (i32.and
        (i32.eq
         (local.get $1)
         (i32.const 9)
        )
        (i32.gt_u
         (local.get $0)
         (i32.const -1)
        )
       )
       (i32.gt_u
        (local.get $1)
        (i32.const 9)
       )
      )
      (block
       (local.set $0
        (local.get $3)
       )
       (local.set $1
        (local.get $4)
       )
       (br $while-in)
      )
      (local.get $3)
     )
    )
   )
  )
  (if
   (local.get $0)
   (loop $while-in1
    (i32.store8
     (local.tee $2
      (i32.add
       (local.get $2)
       (i32.const -1)
      )
     )
     (i32.or
      (i32.rem_u
       (local.get $0)
       (i32.const 10)
      )
      (i32.const 48)
     )
    )
    (local.set $1
     (i32.div_u
      (local.get $0)
      (i32.const 10)
     )
    )
    (if
     (i32.ge_u
      (local.get $0)
      (i32.const 10)
     )
     (block
      (local.set $0
       (local.get $1)
      )
      (br $while-in1)
     )
    )
   )
  )
  (local.get $2)
 )
 (func $_pad (; 47 ;) (; has Stack IR ;) (param $0 i32) (param $1 i32) (param $2 i32) (param $3 i32) (param $4 i32)
  (local $5 i32)
  (local $6 i32)
  (local $7 i32)
  (local.set $7
   (global.get $STACKTOP)
  )
  (global.set $STACKTOP
   (i32.add
    (global.get $STACKTOP)
    (i32.const 256)
   )
  )
  (if
   (i32.ge_s
    (global.get $STACKTOP)
    (global.get $STACK_MAX)
   )
   (call $abort)
  )
  (local.set $6
   (local.get $7)
  )
  (if
   (i32.and
    (i32.eqz
     (i32.and
      (local.get $4)
      (i32.const 73728)
     )
    )
    (i32.gt_s
     (local.get $2)
     (local.get $3)
    )
   )
   (block $do-once
    (drop
     (call $_memset
      (local.get $6)
      (local.get $1)
      (select
       (i32.const 256)
       (local.tee $5
        (i32.sub
         (local.get $2)
         (local.get $3)
        )
       )
       (i32.gt_u
        (local.get $5)
        (i32.const 256)
       )
      )
     )
    )
    (local.set $4
     (i32.eqz
      (i32.and
       (local.tee $1
        (i32.load
         (local.get $0)
        )
       )
       (i32.const 32)
      )
     )
    )
    (if
     (i32.gt_u
      (local.get $5)
      (i32.const 255)
     )
     (block
      (loop $while-in
       (if
        (local.get $4)
        (block
         (call $___fwritex
          (local.get $6)
          (i32.const 256)
          (local.get $0)
         )
         (local.set $1
          (i32.load
           (local.get $0)
          )
         )
        )
       )
       (local.set $4
        (i32.eqz
         (i32.and
          (local.get $1)
          (i32.const 32)
         )
        )
       )
       (br_if $while-in
        (i32.gt_u
         (local.tee $5
          (i32.add
           (local.get $5)
           (i32.const -256)
          )
         )
         (i32.const 255)
        )
       )
      )
      (br_if $do-once
       (i32.eqz
        (local.get $4)
       )
      )
      (local.set $5
       (i32.and
        (i32.sub
         (local.get $2)
         (local.get $3)
        )
        (i32.const 255)
       )
      )
     )
     (br_if $do-once
      (i32.eqz
       (local.get $4)
      )
     )
    )
    (call $___fwritex
     (local.get $6)
     (local.get $5)
     (local.get $0)
    )
   )
  )
  (global.set $STACKTOP
   (local.get $7)
  )
 )
 (func $_malloc (; 48 ;) (; has Stack IR ;) (param $0 i32) (result i32)
  (local $1 i32)
  (local $2 i32)
  (local $3 i32)
  (local $4 i32)
  (local $5 i32)
  (local $6 i32)
  (local $7 i32)
  (local $8 i32)
  (local $9 i32)
  (local $10 i32)
  (local $11 i32)
  (local $12 i32)
  (local $13 i32)
  (local $14 i32)
  (local $15 i32)
  (local $16 i32)
  (local $17 i32)
  (local $18 i32)
  (local.set $0
   (if (result i32)
    (i32.lt_u
     (local.get $0)
     (i32.const 245)
    )
    (block (result i32)
     (if
      (i32.and
       (local.tee $10
        (i32.shr_u
         (local.tee $6
          (i32.load
           (i32.const 176)
          )
         )
         (local.tee $13
          (i32.shr_u
           (local.tee $2
            (select
             (i32.const 16)
             (i32.and
              (i32.add
               (local.get $0)
               (i32.const 11)
              )
              (i32.const -8)
             )
             (i32.lt_u
              (local.get $0)
              (i32.const 11)
             )
            )
           )
           (i32.const 3)
          )
         )
        )
       )
       (i32.const 3)
      )
      (block
       (if
        (i32.eq
         (local.tee $7
          (i32.load
           (local.tee $1
            (i32.add
             (local.tee $11
              (i32.load
               (local.tee $3
                (i32.add
                 (local.tee $2
                  (i32.add
                   (i32.shl
                    (local.tee $4
                     (i32.add
                      (i32.xor
                       (i32.and
                        (local.get $10)
                        (i32.const 1)
                       )
                       (i32.const 1)
                      )
                      (local.get $13)
                     )
                    )
                    (i32.const 3)
                   )
                   (i32.const 216)
                  )
                 )
                 (i32.const 8)
                )
               )
              )
             )
             (i32.const 8)
            )
           )
          )
         )
         (local.get $2)
        )
        (i32.store
         (i32.const 176)
         (i32.and
          (local.get $6)
          (i32.xor
           (i32.shl
            (i32.const 1)
            (local.get $4)
           )
           (i32.const -1)
          )
         )
        )
        (block
         (if
          (i32.lt_u
           (local.get $7)
           (i32.load
            (i32.const 192)
           )
          )
          (call $_abort)
         )
         (if
          (i32.eq
           (local.get $11)
           (i32.load
            (local.tee $0
             (i32.add
              (local.get $7)
              (i32.const 12)
             )
            )
           )
          )
          (block
           (i32.store
            (local.get $0)
            (local.get $2)
           )
           (i32.store
            (local.get $3)
            (local.get $7)
           )
          )
          (call $_abort)
         )
        )
       )
       (i32.store offset=4
        (local.get $11)
        (i32.or
         (local.tee $0
          (i32.shl
           (local.get $4)
           (i32.const 3)
          )
         )
         (i32.const 3)
        )
       )
       (i32.store
        (local.tee $0
         (i32.add
          (i32.add
           (local.get $0)
           (local.get $11)
          )
          (i32.const 4)
         )
        )
        (i32.or
         (i32.load
          (local.get $0)
         )
         (i32.const 1)
        )
       )
       (return
        (local.get $1)
       )
      )
     )
     (if (result i32)
      (i32.gt_u
       (local.get $2)
       (local.tee $0
        (i32.load
         (i32.const 184)
        )
       )
      )
      (block (result i32)
       (if
        (local.get $10)
        (block
         (if
          (i32.eq
           (local.tee $8
            (i32.load
             (local.tee $4
              (i32.add
               (local.tee $10
                (i32.load
                 (local.tee $3
                  (i32.add
                   (local.tee $7
                    (i32.add
                     (i32.shl
                      (local.tee $11
                       (i32.add
                        (i32.or
                         (i32.or
                          (i32.or
                           (i32.or
                            (local.tee $3
                             (i32.and
                              (i32.shr_u
                               (local.tee $4
                                (i32.add
                                 (i32.and
                                  (local.tee $3
                                   (i32.and
                                    (i32.or
                                     (local.tee $3
                                      (i32.shl
                                       (i32.const 2)
                                       (local.get $13)
                                      )
                                     )
                                     (i32.sub
                                      (i32.const 0)
                                      (local.get $3)
                                     )
                                    )
                                    (i32.shl
                                     (local.get $10)
                                     (local.get $13)
                                    )
                                   )
                                  )
                                  (i32.sub
                                   (i32.const 0)
                                   (local.get $3)
                                  )
                                 )
                                 (i32.const -1)
                                )
                               )
                               (i32.const 12)
                              )
                              (i32.const 16)
                             )
                            )
                            (local.tee $3
                             (i32.and
                              (i32.shr_u
                               (local.tee $4
                                (i32.shr_u
                                 (local.get $4)
                                 (local.get $3)
                                )
                               )
                               (i32.const 5)
                              )
                              (i32.const 8)
                             )
                            )
                           )
                           (local.tee $3
                            (i32.and
                             (i32.shr_u
                              (local.tee $4
                               (i32.shr_u
                                (local.get $4)
                                (local.get $3)
                               )
                              )
                              (i32.const 2)
                             )
                             (i32.const 4)
                            )
                           )
                          )
                          (local.tee $3
                           (i32.and
                            (i32.shr_u
                             (local.tee $4
                              (i32.shr_u
                               (local.get $4)
                               (local.get $3)
                              )
                             )
                             (i32.const 1)
                            )
                            (i32.const 2)
                           )
                          )
                         )
                         (local.tee $3
                          (i32.and
                           (i32.shr_u
                            (local.tee $4
                             (i32.shr_u
                              (local.get $4)
                              (local.get $3)
                             )
                            )
                            (i32.const 1)
                           )
                           (i32.const 1)
                          )
                         )
                        )
                        (i32.shr_u
                         (local.get $4)
                         (local.get $3)
                        )
                       )
                      )
                      (i32.const 3)
                     )
                     (i32.const 216)
                    )
                   )
                   (i32.const 8)
                  )
                 )
                )
               )
               (i32.const 8)
              )
             )
            )
           )
           (local.get $7)
          )
          (block
           (i32.store
            (i32.const 176)
            (i32.and
             (local.get $6)
             (i32.xor
              (i32.shl
               (i32.const 1)
               (local.get $11)
              )
              (i32.const -1)
             )
            )
           )
           (local.set $9
            (local.get $0)
           )
          )
          (block
           (if
            (i32.lt_u
             (local.get $8)
             (i32.load
              (i32.const 192)
             )
            )
            (call $_abort)
           )
           (if
            (i32.eq
             (i32.load
              (local.tee $0
               (i32.add
                (local.get $8)
                (i32.const 12)
               )
              )
             )
             (local.get $10)
            )
            (block
             (i32.store
              (local.get $0)
              (local.get $7)
             )
             (i32.store
              (local.get $3)
              (local.get $8)
             )
             (local.set $9
              (i32.load
               (i32.const 184)
              )
             )
            )
            (call $_abort)
           )
          )
         )
         (i32.store offset=4
          (local.get $10)
          (i32.or
           (local.get $2)
           (i32.const 3)
          )
         )
         (i32.store offset=4
          (local.tee $7
           (i32.add
            (local.get $2)
            (local.get $10)
           )
          )
          (i32.or
           (local.tee $11
            (i32.sub
             (i32.shl
              (local.get $11)
              (i32.const 3)
             )
             (local.get $2)
            )
           )
           (i32.const 1)
          )
         )
         (i32.store
          (i32.add
           (local.get $7)
           (local.get $11)
          )
          (local.get $11)
         )
         (if
          (local.get $9)
          (block
           (local.set $6
            (i32.load
             (i32.const 196)
            )
           )
           (local.set $2
            (i32.add
             (i32.shl
              (local.tee $0
               (i32.shr_u
                (local.get $9)
                (i32.const 3)
               )
              )
              (i32.const 3)
             )
             (i32.const 216)
            )
           )
           (if
            (i32.and
             (local.tee $3
              (i32.load
               (i32.const 176)
              )
             )
             (local.tee $0
              (i32.shl
               (i32.const 1)
               (local.get $0)
              )
             )
            )
            (if
             (i32.lt_u
              (local.tee $0
               (i32.load
                (local.tee $3
                 (i32.add
                  (local.get $2)
                  (i32.const 8)
                 )
                )
               )
              )
              (i32.load
               (i32.const 192)
              )
             )
             (call $_abort)
             (block
              (local.set $5
               (local.get $3)
              )
              (local.set $1
               (local.get $0)
              )
             )
            )
            (block
             (i32.store
              (i32.const 176)
              (i32.or
               (local.get $0)
               (local.get $3)
              )
             )
             (local.set $5
              (i32.add
               (local.get $2)
               (i32.const 8)
              )
             )
             (local.set $1
              (local.get $2)
             )
            )
           )
           (i32.store
            (local.get $5)
            (local.get $6)
           )
           (i32.store offset=12
            (local.get $1)
            (local.get $6)
           )
           (i32.store offset=8
            (local.get $6)
            (local.get $1)
           )
           (i32.store offset=12
            (local.get $6)
            (local.get $2)
           )
          )
         )
         (i32.store
          (i32.const 184)
          (local.get $11)
         )
         (i32.store
          (i32.const 196)
          (local.get $7)
         )
         (return
          (local.get $4)
         )
        )
       )
       (if (result i32)
        (local.tee $0
         (i32.load
          (i32.const 180)
         )
        )
        (block
         (local.set $11
          (i32.sub
           (i32.and
            (i32.load offset=4
             (local.tee $0
              (i32.load offset=480
               (i32.shl
                (i32.add
                 (i32.or
                  (i32.or
                   (i32.or
                    (i32.or
                     (local.tee $0
                      (i32.and
                       (i32.shr_u
                        (local.tee $1
                         (i32.add
                          (i32.and
                           (local.get $0)
                           (i32.sub
                            (i32.const 0)
                            (local.get $0)
                           )
                          )
                          (i32.const -1)
                         )
                        )
                        (i32.const 12)
                       )
                       (i32.const 16)
                      )
                     )
                     (local.tee $0
                      (i32.and
                       (i32.shr_u
                        (local.tee $1
                         (i32.shr_u
                          (local.get $1)
                          (local.get $0)
                         )
                        )
                        (i32.const 5)
                       )
                       (i32.const 8)
                      )
                     )
                    )
                    (local.tee $0
                     (i32.and
                      (i32.shr_u
                       (local.tee $1
                        (i32.shr_u
                         (local.get $1)
                         (local.get $0)
                        )
                       )
                       (i32.const 2)
                      )
                      (i32.const 4)
                     )
                    )
                   )
                   (local.tee $0
                    (i32.and
                     (i32.shr_u
                      (local.tee $1
                       (i32.shr_u
                        (local.get $1)
                        (local.get $0)
                       )
                      )
                      (i32.const 1)
                     )
                     (i32.const 2)
                    )
                   )
                  )
                  (local.tee $0
                   (i32.and
                    (i32.shr_u
                     (local.tee $1
                      (i32.shr_u
                       (local.get $1)
                       (local.get $0)
                      )
                     )
                     (i32.const 1)
                    )
                    (i32.const 1)
                   )
                  )
                 )
                 (i32.shr_u
                  (local.get $1)
                  (local.get $0)
                 )
                )
                (i32.const 2)
               )
              )
             )
            )
            (i32.const -8)
           )
           (local.get $2)
          )
         )
         (local.set $7
          (local.get $0)
         )
         (loop $while-in
          (block $while-out
           (if
            (local.tee $1
             (i32.load offset=16
              (local.get $0)
             )
            )
            (local.set $0
             (local.get $1)
            )
            (if
             (i32.eqz
              (local.tee $0
               (i32.load offset=20
                (local.get $0)
               )
              )
             )
             (block
              (local.set $6
               (local.get $11)
              )
              (local.set $8
               (local.get $7)
              )
              (br $while-out)
             )
            )
           )
           (local.set $6
            (i32.lt_u
             (local.tee $1
              (i32.sub
               (i32.and
                (i32.load offset=4
                 (local.get $0)
                )
                (i32.const -8)
               )
               (local.get $2)
              )
             )
             (local.get $11)
            )
           )
           (local.set $11
            (select
             (local.get $1)
             (local.get $11)
             (local.get $6)
            )
           )
           (local.set $7
            (select
             (local.get $0)
             (local.get $7)
             (local.get $6)
            )
           )
           (br $while-in)
          )
         )
         (if
          (i32.lt_u
           (local.get $8)
           (local.tee $10
            (i32.load
             (i32.const 192)
            )
           )
          )
          (call $_abort)
         )
         (if
          (i32.ge_u
           (local.get $8)
           (local.tee $5
            (i32.add
             (local.get $2)
             (local.get $8)
            )
           )
          )
          (call $_abort)
         )
         (local.set $9
          (i32.load offset=24
           (local.get $8)
          )
         )
         (if
          (i32.eq
           (local.tee $0
            (i32.load offset=12
             (local.get $8)
            )
           )
           (local.get $8)
          )
          (block $do-once4
           (if
            (i32.eqz
             (local.tee $1
              (i32.load
               (local.tee $0
                (i32.add
                 (local.get $8)
                 (i32.const 20)
                )
               )
              )
             )
            )
            (br_if $do-once4
             (i32.eqz
              (local.tee $1
               (i32.load
                (local.tee $0
                 (i32.add
                  (local.get $8)
                  (i32.const 16)
                 )
                )
               )
              )
             )
            )
           )
           (loop $while-in7
            (if
             (local.tee $7
              (i32.load
               (local.tee $11
                (i32.add
                 (local.get $1)
                 (i32.const 20)
                )
               )
              )
             )
             (block
              (local.set $1
               (local.get $7)
              )
              (local.set $0
               (local.get $11)
              )
              (br $while-in7)
             )
            )
            (if
             (local.tee $7
              (i32.load
               (local.tee $11
                (i32.add
                 (local.get $1)
                 (i32.const 16)
                )
               )
              )
             )
             (block
              (local.set $1
               (local.get $7)
              )
              (local.set $0
               (local.get $11)
              )
              (br $while-in7)
             )
            )
           )
           (if
            (i32.lt_u
             (local.get $0)
             (local.get $10)
            )
            (call $_abort)
            (block
             (i32.store
              (local.get $0)
              (i32.const 0)
             )
             (local.set $4
              (local.get $1)
             )
            )
           )
          )
          (block
           (if
            (i32.lt_u
             (local.tee $11
              (i32.load offset=8
               (local.get $8)
              )
             )
             (local.get $10)
            )
            (call $_abort)
           )
           (if
            (i32.ne
             (local.get $8)
             (i32.load
              (local.tee $7
               (i32.add
                (local.get $11)
                (i32.const 12)
               )
              )
             )
            )
            (call $_abort)
           )
           (if
            (i32.eq
             (i32.load
              (local.tee $1
               (i32.add
                (local.get $0)
                (i32.const 8)
               )
              )
             )
             (local.get $8)
            )
            (block
             (i32.store
              (local.get $7)
              (local.get $0)
             )
             (i32.store
              (local.get $1)
              (local.get $11)
             )
             (local.set $4
              (local.get $0)
             )
            )
            (call $_abort)
           )
          )
         )
         (if
          (local.get $9)
          (block $do-once8
           (if
            (i32.eq
             (i32.load
              (local.tee $0
               (i32.add
                (i32.shl
                 (local.tee $1
                  (i32.load offset=28
                   (local.get $8)
                  )
                 )
                 (i32.const 2)
                )
                (i32.const 480)
               )
              )
             )
             (local.get $8)
            )
            (block
             (i32.store
              (local.get $0)
              (local.get $4)
             )
             (if
              (i32.eqz
               (local.get $4)
              )
              (block
               (i32.store
                (i32.const 180)
                (i32.and
                 (i32.load
                  (i32.const 180)
                 )
                 (i32.xor
                  (i32.shl
                   (i32.const 1)
                   (local.get $1)
                  )
                  (i32.const -1)
                 )
                )
               )
               (br $do-once8)
              )
             )
            )
            (block
             (if
              (i32.lt_u
               (local.get $9)
               (i32.load
                (i32.const 192)
               )
              )
              (call $_abort)
             )
             (if
              (i32.eq
               (i32.load
                (local.tee $0
                 (i32.add
                  (local.get $9)
                  (i32.const 16)
                 )
                )
               )
               (local.get $8)
              )
              (i32.store
               (local.get $0)
               (local.get $4)
              )
              (i32.store offset=20
               (local.get $9)
               (local.get $4)
              )
             )
             (br_if $do-once8
              (i32.eqz
               (local.get $4)
              )
             )
            )
           )
           (if
            (i32.lt_u
             (local.get $4)
             (local.tee $0
              (i32.load
               (i32.const 192)
              )
             )
            )
            (call $_abort)
           )
           (i32.store offset=24
            (local.get $4)
            (local.get $9)
           )
           (if
            (local.tee $1
             (i32.load offset=16
              (local.get $8)
             )
            )
            (if
             (i32.lt_u
              (local.get $1)
              (local.get $0)
             )
             (call $_abort)
             (block
              (i32.store offset=16
               (local.get $4)
               (local.get $1)
              )
              (i32.store offset=24
               (local.get $1)
               (local.get $4)
              )
             )
            )
           )
           (if
            (local.tee $0
             (i32.load offset=20
              (local.get $8)
             )
            )
            (if
             (i32.lt_u
              (local.get $0)
              (i32.load
               (i32.const 192)
              )
             )
             (call $_abort)
             (block
              (i32.store offset=20
               (local.get $4)
               (local.get $0)
              )
              (i32.store offset=24
               (local.get $0)
               (local.get $4)
              )
             )
            )
           )
          )
         )
         (if
          (i32.lt_u
           (local.get $6)
           (i32.const 16)
          )
          (block
           (i32.store offset=4
            (local.get $8)
            (i32.or
             (local.tee $0
              (i32.add
               (local.get $2)
               (local.get $6)
              )
             )
             (i32.const 3)
            )
           )
           (i32.store
            (local.tee $0
             (i32.add
              (i32.add
               (local.get $0)
               (local.get $8)
              )
              (i32.const 4)
             )
            )
            (i32.or
             (i32.load
              (local.get $0)
             )
             (i32.const 1)
            )
           )
          )
          (block
           (i32.store offset=4
            (local.get $8)
            (i32.or
             (local.get $2)
             (i32.const 3)
            )
           )
           (i32.store offset=4
            (local.get $5)
            (i32.or
             (local.get $6)
             (i32.const 1)
            )
           )
           (i32.store
            (i32.add
             (local.get $5)
             (local.get $6)
            )
            (local.get $6)
           )
           (if
            (local.tee $0
             (i32.load
              (i32.const 184)
             )
            )
            (block
             (local.set $4
              (i32.load
               (i32.const 196)
              )
             )
             (local.set $2
              (i32.add
               (i32.shl
                (local.tee $0
                 (i32.shr_u
                  (local.get $0)
                  (i32.const 3)
                 )
                )
                (i32.const 3)
               )
               (i32.const 216)
              )
             )
             (if
              (i32.and
               (local.tee $1
                (i32.load
                 (i32.const 176)
                )
               )
               (local.tee $0
                (i32.shl
                 (i32.const 1)
                 (local.get $0)
                )
               )
              )
              (if
               (i32.lt_u
                (local.tee $0
                 (i32.load
                  (local.tee $1
                   (i32.add
                    (local.get $2)
                    (i32.const 8)
                   )
                  )
                 )
                )
                (i32.load
                 (i32.const 192)
                )
               )
               (call $_abort)
               (block
                (local.set $12
                 (local.get $1)
                )
                (local.set $3
                 (local.get $0)
                )
               )
              )
              (block
               (i32.store
                (i32.const 176)
                (i32.or
                 (local.get $0)
                 (local.get $1)
                )
               )
               (local.set $12
                (i32.add
                 (local.get $2)
                 (i32.const 8)
                )
               )
               (local.set $3
                (local.get $2)
               )
              )
             )
             (i32.store
              (local.get $12)
              (local.get $4)
             )
             (i32.store offset=12
              (local.get $3)
              (local.get $4)
             )
             (i32.store offset=8
              (local.get $4)
              (local.get $3)
             )
             (i32.store offset=12
              (local.get $4)
              (local.get $2)
             )
            )
           )
           (i32.store
            (i32.const 184)
            (local.get $6)
           )
           (i32.store
            (i32.const 196)
            (local.get $5)
           )
          )
         )
         (return
          (i32.add
           (local.get $8)
           (i32.const 8)
          )
         )
        )
        (local.get $2)
       )
      )
      (local.get $2)
     )
    )
    (if (result i32)
     (i32.gt_u
      (local.get $0)
      (i32.const -65)
     )
     (i32.const -1)
     (block $do-once (result i32)
      (local.set $2
       (i32.and
        (local.tee $0
         (i32.add
          (local.get $0)
          (i32.const 11)
         )
        )
        (i32.const -8)
       )
      )
      (if (result i32)
       (local.tee $18
        (i32.load
         (i32.const 180)
        )
       )
       (block (result i32)
        (local.set $14
         (if (result i32)
          (local.tee $0
           (i32.shr_u
            (local.get $0)
            (i32.const 8)
           )
          )
          (if (result i32)
           (i32.gt_u
            (local.get $2)
            (i32.const 16777215)
           )
           (i32.const 31)
           (block (result i32)
            (local.set $4
             (i32.and
              (i32.shr_u
               (i32.add
                (local.tee $0
                 (i32.shl
                  (local.get $0)
                  (local.tee $1
                   (i32.and
                    (i32.shr_u
                     (i32.add
                      (local.get $0)
                      (i32.const 1048320)
                     )
                     (i32.const 16)
                    )
                    (i32.const 8)
                   )
                  )
                 )
                )
                (i32.const 520192)
               )
               (i32.const 16)
              )
              (i32.const 4)
             )
            )
            (local.set $3
             (i32.and
              (i32.shr_u
               (i32.add
                (local.tee $0
                 (i32.shl
                  (local.get $0)
                  (local.get $4)
                 )
                )
                (i32.const 245760)
               )
               (i32.const 16)
              )
              (i32.const 2)
             )
            )
            (i32.or
             (i32.and
              (i32.shr_u
               (local.get $2)
               (i32.add
                (local.tee $0
                 (i32.add
                  (i32.sub
                   (i32.const 14)
                   (i32.or
                    (i32.or
                     (local.get $1)
                     (local.get $4)
                    )
                    (local.get $3)
                   )
                  )
                  (i32.shr_u
                   (i32.shl
                    (local.get $0)
                    (local.get $3)
                   )
                   (i32.const 15)
                  )
                 )
                )
                (i32.const 7)
               )
              )
              (i32.const 1)
             )
             (i32.shl
              (local.get $0)
              (i32.const 1)
             )
            )
           )
          )
          (i32.const 0)
         )
        )
        (local.set $3
         (i32.sub
          (i32.const 0)
          (local.get $2)
         )
        )
        (block $__rjto$3
         (block $__rjti$3
          (local.set $0
           (if (result i32)
            (local.tee $0
             (i32.load offset=480
              (i32.shl
               (local.get $14)
               (i32.const 2)
              )
             )
            )
            (block (result i32)
             (local.set $9
              (i32.shl
               (local.get $2)
               (select
                (i32.const 0)
                (i32.sub
                 (i32.const 25)
                 (i32.shr_u
                  (local.get $14)
                  (i32.const 1)
                 )
                )
                (i32.eq
                 (local.get $14)
                 (i32.const 31)
                )
               )
              )
             )
             (local.set $1
              (i32.const 0)
             )
             (loop $while-in14 (result i32)
              (if
               (i32.lt_u
                (local.tee $4
                 (i32.sub
                  (local.tee $12
                   (i32.and
                    (i32.load offset=4
                     (local.get $0)
                    )
                    (i32.const -8)
                   )
                  )
                  (local.get $2)
                 )
                )
                (local.get $3)
               )
               (local.set $1
                (if (result i32)
                 (i32.eq
                  (local.get $2)
                  (local.get $12)
                 )
                 (block
                  (local.set $1
                   (local.get $4)
                  )
                  (local.set $3
                   (local.get $0)
                  )
                  (br $__rjti$3)
                 )
                 (block (result i32)
                  (local.set $3
                   (local.get $4)
                  )
                  (local.get $0)
                 )
                )
               )
              )
              (local.set $0
               (select
                (local.get $5)
                (local.tee $4
                 (i32.load offset=20
                  (local.get $0)
                 )
                )
                (i32.or
                 (i32.eqz
                  (local.get $4)
                 )
                 (i32.eq
                  (local.get $4)
                  (local.tee $12
                   (i32.load
                    (i32.add
                     (i32.add
                      (local.get $0)
                      (i32.const 16)
                     )
                     (i32.shl
                      (i32.shr_u
                       (local.get $9)
                       (i32.const 31)
                      )
                      (i32.const 2)
                     )
                    )
                   )
                  )
                 )
                )
               )
              )
              (local.set $4
               (i32.shl
                (local.get $9)
                (i32.xor
                 (local.tee $5
                  (i32.eqz
                   (local.get $12)
                  )
                 )
                 (i32.const 1)
                )
               )
              )
              (if (result i32)
               (local.get $5)
               (block (result i32)
                (local.set $4
                 (local.get $0)
                )
                (local.get $1)
               )
               (block
                (local.set $5
                 (local.get $0)
                )
                (local.set $9
                 (local.get $4)
                )
                (local.set $0
                 (local.get $12)
                )
                (br $while-in14)
               )
              )
             )
            )
            (block (result i32)
             (local.set $4
              (i32.const 0)
             )
             (i32.const 0)
            )
           )
          )
          (if
           (i32.eqz
            (i32.or
             (local.get $0)
             (local.get $4)
            )
           )
           (block
            (drop
             (br_if $do-once
              (local.get $2)
              (i32.eqz
               (local.tee $1
                (i32.and
                 (local.get $18)
                 (i32.or
                  (local.tee $1
                   (i32.shl
                    (i32.const 2)
                    (local.get $14)
                   )
                  )
                  (i32.sub
                   (i32.const 0)
                   (local.get $1)
                  )
                 )
                )
               )
              )
             )
            )
            (local.set $4
             (i32.load offset=480
              (i32.shl
               (i32.add
                (i32.or
                 (i32.or
                  (i32.or
                   (i32.or
                    (local.tee $1
                     (i32.and
                      (i32.shr_u
                       (local.tee $4
                        (i32.add
                         (i32.and
                          (local.get $1)
                          (i32.sub
                           (i32.const 0)
                           (local.get $1)
                          )
                         )
                         (i32.const -1)
                        )
                       )
                       (i32.const 12)
                      )
                      (i32.const 16)
                     )
                    )
                    (local.tee $1
                     (i32.and
                      (i32.shr_u
                       (local.tee $4
                        (i32.shr_u
                         (local.get $4)
                         (local.get $1)
                        )
                       )
                       (i32.const 5)
                      )
                      (i32.const 8)
                     )
                    )
                   )
                   (local.tee $1
                    (i32.and
                     (i32.shr_u
                      (local.tee $4
                       (i32.shr_u
                        (local.get $4)
                        (local.get $1)
                       )
                      )
                      (i32.const 2)
                     )
                     (i32.const 4)
                    )
                   )
                  )
                  (local.tee $1
                   (i32.and
                    (i32.shr_u
                     (local.tee $4
                      (i32.shr_u
                       (local.get $4)
                       (local.get $1)
                      )
                     )
                     (i32.const 1)
                    )
                    (i32.const 2)
                   )
                  )
                 )
                 (local.tee $1
                  (i32.and
                   (i32.shr_u
                    (local.tee $4
                     (i32.shr_u
                      (local.get $4)
                      (local.get $1)
                     )
                    )
                    (i32.const 1)
                   )
                   (i32.const 1)
                  )
                 )
                )
                (i32.shr_u
                 (local.get $4)
                 (local.get $1)
                )
               )
               (i32.const 2)
              )
             )
            )
           )
          )
          (local.set $4
           (if (result i32)
            (local.get $4)
            (block
             (local.set $1
              (local.get $3)
             )
             (local.set $3
              (local.get $4)
             )
             (br $__rjti$3)
            )
            (local.get $0)
           )
          )
          (br $__rjto$3)
         )
         (local.set $3
          (loop $while-in16 (result i32)
           (local.set $12
            (i32.lt_u
             (local.tee $4
              (i32.sub
               (i32.and
                (i32.load offset=4
                 (local.get $3)
                )
                (i32.const -8)
               )
               (local.get $2)
              )
             )
             (local.get $1)
            )
           )
           (local.set $1
            (select
             (local.get $4)
             (local.get $1)
             (local.get $12)
            )
           )
           (local.set $0
            (select
             (local.get $3)
             (local.get $0)
             (local.get $12)
            )
           )
           (if
            (local.tee $4
             (i32.load offset=16
              (local.get $3)
             )
            )
            (block
             (local.set $3
              (local.get $4)
             )
             (br $while-in16)
            )
           )
           (br_if $while-in16
            (local.tee $3
             (i32.load offset=20
              (local.get $3)
             )
            )
           )
           (local.set $4
            (local.get $0)
           )
           (local.get $1)
          )
         )
        )
        (if (result i32)
         (local.get $4)
         (if (result i32)
          (i32.lt_u
           (local.get $3)
           (i32.sub
            (i32.load
             (i32.const 184)
            )
            (local.get $2)
           )
          )
          (block
           (if
            (i32.lt_u
             (local.get $4)
             (local.tee $8
              (i32.load
               (i32.const 192)
              )
             )
            )
            (call $_abort)
           )
           (if
            (i32.ge_u
             (local.get $4)
             (local.tee $5
              (i32.add
               (local.get $2)
               (local.get $4)
              )
             )
            )
            (call $_abort)
           )
           (local.set $12
            (i32.load offset=24
             (local.get $4)
            )
           )
           (if
            (i32.eq
             (local.tee $0
              (i32.load offset=12
               (local.get $4)
              )
             )
             (local.get $4)
            )
            (block $do-once17
             (if
              (i32.eqz
               (local.tee $1
                (i32.load
                 (local.tee $0
                  (i32.add
                   (local.get $4)
                   (i32.const 20)
                  )
                 )
                )
               )
              )
              (br_if $do-once17
               (i32.eqz
                (local.tee $1
                 (i32.load
                  (local.tee $0
                   (i32.add
                    (local.get $4)
                    (i32.const 16)
                   )
                  )
                 )
                )
               )
              )
             )
             (loop $while-in20
              (if
               (local.tee $7
                (i32.load
                 (local.tee $11
                  (i32.add
                   (local.get $1)
                   (i32.const 20)
                  )
                 )
                )
               )
               (block
                (local.set $1
                 (local.get $7)
                )
                (local.set $0
                 (local.get $11)
                )
                (br $while-in20)
               )
              )
              (if
               (local.tee $7
                (i32.load
                 (local.tee $11
                  (i32.add
                   (local.get $1)
                   (i32.const 16)
                  )
                 )
                )
               )
               (block
                (local.set $1
                 (local.get $7)
                )
                (local.set $0
                 (local.get $11)
                )
                (br $while-in20)
               )
              )
             )
             (if
              (i32.lt_u
               (local.get $0)
               (local.get $8)
              )
              (call $_abort)
              (block
               (i32.store
                (local.get $0)
                (i32.const 0)
               )
               (local.set $10
                (local.get $1)
               )
              )
             )
            )
            (block
             (if
              (i32.lt_u
               (local.tee $11
                (i32.load offset=8
                 (local.get $4)
                )
               )
               (local.get $8)
              )
              (call $_abort)
             )
             (if
              (i32.ne
               (local.get $4)
               (i32.load
                (local.tee $7
                 (i32.add
                  (local.get $11)
                  (i32.const 12)
                 )
                )
               )
              )
              (call $_abort)
             )
             (if
              (i32.eq
               (i32.load
                (local.tee $1
                 (i32.add
                  (local.get $0)
                  (i32.const 8)
                 )
                )
               )
               (local.get $4)
              )
              (block
               (i32.store
                (local.get $7)
                (local.get $0)
               )
               (i32.store
                (local.get $1)
                (local.get $11)
               )
               (local.set $10
                (local.get $0)
               )
              )
              (call $_abort)
             )
            )
           )
           (if
            (local.get $12)
            (block $do-once21
             (if
              (i32.eq
               (i32.load
                (local.tee $0
                 (i32.add
                  (i32.shl
                   (local.tee $1
                    (i32.load offset=28
                     (local.get $4)
                    )
                   )
                   (i32.const 2)
                  )
                  (i32.const 480)
                 )
                )
               )
               (local.get $4)
              )
              (block
               (i32.store
                (local.get $0)
                (local.get $10)
               )
               (if
                (i32.eqz
                 (local.get $10)
                )
                (block
                 (i32.store
                  (i32.const 180)
                  (i32.and
                   (i32.load
                    (i32.const 180)
                   )
                   (i32.xor
                    (i32.shl
                     (i32.const 1)
                     (local.get $1)
                    )
                    (i32.const -1)
                   )
                  )
                 )
                 (br $do-once21)
                )
               )
              )
              (block
               (if
                (i32.lt_u
                 (local.get $12)
                 (i32.load
                  (i32.const 192)
                 )
                )
                (call $_abort)
               )
               (if
                (i32.eq
                 (i32.load
                  (local.tee $0
                   (i32.add
                    (local.get $12)
                    (i32.const 16)
                   )
                  )
                 )
                 (local.get $4)
                )
                (i32.store
                 (local.get $0)
                 (local.get $10)
                )
                (i32.store offset=20
                 (local.get $12)
                 (local.get $10)
                )
               )
               (br_if $do-once21
                (i32.eqz
                 (local.get $10)
                )
               )
              )
             )
             (if
              (i32.lt_u
               (local.get $10)
               (local.tee $0
                (i32.load
                 (i32.const 192)
                )
               )
              )
              (call $_abort)
             )
             (i32.store offset=24
              (local.get $10)
              (local.get $12)
             )
             (if
              (local.tee $1
               (i32.load offset=16
                (local.get $4)
               )
              )
              (if
               (i32.lt_u
                (local.get $1)
                (local.get $0)
               )
               (call $_abort)
               (block
                (i32.store offset=16
                 (local.get $10)
                 (local.get $1)
                )
                (i32.store offset=24
                 (local.get $1)
                 (local.get $10)
                )
               )
              )
             )
             (if
              (local.tee $0
               (i32.load offset=20
                (local.get $4)
               )
              )
              (if
               (i32.lt_u
                (local.get $0)
                (i32.load
                 (i32.const 192)
                )
               )
               (call $_abort)
               (block
                (i32.store offset=20
                 (local.get $10)
                 (local.get $0)
                )
                (i32.store offset=24
                 (local.get $0)
                 (local.get $10)
                )
               )
              )
             )
            )
           )
           (if
            (i32.lt_u
             (local.get $3)
             (i32.const 16)
            )
            (block
             (i32.store offset=4
              (local.get $4)
              (i32.or
               (local.tee $0
                (i32.add
                 (local.get $2)
                 (local.get $3)
                )
               )
               (i32.const 3)
              )
             )
             (i32.store
              (local.tee $0
               (i32.add
                (i32.add
                 (local.get $0)
                 (local.get $4)
                )
                (i32.const 4)
               )
              )
              (i32.or
               (i32.load
                (local.get $0)
               )
               (i32.const 1)
              )
             )
            )
            (block $do-once25
             (i32.store offset=4
              (local.get $4)
              (i32.or
               (local.get $2)
               (i32.const 3)
              )
             )
             (i32.store offset=4
              (local.get $5)
              (i32.or
               (local.get $3)
               (i32.const 1)
              )
             )
             (i32.store
              (i32.add
               (local.get $3)
               (local.get $5)
              )
              (local.get $3)
             )
             (local.set $0
              (i32.shr_u
               (local.get $3)
               (i32.const 3)
              )
             )
             (if
              (i32.lt_u
               (local.get $3)
               (i32.const 256)
              )
              (block
               (local.set $3
                (i32.add
                 (i32.shl
                  (local.get $0)
                  (i32.const 3)
                 )
                 (i32.const 216)
                )
               )
               (if
                (i32.and
                 (local.tee $1
                  (i32.load
                   (i32.const 176)
                  )
                 )
                 (local.tee $0
                  (i32.shl
                   (i32.const 1)
                   (local.get $0)
                  )
                 )
                )
                (if
                 (i32.lt_u
                  (local.tee $0
                   (i32.load
                    (local.tee $1
                     (i32.add
                      (local.get $3)
                      (i32.const 8)
                     )
                    )
                   )
                  )
                  (i32.load
                   (i32.const 192)
                  )
                 )
                 (call $_abort)
                 (block
                  (local.set $13
                   (local.get $1)
                  )
                  (local.set $6
                   (local.get $0)
                  )
                 )
                )
                (block
                 (i32.store
                  (i32.const 176)
                  (i32.or
                   (local.get $0)
                   (local.get $1)
                  )
                 )
                 (local.set $13
                  (i32.add
                   (local.get $3)
                   (i32.const 8)
                  )
                 )
                 (local.set $6
                  (local.get $3)
                 )
                )
               )
               (i32.store
                (local.get $13)
                (local.get $5)
               )
               (i32.store offset=12
                (local.get $6)
                (local.get $5)
               )
               (i32.store offset=8
                (local.get $5)
                (local.get $6)
               )
               (i32.store offset=12
                (local.get $5)
                (local.get $3)
               )
               (br $do-once25)
              )
             )
             (local.set $2
              (i32.add
               (i32.shl
                (local.tee $7
                 (if (result i32)
                  (local.tee $0
                   (i32.shr_u
                    (local.get $3)
                    (i32.const 8)
                   )
                  )
                  (if (result i32)
                   (i32.gt_u
                    (local.get $3)
                    (i32.const 16777215)
                   )
                   (i32.const 31)
                   (block (result i32)
                    (local.set $7
                     (i32.and
                      (i32.shr_u
                       (i32.add
                        (local.tee $0
                         (i32.shl
                          (local.get $0)
                          (local.tee $1
                           (i32.and
                            (i32.shr_u
                             (i32.add
                              (local.get $0)
                              (i32.const 1048320)
                             )
                             (i32.const 16)
                            )
                            (i32.const 8)
                           )
                          )
                         )
                        )
                        (i32.const 520192)
                       )
                       (i32.const 16)
                      )
                      (i32.const 4)
                     )
                    )
                    (local.set $2
                     (i32.and
                      (i32.shr_u
                       (i32.add
                        (local.tee $0
                         (i32.shl
                          (local.get $0)
                          (local.get $7)
                         )
                        )
                        (i32.const 245760)
                       )
                       (i32.const 16)
                      )
                      (i32.const 2)
                     )
                    )
                    (i32.or
                     (i32.and
                      (i32.shr_u
                       (local.get $3)
                       (i32.add
                        (local.tee $0
                         (i32.add
                          (i32.sub
                           (i32.const 14)
                           (i32.or
                            (i32.or
                             (local.get $1)
                             (local.get $7)
                            )
                            (local.get $2)
                           )
                          )
                          (i32.shr_u
                           (i32.shl
                            (local.get $0)
                            (local.get $2)
                           )
                           (i32.const 15)
                          )
                         )
                        )
                        (i32.const 7)
                       )
                      )
                      (i32.const 1)
                     )
                     (i32.shl
                      (local.get $0)
                      (i32.const 1)
                     )
                    )
                   )
                  )
                  (i32.const 0)
                 )
                )
                (i32.const 2)
               )
               (i32.const 480)
              )
             )
             (i32.store offset=28
              (local.get $5)
              (local.get $7)
             )
             (i32.store offset=4
              (local.tee $0
               (i32.add
                (local.get $5)
                (i32.const 16)
               )
              )
              (i32.const 0)
             )
             (i32.store
              (local.get $0)
              (i32.const 0)
             )
             (if
              (i32.eqz
               (i32.and
                (local.tee $1
                 (i32.load
                  (i32.const 180)
                 )
                )
                (local.tee $0
                 (i32.shl
                  (i32.const 1)
                  (local.get $7)
                 )
                )
               )
              )
              (block
               (i32.store
                (i32.const 180)
                (i32.or
                 (local.get $0)
                 (local.get $1)
                )
               )
               (i32.store
                (local.get $2)
                (local.get $5)
               )
               (i32.store offset=24
                (local.get $5)
                (local.get $2)
               )
               (i32.store offset=12
                (local.get $5)
                (local.get $5)
               )
               (i32.store offset=8
                (local.get $5)
                (local.get $5)
               )
               (br $do-once25)
              )
             )
             (local.set $7
              (i32.shl
               (local.get $3)
               (select
                (i32.const 0)
                (i32.sub
                 (i32.const 25)
                 (i32.shr_u
                  (local.get $7)
                  (i32.const 1)
                 )
                )
                (i32.eq
                 (local.get $7)
                 (i32.const 31)
                )
               )
              )
             )
             (local.set $0
              (i32.load
               (local.get $2)
              )
             )
             (block $__rjto$1
              (block $__rjti$1
               (loop $while-in28
                (br_if $__rjti$1
                 (i32.eq
                  (i32.and
                   (i32.load offset=4
                    (local.get $0)
                   )
                   (i32.const -8)
                  )
                  (local.get $3)
                 )
                )
                (local.set $2
                 (i32.shl
                  (local.get $7)
                  (i32.const 1)
                 )
                )
                (if
                 (local.tee $1
                  (i32.load
                   (local.tee $7
                    (i32.add
                     (i32.add
                      (local.get $0)
                      (i32.const 16)
                     )
                     (i32.shl
                      (i32.shr_u
                       (local.get $7)
                       (i32.const 31)
                      )
                      (i32.const 2)
                     )
                    )
                   )
                  )
                 )
                 (block
                  (local.set $7
                   (local.get $2)
                  )
                  (local.set $0
                   (local.get $1)
                  )
                  (br $while-in28)
                 )
                )
               )
               (if
                (i32.lt_u
                 (local.get $7)
                 (i32.load
                  (i32.const 192)
                 )
                )
                (call $_abort)
                (block
                 (i32.store
                  (local.get $7)
                  (local.get $5)
                 )
                 (i32.store offset=24
                  (local.get $5)
                  (local.get $0)
                 )
                 (i32.store offset=12
                  (local.get $5)
                  (local.get $5)
                 )
                 (i32.store offset=8
                  (local.get $5)
                  (local.get $5)
                 )
                 (br $do-once25)
                )
               )
               (br $__rjto$1)
              )
              (if
               (i32.and
                (i32.ge_u
                 (local.tee $2
                  (i32.load
                   (local.tee $3
                    (i32.add
                     (local.get $0)
                     (i32.const 8)
                    )
                   )
                  )
                 )
                 (local.tee $1
                  (i32.load
                   (i32.const 192)
                  )
                 )
                )
                (i32.ge_u
                 (local.get $0)
                 (local.get $1)
                )
               )
               (block
                (i32.store offset=12
                 (local.get $2)
                 (local.get $5)
                )
                (i32.store
                 (local.get $3)
                 (local.get $5)
                )
                (i32.store offset=8
                 (local.get $5)
                 (local.get $2)
                )
                (i32.store offset=12
                 (local.get $5)
                 (local.get $0)
                )
                (i32.store offset=24
                 (local.get $5)
                 (i32.const 0)
                )
               )
               (call $_abort)
              )
             )
            )
           )
           (return
            (i32.add
             (local.get $4)
             (i32.const 8)
            )
           )
          )
          (local.get $2)
         )
         (local.get $2)
        )
       )
       (local.get $2)
      )
     )
    )
   )
  )
  (if
   (i32.ge_u
    (local.tee $1
     (i32.load
      (i32.const 184)
     )
    )
    (local.get $0)
   )
   (block
    (local.set $2
     (i32.load
      (i32.const 196)
     )
    )
    (if
     (i32.gt_u
      (local.tee $3
       (i32.sub
        (local.get $1)
        (local.get $0)
       )
      )
      (i32.const 15)
     )
     (block
      (i32.store
       (i32.const 196)
       (local.tee $1
        (i32.add
         (local.get $0)
         (local.get $2)
        )
       )
      )
      (i32.store
       (i32.const 184)
       (local.get $3)
      )
      (i32.store offset=4
       (local.get $1)
       (i32.or
        (local.get $3)
        (i32.const 1)
       )
      )
      (i32.store
       (i32.add
        (local.get $1)
        (local.get $3)
       )
       (local.get $3)
      )
      (i32.store offset=4
       (local.get $2)
       (i32.or
        (local.get $0)
        (i32.const 3)
       )
      )
     )
     (block
      (i32.store
       (i32.const 184)
       (i32.const 0)
      )
      (i32.store
       (i32.const 196)
       (i32.const 0)
      )
      (i32.store offset=4
       (local.get $2)
       (i32.or
        (local.get $1)
        (i32.const 3)
       )
      )
      (i32.store
       (local.tee $0
        (i32.add
         (i32.add
          (local.get $1)
          (local.get $2)
         )
         (i32.const 4)
        )
       )
       (i32.or
        (i32.load
         (local.get $0)
        )
        (i32.const 1)
       )
      )
     )
    )
    (return
     (i32.add
      (local.get $2)
      (i32.const 8)
     )
    )
   )
  )
  (block $folding-inner0
   (br_if $folding-inner0
    (i32.gt_u
     (local.tee $1
      (i32.load
       (i32.const 188)
      )
     )
     (local.get $0)
    )
   )
   (if
    (i32.eqz
     (i32.load
      (i32.const 648)
     )
    )
    (if
     (i32.and
      (local.tee $1
       (call $_sysconf
        (i32.const 30)
       )
      )
      (i32.add
       (local.get $1)
       (i32.const -1)
      )
     )
     (call $_abort)
     (block
      (i32.store
       (i32.const 656)
       (local.get $1)
      )
      (i32.store
       (i32.const 652)
       (local.get $1)
      )
      (i32.store
       (i32.const 660)
       (i32.const -1)
      )
      (i32.store
       (i32.const 664)
       (i32.const -1)
      )
      (i32.store
       (i32.const 668)
       (i32.const 0)
      )
      (i32.store
       (i32.const 620)
       (i32.const 0)
      )
      (i32.store
       (i32.const 648)
       (i32.xor
        (i32.and
         (call $_time
          (i32.const 0)
         )
         (i32.const -16)
        )
        (i32.const 1431655768)
       )
      )
     )
    )
   )
   (if
    (i32.le_u
     (local.tee $6
      (i32.and
       (local.tee $5
        (i32.add
         (local.tee $1
          (i32.load
           (i32.const 656)
          )
         )
         (local.tee $9
          (i32.add
           (local.get $0)
           (i32.const 47)
          )
         )
        )
       )
       (local.tee $12
        (i32.sub
         (i32.const 0)
         (local.get $1)
        )
       )
      )
     )
     (local.get $0)
    )
    (return
     (i32.const 0)
    )
   )
   (if
    (local.tee $2
     (i32.load
      (i32.const 616)
     )
    )
    (if
     (i32.or
      (i32.le_u
       (local.tee $1
        (i32.add
         (local.tee $3
          (i32.load
           (i32.const 608)
          )
         )
         (local.get $6)
        )
       )
       (local.get $3)
      )
      (i32.gt_u
       (local.get $1)
       (local.get $2)
      )
     )
     (return
      (i32.const 0)
     )
    )
   )
   (local.set $10
    (i32.add
     (local.get $0)
     (i32.const 48)
    )
   )
   (block $__rjto$13
    (block $__rjti$13
     (if
      (i32.eqz
       (i32.and
        (i32.load
         (i32.const 620)
        )
        (i32.const 4)
       )
      )
      (block
       (block $label$break$L279
        (block $__rjti$5
         (block $__rjti$4
          (br_if $__rjti$4
           (i32.eqz
            (local.tee $4
             (i32.load
              (i32.const 200)
             )
            )
           )
          )
          (local.set $1
           (i32.const 624)
          )
          (loop $while-in34
           (block $while-out33
            (if
             (i32.le_u
              (local.tee $3
               (i32.load
                (local.get $1)
               )
              )
              (local.get $4)
             )
             (if
              (i32.gt_u
               (i32.add
                (local.get $3)
                (i32.load
                 (local.tee $2
                  (i32.add
                   (local.get $1)
                   (i32.const 4)
                  )
                 )
                )
               )
               (local.get $4)
              )
              (block
               (local.set $4
                (local.get $1)
               )
               (br $while-out33)
              )
             )
            )
            (br_if $while-in34
             (local.tee $1
              (i32.load offset=8
               (local.get $1)
              )
             )
            )
            (br $__rjti$4)
           )
          )
          (if
           (i32.lt_u
            (local.tee $3
             (i32.and
              (i32.sub
               (local.get $5)
               (i32.load
                (i32.const 188)
               )
              )
              (local.get $12)
             )
            )
            (i32.const 2147483647)
           )
           (block
            (local.set $1
             (call $_sbrk
              (local.get $3)
             )
            )
            (if
             (i32.eq
              (i32.add
               (i32.load
                (local.get $4)
               )
               (i32.load
                (local.get $2)
               )
              )
              (local.get $1)
             )
             (br_if $__rjti$13
              (i32.ne
               (local.get $1)
               (i32.const -1)
              )
             )
             (block
              (local.set $2
               (local.get $1)
              )
              (br $__rjti$5)
             )
            )
           )
          )
          (br $label$break$L279)
         )
         (if
          (i32.ne
           (local.tee $1
            (call $_sbrk
             (i32.const 0)
            )
           )
           (i32.const -1)
          )
          (block
           (local.set $3
            (if (result i32)
             (i32.and
              (local.tee $3
               (local.get $1)
              )
              (local.tee $2
               (i32.add
                (local.tee $4
                 (i32.load
                  (i32.const 652)
                 )
                )
                (i32.const -1)
               )
              )
             )
             (i32.add
              (i32.sub
               (local.get $6)
               (local.get $3)
              )
              (i32.and
               (i32.add
                (local.get $2)
                (local.get $3)
               )
               (i32.sub
                (i32.const 0)
                (local.get $4)
               )
              )
             )
             (local.get $6)
            )
           )
           (local.set $12
            (i32.add
             (local.tee $4
              (i32.load
               (i32.const 608)
              )
             )
             (local.get $3)
            )
           )
           (if
            (i32.and
             (i32.lt_u
              (local.get $3)
              (i32.const 2147483647)
             )
             (i32.gt_u
              (local.get $3)
              (local.get $0)
             )
            )
            (block
             (if
              (local.tee $2
               (i32.load
                (i32.const 616)
               )
              )
              (br_if $label$break$L279
               (i32.or
                (i32.le_u
                 (local.get $12)
                 (local.get $4)
                )
                (i32.gt_u
                 (local.get $12)
                 (local.get $2)
                )
               )
              )
             )
             (br_if $__rjti$13
              (i32.eq
               (local.get $1)
               (local.tee $2
                (call $_sbrk
                 (local.get $3)
                )
               )
              )
             )
             (br $__rjti$5)
            )
           )
          )
         )
         (br $label$break$L279)
        )
        (local.set $1
         (local.get $3)
        )
        (local.set $4
         (i32.sub
          (i32.const 0)
          (local.get $1)
         )
        )
        (local.set $3
         (if (result i32)
          (i32.and
           (i32.and
            (i32.ne
             (local.get $2)
             (i32.const -1)
            )
            (i32.lt_u
             (local.get $1)
             (i32.const 2147483647)
            )
           )
           (i32.gt_u
            (local.get $10)
            (local.get $1)
           )
          )
          (if (result i32)
           (i32.lt_u
            (local.tee $3
             (i32.and
              (i32.add
               (local.tee $3
                (i32.load
                 (i32.const 656)
                )
               )
               (i32.sub
                (local.get $9)
                (local.get $1)
               )
              )
              (i32.sub
               (i32.const 0)
               (local.get $3)
              )
             )
            )
            (i32.const 2147483647)
           )
           (if (result i32)
            (i32.eq
             (call $_sbrk
              (local.get $3)
             )
             (i32.const -1)
            )
            (block
             (drop
              (call $_sbrk
               (local.get $4)
              )
             )
             (br $label$break$L279)
            )
            (i32.add
             (local.get $1)
             (local.get $3)
            )
           )
           (local.get $1)
          )
          (local.get $1)
         )
        )
        (if
         (i32.ne
          (local.get $2)
          (i32.const -1)
         )
         (block
          (local.set $1
           (local.get $2)
          )
          (br $__rjti$13)
         )
        )
       )
       (i32.store
        (i32.const 620)
        (i32.or
         (i32.load
          (i32.const 620)
         )
         (i32.const 4)
        )
       )
      )
     )
     (if
      (i32.lt_u
       (local.get $6)
       (i32.const 2147483647)
      )
      (if
       (i32.and
        (i32.lt_u
         (local.tee $1
          (call $_sbrk
           (local.get $6)
          )
         )
         (local.tee $3
          (call $_sbrk
           (i32.const 0)
          )
         )
        )
        (i32.and
         (i32.ne
          (local.get $1)
          (i32.const -1)
         )
         (i32.ne
          (local.get $3)
          (i32.const -1)
         )
        )
       )
       (br_if $__rjti$13
        (i32.gt_u
         (local.tee $3
          (i32.sub
           (local.get $3)
           (local.get $1)
          )
         )
         (i32.add
          (local.get $0)
          (i32.const 40)
         )
        )
       )
      )
     )
     (br $__rjto$13)
    )
    (i32.store
     (i32.const 608)
     (local.tee $2
      (i32.add
       (i32.load
        (i32.const 608)
       )
       (local.get $3)
      )
     )
    )
    (if
     (i32.gt_u
      (local.get $2)
      (i32.load
       (i32.const 612)
      )
     )
     (i32.store
      (i32.const 612)
      (local.get $2)
     )
    )
    (if
     (local.tee $5
      (i32.load
       (i32.const 200)
      )
     )
     (block $do-once40
      (local.set $2
       (i32.const 624)
      )
      (block $__rjto$10
       (block $__rjti$10
        (loop $while-in45
         (br_if $__rjti$10
          (i32.eq
           (i32.add
            (local.tee $10
             (i32.load
              (local.get $2)
             )
            )
            (local.tee $6
             (i32.load
              (local.tee $4
               (i32.add
                (local.get $2)
                (i32.const 4)
               )
              )
             )
            )
           )
           (local.get $1)
          )
         )
         (br_if $while-in45
          (local.tee $2
           (i32.load offset=8
            (local.get $2)
           )
          )
         )
        )
        (br $__rjto$10)
       )
       (if
        (i32.eqz
         (i32.and
          (i32.load offset=12
           (local.get $2)
          )
          (i32.const 8)
         )
        )
        (if
         (i32.and
          (i32.lt_u
           (local.get $5)
           (local.get $1)
          )
          (i32.ge_u
           (local.get $5)
           (local.get $10)
          )
         )
         (block
          (i32.store
           (local.get $4)
           (i32.add
            (local.get $3)
            (local.get $6)
           )
          )
          (local.set $2
           (i32.add
            (local.get $5)
            (local.tee $1
             (select
              (i32.and
               (i32.sub
                (i32.const 0)
                (local.tee $1
                 (i32.add
                  (local.get $5)
                  (i32.const 8)
                 )
                )
               )
               (i32.const 7)
              )
              (i32.const 0)
              (i32.and
               (local.get $1)
               (i32.const 7)
              )
             )
            )
           )
          )
          (local.set $1
           (i32.add
            (i32.load
             (i32.const 188)
            )
            (i32.sub
             (local.get $3)
             (local.get $1)
            )
           )
          )
          (i32.store
           (i32.const 200)
           (local.get $2)
          )
          (i32.store
           (i32.const 188)
           (local.get $1)
          )
          (i32.store offset=4
           (local.get $2)
           (i32.or
            (local.get $1)
            (i32.const 1)
           )
          )
          (i32.store offset=4
           (i32.add
            (local.get $1)
            (local.get $2)
           )
           (i32.const 40)
          )
          (i32.store
           (i32.const 204)
           (i32.load
            (i32.const 664)
           )
          )
          (br $do-once40)
         )
        )
       )
      )
      (if
       (i32.lt_u
        (local.get $1)
        (local.tee $4
         (i32.load
          (i32.const 192)
         )
        )
       )
       (block
        (i32.store
         (i32.const 192)
         (local.get $1)
        )
        (local.set $4
         (local.get $1)
        )
       )
      )
      (local.set $10
       (i32.add
        (local.get $1)
        (local.get $3)
       )
      )
      (local.set $2
       (i32.const 624)
      )
      (local.set $4
       (block $__rjto$11 (result i32)
        (block $__rjti$11
         (br $__rjto$11
          (loop $while-in47 (result i32)
           (if
            (i32.eq
             (i32.load
              (local.get $2)
             )
             (local.get $10)
            )
            (block
             (local.set $6
              (local.get $2)
             )
             (br $__rjti$11)
            )
           )
           (br_if $while-in47
            (local.tee $2
             (i32.load offset=8
              (local.get $2)
             )
            )
           )
           (i32.const 624)
          )
         )
        )
        (if (result i32)
         (i32.and
          (i32.load offset=12
           (local.get $2)
          )
          (i32.const 8)
         )
         (i32.const 624)
         (block
          (i32.store
           (local.get $6)
           (local.get $1)
          )
          (i32.store
           (local.tee $2
            (i32.add
             (local.get $2)
             (i32.const 4)
            )
           )
           (i32.add
            (i32.load
             (local.get $2)
            )
            (local.get $3)
           )
          )
          (local.set $9
           (i32.add
            (local.tee $12
             (i32.add
              (select
               (i32.and
                (i32.sub
                 (i32.const 0)
                 (local.tee $3
                  (i32.add
                   (local.get $1)
                   (i32.const 8)
                  )
                 )
                )
                (i32.const 7)
               )
               (i32.const 0)
               (i32.and
                (local.get $3)
                (i32.const 7)
               )
              )
              (local.get $1)
             )
            )
            (local.get $0)
           )
          )
          (local.set $7
           (i32.sub
            (i32.sub
             (local.tee $6
              (i32.add
               (local.get $10)
               (select
                (i32.and
                 (i32.sub
                  (i32.const 0)
                  (local.tee $1
                   (i32.add
                    (local.get $10)
                    (i32.const 8)
                   )
                  )
                 )
                 (i32.const 7)
                )
                (i32.const 0)
                (i32.and
                 (local.get $1)
                 (i32.const 7)
                )
               )
              )
             )
             (local.get $12)
            )
            (local.get $0)
           )
          )
          (i32.store offset=4
           (local.get $12)
           (i32.or
            (local.get $0)
            (i32.const 3)
           )
          )
          (if
           (i32.eq
            (local.get $5)
            (local.get $6)
           )
           (block
            (i32.store
             (i32.const 188)
             (local.tee $0
              (i32.add
               (i32.load
                (i32.const 188)
               )
               (local.get $7)
              )
             )
            )
            (i32.store
             (i32.const 200)
             (local.get $9)
            )
            (i32.store offset=4
             (local.get $9)
             (i32.or
              (local.get $0)
              (i32.const 1)
             )
            )
           )
           (block $do-once48
            (if
             (i32.eq
              (i32.load
               (i32.const 196)
              )
              (local.get $6)
             )
             (block
              (i32.store
               (i32.const 184)
               (local.tee $0
                (i32.add
                 (i32.load
                  (i32.const 184)
                 )
                 (local.get $7)
                )
               )
              )
              (i32.store
               (i32.const 196)
               (local.get $9)
              )
              (i32.store offset=4
               (local.get $9)
               (i32.or
                (local.get $0)
                (i32.const 1)
               )
              )
              (i32.store
               (i32.add
                (local.get $0)
                (local.get $9)
               )
               (local.get $0)
              )
              (br $do-once48)
             )
            )
            (i32.store
             (local.tee $0
              (i32.add
               (if (result i32)
                (i32.eq
                 (i32.and
                  (local.tee $0
                   (i32.load offset=4
                    (local.get $6)
                   )
                  )
                  (i32.const 3)
                 )
                 (i32.const 1)
                )
                (block (result i32)
                 (local.set $10
                  (i32.and
                   (local.get $0)
                   (i32.const -8)
                  )
                 )
                 (local.set $1
                  (i32.shr_u
                   (local.get $0)
                   (i32.const 3)
                  )
                 )
                 (block $label$break$L331
                  (if
                   (i32.lt_u
                    (local.get $0)
                    (i32.const 256)
                   )
                   (block
                    (local.set $2
                     (i32.load offset=12
                      (local.get $6)
                     )
                    )
                    (if
                     (i32.ne
                      (local.tee $3
                       (i32.load offset=8
                        (local.get $6)
                       )
                      )
                      (local.tee $0
                       (i32.add
                        (i32.shl
                         (local.get $1)
                         (i32.const 3)
                        )
                        (i32.const 216)
                       )
                      )
                     )
                     (block $do-once51
                      (if
                       (i32.lt_u
                        (local.get $3)
                        (local.get $4)
                       )
                       (call $_abort)
                      )
                      (br_if $do-once51
                       (i32.eq
                        (i32.load offset=12
                         (local.get $3)
                        )
                        (local.get $6)
                       )
                      )
                      (call $_abort)
                     )
                    )
                    (if
                     (i32.eq
                      (local.get $2)
                      (local.get $3)
                     )
                     (block
                      (i32.store
                       (i32.const 176)
                       (i32.and
                        (i32.load
                         (i32.const 176)
                        )
                        (i32.xor
                         (i32.shl
                          (i32.const 1)
                          (local.get $1)
                         )
                         (i32.const -1)
                        )
                       )
                      )
                      (br $label$break$L331)
                     )
                    )
                    (if
                     (i32.eq
                      (local.get $0)
                      (local.get $2)
                     )
                     (local.set $15
                      (i32.add
                       (local.get $2)
                       (i32.const 8)
                      )
                     )
                     (block $do-once53
                      (if
                       (i32.lt_u
                        (local.get $2)
                        (local.get $4)
                       )
                       (call $_abort)
                      )
                      (if
                       (i32.eq
                        (i32.load
                         (local.tee $0
                          (i32.add
                           (local.get $2)
                           (i32.const 8)
                          )
                         )
                        )
                        (local.get $6)
                       )
                       (block
                        (local.set $15
                         (local.get $0)
                        )
                        (br $do-once53)
                       )
                      )
                      (call $_abort)
                     )
                    )
                    (i32.store offset=12
                     (local.get $3)
                     (local.get $2)
                    )
                    (i32.store
                     (local.get $15)
                     (local.get $3)
                    )
                   )
                   (block
                    (local.set $5
                     (i32.load offset=24
                      (local.get $6)
                     )
                    )
                    (if
                     (i32.eq
                      (local.tee $0
                       (i32.load offset=12
                        (local.get $6)
                       )
                      )
                      (local.get $6)
                     )
                     (block $do-once55
                      (if
                       (i32.eqz
                        (local.tee $1
                         (i32.load
                          (local.tee $0
                           (i32.add
                            (local.tee $3
                             (i32.add
                              (local.get $6)
                              (i32.const 16)
                             )
                            )
                            (i32.const 4)
                           )
                          )
                         )
                        )
                       )
                       (block
                        (br_if $do-once55
                         (i32.eqz
                          (local.tee $1
                           (i32.load
                            (local.get $3)
                           )
                          )
                         )
                        )
                        (local.set $0
                         (local.get $3)
                        )
                       )
                      )
                      (loop $while-in58
                       (if
                        (local.tee $3
                         (i32.load
                          (local.tee $2
                           (i32.add
                            (local.get $1)
                            (i32.const 20)
                           )
                          )
                         )
                        )
                        (block
                         (local.set $1
                          (local.get $3)
                         )
                         (local.set $0
                          (local.get $2)
                         )
                         (br $while-in58)
                        )
                       )
                       (if
                        (local.tee $3
                         (i32.load
                          (local.tee $2
                           (i32.add
                            (local.get $1)
                            (i32.const 16)
                           )
                          )
                         )
                        )
                        (block
                         (local.set $1
                          (local.get $3)
                         )
                         (local.set $0
                          (local.get $2)
                         )
                         (br $while-in58)
                        )
                       )
                      )
                      (if
                       (i32.lt_u
                        (local.get $0)
                        (local.get $4)
                       )
                       (call $_abort)
                       (block
                        (i32.store
                         (local.get $0)
                         (i32.const 0)
                        )
                        (local.set $8
                         (local.get $1)
                        )
                       )
                      )
                     )
                     (block
                      (if
                       (i32.lt_u
                        (local.tee $2
                         (i32.load offset=8
                          (local.get $6)
                         )
                        )
                        (local.get $4)
                       )
                       (call $_abort)
                      )
                      (if
                       (i32.ne
                        (local.get $6)
                        (i32.load
                         (local.tee $3
                          (i32.add
                           (local.get $2)
                           (i32.const 12)
                          )
                         )
                        )
                       )
                       (call $_abort)
                      )
                      (if
                       (i32.eq
                        (i32.load
                         (local.tee $1
                          (i32.add
                           (local.get $0)
                           (i32.const 8)
                          )
                         )
                        )
                        (local.get $6)
                       )
                       (block
                        (i32.store
                         (local.get $3)
                         (local.get $0)
                        )
                        (i32.store
                         (local.get $1)
                         (local.get $2)
                        )
                        (local.set $8
                         (local.get $0)
                        )
                       )
                       (call $_abort)
                      )
                     )
                    )
                    (br_if $label$break$L331
                     (i32.eqz
                      (local.get $5)
                     )
                    )
                    (if
                     (i32.eq
                      (i32.load
                       (local.tee $0
                        (i32.add
                         (i32.shl
                          (local.tee $1
                           (i32.load offset=28
                            (local.get $6)
                           )
                          )
                          (i32.const 2)
                         )
                         (i32.const 480)
                        )
                       )
                      )
                      (local.get $6)
                     )
                     (block $do-once59
                      (i32.store
                       (local.get $0)
                       (local.get $8)
                      )
                      (br_if $do-once59
                       (local.get $8)
                      )
                      (i32.store
                       (i32.const 180)
                       (i32.and
                        (i32.load
                         (i32.const 180)
                        )
                        (i32.xor
                         (i32.shl
                          (i32.const 1)
                          (local.get $1)
                         )
                         (i32.const -1)
                        )
                       )
                      )
                      (br $label$break$L331)
                     )
                     (block
                      (if
                       (i32.lt_u
                        (local.get $5)
                        (i32.load
                         (i32.const 192)
                        )
                       )
                       (call $_abort)
                      )
                      (if
                       (i32.eq
                        (i32.load
                         (local.tee $0
                          (i32.add
                           (local.get $5)
                           (i32.const 16)
                          )
                         )
                        )
                        (local.get $6)
                       )
                       (i32.store
                        (local.get $0)
                        (local.get $8)
                       )
                       (i32.store offset=20
                        (local.get $5)
                        (local.get $8)
                       )
                      )
                      (br_if $label$break$L331
                       (i32.eqz
                        (local.get $8)
                       )
                      )
                     )
                    )
                    (if
                     (i32.lt_u
                      (local.get $8)
                      (local.tee $1
                       (i32.load
                        (i32.const 192)
                       )
                      )
                     )
                     (call $_abort)
                    )
                    (i32.store offset=24
                     (local.get $8)
                     (local.get $5)
                    )
                    (if
                     (local.tee $3
                      (i32.load
                       (local.tee $0
                        (i32.add
                         (local.get $6)
                         (i32.const 16)
                        )
                       )
                      )
                     )
                     (if
                      (i32.lt_u
                       (local.get $3)
                       (local.get $1)
                      )
                      (call $_abort)
                      (block
                       (i32.store offset=16
                        (local.get $8)
                        (local.get $3)
                       )
                       (i32.store offset=24
                        (local.get $3)
                        (local.get $8)
                       )
                      )
                     )
                    )
                    (br_if $label$break$L331
                     (i32.eqz
                      (local.tee $0
                       (i32.load offset=4
                        (local.get $0)
                       )
                      )
                     )
                    )
                    (if
                     (i32.lt_u
                      (local.get $0)
                      (i32.load
                       (i32.const 192)
                      )
                     )
                     (call $_abort)
                     (block
                      (i32.store offset=20
                       (local.get $8)
                       (local.get $0)
                      )
                      (i32.store offset=24
                       (local.get $0)
                       (local.get $8)
                      )
                     )
                    )
                   )
                  )
                 )
                 (local.set $7
                  (i32.add
                   (local.get $7)
                   (local.get $10)
                  )
                 )
                 (i32.add
                  (local.get $6)
                  (local.get $10)
                 )
                )
                (local.get $6)
               )
               (i32.const 4)
              )
             )
             (i32.and
              (i32.load
               (local.get $0)
              )
              (i32.const -2)
             )
            )
            (i32.store offset=4
             (local.get $9)
             (i32.or
              (local.get $7)
              (i32.const 1)
             )
            )
            (i32.store
             (i32.add
              (local.get $7)
              (local.get $9)
             )
             (local.get $7)
            )
            (local.set $0
             (i32.shr_u
              (local.get $7)
              (i32.const 3)
             )
            )
            (if
             (i32.lt_u
              (local.get $7)
              (i32.const 256)
             )
             (block
              (local.set $3
               (i32.add
                (i32.shl
                 (local.get $0)
                 (i32.const 3)
                )
                (i32.const 216)
               )
              )
              (if
               (i32.and
                (local.tee $1
                 (i32.load
                  (i32.const 176)
                 )
                )
                (local.tee $0
                 (i32.shl
                  (i32.const 1)
                  (local.get $0)
                 )
                )
               )
               (block $do-once63
                (if
                 (i32.ge_u
                  (local.tee $0
                   (i32.load
                    (local.tee $1
                     (i32.add
                      (local.get $3)
                      (i32.const 8)
                     )
                    )
                   )
                  )
                  (i32.load
                   (i32.const 192)
                  )
                 )
                 (block
                  (local.set $16
                   (local.get $1)
                  )
                  (local.set $11
                   (local.get $0)
                  )
                  (br $do-once63)
                 )
                )
                (call $_abort)
               )
               (block
                (i32.store
                 (i32.const 176)
                 (i32.or
                  (local.get $0)
                  (local.get $1)
                 )
                )
                (local.set $16
                 (i32.add
                  (local.get $3)
                  (i32.const 8)
                 )
                )
                (local.set $11
                 (local.get $3)
                )
               )
              )
              (i32.store
               (local.get $16)
               (local.get $9)
              )
              (i32.store offset=12
               (local.get $11)
               (local.get $9)
              )
              (i32.store offset=8
               (local.get $9)
               (local.get $11)
              )
              (i32.store offset=12
               (local.get $9)
               (local.get $3)
              )
              (br $do-once48)
             )
            )
            (local.set $3
             (i32.add
              (i32.shl
               (local.tee $2
                (if (result i32)
                 (local.tee $0
                  (i32.shr_u
                   (local.get $7)
                   (i32.const 8)
                  )
                 )
                 (if (result i32)
                  (i32.gt_u
                   (local.get $7)
                   (i32.const 16777215)
                  )
                  (i32.const 31)
                  (block (result i32)
                   (local.set $2
                    (i32.and
                     (i32.shr_u
                      (i32.add
                       (local.tee $0
                        (i32.shl
                         (local.get $0)
                         (local.tee $1
                          (i32.and
                           (i32.shr_u
                            (i32.add
                             (local.get $0)
                             (i32.const 1048320)
                            )
                            (i32.const 16)
                           )
                           (i32.const 8)
                          )
                         )
                        )
                       )
                       (i32.const 520192)
                      )
                      (i32.const 16)
                     )
                     (i32.const 4)
                    )
                   )
                   (local.set $3
                    (i32.and
                     (i32.shr_u
                      (i32.add
                       (local.tee $0
                        (i32.shl
                         (local.get $0)
                         (local.get $2)
                        )
                       )
                       (i32.const 245760)
                      )
                      (i32.const 16)
                     )
                     (i32.const 2)
                    )
                   )
                   (i32.or
                    (i32.and
                     (i32.shr_u
                      (local.get $7)
                      (i32.add
                       (local.tee $0
                        (i32.add
                         (i32.sub
                          (i32.const 14)
                          (i32.or
                           (i32.or
                            (local.get $1)
                            (local.get $2)
                           )
                           (local.get $3)
                          )
                         )
                         (i32.shr_u
                          (i32.shl
                           (local.get $0)
                           (local.get $3)
                          )
                          (i32.const 15)
                         )
                        )
                       )
                       (i32.const 7)
                      )
                     )
                     (i32.const 1)
                    )
                    (i32.shl
                     (local.get $0)
                     (i32.const 1)
                    )
                   )
                  )
                 )
                 (i32.const 0)
                )
               )
               (i32.const 2)
              )
              (i32.const 480)
             )
            )
            (i32.store offset=28
             (local.get $9)
             (local.get $2)
            )
            (i32.store offset=4
             (local.tee $0
              (i32.add
               (local.get $9)
               (i32.const 16)
              )
             )
             (i32.const 0)
            )
            (i32.store
             (local.get $0)
             (i32.const 0)
            )
            (if
             (i32.eqz
              (i32.and
               (local.tee $1
                (i32.load
                 (i32.const 180)
                )
               )
               (local.tee $0
                (i32.shl
                 (i32.const 1)
                 (local.get $2)
                )
               )
              )
             )
             (block
              (i32.store
               (i32.const 180)
               (i32.or
                (local.get $0)
                (local.get $1)
               )
              )
              (i32.store
               (local.get $3)
               (local.get $9)
              )
              (i32.store offset=24
               (local.get $9)
               (local.get $3)
              )
              (i32.store offset=12
               (local.get $9)
               (local.get $9)
              )
              (i32.store offset=8
               (local.get $9)
               (local.get $9)
              )
              (br $do-once48)
             )
            )
            (local.set $2
             (i32.shl
              (local.get $7)
              (select
               (i32.const 0)
               (i32.sub
                (i32.const 25)
                (i32.shr_u
                 (local.get $2)
                 (i32.const 1)
                )
               )
               (i32.eq
                (local.get $2)
                (i32.const 31)
               )
              )
             )
            )
            (local.set $0
             (i32.load
              (local.get $3)
             )
            )
            (block $__rjto$7
             (block $__rjti$7
              (loop $while-in68
               (br_if $__rjti$7
                (i32.eq
                 (i32.and
                  (i32.load offset=4
                   (local.get $0)
                  )
                  (i32.const -8)
                 )
                 (local.get $7)
                )
               )
               (local.set $3
                (i32.shl
                 (local.get $2)
                 (i32.const 1)
                )
               )
               (if
                (local.tee $1
                 (i32.load
                  (local.tee $2
                   (i32.add
                    (i32.add
                     (local.get $0)
                     (i32.const 16)
                    )
                    (i32.shl
                     (i32.shr_u
                      (local.get $2)
                      (i32.const 31)
                     )
                     (i32.const 2)
                    )
                   )
                  )
                 )
                )
                (block
                 (local.set $2
                  (local.get $3)
                 )
                 (local.set $0
                  (local.get $1)
                 )
                 (br $while-in68)
                )
               )
              )
              (if
               (i32.lt_u
                (local.get $2)
                (i32.load
                 (i32.const 192)
                )
               )
               (call $_abort)
               (block
                (i32.store
                 (local.get $2)
                 (local.get $9)
                )
                (i32.store offset=24
                 (local.get $9)
                 (local.get $0)
                )
                (i32.store offset=12
                 (local.get $9)
                 (local.get $9)
                )
                (i32.store offset=8
                 (local.get $9)
                 (local.get $9)
                )
                (br $do-once48)
               )
              )
              (br $__rjto$7)
             )
             (if
              (i32.and
               (i32.ge_u
                (local.tee $2
                 (i32.load
                  (local.tee $3
                   (i32.add
                    (local.get $0)
                    (i32.const 8)
                   )
                  )
                 )
                )
                (local.tee $1
                 (i32.load
                  (i32.const 192)
                 )
                )
               )
               (i32.ge_u
                (local.get $0)
                (local.get $1)
               )
              )
              (block
               (i32.store offset=12
                (local.get $2)
                (local.get $9)
               )
               (i32.store
                (local.get $3)
                (local.get $9)
               )
               (i32.store offset=8
                (local.get $9)
                (local.get $2)
               )
               (i32.store offset=12
                (local.get $9)
                (local.get $0)
               )
               (i32.store offset=24
                (local.get $9)
                (i32.const 0)
               )
              )
              (call $_abort)
             )
            )
           )
          )
          (return
           (i32.add
            (local.get $12)
            (i32.const 8)
           )
          )
         )
        )
       )
      )
      (loop $while-in70
       (block $while-out69
        (if
         (i32.le_u
          (local.tee $2
           (i32.load
            (local.get $4)
           )
          )
          (local.get $5)
         )
         (br_if $while-out69
          (i32.gt_u
           (local.tee $2
            (i32.add
             (local.get $2)
             (i32.load offset=4
              (local.get $4)
             )
            )
           )
           (local.get $5)
          )
         )
        )
        (local.set $4
         (i32.load offset=8
          (local.get $4)
         )
        )
        (br $while-in70)
       )
      )
      (local.set $11
       (i32.add
        (local.tee $4
         (i32.add
          (local.get $2)
          (i32.const -47)
         )
        )
        (i32.const 8)
       )
      )
      (local.set $8
       (i32.add
        (local.tee $10
         (select
          (local.get $5)
          (local.tee $4
           (i32.add
            (local.get $4)
            (select
             (i32.and
              (i32.sub
               (i32.const 0)
               (local.get $11)
              )
              (i32.const 7)
             )
             (i32.const 0)
             (i32.and
              (local.get $11)
              (i32.const 7)
             )
            )
           )
          )
          (i32.lt_u
           (local.get $4)
           (local.tee $11
            (i32.add
             (local.get $5)
             (i32.const 16)
            )
           )
          )
         )
        )
        (i32.const 8)
       )
      )
      (i32.store
       (i32.const 200)
       (local.tee $6
        (i32.add
         (local.tee $4
          (select
           (i32.and
            (i32.sub
             (i32.const 0)
             (local.tee $4
              (i32.add
               (local.get $1)
               (i32.const 8)
              )
             )
            )
            (i32.const 7)
           )
           (i32.const 0)
           (i32.and
            (local.get $4)
            (i32.const 7)
           )
          )
         )
         (local.get $1)
        )
       )
      )
      (i32.store
       (i32.const 188)
       (local.tee $4
        (i32.sub
         (i32.add
          (local.get $3)
          (i32.const -40)
         )
         (local.get $4)
        )
       )
      )
      (i32.store offset=4
       (local.get $6)
       (i32.or
        (local.get $4)
        (i32.const 1)
       )
      )
      (i32.store offset=4
       (i32.add
        (local.get $4)
        (local.get $6)
       )
       (i32.const 40)
      )
      (i32.store
       (i32.const 204)
       (i32.load
        (i32.const 664)
       )
      )
      (i32.store
       (local.tee $4
        (i32.add
         (local.get $10)
         (i32.const 4)
        )
       )
       (i32.const 27)
      )
      (i32.store
       (local.get $8)
       (i32.load
        (i32.const 624)
       )
      )
      (i32.store offset=4
       (local.get $8)
       (i32.load
        (i32.const 628)
       )
      )
      (i32.store offset=8
       (local.get $8)
       (i32.load
        (i32.const 632)
       )
      )
      (i32.store offset=12
       (local.get $8)
       (i32.load
        (i32.const 636)
       )
      )
      (i32.store
       (i32.const 624)
       (local.get $1)
      )
      (i32.store
       (i32.const 628)
       (local.get $3)
      )
      (i32.store
       (i32.const 636)
       (i32.const 0)
      )
      (i32.store
       (i32.const 632)
       (local.get $8)
      )
      (local.set $1
       (i32.add
        (local.get $10)
        (i32.const 24)
       )
      )
      (loop $while-in72
       (i32.store
        (local.tee $1
         (i32.add
          (local.get $1)
          (i32.const 4)
         )
        )
        (i32.const 7)
       )
       (br_if $while-in72
        (i32.lt_u
         (i32.add
          (local.get $1)
          (i32.const 4)
         )
         (local.get $2)
        )
       )
      )
      (if
       (i32.ne
        (local.get $5)
        (local.get $10)
       )
       (block
        (i32.store
         (local.get $4)
         (i32.and
          (i32.load
           (local.get $4)
          )
          (i32.const -2)
         )
        )
        (i32.store offset=4
         (local.get $5)
         (i32.or
          (local.tee $6
           (i32.sub
            (local.get $10)
            (local.get $5)
           )
          )
          (i32.const 1)
         )
        )
        (i32.store
         (local.get $10)
         (local.get $6)
        )
        (local.set $1
         (i32.shr_u
          (local.get $6)
          (i32.const 3)
         )
        )
        (if
         (i32.lt_u
          (local.get $6)
          (i32.const 256)
         )
         (block
          (local.set $2
           (i32.add
            (i32.shl
             (local.get $1)
             (i32.const 3)
            )
            (i32.const 216)
           )
          )
          (if
           (i32.and
            (local.tee $3
             (i32.load
              (i32.const 176)
             )
            )
            (local.tee $1
             (i32.shl
              (i32.const 1)
              (local.get $1)
             )
            )
           )
           (if
            (i32.lt_u
             (local.tee $1
              (i32.load
               (local.tee $3
                (i32.add
                 (local.get $2)
                 (i32.const 8)
                )
               )
              )
             )
             (i32.load
              (i32.const 192)
             )
            )
            (call $_abort)
            (block
             (local.set $17
              (local.get $3)
             )
             (local.set $7
              (local.get $1)
             )
            )
           )
           (block
            (i32.store
             (i32.const 176)
             (i32.or
              (local.get $1)
              (local.get $3)
             )
            )
            (local.set $17
             (i32.add
              (local.get $2)
              (i32.const 8)
             )
            )
            (local.set $7
             (local.get $2)
            )
           )
          )
          (i32.store
           (local.get $17)
           (local.get $5)
          )
          (i32.store offset=12
           (local.get $7)
           (local.get $5)
          )
          (i32.store offset=8
           (local.get $5)
           (local.get $7)
          )
          (i32.store offset=12
           (local.get $5)
           (local.get $2)
          )
          (br $do-once40)
         )
        )
        (local.set $2
         (i32.add
          (i32.shl
           (local.tee $4
            (if (result i32)
             (local.tee $1
              (i32.shr_u
               (local.get $6)
               (i32.const 8)
              )
             )
             (if (result i32)
              (i32.gt_u
               (local.get $6)
               (i32.const 16777215)
              )
              (i32.const 31)
              (block (result i32)
               (local.set $4
                (i32.and
                 (i32.shr_u
                  (i32.add
                   (local.tee $1
                    (i32.shl
                     (local.get $1)
                     (local.tee $3
                      (i32.and
                       (i32.shr_u
                        (i32.add
                         (local.get $1)
                         (i32.const 1048320)
                        )
                        (i32.const 16)
                       )
                       (i32.const 8)
                      )
                     )
                    )
                   )
                   (i32.const 520192)
                  )
                  (i32.const 16)
                 )
                 (i32.const 4)
                )
               )
               (local.set $2
                (i32.and
                 (i32.shr_u
                  (i32.add
                   (local.tee $1
                    (i32.shl
                     (local.get $1)
                     (local.get $4)
                    )
                   )
                   (i32.const 245760)
                  )
                  (i32.const 16)
                 )
                 (i32.const 2)
                )
               )
               (i32.or
                (i32.and
                 (i32.shr_u
                  (local.get $6)
                  (i32.add
                   (local.tee $1
                    (i32.add
                     (i32.sub
                      (i32.const 14)
                      (i32.or
                       (i32.or
                        (local.get $3)
                        (local.get $4)
                       )
                       (local.get $2)
                      )
                     )
                     (i32.shr_u
                      (i32.shl
                       (local.get $1)
                       (local.get $2)
                      )
                      (i32.const 15)
                     )
                    )
                   )
                   (i32.const 7)
                  )
                 )
                 (i32.const 1)
                )
                (i32.shl
                 (local.get $1)
                 (i32.const 1)
                )
               )
              )
             )
             (i32.const 0)
            )
           )
           (i32.const 2)
          )
          (i32.const 480)
         )
        )
        (i32.store offset=28
         (local.get $5)
         (local.get $4)
        )
        (i32.store offset=20
         (local.get $5)
         (i32.const 0)
        )
        (i32.store
         (local.get $11)
         (i32.const 0)
        )
        (if
         (i32.eqz
          (i32.and
           (local.tee $3
            (i32.load
             (i32.const 180)
            )
           )
           (local.tee $1
            (i32.shl
             (i32.const 1)
             (local.get $4)
            )
           )
          )
         )
         (block
          (i32.store
           (i32.const 180)
           (i32.or
            (local.get $1)
            (local.get $3)
           )
          )
          (i32.store
           (local.get $2)
           (local.get $5)
          )
          (i32.store offset=24
           (local.get $5)
           (local.get $2)
          )
          (i32.store offset=12
           (local.get $5)
           (local.get $5)
          )
          (i32.store offset=8
           (local.get $5)
           (local.get $5)
          )
          (br $do-once40)
         )
        )
        (local.set $4
         (i32.shl
          (local.get $6)
          (select
           (i32.const 0)
           (i32.sub
            (i32.const 25)
            (i32.shr_u
             (local.get $4)
             (i32.const 1)
            )
           )
           (i32.eq
            (local.get $4)
            (i32.const 31)
           )
          )
         )
        )
        (local.set $1
         (i32.load
          (local.get $2)
         )
        )
        (block $__rjto$9
         (block $__rjti$9
          (loop $while-in74
           (br_if $__rjti$9
            (i32.eq
             (i32.and
              (i32.load offset=4
               (local.get $1)
              )
              (i32.const -8)
             )
             (local.get $6)
            )
           )
           (local.set $2
            (i32.shl
             (local.get $4)
             (i32.const 1)
            )
           )
           (if
            (local.tee $3
             (i32.load
              (local.tee $4
               (i32.add
                (i32.add
                 (local.get $1)
                 (i32.const 16)
                )
                (i32.shl
                 (i32.shr_u
                  (local.get $4)
                  (i32.const 31)
                 )
                 (i32.const 2)
                )
               )
              )
             )
            )
            (block
             (local.set $4
              (local.get $2)
             )
             (local.set $1
              (local.get $3)
             )
             (br $while-in74)
            )
           )
          )
          (if
           (i32.lt_u
            (local.get $4)
            (i32.load
             (i32.const 192)
            )
           )
           (call $_abort)
           (block
            (i32.store
             (local.get $4)
             (local.get $5)
            )
            (i32.store offset=24
             (local.get $5)
             (local.get $1)
            )
            (i32.store offset=12
             (local.get $5)
             (local.get $5)
            )
            (i32.store offset=8
             (local.get $5)
             (local.get $5)
            )
            (br $do-once40)
           )
          )
          (br $__rjto$9)
         )
         (if
          (i32.and
           (i32.ge_u
            (local.tee $4
             (i32.load
              (local.tee $2
               (i32.add
                (local.get $1)
                (i32.const 8)
               )
              )
             )
            )
            (local.tee $3
             (i32.load
              (i32.const 192)
             )
            )
           )
           (i32.ge_u
            (local.get $1)
            (local.get $3)
           )
          )
          (block
           (i32.store offset=12
            (local.get $4)
            (local.get $5)
           )
           (i32.store
            (local.get $2)
            (local.get $5)
           )
           (i32.store offset=8
            (local.get $5)
            (local.get $4)
           )
           (i32.store offset=12
            (local.get $5)
            (local.get $1)
           )
           (i32.store offset=24
            (local.get $5)
            (i32.const 0)
           )
          )
          (call $_abort)
         )
        )
       )
      )
     )
     (block
      (if
       (i32.or
        (i32.eqz
         (local.tee $2
          (i32.load
           (i32.const 192)
          )
         )
        )
        (i32.lt_u
         (local.get $1)
         (local.get $2)
        )
       )
       (i32.store
        (i32.const 192)
        (local.get $1)
       )
      )
      (i32.store
       (i32.const 624)
       (local.get $1)
      )
      (i32.store
       (i32.const 628)
       (local.get $3)
      )
      (i32.store
       (i32.const 636)
       (i32.const 0)
      )
      (i32.store
       (i32.const 212)
       (i32.load
        (i32.const 648)
       )
      )
      (i32.store
       (i32.const 208)
       (i32.const -1)
      )
      (local.set $2
       (i32.const 0)
      )
      (loop $while-in43
       (i32.store offset=12
        (local.tee $4
         (i32.add
          (i32.shl
           (local.get $2)
           (i32.const 3)
          )
          (i32.const 216)
         )
        )
        (local.get $4)
       )
       (i32.store offset=8
        (local.get $4)
        (local.get $4)
       )
       (br_if $while-in43
        (i32.ne
         (local.tee $2
          (i32.add
           (local.get $2)
           (i32.const 1)
          )
         )
         (i32.const 32)
        )
       )
      )
      (i32.store
       (i32.const 200)
       (local.tee $4
        (i32.add
         (local.tee $2
          (select
           (i32.and
            (i32.sub
             (i32.const 0)
             (local.tee $2
              (i32.add
               (local.get $1)
               (i32.const 8)
              )
             )
            )
            (i32.const 7)
           )
           (i32.const 0)
           (i32.and
            (local.get $2)
            (i32.const 7)
           )
          )
         )
         (local.get $1)
        )
       )
      )
      (i32.store
       (i32.const 188)
       (local.tee $1
        (i32.sub
         (i32.add
          (local.get $3)
          (i32.const -40)
         )
         (local.get $2)
        )
       )
      )
      (i32.store offset=4
       (local.get $4)
       (i32.or
        (local.get $1)
        (i32.const 1)
       )
      )
      (i32.store offset=4
       (i32.add
        (local.get $1)
        (local.get $4)
       )
       (i32.const 40)
      )
      (i32.store
       (i32.const 204)
       (i32.load
        (i32.const 664)
       )
      )
     )
    )
    (br_if $folding-inner0
     (i32.gt_u
      (local.tee $1
       (i32.load
        (i32.const 188)
       )
      )
      (local.get $0)
     )
    )
   )
   (i32.store
    (call $___errno_location)
    (i32.const 12)
   )
   (return
    (i32.const 0)
   )
  )
  (i32.store
   (i32.const 188)
   (local.tee $3
    (i32.sub
     (local.get $1)
     (local.get $0)
    )
   )
  )
  (i32.store
   (i32.const 200)
   (local.tee $1
    (i32.add
     (local.tee $2
      (i32.load
       (i32.const 200)
      )
     )
     (local.get $0)
    )
   )
  )
  (i32.store offset=4
   (local.get $1)
   (i32.or
    (local.get $3)
    (i32.const 1)
   )
  )
  (i32.store offset=4
   (local.get $2)
   (i32.or
    (local.get $0)
    (i32.const 3)
   )
  )
  (i32.add
   (local.get $2)
   (i32.const 8)
  )
 )
 (func $_free (; 49 ;) (; has Stack IR ;) (param $0 i32)
  (local $1 i32)
  (local $2 i32)
  (local $3 i32)
  (local $4 i32)
  (local $5 i32)
  (local $6 i32)
  (local $7 i32)
  (local $8 i32)
  (local $9 i32)
  (local $10 i32)
  (local $11 i32)
  (local $12 i32)
  (local $13 i32)
  (local $14 i32)
  (local $15 i32)
  (if
   (i32.eqz
    (local.get $0)
   )
   (return)
  )
  (if
   (i32.lt_u
    (local.tee $1
     (i32.add
      (local.get $0)
      (i32.const -8)
     )
    )
    (local.tee $11
     (i32.load
      (i32.const 192)
     )
    )
   )
   (call $_abort)
  )
  (if
   (i32.eq
    (local.tee $5
     (i32.and
      (local.tee $8
       (i32.load
        (i32.add
         (local.get $0)
         (i32.const -4)
        )
       )
      )
      (i32.const 3)
     )
    )
    (i32.const 1)
   )
   (call $_abort)
  )
  (local.set $7
   (i32.add
    (local.get $1)
    (local.tee $0
     (i32.and
      (local.get $8)
      (i32.const -8)
     )
    )
   )
  )
  (if
   (i32.and
    (local.get $8)
    (i32.const 1)
   )
   (block
    (local.set $2
     (local.get $1)
    )
    (local.set $3
     (local.get $0)
    )
   )
   (block $do-once
    (if
     (i32.eqz
      (local.get $5)
     )
     (return)
    )
    (if
     (i32.lt_u
      (local.tee $1
       (i32.sub
        (local.get $1)
        (local.tee $8
         (i32.load
          (local.get $1)
         )
        )
       )
      )
      (local.get $11)
     )
     (call $_abort)
    )
    (local.set $0
     (i32.add
      (local.get $0)
      (local.get $8)
     )
    )
    (if
     (i32.eq
      (i32.load
       (i32.const 196)
      )
      (local.get $1)
     )
     (block
      (if
       (i32.ne
        (i32.and
         (local.tee $3
          (i32.load
           (local.tee $2
            (i32.add
             (local.get $7)
             (i32.const 4)
            )
           )
          )
         )
         (i32.const 3)
        )
        (i32.const 3)
       )
       (block
        (local.set $2
         (local.get $1)
        )
        (local.set $3
         (local.get $0)
        )
        (br $do-once)
       )
      )
      (i32.store
       (i32.const 184)
       (local.get $0)
      )
      (i32.store
       (local.get $2)
       (i32.and
        (local.get $3)
        (i32.const -2)
       )
      )
      (i32.store offset=4
       (local.get $1)
       (i32.or
        (local.get $0)
        (i32.const 1)
       )
      )
      (i32.store
       (i32.add
        (local.get $0)
        (local.get $1)
       )
       (local.get $0)
      )
      (return)
     )
    )
    (local.set $5
     (i32.shr_u
      (local.get $8)
      (i32.const 3)
     )
    )
    (if
     (i32.lt_u
      (local.get $8)
      (i32.const 256)
     )
     (block
      (local.set $6
       (i32.load offset=12
        (local.get $1)
       )
      )
      (if
       (i32.ne
        (local.tee $2
         (i32.load offset=8
          (local.get $1)
         )
        )
        (local.tee $3
         (i32.add
          (i32.shl
           (local.get $5)
           (i32.const 3)
          )
          (i32.const 216)
         )
        )
       )
       (block
        (if
         (i32.lt_u
          (local.get $2)
          (local.get $11)
         )
         (call $_abort)
        )
        (if
         (i32.ne
          (local.get $1)
          (i32.load offset=12
           (local.get $2)
          )
         )
         (call $_abort)
        )
       )
      )
      (if
       (i32.eq
        (local.get $2)
        (local.get $6)
       )
       (block
        (i32.store
         (i32.const 176)
         (i32.and
          (i32.load
           (i32.const 176)
          )
          (i32.xor
           (i32.shl
            (i32.const 1)
            (local.get $5)
           )
           (i32.const -1)
          )
         )
        )
        (local.set $2
         (local.get $1)
        )
        (local.set $3
         (local.get $0)
        )
        (br $do-once)
       )
      )
      (if
       (i32.eq
        (local.get $3)
        (local.get $6)
       )
       (local.set $4
        (i32.add
         (local.get $6)
         (i32.const 8)
        )
       )
       (block
        (if
         (i32.lt_u
          (local.get $6)
          (local.get $11)
         )
         (call $_abort)
        )
        (if
         (i32.eq
          (i32.load
           (local.tee $3
            (i32.add
             (local.get $6)
             (i32.const 8)
            )
           )
          )
          (local.get $1)
         )
         (local.set $4
          (local.get $3)
         )
         (call $_abort)
        )
       )
      )
      (i32.store offset=12
       (local.get $2)
       (local.get $6)
      )
      (i32.store
       (local.get $4)
       (local.get $2)
      )
      (local.set $2
       (local.get $1)
      )
      (local.set $3
       (local.get $0)
      )
      (br $do-once)
     )
    )
    (local.set $12
     (i32.load offset=24
      (local.get $1)
     )
    )
    (if
     (i32.eq
      (local.tee $4
       (i32.load offset=12
        (local.get $1)
       )
      )
      (local.get $1)
     )
     (block $do-once0
      (if
       (i32.eqz
        (local.tee $5
         (i32.load
          (local.tee $4
           (i32.add
            (local.tee $8
             (i32.add
              (local.get $1)
              (i32.const 16)
             )
            )
            (i32.const 4)
           )
          )
         )
        )
       )
       (block
        (br_if $do-once0
         (i32.eqz
          (local.tee $5
           (i32.load
            (local.get $8)
           )
          )
         )
        )
        (local.set $4
         (local.get $8)
        )
       )
      )
      (loop $while-in
       (if
        (local.tee $8
         (i32.load
          (local.tee $10
           (i32.add
            (local.get $5)
            (i32.const 20)
           )
          )
         )
        )
        (block
         (local.set $5
          (local.get $8)
         )
         (local.set $4
          (local.get $10)
         )
         (br $while-in)
        )
       )
       (if
        (local.tee $8
         (i32.load
          (local.tee $10
           (i32.add
            (local.get $5)
            (i32.const 16)
           )
          )
         )
        )
        (block
         (local.set $5
          (local.get $8)
         )
         (local.set $4
          (local.get $10)
         )
         (br $while-in)
        )
       )
      )
      (if
       (i32.lt_u
        (local.get $4)
        (local.get $11)
       )
       (call $_abort)
       (block
        (i32.store
         (local.get $4)
         (i32.const 0)
        )
        (local.set $6
         (local.get $5)
        )
       )
      )
     )
     (block
      (if
       (i32.lt_u
        (local.tee $10
         (i32.load offset=8
          (local.get $1)
         )
        )
        (local.get $11)
       )
       (call $_abort)
      )
      (if
       (i32.ne
        (local.get $1)
        (i32.load
         (local.tee $8
          (i32.add
           (local.get $10)
           (i32.const 12)
          )
         )
        )
       )
       (call $_abort)
      )
      (if
       (i32.eq
        (i32.load
         (local.tee $5
          (i32.add
           (local.get $4)
           (i32.const 8)
          )
         )
        )
        (local.get $1)
       )
       (block
        (i32.store
         (local.get $8)
         (local.get $4)
        )
        (i32.store
         (local.get $5)
         (local.get $10)
        )
        (local.set $6
         (local.get $4)
        )
       )
       (call $_abort)
      )
     )
    )
    (if
     (local.get $12)
     (block
      (if
       (i32.eq
        (i32.load
         (local.tee $4
          (i32.add
           (i32.shl
            (local.tee $5
             (i32.load offset=28
              (local.get $1)
             )
            )
            (i32.const 2)
           )
           (i32.const 480)
          )
         )
        )
        (local.get $1)
       )
       (block
        (i32.store
         (local.get $4)
         (local.get $6)
        )
        (if
         (i32.eqz
          (local.get $6)
         )
         (block
          (i32.store
           (i32.const 180)
           (i32.and
            (i32.load
             (i32.const 180)
            )
            (i32.xor
             (i32.shl
              (i32.const 1)
              (local.get $5)
             )
             (i32.const -1)
            )
           )
          )
          (local.set $2
           (local.get $1)
          )
          (local.set $3
           (local.get $0)
          )
          (br $do-once)
         )
        )
       )
       (block
        (if
         (i32.lt_u
          (local.get $12)
          (i32.load
           (i32.const 192)
          )
         )
         (call $_abort)
        )
        (if
         (i32.eq
          (i32.load
           (local.tee $4
            (i32.add
             (local.get $12)
             (i32.const 16)
            )
           )
          )
          (local.get $1)
         )
         (i32.store
          (local.get $4)
          (local.get $6)
         )
         (i32.store offset=20
          (local.get $12)
          (local.get $6)
         )
        )
        (if
         (i32.eqz
          (local.get $6)
         )
         (block
          (local.set $2
           (local.get $1)
          )
          (local.set $3
           (local.get $0)
          )
          (br $do-once)
         )
        )
       )
      )
      (if
       (i32.lt_u
        (local.get $6)
        (local.tee $5
         (i32.load
          (i32.const 192)
         )
        )
       )
       (call $_abort)
      )
      (i32.store offset=24
       (local.get $6)
       (local.get $12)
      )
      (if
       (local.tee $8
        (i32.load
         (local.tee $4
          (i32.add
           (local.get $1)
           (i32.const 16)
          )
         )
        )
       )
       (if
        (i32.lt_u
         (local.get $8)
         (local.get $5)
        )
        (call $_abort)
        (block
         (i32.store offset=16
          (local.get $6)
          (local.get $8)
         )
         (i32.store offset=24
          (local.get $8)
          (local.get $6)
         )
        )
       )
      )
      (if
       (local.tee $4
        (i32.load offset=4
         (local.get $4)
        )
       )
       (if
        (i32.lt_u
         (local.get $4)
         (i32.load
          (i32.const 192)
         )
        )
        (call $_abort)
        (block
         (i32.store offset=20
          (local.get $6)
          (local.get $4)
         )
         (i32.store offset=24
          (local.get $4)
          (local.get $6)
         )
         (local.set $2
          (local.get $1)
         )
         (local.set $3
          (local.get $0)
         )
        )
       )
       (block
        (local.set $2
         (local.get $1)
        )
        (local.set $3
         (local.get $0)
        )
       )
      )
     )
     (block
      (local.set $2
       (local.get $1)
      )
      (local.set $3
       (local.get $0)
      )
     )
    )
   )
  )
  (if
   (i32.ge_u
    (local.get $2)
    (local.get $7)
   )
   (call $_abort)
  )
  (if
   (i32.eqz
    (i32.and
     (local.tee $1
      (i32.load
       (local.tee $0
        (i32.add
         (local.get $7)
         (i32.const 4)
        )
       )
      )
     )
     (i32.const 1)
    )
   )
   (call $_abort)
  )
  (if
   (i32.and
    (local.get $1)
    (i32.const 2)
   )
   (block
    (i32.store
     (local.get $0)
     (i32.and
      (local.get $1)
      (i32.const -2)
     )
    )
    (i32.store offset=4
     (local.get $2)
     (i32.or
      (local.get $3)
      (i32.const 1)
     )
    )
    (i32.store
     (i32.add
      (local.get $2)
      (local.get $3)
     )
     (local.get $3)
    )
   )
   (block
    (if
     (i32.eq
      (i32.load
       (i32.const 200)
      )
      (local.get $7)
     )
     (block
      (i32.store
       (i32.const 188)
       (local.tee $0
        (i32.add
         (i32.load
          (i32.const 188)
         )
         (local.get $3)
        )
       )
      )
      (i32.store
       (i32.const 200)
       (local.get $2)
      )
      (i32.store offset=4
       (local.get $2)
       (i32.or
        (local.get $0)
        (i32.const 1)
       )
      )
      (if
       (i32.ne
        (local.get $2)
        (i32.load
         (i32.const 196)
        )
       )
       (return)
      )
      (i32.store
       (i32.const 196)
       (i32.const 0)
      )
      (i32.store
       (i32.const 184)
       (i32.const 0)
      )
      (return)
     )
    )
    (if
     (i32.eq
      (i32.load
       (i32.const 196)
      )
      (local.get $7)
     )
     (block
      (i32.store
       (i32.const 184)
       (local.tee $0
        (i32.add
         (i32.load
          (i32.const 184)
         )
         (local.get $3)
        )
       )
      )
      (i32.store
       (i32.const 196)
       (local.get $2)
      )
      (i32.store offset=4
       (local.get $2)
       (i32.or
        (local.get $0)
        (i32.const 1)
       )
      )
      (i32.store
       (i32.add
        (local.get $0)
        (local.get $2)
       )
       (local.get $0)
      )
      (return)
     )
    )
    (local.set $5
     (i32.add
      (i32.and
       (local.get $1)
       (i32.const -8)
      )
      (local.get $3)
     )
    )
    (local.set $3
     (i32.shr_u
      (local.get $1)
      (i32.const 3)
     )
    )
    (block $do-once4
     (if
      (i32.lt_u
       (local.get $1)
       (i32.const 256)
      )
      (block
       (local.set $4
        (i32.load offset=12
         (local.get $7)
        )
       )
       (if
        (i32.ne
         (local.tee $1
          (i32.load offset=8
           (local.get $7)
          )
         )
         (local.tee $0
          (i32.add
           (i32.shl
            (local.get $3)
            (i32.const 3)
           )
           (i32.const 216)
          )
         )
        )
        (block
         (if
          (i32.lt_u
           (local.get $1)
           (i32.load
            (i32.const 192)
           )
          )
          (call $_abort)
         )
         (if
          (i32.ne
           (local.get $7)
           (i32.load offset=12
            (local.get $1)
           )
          )
          (call $_abort)
         )
        )
       )
       (if
        (i32.eq
         (local.get $1)
         (local.get $4)
        )
        (block
         (i32.store
          (i32.const 176)
          (i32.and
           (i32.load
            (i32.const 176)
           )
           (i32.xor
            (i32.shl
             (i32.const 1)
             (local.get $3)
            )
            (i32.const -1)
           )
          )
         )
         (br $do-once4)
        )
       )
       (if
        (i32.eq
         (local.get $0)
         (local.get $4)
        )
        (local.set $14
         (i32.add
          (local.get $4)
          (i32.const 8)
         )
        )
        (block
         (if
          (i32.lt_u
           (local.get $4)
           (i32.load
            (i32.const 192)
           )
          )
          (call $_abort)
         )
         (if
          (i32.eq
           (i32.load
            (local.tee $0
             (i32.add
              (local.get $4)
              (i32.const 8)
             )
            )
           )
           (local.get $7)
          )
          (local.set $14
           (local.get $0)
          )
          (call $_abort)
         )
        )
       )
       (i32.store offset=12
        (local.get $1)
        (local.get $4)
       )
       (i32.store
        (local.get $14)
        (local.get $1)
       )
      )
      (block
       (local.set $6
        (i32.load offset=24
         (local.get $7)
        )
       )
       (if
        (i32.eq
         (local.tee $0
          (i32.load offset=12
           (local.get $7)
          )
         )
         (local.get $7)
        )
        (block $do-once6
         (if
          (i32.eqz
           (local.tee $3
            (i32.load
             (local.tee $0
              (i32.add
               (local.tee $1
                (i32.add
                 (local.get $7)
                 (i32.const 16)
                )
               )
               (i32.const 4)
              )
             )
            )
           )
          )
          (block
           (br_if $do-once6
            (i32.eqz
             (local.tee $3
              (i32.load
               (local.get $1)
              )
             )
            )
           )
           (local.set $0
            (local.get $1)
           )
          )
         )
         (loop $while-in9
          (if
           (local.tee $1
            (i32.load
             (local.tee $4
              (i32.add
               (local.get $3)
               (i32.const 20)
              )
             )
            )
           )
           (block
            (local.set $3
             (local.get $1)
            )
            (local.set $0
             (local.get $4)
            )
            (br $while-in9)
           )
          )
          (if
           (local.tee $1
            (i32.load
             (local.tee $4
              (i32.add
               (local.get $3)
               (i32.const 16)
              )
             )
            )
           )
           (block
            (local.set $3
             (local.get $1)
            )
            (local.set $0
             (local.get $4)
            )
            (br $while-in9)
           )
          )
         )
         (if
          (i32.lt_u
           (local.get $0)
           (i32.load
            (i32.const 192)
           )
          )
          (call $_abort)
          (block
           (i32.store
            (local.get $0)
            (i32.const 0)
           )
           (local.set $9
            (local.get $3)
           )
          )
         )
        )
        (block
         (if
          (i32.lt_u
           (local.tee $4
            (i32.load offset=8
             (local.get $7)
            )
           )
           (i32.load
            (i32.const 192)
           )
          )
          (call $_abort)
         )
         (if
          (i32.ne
           (local.get $7)
           (i32.load
            (local.tee $1
             (i32.add
              (local.get $4)
              (i32.const 12)
             )
            )
           )
          )
          (call $_abort)
         )
         (if
          (i32.eq
           (i32.load
            (local.tee $3
             (i32.add
              (local.get $0)
              (i32.const 8)
             )
            )
           )
           (local.get $7)
          )
          (block
           (i32.store
            (local.get $1)
            (local.get $0)
           )
           (i32.store
            (local.get $3)
            (local.get $4)
           )
           (local.set $9
            (local.get $0)
           )
          )
          (call $_abort)
         )
        )
       )
       (if
        (local.get $6)
        (block
         (if
          (i32.eq
           (i32.load
            (local.tee $0
             (i32.add
              (i32.shl
               (local.tee $3
                (i32.load offset=28
                 (local.get $7)
                )
               )
               (i32.const 2)
              )
              (i32.const 480)
             )
            )
           )
           (local.get $7)
          )
          (block
           (i32.store
            (local.get $0)
            (local.get $9)
           )
           (if
            (i32.eqz
             (local.get $9)
            )
            (block
             (i32.store
              (i32.const 180)
              (i32.and
               (i32.load
                (i32.const 180)
               )
               (i32.xor
                (i32.shl
                 (i32.const 1)
                 (local.get $3)
                )
                (i32.const -1)
               )
              )
             )
             (br $do-once4)
            )
           )
          )
          (block
           (if
            (i32.lt_u
             (local.get $6)
             (i32.load
              (i32.const 192)
             )
            )
            (call $_abort)
           )
           (if
            (i32.eq
             (i32.load
              (local.tee $0
               (i32.add
                (local.get $6)
                (i32.const 16)
               )
              )
             )
             (local.get $7)
            )
            (i32.store
             (local.get $0)
             (local.get $9)
            )
            (i32.store offset=20
             (local.get $6)
             (local.get $9)
            )
           )
           (br_if $do-once4
            (i32.eqz
             (local.get $9)
            )
           )
          )
         )
         (if
          (i32.lt_u
           (local.get $9)
           (local.tee $3
            (i32.load
             (i32.const 192)
            )
           )
          )
          (call $_abort)
         )
         (i32.store offset=24
          (local.get $9)
          (local.get $6)
         )
         (if
          (local.tee $1
           (i32.load
            (local.tee $0
             (i32.add
              (local.get $7)
              (i32.const 16)
             )
            )
           )
          )
          (if
           (i32.lt_u
            (local.get $1)
            (local.get $3)
           )
           (call $_abort)
           (block
            (i32.store offset=16
             (local.get $9)
             (local.get $1)
            )
            (i32.store offset=24
             (local.get $1)
             (local.get $9)
            )
           )
          )
         )
         (if
          (local.tee $0
           (i32.load offset=4
            (local.get $0)
           )
          )
          (if
           (i32.lt_u
            (local.get $0)
            (i32.load
             (i32.const 192)
            )
           )
           (call $_abort)
           (block
            (i32.store offset=20
             (local.get $9)
             (local.get $0)
            )
            (i32.store offset=24
             (local.get $0)
             (local.get $9)
            )
           )
          )
         )
        )
       )
      )
     )
    )
    (i32.store offset=4
     (local.get $2)
     (i32.or
      (local.get $5)
      (i32.const 1)
     )
    )
    (i32.store
     (i32.add
      (local.get $2)
      (local.get $5)
     )
     (local.get $5)
    )
    (local.set $3
     (if (result i32)
      (i32.eq
       (i32.load
        (i32.const 196)
       )
       (local.get $2)
      )
      (block
       (i32.store
        (i32.const 184)
        (local.get $5)
       )
       (return)
      )
      (local.get $5)
     )
    )
   )
  )
  (local.set $0
   (i32.shr_u
    (local.get $3)
    (i32.const 3)
   )
  )
  (if
   (i32.lt_u
    (local.get $3)
    (i32.const 256)
   )
   (block
    (local.set $1
     (i32.add
      (i32.shl
       (local.get $0)
       (i32.const 3)
      )
      (i32.const 216)
     )
    )
    (if
     (i32.and
      (local.tee $3
       (i32.load
        (i32.const 176)
       )
      )
      (local.tee $0
       (i32.shl
        (i32.const 1)
        (local.get $0)
       )
      )
     )
     (if
      (i32.lt_u
       (local.tee $0
        (i32.load
         (local.tee $3
          (i32.add
           (local.get $1)
           (i32.const 8)
          )
         )
        )
       )
       (i32.load
        (i32.const 192)
       )
      )
      (call $_abort)
      (block
       (local.set $15
        (local.get $3)
       )
       (local.set $13
        (local.get $0)
       )
      )
     )
     (block
      (i32.store
       (i32.const 176)
       (i32.or
        (local.get $0)
        (local.get $3)
       )
      )
      (local.set $15
       (i32.add
        (local.get $1)
        (i32.const 8)
       )
      )
      (local.set $13
       (local.get $1)
      )
     )
    )
    (i32.store
     (local.get $15)
     (local.get $2)
    )
    (i32.store offset=12
     (local.get $13)
     (local.get $2)
    )
    (i32.store offset=8
     (local.get $2)
     (local.get $13)
    )
    (i32.store offset=12
     (local.get $2)
     (local.get $1)
    )
    (return)
   )
  )
  (local.set $4
   (i32.add
    (i32.shl
     (local.tee $5
      (if (result i32)
       (local.tee $0
        (i32.shr_u
         (local.get $3)
         (i32.const 8)
        )
       )
       (if (result i32)
        (i32.gt_u
         (local.get $3)
         (i32.const 16777215)
        )
        (i32.const 31)
        (block (result i32)
         (local.set $5
          (i32.and
           (i32.shr_u
            (i32.add
             (local.tee $0
              (i32.shl
               (local.get $0)
               (local.tee $1
                (i32.and
                 (i32.shr_u
                  (i32.add
                   (local.get $0)
                   (i32.const 1048320)
                  )
                  (i32.const 16)
                 )
                 (i32.const 8)
                )
               )
              )
             )
             (i32.const 520192)
            )
            (i32.const 16)
           )
           (i32.const 4)
          )
         )
         (local.set $4
          (i32.and
           (i32.shr_u
            (i32.add
             (local.tee $0
              (i32.shl
               (local.get $0)
               (local.get $5)
              )
             )
             (i32.const 245760)
            )
            (i32.const 16)
           )
           (i32.const 2)
          )
         )
         (i32.or
          (i32.and
           (i32.shr_u
            (local.get $3)
            (i32.add
             (local.tee $0
              (i32.add
               (i32.sub
                (i32.const 14)
                (i32.or
                 (i32.or
                  (local.get $1)
                  (local.get $5)
                 )
                 (local.get $4)
                )
               )
               (i32.shr_u
                (i32.shl
                 (local.get $0)
                 (local.get $4)
                )
                (i32.const 15)
               )
              )
             )
             (i32.const 7)
            )
           )
           (i32.const 1)
          )
          (i32.shl
           (local.get $0)
           (i32.const 1)
          )
         )
        )
       )
       (i32.const 0)
      )
     )
     (i32.const 2)
    )
    (i32.const 480)
   )
  )
  (i32.store offset=28
   (local.get $2)
   (local.get $5)
  )
  (i32.store offset=20
   (local.get $2)
   (i32.const 0)
  )
  (i32.store offset=16
   (local.get $2)
   (i32.const 0)
  )
  (if
   (i32.and
    (local.tee $1
     (i32.load
      (i32.const 180)
     )
    )
    (local.tee $0
     (i32.shl
      (i32.const 1)
      (local.get $5)
     )
    )
   )
   (block $do-once12
    (local.set $5
     (i32.shl
      (local.get $3)
      (select
       (i32.const 0)
       (i32.sub
        (i32.const 25)
        (i32.shr_u
         (local.get $5)
         (i32.const 1)
        )
       )
       (i32.eq
        (local.get $5)
        (i32.const 31)
       )
      )
     )
    )
    (local.set $0
     (i32.load
      (local.get $4)
     )
    )
    (block $__rjto$1
     (block $__rjti$1
      (loop $while-in15
       (br_if $__rjti$1
        (i32.eq
         (i32.and
          (i32.load offset=4
           (local.get $0)
          )
          (i32.const -8)
         )
         (local.get $3)
        )
       )
       (local.set $4
        (i32.shl
         (local.get $5)
         (i32.const 1)
        )
       )
       (if
        (local.tee $1
         (i32.load
          (local.tee $5
           (i32.add
            (i32.add
             (local.get $0)
             (i32.const 16)
            )
            (i32.shl
             (i32.shr_u
              (local.get $5)
              (i32.const 31)
             )
             (i32.const 2)
            )
           )
          )
         )
        )
        (block
         (local.set $5
          (local.get $4)
         )
         (local.set $0
          (local.get $1)
         )
         (br $while-in15)
        )
       )
      )
      (if
       (i32.lt_u
        (local.get $5)
        (i32.load
         (i32.const 192)
        )
       )
       (call $_abort)
       (block
        (i32.store
         (local.get $5)
         (local.get $2)
        )
        (i32.store offset=24
         (local.get $2)
         (local.get $0)
        )
        (i32.store offset=12
         (local.get $2)
         (local.get $2)
        )
        (i32.store offset=8
         (local.get $2)
         (local.get $2)
        )
        (br $do-once12)
       )
      )
      (br $__rjto$1)
     )
     (if
      (i32.and
       (i32.ge_u
        (local.tee $4
         (i32.load
          (local.tee $1
           (i32.add
            (local.get $0)
            (i32.const 8)
           )
          )
         )
        )
        (local.tee $3
         (i32.load
          (i32.const 192)
         )
        )
       )
       (i32.ge_u
        (local.get $0)
        (local.get $3)
       )
      )
      (block
       (i32.store offset=12
        (local.get $4)
        (local.get $2)
       )
       (i32.store
        (local.get $1)
        (local.get $2)
       )
       (i32.store offset=8
        (local.get $2)
        (local.get $4)
       )
       (i32.store offset=12
        (local.get $2)
        (local.get $0)
       )
       (i32.store offset=24
        (local.get $2)
        (i32.const 0)
       )
      )
      (call $_abort)
     )
    )
   )
   (block
    (i32.store
     (i32.const 180)
     (i32.or
      (local.get $0)
      (local.get $1)
     )
    )
    (i32.store
     (local.get $4)
     (local.get $2)
    )
    (i32.store offset=24
     (local.get $2)
     (local.get $4)
    )
    (i32.store offset=12
     (local.get $2)
     (local.get $2)
    )
    (i32.store offset=8
     (local.get $2)
     (local.get $2)
    )
   )
  )
  (i32.store
   (i32.const 208)
   (local.tee $0
    (i32.add
     (i32.load
      (i32.const 208)
     )
     (i32.const -1)
    )
   )
  )
  (local.set $0
   (if (result i32)
    (local.get $0)
    (return)
    (i32.const 632)
   )
  )
  (loop $while-in17
   (local.set $0
    (i32.add
     (local.tee $3
      (i32.load
       (local.get $0)
      )
     )
     (i32.const 8)
    )
   )
   (br_if $while-in17
    (local.get $3)
   )
  )
  (i32.store
   (i32.const 208)
   (i32.const -1)
  )
 )
 (func $runPostSets (; 50 ;) (; has Stack IR ;)
  (nop)
 )
 (func $_i64Subtract (; 51 ;) (; has Stack IR ;) (param $0 i32) (param $1 i32) (param $2 i32) (param $3 i32) (result i32)
  (global.set $tempRet0
   (i32.sub
    (i32.sub
     (local.get $1)
     (local.get $3)
    )
    (i32.gt_u
     (local.get $2)
     (local.get $0)
    )
   )
  )
  (i32.sub
   (local.get $0)
   (local.get $2)
  )
 )
 (func $_i64Add (; 52 ;) (; has Stack IR ;) (param $0 i32) (param $1 i32) (param $2 i32) (param $3 i32) (result i32)
  (local $4 i32)
  (global.set $tempRet0
   (i32.add
    (i32.add
     (local.get $1)
     (local.get $3)
    )
    (i32.lt_u
     (local.tee $4
      (i32.add
       (local.get $0)
       (local.get $2)
      )
     )
     (local.get $0)
    )
   )
  )
  (local.get $4)
 )
 (func $_memset (; 53 ;) (; has Stack IR ;) (param $0 i32) (param $1 i32) (param $2 i32) (result i32)
  (local $3 i32)
  (local $4 i32)
  (local $5 i32)
  (local.set $4
   (i32.add
    (local.get $0)
    (local.get $2)
   )
  )
  (if
   (i32.ge_s
    (local.get $2)
    (i32.const 20)
   )
   (block
    (local.set $1
     (i32.and
      (local.get $1)
      (i32.const 255)
     )
    )
    (if
     (local.tee $3
      (i32.and
       (local.get $0)
       (i32.const 3)
      )
     )
     (block
      (local.set $3
       (i32.sub
        (i32.add
         (local.get $0)
         (i32.const 4)
        )
        (local.get $3)
       )
      )
      (loop $while-in
       (if
        (i32.lt_s
         (local.get $0)
         (local.get $3)
        )
        (block
         (i32.store8
          (local.get $0)
          (local.get $1)
         )
         (local.set $0
          (i32.add
           (local.get $0)
           (i32.const 1)
          )
         )
         (br $while-in)
        )
       )
      )
     )
    )
    (local.set $3
     (i32.or
      (i32.or
       (i32.or
        (i32.shl
         (local.get $1)
         (i32.const 8)
        )
        (local.get $1)
       )
       (i32.shl
        (local.get $1)
        (i32.const 16)
       )
      )
      (i32.shl
       (local.get $1)
       (i32.const 24)
      )
     )
    )
    (local.set $5
     (i32.and
      (local.get $4)
      (i32.const -4)
     )
    )
    (loop $while-in1
     (if
      (i32.lt_s
       (local.get $0)
       (local.get $5)
      )
      (block
       (i32.store
        (local.get $0)
        (local.get $3)
       )
       (local.set $0
        (i32.add
         (local.get $0)
         (i32.const 4)
        )
       )
       (br $while-in1)
      )
     )
    )
   )
  )
  (loop $while-in3
   (if
    (i32.lt_s
     (local.get $0)
     (local.get $4)
    )
    (block
     (i32.store8
      (local.get $0)
      (local.get $1)
     )
     (local.set $0
      (i32.add
       (local.get $0)
       (i32.const 1)
      )
     )
     (br $while-in3)
    )
   )
  )
  (i32.sub
   (local.get $0)
   (local.get $2)
  )
 )
 (func $_bitshift64Lshr (; 54 ;) (; has Stack IR ;) (param $0 i32) (param $1 i32) (param $2 i32) (result i32)
  (if
   (i32.lt_s
    (local.get $2)
    (i32.const 32)
   )
   (block
    (global.set $tempRet0
     (i32.shr_u
      (local.get $1)
      (local.get $2)
     )
    )
    (return
     (i32.or
      (i32.shl
       (i32.and
        (local.get $1)
        (i32.sub
         (i32.shl
          (i32.const 1)
          (local.get $2)
         )
         (i32.const 1)
        )
       )
       (i32.sub
        (i32.const 32)
        (local.get $2)
       )
      )
      (i32.shr_u
       (local.get $0)
       (local.get $2)
      )
     )
    )
   )
  )
  (global.set $tempRet0
   (i32.const 0)
  )
  (i32.shr_u
   (local.get $1)
   (i32.sub
    (local.get $2)
    (i32.const 32)
   )
  )
 )
 (func $_bitshift64Shl (; 55 ;) (; has Stack IR ;) (param $0 i32) (param $1 i32) (param $2 i32) (result i32)
  (if
   (i32.lt_s
    (local.get $2)
    (i32.const 32)
   )
   (block
    (global.set $tempRet0
     (i32.or
      (i32.shl
       (local.get $1)
       (local.get $2)
      )
      (i32.shr_u
       (i32.and
        (i32.shl
         (i32.sub
          (i32.shl
           (i32.const 1)
           (local.get $2)
          )
          (i32.const 1)
         )
         (i32.sub
          (i32.const 32)
          (local.get $2)
         )
        )
        (local.get $0)
       )
       (i32.sub
        (i32.const 32)
        (local.get $2)
       )
      )
     )
    )
    (return
     (i32.shl
      (local.get $0)
      (local.get $2)
     )
    )
   )
  )
  (global.set $tempRet0
   (i32.shl
    (local.get $0)
    (i32.sub
     (local.get $2)
     (i32.const 32)
    )
   )
  )
  (i32.const 0)
 )
 (func $_memcpy (; 56 ;) (; has Stack IR ;) (param $0 i32) (param $1 i32) (param $2 i32) (result i32)
  (local $3 i32)
  (if
   (i32.ge_s
    (local.get $2)
    (i32.const 4096)
   )
<<<<<<< HEAD
   (return
    (call $_emscripten_memcpy_big
     (local.get $0)
     (local.get $1)
     (local.get $2)
=======
   (block
    (drop
     (call $_emscripten_memcpy_big
      (local.get $0)
      (local.get $1)
      (local.get $2)
     )
>>>>>>> 2eb37df9
    )
    (return)
   )
  )
  (local.set $3
   (local.get $0)
  )
  (if
   (i32.eq
    (i32.and
     (local.get $0)
     (i32.const 3)
    )
    (i32.and
     (local.get $1)
     (i32.const 3)
    )
   )
   (block
    (loop $while-in
     (if
      (i32.and
       (local.get $0)
       (i32.const 3)
      )
      (block
       (if
        (i32.eqz
         (local.get $2)
        )
<<<<<<< HEAD
        (return
         (local.get $3)
        )
=======
        (return)
>>>>>>> 2eb37df9
       )
       (i32.store8
        (local.get $0)
        (i32.load8_s
         (local.get $1)
        )
       )
       (local.set $0
        (i32.add
         (local.get $0)
         (i32.const 1)
        )
       )
       (local.set $1
        (i32.add
         (local.get $1)
         (i32.const 1)
        )
       )
       (local.set $2
        (i32.sub
         (local.get $2)
         (i32.const 1)
        )
       )
       (br $while-in)
      )
     )
    )
    (loop $while-in1
     (if
      (i32.ge_s
       (local.get $2)
       (i32.const 4)
      )
      (block
       (i32.store
        (local.get $0)
        (i32.load
         (local.get $1)
        )
       )
       (local.set $0
        (i32.add
         (local.get $0)
         (i32.const 4)
        )
       )
       (local.set $1
        (i32.add
         (local.get $1)
         (i32.const 4)
        )
       )
       (local.set $2
        (i32.sub
         (local.get $2)
         (i32.const 4)
        )
       )
       (br $while-in1)
      )
     )
    )
   )
  )
  (loop $while-in3
   (if
    (i32.gt_s
     (local.get $2)
     (i32.const 0)
    )
    (block
     (i32.store8
      (local.get $0)
      (i32.load8_s
       (local.get $1)
      )
     )
     (local.set $0
      (i32.add
       (local.get $0)
       (i32.const 1)
      )
     )
     (local.set $1
      (i32.add
       (local.get $1)
       (i32.const 1)
      )
     )
     (local.set $2
      (i32.sub
       (local.get $2)
       (i32.const 1)
      )
     )
     (br $while-in3)
    )
   )
  )
  (local.get $3)
 )
 (func $___udivdi3 (; 57 ;) (; has Stack IR ;) (param $0 i32) (param $1 i32) (param $2 i32) (result i32)
  (call $___udivmoddi4
   (local.get $0)
   (local.get $1)
   (local.get $2)
   (i32.const 0)
   (i32.const 0)
  )
 )
 (func $___uremdi3 (; 58 ;) (; has Stack IR ;) (param $0 i32) (param $1 i32) (param $2 i32) (result i32)
  (local $3 i32)
  (local.set $3
   (global.get $STACKTOP)
  )
  (global.set $STACKTOP
   (i32.add
    (global.get $STACKTOP)
    (i32.const 16)
   )
  )
  (drop
   (call $___udivmoddi4
    (local.get $0)
    (local.get $1)
    (local.get $2)
    (i32.const 0)
    (local.get $3)
   )
  )
  (global.set $STACKTOP
   (local.get $3)
  )
  (global.set $tempRet0
   (i32.load offset=4
    (local.get $3)
   )
  )
  (i32.load
   (local.get $3)
  )
 )
 (func $___udivmoddi4 (; 59 ;) (; has Stack IR ;) (param $xl i32) (param $xh i32) (param $yl i32) (param $yh i32) (param $r i32) (result i32)
  (local $x64 i64)
  (local $y64 i64)
  (local.set $x64
   (i64.or
    (i64.extend_i32_u
     (local.get $xl)
    )
    (i64.shl
     (i64.extend_i32_u
      (local.get $xh)
     )
     (i64.const 32)
    )
   )
  )
  (local.set $y64
   (i64.or
    (i64.extend_i32_u
     (local.get $yl)
    )
    (i64.shl
     (i64.extend_i32_u
      (local.get $yh)
     )
     (i64.const 32)
    )
   )
  )
  (if
   (local.get $r)
   (i64.store
    (local.get $r)
    (i64.rem_u
     (local.get $x64)
     (local.get $y64)
    )
   )
  )
  (local.set $x64
   (i64.div_u
    (local.get $x64)
    (local.get $y64)
   )
  )
  (global.set $tempRet0
   (i32.wrap_i64
    (i64.shr_u
     (local.get $x64)
     (i64.const 32)
    )
   )
  )
  (i32.wrap_i64
   (local.get $x64)
  )
 )
 (func $dynCall_ii (; 60 ;) (; has Stack IR ;) (param $0 i32) (param $1 i32) (result i32)
  (call_indirect (type $FUNCSIG$ii)
   (local.get $1)
   (i32.and
    (local.get $0)
    (i32.const 1)
   )
  )
 )
 (func $dynCall_iiii (; 61 ;) (; has Stack IR ;) (param $0 i32) (param $1 i32) (param $2 i32) (param $3 i32) (result i32)
  (call_indirect (type $FUNCSIG$iiii)
   (local.get $1)
   (local.get $2)
   (local.get $3)
   (i32.add
    (i32.and
     (local.get $0)
     (i32.const 7)
    )
    (i32.const 2)
   )
  )
 )
 (func $dynCall_vi (; 62 ;) (; has Stack IR ;) (param $0 i32) (param $1 i32)
  (call_indirect (type $FUNCSIG$vi)
   (local.get $1)
   (i32.add
    (i32.and
     (local.get $0)
     (i32.const 7)
    )
    (i32.const 10)
   )
  )
 )
 (func $b0 (; 63 ;) (; has Stack IR ;) (param $0 i32) (result i32)
  (call $nullFunc_ii
   (i32.const 0)
  )
  (i32.const 0)
 )
 (func $b1 (; 64 ;) (; has Stack IR ;) (param $0 i32) (param $1 i32) (param $2 i32) (result i32)
  (call $nullFunc_iiii
   (i32.const 1)
  )
  (i32.const 0)
 )
 (func $b2 (; 65 ;) (; has Stack IR ;) (param $0 i32)
  (call $nullFunc_vi
   (i32.const 2)
  )
 )
)<|MERGE_RESOLUTION|>--- conflicted
+++ resolved
@@ -1426,12 +1426,10 @@
      (i32.const 0)
     )
    )
-   (drop
-    (call $_memcpy
-     (local.get $4)
-     (local.get $0)
-     (local.get $1)
-    )
+   (call $_memcpy
+    (local.get $4)
+    (local.get $0)
+    (local.get $1)
    )
    (i32.store
     (local.get $5)
@@ -7312,22 +7310,20 @@
     )
    )
    (block $do-once
-    (drop
-     (call $_memset
-      (local.get $6)
-      (local.get $1)
-      (select
+    (call $_memset
+     (local.get $6)
+     (local.get $1)
+     (select
+      (i32.const 256)
+      (local.tee $5
+       (i32.sub
+        (local.get $2)
+        (local.get $3)
+       )
+      )
+      (i32.gt_u
+       (local.get $5)
        (i32.const 256)
-       (local.tee $5
-        (i32.sub
-         (local.get $2)
-         (local.get $3)
-        )
-       )
-       (i32.gt_u
-        (local.get $5)
-        (i32.const 256)
-       )
       )
      )
     )
@@ -14652,11 +14648,10 @@
   )
   (local.get $4)
  )
- (func $_memset (; 53 ;) (; has Stack IR ;) (param $0 i32) (param $1 i32) (param $2 i32) (result i32)
+ (func $_memset (; 53 ;) (; has Stack IR ;) (param $0 i32) (param $1 i32) (param $2 i32)
   (local $3 i32)
   (local $4 i32)
-  (local $5 i32)
-  (local.set $4
+  (local.set $3
    (i32.add
     (local.get $0)
     (local.get $2)
@@ -14675,27 +14670,27 @@
      )
     )
     (if
-     (local.tee $3
+     (local.tee $2
       (i32.and
        (local.get $0)
        (i32.const 3)
       )
      )
      (block
-      (local.set $3
+      (local.set $2
        (i32.sub
         (i32.add
          (local.get $0)
          (i32.const 4)
         )
-        (local.get $3)
+        (local.get $2)
        )
       )
       (loop $while-in
        (if
         (i32.lt_s
          (local.get $0)
-         (local.get $3)
+         (local.get $2)
         )
         (block
          (i32.store8
@@ -14714,7 +14709,7 @@
       )
      )
     )
-    (local.set $3
+    (local.set $2
      (i32.or
       (i32.or
        (i32.or
@@ -14735,9 +14730,9 @@
       )
      )
     )
-    (local.set $5
+    (local.set $4
      (i32.and
-      (local.get $4)
+      (local.get $3)
       (i32.const -4)
      )
     )
@@ -14745,12 +14740,12 @@
      (if
       (i32.lt_s
        (local.get $0)
-       (local.get $5)
+       (local.get $4)
       )
       (block
        (i32.store
         (local.get $0)
-        (local.get $3)
+        (local.get $2)
        )
        (local.set $0
         (i32.add
@@ -14768,7 +14763,7 @@
    (if
     (i32.lt_s
      (local.get $0)
-     (local.get $4)
+     (local.get $3)
     )
     (block
      (i32.store8
@@ -14784,10 +14779,6 @@
      (br $while-in3)
     )
    )
-  )
-  (i32.sub
-   (local.get $0)
-   (local.get $2)
   )
  )
  (func $_bitshift64Lshr (; 54 ;) (; has Stack IR ;) (param $0 i32) (param $1 i32) (param $2 i32) (result i32)
@@ -14896,20 +14887,12 @@
   )
   (i32.const 0)
  )
- (func $_memcpy (; 56 ;) (; has Stack IR ;) (param $0 i32) (param $1 i32) (param $2 i32) (result i32)
-  (local $3 i32)
+ (func $_memcpy (; 56 ;) (; has Stack IR ;) (param $0 i32) (param $1 i32) (param $2 i32)
   (if
    (i32.ge_s
     (local.get $2)
     (i32.const 4096)
    )
-<<<<<<< HEAD
-   (return
-    (call $_emscripten_memcpy_big
-     (local.get $0)
-     (local.get $1)
-     (local.get $2)
-=======
    (block
     (drop
      (call $_emscripten_memcpy_big
@@ -14917,13 +14900,9 @@
       (local.get $1)
       (local.get $2)
      )
->>>>>>> 2eb37df9
     )
     (return)
    )
-  )
-  (local.set $3
-   (local.get $0)
   )
   (if
    (i32.eq
@@ -14948,13 +14927,7 @@
         (i32.eqz
          (local.get $2)
         )
-<<<<<<< HEAD
-        (return
-         (local.get $3)
-        )
-=======
         (return)
->>>>>>> 2eb37df9
        )
        (i32.store8
         (local.get $0)
@@ -15056,7 +15029,6 @@
     )
    )
   )
-  (local.get $3)
  )
  (func $___udivdi3 (; 57 ;) (; has Stack IR ;) (param $0 i32) (param $1 i32) (param $2 i32) (result i32)
   (call $___udivmoddi4
