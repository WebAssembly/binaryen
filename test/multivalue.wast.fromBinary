--- conflicted
+++ resolved
@@ -1,19 +1,12 @@
 (module
  (type $none_=>_i32_i64 (func (result i32 i64)))
  (type $none_=>_none (func))
-<<<<<<< HEAD
  (type $none_=>_i32_i64_anyref (func (result i32 i64 anyref)))
+ (type $none_=>_i64 (func (result i64)))
  (type $none_=>_f32_i64_i32 (func (result f32 i64 i32)))
  (type $none_=>_i32 (func (result i32)))
  (type $none_=>_i32_i64_f32 (func (result i32 i64 f32)))
  (type $none_=>_i32_i64_nullref (func (result i32 i64 nullref)))
- (type $none_=>_i64 (func (result i64)))
-=======
- (type $none_=>_i64 (func (result i64)))
- (type $none_=>_f32_i64_i32 (func (result f32 i64 i32)))
- (type $none_=>_i32 (func (result i32)))
- (type $none_=>_i32_i64_f32 (func (result i32 i64 f32)))
->>>>>>> 2b8e9248
  (type $none_=>_f32 (func (result f32)))
  (import "env" "pair" (func $pair (result i32 i64)))
  (func $triple (; 1 ;) (result i32 i64 f32)
@@ -375,13 +368,8 @@
    )
   )
  )
-<<<<<<< HEAD
- (func $mv-if (; 13 ;) (result i32 i64 anyref)
+ (func $mv-if (; 14 ;) (result i32 i64 anyref)
   (local $0 (i32 i64 nullref))
-=======
- (func $mv-if (; 14 ;) (result i32 i64)
-  (local $0 (i32 i64))
->>>>>>> 2b8e9248
   (local.set $0
    (if (result i32 i64 nullref)
     (i32.const 1)
