(module
<<<<<<< HEAD
=======
 (type $0 (func (result i32)))
 (import "import" "global" (global $imported i32))
 (export "use-global" (func $use-global))
 (func $use-global (type $0) (result i32)
  (global.get $imported)
 )
>>>>>>> 04a376a6
)<|MERGE_RESOLUTION|>--- conflicted
+++ resolved
@@ -1,11 +1,8 @@
 (module
-<<<<<<< HEAD
-=======
  (type $0 (func (result i32)))
  (import "import" "global" (global $imported i32))
  (export "use-global" (func $use-global))
  (func $use-global (type $0) (result i32)
   (global.get $imported)
  )
->>>>>>> 04a376a6
 )