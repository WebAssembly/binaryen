(module
 (type $FUNCSIG$vdji (func (param f64 i64 i32)))
 (type $FUNCSIG$j (func (result i64)))
 (type $FUNCSIG$ff (func (param f32) (result f32)))
 (type $legaltype$illegalImport (func (param f64 i32 i32 i32)))
 (type $legaltype$illegalImportResult (func (result i32)))
 (type $legaltype$_fabsf (func (param f64) (result f64)))
 (type $legaltype$do_i64 (func (result i32)))
 (import "env" "illegalImport" (func $illegalImport (param f64 i64 i32)))
 (import "env" "illegalImportResult" (func $illegalImportResult (result i64)))
 (import "env" "_fabsf" (func $_fabsf (param f32) (result f32)))
 (import "env" "do_i64" (func $do_i64 (result i64)))
 (import "env" "illegalImport" (func $legalimport$illegalImport (param f64 i32 i32 i32)))
 (import "env" "illegalImportResult" (func $legalimport$illegalImportResult (result i32)))
 (import "env" "_fabsf" (func $legalimport$_fabsf (param f64) (result f64)))
 (import "env" "do_i64" (func $legalimport$do_i64 (result i32)))
 (import "env" "memory" (memory $0 256 256))
 (import "env" "table" (table 3 3 anyfunc))
 (import "env" "memoryBase" (global $memoryBase i32))
 (import "env" "tableBase" (global $tableBase i32))
 (global $tempRet0 (mut i32) (i32.const 0))
 (elem (get_global $tableBase) $legalfunc$illegalImport $legalfunc$_fabsf $legalfunc$do_i64)
 (export "test64" (func $test64))
 (export "illegalParam" (func $legalstub$illegalParam))
 (export "illegalResult" (func $legalstub$result))
 (export "keepAlive" (func $keepAlive))
 (func $loads
  (nop)
 )
 (func $stores
  (local $0 i32)
  (local $1 f64)
  (local $2 f32)
  (i32.store8
   (i32.const 100)
   (get_local $0)
  )
  (i32.store8
   (i32.const 101)
   (get_local $0)
  )
  (i32.store16
   (i32.const 102)
   (get_local $0)
  )
  (i32.store16
   (i32.const 103)
   (get_local $0)
  )
  (i32.store16 align=1
   (i32.const 104)
   (get_local $0)
  )
  (i32.store16
   (i32.const 105)
   (get_local $0)
  )
  (i32.store
   (i32.const 106)
   (get_local $0)
  )
  (i32.store
   (i32.const 107)
   (get_local $0)
  )
  (i32.store align=1
   (i32.const 108)
   (get_local $0)
  )
  (i32.store align=2
   (i32.const 109)
   (get_local $0)
  )
  (i32.store
   (i32.const 110)
   (get_local $0)
  )
  (f32.store
   (i32.const 111)
   (get_local $2)
  )
  (f32.store
   (i32.const 112)
   (get_local $2)
  )
<<<<<<< HEAD
  (f32.store align=1
   (i32.const 113)
   (get_local $2)
=======
  (func $unreachable_leftovers (param $0 i32) (param $1 i32) (param $2 i32)
    (block $__rjto$0
      (if
        (i32.eqz
          (get_local $1)
        )
        (block
          (nop)
          (br_if $__rjto$0
            (get_local $2)
          )
          (i32.store
            (get_local $0)
            (i32.const -2)
          )
          (return)
          (br $__rjto$0)
        )
      )
      (i32.store
        (get_local $0)
        (i32.const -1)
      )
    )
>>>>>>> d6508e1f
  )
  (f32.store align=2
   (i32.const 114)
   (get_local $2)
  )
  (f32.store
   (i32.const 115)
   (get_local $2)
  )
  (f64.store
   (i32.const 116)
   (get_local $1)
  )
  (f64.store
   (i32.const 117)
   (get_local $1)
  )
  (f64.store align=1
   (i32.const 118)
   (get_local $1)
  )
  (f64.store align=2
   (i32.const 119)
   (get_local $1)
  )
  (f64.store align=4
   (i32.const 120)
   (get_local $1)
  )
  (f64.store
   (i32.const 121)
   (get_local $1)
  )
 )
 (func $test
  (local $0 f32)
  (local $1 i32)
  (set_local $1
   (i32.reinterpret/f32
    (get_local $0)
   )
  )
 )
 (func $test64
  (local $0 i64)
  (local $1 i32)
  (local $2 i64)
  (set_local $2
   (i64.const 128849018897)
  )
  (i64.store
   (i32.const 120)
   (tee_local $0
    (i64.load
     (i32.const 120)
    )
   )
  )
  (i64.store
   (i32.const 120)
   (get_local $0)
  )
  (i64.store align=2
   (i32.const 120)
   (get_local $0)
  )
  (i64.store align=4
   (i32.const 120)
   (get_local $0)
  )
  (i64.store
   (i32.const 120)
   (get_local $0)
  )
  (set_local $1
   (i32.wrap/i64
    (get_local $0)
   )
  )
  (set_local $0
   (i64.extend_u/i32
    (get_local $1)
   )
  )
 )
 (func $imports (result i64)
  (call $legalfunc$illegalImport
   (f64.const -3.13159)
   (i64.const 94489280523)
   (i32.const -33)
  )
  (call $legalfunc$illegalImportResult)
 )
 (func $arg (param $0 i64)
  (i64.store
   (i32.const 100)
   (get_local $0)
  )
  (call $arg
   (get_local $0)
  )
 )
 (func $illegalParam (param $0 i32) (param $1 i64) (param $2 f64)
  (i64.store
   (i32.const 100)
   (get_local $1)
  )
  (call $illegalParam
   (i32.const 0)
   (get_local $1)
   (f64.const 12.34)
  )
 )
 (func $result (result i64)
  (i64.const 8589934593)
 )
 (func $call1 (param $0 i64) (result i64)
  (call $call1
   (get_local $0)
  )
 )
 (func $call2 (param $0 i64) (result i64)
  (drop
   (call $call2
    (call $call2
     (get_local $0)
    )
   )
  )
  (i64.const 245127260211081)
 )
 (func $returnCastConst (result i64)
  (i64.const 0)
 )
 (func $ifValue64 (param $0 i64) (param $1 i64) (result i64)
  (if i64
   (i32.wrap/i64
    (get_local $1)
   )
   (call $call2
    (get_local $0)
   )
   (call $call2
    (get_local $0)
   )
  )
 )
 (func $ifValue32 (param $0 i32) (param $1 i32) (result i32)
  (if i32
   (get_local $1)
   (call $ifValue32
    (get_local $0)
    (get_local $1)
   )
   (call $ifValue32
    (get_local $0)
    (get_local $1)
   )
  )
 )
 (func $switch64 (param $0 i64) (result i32)
  (block $switch i32
   (block $switch-default
    (block $switch-case0
     (block $switch-case
      (br_table $switch-case0 $switch-default $switch-case $switch-default
       (i32.wrap/i64
        (i64.sub
         (get_local $0)
         (i64.const 42949672965)
        )
       )
      )
     )
     (br $switch
      (i32.const 11000)
     )
    )
    (br $switch
     (i32.const 10)
    )
   )
   (i32.const 1)
  )
 )
 (func $unreachable_leftovers (param $0 i32) (param $1 i32) (param $2 i32)
  (block $__rjto$0
   (if
    (i32.eqz
     (get_local $1)
    )
    (block
     (nop)
     (br_if $__rjto$0
      (get_local $2)
     )
     (i32.store
      (get_local $0)
      (i32.const -2)
     )
     (return)
    )
   )
   (i32.store
    (get_local $0)
    (i32.const -1)
   )
  )
 )
 (func $keepAlive
  (call $loads)
  (call $stores)
  (call $test)
  (drop
   (call $imports)
  )
  (call $arg
   (i64.const 0)
  )
  (drop
   (call $call1
    (i64.const 0)
   )
  )
  (drop
   (call $call2
    (i64.const 0)
   )
  )
  (drop
   (call $returnCastConst)
  )
  (drop
   (call $ifValue64
    (i64.const 0)
    (i64.const 0)
   )
  )
  (drop
   (call $ifValue32
    (i32.const 0)
    (i32.const 0)
   )
  )
  (drop
   (call $switch64
    (i64.const 0)
   )
  )
  (call $unreachable_leftovers
   (i32.const 0)
   (i32.const 0)
   (i32.const 0)
  )
 )
 (func $legalstub$illegalParam (param $0 i32) (param $1 i32) (param $2 i32) (param $3 f64)
  (call $illegalParam
   (get_local $0)
   (i64.or
    (i64.extend_u/i32
     (get_local $1)
    )
    (i64.shl
     (i64.extend_u/i32
      (get_local $2)
     )
     (i64.const 32)
    )
   )
   (get_local $3)
  )
 )
 (func $legalstub$result (result i32)
  (local $0 i64)
  (set_local $0
   (call $result)
  )
  (set_global $tempRet0
   (i32.wrap/i64
    (i64.shr_u
     (get_local $0)
     (i64.const 32)
    )
   )
  )
  (i32.wrap/i64
   (get_local $0)
  )
 )
 (func $legalfunc$illegalImport (param $0 f64) (param $1 i64) (param $2 i32)
  (call $legalimport$illegalImport
   (get_local $0)
   (i32.wrap/i64
    (get_local $1)
   )
   (i32.wrap/i64
    (i64.shr_u
     (get_local $1)
     (i64.const 32)
    )
   )
   (get_local $2)
  )
 )
 (func $legalfunc$illegalImportResult (result i64)
  (i64.or
   (i64.extend_u/i32
    (call $legalimport$illegalImportResult)
   )
   (i64.shl
    (i64.extend_u/i32
     (get_global $tempRet0)
    )
    (i64.const 32)
   )
  )
 )
 (func $legalfunc$_fabsf (param $0 f32) (result f32)
  (f32.demote/f64
   (call $legalimport$_fabsf
    (f64.promote/f32
     (get_local $0)
    )
   )
  )
 )
 (func $legalfunc$do_i64 (result i64)
  (i64.or
   (i64.extend_u/i32
    (call $legalimport$do_i64)
   )
   (i64.shl
    (i64.extend_u/i32
     (get_global $tempRet0)
    )
    (i64.const 32)
   )
  )
 )
)<|MERGE_RESOLUTION|>--- conflicted
+++ resolved
@@ -83,36 +83,9 @@
    (i32.const 112)
    (get_local $2)
   )
-<<<<<<< HEAD
   (f32.store align=1
    (i32.const 113)
    (get_local $2)
-=======
-  (func $unreachable_leftovers (param $0 i32) (param $1 i32) (param $2 i32)
-    (block $__rjto$0
-      (if
-        (i32.eqz
-          (get_local $1)
-        )
-        (block
-          (nop)
-          (br_if $__rjto$0
-            (get_local $2)
-          )
-          (i32.store
-            (get_local $0)
-            (i32.const -2)
-          )
-          (return)
-          (br $__rjto$0)
-        )
-      )
-      (i32.store
-        (get_local $0)
-        (i32.const -1)
-      )
-    )
->>>>>>> d6508e1f
   )
   (f32.store align=2
    (i32.const 114)
@@ -314,6 +287,7 @@
       (i32.const -2)
      )
      (return)
+     (br $__rjto$0)
     )
    )
    (i32.store
