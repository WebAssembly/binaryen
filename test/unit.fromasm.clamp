(module
 (type $FUNCSIG$ddd (func (param f64 f64) (result f64)))
 (type $FUNCSIG$vf (func (param f32)))
 (type $FUNCSIG$vi (func (param i32)))
 (type $FUNCSIG$v (func))
 (type $FUNCSIG$idi (func (param f64 i32) (result i32)))
 (type $FUNCSIG$ii (func (param i32) (result i32)))
 (type $FUNCSIG$dd (func (param f64) (result f64)))
 (type $FUNCSIG$i (func (result i32)))
 (import "env" "gb" (global $n$asm2wasm$import i32))
 (import "env" "setTempRet0" (func $setTempRet0 (param i32) (result i32)))
 (import "env" "abort" (func $abort (param f64) (result f64)))
 (import "env" "print" (func $print (param i32)))
 (import "env" "h" (func $h (param i32)))
 (import "env" "return_int" (func $return_int (result i32)))
 (import "asm2wasm" "f64-rem" (func $f64-rem (param f64 f64) (result f64)))
 (import "env" "memory" (memory $0 256 256))
 (import "env" "table" (table 24 24 anyfunc))
 (import "env" "memoryBase" (global $memoryBase i32))
 (import "env" "tableBase" (global $tableBase i32))
 (global $Int (mut i32) (i32.const 0))
 (global $Double (mut f64) (f64.const 0))
 (global $n (mut i32) (get_global $n$asm2wasm$import))
 (global $exportedNumber i32 (i32.const 42))
 (elem (get_global $tableBase) $big_negative $big_negative $big_negative $big_negative $w $w $importedDoubles $w $fr $cneg $fr $fr $fr $fr $fr $fr $vi $vi $vi $vi $vi $vi $vi $vi)
 (data (get_global $memoryBase) "unit.asm.js")
 (export "big_negative" (func $big_negative))
 (export "pick" (func $big_negative))
 (export "doubleCompares" (func $doubleCompares))
 (export "intOps" (func $intOps))
 (export "conversions" (func $conversions))
 (export "switcher" (func $switcher))
 (export "frem" (func $frem))
 (export "big_uint_div_u" (func $big_uint_div_u))
 (export "fr" (func $legalstub$fr))
 (export "negZero" (func $negZero))
 (export "neg" (func $neg))
 (export "smallCompare" (func $smallCompare))
 (export "cneg_nosemicolon" (func $cneg_nosemicolon))
 (export "forLoop" (func $forLoop))
 (export "ceiling_32_64" (func $legalstub$ceiling_32_64))
 (export "aborts" (func $aborts))
 (export "continues" (func $continues))
 (export "bitcasts" (func $legalstub$bitcasts))
 (export "recursiveBlockMerging" (func $recursiveBlockMerging))
 (export "lb" (func $lb))
 (export "zeroInit" (func $zeroInit))
 (export "phi" (func $phi))
 (export "smallIf" (func $smallIf))
 (export "dropCall" (func $dropCall))
 (export "useSetGlobal" (func $useSetGlobal))
 (export "usesSetGlobal2" (func $usesSetGlobal2))
 (export "breakThroughMany" (func $breakThroughMany))
 (export "ifChainEmpty" (func $ifChainEmpty))
 (export "heap8NoShift" (func $heap8NoShift))
 (export "conditionalTypeFun" (func $conditionalTypeFun))
 (export "loadSigned" (func $loadSigned))
 (export "globalOpts" (func $globalOpts))
 (export "dropCallImport" (func $dropCallImport))
 (export "loophi" (func $loophi))
 (export "loophi2" (func $loophi2))
 (export "relooperJumpThreading" (func $relooperJumpThreading))
 (export "relooperJumpThreading__ZN4game14preloadweaponsEv" (func $relooperJumpThreading__ZN4game14preloadweaponsEv))
 (export "__Z12multi_varargiz" (func $__Z12multi_varargiz))
 (export "jumpThreadDrop" (func $jumpThreadDrop))
 (export "dropIgnoredImportInIf" (func $dropIgnoredImportInIf))
 (export "dropIgnoredImportsInIf" (func $dropIgnoredImportsInIf))
 (export "relooperJumpThreading_irreducible" (func $relooperJumpThreading_irreducible))
 (export "store_fround" (func $store_fround))
 (export "exportedNumber" (global $exportedNumber))
 (export "relocatableAndModules" (func $relocatableAndModules))
 (export "exported_f32_user" (func $legalstub$exported_f32_user))
 (export "keepAlive" (func $keepAlive))
 (func $big_negative
  (nop)
 )
 (func $importedDoubles (result f64)
  (if
   (i32.gt_s
    (get_global $Int)
    (i32.const 0)
   )
   (return
    (f64.const -3.4)
   )
  )
  (if
   (f64.gt
    (get_global $Double)
    (f64.const 0)
   )
   (return
    (f64.const 5.6)
   )
  )
  (f64.const 1.2)
 )
 (func $doubleCompares (param $0 f64) (param $1 f64) (result f64)
  (local $2 f64)
  (local $3 i32)
  (if
   (f64.gt
    (get_local $0)
    (f64.const 0)
   )
   (return
    (f64.const 1.2)
   )
  )
  (if
   (f64.gt
    (get_local $2)
    (f64.const 0)
   )
   (return
    (f64.const -3.4)
   )
  )
  (if
   (i32.gt_s
    (get_local $3)
    (i32.const 0)
   )
   (return
    (f64.const 5.6)
   )
  )
  (if
   (f64.lt
    (get_local $0)
    (get_local $1)
   )
   (return
    (get_local $0)
   )
  )
  (get_local $1)
 )
 (func $intOps (result i32)
  (local $0 i32)
  (i32.eqz
   (get_local $0)
  )
 )
 (func $f64-to-int (param $0 f64) (result i32)
  (if i32
   (f64.ne
    (get_local $0)
    (get_local $0)
   )
   (i32.const -2147483648)
   (if i32
    (f64.ge
     (get_local $0)
     (f64.const 2147483648)
    )
    (i32.const -2147483648)
    (if i32
     (f64.le
      (get_local $0)
      (f64.const -2147483649)
     )
     (i32.const -2147483648)
     (i32.trunc_s/f64
      (get_local $0)
     )
    )
   )
  )
 )
 (func $conversions
  (local $0 f64)
  (local $1 f32)
  (drop
   (call $f64-to-int
    (get_local $0)
   )
  )
  (drop
   (call $f64-to-int
    (f64.promote/f32
     (get_local $1)
    )
   )
  )
 )
 (func $switcher (param $0 i32) (result i32)
  (block $switch
   (block $switch-case0
    (block $switch-case
     (br_table $switch-case $switch-case0 $switch
      (i32.sub
       (get_local $0)
       (i32.const 1)
      )
     )
    )
    (return
     (i32.const 1)
    )
   )
   (return
    (i32.const 2)
   )
  )
  (block $switch1
   (block $switch-case3
    (block $switch-case2
     (br_table $switch-case3 $switch1 $switch1 $switch1 $switch1 $switch1 $switch1 $switch-case2 $switch1
      (i32.sub
       (get_local $0)
       (i32.const 5)
      )
     )
    )
    (return
     (i32.const 121)
    )
   )
   (return
    (i32.const 51)
   )
  )
  (block $label$break$Lout
   (block $switch-case9
    (block $switch-case6
     (block $switch-case5
      (block $switch-case4
       (br_table $switch-case9 $label$break$Lout $label$break$Lout $switch-case6 $label$break$Lout $label$break$Lout $label$break$Lout $label$break$Lout $switch-case5 $label$break$Lout $switch-case4 $label$break$Lout
        (i32.sub
         (get_local $0)
         (i32.const 2)
        )
       )
      )
     )
    )
   )
  )
  (loop $label$continue$L1
   (block $label$break$L1
    (loop $label$continue$L3
     (block $label$break$L3
      (block $switch-default
       (block $switch-case13
        (block $switch-case12
         (block $switch-case11
          (br_table $switch-case11 $switch-default $switch-default $switch-default $switch-default $switch-default $switch-default $switch-default $switch-default $switch-default $switch-default $switch-default $switch-default $switch-default $switch-default $switch-default $switch-default $switch-default $switch-default $switch-default $switch-default $switch-default $switch-default $switch-default $switch-default $switch-default $switch-default $switch-default $switch-default $switch-default $switch-default $switch-default $switch-default $switch-default $switch-default $switch-default $switch-default $switch-default $switch-default $switch-default $switch-default $switch-default $switch-default $switch-default $switch-default $switch-default $switch-default $switch-default $switch-default $switch-default $switch-default $switch-default $switch-default $switch-default $switch-default $switch-default $switch-default $switch-default $switch-default $switch-default $switch-default $switch-default $switch-default $switch-default $switch-default $switch-default $switch-default $switch-default $switch-default $switch-default $switch-default $switch-default $switch-default $switch-default $switch-default $switch-default $switch-default $switch-default $switch-default $switch-default $switch-default $switch-default $switch-default $switch-default $switch-default $switch-default $switch-default $switch-default $switch-default $switch-default $switch-default $switch-default $switch-default $switch-default $switch-default $switch-default $switch-default $switch-default $switch-default $switch-default $switch-default $switch-default $switch-default $switch-default $switch-default $switch-default $switch-default $switch-default $switch-default $switch-default $switch-default $switch-case13 $switch-default $switch-default $switch-default $switch-default $switch-default $switch-case12 $switch-default
           (i32.sub
            (get_local $0)
            (i32.const -1)
           )
          )
         )
         (br $label$break$L1)
        )
        (br $label$continue$L3)
       )
       (br $label$break$L3)
      )
      (br $label$break$L1)
     )
    )
    (call $h
     (i32.const 120)
    )
    (br $label$continue$L1)
   )
  )
  (i32.const 0)
 )
 (func $frem (result f64)
  (call $f64-rem
   (f64.const 5.5)
   (f64.const 1.2)
  )
 )
 (func $i32u-div (param $0 i32) (param $1 i32) (result i32)
  (if i32
   (get_local $1)
   (i32.div_u
    (get_local $0)
    (get_local $1)
   )
   (i32.const 0)
  )
 )
 (func $big_uint_div_u (result i32)
  (call $i32u-div
   (i32.const -1)
   (i32.const 2)
  )
 )
 (func $fr (param $0 f32)
  (nop)
 )
 (func $negZero (result f64)
  (f64.const -0)
 )
 (func $neg
  (local $0 f32)
  (call_indirect $FUNCSIG$vf
   (f32.neg
    (get_local $0)
   )
   (i32.const 9)
  )
 )
 (func $cneg (param $0 f32)
  (call_indirect $FUNCSIG$vf
   (get_local $0)
   (i32.const 9)
  )
 )
 (func $smallCompare (result i32)
  (local $0 i32)
  (local $1 i32)
  (if
   (i32.lt_s
    (get_local $0)
    (get_local $1)
   )
   (set_local $0
    (i32.add
     (get_local $0)
     (i32.const 1)
    )
   )
  )
  (if
   (i32.lt_u
    (get_local $0)
    (get_local $1)
   )
   (set_local $0
    (i32.add
     (get_local $0)
     (i32.const 1)
    )
   )
  )
  (get_local $0)
 )
 (func $cneg_nosemicolon
  (call_indirect $FUNCSIG$vi
   (i32.const 1)
   (i32.const 17)
  )
 )
 (func $forLoop
  (local $0 i32)
  (set_local $0
   (i32.const 1)
  )
  (loop $for-in
   (if
    (i32.lt_s
     (get_local $0)
     (i32.const 200)
    )
    (block
     (call $h
      (get_local $0)
     )
     (set_local $0
      (i32.add
       (get_local $0)
       (i32.const 1)
      )
     )
     (br $for-in)
    )
   )
  )
 )
 (func $ceiling_32_64 (param $0 f32) (param $1 f64)
  (nop)
 )
 (func $aborts
  (drop
   (call $abort
    (f64.const 0)
   )
  )
  (drop
   (call $abort
    (f64.convert_s/i32
     (i32.const 55)
    )
   )
  )
  (drop
   (call $abort
    (f64.const 0)
   )
  )
  (drop
   (call $abort
    (f64.const 12.34)
   )
  )
  (drop
   (call $abort
    (f64.const 56.779998779296875)
   )
  )
 )
 (func $continues
  (loop $while-in
   (call $print
    (i32.const 1)
   )
   (loop $unlikely-continue
    (call $print
     (i32.const 5)
    )
    (br_if $unlikely-continue
     (call $return_int)
    )
   )
   (call $print
    (i32.const 2)
   )
   (br $while-in)
  )
 )
 (func $bitcasts (param $0 i32) (param $1 f32)
  (nop)
 )
 (func $recursiveBlockMerging (param $0 i32) (result i32)
  (drop
   (call $lb
    (i32.add
     (get_local $0)
     (i32.const 22)
    )
   )
  )
  (drop
   (call $lb
    (i32.const 1)
   )
  )
  (drop
   (call $lb
    (i32.const 2)
   )
  )
  (i32.add
   (i32.add
    (i32.add
     (get_local $0)
     (call $lb
      (i32.const 3)
     )
    )
    (block i32
     (drop
      (call $lb
       (i32.const 4)
      )
     )
     (drop
      (call $lb
       (i32.const 5)
      )
     )
     (drop
      (call $lb
       (i32.const 6)
      )
     )
     (call $lb
      (i32.const 7)
     )
    )
   )
   (block i32
    (drop
     (call $lb
      (i32.const 8)
     )
    )
    (drop
     (call $lb
      (i32.const 9)
     )
    )
    (drop
     (call $lb
      (i32.const 10)
     )
    )
    (drop
     (call $lb
      (i32.const 11)
     )
    )
    (call $lb
     (i32.const 12)
    )
   )
  )
 )
 (func $lb (param $0 i32) (result i32)
  (i32.store
   (get_local $0)
   (i32.add
    (get_global $n)
    (i32.const 144)
   )
  )
  (i32.const 0)
 )
 (func $zeroInit (param $0 i32)
  (local $1 i32)
  (if
   (call $lb
    (i32.const 0)
   )
   (if
    (call $lb
     (i32.const 1)
    )
    (set_local $1
     (i32.const 3)
    )
   )
   (set_local $1
    (i32.const 3)
   )
  )
  (if
   (i32.eq
    (get_local $1)
    (i32.const 3)
   )
   (drop
    (call $lb
     (i32.const 2)
    )
   )
  )
 )
 (func $phi (result i32)
  (block $do-once i32
   (drop
    (br_if $do-once
     (i32.const 0)
     (call $lb
      (i32.const 1)
     )
    )
   )
   (i32.const 1)
  )
 )
 (func $smallIf
  (if
   (call $return_int)
   (drop
    (call $lb
     (i32.const 3)
    )
   )
  )
 )
 (func $dropCall (result i32)
  (if
   (call $return_int)
   (block
    (drop
     (call $phi)
    )
    (drop
     (call $setTempRet0
      (i32.const 10)
     )
    )
    (call $zeroInit
     (call $setTempRet0
      (i32.const 10)
     )
    )
<<<<<<< HEAD
    (call $loadSigned
      (i32.shr_s
        (i32.shl
          (i32.load16_u
            (get_local $0)
          )
          (i32.const 24)
        )
        (i32.const 16)
=======
   )
  )
  (call $phi)
 )
 (func $useSetGlobal (result i32)
  (set_global $Int
   (i32.const 10)
  )
  (set_global $Int
   (i32.const 20)
  )
  (set_global $Int
   (i32.const 30)
  )
  (get_global $Int)
 )
 (func $usesSetGlobal2 (result i32)
  (set_global $Int
   (i32.const 40)
  )
  (i32.const 50)
 )
 (func $breakThroughMany (param $0 i32)
  (block $label$break$L1
   (if
    (get_local $0)
    (loop $while-in
     (br_if $label$break$L1
      (i32.eqz
       (get_local $0)
>>>>>>> be4be557
      )
     )
     (call $zeroInit
      (i32.const 0)
     )
     (br $while-in)
    )
   )
  )
 )
 (func $ifChainEmpty (param $0 i32) (result i32)
  (if
   (i32.eq
    (get_local $0)
    (i32.const 4)
   )
   (return
    (i32.const 0)
   )
  )
  (i32.const 0)
 )
 (func $heap8NoShift (param $0 i32) (result i32)
  (i32.load8_s
   (get_local $0)
  )
 )
 (func $conditionalTypeFun
  (drop
   (if i32
    (call $return_int)
    (i32.trunc_s/f64
     (call $abort
      (f64.convert_s/i32
       (i32.const 5)
      )
     )
    )
    (i32.const 2)
   )
  )
  (drop
   (if f64
    (call $return_int)
    (call $abort
     (f64.convert_s/i32
      (i32.const 7)
     )
    )
    (f64.const 4.5)
   )
  )
 )
 (func $loadSigned (param $0 i32)
  (call $loadSigned
   (i32.load8_s
    (get_local $0)
   )
  )
  (call $loadSigned
   (i32.load8_s
    (get_local $0)
   )
  )
  (call $loadSigned
   (i32.load16_s
    (get_local $0)
   )
  )
  (call $loadSigned
   (i32.load16_s
    (get_local $0)
   )
  )
  (call $loadSigned
   (i32.shr_s
    (i32.shl
     (i32.load8_s
      (get_local $0)
     )
     (i32.const 24)
    )
    (i32.const 16)
   )
  )
  (call $loadSigned
   (i32.shr_s
    (i32.shl
     (i32.load8_u
      (get_local $0)
     )
     (i32.const 16)
    )
    (i32.const 24)
   )
  )
  (call $loadSigned
   (i32.shr_s
    (i32.shl
     (i32.load16_s
      (get_local $0)
     )
     (i32.const 16)
    )
    (i32.const 24)
   )
  )
  (call $loadSigned
   (i32.shl
    (i32.load16_s
     (get_local $0)
    )
    (i32.const 8)
   )
  )
 )
 (func $w (result f64)
  (f64.const 0)
 )
 (func $globalOpts
  (local $0 i32)
  (i32.store8
   (i32.const 13)
   (i32.load
    (i32.const 12)
   )
  )
  (call $globalOpts)
  (set_local $0
   (get_global $Int)
  )
  (if
   (call $return_int)
   (set_global $Int
    (i32.const 20)
   )
  )
  (set_global $Int
   (get_local $0)
  )
  (call $globalOpts)
  (set_local $0
   (get_global $Int)
  )
  (call $globalOpts)
  (set_global $Int
   (get_local $0)
  )
 )
 (func $dropCallImport
  (if
   (call $return_int)
   (drop
    (call $return_int)
   )
  )
 )
 (func $loophi (param $0 i32) (param $1 i32)
  (local $2 i32)
  (loop $while-in
   (block $while-out
    (call $loophi
     (get_local $0)
     (i32.const 0)
    )
    (if
     (tee_local $2
      (get_local $0)
     )
     (br_if $while-out
      (get_local $2)
     )
    )
    (br_if $while-in
     (i32.eq
      (tee_local $0
       (i32.add
        (get_local $0)
        (i32.const 1)
       )
      )
      (get_local $1)
     )
    )
   )
  )
 )
 (func $loophi2 (result i32)
  (local $0 i32)
  (local $1 i32)
  (local $2 i32)
  (set_local $1
   (i32.const 0)
  )
  (loop $label$continue$L7
   (block $label$break$L7
    (set_local $0
     (i32.const 0)
    )
    (loop $while-in
     (set_local $2
      (get_local $0)
     )
     (if
      (call $return_int)
      (br_if $label$break$L7
       (get_local $2)
      )
     )
     (br_if $while-in
      (tee_local $0
       (i32.add
        (get_local $0)
        (i32.const 1)
       )
      )
     )
    )
    (br $label$continue$L7)
   )
  )
  (get_local $1)
 )
 (func $relooperJumpThreading (param $0 i32) (result i32)
  (block $__rjto$0
   (block $__rjti$0
    (if
     (get_local $0)
     (block
      (call $h
       (i32.const 0)
      )
      (br $__rjti$0)
     )
    )
    (br $__rjto$0)
   )
   (call $h
    (i32.const 1)
   )
  )
  (call $h
   (i32.const -1)
  )
  (block $__rjti$1
   (loop $while-in
    (br_if $while-in
     (i32.eqz
      (tee_local $0
       (i32.add
        (get_local $0)
        (i32.const 1)
       )
      )
     )
    )
    (call $h
     (i32.const 2)
    )
    (br $__rjti$1)
   )
  )
  (call $h
   (i32.const 3)
  )
  (call $h
   (i32.const -2)
  )
  (block $__rjto$3
   (block $__rjti$3
    (block $__rjti$2
     (if
      (get_local $0)
      (block
       (call $h
        (i32.const 4)
       )
       (br_if $__rjti$2
        (i32.eq
         (get_local $0)
         (i32.const 3)
        )
       )
       (br $__rjti$3)
      )
     )
     (br $__rjto$3)
    )
    (call $h
     (i32.const 5)
    )
    (br $__rjto$3)
   )
   (call $h
    (i32.const 6)
   )
  )
  (call $h
   (i32.const -3)
  )
  (block $__rjto$5
   (block $__rjti$5
    (block $__rjti$4
     (if
      (get_local $0)
      (block
       (call $h
        (i32.const 7)
       )
       (br_if $__rjti$4
        (i32.eq
         (get_local $0)
         (i32.const 5)
        )
       )
       (br $__rjti$5)
      )
     )
     (br $__rjto$5)
    )
    (call $h
     (i32.const 8)
    )
    (br_if $__rjti$5
     (i32.eq
      (get_local $0)
      (i32.const 6)
     )
    )
    (br $__rjto$5)
   )
   (call $h
    (i32.const 9)
   )
  )
  (call $h
   (i32.const -4)
  )
  (block $label$break$L1
   (block $__rjti$6
    (if
     (get_local $0)
     (block
      (call $h
       (i32.const 10)
      )
      (br $__rjti$6)
     )
    )
    (br $label$break$L1)
   )
   (call $h
    (i32.const 11)
   )
  )
  (call $h
   (i32.const -5)
  )
  (block $label$break$L10
   (block $__rjti$8
    (block $__rjti$7
     (if
      (get_local $0)
      (block
       (call $h
        (i32.const 12)
       )
       (br_if $__rjti$7
        (i32.eq
         (get_local $0)
         (i32.const 8)
        )
       )
       (br $__rjti$8)
      )
     )
     (br $label$break$L10)
    )
    (call $h
     (i32.const 13)
    )
    (br_if $__rjti$8
     (get_local $0)
    )
    (br $label$break$L10)
   )
   (call $h
    (i32.const 14)
   )
  )
  (call $h
   (i32.const -6)
  )
  (get_local $0)
 )
 (func $relooperJumpThreading__ZN4game14preloadweaponsEv
  (local $0 i32)
  (local $1 i32)
  (local $2 i32)
  (local $3 i32)
  (local $4 i32)
  (loop $while-in
   (block $__rjto$1
    (block $__rjti$1
     (if
      (get_local $0)
      (br_if $__rjti$1
       (i32.eqz
        (get_local $1)
       )
      )
      (br_if $__rjti$1
       (i32.eqz
        (get_local $2)
       )
      )
     )
     (br $while-in)
    )
    (i32.store
     (get_local $3)
     (get_local $4)
    )
   )
   (br $while-in)
  )
 )
 (func $relooperJumpThreading_irreducible (param $0 i32)
  (local $1 i32)
  (if
   (i32.eq
    (get_local $0)
    (i32.const 100)
   )
   (loop $while-in
    (call $relooperJumpThreading_irreducible
     (i32.const 1337)
    )
    (br $while-in)
   )
  )
  (set_local $1
   (select
    (i32.const 2)
    (i32.const 10)
    (i32.eq
     (get_local $0)
     (i32.const 200)
    )
   )
  )
  (if
   (i32.eq
    (get_local $0)
    (i32.const 300)
   )
   (set_local $1
    (i32.const 2)
   )
  )
  (if
   (i32.eq
    (get_local $1)
    (i32.const 2)
   )
   (call $relooperJumpThreading_irreducible
    (i32.const 1448)
   )
  )
  (if
   (i32.eq
    (get_local $1)
    (i32.const 10)
   )
   (call $relooperJumpThreading_irreducible
    (i32.const 2000)
   )
  )
 )
 (func $__Z12multi_varargiz (param $0 i32)
  (local $1 i32)
  (local $2 i32)
  (if
   (get_local $1)
   (loop $while-in
    (br_if $while-in
     (i32.eqz
      (get_local $2)
     )
    )
   )
   (drop
    (call $lb
     (i32.const 1)
    )
   )
  )
 )
 (func $jumpThreadDrop (result i32)
  (call $return_int)
 )
 (func $dropIgnoredImportInIf (param $0 i32) (param $1 i32) (param $2 i32)
  (if
   (get_local $0)
   (drop
    (call $lb
     (get_local $2)
    )
   )
  )
 )
 (func $dropIgnoredImportsInIf (param $0 i32) (param $1 i32) (param $2 i32)
  (drop
   (if i32
    (get_local $0)
    (call $lb
     (get_local $1)
    )
    (call $lb
     (get_local $2)
    )
   )
  )
 )
 (func $store_fround (param $0 i32)
  (f64.store
   (i32.const 80)
   (f64.promote/f32
    (f32.convert_s/i32
     (get_local $0)
    )
   )
  )
 )
 (func $relocatableAndModules (result i32)
  (call_indirect $FUNCSIG$v
   (i32.const 10)
  )
  (call_indirect $FUNCSIG$v
   (i32.const 20)
  )
  (call_indirect $FUNCSIG$idi
   (f64.const 1.5)
   (i32.const 200)
   (i32.const 30)
  )
 )
 (func $exported_f32_user (param $0 i32) (param $1 f32) (param $2 f64) (result f32)
  (get_local $1)
 )
 (func $sqrts (param $0 f64) (result f64)
  (f64.add
   (f64.sqrt
    (get_local $0)
   )
   (f64.promote/f32
    (f32.sqrt
     (f32.demote/f64
      (get_local $0)
     )
    )
   )
  )
 )
 (func $keepAlive
  (drop
   (call $sqrts
    (f64.const 3.14159)
   )
  )
 )
 (func $vi (param $0 i32)
  (nop)
 )
 (func $legalstub$fr (param $0 f64)
  (call $fr
   (f32.demote/f64
    (get_local $0)
   )
  )
 )
 (func $legalstub$ceiling_32_64 (param $0 f64) (param $1 f64)
  (call $ceiling_32_64
   (f32.demote/f64
    (get_local $0)
   )
   (get_local $1)
  )
 )
 (func $legalstub$bitcasts (param $0 i32) (param $1 f64)
  (call $bitcasts
   (get_local $0)
   (f32.demote/f64
    (get_local $1)
   )
  )
 )
 (func $legalstub$exported_f32_user (param $0 i32) (param $1 f64) (param $2 f64) (result f64)
  (f64.promote/f32
   (call $exported_f32_user
    (get_local $0)
    (f32.demote/f64
     (get_local $1)
    )
    (get_local $2)
   )
  )
 )
)<|MERGE_RESOLUTION|>--- conflicted
+++ resolved
@@ -582,17 +582,6 @@
       (i32.const 10)
      )
     )
-<<<<<<< HEAD
-    (call $loadSigned
-      (i32.shr_s
-        (i32.shl
-          (i32.load16_u
-            (get_local $0)
-          )
-          (i32.const 24)
-        )
-        (i32.const 16)
-=======
    )
   )
   (call $phi)
@@ -623,7 +612,6 @@
      (br_if $label$break$L1
       (i32.eqz
        (get_local $0)
->>>>>>> be4be557
       )
      )
      (call $zeroInit
@@ -732,11 +720,14 @@
    )
   )
   (call $loadSigned
-   (i32.shl
-    (i32.load16_s
-     (get_local $0)
-    )
-    (i32.const 8)
+   (i32.shr_s
+    (i32.shl
+     (i32.load16_u
+      (get_local $0)
+     )
+     (i32.const 24)
+    )
+    (i32.const 16)
    )
   )
  )
