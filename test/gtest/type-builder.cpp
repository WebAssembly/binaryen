--- conflicted
+++ resolved
@@ -428,33 +428,6 @@
   EXPECT_NE(built[4], built[6]);
 }
 
-<<<<<<< HEAD
-TEST_F(TypeTest, CanonicalizeExactRefs) {
-  TypeBuilder builder(4);
-
-  // Types that vary in exactness or nullability of references are different.
-  Type a = builder.getTempRefType(builder[0], Nullable, Inexact);
-  Type b = builder.getTempRefType(builder[1], NonNullable, Inexact);
-  Type c = builder.getTempRefType(builder[2], Nullable, Exact);
-  Type d = builder.getTempRefType(builder[3], NonNullable, Exact);
-
-  builder[0] = Struct({Field(a, Mutable)});
-  builder[1] = Struct({Field(b, Mutable)});
-  builder[2] = Struct({Field(c, Mutable)});
-  builder[3] = Struct({Field(d, Mutable)});
-
-  auto result = builder.build();
-  ASSERT_TRUE(result);
-  auto built = *result;
-
-  EXPECT_NE(built[0], built[1]);
-  EXPECT_NE(built[0], built[2]);
-  EXPECT_NE(built[0], built[3]);
-  EXPECT_NE(built[1], built[2]);
-  EXPECT_NE(built[1], built[3]);
-  EXPECT_NE(built[2], built[3]);
-}
-
 TEST_F(TypeTest, CanonicalizeExactHeapTypes) {
   TypeBuilder builder(8);
 
@@ -542,8 +515,6 @@
             built[3].getSignature().results[0].getHeapType());
 }
 
-=======
->>>>>>> fbf20108
 TEST_F(TypeTest, CanonicalizeSelfReferences) {
   TypeBuilder builder(5);
   // Single self-reference
