--- conflicted
+++ resolved
@@ -293,7 +293,6 @@
   EXPECT_EQ(ss.str(), "101101");
 }
 
-<<<<<<< HEAD
 TEST_F(CFGTest, BlockIndexes) {
   auto moduleText = R"wasm(
     (module
@@ -309,7 +308,31 @@
             )
           )
         )
-=======
+      )
+    )
+  )wasm";
+
+  Module wasm;
+  parseWast(wasm, moduleText);
+
+  auto* func = wasm.getFunction("foo");
+  CFG cfg = CFG::fromFunction(func);
+  cfg.computeExpressionBlockIndexes();
+
+  // The body of the function is an if. An if is a control flow structure and so
+  // it has no basic block (it can contain multiple ones).
+  auto* iff = func->body->cast<If>();
+  EXPECT_EQ(cfg.getBlockIndex(iff), CFG::InvalidBlock);
+
+  // The constant 1 is in the entry block.
+  EXPECT_EQ(cfg.getBlockIndex(iff->condition), Index(0));
+
+  // The dropped constants 2 and three are in another block, together.
+  auto* block = iff->ifTrue->cast<Block>();
+  EXPECT_EQ(cfg.getBlockIndex(block->list[0]), Index(1));
+  EXPECT_EQ(cfg.getBlockIndex(block->list[1]), Index(1));
+}
+
 TEST_F(CFGTest, LinearReachingDefinitions) {
   auto moduleText = R"wasm(
     (module
@@ -470,32 +493,13 @@
             (local.get $a)
           )
         )
->>>>>>> f61bf9f4
-      )
-    )
-  )wasm";
-
-  Module wasm;
-  parseWast(wasm, moduleText);
-
-<<<<<<< HEAD
-  auto* func = wasm.getFunction("foo");
-  CFG cfg = CFG::fromFunction(func);
-  cfg.computeExpressionBlockIndexes();
-
-  // The body of the function is an if. An if is a control flow structure and so
-  // it has no basic block (it can contain multiple ones).
-  auto* iff = func->body->cast<If>();
-  EXPECT_EQ(cfg.getBlockIndex(iff), CFG::InvalidBlock);
-
-  // The constant 1 is in the entry block.
-  EXPECT_EQ(cfg.getBlockIndex(iff->condition), Index(0));
-
-  // The dropped constants 2 and three are in another block, together.
-  auto* block = iff->ifTrue->cast<Block>();
-  EXPECT_EQ(cfg.getBlockIndex(block->list[0]), Index(1));
-  EXPECT_EQ(cfg.getBlockIndex(block->list[1]), Index(1));
-=======
+      )
+    )
+  )wasm";
+
+  Module wasm;
+  parseWast(wasm, moduleText);
+
   Function* func = wasm.getFunction("bar");
   CFG cfg = CFG::fromFunction(func);
 
@@ -530,5 +534,4 @@
   expectedResult[getA4].insert(setA);
 
   EXPECT_EQ(expectedResult, getSetses);
->>>>>>> f61bf9f4
 }