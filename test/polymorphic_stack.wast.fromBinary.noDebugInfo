(module
 (type $0 (func (param i32) (result i32)))
 (type $1 (func (result i32)))
 (type $2 (func (param i32)))
 (type $3 (func))
 (import "env" "table" (table 9 9 anyfunc))
 (memory $0 0)
 (func $0 (type $1) (result i32)
  (block $label$0 (result i32)
   (i32.trunc_u/f64
    (unreachable)
   )
   (unreachable)
   (br_if $label$0
    (i32.trunc_u/f64
     (unreachable)
    )
    (unreachable)
   )
   (f32.add
    (unreachable)
    (f32.const 1)
   )
   (unreachable)
  )
 )
 (func $1 (type $0) (param $var$0 i32) (result i32)
  (block $label$0 (result i32)
   (call $1
    (unreachable)
   )
   (i64.eqz
    (unreachable)
   )
   (drop
    (unreachable)
   )
   (i32.eqz
    (unreachable)
   )
   (i64.eqz
    (unreachable)
   )
   (drop
    (unreachable)
   )
   (call_indirect $0
    (unreachable)
    (unreachable)
   )
   (i64.eqz
    (unreachable)
   )
   (drop
    (unreachable)
   )
  )
 )
 (func $2 (type $2) (param $var$0 i32)
  (local $var$1 f32)
  (block $label$0
   (tee_local $var$0
    (unreachable)
   )
   (i64.eqz
    (unreachable)
   )
   (drop
    (unreachable)
   )
   (i64.eqz
    (unreachable)
   )
   (tee_local $var$1
    (unreachable)
   )
   (drop
    (unreachable)
   )
   (unreachable)
  )
  (unreachable)
 )
 (func $3 (type $3)
  (local $var$0 f32)
  (if
   (i32.const 259)
   (block $label$0
    (tee_local $var$0
     (unreachable)
    )
    (unreachable)
   )
  )
 )
 (func $4 (type $3)
  (select
   (unreachable)
   (i32.const 1)
   (i32.const 2)
  )
  (i64.eqz
   (unreachable)
  )
  (drop
   (unreachable)
  )
 )
 (func $5 (type $1) (result i32)
  (block $label$0 (result i32)
   (block $label$1
    (br_if $label$0
     (unreachable)
     (unreachable)
    )
    (unreachable)
    (unreachable)
   )
   (unreachable)
  )
 )
<<<<<<< HEAD
 (func $6 (type $0) (param $var$0 i32) (result i32)
  (block $label$0 (result i32)
   (if
    (get_local $var$0)
    (block $label$1
     (return
      (i32.const 127)
     )
    )
   )
   (block $label$2 (result i32)
    (br_if $label$2
     (unreachable)
     (return
      (i32.const -32)
     )
    )
    (unreachable)
   )
=======
 (func $6 (type $1) (result i32)
  (block $label$0 (result i32)
   (block $label$1
    (unreachable)
    (unreachable)
    (unreachable)
    (unreachable)
   )
   (unreachable)
>>>>>>> de15161e
  )
 )
)
<|MERGE_RESOLUTION|>--- conflicted
+++ resolved
@@ -119,7 +119,6 @@
    (unreachable)
   )
  )
-<<<<<<< HEAD
  (func $6 (type $0) (param $var$0 i32) (result i32)
   (block $label$0 (result i32)
    (if
@@ -139,8 +138,9 @@
     )
     (unreachable)
    )
-=======
- (func $6 (type $1) (result i32)
+  )
+ )
+ (func $7 (type $1) (result i32)
   (block $label$0 (result i32)
    (block $label$1
     (unreachable)
@@ -149,7 +149,6 @@
     (unreachable)
    )
    (unreachable)
->>>>>>> de15161e
   )
  )
 )
