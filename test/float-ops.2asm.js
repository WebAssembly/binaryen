--- conflicted
+++ resolved
@@ -13,9 +13,9 @@
  var Math_abs = global.Math.abs;
  var Math_clz32 = global.Math.clz32;
  function dummy() {
-  
- }
- 
+
+ }
+
  function $1($0, $1) {
   $0 = Math_fround($0);
   $1 = Math_fround($1);
@@ -23,7 +23,7 @@
   return Math_fround(Math_fround($0 + $1));
   return Math_fround(wasm2asm_f32$0);
  }
- 
+
  function $2($0, $1) {
   $0 = Math_fround($0);
   $1 = Math_fround($1);
@@ -31,7 +31,7 @@
   return Math_fround(Math_fround($0 - $1));
   return Math_fround(wasm2asm_f32$0);
  }
- 
+
  function $3($0, $1) {
   $0 = Math_fround($0);
   $1 = Math_fround($1);
@@ -39,7 +39,7 @@
   return Math_fround(Math_fround($0 * $1));
   return Math_fround(wasm2asm_f32$0);
  }
- 
+
  function $4($0, $1) {
   $0 = Math_fround($0);
   $1 = Math_fround($1);
@@ -47,7 +47,7 @@
   return Math_fround(Math_fround($0 / $1));
   return Math_fround(wasm2asm_f32$0);
  }
- 
+
  function $5($0, $1) {
   $0 = +$0;
   $1 = +$1;
@@ -55,7 +55,7 @@
   return +($0 + $1);
   return +wasm2asm_f64$0;
  }
- 
+
  function $6($0, $1) {
   $0 = +$0;
   $1 = +$1;
@@ -63,7 +63,7 @@
   return +($0 - $1);
   return +wasm2asm_f64$0;
  }
- 
+
  function $7($0, $1) {
   $0 = +$0;
   $1 = +$1;
@@ -71,7 +71,7 @@
   return +($0 * $1);
   return +wasm2asm_f64$0;
  }
- 
+
  function $8($0, $1) {
   $0 = +$0;
   $1 = +$1;
@@ -79,103 +79,55 @@
   return +($0 / $1);
   return +wasm2asm_f64$0;
  }
- 
-<<<<<<< HEAD
+
  function $9($0, $1) {
   $0 = Math_fround($0);
   $1 = Math_fround($1);
   var $2 = Math_fround(0), $3 = Math_fround(0), $4 = 0, wasm2asm_i32$0 = 0;
-  return Math_fround($0 == $1) | 0;
-  return wasm2asm_i32$0 | 0;
- }
- 
+  return $0 == $1 | 0;
+  return wasm2asm_i32$0 | 0;
+ }
+
  function $10($0, $1) {
   $0 = Math_fround($0);
   $1 = Math_fround($1);
   var $2 = Math_fround(0), $3 = Math_fround(0), $4 = 0, wasm2asm_i32$0 = 0;
-  return Math_fround($0 != $1) | 0;
-  return wasm2asm_i32$0 | 0;
- }
- 
+  return $0 != $1 | 0;
+  return wasm2asm_i32$0 | 0;
+ }
+
  function $11($0, $1) {
   $0 = Math_fround($0);
   $1 = Math_fround($1);
   var $2 = Math_fround(0), $3 = Math_fround(0), $4 = 0, wasm2asm_i32$0 = 0;
-  return Math_fround($0 >= $1) | 0;
-  return wasm2asm_i32$0 | 0;
- }
- 
+  return $0 >= $1 | 0;
+  return wasm2asm_i32$0 | 0;
+ }
+
  function $12($0, $1) {
   $0 = Math_fround($0);
   $1 = Math_fround($1);
   var $2 = Math_fround(0), $3 = Math_fround(0), $4 = 0, wasm2asm_i32$0 = 0;
-  return Math_fround($0 > $1) | 0;
-  return wasm2asm_i32$0 | 0;
- }
- 
+  return $0 > $1 | 0;
+  return wasm2asm_i32$0 | 0;
+ }
+
  function $13($0, $1) {
   $0 = Math_fround($0);
   $1 = Math_fround($1);
   var $2 = Math_fround(0), $3 = Math_fround(0), $4 = 0, wasm2asm_i32$0 = 0;
-  return Math_fround($0 <= $1) | 0;
-  return wasm2asm_i32$0 | 0;
- }
- 
+  return $0 <= $1 | 0;
+  return wasm2asm_i32$0 | 0;
+ }
+
  function $14($0, $1) {
   $0 = Math_fround($0);
   $1 = Math_fround($1);
   var $2 = Math_fround(0), $3 = Math_fround(0), $4 = 0, wasm2asm_i32$0 = 0;
-  return Math_fround($0 < $1) | 0;
-=======
- function $$9($$0, $$1) {
-  $$0 = Math_fround($$0);
-  $$1 = Math_fround($$1);
-  var $$2 = Math_fround(0), $$3 = Math_fround(0), $$4 = 0, wasm2asm_i32$0 = 0;
-  return $$0 == $$1 | 0;
-  return wasm2asm_i32$0 | 0;
- }
- 
- function $$10($$0, $$1) {
-  $$0 = Math_fround($$0);
-  $$1 = Math_fround($$1);
-  var $$2 = Math_fround(0), $$3 = Math_fround(0), $$4 = 0, wasm2asm_i32$0 = 0;
-  return $$0 != $$1 | 0;
-  return wasm2asm_i32$0 | 0;
- }
- 
- function $$11($$0, $$1) {
-  $$0 = Math_fround($$0);
-  $$1 = Math_fround($$1);
-  var $$2 = Math_fround(0), $$3 = Math_fround(0), $$4 = 0, wasm2asm_i32$0 = 0;
-  return $$0 >= $$1 | 0;
-  return wasm2asm_i32$0 | 0;
- }
- 
- function $$12($$0, $$1) {
-  $$0 = Math_fround($$0);
-  $$1 = Math_fround($$1);
-  var $$2 = Math_fround(0), $$3 = Math_fround(0), $$4 = 0, wasm2asm_i32$0 = 0;
-  return $$0 > $$1 | 0;
-  return wasm2asm_i32$0 | 0;
- }
- 
- function $$13($$0, $$1) {
-  $$0 = Math_fround($$0);
-  $$1 = Math_fround($$1);
-  var $$2 = Math_fround(0), $$3 = Math_fround(0), $$4 = 0, wasm2asm_i32$0 = 0;
-  return $$0 <= $$1 | 0;
-  return wasm2asm_i32$0 | 0;
- }
- 
- function $$14($$0, $$1) {
-  $$0 = Math_fround($$0);
-  $$1 = Math_fround($$1);
-  var $$2 = Math_fround(0), $$3 = Math_fround(0), $$4 = 0, wasm2asm_i32$0 = 0;
-  return $$0 < $$1 | 0;
->>>>>>> 5578bb58
-  return wasm2asm_i32$0 | 0;
- }
- 
+  return $0 < $1 | 0;
+  return wasm2asm_i32$0 | 0;
+ }
+
  function $15($0, $1) {
   $0 = +$0;
   $1 = +$1;
@@ -183,7 +135,7 @@
   return $0 == $1 | 0;
   return wasm2asm_i32$0 | 0;
  }
- 
+
  function $16($0, $1) {
   $0 = +$0;
   $1 = +$1;
@@ -191,7 +143,7 @@
   return $0 != $1 | 0;
   return wasm2asm_i32$0 | 0;
  }
- 
+
  function $17($0, $1) {
   $0 = +$0;
   $1 = +$1;
@@ -199,7 +151,7 @@
   return $0 >= $1 | 0;
   return wasm2asm_i32$0 | 0;
  }
- 
+
  function $18($0, $1) {
   $0 = +$0;
   $1 = +$1;
@@ -207,7 +159,7 @@
   return $0 > $1 | 0;
   return wasm2asm_i32$0 | 0;
  }
- 
+
  function $19($0, $1) {
   $0 = +$0;
   $1 = +$1;
@@ -215,7 +167,7 @@
   return $0 <= $1 | 0;
   return wasm2asm_i32$0 | 0;
  }
- 
+
  function $20($0, $1) {
   $0 = +$0;
   $1 = +$1;
@@ -223,7 +175,7 @@
   return $0 < $1 | 0;
   return wasm2asm_i32$0 | 0;
  }
- 
+
  function $21($0, $1) {
   $0 = Math_fround($0);
   $1 = Math_fround($1);
@@ -231,7 +183,7 @@
   return Math_fround(Math_fround(Math_min($0, $1)));
   return Math_fround(wasm2asm_f32$0);
  }
- 
+
  function $22($0, $1) {
   $0 = Math_fround($0);
   $1 = Math_fround($1);
@@ -239,7 +191,7 @@
   return Math_fround(Math_fround(Math_max($0, $1)));
   return Math_fround(wasm2asm_f32$0);
  }
- 
+
  function $23($0, $1) {
   $0 = +$0;
   $1 = +$1;
@@ -247,7 +199,7 @@
   return +Math_min($0, $1);
   return +wasm2asm_f64$0;
  }
- 
+
  function $24($0, $1) {
   $0 = +$0;
   $1 = +$1;
@@ -255,28 +207,28 @@
   return +Math_max($0, $1);
   return +wasm2asm_f64$0;
  }
- 
+
  function $25($0) {
   $0 = Math_fround($0);
   var $1 = Math_fround(0), $2 = 0.0, wasm2asm_f64$0 = 0.0;
   return +(+$0);
   return +wasm2asm_f64$0;
  }
- 
+
  function $26($0) {
   $0 = +$0;
   var $1 = 0.0, $2 = Math_fround(0), wasm2asm_f32$0 = Math_fround(0);
   return Math_fround(Math_fround($0));
   return Math_fround(wasm2asm_f32$0);
  }
- 
+
  function __wasm_ctz_i32(x) {
   x = x | 0;
   var $1 = 0, $2 = 0, $3 = 0, $4 = 0, $5 = 0, $6 = 0, $7 = 0, $8 = 0, $9 = 0, $10 = 0;
   if ((x | 0) == (0 | 0)) $9 = 32; else $9 = 31 - Math_clz32(x ^ (x - 1 | 0) | 0) | 0;
   return $9 | 0;
  }
- 
+
  function __wasm_popcnt_i32(x) {
   x = x | 0;
   var count = 0, $2 = 0, $3 = 0, $4 = 0, $5 = 0, $6 = 0, $7 = 0, $8 = 0, $9 = 0, $10 = 0, $11 = 0, $12 = 0, $13 = 0, $14 = 0, $15 = 0;
@@ -293,7 +245,7 @@
   };
   return $5 | 0;
  }
- 
+
  function __wasm_rotl_i32(x, k) {
   x = x | 0;
   k = k | 0;
@@ -301,7 +253,7 @@
   return ((4294967295 >>> (k & 31 | 0) | 0) & x | 0) << (k & 31 | 0) | 0 | (((4294967295 << (32 - (k & 31 | 0) | 0) | 0) & x | 0) >>> (32 - (k & 31 | 0) | 0) | 0) | 0 | 0;
   return wasm2asm_i32$0 | 0;
  }
- 
+
  function __wasm_rotr_i32(x, k) {
   x = x | 0;
   k = k | 0;
@@ -309,33 +261,33 @@
   return ((4294967295 << (k & 31 | 0) | 0) & x | 0) >>> (k & 31 | 0) | 0 | (((4294967295 >>> (32 - (k & 31 | 0) | 0) | 0) & x | 0) << (32 - (k & 31 | 0) | 0) | 0) | 0 | 0;
   return wasm2asm_i32$0 | 0;
  }
- 
+
  return {
-  f32_add: $1, 
-  f32_sub: $2, 
-  f32_mul: $3, 
-  f32_div: $4, 
-  f64_add: $5, 
-  f64_sub: $6, 
-  f64_mul: $7, 
-  f64_div: $8, 
-  f32_eq: $9, 
-  f32_ne: $10, 
-  f32_ge: $11, 
-  f32_gt: $12, 
-  f32_le: $13, 
-  f32_lt: $14, 
-  f64_eq: $15, 
-  f64_ne: $16, 
-  f64_ge: $17, 
-  f64_gt: $18, 
-  f64_le: $19, 
-  f64_lt: $20, 
-  f32_min: $21, 
-  f32_max: $22, 
-  f64_min: $23, 
-  f64_max: $24, 
-  f64_promote: $25, 
+  f32_add: $1,
+  f32_sub: $2,
+  f32_mul: $3,
+  f32_div: $4,
+  f64_add: $5,
+  f64_sub: $6,
+  f64_mul: $7,
+  f64_div: $8,
+  f32_eq: $9,
+  f32_ne: $10,
+  f32_ge: $11,
+  f32_gt: $12,
+  f32_le: $13,
+  f32_lt: $14,
+  f64_eq: $15,
+  f64_ne: $16,
+  f64_ge: $17,
+  f64_gt: $18,
+  f64_le: $19,
+  f64_lt: $20,
+  f32_min: $21,
+  f32_max: $22,
+  f64_min: $23,
+  f64_max: $24,
+  f64_promote: $25,
   f32_demote: $26
  };
 }
