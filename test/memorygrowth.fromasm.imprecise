--- conflicted
+++ resolved
@@ -8977,22 +8977,22 @@
      (i32.add
       (select
        (i32.div_u
-        (local.tee $2
+        (local.tee $1
          (call $Wa
-          (local.tee $1
-           (local.tee $3
+          (local.tee $3
+           (local.tee $2
             (call $Za)
            )
           )
           (local.get $0)
          )
         )
-        (local.get $3)
+        (local.get $2)
        )
        (i32.const 1)
        (i32.ne
         (local.get $1)
-        (local.get $2)
+        (local.get $3)
        )
       )
       (i32.const -1)
@@ -9006,48 +9006,23 @@
        (i32.load8_s offset=75
         (local.get $0)
        )
-<<<<<<< HEAD
-       (if
-        (i32.lt_u
-         (local.tee $1
-          (i32.load offset=20
-           (local.get $0)
-=======
        (i32.const 10)
       )
       (if
        (i32.lt_u
         (local.tee $1
-         (i32.load
-          (local.tee $2
-           (i32.add
-            (local.get $0)
-            (i32.const 20)
-           )
->>>>>>> c6237e8e
-          )
-         )
-        )
-<<<<<<< HEAD
-        (block
-         (i32.store offset=20
+         (i32.load offset=20
           (local.get $0)
-          (i32.add
-           (local.get $1)
-           (i32.const 1)
-          )
-         )
-         (i32.store8
-=======
+         )
+        )
         (i32.load offset=16
          (local.get $0)
         )
        )
        (block
-        (i32.store
-         (local.get $2)
+        (i32.store offset=20
+         (local.get $0)
          (i32.add
->>>>>>> c6237e8e
           (local.get $1)
           (i32.const 1)
          )
