--- conflicted
+++ resolved
@@ -530,120 +530,7 @@
    (i32.const -2)
   )
  )
-<<<<<<< HEAD
- (func $_memchr (; 22 ;) (; has Stack IR ;)
-  (local $0 i32)
-  (local $1 i32)
-  (local $2 i32)
-  (block $label$break$L8
-   (block $__rjti$2
-    (br_if $__rjti$2
-     (local.get $1)
-    )
-    (br $label$break$L8)
-   )
-   (local.set $1
-    (local.get $2)
-   )
-   (drop
-    (if (result i32)
-     (i32.load8_u
-      (local.get $0)
-     )
-     (block (result i32)
-      (block $__rjto$0
-       (block $__rjti$0
-        (br_if $__rjti$0
-         (i32.le_u
-          (local.get $1)
-          (i32.const 3)
-         )
-        )
-        (loop $while-in3
-         (if
-          (i32.eqz
-           (i32.and
-            (i32.xor
-             (i32.and
-              (local.tee $2
-               (i32.load
-                (local.get $0)
-               )
-              )
-              (i32.const -2139062144)
-             )
-             (i32.const -2139062144)
-            )
-            (i32.add
-             (local.get $2)
-             (i32.const -16843009)
-            )
-           )
-          )
-          (block
-           (local.set $0
-            (i32.add
-             (local.get $0)
-             (i32.const 4)
-            )
-           )
-           (br_if $while-in3
-            (i32.gt_u
-             (local.tee $1
-              (i32.add
-               (local.get $1)
-               (i32.const -4)
-              )
-             )
-             (i32.const 3)
-            )
-           )
-           (br $__rjti$0)
-          )
-         )
-        )
-        (br $__rjto$0)
-       )
-       (br_if $label$break$L8
-        (i32.eqz
-         (local.get $1)
-        )
-       )
-      )
-      (loop $while-in5 (result i32)
-       (br_if $label$break$L8
-        (i32.eqz
-         (i32.load8_u
-          (local.get $0)
-         )
-        )
-       )
-       (local.set $0
-        (i32.add
-         (local.get $0)
-         (i32.const 1)
-        )
-       )
-       (br_if $while-in5
-        (local.tee $1
-         (i32.add
-          (local.get $1)
-          (i32.const -1)
-         )
-        )
-       )
-       (i32.const 0)
-      )
-     )
-     (local.get $1)
-    )
-   )
-  )
- )
- (func $keepAlive (; 23 ;) (; has Stack IR ;)
-=======
  (func $keepAlive (; 22 ;) (; has Stack IR ;)
->>>>>>> e8b06345
   (call $loads)
   (call $loads)
   (call $stores)
@@ -692,12 +579,8 @@
   )
   (call $unreachable_leftovers)
   (call $unreachable_leftovers)
-<<<<<<< HEAD
-  (call $_memchr)
-=======
->>>>>>> e8b06345
- )
- (func $legalstub$illegalParam (; 24 ;) (; has Stack IR ;) (param $0 i32) (param $1 i32) (param $2 i32) (param $3 f64)
+ )
+ (func $legalstub$illegalParam (; 23 ;) (; has Stack IR ;) (param $0 i32) (param $1 i32) (param $2 i32) (param $3 f64)
   (call $illegalParam
    (local.get $0)
    (i64.or
@@ -714,13 +597,13 @@
    (local.get $3)
   )
  )
- (func $legalstub$illegalResult (; 25 ;) (; has Stack IR ;) (result i32)
+ (func $legalstub$illegalResult (; 24 ;) (; has Stack IR ;) (result i32)
   (call $setTempRet0
    (i32.const 2)
   )
   (i32.const 1)
  )
- (func $legalfunc$illegalImport (; 26 ;) (; has Stack IR ;) (param $0 f64) (param $1 i64) (param $2 i32)
+ (func $legalfunc$illegalImport (; 25 ;) (; has Stack IR ;) (param $0 f64) (param $1 i64) (param $2 i32)
   (call $legalimport$illegalImport
    (local.get $0)
    (i32.wrap_i64
@@ -735,7 +618,7 @@
    (local.get $2)
   )
  )
- (func $legalfunc$_fabsf (; 27 ;) (; has Stack IR ;) (param $0 f32) (result f32)
+ (func $legalfunc$_fabsf (; 26 ;) (; has Stack IR ;) (param $0 f32) (result f32)
   (f32.demote_f64
    (call $legalimport$_fabsf
     (f64.promote_f32
@@ -744,7 +627,7 @@
    )
   )
  )
- (func $legalfunc$do_i64 (; 28 ;) (; has Stack IR ;) (result i64)
+ (func $legalfunc$do_i64 (; 27 ;) (; has Stack IR ;) (result i64)
   (i64.or
    (i64.extend_i32_u
     (call $legalimport$do_i64)
