--- conflicted
+++ resolved
@@ -160,17 +160,14 @@
 ;; CHECK-NEXT:
 ;; CHECK-NEXT:   --disable-fp16                       Disable float 16 operations
 ;; CHECK-NEXT:
-<<<<<<< HEAD
-;; CHECK-NEXT:   --enable-type-imports                Enable type imports
-;; CHECK-NEXT:
-;; CHECK-NEXT:   --disable-type-imports               Disable type imports
-=======
 ;; CHECK-NEXT:   --enable-custom-descriptors          Enable custom descriptors (RTTs) and
 ;; CHECK-NEXT:                                        exact references
 ;; CHECK-NEXT:
 ;; CHECK-NEXT:   --disable-custom-descriptors         Disable custom descriptors (RTTs) and
 ;; CHECK-NEXT:                                        exact references
->>>>>>> 83d8edbe
+;; CHECK-NEXT:   --enable-type-imports                Enable type imports
+;; CHECK-NEXT:
+;; CHECK-NEXT:   --disable-type-imports               Disable type imports
 ;; CHECK-NEXT:
 ;; CHECK-NEXT:   --enable-typed-function-references   Deprecated compatibility flag
 ;; CHECK-NEXT:
