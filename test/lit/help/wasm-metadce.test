;; RUN: wasm-metadce --help | filecheck %s
;; CHECK: ================================================================================
;; CHECK-NEXT: wasm-metadce INFILE
;; CHECK-NEXT:
;; CHECK-NEXT: This tool performs dead code elimination (DCE) on a larger space that the wasm
;; CHECK-NEXT: module is just a part of. For example, if you have JS and wasm that are
;; CHECK-NEXT: connected, this can DCE the combined graph. By doing so, it is able to eliminate
;; CHECK-NEXT: wasm module exports, which otherwise regular optimizations cannot.
;; CHECK-NEXT:
;; CHECK-NEXT: This tool receives a representation of the reachability graph that the wasm
;; CHECK-NEXT: module resides in, which contains abstract nodes and connections showing what
;; CHECK-NEXT: they reach. Some of those nodes can represent the wasm module's imports and
;; CHECK-NEXT: exports. The tool then completes the graph by adding the internal parts of the
;; CHECK-NEXT: module, and does DCE on the entire thing.
;; CHECK-NEXT:
;; CHECK-NEXT: This tool will output a wasm module with dead code eliminated, and metadata
;; CHECK-NEXT: describing the things in the rest of the graph that can be eliminated as well.
;; CHECK-NEXT:
;; CHECK-NEXT: The graph description file should represent the graph in the following JSON-like
;; CHECK-NEXT: notation (note, this is not true JSON, things like comments, escaping,
;; CHECK-NEXT: single-quotes, etc. are not supported):
;; CHECK-NEXT:
;; CHECK-NEXT:   [
;; CHECK-NEXT:     {
;; CHECK-NEXT:       "name": "entity1",
;; CHECK-NEXT:       "reaches": ["entity2, "entity3"],
;; CHECK-NEXT:       "root": true
;; CHECK-NEXT:     },
;; CHECK-NEXT:     {
;; CHECK-NEXT:       "name": "entity2",
;; CHECK-NEXT:       "reaches": ["entity1, "entity4"]
;; CHECK-NEXT:     },
;; CHECK-NEXT:     {
;; CHECK-NEXT:       "name": "entity3",
;; CHECK-NEXT:       "reaches": ["entity1"],
;; CHECK-NEXT:       "export": "export1"
;; CHECK-NEXT:     },
;; CHECK-NEXT:     {
;; CHECK-NEXT:       "name": "entity4",
;; CHECK-NEXT:       "import": ["module", "import1"]
;; CHECK-NEXT:     },
;; CHECK-NEXT:   ]
;; CHECK-NEXT:
;; CHECK-NEXT: Each entity has a name and an optional list of the other entities it reaches. It
;; CHECK-NEXT: can also be marked as a root, export (with the export string), or import (with
;; CHECK-NEXT: the module and import strings). DCE then computes what is reachable from the
;; CHECK-NEXT: roots.
;; CHECK-NEXT: ================================================================================
;; CHECK-NEXT:
;; CHECK-NEXT:
;; CHECK-NEXT: wasm-opt options:
;; CHECK-NEXT: -----------------
;; CHECK-NEXT:
;; CHECK-NEXT:   --output,-o                                   Output file (stdout if not
;; CHECK-NEXT:                                                 specified)
;; CHECK-NEXT:
;; CHECK-NEXT:   --input-source-map,-ism                       Consume source map from the
;; CHECK-NEXT:                                                 specified file
;; CHECK-NEXT:
;; CHECK-NEXT:   --output-source-map,-osm                      Emit source map to the specified
;; CHECK-NEXT:                                                 file
;; CHECK-NEXT:
;; CHECK-NEXT:   --output-source-map-url,-osu                  Emit specified string as source
;; CHECK-NEXT:                                                 map URL
;; CHECK-NEXT:
;; CHECK-NEXT:   --emit-text,-S                                Emit text instead of binary for
;; CHECK-NEXT:                                                 the output file
;; CHECK-NEXT:
;; CHECK-NEXT:   --debuginfo,-g                                Emit names section and debug
;; CHECK-NEXT:                                                 info
;; CHECK-NEXT:
;; CHECK-NEXT:   --graph-file,-f                               Filename of the graph
;; CHECK-NEXT:                                                 description file
;; CHECK-NEXT:
;; CHECK-NEXT:   --dump,-d                                     Dump the combined graph file
;; CHECK-NEXT:                                                 (useful for debugging)
;; CHECK-NEXT:
;; CHECK-NEXT:
;; CHECK-NEXT: Optimization passes:
;; CHECK-NEXT: --------------------
;; CHECK-NEXT:
;; CHECK-NEXT:   --abstract-type-refining                      refine and merge abstract
;; CHECK-NEXT:                                                 (never-created) types
;; CHECK-NEXT:
;; CHECK-NEXT:   --alignment-lowering                          lower unaligned loads and stores
;; CHECK-NEXT:                                                 to smaller aligned ones
;; CHECK-NEXT:
;; CHECK-NEXT:   --asyncify                                    async/await style transform,
;; CHECK-NEXT:                                                 allowing pausing and resuming
;; CHECK-NEXT:
;; CHECK-NEXT:   --avoid-reinterprets                          Tries to avoid reinterpret
;; CHECK-NEXT:                                                 operations via more loads
;; CHECK-NEXT:
;; CHECK-NEXT:   --cfp                                         propagate constant struct field
;; CHECK-NEXT:                                                 values
;; CHECK-NEXT:
;; CHECK-NEXT:   --cfp-reftest                                 propagate constant struct field
;; CHECK-NEXT:                                                 values, using ref.test
;; CHECK-NEXT:
;; CHECK-NEXT:   --coalesce-locals                             reduce # of locals by coalescing
;; CHECK-NEXT:
;; CHECK-NEXT:   --coalesce-locals-learning                    reduce # of locals by coalescing
;; CHECK-NEXT:                                                 and learning
;; CHECK-NEXT:
;; CHECK-NEXT:   --code-folding                                fold code, merging duplicates
;; CHECK-NEXT:
;; CHECK-NEXT:   --code-pushing                                push code forward, potentially
;; CHECK-NEXT:                                                 making it not always execute
;; CHECK-NEXT:
;; CHECK-NEXT:   --const-hoisting                              hoist repeated constants to a
;; CHECK-NEXT:                                                 local
;; CHECK-NEXT:
;; CHECK-NEXT:   --dae                                         removes arguments to calls in an
;; CHECK-NEXT:                                                 lto-like manner
;; CHECK-NEXT:
;; CHECK-NEXT:   --dae-optimizing                              removes arguments to calls in an
;; CHECK-NEXT:                                                 lto-like manner, and optimizes
;; CHECK-NEXT:                                                 where we removed
;; CHECK-NEXT:
;; CHECK-NEXT:   --dce                                         removes unreachable code
;; CHECK-NEXT:
;; CHECK-NEXT:   --dealign                                     forces all loads and stores to
;; CHECK-NEXT:                                                 have alignment 1
;; CHECK-NEXT:
;; CHECK-NEXT:   --denan                                       instrument the wasm to convert
;; CHECK-NEXT:                                                 NaNs into 0 at runtime
;; CHECK-NEXT:
;; CHECK-NEXT:   --dfo                                         optimizes using the DataFlow SSA
;; CHECK-NEXT:                                                 IR
;; CHECK-NEXT:
;; CHECK-NEXT:   --directize                                   turns indirect calls into direct
;; CHECK-NEXT:                                                 ones
;; CHECK-NEXT:
;; CHECK-NEXT:   --discard-global-effects                      discards global effect info
;; CHECK-NEXT:
;; CHECK-NEXT:   --duplicate-function-elimination              removes duplicate functions
;; CHECK-NEXT:
;; CHECK-NEXT:   --duplicate-import-elimination                removes duplicate imports
;; CHECK-NEXT:
;; CHECK-NEXT:   --dwarfdump                                   dump DWARF debug info sections
;; CHECK-NEXT:                                                 from the read binary
;; CHECK-NEXT:
;; CHECK-NEXT:   --emit-target-features                        emit the target features section
;; CHECK-NEXT:                                                 in the output
;; CHECK-NEXT:
;; CHECK-NEXT:   --extract-function                            leaves just one function (useful
;; CHECK-NEXT:                                                 for debugging)
;; CHECK-NEXT:
;; CHECK-NEXT:   --extract-function-index                      leaves just one function
;; CHECK-NEXT:                                                 selected by index
;; CHECK-NEXT:
;; CHECK-NEXT:   --flatten                                     flattens out code, removing
;; CHECK-NEXT:                                                 nesting
;; CHECK-NEXT:
;; CHECK-NEXT:   --fpcast-emu                                  emulates function pointer casts,
;; CHECK-NEXT:                                                 allowing incorrect indirect
;; CHECK-NEXT:                                                 calls to (sometimes) work
;; CHECK-NEXT:
;; CHECK-NEXT:   --func-metrics                                reports function metrics
;; CHECK-NEXT:
;; CHECK-NEXT:   --generate-dyncalls                           generate dynCall fuctions used
;; CHECK-NEXT:                                                 by emscripten ABI
;; CHECK-NEXT:
;; CHECK-NEXT:   --generate-global-effects                     generate global effect info
;; CHECK-NEXT:                                                 (helps later passes)
;; CHECK-NEXT:
;; CHECK-NEXT:   --generate-i64-dyncalls                       generate dynCall functions used
;; CHECK-NEXT:                                                 by emscripten ABI, but only for
;; CHECK-NEXT:                                                 functions with i64 in their
;; CHECK-NEXT:                                                 signature (which cannot be
;; CHECK-NEXT:                                                 invoked via the wasm table
;; CHECK-NEXT:                                                 without JavaScript BigInt
;; CHECK-NEXT:                                                 support).
;; CHECK-NEXT:
;; CHECK-NEXT:   --global-refining                             refine the types of globals
;; CHECK-NEXT:
;; CHECK-NEXT:   --gsi                                         globally optimize struct values
;; CHECK-NEXT:
;; CHECK-NEXT:   --gto                                         globally optimize GC types
;; CHECK-NEXT:
;; CHECK-NEXT:   --gufa                                        Grand Unified Flow Analysis:
;; CHECK-NEXT:                                                 optimize the entire program
;; CHECK-NEXT:                                                 using information about what
;; CHECK-NEXT:                                                 content can actually appear in
;; CHECK-NEXT:                                                 each location
;; CHECK-NEXT:
;; CHECK-NEXT:   --gufa-cast-all                               GUFA plus add casts for all
;; CHECK-NEXT:                                                 inferences
;; CHECK-NEXT:
;; CHECK-NEXT:   --gufa-optimizing                             GUFA plus local optimizations in
;; CHECK-NEXT:                                                 functions we modified
;; CHECK-NEXT:
;; CHECK-NEXT:   --heap-store-optimization                     optimize heap (GC) stores
;; CHECK-NEXT:
;; CHECK-NEXT:   --heap2local                                  replace GC allocations with
;; CHECK-NEXT:                                                 locals
;; CHECK-NEXT:
;; CHECK-NEXT:   --i64-to-i32-lowering                         lower all uses of i64s to use
;; CHECK-NEXT:                                                 i32s instead
;; CHECK-NEXT:
;; CHECK-NEXT:   --inline-main                                 inline __original_main into main
;; CHECK-NEXT:
;; CHECK-NEXT:   --inlining                                    inline functions (you probably
;; CHECK-NEXT:                                                 want inlining-optimizing)
;; CHECK-NEXT:
;; CHECK-NEXT:   --inlining-optimizing                         inline functions and optimizes
;; CHECK-NEXT:                                                 where we inlined
;; CHECK-NEXT:
;; CHECK-NEXT:   --instrument-locals                           instrument the build with code
;; CHECK-NEXT:                                                 to intercept all loads and
;; CHECK-NEXT:                                                 stores
;; CHECK-NEXT:
;; CHECK-NEXT:   --instrument-memory                           instrument the build with code
;; CHECK-NEXT:                                                 to intercept all loads and
;; CHECK-NEXT:                                                 stores
;; CHECK-NEXT:
;; CHECK-NEXT:   --intrinsic-lowering                          lower away binaryen intrinsics
;; CHECK-NEXT:
;; CHECK-NEXT:   --jspi                                        wrap imports and exports for
;; CHECK-NEXT:                                                 JavaScript promise integration
;; CHECK-NEXT:
;; CHECK-NEXT:   --legalize-and-prune-js-interface             legalizes the import/export
;; CHECK-NEXT:                                                 boundary and prunes when needed
;; CHECK-NEXT:
;; CHECK-NEXT:   --legalize-js-interface                       legalizes i64 types on the
;; CHECK-NEXT:                                                 import/export boundary
;; CHECK-NEXT:
;; CHECK-NEXT:   --licm                                        loop invariant code motion
;; CHECK-NEXT:
;; CHECK-NEXT:   --limit-segments                              attempt to merge segments to fit
;; CHECK-NEXT:                                                 within web limits
;; CHECK-NEXT:
<<<<<<< HEAD
;; CHECK-NEXT:   --llvm-nontrapping-fptoint-lowering           lower nontrapping float-to-int
;; CHECK-NEXT:                                                 operations to wasm mvp and
;; CHECK-NEXT:                                                 disable the nontrapping fptoint
;; CHECK-NEXT:                                                 feature
=======
;; CHECK-NEXT:   --llvm-memory-copy-fill-lowering              Lower memory.copy and
;; CHECK-NEXT:                                                 memory.fill to wasm mvp and
;; CHECK-NEXT:                                                 disable the bulk-memory feature.
>>>>>>> 25b8e6a7
;; CHECK-NEXT:
;; CHECK-NEXT:   --local-cse                                   common subexpression elimination
;; CHECK-NEXT:                                                 inside basic blocks
;; CHECK-NEXT:
;; CHECK-NEXT:   --local-subtyping                             apply more specific subtypes to
;; CHECK-NEXT:                                                 locals where possible
;; CHECK-NEXT:
;; CHECK-NEXT:   --log-execution                               instrument the build with
;; CHECK-NEXT:                                                 logging of where execution goes
;; CHECK-NEXT:
;; CHECK-NEXT:   --memory-packing                              packs memory into separate
;; CHECK-NEXT:                                                 segments, skipping zeros
;; CHECK-NEXT:
;; CHECK-NEXT:   --memory64-lowering                           lower loads and stores to a
;; CHECK-NEXT:                                                 64-bit memory to instead use a
;; CHECK-NEXT:                                                 32-bit one
;; CHECK-NEXT:
;; CHECK-NEXT:   --merge-blocks                                merges blocks to their parents
;; CHECK-NEXT:
;; CHECK-NEXT:   --merge-j2cl-itables                          Merges itable structures into
;; CHECK-NEXT:                                                 vtables to make types more
;; CHECK-NEXT:                                                 compact
;; CHECK-NEXT:
;; CHECK-NEXT:   --merge-locals                                merges locals when beneficial
;; CHECK-NEXT:
;; CHECK-NEXT:   --merge-similar-functions                     merges similar functions when
;; CHECK-NEXT:                                                 benefical
;; CHECK-NEXT:
;; CHECK-NEXT:   --metrics                                     reports metrics (with an
;; CHECK-NEXT:                                                 optional title,
;; CHECK-NEXT:                                                 --metrics[=TITLE])
;; CHECK-NEXT:
;; CHECK-NEXT:   --minify-imports                              minifies import names (only
;; CHECK-NEXT:                                                 those, and not export names),
;; CHECK-NEXT:                                                 and emits a mapping to the
;; CHECK-NEXT:                                                 minified ones
;; CHECK-NEXT:
;; CHECK-NEXT:   --minify-imports-and-exports                  minifies both import and export
;; CHECK-NEXT:                                                 names, and emits a mapping to
;; CHECK-NEXT:                                                 the minified ones
;; CHECK-NEXT:
;; CHECK-NEXT:   --minify-imports-and-exports-and-modules      minifies both import and export
;; CHECK-NEXT:                                                 names, and emits a mapping to
;; CHECK-NEXT:                                                 the minified ones, and minifies
;; CHECK-NEXT:                                                 the modules as well
;; CHECK-NEXT:
;; CHECK-NEXT:   --minimize-rec-groups                         Split types into minimal
;; CHECK-NEXT:                                                 recursion groups
;; CHECK-NEXT:
;; CHECK-NEXT:   --mod-asyncify-always-and-only-unwind         apply the assumption that
;; CHECK-NEXT:                                                 asyncify imports always unwind,
;; CHECK-NEXT:                                                 and we never rewind
;; CHECK-NEXT:
;; CHECK-NEXT:   --mod-asyncify-never-unwind                   apply the assumption that
;; CHECK-NEXT:                                                 asyncify never unwinds
;; CHECK-NEXT:
;; CHECK-NEXT:   --monomorphize                                creates specialized versions of
;; CHECK-NEXT:                                                 functions
;; CHECK-NEXT:
;; CHECK-NEXT:   --monomorphize-always                         creates specialized versions of
;; CHECK-NEXT:                                                 functions (even if unhelpful)
;; CHECK-NEXT:
;; CHECK-NEXT:   --multi-memory-lowering                       combines multiple memories into
;; CHECK-NEXT:                                                 a single memory
;; CHECK-NEXT:
;; CHECK-NEXT:   --multi-memory-lowering-with-bounds-checks    combines multiple memories into
;; CHECK-NEXT:                                                 a single memory, trapping if the
;; CHECK-NEXT:                                                 read or write is larger than the
;; CHECK-NEXT:                                                 length of the memory's data
;; CHECK-NEXT:
;; CHECK-NEXT:   --name-types                                  (re)name all heap types
;; CHECK-NEXT:
;; CHECK-NEXT:   --nm                                          name list
;; CHECK-NEXT:
;; CHECK-NEXT:   --no-full-inline                              mark functions as no-inline (for
;; CHECK-NEXT:                                                 full inlining only)
;; CHECK-NEXT:
;; CHECK-NEXT:   --no-inline                                   mark functions as no-inline
;; CHECK-NEXT:
;; CHECK-NEXT:   --no-partial-inline                           mark functions as no-inline (for
;; CHECK-NEXT:                                                 partial inlining only)
;; CHECK-NEXT:
;; CHECK-NEXT:   --once-reduction                              reduces calls to code that only
;; CHECK-NEXT:                                                 runs once
;; CHECK-NEXT:
;; CHECK-NEXT:   --optimize-added-constants                    optimizes added constants into
;; CHECK-NEXT:                                                 load/store offsets
;; CHECK-NEXT:
;; CHECK-NEXT:   --optimize-added-constants-propagate          optimizes added constants into
;; CHECK-NEXT:                                                 load/store offsets, propagating
;; CHECK-NEXT:                                                 them across locals too
;; CHECK-NEXT:
;; CHECK-NEXT:   --optimize-casts                              eliminate and reuse casts
;; CHECK-NEXT:
;; CHECK-NEXT:   --optimize-for-js                             early optimize of the
;; CHECK-NEXT:                                                 instruction combinations for js
;; CHECK-NEXT:
;; CHECK-NEXT:   --optimize-instructions                       optimizes instruction
;; CHECK-NEXT:                                                 combinations
;; CHECK-NEXT:
;; CHECK-NEXT:   --optimize-j2cl                               optimizes J2CL specific
;; CHECK-NEXT:                                                 constructs.
;; CHECK-NEXT:
;; CHECK-NEXT:   --outlining                                   outline instructions
;; CHECK-NEXT:
;; CHECK-NEXT:   --pick-load-signs                             pick load signs based on their
;; CHECK-NEXT:                                                 uses
;; CHECK-NEXT:
;; CHECK-NEXT:   --poppify                                     Tranform Binaryen IR into Poppy
;; CHECK-NEXT:                                                 IR
;; CHECK-NEXT:
;; CHECK-NEXT:   --post-emscripten                             miscellaneous optimizations for
;; CHECK-NEXT:                                                 Emscripten-generated code
;; CHECK-NEXT:
;; CHECK-NEXT:   --precompute                                  computes compile-time
;; CHECK-NEXT:                                                 evaluatable expressions
;; CHECK-NEXT:
;; CHECK-NEXT:   --precompute-propagate                        computes compile-time
;; CHECK-NEXT:                                                 evaluatable expressions and
;; CHECK-NEXT:                                                 propagates them through locals
;; CHECK-NEXT:
;; CHECK-NEXT:   --print                                       print in s-expression format
;; CHECK-NEXT:
;; CHECK-NEXT:   --print-call-graph                            print call graph
;; CHECK-NEXT:
;; CHECK-NEXT:   --print-features                              print options for enabled
;; CHECK-NEXT:                                                 features
;; CHECK-NEXT:
;; CHECK-NEXT:   --print-full                                  print in full s-expression
;; CHECK-NEXT:                                                 format
;; CHECK-NEXT:
;; CHECK-NEXT:   --print-function-map                          print a map of function indexes
;; CHECK-NEXT:                                                 to names
;; CHECK-NEXT:
;; CHECK-NEXT:   --print-minified                              print in minified s-expression
;; CHECK-NEXT:                                                 format
;; CHECK-NEXT:
;; CHECK-NEXT:   --propagate-debug-locs                        propagate debug location from
;; CHECK-NEXT:                                                 parents or previous siblings to
;; CHECK-NEXT:                                                 child nodes
;; CHECK-NEXT:
;; CHECK-NEXT:   --propagate-globals-globally                  propagate global values to other
;; CHECK-NEXT:                                                 globals (useful for tests)
;; CHECK-NEXT:
;; CHECK-NEXT:   --remove-imports                              removes imports and replaces
;; CHECK-NEXT:                                                 them with nops
;; CHECK-NEXT:
;; CHECK-NEXT:   --remove-memory                               removes memory segments
;; CHECK-NEXT:
;; CHECK-NEXT:   --remove-non-js-ops                           removes operations incompatible
;; CHECK-NEXT:                                                 with js
;; CHECK-NEXT:
;; CHECK-NEXT:   --remove-unused-brs                           removes breaks from locations
;; CHECK-NEXT:                                                 that are not needed
;; CHECK-NEXT:
;; CHECK-NEXT:   --remove-unused-module-elements               removes unused module elements
;; CHECK-NEXT:
;; CHECK-NEXT:   --remove-unused-names                         removes names from locations
;; CHECK-NEXT:                                                 that are never branched to
;; CHECK-NEXT:
;; CHECK-NEXT:   --remove-unused-nonfunction-module-elements   removes unused module elements
;; CHECK-NEXT:                                                 that are not functions
;; CHECK-NEXT:
;; CHECK-NEXT:   --remove-unused-types                         remove unused private GC types
;; CHECK-NEXT:
;; CHECK-NEXT:   --reorder-functions                           sorts functions by access
;; CHECK-NEXT:                                                 frequency
;; CHECK-NEXT:
;; CHECK-NEXT:   --reorder-functions-by-name                   sorts functions by name (useful
;; CHECK-NEXT:                                                 for debugging)
;; CHECK-NEXT:
;; CHECK-NEXT:   --reorder-globals                             sorts globals by access
;; CHECK-NEXT:                                                 frequency
;; CHECK-NEXT:
;; CHECK-NEXT:   --reorder-locals                              sorts locals by access frequency
;; CHECK-NEXT:
;; CHECK-NEXT:   --rereloop                                    re-optimize control flow using
;; CHECK-NEXT:                                                 the relooper algorithm
;; CHECK-NEXT:
;; CHECK-NEXT:   --roundtrip                                   write the module to binary, then
;; CHECK-NEXT:                                                 read it
;; CHECK-NEXT:
;; CHECK-NEXT:   --rse                                         remove redundant local.sets
;; CHECK-NEXT:
;; CHECK-NEXT:   --safe-heap                                   instrument loads and stores to
;; CHECK-NEXT:                                                 check for invalid behavior
;; CHECK-NEXT:
;; CHECK-NEXT:   --separate-data-segments                      write data segments to a file
;; CHECK-NEXT:                                                 and strip them from the module
;; CHECK-NEXT:
;; CHECK-NEXT:   --set-globals                                 sets specified globals to
;; CHECK-NEXT:                                                 specified values
;; CHECK-NEXT:
;; CHECK-NEXT:   --signature-pruning                           remove params from function
;; CHECK-NEXT:                                                 signature types where possible
;; CHECK-NEXT:
;; CHECK-NEXT:   --signature-refining                          apply more specific subtypes to
;; CHECK-NEXT:                                                 signature types where possible
;; CHECK-NEXT:
;; CHECK-NEXT:   --signext-lowering                            lower sign-ext operations to
;; CHECK-NEXT:                                                 wasm mvp and disable the sign
;; CHECK-NEXT:                                                 extension feature
;; CHECK-NEXT:
;; CHECK-NEXT:   --simplify-globals                            miscellaneous globals-related
;; CHECK-NEXT:                                                 optimizations
;; CHECK-NEXT:
;; CHECK-NEXT:   --simplify-globals-optimizing                 miscellaneous globals-related
;; CHECK-NEXT:                                                 optimizations, and optimizes
;; CHECK-NEXT:                                                 where we replaced global.gets
;; CHECK-NEXT:                                                 with constants
;; CHECK-NEXT:
;; CHECK-NEXT:   --simplify-locals                             miscellaneous locals-related
;; CHECK-NEXT:                                                 optimizations
;; CHECK-NEXT:
;; CHECK-NEXT:   --simplify-locals-nonesting                   miscellaneous locals-related
;; CHECK-NEXT:                                                 optimizations (no nesting at
;; CHECK-NEXT:                                                 all; preserves flatness)
;; CHECK-NEXT:
;; CHECK-NEXT:   --simplify-locals-nostructure                 miscellaneous locals-related
;; CHECK-NEXT:                                                 optimizations (no structure)
;; CHECK-NEXT:
;; CHECK-NEXT:   --simplify-locals-notee                       miscellaneous locals-related
;; CHECK-NEXT:                                                 optimizations (no tees)
;; CHECK-NEXT:
;; CHECK-NEXT:   --simplify-locals-notee-nostructure           miscellaneous locals-related
;; CHECK-NEXT:                                                 optimizations (no tees or
;; CHECK-NEXT:                                                 structure)
;; CHECK-NEXT:
;; CHECK-NEXT:   --souperify                                   emit Souper IR in text form
;; CHECK-NEXT:
;; CHECK-NEXT:   --souperify-single-use                        emit Souper IR in text form
;; CHECK-NEXT:                                                 (single-use nodes only)
;; CHECK-NEXT:
;; CHECK-NEXT:   --spill-pointers                              spill pointers to the C stack
;; CHECK-NEXT:                                                 (useful for Boehm-style GC)
;; CHECK-NEXT:
;; CHECK-NEXT:   --ssa                                         ssa-ify variables so that they
;; CHECK-NEXT:                                                 have a single assignment
;; CHECK-NEXT:
;; CHECK-NEXT:   --ssa-nomerge                                 ssa-ify variables so that they
;; CHECK-NEXT:                                                 have a single assignment,
;; CHECK-NEXT:                                                 ignoring merges
;; CHECK-NEXT:
;; CHECK-NEXT:   --stack-check                                 enforce limits on llvm's
;; CHECK-NEXT:                                                 __stack_pointer global
;; CHECK-NEXT:
;; CHECK-NEXT:   --string-gathering                            gathers wasm strings to globals
;; CHECK-NEXT:
;; CHECK-NEXT:   --string-lowering                             lowers wasm strings and
;; CHECK-NEXT:                                                 operations to imports
;; CHECK-NEXT:
;; CHECK-NEXT:   --string-lowering-magic-imports               same as string-lowering, but
;; CHECK-NEXT:                                                 encodes well-formed strings as
;; CHECK-NEXT:                                                 magic imports
;; CHECK-NEXT:
;; CHECK-NEXT:   --string-lowering-magic-imports-assert        same as
;; CHECK-NEXT:                                                 string-lowering-magic-imports,
;; CHECK-NEXT:                                                 but raise a fatal error if there
;; CHECK-NEXT:                                                 are invalid strings
;; CHECK-NEXT:
;; CHECK-NEXT:   --strip                                       deprecated; same as strip-debug
;; CHECK-NEXT:
;; CHECK-NEXT:   --strip-debug                                 strip debug info (including the
;; CHECK-NEXT:                                                 names section)
;; CHECK-NEXT:
;; CHECK-NEXT:   --strip-dwarf                                 strip dwarf debug info
;; CHECK-NEXT:
;; CHECK-NEXT:   --strip-eh                                    strip EH instructions
;; CHECK-NEXT:
;; CHECK-NEXT:   --strip-producers                             strip the wasm producers section
;; CHECK-NEXT:
;; CHECK-NEXT:   --strip-target-features                       strip the wasm target features
;; CHECK-NEXT:                                                 section
;; CHECK-NEXT:
;; CHECK-NEXT:   --stub-unsupported-js                         stub out unsupported JS
;; CHECK-NEXT:                                                 operations
;; CHECK-NEXT:
;; CHECK-NEXT:   --symbolmap                                   (alias for print-function-map)
;; CHECK-NEXT:
;; CHECK-NEXT:   --table64-lowering                            lower 64-bit tables 32-bit ones
;; CHECK-NEXT:
;; CHECK-NEXT:   --trace-calls                                 instrument the build with code
;; CHECK-NEXT:                                                 to intercept specific function
;; CHECK-NEXT:                                                 calls
;; CHECK-NEXT:
;; CHECK-NEXT:   --translate-to-exnref                         translate old Phase 3 EH
;; CHECK-NEXT:                                                 instructions to new ones with
;; CHECK-NEXT:                                                 exnref
;; CHECK-NEXT:
;; CHECK-NEXT:   --translate-to-new-eh                         deprecated; same as
;; CHECK-NEXT:                                                 translate-to-exnref
;; CHECK-NEXT:
;; CHECK-NEXT:   --trap-mode-clamp                             replace trapping operations with
;; CHECK-NEXT:                                                 clamping semantics
;; CHECK-NEXT:
;; CHECK-NEXT:   --trap-mode-js                                replace trapping operations with
;; CHECK-NEXT:                                                 js semantics
;; CHECK-NEXT:
;; CHECK-NEXT:   --tuple-optimization                          optimize trivial tuples away
;; CHECK-NEXT:
;; CHECK-NEXT:   --type-finalizing                             mark all leaf types as final
;; CHECK-NEXT:
;; CHECK-NEXT:   --type-merging                                merge types to their supertypes
;; CHECK-NEXT:                                                 where possible
;; CHECK-NEXT:
;; CHECK-NEXT:   --type-refining                               apply more specific subtypes to
;; CHECK-NEXT:                                                 type fields where possible
;; CHECK-NEXT:
;; CHECK-NEXT:   --type-ssa                                    create new nominal types to help
;; CHECK-NEXT:                                                 other optimizations
;; CHECK-NEXT:
;; CHECK-NEXT:   --type-unfinalizing                           mark all types as non-final
;; CHECK-NEXT:                                                 (open)
;; CHECK-NEXT:
;; CHECK-NEXT:   --unsubtyping                                 removes unnecessary subtyping
;; CHECK-NEXT:                                                 relationships
;; CHECK-NEXT:
;; CHECK-NEXT:   --untee                                       removes local.tees, replacing
;; CHECK-NEXT:                                                 them with sets and gets
;; CHECK-NEXT:
;; CHECK-NEXT:   --vacuum                                      removes obviously unneeded code
;; CHECK-NEXT:
;; CHECK-NEXT:
;; CHECK-NEXT: Optimization options:
;; CHECK-NEXT: ---------------------
;; CHECK-NEXT:
;; CHECK-NEXT:    -O                                           execute default optimization
;; CHECK-NEXT:                                                 passes (equivalent to -Os)
;; CHECK-NEXT:
;; CHECK-NEXT:    -O0                                          execute no optimization passes
;; CHECK-NEXT:
;; CHECK-NEXT:    -O1                                          execute -O1 optimization passes
;; CHECK-NEXT:                                                 (quick&useful opts, useful for
;; CHECK-NEXT:                                                 iteration builds)
;; CHECK-NEXT:
;; CHECK-NEXT:    -O2                                          execute -O2 optimization passes
;; CHECK-NEXT:                                                 (most opts, generally gets most
;; CHECK-NEXT:                                                 perf)
;; CHECK-NEXT:
;; CHECK-NEXT:    -O3                                          execute -O3 optimization passes
;; CHECK-NEXT:                                                 (spends potentially a lot of
;; CHECK-NEXT:                                                 time optimizing)
;; CHECK-NEXT:
;; CHECK-NEXT:    -O4                                          execute -O4 optimization passes
;; CHECK-NEXT:                                                 (also flatten the IR, which can
;; CHECK-NEXT:                                                 take a lot more time and memory,
;; CHECK-NEXT:                                                 but is useful on more nested /
;; CHECK-NEXT:                                                 complex / less-optimized input)
;; CHECK-NEXT:
;; CHECK-NEXT:    -Os                                          execute default optimization
;; CHECK-NEXT:                                                 passes, focusing on code size
;; CHECK-NEXT:
;; CHECK-NEXT:    -Oz                                          execute default optimization
;; CHECK-NEXT:                                                 passes, super-focusing on code
;; CHECK-NEXT:                                                 size
;; CHECK-NEXT:
;; CHECK-NEXT:   --optimize-level,-ol                          How much to focus on optimizing
;; CHECK-NEXT:                                                 code
;; CHECK-NEXT:
;; CHECK-NEXT:   --shrink-level,-s                             How much to focus on shrinking
;; CHECK-NEXT:                                                 code size
;; CHECK-NEXT:
;; CHECK-NEXT:   --debuginfo,-g                                Emit names section in wasm
;; CHECK-NEXT:                                                 binary (or full debuginfo in
;; CHECK-NEXT:                                                 wast)
;; CHECK-NEXT:
;; CHECK-NEXT:   --always-inline-max-function-size,-aimfs      Max size of functions that are
;; CHECK-NEXT:                                                 always inlined (default 2, which
;; CHECK-NEXT:                                                 is safe for use with -Os builds)
;; CHECK-NEXT:
;; CHECK-NEXT:   --flexible-inline-max-function-size,-fimfs    Max size of functions that are
;; CHECK-NEXT:                                                 inlined when lightweight (no
;; CHECK-NEXT:                                                 loops or function calls) when
;; CHECK-NEXT:                                                 optimizing aggressively for
;; CHECK-NEXT:                                                 speed (-O3). Default: 20
;; CHECK-NEXT:
;; CHECK-NEXT:   --one-caller-inline-max-function-size,-ocimfs Max size of functions that are
;; CHECK-NEXT:                                                 inlined when there is only one
;; CHECK-NEXT:                                                 caller (default -1, which means
;; CHECK-NEXT:                                                 all such functions are inlined)
;; CHECK-NEXT:
;; CHECK-NEXT:   --inline-functions-with-loops,-ifwl           Allow inlining functions with
;; CHECK-NEXT:                                                 loops
;; CHECK-NEXT:
;; CHECK-NEXT:   --partial-inlining-ifs,-pii                   Number of ifs allowed in partial
;; CHECK-NEXT:                                                 inlining (zero means partial
;; CHECK-NEXT:                                                 inlining is disabled) (default:
;; CHECK-NEXT:                                                 0)
;; CHECK-NEXT:
;; CHECK-NEXT:   --ignore-implicit-traps,-iit                  Optimize under the helpful
;; CHECK-NEXT:                                                 assumption that no surprising
;; CHECK-NEXT:                                                 traps occur (from load, div/mod,
;; CHECK-NEXT:                                                 etc.)
;; CHECK-NEXT:
;; CHECK-NEXT:   --traps-never-happen,-tnh                     Optimize under the helpful
;; CHECK-NEXT:                                                 assumption that no trap is
;; CHECK-NEXT:                                                 reached at runtime (from load,
;; CHECK-NEXT:                                                 div/mod, etc.)
;; CHECK-NEXT:
;; CHECK-NEXT:   --low-memory-unused,-lmu                      Optimize under the helpful
;; CHECK-NEXT:                                                 assumption that the low 1K of
;; CHECK-NEXT:                                                 memory is not used by the
;; CHECK-NEXT:                                                 application
;; CHECK-NEXT:
;; CHECK-NEXT:   --fast-math,-ffm                              Optimize floats without handling
;; CHECK-NEXT:                                                 corner cases of NaNs and
;; CHECK-NEXT:                                                 rounding
;; CHECK-NEXT:
;; CHECK-NEXT:   --zero-filled-memory,-uim                     Assume that an imported memory
;; CHECK-NEXT:                                                 will be zero-initialized
;; CHECK-NEXT:
;; CHECK-NEXT:   --skip-pass,-sp                               Skip a pass (do not run it)
;; CHECK-NEXT:
;; CHECK-NEXT:
;; CHECK-NEXT: Tool options:
;; CHECK-NEXT: -------------
;; CHECK-NEXT:
;; CHECK-NEXT:   --mvp-features,-mvp                           Disable all non-MVP features
;; CHECK-NEXT:
;; CHECK-NEXT:   --all-features,-all                           Enable all features
;; CHECK-NEXT:
;; CHECK-NEXT:   --detect-features                             (deprecated - this flag does
;; CHECK-NEXT:                                                 nothing)
;; CHECK-NEXT:
;; CHECK-NEXT:   --quiet,-q                                    Emit less verbose output and
;; CHECK-NEXT:                                                 hide trivial warnings.
;; CHECK-NEXT:
;; CHECK-NEXT:   --experimental-poppy                          Parse wast files as Poppy IR for
;; CHECK-NEXT:                                                 testing purposes.
;; CHECK-NEXT:
;; CHECK-NEXT:   --enable-sign-ext                             Enable sign extension operations
;; CHECK-NEXT:
;; CHECK-NEXT:   --disable-sign-ext                            Disable sign extension
;; CHECK-NEXT:                                                 operations
;; CHECK-NEXT:
;; CHECK-NEXT:   --enable-threads                              Enable atomic operations
;; CHECK-NEXT:
;; CHECK-NEXT:   --disable-threads                             Disable atomic operations
;; CHECK-NEXT:
;; CHECK-NEXT:   --enable-mutable-globals                      Enable mutable globals
;; CHECK-NEXT:
;; CHECK-NEXT:   --disable-mutable-globals                     Disable mutable globals
;; CHECK-NEXT:
;; CHECK-NEXT:   --enable-nontrapping-float-to-int             Enable nontrapping float-to-int
;; CHECK-NEXT:                                                 operations
;; CHECK-NEXT:
;; CHECK-NEXT:   --disable-nontrapping-float-to-int            Disable nontrapping float-to-int
;; CHECK-NEXT:                                                 operations
;; CHECK-NEXT:
;; CHECK-NEXT:   --enable-simd                                 Enable SIMD operations and types
;; CHECK-NEXT:
;; CHECK-NEXT:   --disable-simd                                Disable SIMD operations and
;; CHECK-NEXT:                                                 types
;; CHECK-NEXT:
;; CHECK-NEXT:   --enable-bulk-memory                          Enable bulk memory operations
;; CHECK-NEXT:
;; CHECK-NEXT:   --disable-bulk-memory                         Disable bulk memory operations
;; CHECK-NEXT:
;; CHECK-NEXT:   --enable-exception-handling                   Enable exception handling
;; CHECK-NEXT:                                                 operations
;; CHECK-NEXT:
;; CHECK-NEXT:   --disable-exception-handling                  Disable exception handling
;; CHECK-NEXT:                                                 operations
;; CHECK-NEXT:
;; CHECK-NEXT:   --enable-tail-call                            Enable tail call operations
;; CHECK-NEXT:
;; CHECK-NEXT:   --disable-tail-call                           Disable tail call operations
;; CHECK-NEXT:
;; CHECK-NEXT:   --enable-reference-types                      Enable reference types
;; CHECK-NEXT:
;; CHECK-NEXT:   --disable-reference-types                     Disable reference types
;; CHECK-NEXT:
;; CHECK-NEXT:   --enable-multivalue                           Enable multivalue functions
;; CHECK-NEXT:
;; CHECK-NEXT:   --disable-multivalue                          Disable multivalue functions
;; CHECK-NEXT:
;; CHECK-NEXT:   --enable-gc                                   Enable garbage collection
;; CHECK-NEXT:
;; CHECK-NEXT:   --disable-gc                                  Disable garbage collection
;; CHECK-NEXT:
;; CHECK-NEXT:   --enable-memory64                             Enable memory64
;; CHECK-NEXT:
;; CHECK-NEXT:   --disable-memory64                            Disable memory64
;; CHECK-NEXT:
;; CHECK-NEXT:   --enable-relaxed-simd                         Enable relaxed SIMD
;; CHECK-NEXT:
;; CHECK-NEXT:   --disable-relaxed-simd                        Disable relaxed SIMD
;; CHECK-NEXT:
;; CHECK-NEXT:   --enable-extended-const                       Enable extended const
;; CHECK-NEXT:                                                 expressions
;; CHECK-NEXT:
;; CHECK-NEXT:   --disable-extended-const                      Disable extended const
;; CHECK-NEXT:                                                 expressions
;; CHECK-NEXT:
;; CHECK-NEXT:   --enable-strings                              Enable strings
;; CHECK-NEXT:
;; CHECK-NEXT:   --disable-strings                             Disable strings
;; CHECK-NEXT:
;; CHECK-NEXT:   --enable-multimemory                          Enable multimemory
;; CHECK-NEXT:
;; CHECK-NEXT:   --disable-multimemory                         Disable multimemory
;; CHECK-NEXT:
;; CHECK-NEXT:   --enable-typed-continuations                  Enable typed continuations
;; CHECK-NEXT:
;; CHECK-NEXT:   --disable-typed-continuations                 Disable typed continuations
;; CHECK-NEXT:
;; CHECK-NEXT:   --enable-shared-everything                    Enable shared-everything threads
;; CHECK-NEXT:
;; CHECK-NEXT:   --disable-shared-everything                   Disable shared-everything
;; CHECK-NEXT:                                                 threads
;; CHECK-NEXT:
;; CHECK-NEXT:   --enable-fp16                                 Enable float 16 operations
;; CHECK-NEXT:
;; CHECK-NEXT:   --disable-fp16                                Disable float 16 operations
;; CHECK-NEXT:
;; CHECK-NEXT:   --enable-typed-function-references            Deprecated compatibility flag
;; CHECK-NEXT:
;; CHECK-NEXT:   --disable-typed-function-references           Deprecated compatibility flag
;; CHECK-NEXT:
;; CHECK-NEXT:   --no-validation,-n                            Disables validation, assumes
;; CHECK-NEXT:                                                 inputs are correct
;; CHECK-NEXT:
;; CHECK-NEXT:   --pass-arg,-pa                                An argument passed along to
;; CHECK-NEXT:                                                 optimization passes being run.
;; CHECK-NEXT:                                                 Must be in the form KEY@VALUE.
;; CHECK-NEXT:                                                 If KEY is the name of a pass
;; CHECK-NEXT:                                                 then it applies to the closest
;; CHECK-NEXT:                                                 instance of that pass before us.
;; CHECK-NEXT:                                                 If KEY is not the name of a pass
;; CHECK-NEXT:                                                 then it is a global option that
;; CHECK-NEXT:                                                 applies to all pass instances
;; CHECK-NEXT:                                                 that read it.
;; CHECK-NEXT:
;; CHECK-NEXT:   --closed-world,-cw                            Assume code outside of the
;; CHECK-NEXT:                                                 module does not inspect or
;; CHECK-NEXT:                                                 interact with GC and function
;; CHECK-NEXT:                                                 references, even if they are
;; CHECK-NEXT:                                                 passed out. The outside may hold
;; CHECK-NEXT:                                                 on to them and pass them back
;; CHECK-NEXT:                                                 in, but not inspect their
;; CHECK-NEXT:                                                 contents or call them.
;; CHECK-NEXT:
;; CHECK-NEXT:   --preserve-type-order                         Preserve the order of types from
;; CHECK-NEXT:                                                 the input (useful for debugging
;; CHECK-NEXT:                                                 and testing)
;; CHECK-NEXT:
;; CHECK-NEXT:   --generate-stack-ir                           generate StackIR during writing
;; CHECK-NEXT:
;; CHECK-NEXT:   --optimize-stack-ir                           optimize StackIR during writing
;; CHECK-NEXT:
;; CHECK-NEXT:   --print-stack-ir                              print StackIR during writing
;; CHECK-NEXT:
;; CHECK-NEXT:   --no-stack-ir                                 do not use StackIR (even when it
;; CHECK-NEXT:                                                 is the default)
;; CHECK-NEXT:
;; CHECK-NEXT:
;; CHECK-NEXT: General options:
;; CHECK-NEXT: ----------------
;; CHECK-NEXT:
;; CHECK-NEXT:   --version                                     Output version information and
;; CHECK-NEXT:                                                 exit
;; CHECK-NEXT:
;; CHECK-NEXT:   --help,-h                                     Show this help message and exit
;; CHECK-NEXT:
;; CHECK-NEXT:   --debug,-d                                    Print debug information to
;; CHECK-NEXT:                                                 stderr
;; CHECK-NEXT:<|MERGE_RESOLUTION|>--- conflicted
+++ resolved
@@ -230,16 +230,14 @@
 ;; CHECK-NEXT:   --limit-segments                              attempt to merge segments to fit
 ;; CHECK-NEXT:                                                 within web limits
 ;; CHECK-NEXT:
-<<<<<<< HEAD
+;; CHECK-NEXT:   --llvm-memory-copy-fill-lowering              Lower memory.copy and
+;; CHECK-NEXT:                                                 memory.fill to wasm mvp and
+;; CHECK-NEXT:                                                 disable the bulk-memory feature.
+;; CHECK-NEXT:
 ;; CHECK-NEXT:   --llvm-nontrapping-fptoint-lowering           lower nontrapping float-to-int
 ;; CHECK-NEXT:                                                 operations to wasm mvp and
 ;; CHECK-NEXT:                                                 disable the nontrapping fptoint
 ;; CHECK-NEXT:                                                 feature
-=======
-;; CHECK-NEXT:   --llvm-memory-copy-fill-lowering              Lower memory.copy and
-;; CHECK-NEXT:                                                 memory.fill to wasm mvp and
-;; CHECK-NEXT:                                                 disable the bulk-memory feature.
->>>>>>> 25b8e6a7
 ;; CHECK-NEXT:
 ;; CHECK-NEXT:   --local-cse                                   common subexpression elimination
 ;; CHECK-NEXT:                                                 inside basic blocks
