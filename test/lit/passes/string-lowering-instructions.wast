--- conflicted
+++ resolved
@@ -15,49 +15,6 @@
 
     ;; CHECK:       (type $4 (func (result externref)))
 
-<<<<<<< HEAD
-    ;; CHECK:       (type $struct-of-array (struct (field (ref $0))))
-    (type $struct-of-array (struct (field (ref $array16))))
-
-    ;; CHECK:       (type $array16 (array (mut i16)))
-    (type $array16 (array (mut i16)))
-  )
-
-  ;; CHECK:       (type $7 (func (param externref) (result externref)))
-
-  ;; CHECK:       (type $8 (func (param externref) (result i32)))
-
-  ;; CHECK:       (type $9 (func (param externref externref) (result i32)))
-
-  ;; CHECK:       (type $10 (func (param externref (ref $0)) (result i32)))
-
-  ;; CHECK:       (type $11 (func (param (ref $0))))
-
-  ;; CHECK:       (type $12 (func (param externref externref externref externref)))
-
-  ;; CHECK:      (type $13 (func (param (ref null $0) i32 i32) (result (ref extern))))
-
-  ;; CHECK:      (type $14 (func (param i32) (result (ref extern))))
-
-  ;; CHECK:      (type $15 (func (param externref (ref null $0) i32) (result i32)))
-
-  ;; CHECK:      (type $16 (func (param externref) (result i32)))
-
-  ;; CHECK:      (type $17 (func (param externref i32) (result i32)))
-
-  ;; CHECK:      (type $18 (func (param externref i32 i32) (result (ref extern))))
-
-  ;; CHECK:      (import "string.const" "0" (global $string.const_exported (ref extern)))
-
-  ;; CHECK:      (import "colliding" "name" (func $fromCodePoint (type $1)))
-  (import "colliding" "name" (func $fromCodePoint))
-
-  ;; CHECK:      (import "wasm:js-string" "fromCharCodeArray" (func $fromCharCodeArray (type $13) (param (ref null $0) i32 i32) (result (ref extern))))
-
-  ;; CHECK:      (import "wasm:js-string" "fromCodePoint" (func $fromCodePoint_14 (type $14) (param i32) (result (ref extern))))
-
-  ;; CHECK:      (import "wasm:js-string" "intoCharCodeArray" (func $intoCharCodeArray (type $15) (param externref (ref null $0) i32) (result i32)))
-=======
   ;; CHECK:       (type $5 (func (param externref) (result externref)))
 
   ;; CHECK:       (type $6 (func (param externref) (result i32)))
@@ -94,35 +51,22 @@
   ;; CHECK:      (import "wasm:js-string" "fromCodePoint" (func $fromCodePoint_15 (type $13) (param i32) (result (ref extern))))
 
   ;; CHECK:      (import "wasm:js-string" "intoCharCodeArray" (func $intoCharCodeArray (type $14) (param externref (ref null $array16) i32) (result i32)))
->>>>>>> 32a27828
 
   ;; CHECK:      (import "wasm:js-string" "equals" (func $equals (type $2) (param externref externref) (result i32)))
 
   ;; CHECK:      (import "wasm:js-string" "compare" (func $compare (type $2) (param externref externref) (result i32)))
 
-<<<<<<< HEAD
-  ;; CHECK:      (import "wasm:js-string" "length" (func $length (type $16) (param externref) (result i32)))
-
-  ;; CHECK:      (import "wasm:js-string" "codePointAt" (func $codePointAt (type $17) (param externref i32) (result i32)))
-
-  ;; CHECK:      (import "wasm:js-string" "substring" (func $substring (type $18) (param externref i32 i32) (result (ref extern))))
-=======
   ;; CHECK:      (import "wasm:js-string" "length" (func $length (type $15) (param externref) (result i32)))
 
   ;; CHECK:      (import "wasm:js-string" "codePointAt" (func $codePointAt (type $16) (param externref i32) (result i32)))
 
   ;; CHECK:      (import "wasm:js-string" "substring" (func $substring (type $17) (param externref i32 i32) (result (ref extern))))
->>>>>>> 32a27828
 
   ;; CHECK:      (export "export.1" (func $exported-string-returner))
 
   ;; CHECK:      (export "export.2" (func $exported-string-receiver))
 
-<<<<<<< HEAD
-  ;; CHECK:      (func $string.as (type $12) (param $a externref) (param $b externref) (param $c externref) (param $d externref)
-=======
   ;; CHECK:      (func $string.as (type $10) (param $a externref) (param $b externref) (param $c externref) (param $d externref)
->>>>>>> 32a27828
   ;; CHECK-NEXT:  (local.set $b
   ;; CHECK-NEXT:   (local.get $a)
   ;; CHECK-NEXT:  )
@@ -157,11 +101,6 @@
     )
   )
 
-<<<<<<< HEAD
-  ;; CHECK:      (func $string.new.gc (type $11) (param $array16 (ref $0))
-=======
-  ;; CHECK:      (func $string.new.gc (type $9) (param $array16 (ref $array16))
->>>>>>> 32a27828
   ;; CHECK-NEXT:  (drop
   ;; CHECK-NEXT:   (call $fromCharCodeArray
   ;; CHECK-NEXT:    (local.get $array16)
@@ -180,13 +119,6 @@
     )
   )
 
-<<<<<<< HEAD
-  ;; CHECK:      (func $string.from_code_point (type $4) (result externref)
-  ;; CHECK-NEXT:  (call $fromCodePoint_14
-=======
-  ;; CHECK:      (func $string.from_code_point (type $3) (result externref)
-  ;; CHECK-NEXT:  (call $fromCodePoint_15
->>>>>>> 32a27828
   ;; CHECK-NEXT:   (i32.const 1)
   ;; CHECK-NEXT:  )
   ;; CHECK-NEXT: )
@@ -196,11 +128,6 @@
     )
   )
 
-<<<<<<< HEAD
-  ;; CHECK:      (func $string.encode (type $10) (param $ref externref) (param $array16 (ref $0)) (result i32)
-=======
-  ;; CHECK:      (func $string.encode (type $8) (param $ref externref) (param $array16 (ref $array16)) (result i32)
->>>>>>> 32a27828
   ;; CHECK-NEXT:  (call $intoCharCodeArray
   ;; CHECK-NEXT:   (local.get $ref)
   ;; CHECK-NEXT:   (local.get $array16)
@@ -215,11 +142,6 @@
     )
   )
 
-<<<<<<< HEAD
-  ;; CHECK:      (func $string.eq (type $9) (param $a externref) (param $b externref) (result i32)
-=======
-  ;; CHECK:      (func $string.eq (type $7) (param $a externref) (param $b externref) (result i32)
->>>>>>> 32a27828
   ;; CHECK-NEXT:  (call $equals
   ;; CHECK-NEXT:   (local.get $a)
   ;; CHECK-NEXT:   (local.get $b)
@@ -232,11 +154,6 @@
     )
   )
 
-<<<<<<< HEAD
-  ;; CHECK:      (func $string.compare (type $9) (param $a externref) (param $b externref) (result i32)
-=======
-  ;; CHECK:      (func $string.compare (type $7) (param $a externref) (param $b externref) (result i32)
->>>>>>> 32a27828
   ;; CHECK-NEXT:  (call $compare
   ;; CHECK-NEXT:   (local.get $a)
   ;; CHECK-NEXT:   (local.get $b)
@@ -249,11 +166,6 @@
     )
   )
 
-<<<<<<< HEAD
-  ;; CHECK:      (func $string.length (type $8) (param $ref externref) (result i32)
-=======
-  ;; CHECK:      (func $string.length (type $6) (param $ref externref) (result i32)
->>>>>>> 32a27828
   ;; CHECK-NEXT:  (call $length
   ;; CHECK-NEXT:   (local.get $ref)
   ;; CHECK-NEXT:  )
@@ -264,11 +176,6 @@
     )
   )
 
-<<<<<<< HEAD
-  ;; CHECK:      (func $string.get_codeunit (type $8) (param $ref externref) (result i32)
-=======
-  ;; CHECK:      (func $string.get_codeunit (type $6) (param $ref externref) (result i32)
->>>>>>> 32a27828
   ;; CHECK-NEXT:  (call $codePointAt
   ;; CHECK-NEXT:   (local.get $ref)
   ;; CHECK-NEXT:   (i32.const 2)
@@ -281,11 +188,6 @@
     )
   )
 
-<<<<<<< HEAD
-  ;; CHECK:      (func $string.slice (type $7) (param $ref externref) (result externref)
-=======
-  ;; CHECK:      (func $string.slice (type $5) (param $ref externref) (result externref)
->>>>>>> 32a27828
   ;; CHECK-NEXT:  (call $substring
   ;; CHECK-NEXT:   (local.get $ref)
   ;; CHECK-NEXT:   (i32.const 2)
@@ -300,9 +202,6 @@
     )
   )
 
-<<<<<<< HEAD
-  ;; CHECK:      (func $exported-string-returner (type $4) (result externref)
-=======
   ;; CHECK:      (func $if.string (type $4) (param $ref externref) (result externref)
   ;; CHECK-NEXT:  (if (result externref)
   ;; CHECK-NEXT:   (i32.const 0)
@@ -350,8 +249,6 @@
     )
   )
 
-  ;; CHECK:      (func $exported-string-returner (type $3) (result externref)
->>>>>>> 32a27828
   ;; CHECK-NEXT:  (global.get $string.const_exported)
   ;; CHECK-NEXT: )
   (func $exported-string-returner (export "export.1") (result stringref)
