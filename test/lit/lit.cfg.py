--- conflicted
+++ resolved
@@ -26,9 +26,6 @@
     python = sys.executable.replace('\\', '/')
     config.substitutions.append((tool, python + ' ' + tool_file))
 
-<<<<<<< HEAD
-# likely we need to enable d8 here for v8, if only v8 exists. also on ci
-=======
 # Finds the given executable 'program' in PATH.
 # Operates like the Unix tool 'which'.
 # This is similar to script/test/shared.py, but does not use binaryen_root, and
@@ -62,5 +59,4 @@
 # in which case the relevant lit tests should be skipped.
 V8 = os.environ.get('V8') or which('v8') or which('d8')
 if V8:
-    config.substitutions.append(('v8', V8))
->>>>>>> 48e93921
+    config.substitutions.append(('v8', V8))