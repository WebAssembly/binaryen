(module
 (type $FUNCSIG$vdji (func (param f64 i64 i32)))
 (type $FUNCSIG$j (func (result i64)))
 (type $FUNCSIG$ff (func (param f32) (result f32)))
 (type $FUNCSIG$v (func))
 (type $legaltype$illegalImport (func (param f64 i32 i32 i32)))
 (type $legaltype$illegalImportResult (func (result i32)))
 (type $legaltype$_fabsf (func (param f64) (result f64)))
 (type $legaltype$do_i64 (func (result i32)))
 (import "env" "memory" (memory $0 256 256))
 (import "env" "table" (table 3 3 anyfunc))
 (import "env" "memoryBase" (global $memoryBase i32))
 (import "env" "tableBase" (global $tableBase i32))
 (import "env" "STACKTOP" (global $STACKTOP$asm2wasm$import i32))
 (import "env" "abort" (func $abort))
 (import "env" "illegalImport" (func $legalimport$illegalImport (param f64 i32 i32 i32)))
 (import "env" "illegalImportResult" (func $legalimport$illegalImportResult (result i32)))
 (import "env" "_fabsf" (func $legalimport$_fabsf (param f64) (result f64)))
 (import "env" "do_i64" (func $legalimport$do_i64 (result i32)))
 (global $STACKTOP (mut i32) (get_global $STACKTOP$asm2wasm$import))
 (global $tempRet0 (mut i32) (i32.const 0))
 (elem (get_global $tableBase) $legalfunc$illegalImport $legalfunc$_fabsf $legalfunc$do_i64)
 (export "test64" (func $test64))
 (export "illegalParam" (func $legalstub$illegalParam))
 (export "illegalResult" (func $legalstub$illegalResult))
 (export "keepAlive" (func $keepAlive))
 (export "getTempRet0" (func $getTempRet0))
 (export "setTempRet0" (func $setTempRet0))
 (func $loads (; 5 ;)
  (local $i i32)
  (local $f f32)
  (local $d f64)
  (set_local $i
   (i32.load8_s
    (i32.const 100)
   )
  )
  (set_local $i
   (i32.load8_s
    (i32.const 101)
   )
  )
  (set_local $i
   (i32.load16_s
    (i32.const 102)
   )
  )
  (set_local $i
   (i32.load16_s
    (i32.const 103)
   )
  )
  (set_local $i
   (i32.load16_s align=1
    (i32.const 104)
   )
  )
  (set_local $i
   (i32.load16_s
    (i32.const 105)
   )
  )
  (set_local $i
   (i32.load
    (i32.const 106)
   )
  )
  (set_local $i
   (i32.load
    (i32.const 107)
   )
  )
  (set_local $i
   (i32.load align=1
    (i32.const 108)
   )
  )
  (set_local $i
   (i32.load align=2
    (i32.const 109)
   )
  )
  (set_local $i
   (i32.load
    (i32.const 110)
   )
  )
  (set_local $f
   (f32.load
    (i32.const 111)
   )
  )
  (set_local $f
   (f32.load
    (i32.const 112)
   )
  )
  (set_local $f
   (f32.load align=1
    (i32.const 113)
   )
  )
  (set_local $f
   (f32.load align=2
    (i32.const 114)
   )
  )
  (set_local $f
   (f32.load
    (i32.const 115)
   )
  )
  (set_local $d
   (f64.load
    (i32.const 116)
   )
  )
  (set_local $d
   (f64.load
    (i32.const 117)
   )
  )
  (set_local $d
   (f64.load align=1
    (i32.const 118)
   )
  )
  (set_local $d
   (f64.load align=2
    (i32.const 119)
   )
  )
  (set_local $d
   (f64.load align=4
    (i32.const 120)
   )
  )
  (set_local $d
   (f64.load
    (i32.const 121)
   )
  )
 )
 (func $stores (; 6 ;)
  (local $i i32)
  (local $f f32)
  (local $d f64)
  (i32.store8
   (i32.const 100)
   (get_local $i)
  )
  (i32.store8
   (i32.const 101)
   (get_local $i)
  )
  (i32.store16
   (i32.const 102)
   (get_local $i)
  )
  (i32.store16
   (i32.const 103)
   (get_local $i)
  )
  (i32.store16 align=1
   (i32.const 104)
   (get_local $i)
  )
  (i32.store16
   (i32.const 105)
   (get_local $i)
  )
  (i32.store
   (i32.const 106)
   (get_local $i)
  )
  (i32.store
   (i32.const 107)
   (get_local $i)
  )
  (i32.store align=1
   (i32.const 108)
   (get_local $i)
  )
  (i32.store align=2
   (i32.const 109)
   (get_local $i)
  )
  (i32.store
   (i32.const 110)
   (get_local $i)
  )
  (f32.store
   (i32.const 111)
   (get_local $f)
  )
  (f32.store
   (i32.const 112)
   (get_local $f)
  )
  (f32.store align=1
   (i32.const 113)
   (get_local $f)
  )
  (f32.store align=2
   (i32.const 114)
   (get_local $f)
  )
  (f32.store
   (i32.const 115)
   (get_local $f)
  )
  (f64.store
   (i32.const 116)
   (get_local $d)
  )
  (f64.store
   (i32.const 117)
   (get_local $d)
  )
  (f64.store align=1
   (i32.const 118)
   (get_local $d)
  )
  (f64.store align=2
   (i32.const 119)
   (get_local $d)
  )
  (f64.store align=4
   (i32.const 120)
   (get_local $d)
  )
  (f64.store
   (i32.const 121)
   (get_local $d)
  )
 )
 (func $test (; 7 ;)
  (local $i i32)
  (local $j i64)
  (local $f f32)
  (local $f1 f32)
  (local $f2 f32)
  (local $d1 f64)
  (local $d2 f64)
  (set_local $i
   (i32.reinterpret/f32
    (get_local $f)
   )
  )
  (set_local $f
   (f32.reinterpret/i32
    (get_local $i)
   )
  )
  (set_local $i
   (i32.ctz
    (get_local $i)
   )
  )
  (set_local $i
   (i32.popcnt
    (get_local $i)
   )
  )
  (set_local $j
   (i64.popcnt
    (get_local $j)
   )
  )
  (set_local $f1
   (f32.copysign
    (get_local $f1)
    (get_local $f2)
   )
  )
  (set_local $d1
   (f64.copysign
    (get_local $d1)
    (get_local $d2)
   )
  )
 )
 (func $i64u-div (; 8 ;) (param $0 i64) (param $1 i64) (result i64)
  (if (result i64)
   (i64.eqz
    (get_local $1)
   )
   (i64.const 0)
   (i64.div_u
    (get_local $0)
    (get_local $1)
   )
  )
 )
 (func $i64s-div (; 9 ;) (param $0 i64) (param $1 i64) (result i64)
  (if (result i64)
   (i64.eqz
    (get_local $1)
   )
   (i64.const 0)
   (if (result i64)
    (i32.and
     (i64.eq
      (get_local $0)
      (i64.const -9223372036854775808)
     )
     (i64.eq
      (get_local $1)
      (i64.const -1)
     )
    )
    (i64.const 0)
    (i64.div_s
     (get_local $0)
     (get_local $1)
    )
   )
  )
 )
 (func $i64u-rem (; 10 ;) (param $0 i64) (param $1 i64) (result i64)
  (if (result i64)
   (i64.eqz
    (get_local $1)
   )
   (i64.const 0)
   (i64.rem_u
    (get_local $0)
    (get_local $1)
   )
  )
 )
 (func $i64s-rem (; 11 ;) (param $0 i64) (param $1 i64) (result i64)
  (if (result i64)
   (i64.eqz
    (get_local $1)
   )
   (i64.const 0)
   (i64.rem_s
    (get_local $0)
    (get_local $1)
   )
  )
 )
 (func $f32-to-int64 (; 12 ;) (param $0 f32) (result i64)
  (if (result i64)
   (f32.ne
    (get_local $0)
    (get_local $0)
   )
   (i64.const -9223372036854775808)
   (if (result i64)
    (f32.ge
     (get_local $0)
     (f32.const 9223372036854775808)
    )
    (i64.const -9223372036854775808)
    (if (result i64)
     (f32.le
      (get_local $0)
      (f32.const -9223372036854775808)
     )
     (i64.const -9223372036854775808)
     (i64.trunc_s/f32
      (get_local $0)
     )
    )
   )
  )
 )
 (func $f64-to-int64 (; 13 ;) (param $0 f64) (result i64)
  (if (result i64)
   (f64.ne
    (get_local $0)
    (get_local $0)
   )
   (i64.const -9223372036854775808)
   (if (result i64)
    (f64.ge
     (get_local $0)
     (f64.const 9223372036854775808)
    )
    (i64.const -9223372036854775808)
    (if (result i64)
     (f64.le
      (get_local $0)
      (f64.const -9223372036854775808)
     )
     (i64.const -9223372036854775808)
     (i64.trunc_s/f64
      (get_local $0)
     )
    )
   )
  )
 )
 (func $f32-to-uint64 (; 14 ;) (param $0 f32) (result i64)
  (if (result i64)
   (f32.ne
    (get_local $0)
    (get_local $0)
   )
   (i64.const 0)
   (if (result i64)
    (f32.ge
     (get_local $0)
     (f32.const 18446744073709551615)
    )
    (i64.const 0)
    (if (result i64)
     (f32.le
      (get_local $0)
      (f32.const -1)
     )
     (i64.const 0)
     (i64.trunc_u/f32
      (get_local $0)
     )
    )
   )
  )
 )
 (func $f64-to-uint64 (; 15 ;) (param $0 f64) (result i64)
  (if (result i64)
   (f64.ne
    (get_local $0)
    (get_local $0)
   )
   (i64.const 0)
   (if (result i64)
    (f64.ge
     (get_local $0)
     (f64.const 18446744073709551615)
    )
    (i64.const 0)
    (if (result i64)
     (f64.le
      (get_local $0)
      (f64.const -1)
     )
     (i64.const 0)
     (i64.trunc_u/f64
      (get_local $0)
     )
    )
   )
  )
 )
 (func $test64 (; 16 ;)
  (local $x i64)
  (local $y i64)
  (local $z i32)
  (local $int32 i32)
  (local $float32 f32)
  (local $float64 f64)
  (set_local $x
   (i64.const 100)
  )
  (set_local $y
   (i64.const 128849018897)
  )
  (set_local $x
   (i64.add
    (get_local $x)
    (get_local $y)
   )
  )
  (set_local $x
   (i64.sub
    (get_local $x)
    (get_local $y)
   )
  )
  (set_local $x
   (i64.mul
    (get_local $x)
    (get_local $y)
   )
  )
  (set_local $x
   (call $i64u-div
    (get_local $x)
    (get_local $y)
   )
  )
  (set_local $x
   (call $i64s-div
    (get_local $x)
    (get_local $y)
   )
  )
  (set_local $x
   (call $i64u-rem
    (get_local $x)
    (get_local $y)
   )
  )
  (set_local $x
   (call $i64s-rem
    (get_local $x)
    (get_local $y)
   )
  )
  (set_local $x
   (i64.and
    (get_local $x)
    (get_local $y)
   )
  )
  (set_local $x
   (i64.or
    (get_local $x)
    (get_local $y)
   )
  )
  (set_local $x
   (i64.xor
    (get_local $x)
    (get_local $y)
   )
  )
  (set_local $x
   (i64.shl
    (get_local $x)
    (get_local $y)
   )
  )
  (set_local $x
   (i64.shr_s
    (get_local $x)
    (get_local $y)
   )
  )
  (set_local $x
   (i64.shr_u
    (get_local $x)
    (get_local $y)
   )
  )
  (set_local $x
   (i64.load
    (i32.const 120)
   )
  )
  (set_local $x
   (i64.load
    (i32.const 120)
   )
  )
  (set_local $x
   (i64.load align=2
    (i32.const 120)
   )
  )
  (set_local $x
   (i64.load align=4
    (i32.const 120)
   )
  )
  (set_local $x
   (i64.load
    (i32.const 120)
   )
  )
  (i64.store
   (i32.const 120)
   (get_local $x)
  )
  (i64.store
   (i32.const 120)
   (get_local $x)
  )
  (i64.store align=2
   (i32.const 120)
   (get_local $x)
  )
  (i64.store align=4
   (i32.const 120)
   (get_local $x)
  )
  (i64.store
   (i32.const 120)
   (get_local $x)
  )
  (set_local $z
   (i64.eq
    (get_local $x)
    (get_local $y)
   )
  )
  (set_local $z
   (i64.ne
    (get_local $x)
    (get_local $y)
   )
  )
  (set_local $z
   (i64.le_u
    (get_local $x)
    (get_local $y)
   )
  )
  (set_local $z
   (i64.le_s
    (get_local $x)
    (get_local $y)
   )
  )
  (set_local $z
   (i64.ge_u
    (get_local $x)
    (get_local $y)
   )
  )
  (set_local $z
   (i64.ge_s
    (get_local $x)
    (get_local $y)
   )
  )
  (set_local $z
   (i64.lt_u
    (get_local $x)
    (get_local $y)
   )
  )
  (set_local $z
   (i64.lt_s
    (get_local $x)
    (get_local $y)
   )
  )
  (set_local $z
   (i64.gt_u
    (get_local $x)
    (get_local $y)
   )
  )
  (set_local $z
   (i64.gt_s
    (get_local $x)
    (get_local $y)
   )
  )
  (set_local $int32
   (i32.wrap/i64
    (get_local $x)
   )
  )
  (set_local $x
   (i64.extend_s/i32
    (get_local $int32)
   )
  )
  (set_local $x
   (i64.extend_u/i32
    (get_local $int32)
   )
  )
  (set_local $float32
   (f32.convert_s/i64
    (get_local $x)
   )
  )
  (set_local $float64
   (f64.convert_s/i64
    (get_local $x)
   )
  )
  (set_local $float32
   (f32.convert_u/i64
    (get_local $x)
   )
  )
  (set_local $float64
   (f64.convert_u/i64
    (get_local $x)
   )
  )
  (set_local $x
   (call $f32-to-int64
    (get_local $float32)
   )
  )
  (set_local $x
   (call $f64-to-int64
    (get_local $float64)
   )
  )
  (set_local $x
   (call $f32-to-uint64
    (get_local $float32)
   )
  )
  (set_local $x
   (call $f64-to-uint64
    (get_local $float64)
   )
  )
  (set_local $x
   (i64.reinterpret/f64
    (get_local $float64)
   )
  )
  (set_local $float64
   (f64.reinterpret/i64
    (get_local $x)
   )
  )
  (set_local $x
   (i64.clz
    (get_local $y)
   )
  )
  (set_local $y
   (i64.ctz
    (get_local $x)
   )
  )
 )
 (func $imports (; 17 ;) (result i64)
  (call $legalfunc$illegalImport
   (f64.const -3.13159)
   (i64.const 94489280523)
   (i32.const -33)
  )
  (return
   (call $legalfunc$illegalImportResult)
  )
 )
 (func $arg (; 18 ;) (param $x i64)
  (i64.store
   (i32.const 100)
   (get_local $x)
  )
  (call $arg
   (get_local $x)
  )
 )
<<<<<<< HEAD
 (func $illegalParam (; 23 ;) (param $a i32) (param $x i64) (param $b f64)
  (i32.store
   (i32.const 50)
   (get_local $a)
  )
=======
 (func $illegalParam (; 19 ;) (param $a i32) (param $x i64) (param $b f64)
>>>>>>> a8521569
  (i64.store
   (i32.const 100)
   (get_local $x)
  )
  (f64.store
   (i32.const 200)
   (get_local $b)
  )
  (call $illegalParam
   (i32.const 0)
   (get_local $x)
   (f64.const 12.34)
  )
 )
 (func $result (; 20 ;) (result i64)
  (return
   (i64.const 8589934593)
  )
 )
 (func $illegalResult (; 21 ;) (result i64)
  (return
   (i64.const 8589934593)
  )
 )
 (func $call1 (; 22 ;) (param $x i64) (result i64)
  (local $y i64)
  (set_local $y
   (call $call1
    (get_local $x)
   )
  )
  (return
   (get_local $y)
  )
 )
 (func $call2 (; 23 ;) (param $x i64) (result i64)
  (drop
   (call $call2
    (call $call2
     (get_local $x)
    )
   )
  )
  (return
   (i64.const 245127260211081)
  )
 )
 (func $returnCastConst (; 24 ;) (result i64)
  (return
   (i64.const 0)
  )
 )
 (func $ifValue64 (; 25 ;) (param $$4 i64) (param $$6 i64) (result i64)
  (local $$$0 i64)
  (local $$9 i64)
  (local $$10 i64)
  (if
   (i32.wrap/i64
    (get_local $$6)
   )
   (block
    (set_local $$9
     (call $call2
      (get_local $$4)
     )
    )
    (set_local $$$0
     (get_local $$9)
    )
   )
   (block
    (set_local $$10
     (call $call2
      (get_local $$4)
     )
    )
    (set_local $$$0
     (get_local $$10)
    )
   )
  )
  (return
   (get_local $$$0)
  )
 )
 (func $ifValue32 (; 26 ;) (param $$4 i32) (param $$6 i32) (result i32)
  (local $$$0 i32)
  (local $$9 i32)
  (local $$10 i32)
  (if
   (get_local $$6)
   (block
    (set_local $$9
     (call $ifValue32
      (get_local $$4)
      (get_local $$6)
     )
    )
    (set_local $$$0
     (get_local $$9)
    )
   )
   (block
    (set_local $$10
     (call $ifValue32
      (get_local $$4)
      (get_local $$6)
     )
    )
    (set_local $$$0
     (get_local $$10)
    )
   )
  )
  (return
   (get_local $$$0)
  )
 )
 (func $switch64 (; 27 ;) (param $$a444 i64) (result i32)
  (local $$waka i32)
  (local $2 i64)
  (block $switch
   (block $switch-default
    (block $switch-case0
     (block $switch-case
      (br_table $switch-case0 $switch-default $switch-case $switch-default
       (i32.wrap/i64
        (block (result i64)
         (set_local $2
          (i64.sub
           (get_local $$a444)
           (i64.const 42949672965)
          )
         )
         (br_if $switch-default
          (i32.wrap/i64
           (i64.shr_u
            (get_local $2)
            (i64.const 32)
           )
          )
         )
         (get_local $2)
        )
       )
      )
     )
     (block
      (set_local $$waka
       (i32.const 11000)
      )
      (br $switch)
     )
    )
    (block
     (set_local $$waka
      (i32.const 10)
     )
     (br $switch)
    )
   )
   (set_local $$waka
    (i32.const 1)
   )
  )
  (return
   (get_local $$waka)
  )
 )
 (func $unreachable_leftovers (; 28 ;) (param $$0 i32) (param $$1 i32) (param $$2 i32)
  (local $label i32)
  (block $label$break$L1
   (if
    (get_local $$1)
    (set_local $label
     (i32.const 10)
    )
    (block
     (if
      (get_local $$2)
      (block
       (br $label$break$L1)
       (return)
      )
     )
     (i32.store
      (get_local $$0)
      (i32.const -2)
     )
     (return)
    )
   )
  )
  (if
   (i32.eq
    (get_local $label)
    (i32.const 10)
   )
   (i32.store
    (get_local $$0)
    (i32.const -1)
   )
  )
  (return)
 )
 (func $switch64TOOMUCH (; 29 ;) (param $$a444 i64) (result i32)
  (local $$waka i32)
  (local $2 i64)
  (local $3 i32)
  (local $4 i64)
  (local $5 i32)
  (block $switch
   (block $switch-default
    (block $switch-case0
     (block $switch-case
      (set_local $2
       (get_local $$a444)
      )
      (if
       (i64.eq
        (get_local $2)
        (i64.const -9223372036854775808)
       )
       (br $switch-case0)
       (if
        (i64.eq
         (get_local $2)
         (i64.const 4611686018427387904)
        )
        (br $switch-case)
        (br $switch-default)
       )
      )
     )
     (nop)
    )
    (return
     (i32.const 40)
    )
   )
   (set_local $$waka
    (i32.const 1)
   )
  )
  (block $switch1
   (block $switch-default4
    (block $switch-case3
     (block $switch-case2
      (set_local $3
       (i32.const 100)
      )
      (if
       (i32.eq
        (get_local $3)
        (i32.const 214748364)
       )
       (br $switch-case3)
       (if
        (i32.eq
         (get_local $3)
         (i32.const 107374182)
        )
        (br $switch-case2)
        (br $switch-default4)
       )
      )
     )
     (nop)
    )
    (return
     (i32.const 41)
    )
   )
   (set_local $$waka
    (i32.const 1001)
   )
  )
  (block $switch5
   (block $switch-case7
    (block $switch-case6
     (set_local $4
      (get_local $$a444)
     )
     (if
      (i64.eq
       (get_local $4)
       (i64.const -9223372036854775808)
      )
      (br $switch-case7)
      (if
       (i64.eq
        (get_local $4)
        (i64.const 4611686018427387904)
       )
       (br $switch-case6)
       (br $switch5)
      )
     )
    )
    (nop)
   )
   (return
    (i32.const 42)
   )
  )
  (block $switch8
   (block $switch-case10
    (block $switch-case9
     (set_local $5
      (i32.const 100)
     )
     (if
      (i32.eq
       (get_local $5)
       (i32.const 214748364)
      )
      (br $switch-case10)
      (if
       (i32.eq
        (get_local $5)
        (i32.const 107374182)
       )
       (br $switch-case9)
       (br $switch8)
      )
     )
    )
    (nop)
   )
   (return
    (i32.const 43)
   )
  )
  (return
   (i32.const 44)
  )
 )
 (func $_memchr (; 30 ;) (param $$src i32) (param $$c i32) (param $$n i32) (result i32)
  (local $$0 i32)
  (local $$1 i32)
  (local $$2 i32)
  (local $$3 i32)
  (local $$4 i32)
  (local $$5 i32)
  (local $$6 i32)
  (local $$7 i32)
  (local $$and i32)
  (local $$and15 i32)
  (local $$and16 i32)
  (local $$and39 i32)
  (local $$cmp i32)
  (local $$cmp11 i32)
  (local $$cmp1132 i32)
  (local $$cmp28 i32)
  (local $$cmp8 i32)
  (local $$cond i32)
  (local $$conv1 i32)
  (local $$dec i32)
  (local $$dec34 i32)
  (local $$incdec$ptr i32)
  (local $$incdec$ptr21 i32)
  (local $$incdec$ptr33 i32)
  (local $$lnot i32)
  (local $$mul i32)
  (local $$n$addr$0$lcssa i32)
  (local $$n$addr$0$lcssa52 i32)
  (local $$n$addr$043 i32)
  (local $$n$addr$1$lcssa i32)
  (local $$n$addr$133 i32)
  (local $$n$addr$227 i32)
  (local $$n$addr$3 i32)
  (local $$neg i32)
  (local $$or$cond i32)
  (local $$or$cond42 i32)
  (local $$s$0$lcssa i32)
  (local $$s$0$lcssa53 i32)
  (local $$s$044 i32)
  (local $$s$128 i32)
  (local $$s$2 i32)
  (local $$sub i32)
  (local $$sub22 i32)
  (local $$tobool i32)
  (local $$tobool2 i32)
  (local $$tobool2$lcssa i32)
  (local $$tobool241 i32)
  (local $$tobool25 i32)
  (local $$tobool2526 i32)
  (local $$tobool36 i32)
  (local $$tobool40 i32)
  (local $$w$0$lcssa i32)
  (local $$w$034 i32)
  (local $$xor i32)
  (local $label i32)
  (local $sp i32)
  (set_local $sp
   (get_global $STACKTOP)
  )
  (set_local $$conv1
   (i32.and
    (get_local $$c)
    (i32.const 255)
   )
  )
  (set_local $$0
   (get_local $$src)
  )
  (set_local $$and39
   (i32.and
    (get_local $$0)
    (i32.const 3)
   )
  )
  (set_local $$tobool40
   (i32.ne
    (get_local $$and39)
    (i32.const 0)
   )
  )
  (set_local $$tobool241
   (i32.ne
    (get_local $$n)
    (i32.const 0)
   )
  )
  (set_local $$or$cond42
   (i32.and
    (get_local $$tobool241)
    (get_local $$tobool40)
   )
  )
  (block $label$break$L1
   (if
    (get_local $$or$cond42)
    (block
     (set_local $$1
      (i32.and
       (get_local $$c)
       (i32.const 255)
      )
     )
     (set_local $$n$addr$043
      (get_local $$n)
     )
     (set_local $$s$044
      (get_local $$src)
     )
     (loop $while-in
      (block $while-out
       (set_local $$2
        (i32.load8_s
         (get_local $$s$044)
        )
       )
       (set_local $$cmp
        (i32.eq
         (i32.shr_s
          (i32.shl
           (get_local $$2)
           (i32.const 24)
          )
          (i32.const 24)
         )
         (i32.shr_s
          (i32.shl
           (get_local $$1)
           (i32.const 24)
          )
          (i32.const 24)
         )
        )
       )
       (if
        (get_local $$cmp)
        (block
         (set_local $$n$addr$0$lcssa52
          (get_local $$n$addr$043)
         )
         (set_local $$s$0$lcssa53
          (get_local $$s$044)
         )
         (set_local $label
          (i32.const 6)
         )
         (br $label$break$L1)
        )
       )
       (set_local $$incdec$ptr
        (i32.add
         (get_local $$s$044)
         (i32.const 1)
        )
       )
       (set_local $$dec
        (i32.add
         (get_local $$n$addr$043)
         (i32.const -1)
        )
       )
       (set_local $$3
        (get_local $$incdec$ptr)
       )
       (set_local $$and
        (i32.and
         (get_local $$3)
         (i32.const 3)
        )
       )
       (set_local $$tobool
        (i32.ne
         (get_local $$and)
         (i32.const 0)
        )
       )
       (set_local $$tobool2
        (i32.ne
         (get_local $$dec)
         (i32.const 0)
        )
       )
       (set_local $$or$cond
        (i32.and
         (get_local $$tobool2)
         (get_local $$tobool)
        )
       )
       (if
        (get_local $$or$cond)
        (block
         (set_local $$n$addr$043
          (get_local $$dec)
         )
         (set_local $$s$044
          (get_local $$incdec$ptr)
         )
        )
        (block
         (set_local $$n$addr$0$lcssa
          (get_local $$dec)
         )
         (set_local $$s$0$lcssa
          (get_local $$incdec$ptr)
         )
         (set_local $$tobool2$lcssa
          (get_local $$tobool2)
         )
         (set_local $label
          (i32.const 5)
         )
         (br $while-out)
        )
       )
       (br $while-in)
      )
     )
    )
    (block
     (set_local $$n$addr$0$lcssa
      (get_local $$n)
     )
     (set_local $$s$0$lcssa
      (get_local $$src)
     )
     (set_local $$tobool2$lcssa
      (get_local $$tobool241)
     )
     (set_local $label
      (i32.const 5)
     )
    )
   )
  )
  (if
   (i32.eq
    (get_local $label)
    (i32.const 5)
   )
   (if
    (get_local $$tobool2$lcssa)
    (block
     (set_local $$n$addr$0$lcssa52
      (get_local $$n$addr$0$lcssa)
     )
     (set_local $$s$0$lcssa53
      (get_local $$s$0$lcssa)
     )
     (set_local $label
      (i32.const 6)
     )
    )
    (block
     (set_local $$n$addr$3
      (i32.const 0)
     )
     (set_local $$s$2
      (get_local $$s$0$lcssa)
     )
    )
   )
  )
  (block $label$break$L8
   (if
    (i32.eq
     (get_local $label)
     (i32.const 6)
    )
    (block
     (set_local $$4
      (i32.load8_s
       (get_local $$s$0$lcssa53)
      )
     )
     (set_local $$5
      (i32.and
       (get_local $$c)
       (i32.const 255)
      )
     )
     (set_local $$cmp8
      (i32.eq
       (i32.shr_s
        (i32.shl
         (get_local $$4)
         (i32.const 24)
        )
        (i32.const 24)
       )
       (i32.shr_s
        (i32.shl
         (get_local $$5)
         (i32.const 24)
        )
        (i32.const 24)
       )
      )
     )
     (if
      (get_local $$cmp8)
      (block
       (set_local $$n$addr$3
        (get_local $$n$addr$0$lcssa52)
       )
       (set_local $$s$2
        (get_local $$s$0$lcssa53)
       )
      )
      (block
       (set_local $$mul
        (i32.mul
         (get_local $$conv1)
         (i32.const 16843009)
        )
       )
       (set_local $$cmp1132
        (i32.gt_u
         (get_local $$n$addr$0$lcssa52)
         (i32.const 3)
        )
       )
       (block $label$break$L11
        (if
         (get_local $$cmp1132)
         (block
          (set_local $$n$addr$133
           (get_local $$n$addr$0$lcssa52)
          )
          (set_local $$w$034
           (get_local $$s$0$lcssa53)
          )
          (loop $while-in3
           (block $while-out2
            (set_local $$6
             (i32.load
              (get_local $$w$034)
             )
            )
            (set_local $$xor
             (i32.xor
              (get_local $$6)
              (get_local $$mul)
             )
            )
            (set_local $$sub
             (i32.add
              (get_local $$xor)
              (i32.const -16843009)
             )
            )
            (set_local $$neg
             (i32.and
              (get_local $$xor)
              (i32.const -2139062144)
             )
            )
            (set_local $$and15
             (i32.xor
              (get_local $$neg)
              (i32.const -2139062144)
             )
            )
            (set_local $$and16
             (i32.and
              (get_local $$and15)
              (get_local $$sub)
             )
            )
            (set_local $$lnot
             (i32.eq
              (get_local $$and16)
              (i32.const 0)
             )
            )
            (if
             (i32.eqz
              (get_local $$lnot)
             )
             (br $while-out2)
            )
            (set_local $$incdec$ptr21
             (i32.add
              (get_local $$w$034)
              (i32.const 4)
             )
            )
            (set_local $$sub22
             (i32.add
              (get_local $$n$addr$133)
              (i32.const -4)
             )
            )
            (set_local $$cmp11
             (i32.gt_u
              (get_local $$sub22)
              (i32.const 3)
             )
            )
            (if
             (get_local $$cmp11)
             (block
              (set_local $$n$addr$133
               (get_local $$sub22)
              )
              (set_local $$w$034
               (get_local $$incdec$ptr21)
              )
             )
             (block
              (set_local $$n$addr$1$lcssa
               (get_local $$sub22)
              )
              (set_local $$w$0$lcssa
               (get_local $$incdec$ptr21)
              )
              (set_local $label
               (i32.const 11)
              )
              (br $label$break$L11)
             )
            )
            (br $while-in3)
           )
          )
          (set_local $$n$addr$227
           (get_local $$n$addr$133)
          )
          (set_local $$s$128
           (get_local $$w$034)
          )
         )
         (block
          (set_local $$n$addr$1$lcssa
           (get_local $$n$addr$0$lcssa52)
          )
          (set_local $$w$0$lcssa
           (get_local $$s$0$lcssa53)
          )
          (set_local $label
           (i32.const 11)
          )
         )
        )
       )
       (if
        (i32.eq
         (get_local $label)
         (i32.const 11)
        )
        (block
         (set_local $$tobool2526
          (i32.eq
           (get_local $$n$addr$1$lcssa)
           (i32.const 0)
          )
         )
         (if
          (get_local $$tobool2526)
          (block
           (set_local $$n$addr$3
            (i32.const 0)
           )
           (set_local $$s$2
            (get_local $$w$0$lcssa)
           )
           (br $label$break$L8)
          )
          (block
           (set_local $$n$addr$227
            (get_local $$n$addr$1$lcssa)
           )
           (set_local $$s$128
            (get_local $$w$0$lcssa)
           )
          )
         )
        )
       )
       (loop $while-in5
        (block $while-out4
         (set_local $$7
          (i32.load8_s
           (get_local $$s$128)
          )
         )
         (set_local $$cmp28
          (i32.eq
           (i32.shr_s
            (i32.shl
             (get_local $$7)
             (i32.const 24)
            )
            (i32.const 24)
           )
           (i32.shr_s
            (i32.shl
             (get_local $$5)
             (i32.const 24)
            )
            (i32.const 24)
           )
          )
         )
         (if
          (get_local $$cmp28)
          (block
           (set_local $$n$addr$3
            (get_local $$n$addr$227)
           )
           (set_local $$s$2
            (get_local $$s$128)
           )
           (br $label$break$L8)
          )
         )
         (set_local $$incdec$ptr33
          (i32.add
           (get_local $$s$128)
           (i32.const 1)
          )
         )
         (set_local $$dec34
          (i32.add
           (get_local $$n$addr$227)
           (i32.const -1)
          )
         )
         (set_local $$tobool25
          (i32.eq
           (get_local $$dec34)
           (i32.const 0)
          )
         )
         (if
          (get_local $$tobool25)
          (block
           (set_local $$n$addr$3
            (i32.const 0)
           )
           (set_local $$s$2
            (get_local $$incdec$ptr33)
           )
           (br $while-out4)
          )
          (block
           (set_local $$n$addr$227
            (get_local $$dec34)
           )
           (set_local $$s$128
            (get_local $$incdec$ptr33)
           )
          )
         )
         (br $while-in5)
        )
       )
      )
     )
    )
   )
  )
  (set_local $$tobool36
   (i32.ne
    (get_local $$n$addr$3)
    (i32.const 0)
   )
  )
  (set_local $$cond
   (if (result i32)
    (get_local $$tobool36)
    (get_local $$s$2)
    (i32.const 0)
   )
  )
  (return
   (get_local $$cond)
  )
 )
 (func $switch64_big_condition1 (; 31 ;) (param $$x i64)
  (local $1 i64)
  (block $switch
   (block $switch-default
    (block $switch-case
     (br_table $switch-case $switch-default
      (i32.wrap/i64
       (block (result i64)
        (set_local $1
         (i64.sub
          (get_local $$x)
          (i64.const 9218868437227405312)
         )
        )
        (br_if $switch-default
         (i32.wrap/i64
          (i64.shr_u
           (get_local $1)
           (i64.const 32)
          )
         )
        )
        (get_local $1)
       )
      )
     )
    )
    (block
     (call $abort)
     (br $switch)
    )
   )
   (return)
  )
 )
 (func $switch64_big_condition2 (; 32 ;) (param $$x i64)
  (local $1 i64)
  (block $switch
   (block $switch-case
    (br_table $switch-case $switch
     (i32.wrap/i64
      (block (result i64)
       (set_local $1
        (i64.sub
         (get_local $$x)
         (i64.const 9218868437227405312)
        )
       )
       (br_if $switch
        (i32.wrap/i64
         (i64.shr_u
          (get_local $1)
          (i64.const 32)
         )
        )
       )
       (get_local $1)
      )
     )
    )
   )
   (block
    (call $abort)
    (br $switch)
   )
  )
 )
 (func $keepAlive (; 33 ;)
  (call $loads)
  (call $loads)
  (call $stores)
  (call $stores)
  (call $test)
  (call $test)
  (drop
   (call $imports)
  )
  (drop
   (call $imports)
  )
  (call $arg
   (i64.const 0)
  )
  (call $arg
   (i64.const 0)
  )
  (drop
   (call $call1
    (i64.const 0)
   )
  )
  (drop
   (call $call1
    (i64.const 0)
   )
  )
  (drop
   (call $call2
    (i64.const 0)
   )
  )
  (drop
   (call $call2
    (i64.const 0)
   )
  )
  (drop
   (call $returnCastConst)
  )
  (drop
   (call $returnCastConst)
  )
  (drop
   (call $ifValue64
    (i64.const 0)
    (i64.const 0)
   )
  )
  (drop
   (call $ifValue64
    (i64.const 0)
    (i64.const 0)
   )
  )
  (drop
   (call $ifValue32
    (i32.const 0)
    (i32.const 0)
   )
  )
  (drop
   (call $ifValue32
    (i32.const 0)
    (i32.const 0)
   )
  )
  (drop
   (call $switch64
    (i64.const 0)
   )
  )
  (drop
   (call $switch64
    (i64.const 0)
   )
  )
  (call $unreachable_leftovers
   (i32.const 0)
   (i32.const 0)
   (i32.const 0)
  )
  (call $unreachable_leftovers
   (i32.const 0)
   (i32.const 0)
   (i32.const 0)
  )
  (drop
   (call $_memchr
    (i32.const 0)
    (i32.const 0)
    (i32.const 0)
   )
  )
  (drop
   (call $switch64TOOMUCH
    (i64.const 0)
   )
  )
  (call $switch64_big_condition1
   (i64.const 0)
  )
  (call $switch64_big_condition2
   (i64.const 0)
  )
 )
 (func $__emscripten_dceable_type_decls (; 34 ;)
  (drop
   (call $legalfunc$_fabsf
    (f32.const 0)
   )
  )
  (drop
   (call $legalfunc$do_i64)
  )
 )
 (func $legalstub$illegalParam (; 35 ;) (param $0 i32) (param $1 i32) (param $2 i32) (param $3 f64)
  (call $illegalParam
   (get_local $0)
   (i64.or
    (i64.extend_u/i32
     (get_local $1)
    )
    (i64.shl
     (i64.extend_u/i32
      (get_local $2)
     )
     (i64.const 32)
    )
   )
   (get_local $3)
  )
 )
 (func $legalstub$illegalResult (; 36 ;) (result i32)
  (local $0 i64)
  (set_local $0
   (call $illegalResult)
  )
  (set_global $tempRet0
   (i32.wrap/i64
    (i64.shr_u
     (get_local $0)
     (i64.const 32)
    )
   )
  )
  (i32.wrap/i64
   (get_local $0)
  )
 )
 (func $legalfunc$illegalImport (; 37 ;) (param $0 f64) (param $1 i64) (param $2 i32)
  (call $legalimport$illegalImport
   (get_local $0)
   (i32.wrap/i64
    (get_local $1)
   )
   (i32.wrap/i64
    (i64.shr_u
     (get_local $1)
     (i64.const 32)
    )
   )
   (get_local $2)
  )
 )
 (func $legalfunc$illegalImportResult (; 38 ;) (result i64)
  (i64.or
   (i64.extend_u/i32
    (call $legalimport$illegalImportResult)
   )
   (i64.shl
    (i64.extend_u/i32
     (get_global $tempRet0)
    )
    (i64.const 32)
   )
  )
 )
 (func $legalfunc$_fabsf (; 39 ;) (param $0 f32) (result f32)
  (f32.demote/f64
   (call $legalimport$_fabsf
    (f64.promote/f32
     (get_local $0)
    )
   )
  )
 )
 (func $legalfunc$do_i64 (; 40 ;) (result i64)
  (i64.or
   (i64.extend_u/i32
    (call $legalimport$do_i64)
   )
   (i64.shl
    (i64.extend_u/i32
     (get_global $tempRet0)
    )
    (i64.const 32)
   )
  )
 )
 (func $getTempRet0 (; 41 ;) (result i32)
  (get_global $tempRet0)
 )
 (func $setTempRet0 (; 42 ;) (param $0 i32)
  (set_global $tempRet0
   (get_local $0)
  )
 )
)<|MERGE_RESOLUTION|>--- conflicted
+++ resolved
@@ -736,15 +736,11 @@
    (get_local $x)
   )
  )
-<<<<<<< HEAD
- (func $illegalParam (; 23 ;) (param $a i32) (param $x i64) (param $b f64)
+ (func $illegalParam (; 19 ;) (param $a i32) (param $x i64) (param $b f64)
   (i32.store
    (i32.const 50)
    (get_local $a)
   )
-=======
- (func $illegalParam (; 19 ;) (param $a i32) (param $x i64) (param $b f64)
->>>>>>> a8521569
   (i64.store
    (i32.const 100)
    (get_local $x)
