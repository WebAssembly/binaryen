--- conflicted
+++ resolved
@@ -23,13 +23,8 @@
     )
    )
    (catch
-<<<<<<< HEAD
     (local.set $exn
-     (exnref.pop)
-=======
-    (local.set $0
      (pop exnref)
->>>>>>> 0ade3f27
     )
     (drop
      (block $label$3 (result i32)
