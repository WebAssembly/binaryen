//
// Test wasm-only builds. In this case, fastcomp emits code that is
// not asm.js, it will only ever run as wasm, and contains special intrinsics for
// asm2wasm that map LLVM IR into i64s.
//

function asm(global, env, buffer) {
  "use asm";

  var HEAP8 = new global.Int8Array(buffer);
  var HEAP16 = new global.Int16Array(buffer);
  var HEAP32 = new global.Int32Array(buffer);
  var HEAPU8 = new global.Uint8Array(buffer);
  var HEAPU16 = new global.Uint16Array(buffer);
  var HEAPU32 = new global.Uint32Array(buffer);
  var HEAPF32 = new global.Float32Array(buffer);
  var HEAPF64 = new global.Float64Array(buffer);

  var STACKTOP = env.STACKTOP | 0;

  var fround = global.Math.fround;
  var Math_imul = global.Math.imul;

  var illegalImport = env.illegalImport;
  var illegalImportResult = env.illegalImportResult;

  var _fabsf = env._fabsf;
  var do_i64 = env.do_i64;
  var abort = env.abort;

  function loads() {
    var i = 0, f = fround(0), d = +0;
    i = load1(100);
    i = load1(101, 0);
    i = load2(102);
    i = load2(103, 0);
    i = load2(104, 1);
    i = load2(105, 2);
    i = load4(106);
    i = load4(107, 0);
    i = load4(108, 1);
    i = load4(109, 2);
    i = load4(110, 4);
    f = loadf(111);
    f = loadf(112, 0);
    f = loadf(113, 1);
    f = loadf(114, 2);
    f = loadf(115, 4);
    d = loadd(116);
    d = loadd(117, 0);
    d = loadd(118, 1);
    d = loadd(119, 2);
    d = loadd(120, 4);
    d = loadd(121, 8);
  }

  function stores() {
    var i = 0, f = fround(0), d = +0;
    store1(100, i);
    store1(101, i, 0);
    store2(102, i);
    store2(103, i, 0);
    store2(104, i, 1);
    store2(105, i, 2);
    store4(106, i);
    store4(107, i, 0);
    store4(108, i, 1);
    store4(109, i, 2);
    store4(110, i, 4);
    storef(111, f);
    storef(112, f, 0);
    storef(113, f, 1);
    storef(114, f, 2);
    storef(115, f, 4);
    stored(116, d);
    stored(117, d, 0);
    stored(118, d, 1);
    stored(119, d, 2);
    stored(120, d, 4);
    stored(121, d, 8);
  }

  function test() {
    var i = 0, j = i64(), f = fround(0), f1 = fround(0), f2 = fround(0), d1 = +0, d2 = +0;
    // bitcasts
    i = i32_bc2i(f);
    f = i32_bc2f(i);
    i = i32_cttz(i);
    i = i32_ctpop(i);
    j = i64_ctpop(j);
    f1 = f32_copysign(f1, f2);
    d1 = f64_copysign(d1, d2);
  }

  function test64() {
    var x = i64(), y = i64(), z = 0; // define i64 variables using special intrinsic
    var int32 = 0, float32 = fround(0), float64 = +0;
    x = i64_const(100, 0); // i64 constant
    y = i64_const(17, 30);
    x = i64_add(x, y); // binaries
    x = i64_sub(x, y);
    x = i64_mul(x, y);
    x = i64_udiv(x, y);
    x = i64_sdiv(x, y);
    x = i64_urem(x, y);
    x = i64_srem(x, y);
    x = i64_and(x, y);
    x = i64_or(x, y);
    x = i64_xor(x, y);
    x = i64_shl(x, y);
    x = i64_ashr(x, y);
    x = i64_lshr(x, y);
    x = load8(120, 0); // load and store
    x = load8(120);
    x = load8(120, 2);
    x = load8(120, 4);
    x = load8(120, 8);
    store8(120, x, 0);
    store8(120, x);
    store8(120, x, 2);
    store8(120, x, 4);
    store8(120, x, 8);
    // comps
    z = i64_eq(x, y);
    z = i64_ne(x, y);
    z = i64_ule(x, y);
    z = i64_sle(x, y);
    z = i64_uge(x, y);
    z = i64_sge(x, y);
    z = i64_ult(x, y);
    z = i64_slt(x, y);
    z = i64_ugt(x, y);
    z = i64_sgt(x, y);
    // convs
    int32 = i64_trunc(x);
    x = i64_sext(int32);
    x = i64_zext(int32);
    float32 = i64_s2f(x);
    float64 = i64_s2d(x);
    float32 = i64_u2f(x);
    float64 = i64_u2d(x);
    x = i64_f2s(float32);
    x = i64_d2s(float64);
    x = i64_f2u(float32);
    x = i64_d2u(float64);
    // bitcasts
    x = i64_bc2i(float64);
    float64 = i64_bc2d(x);
    // intrinsics
    x = i64_ctlz(y);
    y = i64_cttz(x);
  }
  function imports() {
    illegalImport(-3.13159, i64_const(11, 22), -33); // this call must be legalized
    return i64(illegalImportResult());
  }
  function arg(x) { // illegal param, but not exported
    x = i64(x);
    store8(100, x, 0);
    arg(i64(x)); // "coercion"/"cast"
  }
  function illegalParam(a, x, c) {
    a = 0;
    x = i64(x);
    b = +0;
    store8(100, x, 0);
    illegalParam(0, i64(x), 12.34); // "coercion"/"cast"
  }
  function result() { // illegal result, but not exported
    return i64_const(1, 2);
  }
  function illegalResult() { // illegal result, exported
    return i64_const(1, 2);
  }
  function call1(x) {
    x = i64(x);
    var y = i64();
    y = i64(call1(x));
    return i64(y); // return i64 with a "cast"
  }
  function call2(x) {
    x = i64(x);
    i64(call2(i64(call2(x))));
    return i64_const(591726473, 57073); // return an i64 const
  }
  function returnCastConst() {
     return i64(0);
  }
  function ifValue64($4, $6) {
   $4 = i64($4);
   $6 = i64($6);
   var $$0 = i64(), $9 = i64(), $10 = i64();
   if ($6) {
     $9 = i64(call2($4));
     $$0 = $9;
   } else {
     $10 = i64(call2($4));
     $$0 = $10;
   }
   return i64($$0);
  }
  function ifValue32($4, $6) {
   $4 = $4 | 0;
   $6 = $6 | 0;
   var $$0 = 0, $9 = 0, $10 = 0;
   if ($6) {
     $9 = ifValue32($4 | 0, $6 | 0) | 0;
     $$0 = $9;
   } else {
     $10 = ifValue32($4 | 0, $6 | 0) | 0;
     $$0 = $10;
   }
   return $$0 | 0;
  }
  function switch64($a444) {
    $a444 = i64($a444);
    var $waka = 0;
    switch (i64($a444)) {
     case i64_const(7,10):  {
      $waka = 11000;
      break;
     }
     case i64_const(5,10):  {
      $waka = 10;
      break;
     }
     default: {
      $waka = 1;
     }
    }
    return $waka | 0;
  }
  function unreachable_leftovers($0,$1,$2) {
   $0 = $0|0;
   $1 = $1|0;
   $2 = $2|0;
   var label = 0;
   L1: do {
    if ($1) {
     label = 10;
    } else {
     if ($2) {
      break L1;
      return;
     }
     store4($0,-2);
     return;
    }
   } while(0);
   if ((label|0) == 10) {
    store4($0,-1);
   }
   return;
  }
  function switch64TOOMUCH($a444) {
    $a444 = i64($a444);
    var $waka = 0;
    switch (i64($a444)) {
     case i64_const(0,1073741824): // spread is huge here, we should not make a jump table!
     case i64_const(0,2147483648):  {
      return 40;
     }
     default: {
      $waka = 1;
     }
    }
    switch (100) {
     case 107374182: // similar, but 32-bit
     case 214748364:  {
      return 41;
     }
     default: {
      $waka = 1001;
     }
    }
    // no defaults
    switch (i64($a444)) {
     case i64_const(0,1073741824): // spread is huge here, we should not make a jump table!
     case i64_const(0,2147483648):  {
      return 42;
     }
    }
    switch (100) {
     case 107374182: // similar, but 32-bit
     case 214748364:  {
      return 43;
     }
    }
    return 44;
  }
  function _memchr($src,$c,$n) {
   $src = $src|0;
   $c = $c|0;
   $n = $n|0;
   var $0 = 0, $1 = 0, $2 = 0, $3 = 0, $4 = 0, $5 = 0, $6 = 0, $7 = 0, $and = 0, $and15 = 0, $and16 = 0, $and39 = 0, $cmp = 0, $cmp11 = 0, $cmp1132 = 0, $cmp28 = 0, $cmp8 = 0, $cond = 0, $conv1 = 0, $dec = 0;
   var $dec34 = 0, $incdec$ptr = 0, $incdec$ptr21 = 0, $incdec$ptr33 = 0, $lnot = 0, $mul = 0, $n$addr$0$lcssa = 0, $n$addr$0$lcssa52 = 0, $n$addr$043 = 0, $n$addr$1$lcssa = 0, $n$addr$133 = 0, $n$addr$227 = 0, $n$addr$3 = 0, $neg = 0, $or$cond = 0, $or$cond42 = 0, $s$0$lcssa = 0, $s$0$lcssa53 = 0, $s$044 = 0, $s$128 = 0;
   var $s$2 = 0, $sub = 0, $sub22 = 0, $tobool = 0, $tobool2 = 0, $tobool2$lcssa = 0, $tobool241 = 0, $tobool25 = 0, $tobool2526 = 0, $tobool36 = 0, $tobool40 = 0, $w$0$lcssa = 0, $w$034 = 0, $xor = 0, label = 0, sp = 0;
   sp = STACKTOP;
   $conv1 = $c & 255;
   $0 = $src;
   $and39 = $0 & 3;
   $tobool40 = ($and39|0)!=(0);
   $tobool241 = ($n|0)!=(0);
   $or$cond42 = $tobool241 & $tobool40;
   L1: do {
    if ($or$cond42) {
     $1 = $c&255;
     $n$addr$043 = $n;$s$044 = $src;
     while(1) {
      $2 = load1($s$044);
      $cmp = ($2<<24>>24)==($1<<24>>24);
      if ($cmp) {
       $n$addr$0$lcssa52 = $n$addr$043;$s$0$lcssa53 = $s$044;
       label = 6;
       break L1;
      }
      $incdec$ptr = ((($s$044)) + 1|0);
      $dec = (($n$addr$043) + -1)|0;
      $3 = $incdec$ptr;
      $and = $3 & 3;
      $tobool = ($and|0)!=(0);
      $tobool2 = ($dec|0)!=(0);
      $or$cond = $tobool2 & $tobool;
      if ($or$cond) {
       $n$addr$043 = $dec;$s$044 = $incdec$ptr;
      } else {
       $n$addr$0$lcssa = $dec;$s$0$lcssa = $incdec$ptr;$tobool2$lcssa = $tobool2;
       label = 5;
       break;
      }
     }
    } else {
     $n$addr$0$lcssa = $n;$s$0$lcssa = $src;$tobool2$lcssa = $tobool241;
     label = 5;
    }
   } while(0);
   if ((label|0) == 5) {
    if ($tobool2$lcssa) {
     $n$addr$0$lcssa52 = $n$addr$0$lcssa;$s$0$lcssa53 = $s$0$lcssa;
     label = 6;
    } else {
     $n$addr$3 = 0;$s$2 = $s$0$lcssa;
    }
   }
   L8: do {
    if ((label|0) == 6) {
     $4 = load1($s$0$lcssa53);
     $5 = $c&255;
     $cmp8 = ($4<<24>>24)==($5<<24>>24);
     if ($cmp8) {
      $n$addr$3 = $n$addr$0$lcssa52;$s$2 = $s$0$lcssa53;
     } else {
      $mul = Math_imul($conv1, 16843009)|0;
      $cmp1132 = ($n$addr$0$lcssa52>>>0)>(3);
      L11: do {
       if ($cmp1132) {
        $n$addr$133 = $n$addr$0$lcssa52;$w$034 = $s$0$lcssa53;
        while(1) {
         $6 = load4($w$034);
         $xor = $6 ^ $mul;
         $sub = (($xor) + -16843009)|0;
         $neg = $xor & -2139062144;
         $and15 = $neg ^ -2139062144;
         $and16 = $and15 & $sub;
         $lnot = ($and16|0)==(0);
         if (!($lnot)) {
          break;
         }
         $incdec$ptr21 = ((($w$034)) + 4|0);
         $sub22 = (($n$addr$133) + -4)|0;
         $cmp11 = ($sub22>>>0)>(3);
         if ($cmp11) {
          $n$addr$133 = $sub22;$w$034 = $incdec$ptr21;
         } else {
          $n$addr$1$lcssa = $sub22;$w$0$lcssa = $incdec$ptr21;
          label = 11;
          break L11;
         }
        }
        $n$addr$227 = $n$addr$133;$s$128 = $w$034;
       } else {
        $n$addr$1$lcssa = $n$addr$0$lcssa52;$w$0$lcssa = $s$0$lcssa53;
        label = 11;
       }
      } while(0);
      if ((label|0) == 11) {
       $tobool2526 = ($n$addr$1$lcssa|0)==(0);
       if ($tobool2526) {
        $n$addr$3 = 0;$s$2 = $w$0$lcssa;
        break;
       } else {
        $n$addr$227 = $n$addr$1$lcssa;$s$128 = $w$0$lcssa;
       }
      }
      while(1) {
       $7 = load1($s$128);
       $cmp28 = ($7<<24>>24)==($5<<24>>24);
       if ($cmp28) {
        $n$addr$3 = $n$addr$227;$s$2 = $s$128;
        break L8;
       }
       $incdec$ptr33 = ((($s$128)) + 1|0);
       $dec34 = (($n$addr$227) + -1)|0;
       $tobool25 = ($dec34|0)==(0);
       if ($tobool25) {
        $n$addr$3 = 0;$s$2 = $incdec$ptr33;
        break;
       } else {
        $n$addr$227 = $dec34;$s$128 = $incdec$ptr33;
       }
      }
     }
    }
   } while(0);
   $tobool36 = ($n$addr$3|0)!=(0);
   $cond = $tobool36 ? $s$2 : 0;
   return ($cond|0);
  }

  function switch64_big_condition1($x) {
    $x = i64($x);
    switch (i64($x)) {
      case i64_const(0,2146435072):  {
        abort();
        break;
      }
      default: {
        return;
      }
    }
  }
  function switch64_big_condition2($x) {
    $x = i64($x);
    switch (i64($x)) {
      case i64_const(0,2146435072):  {
        abort();
        break;
      }
    }
  }

  function keepAlive() {
    loads();
    loads();
    stores();
    stores();
    test();
    test();
    i64(imports());
    i64(imports());
    arg(i64(0));
    arg(i64(0));
    i64(call1(i64(0)));
    i64(call1(i64(0)));
    i64(call2(i64(0)));
    i64(call2(i64(0)));
    i64(returnCastConst());
    i64(returnCastConst());
    i64(ifValue64(i64(0), i64(0)));
    i64(ifValue64(i64(0), i64(0)));
    ifValue32(0, 0) | 0;
    ifValue32(0, 0) | 0;
    switch64(i64(0)) | 0;
    switch64(i64(0)) | 0;
    unreachable_leftovers(0, 0, 0);
<<<<<<< HEAD
    unreachable_leftovers(0, 0, 0);
=======
    _memchr(0, 0, 0) | 0;
    switch64TOOMUCH(i64(0)) | 0;
    switch64_big_condition1(i64(0));
    switch64_big_condition2(i64(0));
>>>>>>> ffd9a72d
  }

  function __emscripten_dceable_type_decls() { // dce-able, but this defines the type of fabsf which has no other use
    fround(_fabsf(fround(0.0)));
    i64(do_i64());
  }

  var FUNCTION_TABLE_X = [illegalImport, _fabsf, do_i64]; // must stay ok in the table, not legalized, as it will be called internally by the true type

  return { test64: test64, illegalParam : illegalParam, illegalResult: illegalResult, keepAlive: keepAlive };
}
<|MERGE_RESOLUTION|>--- conflicted
+++ resolved
@@ -463,14 +463,11 @@
     switch64(i64(0)) | 0;
     switch64(i64(0)) | 0;
     unreachable_leftovers(0, 0, 0);
-<<<<<<< HEAD
     unreachable_leftovers(0, 0, 0);
-=======
     _memchr(0, 0, 0) | 0;
     switch64TOOMUCH(i64(0)) | 0;
     switch64_big_condition1(i64(0));
     switch64_big_condition2(i64(0));
->>>>>>> ffd9a72d
   }
 
   function __emscripten_dceable_type_decls() { // dce-able, but this defines the type of fabsf which has no other use
