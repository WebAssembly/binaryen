--- conflicted
+++ resolved
@@ -23,13 +23,8 @@
  (export "main" (func $main))
  (export "__heap_base" (global $global$1))
  (export "__data_end" (global $global$2))
-<<<<<<< HEAD
- (export "dynCall_fdd" (func $dynCall_fdd))
- (export "dynCall_ffd" (func $dynCall_ffd))
-=======
  (export "dynCall_ffd" (func $dynCall_ffd))
  (export "dynCall_fdd" (func $dynCall_fdd))
->>>>>>> ecaa8189
  (func $main (result i32)
   (drop
    (call $puts1
@@ -41,25 +36,15 @@
  (func $__wasm_call_ctors
   (nop)
  )
-<<<<<<< HEAD
- (func $dynCall_fdd (param $fptr i32) (param $0 f64) (param $1 f64) (result f32)
-  (call_indirect (type $f64_f64_=>_f32)
-=======
  (func $dynCall_ffd (param $fptr i32) (param $0 f32) (param $1 f64) (result f32)
   (call_indirect (type $f32_f64_=>_f32)
->>>>>>> ecaa8189
    (local.get $0)
    (local.get $1)
    (local.get $fptr)
   )
  )
-<<<<<<< HEAD
- (func $dynCall_ffd (param $fptr i32) (param $0 f32) (param $1 f64) (result f32)
-  (call_indirect (type $f32_f64_=>_f32)
-=======
  (func $dynCall_fdd (param $fptr i32) (param $0 f64) (param $1 f64) (result f32)
   (call_indirect (type $f64_f64_=>_f32)
->>>>>>> ecaa8189
    (local.get $0)
    (local.get $1)
    (local.get $fptr)
@@ -95,13 +80,8 @@
   "exports": [
     "__wasm_call_ctors",
     "main",
-<<<<<<< HEAD
-    "dynCall_fdd",
-    "dynCall_ffd"
-=======
     "dynCall_ffd",
     "dynCall_fdd"
->>>>>>> ecaa8189
   ],
   "namedGlobals": {
     "__heap_base" : "66128",
