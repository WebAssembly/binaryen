(module
 (type $FUNCSIG$ddd (func (param f64 f64) (result f64)))
 (type $FUNCSIG$vf (func (param f32)))
 (type $FUNCSIG$vi (func (param i32)))
 (type $FUNCSIG$v (func))
 (type $FUNCSIG$idi (func (param f64 i32) (result i32)))
 (type $FUNCSIG$ii (func (param i32) (result i32)))
 (type $FUNCSIG$dd (func (param f64) (result f64)))
 (type $FUNCSIG$i (func (result i32)))
 (import "global" "NaN" (global $t$asm2wasm$import f64))
 (import "global" "Infinity" (global $u$asm2wasm$import f64))
 (import "env" "tempDoublePtr" (global $tempDoublePtr$asm2wasm$import i32))
 (import "env" "gb" (global $n$asm2wasm$import i32))
 (import "env" "STACKTOP" (global $STACKTOP$asm2wasm$import i32))
 (import "env" "setTempRet0" (func $setTempRet0 (param i32) (result i32)))
 (import "env" "abort" (func $abort (param f64) (result f64)))
 (import "env" "print" (func $print (param i32)))
 (import "env" "h" (func $h (param i32)))
 (import "env" "return_int" (func $return_int (result i32)))
 (import "asm2wasm" "f64-rem" (func $f64-rem (param f64 f64) (result f64)))
 (import "env" "memory" (memory $0 256 256))
 (import "env" "table" (table 24 24 anyfunc))
 (import "env" "memoryBase" (global $memoryBase i32))
 (import "env" "tableBase" (global $tableBase i32))
 (global $t (mut f64) (get_global $t$asm2wasm$import))
 (global $u (mut f64) (get_global $u$asm2wasm$import))
 (global $Int (mut i32) (i32.const 0))
 (global $Double (mut f64) (f64.const 0))
 (global $tempDoublePtr (mut i32) (get_global $tempDoublePtr$asm2wasm$import))
 (global $n (mut i32) (get_global $n$asm2wasm$import))
 (global $STACKTOP (mut i32) (get_global $STACKTOP$asm2wasm$import))
 (global $exportedNumber i32 (i32.const 42))
 (elem (get_global $tableBase) $v $big_negative $v $v $w $w $importedDoubles $w $z $cneg $z $z $z $z $z $z $vi $vi $vi $vi $vi $vi $vi $vi)
 (export "big_negative" (func $big_negative))
 (export "pick" (func $exportMe))
 (export "doubleCompares" (func $doubleCompares))
 (export "intOps" (func $intOps))
 (export "conversions" (func $conversions))
 (export "switcher" (func $switcher))
 (export "frem" (func $frem))
 (export "big_uint_div_u" (func $big_uint_div_u))
 (export "fr" (func $legalstub$fr))
 (export "negZero" (func $negZero))
 (export "neg" (func $neg))
 (export "smallCompare" (func $smallCompare))
 (export "cneg_nosemicolon" (func $cneg_nosemicolon))
 (export "forLoop" (func $forLoop))
 (export "ceiling_32_64" (func $legalstub$ceiling_32_64))
 (export "aborts" (func $aborts))
 (export "continues" (func $continues))
 (export "bitcasts" (func $legalstub$bitcasts))
 (export "recursiveBlockMerging" (func $recursiveBlockMerging))
 (export "lb" (func $lb))
 (export "zeroInit" (func $zeroInit))
 (export "phi" (func $phi))
 (export "smallIf" (func $smallIf))
 (export "dropCall" (func $dropCall))
 (export "useSetGlobal" (func $useSetGlobal))
 (export "usesSetGlobal2" (func $usesSetGlobal2))
 (export "breakThroughMany" (func $breakThroughMany))
 (export "ifChainEmpty" (func $ifChainEmpty))
 (export "heap8NoShift" (func $heap8NoShift))
 (export "conditionalTypeFun" (func $conditionalTypeFun))
 (export "loadSigned" (func $loadSigned))
 (export "globalOpts" (func $globalOpts))
 (export "dropCallImport" (func $dropCallImport))
 (export "loophi" (func $loophi))
 (export "loophi2" (func $loophi2))
 (export "relooperJumpThreading" (func $relooperJumpThreading))
 (export "relooperJumpThreading__ZN4game14preloadweaponsEv" (func $relooperJumpThreading__ZN4game14preloadweaponsEv))
 (export "__Z12multi_varargiz" (func $__Z12multi_varargiz))
 (export "jumpThreadDrop" (func $jumpThreadDrop))
 (export "dropIgnoredImportInIf" (func $dropIgnoredImportInIf))
 (export "dropIgnoredImportsInIf" (func $dropIgnoredImportsInIf))
 (export "relooperJumpThreading_irreducible" (func $relooperJumpThreading_irreducible))
 (export "store_fround" (func $store_fround))
 (export "exportedNumber" (global $exportedNumber))
 (export "relocatableAndModules" (func $relocatableAndModules))
 (export "exported_f32_user" (func $legalstub$exported_f32_user))
 (export "keepAlive" (func $keepAlive))
 (func $big_negative
  (local $temp f64)
  (set_local $temp
   (f64.const -2147483648)
  )
  (set_local $temp
   (f64.const -2147483648)
  )
  (set_local $temp
   (f64.const -21474836480)
  )
  (set_local $temp
   (f64.const 0.039625)
  )
  (set_local $temp
   (f64.const -0.039625)
  )
 )
 (func $importedDoubles (result f64)
  (local $temp f64)
  (set_local $temp
   (f64.add
    (f64.add
     (f64.add
      (get_global $t)
      (get_global $u)
     )
     (f64.neg
      (get_global $u)
     )
    )
    (f64.neg
     (get_global $t)
    )
   )
  )
  (if
   (i32.gt_s
    (get_global $Int)
    (i32.const 0)
   )
   (return
    (f64.const -3.4)
   )
  )
  (if
   (f64.gt
    (get_global $Double)
    (f64.const 0)
   )
   (return
    (f64.const 5.6)
   )
  )
  (return
   (f64.const 1.2)
  )
 )
 (func $doubleCompares (param $x f64) (param $y f64) (result f64)
  (local $t f64)
  (local $Int f64)
  (local $Double i32)
  (if
   (f64.gt
    (get_local $x)
    (f64.const 0)
   )
   (return
    (f64.const 1.2)
   )
  )
  (if
   (f64.gt
    (get_local $Int)
    (f64.const 0)
   )
   (return
    (f64.const -3.4)
   )
  )
  (if
   (i32.gt_s
    (get_local $Double)
    (i32.const 0)
   )
   (return
    (f64.const 5.6)
   )
  )
  (if
   (f64.lt
    (get_local $x)
    (get_local $y)
   )
   (return
    (get_local $x)
   )
  )
  (return
   (get_local $y)
  )
 )
 (func $intOps (result i32)
  (local $x i32)
  (return
   (i32.eqz
    (get_local $x)
   )
  )
 )
 (func $hexLiterals
  (local $i i32)
  (set_local $i
   (i32.add
    (i32.add
     (i32.const 0)
     (i32.const 313249263)
    )
    (i32.const -19088752)
   )
  )
 )
 (func $conversions
  (local $i i32)
  (local $d f64)
  (local $f f32)
  (set_local $i
   (i32.trunc_s/f64
    (get_local $d)
   )
  )
  (set_local $i
   (i32.trunc_s/f32
    (get_local $f)
   )
  )
  (set_local $d
   (f64.convert_s/i32
    (get_local $i)
   )
  )
  (set_local $d
   (f64.convert_u/i32
    (get_local $i)
   )
  )
 )
 (func $seq
  (local $J f64)
  (set_local $J
   (f64.sub
    (block f64
     (drop
      (f64.const 0.1)
     )
     (f64.const 5.1)
    )
    (block f64
     (drop
      (f64.const 3.2)
     )
     (f64.const 4.2)
    )
   )
  )
 )
 (func $switcher (param $x i32) (result i32)
  (local $waka i32)
  (block $switch
   (block $switch-case0
    (block $switch-case
     (br_table $switch-case $switch-case0 $switch
      (i32.sub
       (get_local $x)
       (i32.const 1)
      )
     )
    )
    (return
     (i32.const 1)
    )
   )
   (return
    (i32.const 2)
   )
  )
  (block $switch1
   (block $switch-case3
    (block $switch-case2
     (br_table $switch-case3 $switch1 $switch1 $switch1 $switch1 $switch1 $switch1 $switch-case2 $switch1
      (i32.sub
       (get_local $x)
       (i32.const 5)
      )
     )
    )
    (return
     (i32.const 121)
    )
   )
   (return
    (i32.const 51)
   )
  )
  (block $label$break$Lout
   (block $switch-case9
    (block $switch-case6
     (block $switch-case5
      (block $switch-case4
       (br_table $switch-case9 $label$break$Lout $label$break$Lout $switch-case6 $label$break$Lout $label$break$Lout $label$break$Lout $label$break$Lout $switch-case5 $label$break$Lout $switch-case4 $label$break$Lout
        (i32.sub
         (get_local $x)
         (i32.const 2)
        )
       )
      )
      (br $label$break$Lout)
     )
     (br $label$break$Lout)
    )
    (block
     (loop $while-in
      (block $while-out
       (br $while-out)
      )
     )
     (br $label$break$Lout)
    )
   )
   (block
    (loop $while-in8
     (block $while-out7
      (br $label$break$Lout)
     )
    )
   )
  )
  (loop $label$continue$L1
   (block $label$break$L1
    (loop $label$continue$L3
     (block $label$break$L3
      (block $switch10
       (block $switch-default
        (block $switch-case13
         (block $switch-case12
          (block $switch-case11
           (br_table $switch-case11 $switch-default $switch-default $switch-default $switch-default $switch-default $switch-default $switch-default $switch-default $switch-default $switch-default $switch-default $switch-default $switch-default $switch-default $switch-default $switch-default $switch-default $switch-default $switch-default $switch-default $switch-default $switch-default $switch-default $switch-default $switch-default $switch-default $switch-default $switch-default $switch-default $switch-default $switch-default $switch-default $switch-default $switch-default $switch-default $switch-default $switch-default $switch-default $switch-default $switch-default $switch-default $switch-default $switch-default $switch-default $switch-default $switch-default $switch-default $switch-default $switch-default $switch-default $switch-default $switch-default $switch-default $switch-default $switch-default $switch-default $switch-default $switch-default $switch-default $switch-default $switch-default $switch-default $switch-default $switch-default $switch-default $switch-default $switch-default $switch-default $switch-default $switch-default $switch-default $switch-default $switch-default $switch-default $switch-default $switch-default $switch-default $switch-default $switch-default $switch-default $switch-default $switch-default $switch-default $switch-default $switch-default $switch-default $switch-default $switch-default $switch-default $switch-default $switch-default $switch-default $switch-default $switch-default $switch-default $switch-default $switch-default $switch-default $switch-default $switch-default $switch-default $switch-default $switch-default $switch-default $switch-default $switch-default $switch-default $switch-default $switch-default $switch-default $switch-case13 $switch-default $switch-default $switch-default $switch-default $switch-default $switch-case12 $switch-default
            (i32.sub
             (get_local $x)
             (i32.const -1)
            )
           )
          )
          (block
           (br $label$break$L1)
          )
         )
         (block
          (set_local $waka
           (i32.const 1)
          )
          (br $switch10)
         )
        )
        (block
         (br $label$break$L3)
        )
       )
       (br $label$break$L1)
      )
      (br $label$continue$L3)
     )
    )
    (call $h
     (i32.const 120)
    )
    (br $label$continue$L1)
   )
  )
  (return
   (i32.const 0)
  )
 )
 (func $blocker
  (block $label$break$L
   (br $label$break$L)
  )
 )
 (func $frem (result f64)
  (return
   (call $f64-rem
    (f64.const 5.5)
    (f64.const 1.2)
   )
  )
 )
 (func $big_uint_div_u (result i32)
  (local $x i32)
  (set_local $x
   (i32.and
    (i32.div_u
     (i32.const -1)
     (i32.const 2)
    )
    (i32.const -1)
   )
  )
  (return
   (get_local $x)
  )
 )
 (func $fr (param $x f32)
  (local $y f32)
  (local $z f64)
  (drop
   (f32.demote/f64
    (get_local $z)
   )
  )
  (drop
   (get_local $y)
  )
  (drop
   (f32.const 5)
  )
  (drop
   (f32.const 0)
  )
  (drop
   (f32.const 5)
  )
  (drop
   (f32.const 0)
  )
 )
 (func $negZero (result f64)
  (return
   (f64.const -0)
  )
 )
 (func $abs
  (local $x i32)
  (local $y f64)
  (local $z f32)
  (local $asm2wasm_i32_temp i32)
  (set_local $x
   (block i32
    (set_local $asm2wasm_i32_temp
     (i32.const 0)
    )
    (select
     (i32.sub
      (i32.const 0)
      (get_local $asm2wasm_i32_temp)
     )
     (get_local $asm2wasm_i32_temp)
     (i32.lt_s
      (get_local $asm2wasm_i32_temp)
      (i32.const 0)
     )
    )
   )
  )
  (set_local $y
   (f64.abs
    (f64.const 0)
   )
  )
  (set_local $z
   (f32.abs
    (f32.const 0)
   )
  )
 )
 (func $minmax
  (local $x f64)
  (local $y f64)
  (local $z f32)
  (local $w f32)
  (set_local $x
   (f64.min
    (get_local $x)
    (get_local $y)
   )
  )
  (set_local $y
   (f64.max
    (get_local $x)
    (get_local $y)
   )
  )
  (set_local $z
   (f32.min
    (get_local $z)
    (get_local $w)
   )
  )
  (set_local $w
   (f32.max
    (get_local $z)
    (get_local $w)
   )
  )
 )
 (func $neg
  (local $x f32)
  (set_local $x
   (f32.neg
    (get_local $x)
   )
  )
  (call_indirect $FUNCSIG$vf
   (get_local $x)
   (i32.add
    (i32.and
     (i32.const 1)
     (i32.const 7)
    )
    (i32.const 8)
   )
  )
 )
 (func $cneg (param $x f32)
  (call_indirect $FUNCSIG$vf
   (get_local $x)
   (i32.add
    (i32.and
     (i32.const 1)
     (i32.const 7)
    )
    (i32.const 8)
   )
  )
 )
 (func $___syscall_ret
  (local $$0 i32)
  (drop
   (i32.gt_u
    (get_local $$0)
    (i32.const -4096)
   )
  )
 )
 (func $smallCompare (result i32)
  (local $i i32)
  (local $j i32)
  (if
   (i32.lt_s
    (get_local $i)
    (get_local $j)
   )
   (set_local $i
    (i32.add
     (get_local $i)
     (i32.const 1)
    )
   )
  )
  (if
   (i32.lt_u
    (get_local $i)
    (get_local $j)
   )
   (set_local $i
    (i32.add
     (get_local $i)
     (i32.const 1)
    )
   )
  )
  (return
   (get_local $i)
  )
 )
 (func $cneg_nosemicolon
  (call_indirect $FUNCSIG$vi
   (i32.const 1)
   (i32.add
    (i32.and
     (i32.const 1)
     (i32.const 7)
    )
    (i32.const 16)
   )
  )
 )
 (func $forLoop
  (local $i i32)
  (set_local $i
   (i32.const 1)
  )
  (loop $for-in
   (block $for-out
    (if
     (i32.eqz
      (i32.lt_s
       (get_local $i)
       (i32.const 200)
      )
     )
     (br $for-out)
    )
    (call $h
     (get_local $i)
    )
    (set_local $i
     (i32.add
      (get_local $i)
      (i32.const 1)
     )
    )
    (br $for-in)
   )
  )
 )
 (func $ceiling_32_64 (param $u f32) (param $B f64)
  (local $temp f32)
  (set_local $temp
   (f32.demote/f64
    (f64.ceil
     (get_local $B)
    )
   )
  )
  (set_local $temp
   (f32.mul
    (get_local $u)
    (f32.ceil
     (f32.demote/f64
      (get_local $B)
     )
    )
   )
  )
 )
 (func $aborts
  (drop
   (call $abort
    (f64.const 0)
   )
  )
  (drop
   (call $abort
    (f64.convert_s/i32
     (i32.const 55)
    )
   )
  )
  (drop
   (call $abort
    (f64.const 0)
   )
  )
  (drop
   (call $abort
    (f64.const 12.34)
   )
  )
  (drop
   (call $abort
    (f64.promote/f32
     (f32.const 56.779998779296875)
    )
   )
  )
 )
 (func $continues
  (loop $while-in
   (block $while-out
    (call $print
     (i32.const 1)
    )
    (block $do-once
     (loop $unlikely-continue
      (call $print
       (i32.const 5)
      )
      (if
       (call $return_int)
       (br $unlikely-continue)
      )
     )
    )
    (call $print
     (i32.const 2)
    )
    (br $while-in)
   )
  )
 )
 (func $bitcasts (param $i i32) (param $f f32)
  (local $d f64)
  (drop
   (f32.reinterpret/i32
    (get_local $i)
   )
  )
  (drop
   (f64.promote/f32
    (f32.reinterpret/i32
     (get_local $i)
    )
   )
  )
  (drop
   (i32.reinterpret/f32
    (get_local $f)
   )
  )
  (drop
   (i32.reinterpret/f32
    (f32.demote/f64
     (get_local $d)
    )
   )
  )
 )
 (func $recursiveBlockMerging (param $x i32) (result i32)
  (drop
   (call $lb
    (i32.add
     (i32.add
      (i32.add
       (block i32
        (drop
         (i32.const 1)
        )
        (get_local $x)
       )
       (block i32
        (drop
         (i32.const 2)
        )
        (i32.const 3)
       )
      )
      (block i32
       (block
        (block
         (drop
          (i32.const 4)
         )
         (drop
          (i32.const 5)
         )
        )
        (drop
         (i32.const 6)
        )
       )
       (i32.const 7)
      )
     )
     (block i32
      (drop
       (i32.const 8)
      )
      (block i32
       (drop
        (i32.const 9)
       )
       (block i32
        (drop
         (i32.const 10)
        )
        (block i32
         (drop
          (i32.const 11)
         )
         (i32.const 12)
        )
       )
      )
     )
    )
   )
  )
  (set_local $x
   (i32.add
    (i32.add
     (i32.add
      (block i32
       (drop
        (call $lb
         (i32.const 1)
        )
       )
       (get_local $x)
      )
      (block i32
       (drop
        (call $lb
         (i32.const 2)
        )
       )
       (call $lb
        (i32.const 3)
       )
      )
     )
     (block i32
      (block
       (block
        (drop
         (call $lb
          (i32.const 4)
         )
        )
        (drop
         (call $lb
          (i32.const 5)
         )
        )
       )
       (drop
        (call $lb
         (i32.const 6)
        )
       )
      )
      (call $lb
       (i32.const 7)
      )
     )
    )
<<<<<<< HEAD
    (block i32
     (drop
      (call $lb
       (i32.const 8)
      )
     )
     (block i32
      (drop
       (call $lb
        (i32.const 9)
       )
      )
      (block i32
       (drop
        (call $lb
         (i32.const 10)
        )
       )
       (block i32
        (drop
         (call $lb
          (i32.const 11)
         )
=======
    (block $label$break$Lout
      (block $switch-case9
        (block $switch-case6
          (block $switch-case5
            (block $switch-case4
              (br_table $switch-case9 $label$break$Lout $label$break$Lout $switch-case6 $label$break$Lout $label$break$Lout $label$break$Lout $label$break$Lout $switch-case5 $label$break$Lout $switch-case4 $label$break$Lout
                (i32.sub
                  (get_local $x)
                  (i32.const 2)
                )
              )
            )
            (br $label$break$Lout)
          )
          (br $label$break$Lout)
        )
        (block
          (loop $while-in
            (block $while-out
              (br $while-out)
              (br $while-in)
            )
          )
          (br $label$break$Lout)
        )
      )
      (block
        (loop $while-in8
          (block $while-out7
            (br $label$break$Lout)
            (br $while-in8)
          )
        )
        (br $label$break$Lout)
      )
    )
    (loop $label$continue$L1
      (block $label$break$L1
        (loop $label$continue$L3
          (block $label$break$L3
            (block $switch10
              (block $switch-default
                (block $switch-case13
                  (block $switch-case12
                    (block $switch-case11
                      (br_table $switch-case11 $switch-default $switch-default $switch-default $switch-default $switch-default $switch-default $switch-default $switch-default $switch-default $switch-default $switch-default $switch-default $switch-default $switch-default $switch-default $switch-default $switch-default $switch-default $switch-default $switch-default $switch-default $switch-default $switch-default $switch-default $switch-default $switch-default $switch-default $switch-default $switch-default $switch-default $switch-default $switch-default $switch-default $switch-default $switch-default $switch-default $switch-default $switch-default $switch-default $switch-default $switch-default $switch-default $switch-default $switch-default $switch-default $switch-default $switch-default $switch-default $switch-default $switch-default $switch-default $switch-default $switch-default $switch-default $switch-default $switch-default $switch-default $switch-default $switch-default $switch-default $switch-default $switch-default $switch-default $switch-default $switch-default $switch-default $switch-default $switch-default $switch-default $switch-default $switch-default $switch-default $switch-default $switch-default $switch-default $switch-default $switch-default $switch-default $switch-default $switch-default $switch-default $switch-default $switch-default $switch-default $switch-default $switch-default $switch-default $switch-default $switch-default $switch-default $switch-default $switch-default $switch-default $switch-default $switch-default $switch-default $switch-default $switch-default $switch-default $switch-default $switch-default $switch-default $switch-default $switch-default $switch-default $switch-default $switch-default $switch-default $switch-default $switch-default $switch-case13 $switch-default $switch-default $switch-default $switch-default $switch-default $switch-case12 $switch-default
                        (i32.sub
                          (get_local $x)
                          (i32.const -1)
                        )
                      )
                    )
                    (block
                      (br $label$break$L1)
                      (br $switch10)
                    )
                  )
                  (block
                    (set_local $waka
                      (i32.const 1)
                    )
                    (br $switch10)
                  )
                )
                (block
                  (br $label$break$L3)
                  (br $switch10)
                )
              )
              (br $label$break$L1)
            )
            (br $label$continue$L3)
          )
>>>>>>> d6508e1f
        )
        (call $lb
         (i32.const 12)
        )
       )
      )
     )
    )
   )
  )
  (return
   (get_local $x)
  )
 )
 (func $lb (param $a i32) (result i32)
  (i32.store
   (get_local $a)
   (i32.add
    (i32.add
     (get_global $n)
     (i32.const 136)
    )
    (i32.const 8)
   )
  )
  (return
   (i32.const 0)
  )
 )
 (func $forgetMe
  (drop
   (f64.const 123.456)
  )
 )
 (func $exportMe
  (drop
   (f64.const -3.14159)
  )
 )
 (func $zeroInit (param $x i32)
  (local $y i32)
  (if
   (call $lb
    (i32.const 0)
   )
   (if
    (call $lb
     (i32.const 1)
    )
    (set_local $y
     (i32.const 3)
    )
   )
   (set_local $y
    (i32.const 3)
   )
  )
  (if
   (i32.eq
    (get_local $y)
    (i32.const 3)
   )
   (drop
    (call $lb
     (i32.const 2)
    )
   )
  )
 )
 (func $phi (result i32)
  (local $x i32)
  (block $do-once
   (block
    (if
     (call $lb
      (i32.const 1)
     )
     (block
      (set_local $x
       (i32.const 0)
      )
      (br $do-once)
     )
    )
    (set_local $x
     (i32.const 1)
    )
   )
  )
  (return
   (get_local $x)
  )
 )
 (func $smallIf
  (block $do-once
   (if
    (call $return_int)
    (drop
     (call $lb
      (i32.const 3)
     )
    )
    (br $do-once)
   )
   (nop)
  )
 )
 (func $dropCall (result i32)
  (if
   (call $return_int)
   (block
    (drop
     (call $phi)
    )
    (drop
     (call $setTempRet0
      (i32.const 10)
     )
    )
    (call $zeroInit
     (call $setTempRet0
      (i32.const 10)
     )
    )
   )
  )
  (return
   (call $phi)
  )
 )
 (func $useSetGlobal (result i32)
  (local $x i32)
  (set_local $x
   (block i32
    (set_global $Int
     (i32.const 10)
    )
    (get_global $Int)
   )
  )
  (set_global $Int
   (i32.const 20)
  )
  (return
   (block i32
    (set_global $Int
     (i32.const 30)
    )
    (get_global $Int)
   )
  )
 )
 (func $usesSetGlobal2 (result i32)
  (return
   (block i32
    (block
     (set_global $Int
      (i32.const 40)
     )
     (drop
      (get_global $Int)
     )
    )
    (i32.const 50)
   )
  )
 )
 (func $breakThroughMany (param $$s i32)
  (block $label$break$L1
   (if
    (get_local $$s)
    (loop $while-in
     (block $while-out
      (if
       (i32.eqz
        (get_local $$s)
       )
       (br $label$break$L1)
      )
      (call $zeroInit
       (i32.const 0)
      )
      (br $while-in)
     )
    )
    (drop
     (i32.const 1337)
    )
   )
   (nop)
  )
 )
 (func $ifChainEmpty (param $label i32) (result i32)
  (if
   (i32.eq
    (get_local $label)
    (i32.const 4)
   )
   (return
    (i32.const 0)
   )
   (if
    (i32.eq
     (get_local $label)
     (i32.const 7)
    )
    (nop)
   )
  )
  (return
   (i32.const 0)
  )
 )
 (func $heap8NoShift (param $x i32) (result i32)
  (return
   (i32.load8_s
    (get_local $x)
   )
  )
 )
 (func $conditionalTypeFun
  (local $x i32)
  (local $y f64)
  (set_local $x
   (if i32
    (call $return_int)
    (i32.trunc_s/f64
     (call $abort
      (f64.convert_s/i32
       (i32.const 5)
      )
     )
    )
    (i32.const 2)
   )
  )
  (set_local $y
   (if f64
    (call $return_int)
    (call $abort
     (f64.convert_s/i32
      (i32.const 7)
     )
    )
    (f64.const 4.5)
   )
  )
 )
 (func $loadSigned (param $x i32)
  (call $loadSigned
   (i32.shr_s
    (i32.shl
     (i32.load8_s
      (get_local $x)
     )
     (i32.const 24)
    )
    (i32.const 24)
   )
  )
  (call $loadSigned
   (i32.shr_s
    (i32.shl
     (i32.load8_u
      (get_local $x)
     )
     (i32.const 24)
    )
    (i32.const 24)
   )
  )
  (call $loadSigned
   (i32.shr_s
    (i32.shl
     (i32.load16_s
      (get_local $x)
     )
     (i32.const 16)
    )
    (i32.const 16)
   )
  )
  (call $loadSigned
   (i32.shr_s
    (i32.shl
     (i32.load16_u
      (get_local $x)
     )
     (i32.const 16)
    )
    (i32.const 16)
   )
  )
  (call $loadSigned
   (i32.shr_s
    (i32.shl
     (i32.load8_s
      (get_local $x)
     )
     (i32.const 24)
    )
    (i32.const 16)
   )
  )
  (call $loadSigned
   (i32.shr_s
    (i32.shl
     (i32.load8_u
      (get_local $x)
     )
     (i32.const 16)
    )
    (i32.const 24)
   )
  )
  (call $loadSigned
   (i32.shr_s
    (i32.shl
     (i32.load16_s
      (get_local $x)
     )
     (i32.const 16)
    )
    (i32.const 24)
   )
  )
  (call $loadSigned
   (i32.shr_s
    (i32.shl
     (i32.load16_u
      (get_local $x)
     )
     (i32.const 24)
    )
    (i32.const 16)
   )
  )
 )
 (func $z (param $x f32)
  (nop)
 )
 (func $w (result f64)
  (return
   (f64.const 0)
  )
 )
 (func $globalOpts
  (local $x i32)
  (local $y f64)
  (set_local $x
   (get_global $Int)
  )
  (set_local $y
   (get_global $Double)
  )
  (i32.store8
   (i32.const 13)
   (i32.load
    (i32.const 12)
   )
  )
  (set_global $Double
   (get_local $y)
  )
  (set_global $Int
   (get_local $x)
  )
  (call $globalOpts)
  (set_local $x
   (get_global $Int)
  )
  (if
   (call $return_int)
   (set_global $Int
    (i32.const 20)
   )
  )
  (set_global $Int
   (get_local $x)
  )
  (call $globalOpts)
  (set_local $x
   (get_global $Int)
  )
  (call $globalOpts)
  (set_global $Int
   (get_local $x)
  )
 )
 (func $dropCallImport
  (if
   (call $return_int)
   (drop
    (call $return_int)
   )
  )
 )
 (func $loophi (param $x i32) (param $y i32)
  (local $temp i32)
  (local $inc i32)
  (local $loopvar i32)
  (set_local $loopvar
   (get_local $x)
  )
  (loop $while-in
   (block $while-out
    (call $loophi
     (get_local $loopvar)
     (i32.const 0)
    )
    (set_local $temp
     (get_local $loopvar)
    )
    (if
     (get_local $temp)
     (if
      (get_local $temp)
      (br $while-out)
     )
    )
    (set_local $inc
     (i32.add
      (get_local $loopvar)
      (i32.const 1)
     )
    )
    (if
     (i32.eq
      (get_local $inc)
      (get_local $y)
     )
     (set_local $loopvar
      (get_local $inc)
     )
     (br $while-out)
    )
    (br $while-in)
   )
  )
 )
 (func $loophi2 (result i32)
  (local $jnc i32)
  (local $i i32)
  (local $i$lcssa i32)
  (local $temp i32)
  (local $j i32)
  (set_local $i
   (i32.const 0)
  )
  (loop $label$continue$L7
   (block $label$break$L7
    (set_local $j
     (i32.const 0)
    )
    (loop $while-in
     (block $while-out
      (set_local $temp
       (get_local $j)
      )
      (if
       (call $return_int)
       (if
        (get_local $temp)
        (block
         (set_local $i$lcssa
          (get_local $i)
         )
         (br $label$break$L7)
        )
       )
      )
      (set_local $jnc
       (i32.add
        (get_local $j)
        (i32.const 1)
       )
      )
      (if
       (get_local $jnc)
       (set_local $j
        (get_local $jnc)
       )
       (br $while-out)
      )
      (br $while-in)
     )
    )
    (br $label$continue$L7)
   )
  )
  (return
   (get_local $i$lcssa)
  )
 )
 (func $relooperJumpThreading (param $x i32) (result i32)
  (local $label i32)
  (if
   (get_local $x)
   (block
    (call $h
     (i32.const 0)
    )
    (set_local $label
     (i32.const 1)
    )
   )
  )
  (if
   (i32.eq
    (get_local $label)
    (i32.const 1)
   )
   (call $h
    (i32.const 1)
   )
  )
  (call $h
   (i32.const -1)
  )
  (loop $while-in
   (block $while-out
    (set_local $x
     (i32.add
      (get_local $x)
      (i32.const 1)
     )
    )
    (if
     (get_local $x)
     (block
      (call $h
       (i32.const 2)
      )
      (set_local $label
       (i32.const 2)
      )
      (br $while-out)
     )
    )
    (br $while-in)
   )
  )
  (if
   (i32.eq
    (get_local $label)
    (i32.const 2)
   )
   (call $h
    (i32.const 3)
   )
  )
  (call $h
   (i32.const -2)
  )
  (if
   (get_local $x)
   (block
    (call $h
     (i32.const 4)
    )
    (if
     (i32.eq
      (get_local $x)
      (i32.const 3)
     )
     (set_local $label
      (i32.const 3)
     )
     (set_local $label
      (i32.const 4)
     )
    )
   )
  )
  (if
   (i32.eq
    (get_local $label)
    (i32.const 3)
   )
   (call $h
    (i32.const 5)
   )
   (if
    (i32.eq
     (get_local $label)
     (i32.const 4)
    )
    (call $h
     (i32.const 6)
    )
   )
  )
  (call $h
   (i32.const -3)
  )
  (if
   (get_local $x)
   (block
    (call $h
     (i32.const 7)
    )
    (if
     (i32.eq
      (get_local $x)
      (i32.const 5)
     )
     (set_local $label
      (i32.const 5)
     )
     (set_local $label
      (i32.const 6)
     )
    )
   )
  )
  (if
   (i32.eq
    (get_local $label)
    (i32.const 5)
   )
   (block
    (call $h
     (i32.const 8)
    )
    (if
     (i32.eq
      (get_local $x)
      (i32.const 6)
     )
     (set_local $label
      (i32.const 6)
     )
    )
   )
  )
  (if
   (i32.eq
    (get_local $label)
    (i32.const 6)
   )
   (call $h
    (i32.const 9)
   )
  )
  (call $h
   (i32.const -4)
  )
  (if
   (get_local $x)
   (block
    (call $h
     (i32.const 10)
    )
    (set_local $label
     (i32.const 7)
    )
   )
  )
  (block $label$break$L1
   (if
    (i32.eq
     (get_local $label)
     (i32.const 7)
    )
    (block
     (call $h
      (i32.const 11)
     )
     (br $label$break$L1)
    )
   )
  )
  (call $h
   (i32.const -5)
  )
  (if
   (get_local $x)
   (block
    (call $h
     (i32.const 12)
    )
    (if
     (i32.eq
      (get_local $x)
      (i32.const 8)
     )
     (set_local $label
      (i32.const 8)
     )
     (set_local $label
      (i32.const 9)
     )
    )
   )
  )
  (if
   (i32.eq
    (get_local $label)
    (i32.const 8)
   )
   (block
    (call $h
     (i32.const 13)
    )
    (if
     (get_local $x)
     (set_local $label
      (i32.const 9)
     )
    )
   )
  )
  (block $label$break$L10
   (if
    (i32.eq
     (get_local $label)
     (i32.const 9)
    )
    (block
     (call $h
      (i32.const 14)
     )
     (br $label$break$L10)
    )
   )
  )
  (call $h
   (i32.const -6)
  )
  (return
   (get_local $x)
  )
 )
 (func $relooperJumpThreading__ZN4game14preloadweaponsEv
  (local $$12 i32)
  (local $$14 i32)
  (local $$or$cond8 i32)
  (local $$or$cond6 i32)
  (local $$vararg_ptr5 i32)
  (local $$11 i32)
  (local $$exitcond i32)
  (local $label i32)
  (loop $while-in
   (block $while-out
    (if
     (get_local $$14)
     (if
      (get_local $$or$cond8)
      (set_local $label
       (i32.const 7)
      )
      (set_local $label
       (i32.const 8)
      )
     )
     (if
      (get_local $$or$cond6)
      (set_local $label
       (i32.const 7)
      )
      (set_local $label
       (i32.const 8)
      )
     )
    )
    (if
     (i32.eq
      (get_local $label)
      (i32.const 7)
     )
     (set_local $label
      (i32.const 0)
     )
     (if
      (i32.eq
       (get_local $label)
       (i32.const 8)
      )
      (block
       (set_local $label
        (i32.const 0)
       )
       (i32.store
        (get_local $$vararg_ptr5)
        (get_local $$11)
       )
      )
     )
    )
    (br $while-in)
   )
  )
 )
 (func $relooperJumpThreading_irreducible (param $x i32)
  (local $label i32)
  (if
   (i32.eq
    (get_local $x)
    (i32.const 100)
   )
   (set_local $label
    (i32.const 1)
   )
   (set_local $label
    (i32.const 10)
   )
  )
  (if
   (i32.eq
    (get_local $label)
    (i32.const 1)
   )
   (loop $while-in
    (block $while-out
     (call $relooperJumpThreading_irreducible
      (i32.const 1337)
     )
     (set_local $label
      (i32.const 1)
     )
     (br $while-in)
    )
   )
  )
  (if
   (i32.eq
    (get_local $x)
    (i32.const 200)
   )
   (set_local $label
    (i32.const 2)
   )
   (set_local $label
    (i32.const 10)
   )
  )
  (if
   (i32.eq
    (get_local $x)
    (i32.const 300)
   )
   (set_local $label
    (i32.const 2)
   )
  )
  (if
   (i32.eq
    (get_local $label)
    (i32.const 2)
   )
   (call $relooperJumpThreading_irreducible
    (i32.const 1448)
   )
  )
  (if
   (i32.eq
    (get_local $label)
    (i32.const 10)
   )
   (call $relooperJumpThreading_irreducible
    (i32.const 2000)
   )
  )
 )
 (func $__Z12multi_varargiz (param $$0 i32)
  (local $$2 i32)
  (local $$$06$i4 i32)
  (local $$exitcond$i6 i32)
  (local $$12 i32)
  (local $$20 i32)
  (if
   (get_local $$2)
   (loop $while-in
    (block $while-out
     (set_local $$12
      (get_local $$$06$i4)
     )
     (if
      (get_local $$exitcond$i6)
      (br $while-out)
      (set_local $$$06$i4
       (get_local $$20)
      )
     )
     (br $while-in)
    )
   )
   (drop
    (call $lb
     (i32.const 1)
    )
   )
  )
 )
 (func $jumpThreadDrop (result i32)
  (local $label i32)
  (local $temp i32)
  (set_local $temp
   (call $return_int)
  )
  (loop $while-in
   (block $while-out
    (set_local $label
     (i32.const 14)
    )
    (br $while-out)
   )
  )
  (if
   (i32.eq
    (get_local $label)
    (i32.const 10)
   )
   (nop)
   (if
    (i32.eq
     (get_local $label)
     (i32.const 12)
    )
<<<<<<< HEAD
    (drop
     (call $return_int)
=======
  )
  (func $jumpThreadDrop (result i32)
    (local $label i32)
    (local $temp i32)
    (set_local $temp
      (call $return_int)
    )
    (loop $while-in
      (block $while-out
        (set_local $label
          (i32.const 14)
        )
        (br $while-out)
        (br $while-in)
      )
>>>>>>> d6508e1f
    )
    (if
     (i32.eq
      (get_local $label)
      (i32.const 14)
     )
     (nop)
    )
   )
  )
  (return
   (get_local $temp)
  )
 )
 (func $dropIgnoredImportInIf (param $$0 i32) (param $$1 i32) (param $$2 i32)
  (block $do-once
   (if
    (get_local $$0)
    (block
     (set_local $$0
      (i32.const 1)
     )
     (drop
      (call $lb
       (get_local $$2)
      )
     )
    )
    (br $do-once)
   )
   (nop)
  )
  (return)
 )
 (func $big_fround (result f32)
  (return
   (f32.const 4294967296)
  )
 )
 (func $dropIgnoredImportsInIf (param $$0 i32) (param $$1 i32) (param $$2 i32)
  (block $do-once
   (if
    (get_local $$0)
    (drop
     (call $lb
      (get_local $$1)
     )
    )
    (drop
     (call $lb
      (get_local $$2)
     )
    )
   )
   (nop)
  )
  (return)
 )
 (func $f32_ucast (param $x i32) (result f32)
  (return
   (f32.convert_u/i32
    (get_local $x)
   )
  )
 )
 (func $f32_scast (param $x i32) (result f32)
  (return
   (f32.convert_s/i32
    (get_local $x)
   )
  )
 )
 (func $store_fround (param $x i32)
  (f64.store
   (i32.const 80)
   (f64.promote/f32
    (f32.convert_s/i32
     (get_local $x)
    )
   )
  )
 )
 (func $relocatableAndModules (result i32)
  (call_indirect $FUNCSIG$v
   (i32.const 10)
  )
  (call_indirect $FUNCSIG$v
   (i32.const 20)
  )
  (return
   (call_indirect $FUNCSIG$idi
    (f64.const 1.5)
    (i32.const 200)
    (i32.const 30)
   )
  )
 )
 (func $exported_f32_user (param $x i32) (param $y f32) (param $z f64) (result f32)
  (return
   (get_local $y)
  )
 )
 (func $sqrts (param $x f64) (result f64)
  (return
   (f64.add
    (f64.sqrt
     (get_local $x)
    )
    (f64.promote/f32
     (f32.sqrt
      (f32.demote/f64
       (get_local $x)
      )
     )
    )
   )
  )
 )
 (func $keepAlive
  (drop
   (call $sqrts
    (f64.const 3.14159)
   )
  )
 )
 (func $v
  (nop)
 )
 (func $vi (param $x i32)
  (nop)
 )
 (func $legalstub$fr (param $0 f64)
  (call $fr
   (f32.demote/f64
    (get_local $0)
   )
  )
 )
 (func $legalstub$ceiling_32_64 (param $0 f64) (param $1 f64)
  (call $ceiling_32_64
   (f32.demote/f64
    (get_local $0)
   )
   (get_local $1)
  )
 )
 (func $legalstub$bitcasts (param $0 i32) (param $1 f64)
  (call $bitcasts
   (get_local $0)
   (f32.demote/f64
    (get_local $1)
   )
  )
 )
 (func $legalstub$exported_f32_user (param $0 i32) (param $1 f64) (param $2 f64) (result f64)
  (f64.promote/f32
   (call $exported_f32_user
    (get_local $0)
    (f32.demote/f64
     (get_local $1)
    )
    (get_local $2)
   )
  )
 )
)<|MERGE_RESOLUTION|>--- conflicted
+++ resolved
@@ -302,6 +302,7 @@
      (loop $while-in
       (block $while-out
        (br $while-out)
+       (br $while-in)
       )
      )
      (br $label$break$Lout)
@@ -311,8 +312,10 @@
     (loop $while-in8
      (block $while-out7
       (br $label$break$Lout)
-     )
-    )
+      (br $while-in8)
+     )
+    )
+    (br $label$break$Lout)
    )
   )
   (loop $label$continue$L1
@@ -333,6 +336,7 @@
           )
           (block
            (br $label$break$L1)
+           (br $switch10)
           )
          )
          (block
@@ -344,6 +348,7 @@
         )
         (block
          (br $label$break$L3)
+         (br $switch10)
         )
        )
        (br $label$break$L1)
@@ -803,7 +808,6 @@
       )
      )
     )
-<<<<<<< HEAD
     (block i32
      (drop
       (call $lb
@@ -827,81 +831,6 @@
          (call $lb
           (i32.const 11)
          )
-=======
-    (block $label$break$Lout
-      (block $switch-case9
-        (block $switch-case6
-          (block $switch-case5
-            (block $switch-case4
-              (br_table $switch-case9 $label$break$Lout $label$break$Lout $switch-case6 $label$break$Lout $label$break$Lout $label$break$Lout $label$break$Lout $switch-case5 $label$break$Lout $switch-case4 $label$break$Lout
-                (i32.sub
-                  (get_local $x)
-                  (i32.const 2)
-                )
-              )
-            )
-            (br $label$break$Lout)
-          )
-          (br $label$break$Lout)
-        )
-        (block
-          (loop $while-in
-            (block $while-out
-              (br $while-out)
-              (br $while-in)
-            )
-          )
-          (br $label$break$Lout)
-        )
-      )
-      (block
-        (loop $while-in8
-          (block $while-out7
-            (br $label$break$Lout)
-            (br $while-in8)
-          )
-        )
-        (br $label$break$Lout)
-      )
-    )
-    (loop $label$continue$L1
-      (block $label$break$L1
-        (loop $label$continue$L3
-          (block $label$break$L3
-            (block $switch10
-              (block $switch-default
-                (block $switch-case13
-                  (block $switch-case12
-                    (block $switch-case11
-                      (br_table $switch-case11 $switch-default $switch-default $switch-default $switch-default $switch-default $switch-default $switch-default $switch-default $switch-default $switch-default $switch-default $switch-default $switch-default $switch-default $switch-default $switch-default $switch-default $switch-default $switch-default $switch-default $switch-default $switch-default $switch-default $switch-default $switch-default $switch-default $switch-default $switch-default $switch-default $switch-default $switch-default $switch-default $switch-default $switch-default $switch-default $switch-default $switch-default $switch-default $switch-default $switch-default $switch-default $switch-default $switch-default $switch-default $switch-default $switch-default $switch-default $switch-default $switch-default $switch-default $switch-default $switch-default $switch-default $switch-default $switch-default $switch-default $switch-default $switch-default $switch-default $switch-default $switch-default $switch-default $switch-default $switch-default $switch-default $switch-default $switch-default $switch-default $switch-default $switch-default $switch-default $switch-default $switch-default $switch-default $switch-default $switch-default $switch-default $switch-default $switch-default $switch-default $switch-default $switch-default $switch-default $switch-default $switch-default $switch-default $switch-default $switch-default $switch-default $switch-default $switch-default $switch-default $switch-default $switch-default $switch-default $switch-default $switch-default $switch-default $switch-default $switch-default $switch-default $switch-default $switch-default $switch-default $switch-default $switch-default $switch-default $switch-default $switch-default $switch-default $switch-case13 $switch-default $switch-default $switch-default $switch-default $switch-default $switch-case12 $switch-default
-                        (i32.sub
-                          (get_local $x)
-                          (i32.const -1)
-                        )
-                      )
-                    )
-                    (block
-                      (br $label$break$L1)
-                      (br $switch10)
-                    )
-                  )
-                  (block
-                    (set_local $waka
-                      (i32.const 1)
-                    )
-                    (br $switch10)
-                  )
-                )
-                (block
-                  (br $label$break$L3)
-                  (br $switch10)
-                )
-              )
-              (br $label$break$L1)
-            )
-            (br $label$continue$L3)
-          )
->>>>>>> d6508e1f
         )
         (call $lb
          (i32.const 12)
@@ -1808,6 +1737,7 @@
      (i32.const 14)
     )
     (br $while-out)
+    (br $while-in)
    )
   )
   (if
@@ -1821,26 +1751,8 @@
      (get_local $label)
      (i32.const 12)
     )
-<<<<<<< HEAD
     (drop
      (call $return_int)
-=======
-  )
-  (func $jumpThreadDrop (result i32)
-    (local $label i32)
-    (local $temp i32)
-    (set_local $temp
-      (call $return_int)
-    )
-    (loop $while-in
-      (block $while-out
-        (set_local $label
-          (i32.const 14)
-        )
-        (br $while-out)
-        (br $while-in)
-      )
->>>>>>> d6508e1f
     )
     (if
      (i32.eq
