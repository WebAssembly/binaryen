(module
 (type $0 (func))
 (type $1 (func (param i32)))
 (type $2 (func (result i32)))
 (type $3 (func (result f32)))
 (global $global$0 (mut i32) (i32.const 10))
 (func $drop-block (; 0 ;) (type $0)
  (block $block
   (drop
    (i32.const 0)
   )
  )
 )
 (func $drop-block-br (; 1 ;) (type $0)
  (block $block
   (drop
    (block $x (result i32)
     (br $x
      (i32.const 1)
     )
     (i32.const 0)
    )
   )
  )
 )
 (func $drop-block-br-if (; 2 ;) (type $0)
  (block $block
   (drop
    (i32.const 1)
   )
   (block $x
    (br_if $x
     (i32.const 2)
    )
    (drop
     (i32.const 0)
    )
   )
  )
 )
 (func $undroppable-block-br-if (; 3 ;) (type $1) (param $0 i32)
  (block $block
   (drop
    (block $x (result i32)
     (call $undroppable-block-br-if
      (br_if $x
       (i32.const 1)
       (i32.const 2)
      )
     )
     (i32.const 0)
    )
   )
  )
 )
 (func $drop-block-nested-br-if (; 4 ;) (type $0)
  (block $block
   (block $x
    (if
     (i32.const 100)
     (block $block0
      (drop
       (i32.const 1)
      )
      (br_if $x
       (i32.const 2)
      )
      (nop)
     )
    )
    (drop
     (i32.const 0)
    )
   )
  )
 )
 (func $drop-unreachable-br_if (; 5 ;) (type $2) (result i32)
  (block $label$0 (result i32)
   (block $label$2 (result i32)
    (br_if $label$2
     (br $label$0
      (i32.const 538976371)
     )
     (i32.const 1918987552)
    )
   )
  )
 )
 (func $drop-block-squared-iloop (; 6 ;) (type $0)
  (drop
   (block $label$0 (result i32)
    (drop
     (block $label$1
      (loop $label$2
       (br $label$2)
      )
     )
    )
   )
  )
 )
 (func $br-goes-away-label2-becomes-unreachable (; 7 ;) (type $0)
  (block $block
   (drop
    (block $label$1 (result i32)
     (block $label$2
      (drop
       (br_if $label$1
        (unreachable)
        (i32.eqz
         (br $label$2)
        )
       )
      )
     )
     (i32.const 1)
    )
   )
  )
 )
 (func $loop-block-drop-block-return (; 8 ;) (type $0)
  (loop $label$4
   (block $label$5
    (drop
     (block $label$6 (result i32)
      (return)
     )
    )
   )
  )
 )
 (func $if-block (; 9 ;) (type $0)
<<<<<<< HEAD
  (if
   (i32.const 1)
   (block $label
    (drop
     (i32.const 2)
    )
    (drop
     (i32.const 3)
=======
  (block $label
   (if
    (i32.const 1)
    (block $block
     (drop
      (i32.const 2)
     )
     (drop
      (i32.const 3)
     )
>>>>>>> ec38a511
    )
   )
  )
 )
 (func $if-block-bad (; 10 ;) (type $0)
  (block $label
   (if
    (br $label)
    (block $block
     (drop
      (i32.const 2)
     )
     (drop
      (i32.const 3)
     )
    )
   )
  )
 )
 (func $if-block-br (; 11 ;) (type $0)
  (block $label
   (if
    (i32.const 1)
    (br $label)
   )
  )
 )
 (func $if-block-br-1 (; 12 ;) (type $0)
  (block $label
   (if
    (i32.const 1)
    (br $label)
    (drop
     (i32.const 3)
    )
   )
  )
 )
 (func $if-block-br-2 (; 13 ;) (type $0)
  (block $label
   (if
    (i32.const 1)
    (drop
     (i32.const 3)
    )
    (br $label)
   )
  )
 )
 (func $if-block-br-3 (; 14 ;) (type $0)
  (block $label
   (if
    (i32.const 1)
    (br $label)
    (br $label)
   )
  )
 )
 (func $if-block-br-4-eithre (; 15 ;) (type $0)
  (block $label
   (if
    (i32.const 1)
    (drop
     (i32.const 2)
    )
    (drop
     (i32.const 3)
    )
   )
  )
 )
 (func $if-block-br-5-value (; 16 ;) (type $2) (result i32)
  (block $label (result i32)
   (if (result i32)
    (i32.const 1)
    (i32.const 2)
    (i32.const 3)
   )
  )
 )
 (func $restructure-if-outerType-change (; 17 ;) (type $0)
  (loop $label$1
   (br_if $label$1
    (block $label$2
     (block $label$3
      (if
       (block $label$4
        (unreachable)
       )
       (br $label$3)
      )
     )
     (unreachable)
    )
   )
  )
 )
<<<<<<< HEAD
 (func $br-value-blocktypechange (; 18 ;) (type $3) (result f32)
  (set_global $global$0
   (i32.const 0)
  )
  (block $label$1 (result f32)
   (set_global $global$0
    (i32.const 0)
   )
   (br_if $label$1
    (unreachable)
    (i32.const 0)
=======
 (func $if-arm-unreachable (; 18 ;) (type $0)
  (block $label$1
   (if
    (unreachable)
    (nop)
    (unreachable)
   )
  )
 )
 (func $propagate-type-if-we-optimize (; 19 ;) (type $0)
  (if
   (i32.const 1)
   (nop)
   (block $block
    (drop
     (loop $label$3 (result i64)
      (br_if $label$3
       (block $label$4 (result i32)
        (if
         (i32.const 0)
         (unreachable)
         (unreachable)
        )
       )
      )
      (i64.const -9)
     )
    )
    (unreachable)
>>>>>>> ec38a511
   )
  )
 )
)<|MERGE_RESOLUTION|>--- conflicted
+++ resolved
@@ -130,16 +130,6 @@
   )
  )
  (func $if-block (; 9 ;) (type $0)
-<<<<<<< HEAD
-  (if
-   (i32.const 1)
-   (block $label
-    (drop
-     (i32.const 2)
-    )
-    (drop
-     (i32.const 3)
-=======
   (block $label
    (if
     (i32.const 1)
@@ -150,7 +140,6 @@
      (drop
       (i32.const 3)
      )
->>>>>>> ec38a511
     )
    )
   )
@@ -248,19 +237,6 @@
    )
   )
  )
-<<<<<<< HEAD
- (func $br-value-blocktypechange (; 18 ;) (type $3) (result f32)
-  (set_global $global$0
-   (i32.const 0)
-  )
-  (block $label$1 (result f32)
-   (set_global $global$0
-    (i32.const 0)
-   )
-   (br_if $label$1
-    (unreachable)
-    (i32.const 0)
-=======
  (func $if-arm-unreachable (; 18 ;) (type $0)
   (block $label$1
    (if
@@ -290,7 +266,20 @@
      )
     )
     (unreachable)
->>>>>>> ec38a511
+   )
+  )
+ )
+ (func $br-value-blocktypechange (; 20 ;) (type $3) (result f32)
+  (set_global $global$0
+   (i32.const 0)
+  )
+  (block $label$1 (result f32)
+   (set_global $global$0
+    (i32.const 0)
+   )
+   (br_if $label$1
+    (unreachable)
+    (i32.const 0)
    )
   )
  )
