--- conflicted
+++ resolved
@@ -1540,7 +1540,27 @@
     (br $label$1)
    )
   )
-<<<<<<< HEAD
+  (func $fuzz-block-unreachable-brs-with-values (result i32)
+   (local $0 i32)
+   (loop $label$1 (result i32)
+    (block $label$2 (result i32)
+     (if
+      (get_local $0)
+      (set_local $0
+       (loop $label$5
+        (br_if $label$5
+         (br_if $label$2
+          (unreachable)
+          (i32.const 0)
+         )
+        )
+       )
+      )
+     )
+     (br $label$1)
+    )
+   )
+  )
   (func $br-to-unreachable
     (block $a
       (block $b
@@ -1954,27 +1974,5 @@
      (return)
     )
     (return)
-=======
-  (func $fuzz-block-unreachable-brs-with-values (result i32)
-   (local $0 i32)
-   (loop $label$1 (result i32)
-    (block $label$2 (result i32)
-     (if
-      (get_local $0)
-      (set_local $0
-       (loop $label$5
-        (br_if $label$5
-         (br_if $label$2
-          (unreachable)
-          (i32.const 0)
-         )
-        )
-       )
-      )
-     )
-     (br $label$1)
-    )
-   )
->>>>>>> b79f3a48
   )
 )
