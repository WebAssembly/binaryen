(module
  (memory 256 256)
  (type $0 (func (param i32)))
  (type $1 (func))
  (type $2 (func (result i32)))
  (func $b0-yes (type $0) (param $i1 i32)
    (block $topmost
      (br $topmost)
    )
  )
  (func $b1 (type $0) (param $i1 i32)
    (block $topmost
      (block
        (drop
          (i32.const 0)
        )
        (br $topmost)
      )
    )
  )
  (func $b2 (type $0) (param $i1 i32)
    (block $topmost
      (block $inner
        (br $topmost)
      )
    )
  )
  (func $b3-yes (type $0) (param $i1 i32)
    (block $topmost
      (block $inner
        (br $inner)
      )
    )
  )
  (func $b4 (type $0) (param $i1 i32)
    (block $topmost
      (block $inner
        (block
          (drop
            (i32.const 0)
          )
          (br $topmost)
        )
      )
    )
  )
  (func $b5 (type $0) (param $i1 i32)
    (block $topmost
      (block $inner
        (block
          (drop
            (i32.const 0)
          )
          (br $inner)
        )
      )
    )
  )
  (func $b6 (type $0) (param $i1 i32)
    (block $topmost
      (br_if $topmost
        (i32.const 1)
      )
    )
  )
  (func $b7 (type $0) (param $i1 i32)
    (block $topmost
      (block
        (drop
          (i32.const 0)
        )
        (br_if $topmost
          (i32.const 1)
        )
      )
    )
  )
  (func $b8 (type $0) (param $i1 i32)
    (block $topmost
      (block $inner
        (br_if $topmost
          (i32.const 1)
        )
      )
    )
  )
  (func $b9 (type $0) (param $i1 i32)
    (block $topmost
      (block $inner
        (br_if $topmost
          (i32.const 1)
        )
      )
    )
  )
  (func $b10 (type $0) (param $i1 i32)
    (block $topmost
      (block $inner
        (block
          (drop
            (i32.const 0)
          )
          (br_if $topmost
            (i32.const 1)
          )
        )
      )
    )
  )
  (func $b11 (type $0) (param $i1 i32)
    (block $topmost
      (block $inner
        (block
          (drop
            (i32.const 0)
          )
          (br_if $inner
            (i32.const 1)
          )
        )
      )
    )
  )
  (func $b12-yes (type $1)
    (block $topmost
      (if
        (i32.const 1)
        (block $block1
          (drop
            (i32.const 12)
          )
          (block
            (drop
              (i32.const 1)
            )
            (br $topmost)
          )
        )
        (block $block3
          (drop
            (i32.const 27)
          )
          (block
            (drop
              (i32.const 2)
            )
            (br $topmost)
          )
        )
      )
    )
  )
  (func $b13 (type $2) (result i32)
    (block $topmost (result i32)
      (if
        (i32.const 1)
        (block $block1
          (drop
            (i32.const 12)
          )
          (drop
            (br_if $topmost
              (i32.const 1)
              (i32.const 1)
            )
          )
        )
        (block $block3
          (drop
            (i32.const 27)
          )
          (br $topmost
            (i32.const 2)
          )
        )
      )
      (i32.const 3)
    )
  )
  (func $b14 (type $2) (result i32)
    (block $topmost (result i32)
      (if (result i32)
        (i32.const 1)
        (block $block1 (result i32)
          (i32.const 12)
        )
        (block $block3 (result i32)
          (i32.const 27)
        )
      )
    )
  )
  (func $b15 (type $1)
    (block $topmost
      (if
        (i32.const 17)
        (br $topmost)
      )
    )
  )
  (func $b15b (type $1)
    (block $topmost
      (if
        (i32.const 18)
        (block
          (drop
            (i32.const 0)
          )
          (br $topmost)
        )
      )
    )
  )
  (func $b16 (type $1)
    (block $a
      (block $b
        (block $c
          (br $a)
        )
        (br $a)
      )
      (br $a)
    )
    (block $a
      (block $b
        (block $c
          (br $c)
        )
        (br $b)
      )
      (br $a)
    )
    (block $a
      (block $b
        (block $c
          (br $b)
        )
        (br $a)
      )
      (br $a)
    )
  )
  (func $b17 (type $1)
    (block $a
      (if
        (i32.const 0)
        (block $block1
          (br $a)
        )
        (block $block3
          (br $a)
        )
      )
    )
    (block $a
      (if
        (i32.const 0)
        (drop
          (i32.const 1)
        )
        (block $block6
          (br $a)
        )
      )
    )
    (block $a
      (if
        (i32.const 0)
        (block $block8
          (br $a)
        )
        (drop
          (i32.const 1)
        )
      )
    )
    (block $c
      (block $b
        (if
          (i32.const 0)
          (block $block11
            (br $b)
          )
          (block $block13
            (br $c)
          )
        )
      )
    )
  )
  (func $ret-1 (type $1)
    (return)
  )
  (func $ret-2 (type $1)
    (block $block0
      (block $block1
        (return)
      )
    )
  )
  (func $ret-3 (type $1)
    (block $block0
      (if
        (i32.const 0)
        (return)
        (block $block3
          (return)
        )
      )
    )
  )
  (func $ret-value (type $2) (result i32)
    (block $block0
      (block $block1
        (return
          (i32.const 1)
        )
      )
    )
  )
  (func $no-select-but-the-last (type $1)
    (block $a
      (if
        (i32.const 0)
        (drop
          (i32.const 1)
        )
        (block $block2
          (block
            (drop
              (i32.const 2)
            )
            (br $a)
          )
          (drop
            (i32.const 3)
          )
        )
      )
      (if
        (i32.const 0)
        (block $block4
          (block
            (drop
              (i32.const 2)
            )
            (br $a)
          )
          (drop
            (i32.const 3)
          )
        )
        (drop
          (i32.const 1)
        )
      )
      (if
        (block $block6 (result i32)
          (block
            (drop
              (i32.const 2)
            )
            (br $a)
          )
          (i32.const 3)
        )
        (drop
          (i32.const 0)
        )
        (drop
          (i32.const 1)
        )
      )
      (if
        (block $a (result i32)
          (br $a
            (i32.const 0)
          )
        )
        (block $a
          (block
            (drop
              (i32.const 1)
            )
            (br $a)
          )
        )
        (block $a
          (block
            (drop
              (i32.const 2)
            )
            (br $a)
          )
        )
      )
    )
  )
  (func $side-effects-and-order (type $2) (result i32)
    (local $x i32)
    (block $do-once$0
      (if
        (call $b13)
        (block
          (drop
            (i32.const 0)
          )
          (br $do-once$0)
        )
      )
      (drop
        (i32.const 1)
      )
    )
    (block $do-once$0
      (if
        (call $b13)
        (block
          (drop
            (call $b14)
          )
          (br $do-once$0)
        )
      )
      (drop
        (i32.const 1)
      )
    )
    (block $do-once$0
      (if
        (i32.const 0)
        (block
          (drop
            (call $b14)
          )
          (br $do-once$0)
        )
      )
      (drop
        (i32.const 1)
      )
    )
    (block $do-once$0 (result i32)
      (if
        (tee_local $x
          (i32.const 1)
        )
        (br $do-once$0
          (tee_local $x
            (i32.const 2)
          )
        )
      )
      (i32.const 1)
    )
  )
  (func $loops
    (loop $in
      (block $out
        (if (i32.const 0) (br $out))
        (br $in) ;; we can conditionalize this, and then the br out can vanish
      )
    )
    (loop $in
      (br $in)
    )
    (loop
      (block $out
        (if (i32.const 0) (br $out))
        (br $out)
      )
    )
    (loop $in
      (block $out
        (if (i32.const 0) (br $out))
        (br $out)
      )
    )
    (loop $in)
    (loop $in
      (block $out)
    )
    (loop $in
      (block $out
        (if (i32.const 0) (br $out))
        (br_if $in (i32.const 1))
      )
    )
    (loop $in
      (block $out
        (if (i32.const 0) (br $in))
        (br $out)
      )
    )
    (loop $in
      (block $out
        (if (i32.const 0) (unreachable))
        (br $in)
      )
    )
    (loop $in
      (block $out
        (if (i32.const 0)
          (block
            (call $loops)
            (br $out)
          )
        )
        (br $in)
      )
    )
    (loop $in-todo ;; br_if into if
      (block $out-todo
        (if (i32.const 0) (br $out-todo))
        (call $loops)
        (br $in-todo)
      )
    )
    (loop $in
      (block $out
        (if (i32.const 0)
          (br $out)
          (call $loops)
        )
        (br $in)
      )
    )
    (loop $in
      (block $out
        (if (i32.const 0)
          (call $loops)
          (br $out)
        )
        (br $in)
      )
    )
    (loop $in
      (block $out
        (if (i32.const 0)
          (block
            (drop (i32.const 1))
            (call $loops)
          )
          (br $out)
        )
        (br $in)
      )
    )
    (loop $in
      (block $out
        (if (i32.const 0)
          (br $out)
          (call $loops)
        )
        (drop (i32.const 100))
        (br $in)
      )
    )
    (loop $in
      (block $out
        (if (i32.const 0)
          (call $loops)
          (br $out)
        )
        (drop (i32.const 101))
        (br $in)
      )
    )
    (loop $in
      (block $out
        (if (i32.const 0)
          (block
            (drop (i32.const 1))
            (call $loops)
          )
          (br $out)
        )
        (drop (i32.const 102))
        (br $in)
      )
    )
    (loop $in
      (block $out
        (if (i32.const 0)
          (br $out)
          (call $loops)
        )
        (return)
        (br $in)
      )
    )
    (loop $in
      (block $out
        (if (i32.const 0)
          (br $out)
          (call $loops)
        )
        (br $out)
        (br $in)
      )
    )
    (loop $in
      (block $out
        (if (i32.const 0)
          (br $out)
          (call $loops)
        )
        (drop
          (block $out2 (result i32)
            (br $out2 (i32.const 1))
          )
        )
        (br $in)
      )
    )
    (loop $in
      (block $out
        (br_if $out (i32.const 0))
        (br $in)
      )
    )
    (loop $in-todo2 ;; if-ify
      (block $out-todo2
        (br_if $out-todo2 (i32.const 0))
        (call $loops)
        (br $in-todo2)
      )
    )
    (loop $in
      (block $out
        (br $out)
        (br $in)
      )
    )
    (loop $in
      (block $out
        (br_if $in (i32.const 0))
        (br $in)
      )
    )
    (loop $in-not ;; do NOT if-ify, the block can't be removed
      (block $out-not
        (br_if $out-not (i32.const -1))
        (br_if $out-not (i32.const 0))
        (call $loops)
        (br $in-not)
      )
    )
    (loop $in-todo2 ;; if-ify a slice with 2 things
      (block $out-todo2
        (br_if $out-todo2 (i32.const 0))
        (call $loops)
        (drop (i32.const 1))
        (br $in-todo2)
      )
    )
  )
  (func $br_if_in_block (result i32)
    (block $outval (result i32)
      (block $in
        (if (i32.const 1) (br $in) (br $in))
        (drop (i32.const 2))
        (if (i32.const 3) (unreachable) (br $in))
        (drop (i32.const 4))
        (if (i32.const 5) (br $in) (unreachable))
        (drop (i32.const 6))
      )
      (if (result i32) (i32.const 6) (br $outval (i32.const 7)) (i32.const 8))
    )
  )
  (func $threading
    (drop
      (block $value-out (result i32)
        (block $value-in (result i32)
          (block $out
            (block $in
              (if (i32.const 1)
                (br $in)
              )
              (br_if $in (i32.const 2))
              (br $value-in (i32.const 3))
            )
            (br $out)
          )
          (i32.const 4)
        )
      )
    )
    (block $stack1
      (block $stack2
        (block $stack3
          (block $stack4
            (if (i32.const 1)
              (br $stack4)
            )
            (unreachable)
          )
          (br $stack3)
        )
        (br $stack2)
      )
      (br $stack1)
    )
  )
  (func $if-to-br_if-conflict (param $x i32) (param $y i32) (result i32)
    (block $leave
      (set_local $y
        (block $out (result i32)
          (if
            (get_local $x)
            (br $out
              (block (result i32)
                (set_local $x (i32.const 0))
                (i32.const 1)
              )
            )
            (br_if $leave (i32.const 1))
          )
          (unreachable)
        )
      )
    )
    (i32.add (get_local $x) (get_local $y))
  )
  (func $if-to-br_if-conflict2 (param $x i32) (param $y i32) (result i32)
    (block $leave
      (set_local $y
        (block $out (result i32)
          (if
            (get_local $x)
            (br_if $leave (i32.const 1))
            (br $out
              (block (result i32)
                (set_local $x (i32.const 0))
                (i32.const 1)
              )
            )
          )
          (unreachable)
        )
      )
    )
    (i32.add (get_local $x) (get_local $y))
  )
  (func $if-to-br_if-value-sideeffect (param $x i32) (param $y i32) (result i32)
    (block $leave
      (set_local $y
        (block $out (result i32)
          (if
            (get_local $x)
            (br $out
              (block (result i32)
                (drop (call $if-to-br_if-value-sideeffect (i32.const 0) (i32.const 1)))
                (nop)
                (i32.const 1)
              )
            )
          )
          (unreachable)
        )
      )
    )
    (i32.add (get_local $x) (get_local $y))
  )
  (func $fuzz (param $j i32) (param $g i32)
    (block $label$break$c
      (loop $label$continue$d
        (block $label$break$d
          (if
            (i32.lt_s
              (get_local $j)
              (i32.const 2147483640)
            )
            (block $x
              (block $y
                (block $z
                  (br_if $y
                    (get_local $j)
                  )
                  (br $x) ;; don't be confused by this
                )
                (nop) ;; get me to the store!
              )
            )
            (block $switch$26
              (nop)
            )
          )
          (i32.store
            (i32.const 5724)
            (i32.const -254899267)
          )
          (br $label$continue$d)
        )
      )
    )
  )
  (func $iffify
    (block $yes
      (br_if $yes
        (i32.const 0)
      )
      (drop (i32.const 1))
      (drop (i32.const 2))
    )
    (block $no
      (br_if $no
        (i32.const 0)
      )
      (drop (i32.const 1))
      (br $no)
      (drop (i32.const 2))
    )
    (block $no2
      (br_if $no2
        (i32.const 0)
      )
    )
    (block $no3
      (br $no3)
      (drop (i32.const 1))
      (drop (i32.const 2))
    )
    (block $no5
      (block $no4
        (br_if $no5
          (i32.const 0)
        )
        (drop (i32.const 1))
        (drop (i32.const 2))
      )
    )
  )
  (func $loop-if (result i32)
    (block $outer (result i32)
      (loop $typed (result i32)
        ;; we can move the br after us into our if-else, which means we are the final
        ;; element in the block,
        (if
          (i32.const 2)
          (block
            (drop (call $loop-if))
            (br $outer (i32.const 0))
          )
        )
        (br $typed)
      )
    )
  )
  (func $block-break (param $0 i32)
    (block $block$7$break
      (block $shape$6$continue
        (call $block-break (i32.const 1))
        (br $block$7$break)
      )
    )
  )
  (func $loop-break (param $0 i32)
    (block $block$7$break
      (loop $shape$6$continue
        (call $loop-break (i32.const 1))
        (br_if $shape$6$continue
          (get_local $0)
        )
        (br $block$7$break)
      )
    )
  )
  (func $untaken-brs-might-prevent-block-removal (param $0 f32) (param $1 i32) (param $2 f32) (param $3 i32) (param $4 i32) (param $5 f64) (param $6 f32) (result i32)
   (block $label$0 (result i32)
    (block $label$1 ;; this block has no taken brs, but we can't remove it without removing them first
     (br_if $label$1
      (i32.const 607395945)
     )
     (br_if $label$1
      (i32.load16_s offset=3 align=1
       (select
        (call $untaken-brs-might-prevent-block-removal
         (f32.const 1.4904844647389837e-07)
         (br_if $label$0
          (i32.store16 offset=4 align=1
           (i32.const 1900641)
           (br $label$0
            (i32.const 1628075109)
           )
          )
          (i32.const 1764950569)
         )
         (f32.const 1.1910939690100655e-32)
         (i32.const 1628057906)
         (i32.const 859068982)
         (f64.const 2.524518840347722e-258)
         (f32.const -nan:0x40a63)
        )
        (i32.const 688529440)
        (i32.const 1751478890)
       )
      )
     )
    )
    (i32.const 1935947830)
   )
  )
  (func $unexitable-loops-result (param $0 i32) (result i64)
   (loop $label$0
    (loop $label$1
     (if
      (i32.load8_s
       (i32.const 201460482)
      )
      (br $label$0)
      (block $label$3
       (br_if $label$3
        (get_local $0)
       )
      )
     )
     (br $label$1)
    )
   )
  )
  (func $untaken-br-with-concrete-last-element
   (block $label$8
    (block $label$11
     (block $label$14
      (br_if $label$14
       (br $label$11
       )
      )
     )
    )
   )
  )
  (func $untaken-br-with-concrete-last-element2 (result i32)
   (block $label$8 (result i32)
    (block $label$11 (result i32)
     (block $label$14 (result i32)
      (br_if $label$14
       (i32.const 102)
       (br $label$11
        (i32.const 103)
       )
      )
     )
    )
   )
  )
  (func $untaken-br_if-then-if
   (block $label$0
    (br_if $label$0
     (unreachable)
    )
    (if
     (i32.const 0)
     (nop)
    )
   )
  )
  (func $unreachable-if-that-could-be-a-br_if (result i64)
   (loop $label$3 (result i64)
    (drop
     (if (result f64)
      (unreachable)
      (f64.const 1)
      (br $label$3)
     )
    )
    (i64.const 1)
   )
  )
  (func $nop-br-might-update-type
   (block $label$39
    (drop
     (if (result i32)
      (unreachable)
      (if (result i32)
       (i32.const 1)
       (br $label$39) ;; if we nop this, then the parent type must change
       (i32.const 0)
      )
      (i32.const 0)
     )
    )
   )
  )
  (func $no-flow-through-if-without-else (result f32)
   (local $0 i32)
   (local $2 f32)
   (block $label$0
    (if
     (get_local $0)
     (block $label$11
      (return
       (f32.const 239)
      )
      (if
       (i32.const 0)
       (return
        (get_local $2)
       )
      )
     )
     (return
      (f32.const -9223372036854775808)
     )
    )
   )
  )
  (func $unreachable-return-loop-value (result i64)
   (loop $loop
    (if
     (i32.const 1)
     (block $block
      (br_if $block
       (br $loop)
      )
      (br $loop)
     )
    )
    (br $loop) ;; we 100% go back to the loop top, the loop is never exited. but opts move code around so that is not obvious anymore, and the loop becomes a nop, but the func has a return value
   )
  )
  (func $obviously-flows-out-maybe (param $var$0 i32) (result f32)
   (block $label$1 (result f32)
    (br $label$1
     (f32.const 1)
    )
    (loop $label$5
     (if
      (i32.const 11)
      (block $label$8  ;; this block is none - it has a break, even if not taken - and so looks like it might flow out,
       (br_if $label$8 ;; and so we can't move it outside to be the end of the loop's block
        (unreachable)
       )
       (br $label$5)
      )
     )
     (br $label$5)
    )
   )
  )
  (func $br-to-table (param $a i32)
    (block $x
      (block $y
        (block $z
          (br_if $x (i32.eq (get_local $a) (i32.const 0)))
          (br_if $y (i32.eq (get_local $a) (i32.const 1)))
          (br_if $z (i32.eq (get_local $a) (i32.const 2)))
          (unreachable)
        )
        (unreachable)
      )
      (unreachable)
    )
    (unreachable)
  )
  (func $br-to-table-too-few (param $a i32)
    (block $x
      (block $y
        (block $z
          (br_if $x (i32.eq (get_local $a) (i32.const 0)))
          (br_if $y (i32.eq (get_local $a) (i32.const 1)))
        )
      )
    )
  )
  (func $br-to-table-one-more (param $a i32)
    (block $x
      (block $y
        (block $z
          (br_if $x (i32.eq (get_local $a) (i32.const 0)))
          (br_if $y (i32.eq (get_local $a) (i32.const 1)))
          (br_if $z (i32.eq (get_local $a) (i32.const 2)))
          (br_if $x (i32.eq (get_local $a) (i32.const 3)))
          (unreachable)
        )
        (unreachable)
      )
      (unreachable)
    )
    (unreachable)
  )
  (func $br-to-table-overlap (param $a i32)
    (block $x
      (block $y
        (block $z
          (br_if $x (i32.eq (get_local $a) (i32.const 0)))
          (br_if $y (i32.eq (get_local $a) (i32.const 1)))
          (br_if $z (i32.eq (get_local $a) (i32.const 1)))
          (unreachable)
        )
        (unreachable)
      )
      (unreachable)
    )
    (unreachable)
  )
  (func $br-to-table-overlap-start (param $a i32)
    (block $x
      (block $y
        (block $z
          (br_if $x (i32.eq (get_local $a) (i32.const 0)))
          (br_if $y (i32.eq (get_local $a) (i32.const 0)))
          (br_if $z (i32.eq (get_local $a) (i32.const 1)))
          (unreachable)
        )
        (unreachable)
      )
      (unreachable)
    )
    (unreachable)
  )
  (func $br-to-table-offset (param $a i32)
    (block $x
      (block $y
        (block $z
          (br_if $x (i32.eq (get_local $a) (i32.const 15)))
          (br_if $y (i32.eq (get_local $a) (i32.const 16)))
          (br_if $z (i32.eq (get_local $a) (i32.const 17)))
          (unreachable)
        )
        (unreachable)
      )
      (unreachable)
    )
    (unreachable)
  )
  (func $br-to-table-RANGE-high (param $a i32)
    (block $x
      (block $y
        (block $z
          (br_if $x (i32.eq (get_local $a) (i32.const 0)))
          (br_if $y (i32.eq (get_local $a) (i32.const 1)))
          (br_if $z (i32.eq (get_local $a) (i32.const 10)))
          (unreachable)
        )
        (unreachable)
      )
      (unreachable)
    )
    (unreachable)
  )
  (func $br-to-table-RANGE-low (param $a i32)
    (block $x
      (block $y
        (block $z
          (br_if $x (i32.eq (get_local $a) (i32.const 0)))
          (br_if $y (i32.eq (get_local $a) (i32.const 3)))
          (br_if $z (i32.eq (get_local $a) (i32.const 9)))
          (unreachable)
        )
        (unreachable)
      )
      (unreachable)
    )
    (unreachable)
  )
  (func $br-to-table-bad (param $a i32) (result i32)
    (block $value (result i32)
      (block $x
        (block $y
          (block $z
            (nop)
            (br $x)
            (br_if $x (i32.eq (get_local $a) (i32.const 0)))
            (br_if $y (i32.eq (get_local $a) (i32.const 1)))
            (br_if $z (i32.eq (get_local $a) (i32.const 2)))
            (unreachable)
          )
          (unreachable)
        )
        (unreachable)
      )
      (i32.const 2000)
    )
  )
  (func $br-to-table-bad2 (param $a i32) (result i32)
    (block $value (result i32)
      (block $x
        (block $y
          (block $z
            (nop)
            (drop (br_if $value (i32.const 1000) (i32.eq (get_local $a) (i32.const 0))))
            (br_if $x (i32.eq (get_local $a) (i32.const 0)))
            (br_if $y (i32.eq (get_local $a) (i32.const 1)))
            (br_if $z (i32.eq (get_local $a) (i32.const 2)))
            (unreachable)
          )
          (unreachable)
        )
        (unreachable)
      )
      (i32.const 2000)
    )
  )
  (func $br-to-table-bad3 (param $a i32)
    (block $x
      (block $y
        (block $z
          (br_if $x (i32.eq (i32.const 10) (i32.const 0)))
          (br_if $x (i32.eq (get_local $a) (i32.const 0)))
          (br_if $y (i32.eq (get_local $a) (i32.const 1)))
          (br_if $z (i32.eq (get_local $a) (i32.const 2)))
          (unreachable)
        )
        (unreachable)
      )
      (unreachable)
    )
    (unreachable)
  )
  (func $br-to-table-multi (param $a i32)
    (block $x
      (block $y
        (block $z
          (br_if $z (i32.eq (i32.const 10) (i32.const 5)))
          (br_if $y (i32.eq (i32.const 10) (i32.const 6)))
          (br_if $x (i32.eq (i32.const 10) (i32.const 7)))
          (br_if $x (i32.eq (get_local $a) (i32.const 0)))
          (br_if $y (i32.eq (get_local $a) (i32.const 1)))
          (br_if $z (i32.eq (get_local $a) (i32.const 2)))
          (unreachable)
        )
        (unreachable)
      )
      (unreachable)
    )
    (unreachable)
  )
  (func $br-to-table-bad4 (param $a i32)
    (block $x
      (block $y
        (block $z
          (br_if $x (i32.ne (get_local $a) (i32.const 0)))
          (br_if $y (i32.eq (get_local $a) (i32.const 1)))
          (br_if $z (i32.eq (get_local $a) (i32.const 2)))
          (unreachable)
        )
        (unreachable)
      )
      (unreachable)
    )
    (unreachable)
  )
  (func $br-to-table-bad5 (param $a i32)
    (block $x
      (block $y
        (block $z
          (br_if $x (i32.eq (get_local $a) (get_local $a)))
          (br_if $y (i32.eq (get_local $a) (get_local $a)))
          (br_if $z (i32.eq (get_local $a) (get_local $a)))
          (unreachable)
        )
        (unreachable)
      )
      (unreachable)
    )
    (unreachable)
  )
  (func $br-to-table-bad6 (param $a i32)
    (block $x
      (block $y
        (block $z
          (br_if $x (i32.eq (call $b13) (i32.const 0)))
          (br_if $y (i32.eq (call $b13) (i32.const 1)))
          (br_if $z (i32.eq (call $b13) (i32.const 2)))
          (unreachable)
        )
        (unreachable)
      )
      (unreachable)
    )
    (unreachable)
  )
  (func $br-to-table-bad7 (param $a i32)
    (block $x
      (block $y
        (block $z
          (br_if $x (i32.eq (get_local $a) (i32.const -1))) ;; negative, we support only positive up to int32_max
          (br_if $y (i32.eq (get_local $a) (i32.const -1)))
          (br_if $z (i32.eq (get_local $a) (i32.const -1)))
          (unreachable)
        )
        (unreachable)
      )
      (unreachable)
    )
    (unreachable)
  )
  (func $br-to-table-defaultNameOverlaps (param $a i32)
    (block $x
      (block $tablify|0
        (block $z
          (br_if $x (i32.eq (get_local $a) (i32.const 0)))
          (br_if $tablify|0 (i32.eq (get_local $a) (i32.const 1)))
          (br_if $z (i32.eq (get_local $a) (i32.const 2)))
          (unreachable)
        )
        (unreachable)
      )
      (unreachable)
    )
    (unreachable)
  )
  (func $br-to-table-unreach (param $a i32)
    (block $x
      (block $y
        (block $z
          (br_if $x (i32.eq (unreachable) (i32.const 0)))
          (br_if $y (i32.eq (unreachable) (i32.const 1)))
          (br_if $z (i32.eq (unreachable) (i32.const 2)))
          (unreachable)
        )
        (unreachable)
      )
      (unreachable)
    )
    (unreachable)
  )
  (func $br-to-table-overlap-but-later (param $a i32)
    (block $x
      (block $y
        (block $z
          (br_if $x (i32.eq (get_local $a) (i32.const 0)))
          (br_if $y (i32.eq (get_local $a) (i32.const 1)))
          (br_if $z (i32.eq (get_local $a) (i32.const 1)))
          (br_if $x (i32.eq (get_local $a) (i32.const 2)))
          (br_if $y (i32.eq (get_local $a) (i32.const 3)))
          (unreachable)
        )
        (unreachable)
      )
      (unreachable)
    )
    (unreachable)
  )
  (func $tiny-switch
    (block $x
      (block $y
        (br_table $x $y
          (i32.const 0)
        )
      )
    )
    (block $z
      (br_table $z
        (i32.const 0)
      )
    )
  )
  (func $trim-switch
    (block $A
      (block $y
        (br_table $y $y $A $y $A $y $A $y $y $y $y $y $y $y $y $y $y $y
          (i32.const 0)
        )
      )
    )
  )
  (func $same-target-br_if-and-br
    (block $x
      (br_if $x
        (i32.const 0)
      )
      (br $x)
      (unreachable)
    )
  )
  (func $simple-switch (result i32)
    (block $A
      (block $B
        (block $y
          (br_table $A $y $y $y $y $y $A $y $y $y $y $A $y
            (i32.const 0)
          )
          (return (i32.const 0))
        )
        (return (i32.const 1))
      )
      (return (i32.const 2))
    )
    (return (i32.const 3))
  )
  (func $simple-switch-2 (result i32)
    (block $A
      (block $B
        (block $y
          (br_table $A $y $y $y $y $y $y $y $y $y $y $y $A $y
            (i32.const 0)
          )
          (return (i32.const 0))
        )
        (return (i32.const 1))
      )
      (return (i32.const 2))
    )
    (return (i32.const 3))
  )
  (func $simple-switch-3 (result i32)
    (block $A
      (block $B
        (block $y
          (br_table $A $y $y $y $y $y $y $y $y $y $y $y $y $y $y $y $y $y $y $y $y $y $y $y $y $y $y $y $y $y $y $y $y $y $y $y $y $y $y $y $y $y $y $y $y $y $y $y $y $y $y $y $y $y $y $y $y $y $y $y $y $y $y $y $y $y $y $y $y $y $y $y $y $y $y $y $y $y $y $y $y $y $y $y $y $y $y $y $y $y $y $y $y $y $y $y $y $y $y $y $y $y $y $y $y $y $y $y $y $y $y $y $y $y $y $y $y $y $y $y $y $y $y $y $y $y $B $y
            (i32.const 0)
          )
          (return (i32.const 0))
        )
        (return (i32.const 1))
      )
      (return (i32.const 2))
    )
    (return (i32.const 3))
  )
  (func $simple-switch43 (result i32)
    (block $A
      (block $B
        (block $y
          (br_table $A $y $y $y $y $y $y $y $y $y $y $y $y $y $y $y $y $y $y $y $y $y $y $y $y $y $y $y $y $y $y $y $y $y $y $y $y $y $y $y $y $y $y $y $y $y $y $y $y $y $y $y $y $y $y $y $y $y $y $y $y $y $y $y $y $y $y $y $y $y $y $y $y $y $y $y $y $y $y $y $y $y $y $y $y $y $y $y $y $y $y $y $y $y $y $y $y $y $y $y $y $y $y $y $y $y $y $y $y $y $y $y $y $y $y $y $y $y $y $y $y $y $y $y $y $y $y $B $y
            (i32.const 0)
          )
          (return (i32.const 0))
        )
        (return (i32.const 1))
      )
      (return (i32.const 2))
    )
    (return (i32.const 3))
  )
  (func $simple-switch-5 (result i32)
    (block $A
      (block $B
        (block $y
          (br_table $A $y $y $y $y $y $A $y $y $y $y $y $A $y
            (i32.const 0)
          )
          (return (i32.const 0))
        )
        (return (i32.const 1))
      )
      (return (i32.const 2))
    )
    (return (i32.const 3))
  )
  (func $undo-if-return (param $p i32) (result i32)
    (local $x i32)
    (block $out
      (set_local $x
        (if (result i32)
          (get_local $p)
          (br $out)
          (i32.const 1)
        )
      )
      (set_local $x
        (if (result i32)
          (get_local $p)
          (i32.const 2)
          (br $out)
        )
      )
      (set_local $x
        (if (result i32)
          (get_local $p)
          (br $out)
          (br $out)
        )
      )
    )
    (get_local $p)
  )
  (func $if-unreachable-but-declares-value (param $var$0 i32) (param $var$1 f64) (param $var$2 i32) (param $var$3 f64) (param $var$4 f32) (param $var$5 f32) (result i32)
   (local $var$6 f64)
   (if
    (i32.const 0)
    (drop
     (loop $label$3 (result i64)
      (block $label$4 (result i64)
       (block $label$5
        (block $label$6
         (set_local $var$1
          (if (result f64)
           (unreachable)
           (br $label$5)
           (f64.const 1)
          )
         )
        )
        (nop)
       )
       (i64.const 1)
      )
     )
    )
   )
   (i32.const 0)
  )
  (func $if-flow-1 (result i32)
    (if
      (i32.const 0)
      (return (i32.const 1))
      (return (i32.const 2))
    )
  )
  (func $if-flow-2 (result i32)
    (if
      (i32.const 0)
      (unreachable)
      (return (i32.const 2))
    )
  )
  (func $if-flow-3 (result i32)
    (if
      (i32.const 0)
      (return (i32.const 1))
      (unreachable)
    )
  )
  (func $if-flow-4 (result i32)
    (if
      (return (i32.const 0))
      (return (i32.const 1))
      (return (i32.const 2))
    )
  )
  (func $iff-flow-fuzz-bug (result i32)
   (loop $label$1
    (if
     (i32.const 1)
     (loop $label$2
      (unreachable)
      (if ;; a loop that is never reached at the end of a loop
       (i32.const 0)
       (nop)
       (return
        (i32.const 0)
       )
      )
     )
    )
    (br $label$1)
   )
  )
<<<<<<< HEAD
  (func $drop-restructure-if (param $x i32) (param $y i32) (result i32)
   (block $label$2 (result i32)
    (drop
     (br_if $label$2
      (get_local $x)
      (get_local $y)
     )
    )
    (i32.const 0)
   )
  )
  (func $drop-restructure-if-final (param $x i32) (param $y i32) (result i32)
   (block $label$2 (result i32)
    (drop
     (br_if $label$2
      (get_local $x)
      (get_local $y)
     )
    )
    (unreachable)
   )
  )
  (func $drop-restructure-if-middle (param $x i32) (param $y i32) (result i32)
   (block $label$2 (result i32)
    (drop
     (br_if $label$2
      (get_local $x)
      (get_local $y)
     )
    )
    (nop) ;; the middle
    (i32.const 0)
   )
  )
  (func $drop-restructure-if-bad (param $x i32) (param $y i32) (result i32)
   (block $label$2 (result i32)
    (drop
     (br_if $label$2
      (tee_local $y (get_local $x))
      (get_local $y)
     )
    )
    (i32.const 0)
   )
  )
  (func $drop-restructure-if-bad-2 (param $x i32) (param $y i32) (result i32)
   (block $label$2 (result i32)
    (drop
     (br_if $label$2
      (get_local $y)
      (tee_local $y (get_local $x))
     )
    )
    (i32.const 0)
=======
  (func $fuzz-block-unreachable-brs-with-values (result i32)
   (local $0 i32)
   (loop $label$1 (result i32)
    (block $label$2 (result i32)
     (if
      (get_local $0)
      (set_local $0
       (loop $label$5
        (br_if $label$5
         (br_if $label$2
          (unreachable)
          (i32.const 0)
         )
        )
       )
      )
     )
     (br $label$1)
    )
>>>>>>> b79f3a48
   )
  )
)
<|MERGE_RESOLUTION|>--- conflicted
+++ resolved
@@ -1540,62 +1540,6 @@
     (br $label$1)
    )
   )
-<<<<<<< HEAD
-  (func $drop-restructure-if (param $x i32) (param $y i32) (result i32)
-   (block $label$2 (result i32)
-    (drop
-     (br_if $label$2
-      (get_local $x)
-      (get_local $y)
-     )
-    )
-    (i32.const 0)
-   )
-  )
-  (func $drop-restructure-if-final (param $x i32) (param $y i32) (result i32)
-   (block $label$2 (result i32)
-    (drop
-     (br_if $label$2
-      (get_local $x)
-      (get_local $y)
-     )
-    )
-    (unreachable)
-   )
-  )
-  (func $drop-restructure-if-middle (param $x i32) (param $y i32) (result i32)
-   (block $label$2 (result i32)
-    (drop
-     (br_if $label$2
-      (get_local $x)
-      (get_local $y)
-     )
-    )
-    (nop) ;; the middle
-    (i32.const 0)
-   )
-  )
-  (func $drop-restructure-if-bad (param $x i32) (param $y i32) (result i32)
-   (block $label$2 (result i32)
-    (drop
-     (br_if $label$2
-      (tee_local $y (get_local $x))
-      (get_local $y)
-     )
-    )
-    (i32.const 0)
-   )
-  )
-  (func $drop-restructure-if-bad-2 (param $x i32) (param $y i32) (result i32)
-   (block $label$2 (result i32)
-    (drop
-     (br_if $label$2
-      (get_local $y)
-      (tee_local $y (get_local $x))
-     )
-    )
-    (i32.const 0)
-=======
   (func $fuzz-block-unreachable-brs-with-values (result i32)
    (local $0 i32)
    (loop $label$1 (result i32)
@@ -1615,7 +1559,62 @@
      )
      (br $label$1)
     )
->>>>>>> b79f3a48
+   )
+  )
+  (func $drop-restructure-if (param $x i32) (param $y i32) (result i32)
+   (block $label$2 (result i32)
+    (drop
+     (br_if $label$2
+      (get_local $x)
+      (get_local $y)
+     )
+    )
+    (i32.const 0)
+   )
+  )
+  (func $drop-restructure-if-final (param $x i32) (param $y i32) (result i32)
+   (block $label$2 (result i32)
+    (drop
+     (br_if $label$2
+      (get_local $x)
+      (get_local $y)
+     )
+    )
+    (unreachable)
+   )
+  )
+  (func $drop-restructure-if-middle (param $x i32) (param $y i32) (result i32)
+   (block $label$2 (result i32)
+    (drop
+     (br_if $label$2
+      (get_local $x)
+      (get_local $y)
+     )
+    )
+    (nop) ;; the middle
+    (i32.const 0)
+   )
+  )
+  (func $drop-restructure-if-bad (param $x i32) (param $y i32) (result i32)
+   (block $label$2 (result i32)
+    (drop
+     (br_if $label$2
+      (tee_local $y (get_local $x))
+      (get_local $y)
+     )
+    )
+    (i32.const 0)
+   )
+  )
+  (func $drop-restructure-if-bad-2 (param $x i32) (param $y i32) (result i32)
+   (block $label$2 (result i32)
+    (drop
+     (br_if $label$2
+      (get_local $y)
+      (tee_local $y (get_local $x))
+     )
+    )
+    (i32.const 0)
    )
   )
 )
