--- conflicted
+++ resolved
@@ -325,11 +325,7 @@
    )
   )
  )
-<<<<<<< HEAD
- (func $ref-as-data-of-func
-=======
  (func "ref-as-data-of-func"
->>>>>>> b5e8c371
   (drop
    ;; This should trap.
    (ref.as_data
@@ -337,14 +333,8 @@
    )
   )
  )
-<<<<<<< HEAD
- (func $ref-as-data-of-data
-  (drop
-   ;; This should trap.
-=======
  (func "ref-as-data-of-data"
   (drop
->>>>>>> b5e8c371
    (ref.as_data
     (struct.new_default_with_rtt $struct
      (rtt.canon $struct)
@@ -352,11 +342,7 @@
    )
   )
  )
-<<<<<<< HEAD
- (func $ref-as-func-of-data
-=======
  (func "ref-as-func-of-data"
->>>>>>> b5e8c371
   (drop
    ;; This should trap.
    (ref.as_func
@@ -366,14 +352,8 @@
    )
   )
  )
-<<<<<<< HEAD
- (func $ref-as-func-of-func
-  (drop
-   ;; This should trap.
-=======
  (func "ref-as-func-of-func"
   (drop
->>>>>>> b5e8c371
    (ref.as_func
     (ref.func $0)
    )
