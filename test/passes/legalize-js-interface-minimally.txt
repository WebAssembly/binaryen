(module
 (type $none_=>_i64 (func (result i64)))
 (type $i32_=>_none (func (param i32)))
<<<<<<< HEAD
=======
 (type $i64_=>_none (func (param i64)))
 (type $i32_i32_=>_none (func (param i32 i32)))
>>>>>>> f8bb9c22
 (type $none_=>_i32 (func (result i32)))
 (type $i32_i32_=>_none (func (param i32 i32)))
 (import "env" "imported" (func $imported (result i64)))
 (import "env" "setTempRet0" (func $setTempRet0 (param i32)))
 (import "env" "invoke_vj" (func $legalimport$invoke_vj (param i32 i32)))
 (export "func" (func $func))
 (export "dynCall_foo" (func $legalstub$dyn))
 (func $func (result i64)
  (drop
   (call $imported)
  )
  (call $legalfunc$invoke_vj
   (i64.const 0)
  )
  (unreachable)
 )
 (func $dyn (result i64)
  (drop
   (call $imported)
  )
  (unreachable)
 )
 (func $legalstub$dyn (result i32)
  (local $0 i64)
  (local.set $0
   (call $dyn)
  )
  (call $setTempRet0
   (i32.wrap_i64
    (i64.shr_u
     (local.get $0)
     (i64.const 32)
    )
   )
  )
  (i32.wrap_i64
   (local.get $0)
  )
 )
 (func $legalfunc$invoke_vj (param $0 i64)
  (call $legalimport$invoke_vj
   (i32.wrap_i64
    (local.get $0)
   )
   (i32.wrap_i64
    (i64.shr_u
     (local.get $0)
     (i64.const 32)
    )
   )
  )
 )
)
(module
)<|MERGE_RESOLUTION|>--- conflicted
+++ resolved
@@ -1,13 +1,9 @@
 (module
  (type $none_=>_i64 (func (result i64)))
  (type $i32_=>_none (func (param i32)))
-<<<<<<< HEAD
-=======
  (type $i64_=>_none (func (param i64)))
  (type $i32_i32_=>_none (func (param i32 i32)))
->>>>>>> f8bb9c22
  (type $none_=>_i32 (func (result i32)))
- (type $i32_i32_=>_none (func (param i32 i32)))
  (import "env" "imported" (func $imported (result i64)))
  (import "env" "setTempRet0" (func $setTempRet0 (param i32)))
  (import "env" "invoke_vj" (func $legalimport$invoke_vj (param i32 i32)))
