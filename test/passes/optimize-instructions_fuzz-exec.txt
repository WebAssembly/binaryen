[fuzz-exec] calling test32
[LoggingExternalInterface logging nan:0x400000]
[LoggingExternalInterface logging nan:0x400000]
[LoggingExternalInterface logging nan:0x400000]
[LoggingExternalInterface logging nan:0x400000]
[LoggingExternalInterface logging nan:0x7fff82]
[LoggingExternalInterface logging nan:0x400000]
[LoggingExternalInterface logging nan:0x400000]
[fuzz-exec] calling test64
[LoggingExternalInterface logging nan:0x8000000000000]
[LoggingExternalInterface logging nan:0x8000000000000]
[LoggingExternalInterface logging nan:0x8000000000000]
[LoggingExternalInterface logging nan:0x8000000000000]
[LoggingExternalInterface logging nan:0xfffffffffff82]
[LoggingExternalInterface logging nan:0x8000000000000]
[LoggingExternalInterface logging nan:0x8000000000000]
[fuzz-exec] calling just-one-nan
[LoggingExternalInterface logging nan:0x400000]
[LoggingExternalInterface logging nan:0x400000]
[LoggingExternalInterface logging nan:0x400000]
[LoggingExternalInterface logging nan:0x400000]
[LoggingExternalInterface logging nan:0x400000]
[LoggingExternalInterface logging nan:0x400000]
[fuzz-exec] calling ignore
[LoggingExternalInterface logging nan:0x400000]
[LoggingExternalInterface logging nan:0x400000]
[LoggingExternalInterface logging nan:0x400000]
[LoggingExternalInterface logging nan:0x400000]
(module
 (type $none_=>_none (func))
 (type $f32_=>_none (func (param f32)))
 (type $f64_=>_none (func (param f64)))
 (import "fuzzing-support" "log-f32" (func $logf32 (param f32)))
 (import "fuzzing-support" "log-f64" (func $logf64 (param f64)))
 (export "test32" (func $0))
 (export "test64" (func $1))
 (export "just-one-nan" (func $2))
 (export "ignore" (func $3))
 (func $0
  (call $logf32
   (f32.add
    (f32.const -nan:0x7fff82)
    (f32.neg
     (f32.const -nan:0x7ff622)
    )
   )
  )
  (call $logf32
   (f32.sub
    (f32.const -nan:0x7fff82)
    (f32.neg
     (f32.const -nan:0x7ff622)
    )
   )
  )
  (call $logf32
   (f32.mul
    (f32.const -nan:0x7fff82)
    (f32.neg
     (f32.const -nan:0x7ff622)
    )
   )
  )
  (call $logf32
   (f32.div
    (f32.const nan:0x7fff82)
    (f32.const -nan:0x7ff622)
   )
  )
  (call $logf32
   (f32.copysign
    (f32.const -nan:0x7fff82)
    (f32.neg
     (f32.const -nan:0x7ff622)
    )
   )
  )
  (call $logf32
   (f32.min
    (f32.const -nan:0x7fff82)
    (f32.neg
     (f32.const -nan:0x7ff622)
    )
   )
  )
  (call $logf32
   (f32.max
    (f32.const -nan:0x7fff82)
    (f32.neg
     (f32.const -nan:0x7ff622)
    )
   )
  )
 )
 (func $1
  (call $logf64
   (f64.add
    (f64.const -nan:0xfffffffffff82)
    (f64.neg
     (f64.const -nan:0xfffffffffa622)
    )
   )
  )
  (call $logf64
   (f64.sub
    (f64.const -nan:0xfffffffffff82)
    (f64.neg
     (f64.const -nan:0xfffffffffa622)
    )
   )
  )
  (call $logf64
   (f64.mul
    (f64.const -nan:0xfffffffffff82)
    (f64.neg
     (f64.const -nan:0xfffffffffa622)
    )
   )
  )
  (call $logf64
   (f64.div
    (f64.const nan:0xfffffffffff82)
    (f64.const -nan:0xfffffffffa622)
   )
  )
  (call $logf64
   (f64.copysign
    (f64.const -nan:0xfffffffffff82)
    (f64.neg
     (f64.const -nan:0xfffffffffa622)
    )
   )
  )
  (call $logf64
   (f64.min
    (f64.const -nan:0xfffffffffff82)
    (f64.neg
     (f64.const -nan:0xfffffffffa622)
    )
   )
  )
  (call $logf64
   (f64.max
    (f64.const -nan:0xfffffffffff82)
    (f64.neg
     (f64.const -nan:0xfffffffffa622)
    )
   )
  )
 )
 (func $2
  (call $logf32
   (f32.add
    (f32.neg
     (f32.const -nan:0x7ff622)
    )
    (f32.const 0)
   )
  )
  (call $logf32
   (f32.add
    (f32.const -nan:0x7ff622)
    (f32.neg
     (f32.const 0)
    )
   )
  )
  (call $logf32
   (f32.add
    (f32.neg
     (f32.const -nan:0x7ff622)
    )
    (f32.const -0)
   )
  )
  (call $logf32
   (f32.add
    (f32.const -nan:0x7ff622)
    (f32.neg
     (f32.const -0)
    )
   )
  )
  (call $logf32
   (f32.add
    (f32.neg
     (f32.const nan:0x7ff622)
    )
    (f32.const 0)
   )
  )
  (call $logf32
   (f32.add
    (f32.const nan:0x7ff622)
    (f32.neg
     (f32.const 0)
    )
   )
  )
 )
 (func $3
  (call $logf32
   (f32.div
    (f32.const -0)
    (f32.const 0)
   )
  )
  (call $logf32
   (f32.div
    (f32.const 0)
    (f32.const 0)
   )
  )
  (call $logf32
   (f32.div
    (f32.const -0)
    (f32.const -0)
   )
  )
  (call $logf32
   (f32.div
    (f32.const 0)
    (f32.const -0)
   )
  )
 )
)
[fuzz-exec] calling test32
[LoggingExternalInterface logging nan:0x400000]
[LoggingExternalInterface logging nan:0x400000]
[LoggingExternalInterface logging nan:0x400000]
[LoggingExternalInterface logging nan:0x400000]
[LoggingExternalInterface logging nan:0x7fff82]
[LoggingExternalInterface logging nan:0x400000]
[LoggingExternalInterface logging nan:0x400000]
[fuzz-exec] calling test64
[LoggingExternalInterface logging nan:0x8000000000000]
[LoggingExternalInterface logging nan:0x8000000000000]
[LoggingExternalInterface logging nan:0x8000000000000]
[LoggingExternalInterface logging nan:0x8000000000000]
[LoggingExternalInterface logging nan:0xfffffffffff82]
[LoggingExternalInterface logging nan:0x8000000000000]
[LoggingExternalInterface logging nan:0x8000000000000]
[fuzz-exec] calling just-one-nan
[LoggingExternalInterface logging nan:0x400000]
[LoggingExternalInterface logging nan:0x400000]
[LoggingExternalInterface logging nan:0x400000]
[LoggingExternalInterface logging nan:0x400000]
[LoggingExternalInterface logging nan:0x400000]
[LoggingExternalInterface logging nan:0x400000]
[fuzz-exec] calling ignore
[LoggingExternalInterface logging nan:0x400000]
[LoggingExternalInterface logging nan:0x400000]
[LoggingExternalInterface logging nan:0x400000]
[LoggingExternalInterface logging nan:0x400000]
[fuzz-exec] calling foo
[LoggingExternalInterface logging 1]
[LoggingExternalInterface logging 1]
[LoggingExternalInterface logging 0]
<<<<<<< HEAD
[fuzz-exec] calling do-shift
[LoggingExternalInterface logging -64]
(module
 (type $i32_=>_none (func (param i32)))
 (type $none_=>_none (func))
 (import "fuzzing-support" "log-i32" (func $log (param i32)))
 (export "foo" (func $0))
 (export "do-shift" (func $2))
 (func $0 (param $0 i32)
=======
[fuzz-exec] calling call-compare-maybe-signed-eq
[fuzz-exec] note result: call-compare-maybe-signed-eq => 0
[fuzz-exec] calling call-compare-maybe-signed-ne
[fuzz-exec] note result: call-compare-maybe-signed-ne => 1
(module
 (type $i32_=>_none (func (param i32)))
 (type $none_=>_i32 (func (result i32)))
 (type $i32_=>_i32 (func (param i32) (result i32)))
 (type $none_=>_none (func))
 (import "fuzzing-support" "log-i32" (func $log (param i32)))
 (export "foo" (func $1))
 (export "call-compare-maybe-signed-eq" (func $3))
 (export "call-compare-maybe-signed-ne" (func $5))
 (func $signed-comparison-to-unsigned
  (call $log
   (block (result i32)
    (drop
     (i32.const -25749)
    )
    (i32.const 0)
   )
  )
  (call $log
   (block (result i32)
    (drop
     (i32.const -25749)
    )
    (i32.const 0)
   )
  )
  (call $log
   (block (result i32)
    (drop
     (i32.const -25749)
    )
    (i32.const 1)
   )
  )
 )
 (func $1 (param $0 i32)
>>>>>>> a5403d47
  (call $log
   (i32.le_s
    (i32.sub
     (i32.const 8)
     (block $label$1 (result i32)
      (i32.const -2147483648)
     )
    )
    (i32.const 0)
   )
  )
  (call $log
   (i32.le_s
    (i32.const -2147483640)
    (i32.const 0)
   )
  )
  (call $log
   (i32.eq
    (i32.const 8)
    (i32.const -2147483648)
   )
  )
 )
<<<<<<< HEAD
 (func $shift (param $0 i32)
  (call $log
   (i32.shr_s
    (i32.shl
     (i32.shr_s
      (i32.shl
       (local.get $0)
       (i32.const 24)
      )
      (i32.const 24)
     )
     (i32.const 30)
    )
    (i32.const 24)
   )
  )
 )
 (func $2
  (call $shift
   (i32.const 65419)
=======
 (func $compare-maybe-signed-eq (param $0 i32) (result i32)
  (drop
   (local.get $0)
  )
  (i32.const 0)
 )
 (func $3 (result i32)
  (call $compare-maybe-signed-eq
   (i32.const 128)
  )
 )
 (func $compare-maybe-signed-ne (param $0 i32) (result i32)
  (drop
   (local.get $0)
  )
  (i32.const 1)
 )
 (func $5 (result i32)
  (call $compare-maybe-signed-ne
   (i32.const 128)
>>>>>>> a5403d47
  )
 )
)
[fuzz-exec] calling foo
[LoggingExternalInterface logging 1]
[LoggingExternalInterface logging 1]
[LoggingExternalInterface logging 0]
<<<<<<< HEAD
[fuzz-exec] calling do-shift
[LoggingExternalInterface logging -64]
=======
[fuzz-exec] calling call-compare-maybe-signed-eq
[fuzz-exec] note result: call-compare-maybe-signed-eq => 0
[fuzz-exec] calling call-compare-maybe-signed-ne
[fuzz-exec] note result: call-compare-maybe-signed-ne => 1
[fuzz-exec] comparing call-compare-maybe-signed-eq
[fuzz-exec] comparing call-compare-maybe-signed-ne
>>>>>>> a5403d47
<|MERGE_RESOLUTION|>--- conflicted
+++ resolved
@@ -257,30 +257,22 @@
 [LoggingExternalInterface logging 1]
 [LoggingExternalInterface logging 1]
 [LoggingExternalInterface logging 0]
-<<<<<<< HEAD
 [fuzz-exec] calling do-shift
 [LoggingExternalInterface logging -64]
-(module
- (type $i32_=>_none (func (param i32)))
- (type $none_=>_none (func))
- (import "fuzzing-support" "log-i32" (func $log (param i32)))
- (export "foo" (func $0))
- (export "do-shift" (func $2))
- (func $0 (param $0 i32)
-=======
 [fuzz-exec] calling call-compare-maybe-signed-eq
 [fuzz-exec] note result: call-compare-maybe-signed-eq => 0
 [fuzz-exec] calling call-compare-maybe-signed-ne
 [fuzz-exec] note result: call-compare-maybe-signed-ne => 1
 (module
  (type $i32_=>_none (func (param i32)))
+ (type $none_=>_none (func))
  (type $none_=>_i32 (func (result i32)))
  (type $i32_=>_i32 (func (param i32) (result i32)))
- (type $none_=>_none (func))
  (import "fuzzing-support" "log-i32" (func $log (param i32)))
  (export "foo" (func $1))
- (export "call-compare-maybe-signed-eq" (func $3))
- (export "call-compare-maybe-signed-ne" (func $5))
+ (export "do-shift" (func $3))
+ (export "call-compare-maybe-signed-eq" (func $5))
+ (export "call-compare-maybe-signed-ne" (func $7))
  (func $signed-comparison-to-unsigned
   (call $log
    (block (result i32)
@@ -308,7 +300,6 @@
   )
  )
  (func $1 (param $0 i32)
->>>>>>> a5403d47
   (call $log
    (i32.le_s
     (i32.sub
@@ -333,7 +324,6 @@
    )
   )
  )
-<<<<<<< HEAD
  (func $shift (param $0 i32)
   (call $log
    (i32.shr_s
@@ -351,17 +341,18 @@
    )
   )
  )
- (func $2
+ (func $3
   (call $shift
    (i32.const 65419)
-=======
+  )
+ )
  (func $compare-maybe-signed-eq (param $0 i32) (result i32)
   (drop
    (local.get $0)
   )
   (i32.const 0)
  )
- (func $3 (result i32)
+ (func $5 (result i32)
   (call $compare-maybe-signed-eq
    (i32.const 128)
   )
@@ -372,10 +363,9 @@
   )
   (i32.const 1)
  )
- (func $5 (result i32)
+ (func $7 (result i32)
   (call $compare-maybe-signed-ne
    (i32.const 128)
->>>>>>> a5403d47
   )
  )
 )
@@ -383,14 +373,11 @@
 [LoggingExternalInterface logging 1]
 [LoggingExternalInterface logging 1]
 [LoggingExternalInterface logging 0]
-<<<<<<< HEAD
 [fuzz-exec] calling do-shift
 [LoggingExternalInterface logging -64]
-=======
 [fuzz-exec] calling call-compare-maybe-signed-eq
 [fuzz-exec] note result: call-compare-maybe-signed-eq => 0
 [fuzz-exec] calling call-compare-maybe-signed-ne
 [fuzz-exec] note result: call-compare-maybe-signed-ne => 1
 [fuzz-exec] comparing call-compare-maybe-signed-eq
-[fuzz-exec] comparing call-compare-maybe-signed-ne
->>>>>>> a5403d47
+[fuzz-exec] comparing call-compare-maybe-signed-ne