(module
 (type $none_=>_i64 (func (result i64)))
<<<<<<< HEAD
 (type $none_=>_i32 (func (result i32)))
 (type $i32_i64_i64_=>_none (func (param i32 i64 i64)))
=======
>>>>>>> f8bb9c22
 (type $i32_i32_i32_i32_i32_=>_none (func (param i32 i32 i32 i32 i32)))
 (type $none_=>_none (func))
 (type $i32_=>_none (func (param i32)))
 (type $i32_i64_i64_=>_none (func (param i32 i64 i64)))
 (import "env" "setTempRet0" (func $setTempRet0 (param i32)))
 (import "env" "getTempRet0" (func $getTempRet0 (result i32)))
 (import "env" "imported" (func $legalimport$imported (result i32)))
 (import "env" "other" (func $legalimport$other (param i32 i32 i32 i32 i32)))
 (import "env" "ref-func-arg" (func $legalimport$ref-func-arg (result i32)))
 (elem declare func $legalfunc$ref-func-arg)
 (export "func" (func $legalstub$func))
 (export "ref-func-test" (func $ref-func-test))
 (export "imported" (func $legalstub$imported))
 (export "imported_again" (func $legalstub$imported))
 (export "other" (func $legalstub$other))
 (func $func (result i64)
  (drop
   (call $legalfunc$imported)
  )
  (call $legalfunc$other
   (i32.const 0)
   (i64.const 0)
   (i64.const 0)
  )
  (unreachable)
 )
 (func $ref-func-test
  (drop
   (call $legalfunc$ref-func-arg)
  )
  (drop
   (ref.func $legalfunc$ref-func-arg)
  )
 )
 (func $legalstub$func (result i32)
  (local $0 i64)
  (local.set $0
   (call $func)
  )
  (call $setTempRet0
   (i32.wrap_i64
    (i64.shr_u
     (local.get $0)
     (i64.const 32)
    )
   )
  )
  (i32.wrap_i64
   (local.get $0)
  )
 )
 (func $legalstub$imported (result i32)
  (local $0 i64)
  (local.set $0
   (call $legalfunc$imported)
  )
  (call $setTempRet0
   (i32.wrap_i64
    (i64.shr_u
     (local.get $0)
     (i64.const 32)
    )
   )
  )
  (i32.wrap_i64
   (local.get $0)
  )
 )
 (func $legalstub$other (param $0 i32) (param $1 i32) (param $2 i32) (param $3 i32) (param $4 i32)
  (call $legalfunc$other
   (local.get $0)
   (i64.or
    (i64.extend_i32_u
     (local.get $1)
    )
    (i64.shl
     (i64.extend_i32_u
      (local.get $2)
     )
     (i64.const 32)
    )
   )
   (i64.or
    (i64.extend_i32_u
     (local.get $3)
    )
    (i64.shl
     (i64.extend_i32_u
      (local.get $4)
     )
     (i64.const 32)
    )
   )
  )
 )
 (func $legalfunc$imported (result i64)
  (i64.or
   (i64.extend_i32_u
    (call $legalimport$imported)
   )
   (i64.shl
    (i64.extend_i32_u
     (call $getTempRet0)
    )
    (i64.const 32)
   )
  )
 )
 (func $legalfunc$other (param $0 i32) (param $1 i64) (param $2 i64)
  (call $legalimport$other
   (local.get $0)
   (i32.wrap_i64
    (local.get $1)
   )
   (i32.wrap_i64
    (i64.shr_u
     (local.get $1)
     (i64.const 32)
    )
   )
   (i32.wrap_i64
    (local.get $2)
   )
   (i32.wrap_i64
    (i64.shr_u
     (local.get $2)
     (i64.const 32)
    )
   )
  )
 )
 (func $legalfunc$ref-func-arg (result i64)
  (i64.or
   (i64.extend_i32_u
    (call $legalimport$ref-func-arg)
   )
   (i64.shl
    (i64.extend_i32_u
     (call $getTempRet0)
    )
    (i64.const 32)
   )
  )
 )
)
(module
)<|MERGE_RESOLUTION|>--- conflicted
+++ resolved
@@ -1,10 +1,6 @@
 (module
+ (type $none_=>_i32 (func (result i32)))
  (type $none_=>_i64 (func (result i64)))
-<<<<<<< HEAD
- (type $none_=>_i32 (func (result i32)))
- (type $i32_i64_i64_=>_none (func (param i32 i64 i64)))
-=======
->>>>>>> f8bb9c22
  (type $i32_i32_i32_i32_i32_=>_none (func (param i32 i32 i32 i32 i32)))
  (type $none_=>_none (func))
  (type $i32_=>_none (func (param i32)))
