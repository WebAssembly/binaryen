--- conflicted
+++ resolved
@@ -1,24 +1,15 @@
 total
  [exports]      : 1       
  [funcs]        : 1       
-<<<<<<< HEAD
  [imports]      : 10      
+ [memory-data]  : 0       
+ [table-data]   : 0       
  [total]        : 1965    
  [vars]         : 9       
  binary         : 241     
  block          : 68      
  break          : 90      
  call           : 22      
-=======
- [imports]      : 2       
- [memory-data]  : 0       
- [table-data]   : 0       
- [total]        : 1601    
- [vars]         : 13      
- binary         : 213     
- block          : 77      
- break          : 100     
->>>>>>> 9f1e7862
  call_indirect  : 1       
  const          : 176     
  drop           : 8       
