(module
 (type $0 (func (param i32)))
 (type $1 (func))
 (type $2 (func (result i32)))
 (type $3 (func (param i32 i32) (result i32)))
 (type $4 (func (param i32 i32)))
 (type $5 (func (param f32 i32 f32 i32 i32 f64 f32) (result i32)))
 (type $6 (func (param i32) (result i64)))
 (type $7 (func (result i64)))
 (type $8 (func (result f32)))
 (type $9 (func (param i32) (result f32)))
 (type $10 (func (param i32) (result i32)))
 (type $11 (func (param i32 f64 i32 f64 f32 f32) (result i32)))
 (memory $0 256 256)
 (func $b0-yes (; 0 ;) (type $0) (param $i1 i32)
  (block $topmost
  )
 )
 (func $b1 (; 1 ;) (type $0) (param $i1 i32)
  (block $topmost
   (block $block
    (drop
     (i32.const 0)
    )
   )
  )
 )
 (func $b2 (; 2 ;) (type $0) (param $i1 i32)
  (block $topmost
   (block $inner
   )
  )
 )
 (func $b3-yes (; 3 ;) (type $0) (param $i1 i32)
  (block $topmost
   (block $inner
   )
  )
 )
 (func $b4 (; 4 ;) (type $0) (param $i1 i32)
  (block $topmost
   (block $inner
    (block $block
     (drop
      (i32.const 0)
     )
    )
   )
  )
 )
 (func $b5 (; 5 ;) (type $0) (param $i1 i32)
  (block $topmost
   (block $inner
    (block $block
     (drop
      (i32.const 0)
     )
    )
   )
  )
 )
 (func $b6 (; 6 ;) (type $0) (param $i1 i32)
  (block $topmost
   (br_if $topmost
    (i32.const 1)
   )
  )
 )
 (func $b7 (; 7 ;) (type $0) (param $i1 i32)
  (block $topmost
   (block $block
    (drop
     (i32.const 0)
    )
    (br_if $topmost
     (i32.const 1)
    )
   )
  )
 )
 (func $b8 (; 8 ;) (type $0) (param $i1 i32)
  (block $topmost
   (block $inner
    (br_if $topmost
     (i32.const 1)
    )
   )
  )
 )
 (func $b9 (; 9 ;) (type $0) (param $i1 i32)
  (block $topmost
   (block $inner
    (br_if $topmost
     (i32.const 1)
    )
   )
  )
 )
 (func $b10 (; 10 ;) (type $0) (param $i1 i32)
  (block $topmost
   (block $inner
    (block $block
     (drop
      (i32.const 0)
     )
     (br_if $topmost
      (i32.const 1)
     )
    )
   )
  )
 )
 (func $b11 (; 11 ;) (type $0) (param $i1 i32)
  (block $topmost
   (block $inner
    (block $block
     (drop
      (i32.const 0)
     )
     (br_if $topmost
      (i32.const 1)
     )
    )
   )
  )
 )
 (func $b12-yes (; 12 ;) (type $1)
  (block $topmost
   (if
    (i32.const 1)
    (block $block1
     (drop
      (i32.const 12)
     )
     (block $block
      (drop
       (i32.const 1)
      )
     )
    )
    (block $block3
     (drop
      (i32.const 27)
     )
     (block $block0
      (drop
       (i32.const 2)
      )
     )
    )
   )
  )
 )
 (func $b13 (; 13 ;) (type $2) (result i32)
  (block $topmost (result i32)
   (if
    (i32.const 1)
    (block $block1
     (drop
      (i32.const 12)
     )
     (drop
      (br_if $topmost
       (i32.const 1)
       (i32.const 1)
      )
     )
    )
    (block $block3
     (drop
      (i32.const 27)
     )
     (br $topmost
      (i32.const 2)
     )
    )
   )
   (i32.const 3)
  )
 )
 (func $b14 (; 14 ;) (type $2) (result i32)
  (block $topmost (result i32)
   (if (result i32)
    (i32.const 1)
    (block $block1 (result i32)
     (i32.const 12)
    )
    (block $block3 (result i32)
     (i32.const 27)
    )
   )
  )
 )
 (func $b15 (; 15 ;) (type $1)
  (block $topmost
   (br_if $topmost
    (i32.const 17)
   )
  )
 )
 (func $b15b (; 16 ;) (type $1)
  (block $topmost
   (if
    (i32.const 18)
    (block $block
     (drop
      (i32.const 0)
     )
    )
   )
  )
 )
 (func $b16 (; 17 ;) (type $1)
  (block $a
   (block $b
    (block $c
    )
   )
  )
  (block $a1
   (block $b2
    (block $c3
    )
   )
  )
  (block $a4
   (block $b5
    (block $c6
    )
   )
  )
 )
 (func $b17 (; 18 ;) (type $1)
  (block $a
   (if
    (i32.const 0)
    (block $block1
    )
    (block $block3
    )
   )
  )
  (block $a7
   (if
    (i32.const 0)
    (drop
     (i32.const 1)
    )
    (block $block6
    )
   )
  )
  (block $a9
   (if
    (i32.const 0)
    (block $block8
    )
    (drop
     (i32.const 1)
    )
   )
  )
  (block $c
   (block $b
    (if
     (i32.const 0)
     (block $block11
     )
     (block $block13
     )
    )
   )
  )
 )
 (func $ret-1 (; 19 ;) (type $1)
  (nop)
 )
 (func $ret-2 (; 20 ;) (type $1)
  (block $block0
   (block $block1
   )
  )
 )
 (func $ret-3 (; 21 ;) (type $1)
  (block $block0
   (if
    (i32.const 0)
    (nop)
    (block $block3
    )
   )
  )
 )
 (func $ret-value (; 22 ;) (type $2) (result i32)
  (block $block0 (result i32)
   (block $block1 (result i32)
    (i32.const 1)
   )
  )
 )
 (func $no-select-but-the-last (; 23 ;) (type $1)
  (block $a
   (if
    (i32.const 0)
    (drop
     (i32.const 1)
    )
    (block $block2
     (block $block
      (drop
       (i32.const 2)
      )
      (br $a)
     )
     (drop
      (i32.const 3)
     )
    )
   )
   (if
    (i32.const 0)
    (block $block4
     (block $block13
      (drop
       (i32.const 2)
      )
      (br $a)
     )
     (drop
      (i32.const 3)
     )
    )
    (drop
     (i32.const 1)
    )
   )
   (if
    (block $block6 (result i32)
     (block $block15
      (drop
       (i32.const 2)
      )
      (br $a)
     )
     (i32.const 3)
    )
    (drop
     (i32.const 0)
    )
    (drop
     (i32.const 1)
    )
   )
   (if
    (block $a17 (result i32)
     (i32.const 0)
    )
    (block $a18
     (block $block19
      (drop
       (i32.const 1)
      )
     )
    )
    (block $a20
     (block $block21
      (drop
       (i32.const 2)
      )
     )
    )
   )
  )
 )
 (func $side-effects-and-order (; 24 ;) (type $2) (result i32)
  (local $x i32)
  (block $do-once$0
   (if
    (call $b13)
    (block $block
     (drop
      (i32.const 0)
     )
     (br $do-once$0)
    )
   )
   (drop
    (i32.const 1)
   )
  )
  (block $do-once$022
   (if
    (call $b13)
    (block $block24
     (drop
      (call $b14)
     )
     (br $do-once$022)
    )
   )
   (drop
    (i32.const 1)
   )
  )
  (block $do-once$025
   (if
    (i32.const 0)
    (block $block27
     (drop
      (call $b14)
     )
     (br $do-once$025)
    )
   )
   (drop
    (i32.const 1)
   )
  )
  (block $do-once$028 (result i32)
   (if
    (tee_local $x
     (i32.const 1)
    )
    (br $do-once$028
     (tee_local $x
      (i32.const 2)
     )
    )
   )
   (i32.const 1)
  )
 )
 (func $loops (; 25 ;) (type $1)
  (loop $in
   (block $out
    (br_if $in
     (i32.eqz
      (i32.const 0)
     )
    )
   )
  )
  (loop $in30
   (br $in30)
  )
  (loop $loop-in
   (block $out31
    (br_if $out31
     (i32.const 0)
    )
   )
  )
  (loop $in33
   (block $out34
    (br_if $out34
     (i32.const 0)
    )
   )
  )
  (loop $in36
   (nop)
  )
  (loop $in37
   (block $out38
   )
  )
  (loop $in39
   (if
    (i32.eqz
     (i32.const 0)
    )
    (block
     (nop)
     (br_if $in39
      (i32.const 1)
     )
    )
   )
  )
  (loop $in42
   (block $out43
    (br_if $in42
     (i32.const 0)
    )
   )
  )
  (loop $in45
   (block $out46
    (br_if $in45
     (i32.eqz
      (i32.const 0)
     )
    )
    (unreachable)
   )
  )
  (loop $in48
   (block $out49
    (br_if $in48
     (i32.eqz
      (i32.const 0)
     )
    )
    (block $block
     (call $loops)
    )
   )
  )
  (loop $in-todo
   (block $out-todo
    (if
     (i32.const 0)
     (nop)
     (block
      (call $loops)
      (br $in-todo)
     )
    )
   )
  )
  (loop $in52
   (block $out53
    (if
     (i32.const 0)
     (nop)
     (block
      (call $loops)
      (br $in52)
     )
    )
   )
  )
  (loop $in55
   (block $out56
    (if
     (i32.const 0)
     (block
      (call $loops)
      (br $in55)
     )
     (nop)
    )
   )
  )
  (loop $in58
   (block $out59
    (if
     (i32.const 0)
     (block
      (block $block61
       (drop
        (i32.const 1)
       )
       (call $loops)
      )
      (br $in58)
     )
     (nop)
    )
   )
  )
  (loop $in62
   (block $out63
    (if
     (i32.const 0)
     (nop)
     (block
      (call $loops)
      (drop
       (i32.const 100)
      )
      (br $in62)
     )
    )
   )
  )
  (loop $in65
   (block $out66
    (if
     (i32.const 0)
     (block
      (call $loops)
      (drop
       (i32.const 101)
      )
      (br $in65)
     )
     (nop)
    )
   )
  )
  (loop $in68
   (block $out69
    (if
     (i32.const 0)
     (block
      (block $block71
       (drop
        (i32.const 1)
       )
       (call $loops)
      )
      (drop
       (i32.const 102)
      )
      (br $in68)
     )
     (nop)
    )
   )
  )
  (loop $in72
   (if
    (i32.eqz
     (i32.const 0)
    )
    (block
     (nop)
     (call $loops)
     (return)
     (br $in72)
    )
   )
  )
  (loop $in75
   (block $out76
    (br_if $out76
     (i32.const 0)
    )
    (call $loops)
    (br $out76)
    (br $in75)
   )
  )
  (loop $in78
   (block $out79
    (if
     (i32.const 0)
     (nop)
     (block
      (call $loops)
      (drop
       (block $out2 (result i32)
        (i32.const 1)
       )
      )
      (br $in78)
     )
    )
   )
  )
  (loop $in81
   (block $out82
    (br_if $in81
     (i32.eqz
      (i32.const 0)
     )
    )
   )
  )
  (loop $in-todo2
   (block $out-todo2
    (if
     (i32.const 0)
     (nop)
     (block
      (call $loops)
      (br $in-todo2)
     )
    )
   )
  )
  (loop $in83
   (block $out84
    (br $out84)
    (br $in83)
   )
  )
  (loop $in85
   (block $out86
    (drop
     (i32.const 0)
    )
    (br $in85)
   )
  )
  (loop $in-not
   (block $out-not
    (br_if $out-not
     (i32.const -1)
    )
    (br_if $out-not
     (i32.const 0)
    )
    (call $loops)
    (br $in-not)
   )
  )
  (loop $in-todo287
   (block $out-todo288
    (if
     (i32.const 0)
     (nop)
     (block
      (call $loops)
      (drop
       (i32.const 1)
      )
      (br $in-todo287)
     )
    )
   )
  )
 )
 (func $br_if_in_block (; 26 ;) (type $2) (result i32)
  (block $outval (result i32)
   (block $in
    (drop
     (i32.const 1)
    )
    (br $in)
    (drop
     (i32.const 2)
    )
    (br_if $in
     (i32.eqz
      (i32.const 3)
     )
    )
    (unreachable)
    (drop
     (i32.const 4)
    )
    (br_if $in
     (i32.const 5)
    )
    (unreachable)
    (drop
     (i32.const 6)
    )
   )
   (if (result i32)
    (i32.const 6)
    (i32.const 7)
    (i32.const 8)
   )
  )
 )
 (func $threading (; 27 ;) (type $1)
  (drop
   (block $value-out (result i32)
    (block $value-in (result i32)
     (block $out
      (block $in
       (br_if $out
        (i32.const 1)
       )
       (br_if $out
        (i32.const 2)
       )
       (br $value-in
        (i32.const 3)
       )
      )
     )
     (i32.const 4)
    )
   )
  )
  (block $stack1
   (block $stack2
    (block $stack3
     (block $stack4
      (br_if $stack1
       (i32.const 1)
      )
      (unreachable)
     )
    )
   )
  )
 )
 (func $if-to-br_if-conflict (; 28 ;) (type $3) (param $x i32) (param $y i32) (result i32)
  (block $leave
   (set_local $y
    (block $out (result i32)
     (if
      (get_local $x)
      (br $out
       (block $block (result i32)
        (set_local $x
         (i32.const 0)
        )
        (i32.const 1)
       )
      )
      (br_if $leave
       (i32.const 1)
      )
     )
     (unreachable)
    )
   )
  )
  (i32.add
   (get_local $x)
   (get_local $y)
  )
 )
 (func $if-to-br_if-conflict2 (; 29 ;) (type $3) (param $x i32) (param $y i32) (result i32)
  (block $leave
   (set_local $y
    (block $out (result i32)
     (if
      (get_local $x)
      (br_if $leave
       (i32.const 1)
      )
      (br $out
       (block $block (result i32)
        (set_local $x
         (i32.const 0)
        )
        (i32.const 1)
       )
      )
     )
     (unreachable)
    )
   )
  )
  (i32.add
   (get_local $x)
   (get_local $y)
  )
 )
 (func $if-to-br_if-value-sideeffect (; 30 ;) (type $3) (param $x i32) (param $y i32) (result i32)
  (block $leave
   (set_local $y
    (block $out (result i32)
     (if
      (get_local $x)
      (br $out
       (block $block (result i32)
        (drop
         (call $if-to-br_if-value-sideeffect
          (i32.const 0)
          (i32.const 1)
         )
        )
        (nop)
        (i32.const 1)
       )
      )
     )
     (unreachable)
    )
   )
  )
  (i32.add
   (get_local $x)
   (get_local $y)
  )
 )
 (func $fuzz (; 31 ;) (type $4) (param $j i32) (param $g i32)
  (block $label$break$c
   (loop $label$continue$d
    (block $label$break$d
     (if
      (i32.lt_s
       (get_local $j)
       (i32.const 2147483640)
      )
      (block $x
       (block $y
        (block $z
         (br_if $x
          (get_local $j)
         )
        )
       )
      )
      (block $switch$26
      )
     )
     (i32.store
      (i32.const 5724)
      (i32.const -254899267)
     )
     (br $label$continue$d)
    )
   )
  )
 )
 (func $iffify (; 32 ;) (type $1)
  (if
   (i32.eqz
    (i32.const 0)
   )
   (block
    (nop)
    (drop
     (i32.const 1)
    )
    (drop
     (i32.const 2)
    )
   )
  )
  (block $no
   (br_if $no
    (i32.const 0)
   )
   (drop
    (i32.const 1)
   )
   (br $no)
   (drop
    (i32.const 2)
   )
  )
  (block $no2
   (br_if $no2
    (i32.const 0)
   )
  )
  (block $no3
   (br $no3)
   (drop
    (i32.const 1)
   )
   (drop
    (i32.const 2)
   )
  )
  (block $no5
   (block $no4
    (br_if $no5
     (i32.const 0)
    )
    (drop
     (i32.const 1)
    )
    (drop
     (i32.const 2)
    )
   )
  )
 )
 (func $loop-if (; 33 ;) (type $2) (result i32)
  (block $outer (result i32)
   (loop $typed (result i32)
    (if (result i32)
     (i32.const 2)
     (block $block (result i32)
      (drop
       (call $loop-if)
      )
      (i32.const 0)
     )
     (br $typed)
    )
   )
  )
 )
 (func $block-break (; 34 ;) (type $0) (param $0 i32)
  (block $block$7$break
   (block $shape$6$continue
    (call $block-break
     (i32.const 1)
    )
   )
  )
 )
 (func $loop-break (; 35 ;) (type $0) (param $0 i32)
  (block $block$7$break
   (loop $shape$6$continue
    (call $loop-break
     (i32.const 1)
    )
    (br_if $shape$6$continue
     (get_local $0)
    )
    (nop)
   )
  )
 )
 (func $untaken-brs-might-prevent-block-removal (; 36 ;) (type $5) (param $0 f32) (param $1 i32) (param $2 f32) (param $3 i32) (param $4 i32) (param $5 f64) (param $6 f32) (result i32)
  (block $label$0 (result i32)
   (block $label$1
    (br_if $label$1
     (i32.const 607395945)
    )
    (br_if $label$1
     (unreachable.load16_s offset=3 align=1
      (select
       (call $untaken-brs-might-prevent-block-removal
        (f32.const 1.4904844647389837e-07)
        (br_if $label$0
         (i32.store16 offset=4 align=1
          (i32.const 1900641)
          (br $label$0
           (i32.const 1628075109)
          )
         )
         (i32.const 1764950569)
        )
        (f32.const 1.1910939690100655e-32)
        (i32.const 1628057906)
        (i32.const 859068982)
        (f64.const 2.524518840347722e-258)
        (f32.const -nan:0x40a63)
       )
       (i32.const 688529440)
       (i32.const 1751478890)
      )
     )
    )
   )
   (i32.const 1935947830)
  )
 )
 (func $unexitable-loops-result (; 37 ;) (type $6) (param $0 i32) (result i64)
  (loop $label$0
   (loop $label$1
    (br_if $label$0
     (i32.load8_s
      (i32.const 201460482)
     )
    )
    (block
     (block $label$3
      (br_if $label$1
       (get_local $0)
      )
     )
     (br $label$1)
    )
   )
  )
 )
 (func $untaken-br-with-concrete-last-element (; 38 ;) (type $1)
  (block $label$8
   (block $label$11
    (block $label$14
     (br_if $label$8
      (br $label$8)
     )
    )
   )
  )
 )
 (func $untaken-br-with-concrete-last-element2 (; 39 ;) (type $2) (result i32)
  (block $label$8 (result i32)
   (block $label$11 (result i32)
    (block $label$14 (result i32)
     (br_if $label$14
      (i32.const 102)
      (br $label$11
       (i32.const 103)
      )
     )
    )
   )
  )
 )
 (func $untaken-br_if-then-if (; 40 ;) (type $1)
  (block $label$0
   (br_if $label$0
    (unreachable)
   )
   (if
    (i32.const 0)
    (nop)
   )
  )
 )
 (func $unreachable-if-that-could-be-a-br_if (; 41 ;) (type $7) (result i64)
  (loop $label$3 (result i64)
   (drop
    (if (result f64)
     (unreachable)
     (f64.const 1)
     (br $label$3)
    )
   )
   (i64.const 1)
  )
 )
 (func $nop-br-might-update-type (; 42 ;) (type $1)
  (block $label$39
   (drop
    (if (result i32)
     (unreachable)
     (if (result i32)
      (i32.const 1)
      (br $label$39)
      (i32.const 0)
     )
     (i32.const 0)
    )
   )
  )
 )
 (func $no-flow-through-if-without-else (; 43 ;) (type $8) (result f32)
  (local $0 i32)
  (local $2 f32)
  (block $label$0 (result f32)
   (if (result f32)
    (get_local $0)
    (block $label$11
     (return
      (f32.const 239)
     )
     (if
      (i32.const 0)
      (return
       (get_local $2)
      )
     )
    )
    (f32.const -9223372036854775808)
   )
  )
 )
 (func $unreachable-return-loop-value (; 44 ;) (type $7) (result i64)
  (loop $loop
   (if
    (i32.const 1)
    (block $block
     (br_if $block
      (br $loop)
     )
     (br $loop)
    )
   )
   (br $loop)
  )
 )
 (func $obviously-flows-out-maybe (; 45 ;) (type $9) (param $var$0 i32) (result f32)
  (block $label$1 (result f32)
   (br $label$1
    (f32.const 1)
   )
   (loop $label$5
    (if
     (i32.const 11)
     (block $label$8
      (br_if $label$8
       (unreachable)
      )
      (br $label$5)
     )
    )
    (br $label$5)
   )
  )
 )
 (func $br-to-table (; 46 ;) (type $0) (param $a i32)
  (block $x
   (block $y
    (block $z
     (nop)
     (nop)
     (block $tablify|0
      (br_table $x $y $z $tablify|0
       (get_local $a)
      )
     )
     (unreachable)
    )
    (unreachable)
   )
   (unreachable)
  )
  (unreachable)
 )
 (func $br-to-table-too-few (; 47 ;) (type $0) (param $a i32)
  (block $x
   (block $y
    (block $z
     (br_if $x
      (i32.eq
       (get_local $a)
       (i32.const 0)
      )
     )
     (br_if $x
      (i32.eq
       (get_local $a)
       (i32.const 1)
      )
     )
    )
   )
  )
 )
 (func $br-to-table-one-more (; 48 ;) (type $0) (param $a i32)
  (block $x
   (block $y
    (block $z
     (nop)
     (nop)
     (nop)
     (block $tablify|0
      (br_table $x $y $z $x $tablify|0
       (get_local $a)
      )
     )
     (unreachable)
    )
    (unreachable)
   )
   (unreachable)
  )
  (unreachable)
 )
 (func $br-to-table-overlap (; 49 ;) (type $0) (param $a i32)
  (block $x
   (block $y
    (block $z
     (br_if $x
      (i32.eq
       (get_local $a)
       (i32.const 0)
      )
     )
     (br_if $y
      (i32.eq
       (get_local $a)
       (i32.const 1)
      )
     )
     (br_if $z
      (i32.eq
       (get_local $a)
       (i32.const 1)
      )
     )
     (unreachable)
    )
    (unreachable)
   )
   (unreachable)
  )
  (unreachable)
 )
 (func $br-to-table-overlap-start (; 50 ;) (type $0) (param $a i32)
  (block $x
   (block $y
    (block $z
     (br_if $x
      (i32.eq
       (get_local $a)
       (i32.const 0)
      )
     )
     (br_if $y
      (i32.eq
       (get_local $a)
       (i32.const 0)
      )
     )
     (br_if $z
      (i32.eq
       (get_local $a)
       (i32.const 1)
      )
     )
     (unreachable)
    )
    (unreachable)
   )
   (unreachable)
  )
  (unreachable)
 )
 (func $br-to-table-offset (; 51 ;) (type $0) (param $a i32)
  (block $x
   (block $y
    (block $z
     (nop)
     (nop)
     (block $tablify|0
      (br_table $x $y $z $tablify|0
       (i32.sub
        (get_local $a)
        (i32.const 15)
       )
      )
     )
     (unreachable)
    )
    (unreachable)
   )
   (unreachable)
  )
  (unreachable)
 )
 (func $br-to-table-RANGE-high (; 52 ;) (type $0) (param $a i32)
  (block $x
   (block $y
    (block $z
     (br_if $x
      (i32.eq
       (get_local $a)
       (i32.const 0)
      )
     )
     (br_if $y
      (i32.eq
       (get_local $a)
       (i32.const 1)
      )
     )
     (br_if $z
      (i32.eq
       (get_local $a)
       (i32.const 10)
      )
     )
     (unreachable)
    )
    (unreachable)
   )
   (unreachable)
  )
  (unreachable)
 )
 (func $br-to-table-RANGE-low (; 53 ;) (type $0) (param $a i32)
  (block $x
   (block $y
    (block $z
     (nop)
     (nop)
     (block $tablify|0
      (br_table $x $tablify|0 $tablify|0 $y $tablify|0 $tablify|0 $tablify|0 $tablify|0 $tablify|0 $z $tablify|0
       (get_local $a)
      )
     )
     (unreachable)
    )
    (unreachable)
   )
   (unreachable)
  )
  (unreachable)
 )
 (func $br-to-table-bad (; 54 ;) (type $10) (param $a i32) (result i32)
  (block $value (result i32)
   (block $x
    (block $y
     (block $z
      (nop)
      (br $x)
      (nop)
      (nop)
      (block $tablify|0
       (br_table $x $y $z $tablify|0
        (get_local $a)
       )
      )
      (unreachable)
     )
     (unreachable)
    )
    (unreachable)
   )
   (i32.const 2000)
  )
 )
 (func $br-to-table-bad2 (; 55 ;) (type $10) (param $a i32) (result i32)
  (block $value (result i32)
   (block $x
    (block $y
     (block $z
      (nop)
      (drop
       (br_if $value
        (i32.const 1000)
        (i32.eq
         (get_local $a)
         (i32.const 0)
        )
       )
      )
      (nop)
      (nop)
      (block $tablify|0
       (br_table $x $y $z $tablify|0
        (get_local $a)
       )
      )
      (unreachable)
     )
     (unreachable)
    )
    (unreachable)
   )
   (i32.const 2000)
  )
 )
 (func $br-to-table-bad3 (; 56 ;) (type $0) (param $a i32)
  (block $x
   (block $y
    (block $z
     (br_if $x
      (i32.eq
       (i32.const 10)
       (i32.const 0)
      )
     )
     (nop)
     (nop)
     (block $tablify|0
      (br_table $x $y $z $tablify|0
       (get_local $a)
      )
     )
     (unreachable)
    )
    (unreachable)
   )
   (unreachable)
  )
  (unreachable)
 )
 (func $br-to-table-multi (; 57 ;) (type $0) (param $a i32)
  (block $x
   (block $y
    (block $z
     (nop)
     (nop)
     (block $tablify|0
      (br_table $z $y $x $tablify|0
       (i32.sub
        (i32.const 10)
        (i32.const 5)
       )
      )
     )
     (nop)
     (nop)
     (block $tablify|00
      (br_table $x $y $z $tablify|00
       (get_local $a)
      )
     )
     (unreachable)
    )
    (unreachable)
   )
   (unreachable)
  )
  (unreachable)
 )
 (func $br-to-table-bad4 (; 58 ;) (type $0) (param $a i32)
  (block $x
   (block $y
    (block $z
     (br_if $x
      (i32.ne
       (get_local $a)
       (i32.const 0)
      )
     )
     (br_if $y
      (i32.eq
       (get_local $a)
       (i32.const 1)
      )
     )
     (br_if $z
      (i32.eq
       (get_local $a)
       (i32.const 2)
      )
     )
     (unreachable)
    )
    (unreachable)
   )
   (unreachable)
  )
  (unreachable)
 )
 (func $br-to-table-bad5 (; 59 ;) (type $0) (param $a i32)
  (block $x
   (block $y
    (block $z
     (br_if $x
      (i32.eq
       (get_local $a)
       (get_local $a)
      )
     )
     (br_if $y
      (i32.eq
       (get_local $a)
       (get_local $a)
      )
     )
     (br_if $z
      (i32.eq
       (get_local $a)
       (get_local $a)
      )
     )
     (unreachable)
    )
    (unreachable)
   )
   (unreachable)
  )
  (unreachable)
 )
 (func $br-to-table-bad6 (; 60 ;) (type $0) (param $a i32)
  (block $x
   (block $y
    (block $z
     (br_if $x
      (i32.eq
       (call $b13)
       (i32.const 0)
      )
     )
     (br_if $y
      (i32.eq
       (call $b13)
       (i32.const 1)
      )
     )
     (br_if $z
      (i32.eq
       (call $b13)
       (i32.const 2)
      )
     )
     (unreachable)
    )
    (unreachable)
   )
   (unreachable)
  )
  (unreachable)
 )
 (func $br-to-table-bad7 (; 61 ;) (type $0) (param $a i32)
  (block $x
   (block $y
    (block $z
     (br_if $x
      (i32.eq
       (get_local $a)
       (i32.const -1)
      )
     )
     (br_if $y
      (i32.eq
       (get_local $a)
       (i32.const -1)
      )
     )
     (br_if $z
      (i32.eq
       (get_local $a)
       (i32.const -1)
      )
     )
     (unreachable)
    )
    (unreachable)
   )
   (unreachable)
  )
  (unreachable)
 )
 (func $br-to-table-defaultNameOverlaps (; 62 ;) (type $0) (param $a i32)
  (block $x
   (block $tablify|0
    (block $z
     (nop)
     (nop)
     (block $tablify|1
      (br_table $x $tablify|0 $z $tablify|1
       (get_local $a)
      )
     )
     (unreachable)
    )
    (unreachable)
   )
   (unreachable)
  )
  (unreachable)
 )
 (func $br-to-table-unreach (; 63 ;) (type $0) (param $a i32)
  (block $x
   (block $y
    (block $z
     (br_if $x
      (i32.eq
       (unreachable)
       (i32.const 0)
      )
     )
     (br_if $y
      (i32.eq
       (unreachable)
       (i32.const 1)
      )
     )
     (br_if $z
      (i32.eq
       (unreachable)
       (i32.const 2)
      )
     )
     (unreachable)
    )
    (unreachable)
   )
   (unreachable)
  )
  (unreachable)
 )
 (func $br-to-table-overlap-but-later (; 64 ;) (type $0) (param $a i32)
  (block $x
   (block $y
    (block $z
     (br_if $x
      (i32.eq
       (get_local $a)
       (i32.const 0)
      )
     )
     (br_if $y
      (i32.eq
       (get_local $a)
       (i32.const 1)
      )
     )
     (nop)
     (nop)
     (block $tablify|0
      (br_table $z $x $y $tablify|0
       (i32.sub
        (get_local $a)
        (i32.const 1)
       )
      )
     )
     (unreachable)
    )
    (unreachable)
   )
   (unreachable)
  )
  (unreachable)
 )
 (func $tiny-switch (; 65 ;) (type $1)
  (block $x
   (block $y
    (drop
     (i32.const 0)
    )
    (br $x)
   )
  )
  (block $z
   (block
    (drop
     (i32.const 0)
    )
    (br $z)
   )
  )
 )
 (func $trim-switch (; 66 ;) (type $1)
  (block $A
   (block $y
    (br_table $A $y $A $y $A $y
     (i32.sub
      (i32.const 0)
      (i32.const 2)
     )
    )
   )
  )
 )
 (func $same-target-br_if-and-br (; 67 ;) (type $1)
  (block $x
   (drop
    (i32.const 0)
   )
   (br $x)
   (unreachable)
  )
 )
 (func $simple-switch (; 68 ;) (type $2) (result i32)
  (block $A
   (block $B
    (block $y
     (br_table $A $y $y $y $y $y $A $y $y $y $y $A $y
      (i32.const 0)
     )
     (return
      (i32.const 0)
     )
    )
    (return
     (i32.const 1)
    )
   )
   (return
    (i32.const 2)
   )
  )
  (i32.const 3)
 )
 (func $simple-switch-2 (; 69 ;) (type $2) (result i32)
  (block $A
   (block $B
    (block $y
     (br_table $A $y $y $y $y $y $y $y $y $y $y $y $A $y
      (i32.const 0)
     )
     (return
      (i32.const 0)
     )
    )
    (return
     (i32.const 1)
    )
   )
   (return
    (i32.const 2)
   )
  )
  (i32.const 3)
 )
 (func $simple-switch-3 (; 70 ;) (type $2) (result i32)
  (block $A
   (block $B
    (block $y
     (br_table $A $y $y $y $y $y $y $y $y $y $y $y $y $y $y $y $y $y $y $y $y $y $y $y $y $y $y $y $y $y $y $y $y $y $y $y $y $y $y $y $y $y $y $y $y $y $y $y $y $y $y $y $y $y $y $y $y $y $y $y $y $y $y $y $y $y $y $y $y $y $y $y $y $y $y $y $y $y $y $y $y $y $y $y $y $y $y $y $y $y $y $y $y $y $y $y $y $y $y $y $y $y $y $y $y $y $y $y $y $y $y $y $y $y $y $y $y $y $y $y $y $y $y $y $y $y $B $y
      (i32.const 0)
     )
     (return
      (i32.const 0)
     )
    )
    (return
     (i32.const 1)
    )
   )
   (return
    (i32.const 2)
   )
  )
  (i32.const 3)
 )
 (func $simple-switch43 (; 71 ;) (type $2) (result i32)
  (local $0 i32)
  (block $A
   (block $B
    (block $y
     (br_if $A
      (i32.eqz
       (tee_local $0
        (i32.const 0)
       )
      )
     )
     (br_if $B
      (i32.eq
       (get_local $0)
       (i32.const 127)
      )
     )
     (br $y)
     (return
      (i32.const 0)
     )
    )
    (return
     (i32.const 1)
    )
   )
   (return
    (i32.const 2)
   )
  )
  (i32.const 3)
 )
 (func $simple-switch-5 (; 72 ;) (type $2) (result i32)
  (block $A
   (block $B
    (block $y
     (br_table $A $y $y $y $y $y $A $y $y $y $y $y $A $y
      (i32.const 0)
     )
     (return
      (i32.const 0)
     )
    )
    (return
     (i32.const 1)
    )
   )
   (return
    (i32.const 2)
   )
  )
  (i32.const 3)
 )
 (func $undo-if-return (; 73 ;) (type $10) (param $p i32) (result i32)
  (local $x i32)
  (block $out
   (block
    (br_if $out
     (get_local $p)
    )
    (set_local $x
     (i32.const 1)
    )
   )
   (block
    (br_if $out
     (i32.eqz
      (get_local $p)
     )
    )
    (set_local $x
     (i32.const 2)
    )
   )
   (set_local $x
    (if (result i32)
     (get_local $p)
     (br $out)
     (br $out)
    )
   )
  )
  (get_local $p)
 )
 (func $if-unreachable-but-declares-value (; 74 ;) (type $11) (param $var$0 i32) (param $var$1 f64) (param $var$2 i32) (param $var$3 f64) (param $var$4 f32) (param $var$5 f32) (result i32)
  (local $var$6 f64)
  (if
   (i32.const 0)
   (drop
    (loop $label$3 (result i64)
     (block $label$4 (result i64)
      (block $label$5
       (block $label$6
        (set_local $var$1
         (if (result f64)
          (unreachable)
          (br $label$5)
          (f64.const 1)
         )
        )
       )
      )
      (i64.const 1)
     )
    )
   )
  )
  (i32.const 0)
 )
 (func $if-flow-1 (; 75 ;) (type $2) (result i32)
  (if (result i32)
   (i32.const 0)
   (i32.const 1)
   (i32.const 2)
  )
 )
 (func $if-flow-2 (; 76 ;) (type $2) (result i32)
  (if (result i32)
   (i32.const 0)
   (unreachable)
   (i32.const 2)
  )
 )
 (func $if-flow-3 (; 77 ;) (type $2) (result i32)
  (if (result i32)
   (i32.const 0)
   (i32.const 1)
   (unreachable)
  )
 )
 (func $if-flow-4 (; 78 ;) (type $2) (result i32)
  (if
   (return
    (i32.const 0)
   )
   (return
    (i32.const 1)
   )
   (return
    (i32.const 2)
   )
  )
 )
 (func $iff-flow-fuzz-bug (; 79 ;) (type $2) (result i32)
  (loop $label$1
   (br_if $label$1
    (i32.eqz
     (i32.const 1)
    )
   )
   (loop $label$2
    (unreachable)
    (if
     (i32.const 0)
     (nop)
     (return
      (i32.const 0)
     )
    )
   )
  )
 )
<<<<<<< HEAD
 (func $br-to-unreachable (; 80 ;) (type $1)
  (block $a
   (block $b
    (block $c
    )
   )
   (unreachable)
  )
 )
 (func $many-br-to-unreachable (; 81 ;) (type $10) (param $x i32) (result i32)
  (block $label$1
   (block $label$2
    (block $label$3
     (block $label$4
      (block $label$5
       (block $label$6
        (block $label$7
         (block $label$8
          (block $label$9
           (block $label$10
            (block $label$11
             (block $label$12
              (block $label$13
               (block $label$14
                (block $label$15
                 (block $label$16
                  (block $label$17
                   (block $label$18
                    (block $label$19
                     (block $label$20
                      (block $label$21
                       (block $label$22
                        (block $label$23
                         (block $label$24
                          (block $label$25
                           (block $label$26
                            (block $label$27
                             (block $label$28
                              (block $label$29
                               (block $label$30
                                (block $label$31
                                 (block $label$32
                                  (block $label$33
                                   (block $label$34
                                    (block $label$35
                                     (block $label$36
                                      (block $label$37
                                       (block $label$38
                                        (block $label$39
                                         (block $label$40
                                          (block $label$41
                                           (block $label$42
                                            (block $label$43
                                             (block $label$44
                                              (block $label$45
                                               (block $label$46
                                                (block $label$47
                                                 (block $label$48
                                                  (block $label$49
                                                   (block $label$50
                                                    (block $label$51
                                                     (block $label$52
                                                      (block $label$53
                                                       (block $label$54
                                                        (block $label$55
                                                         (block $label$56
                                                          (block $label$57
                                                           (block $label$58
                                                            (block $label$59
                                                             (block $label$60
                                                              (block $label$61
                                                               (block $label$62
                                                                (block $label$63
                                                                 (br_table $label$17 $label$17 $label$17 $label$18 $label$19 $label$21 $label$22 $label$22 $label$23 $label$23 $label$23 $label$23 $label$23 $label$23 $label$24 $label$24 $label$25 $label$25 $label$25 $label$26 $label$26 $label$27 $label$27 $label$28 $label$29 $label$29 $label$29 $label$29 $label$29 $label$30 $label$32 $label$33 $label$34 $label$35 $label$35 $label$36 $label$36 $label$36 $label$37 $label$37 $label$37 $label$38 $label$39 $label$40 $label$40 $label$41 $label$41 $label$43 $label$43 $label$43 $label$44 $label$44 $label$45 $label$45 $label$46 $label$47 $label$47 $label$48 $label$49 $label$50 $label$50 $label$51 $label$52 $label$54 $label$54 $label$54 $label$55 $label$56 $label$57 $label$57 $label$57 $label$57 $label$58 $label$58 $label$58 $label$58 $label$58 $label$59 $label$59 $label$59 $label$59 $label$59 $label$60 $label$61 $label$62 $label$62 $label$62 $label$63 $label$13 $label$13 $label$14 $label$14 $label$15 $label$15 $label$15 $label$15 $label$15 $label$16 $label$16 $label$20 $label$31 $label$31 $label$31 $label$42 $label$53 $label$53 $label$12
                                                                  (get_local $x)
                                                                 )
                                                                )
                                                                (br $label$1)
                                                               )
                                                               (br $label$1)
                                                              )
                                                              (br $label$1)
                                                             )
                                                             (br $label$1)
                                                            )
                                                            (br $label$1)
                                                           )
                                                           (br $label$1)
                                                          )
                                                          (br $label$1)
                                                         )
                                                         (br $label$2)
                                                        )
                                                        (br $label$2)
                                                       )
                                                       (br $label$2)
                                                      )
                                                      (br $label$3)
                                                     )
                                                     (br $label$2)
                                                    )
                                                    (br $label$2)
                                                   )
                                                   (br $label$2)
                                                  )
                                                  (br $label$11)
                                                 )
                                                 (br $label$11)
                                                )
                                                (br $label$10)
                                               )
                                               (br $label$10)
                                              )
                                              (br $label$9)
                                             )
                                             (br $label$9)
                                            )
                                            (unreachable)
                                           )
                                           (br $label$3)
                                          )
                                          (unreachable)
                                         )
                                         (unreachable)
                                        )
                                        (unreachable)
                                       )
                                       (unreachable)
                                      )
                                      (unreachable)
                                     )
                                     (br $label$8)
                                    )
                                    (br $label$8)
                                   )
                                   (br $label$7)
                                  )
                                  (br $label$7)
                                 )
                                 (unreachable)
                                )
                                (br $label$3)
                               )
                               (br $label$4)
                              )
                              (br $label$4)
                             )
                             (br $label$4)
                            )
                            (unreachable)
                           )
                           (unreachable)
                          )
                          (unreachable)
                         )
                         (unreachable)
                        )
                        (br $label$6)
                       )
                       (br $label$6)
                      )
                      (unreachable)
                     )
                     (br $label$3)
                    )
                    (unreachable)
                   )
                   (unreachable)
                  )
                  (unreachable)
                 )
                 (br $label$3)
                )
                (br $label$5)
               )
               (br $label$5)
              )
              (br $label$5)
             )
             (unreachable)
            )
            (unreachable)
           )
           (unreachable)
          )
          (unreachable)
         )
         (unreachable)
        )
        (unreachable)
       )
       (unreachable)
      )
      (unreachable)
     )
     (unreachable)
    )
    (unreachable)
   )
   (unreachable)
  )
  (unreachable)
 )
 (func $br-to-return_b (; 82 ;) (type $1)
  (block $a
   (block $b
    (block $c
    )
   )
  )
 )
 (func $many-br-to-return_b (; 83 ;) (type $0) (param $x i32)
  (block $label$1
   (block $label$2
    (block $label$3
     (block $label$4
      (block $label$5
       (block $label$6
        (block $label$7
         (block $label$8
          (block $label$9
           (block $label$10
            (block $label$11
             (block $label$12
              (block $label$13
               (block $label$14
                (block $label$15
                 (block $label$16
                  (block $label$17
                   (block $label$18
                    (block $label$19
                     (block $label$20
                      (block $label$21
                       (block $label$22
                        (block $label$23
                         (block $label$24
                          (block $label$25
                           (block $label$26
                            (block $label$27
                             (block $label$28
                              (block $label$29
                               (block $label$30
                                (block $label$31
                                 (block $label$32
                                  (block $label$33
                                   (block $label$34
                                    (block $label$35
                                     (block $label$36
                                      (block $label$37
                                       (block $label$38
                                        (block $label$39
                                         (block $label$40
                                          (block $label$41
                                           (block $label$42
                                            (block $label$43
                                             (block $label$44
                                              (block $label$45
                                               (block $label$46
                                                (block $label$47
                                                 (block $label$48
                                                  (block $label$49
                                                   (block $label$50
                                                    (block $label$51
                                                     (block $label$52
                                                      (block $label$53
                                                       (block $label$54
                                                        (block $label$55
                                                         (block $label$56
                                                          (block $label$57
                                                           (block $label$58
                                                            (block $label$59
                                                             (block $label$60
                                                              (block $label$61
                                                               (block $label$62
                                                                (block $label$63
                                                                 (br_table $label$17 $label$17 $label$17 $label$18 $label$19 $label$21 $label$22 $label$22 $label$23 $label$23 $label$23 $label$23 $label$23 $label$23 $label$24 $label$24 $label$25 $label$25 $label$25 $label$26 $label$26 $label$27 $label$27 $label$28 $label$29 $label$29 $label$29 $label$29 $label$29 $label$30 $label$32 $label$33 $label$34 $label$35 $label$35 $label$36 $label$36 $label$36 $label$37 $label$37 $label$37 $label$38 $label$39 $label$40 $label$40 $label$41 $label$41 $label$43 $label$43 $label$43 $label$44 $label$44 $label$45 $label$45 $label$46 $label$47 $label$47 $label$48 $label$49 $label$50 $label$50 $label$51 $label$52 $label$54 $label$54 $label$54 $label$55 $label$56 $label$57 $label$57 $label$57 $label$57 $label$58 $label$58 $label$58 $label$58 $label$58 $label$59 $label$59 $label$59 $label$59 $label$59 $label$60 $label$61 $label$62 $label$62 $label$62 $label$63 $label$13 $label$13 $label$14 $label$14 $label$15 $label$15 $label$15 $label$15 $label$15 $label$16 $label$16 $label$20 $label$31 $label$31 $label$31 $label$42 $label$53 $label$53 $label$12
                                                                  (get_local $x)
                                                                 )
                                                                )
                                                               )
                                                              )
                                                             )
                                                            )
                                                           )
                                                          )
                                                         )
                                                        )
                                                       )
                                                      )
                                                     )
                                                    )
                                                   )
                                                  )
                                                 )
                                                )
                                               )
                                              )
                                             )
                                            )
                                           )
                                          )
                                         )
                                        )
                                       )
                                      )
                                     )
                                    )
                                   )
                                  )
                                 )
                                )
                               )
                              )
                             )
                            )
                           )
                          )
                         )
                        )
                       )
                      )
                     )
                    )
                   )
                  )
                 )
                )
               )
              )
             )
            )
           )
          )
         )
        )
       )
      )
     )
    )
   )
  )
  (nop)
=======
 (func $fuzz-block-unreachable-brs-with-values (; 80 ;) (type $2) (result i32)
  (local $0 i32)
  (loop $label$1
   (block $label$2
    (br_if $label$1
     (i32.eqz
      (get_local $0)
     )
    )
    (tee_local $0
     (loop $label$5
      (br_if $label$5
       (block
        (unreachable)
        (drop
         (i32.const 0)
        )
       )
      )
     )
    )
   )
  )
>>>>>>> b79f3a48
 )
)<|MERGE_RESOLUTION|>--- conflicted
+++ resolved
@@ -1922,8 +1922,31 @@
    )
   )
  )
-<<<<<<< HEAD
- (func $br-to-unreachable (; 80 ;) (type $1)
+ (func $fuzz-block-unreachable-brs-with-values (; 80 ;) (type $2) (result i32)
+  (local $0 i32)
+  (loop $label$1
+   (block $label$2
+    (br_if $label$1
+     (i32.eqz
+      (get_local $0)
+     )
+    )
+    (tee_local $0
+     (loop $label$5
+      (br_if $label$5
+       (block
+        (unreachable)
+        (drop
+         (i32.const 0)
+        )
+       )
+      )
+     )
+    )
+   )
+  )
+ )
+ (func $br-to-unreachable (; 81 ;) (type $1)
   (block $a
    (block $b
     (block $c
@@ -1932,7 +1955,7 @@
    (unreachable)
   )
  )
- (func $many-br-to-unreachable (; 81 ;) (type $10) (param $x i32) (result i32)
+ (func $many-br-to-unreachable (; 82 ;) (type $10) (param $x i32) (result i32)
   (block $label$1
    (block $label$2
     (block $label$3
@@ -2126,7 +2149,7 @@
   )
   (unreachable)
  )
- (func $br-to-return_b (; 82 ;) (type $1)
+ (func $br-to-return_b (; 83 ;) (type $1)
   (block $a
    (block $b
     (block $c
@@ -2134,7 +2157,7 @@
    )
   )
  )
- (func $many-br-to-return_b (; 83 ;) (type $0) (param $x i32)
+ (func $many-br-to-return_b (; 84 ;) (type $0) (param $x i32)
   (block $label$1
    (block $label$2
     (block $label$3
@@ -2265,30 +2288,5 @@
    )
   )
   (nop)
-=======
- (func $fuzz-block-unreachable-brs-with-values (; 80 ;) (type $2) (result i32)
-  (local $0 i32)
-  (loop $label$1
-   (block $label$2
-    (br_if $label$1
-     (i32.eqz
-      (get_local $0)
-     )
-    )
-    (tee_local $0
-     (loop $label$5
-      (br_if $label$5
-       (block
-        (unreachable)
-        (drop
-         (i32.const 0)
-        )
-       )
-      )
-     )
-    )
-   )
-  )
->>>>>>> b79f3a48
  )
 )