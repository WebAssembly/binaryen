--- conflicted
+++ resolved
@@ -1993,8 +1993,144 @@
    (i32.const 0)
   )
  )
-<<<<<<< HEAD
- (func $switch-to-br (; 86 ;) (type $1)
+ (func $if-block (; 86 ;) (type $1)
+  (if
+   (i32.const 1)
+   (block $label
+    (block $block
+     (drop
+      (i32.const 2)
+     )
+     (drop
+      (i32.const 3)
+     )
+    )
+   )
+  )
+ )
+ (func $if-block-bad (; 87 ;) (type $1)
+  (block $label
+   (if
+    (br $label)
+    (block $block
+     (drop
+      (i32.const 2)
+     )
+     (drop
+      (i32.const 3)
+     )
+    )
+   )
+  )
+ )
+ (func $if-block-br (; 88 ;) (type $1)
+  (block $label
+   (br_if $label
+    (i32.const 1)
+   )
+  )
+ )
+ (func $if-block-br-1 (; 89 ;) (type $1)
+  (if
+   (i32.const 1)
+   (block $label
+   )
+   (drop
+    (i32.const 3)
+   )
+  )
+ )
+ (func $if-block-br-2 (; 90 ;) (type $1)
+  (if
+   (i32.const 1)
+   (block $label
+    (drop
+     (i32.const 3)
+    )
+   )
+   (nop)
+  )
+ )
+ (func $if-block-br-3 (; 91 ;) (type $1)
+  (if
+   (i32.const 1)
+   (block $label
+   )
+   (nop)
+  )
+ )
+ (func $if-block-br-4-eithre (; 92 ;) (type $1)
+  (if
+   (i32.const 1)
+   (block $label
+    (drop
+     (i32.const 2)
+    )
+   )
+   (drop
+    (i32.const 3)
+   )
+  )
+ )
+ (func $if-block-br-5-value (; 93 ;) (type $2) (result i32)
+  (if (result i32)
+   (i32.const 1)
+   (block $label (result i32)
+    (i32.const 2)
+   )
+   (i32.const 3)
+  )
+ )
+ (func $restructure-if-outerType-change (; 94 ;) (type $1)
+  (loop $label$1
+   (br_if $label$1
+    (block $label$2
+     (if
+      (block $label$4
+       (unreachable)
+      )
+      (block $label$3
+       (br $label$3)
+      )
+     )
+     (unreachable)
+    )
+   )
+  )
+ )
+ (func $if-arm-unreachable (; 95 ;) (type $1)
+  (if
+   (unreachable)
+   (block $label$1
+    (nop)
+   )
+   (unreachable)
+  )
+ )
+ (func $propagate-type-if-we-optimize (; 96 ;) (type $1)
+  (if
+   (i32.const 1)
+   (nop)
+   (block $block
+    (drop
+     (loop $label$3 (result i64)
+      (br_if $label$3
+       (if
+        (i32.const 0)
+        (block $label$4
+         (unreachable)
+        )
+        (unreachable)
+       )
+      )
+      (i64.const -9)
+     )
+    )
+    (unreachable)
+   )
+  )
+ )
+ (func $switch-to-br (; 97 ;) (type $1)
   (block $A
    (block $y
     (block
@@ -2006,7 +2142,7 @@
    )
   )
  )
- (func $switch-to-br-value (; 87 ;) (type $2) (result i32)
+ (func $switch-to-br-value (; 98 ;) (type $2) (result i32)
   (block $A (result i32)
    (block $y (result i32)
     (block
@@ -2020,7 +2156,7 @@
    )
   )
  )
- (func $switch-threading-multi (; 88 ;) (type $3) (param $x i32) (param $y i32) (result i32)
+ (func $switch-threading-multi (; 99 ;) (type $3) (param $x i32) (param $y i32) (result i32)
   (block $block$5$break
    (block $block$4$break
     (loop $shape$1$continue
@@ -2053,143 +2189,5 @@
    (i32.const 2)
   )
   (unreachable)
-=======
- (func $if-block (; 86 ;) (type $1)
-  (if
-   (i32.const 1)
-   (block $label
-    (block $block
-     (drop
-      (i32.const 2)
-     )
-     (drop
-      (i32.const 3)
-     )
-    )
-   )
-  )
- )
- (func $if-block-bad (; 87 ;) (type $1)
-  (block $label
-   (if
-    (br $label)
-    (block $block
-     (drop
-      (i32.const 2)
-     )
-     (drop
-      (i32.const 3)
-     )
-    )
-   )
-  )
- )
- (func $if-block-br (; 88 ;) (type $1)
-  (block $label
-   (br_if $label
-    (i32.const 1)
-   )
-  )
- )
- (func $if-block-br-1 (; 89 ;) (type $1)
-  (if
-   (i32.const 1)
-   (block $label
-   )
-   (drop
-    (i32.const 3)
-   )
-  )
- )
- (func $if-block-br-2 (; 90 ;) (type $1)
-  (if
-   (i32.const 1)
-   (block $label
-    (drop
-     (i32.const 3)
-    )
-   )
-   (nop)
-  )
- )
- (func $if-block-br-3 (; 91 ;) (type $1)
-  (if
-   (i32.const 1)
-   (block $label
-   )
-   (nop)
-  )
- )
- (func $if-block-br-4-eithre (; 92 ;) (type $1)
-  (if
-   (i32.const 1)
-   (block $label
-    (drop
-     (i32.const 2)
-    )
-   )
-   (drop
-    (i32.const 3)
-   )
-  )
- )
- (func $if-block-br-5-value (; 93 ;) (type $2) (result i32)
-  (if (result i32)
-   (i32.const 1)
-   (block $label (result i32)
-    (i32.const 2)
-   )
-   (i32.const 3)
-  )
- )
- (func $restructure-if-outerType-change (; 94 ;) (type $1)
-  (loop $label$1
-   (br_if $label$1
-    (block $label$2
-     (if
-      (block $label$4
-       (unreachable)
-      )
-      (block $label$3
-       (br $label$3)
-      )
-     )
-     (unreachable)
-    )
-   )
-  )
- )
- (func $if-arm-unreachable (; 95 ;) (type $1)
-  (if
-   (unreachable)
-   (block $label$1
-    (nop)
-   )
-   (unreachable)
-  )
- )
- (func $propagate-type-if-we-optimize (; 96 ;) (type $1)
-  (if
-   (i32.const 1)
-   (nop)
-   (block $block
-    (drop
-     (loop $label$3 (result i64)
-      (br_if $label$3
-       (if
-        (i32.const 0)
-        (block $label$4
-         (unreachable)
-        )
-        (unreachable)
-       )
-      )
-      (i64.const -9)
-     )
-    )
-    (unreachable)
-   )
-  )
->>>>>>> ec38a511
  )
 )