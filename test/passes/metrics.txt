--- conflicted
+++ resolved
@@ -10,51 +10,6 @@
  drop           : 6       
  if             : 4       
 (module
-<<<<<<< HEAD
-  (type $0 (func (param i32)))
-  (global $glob i32 (i32.const 1337))
-  (table 256 256 anyfunc)
-  (elem (i32.const 0) $ifs $ifs $ifs)
-  (memory $0 256 256)
-  (data (i32.const 0) "\ff\ef\0f\1f 0@P\99")
-  (func $ifs (type $0) (param $x i32)
-    (local $y f32)
-    (block $block0
-      (if
-        (i32.const 0)
-        (drop
-          (i32.const 1)
-        )
-      )
-      (if
-        (i32.const 0)
-        (drop
-          (i32.const 1)
-        )
-        (drop
-          (i32.const 2)
-        )
-      )
-      (if
-        (i32.const 4)
-        (drop
-          (i32.const 5)
-        )
-        (drop
-          (i32.const 6)
-        )
-      )
-      (drop
-        (i32.eq
-          (if i32
-            (i32.const 4)
-            (i32.const 5)
-            (i32.const 6)
-          )
-          (i32.const 177)
-        )
-      )
-=======
  (type $0 (func (param i32)))
  (global $glob i32 (i32.const 1337))
  (table 256 256 anyfunc)
@@ -68,7 +23,6 @@
     (i32.const 0)
     (drop
      (i32.const 1)
->>>>>>> ee501dfb
     )
    )
    (if
