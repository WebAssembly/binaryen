--- conflicted
+++ resolved
@@ -1,5 +1,4 @@
 (module
-<<<<<<< HEAD
  (type $none_=>_i32 (func (result i32)))
  (type $none_=>_none (func))
  (type $i32_=>_none (func (param i32)))
@@ -8,38 +7,15 @@
  (type $f64_=>_none (func (param f64)))
  (type $f64_f32_=>_none (func (param f64 f32)))
  (type $v128_=>_none (func (param v128)))
- (type $v128_i64_f32_v128_v128_v128_v128_=>_none (func (param v128 i64 f32 v128 v128 v128 v128)))
- (type $i32_=>_i32 (func (param i32) (result i32)))
- (type $f32_i64_f64_=>_i32 (func (param f32 i64 f64) (result i32)))
- (type $v128_=>_i32 (func (param v128) (result i32)))
- (type $none_=>_i64 (func (result i64)))
-=======
- (type $FUNCSIG$i (func (result i32)))
- (type $FUNCSIG$vi (func (param i32)))
- (type $FUNCSIG$vj (func (param i64)))
- (type $FUNCSIG$vf (func (param f32)))
- (type $FUNCSIG$vd (func (param f64)))
- (type $FUNCSIG$vV (func (param v128)))
- (type $FUNCSIG$v (func))
- (type $FUNCSIG$V (func (result v128)))
- (type $FUNCSIG$fiff (func (param i32 f32 f32) (result f32)))
- (type $FUNCSIG$ddfff (func (param f64 f32 f32 f32) (result f64)))
- (type $FUNCSIG$fiV (func (param i32 v128) (result f32)))
->>>>>>> 247884e6
- (import "fuzzing-support" "log-i32" (func $log-i32 (param i32)))
- (import "fuzzing-support" "log-i64" (func $log-i64 (param i64)))
- (import "fuzzing-support" "log-f32" (func $log-f32 (param f32)))
- (import "fuzzing-support" "log-f64" (func $log-f64 (param f64)))
- (import "fuzzing-support" "log-v128" (func $log-v128 (param v128)))
+ (type $f64_i32_=>_v128 (func (param f64 i32) (result v128)))
+ (import "fuzzing-support" "log-i32" (func log-i32 (param i32)))
+ (import "fuzzing-support" "log-i64" (func log-i64 (param i64)))
+ (import "fuzzing-support" "log-f32" (func log-f32 (param f32)))
+ (import "fuzzing-support" "log-f64" (func log-f64 (param f64)))
+ (import "fuzzing-support" "log-v128" (func log-v128 (param v128)))
  (memory $0 (shared 1 1))
  (data (i32.const 0) "N\0fN\f5\f9\b1\ff\fa\eb\e5\fe\a7\ec\fb\fc\f4\a6\e4\ea\f0\ae\e3")
-<<<<<<< HEAD
- (table $0 1 funcref)
- (elem (i32.const 0) $func_10)
-=======
- (table $0 4 4 funcref)
- (elem (i32.const 0) $func_6 $func_6 $func_17 $func_17)
->>>>>>> 247884e6
+ (table $0 0 funcref)
  (global $global$0 (mut i32) (i32.const 975663930))
  (global $global$1 (mut i32) (i32.const 2066300474))
  (global $global$2 (mut i64) (i64.const 20510))
@@ -49,19 +25,6 @@
  (event $event$0 (attr 0) (param f64 f32))
  (export "hashMemory" (func $hashMemory))
  (export "memory" (memory $0))
-<<<<<<< HEAD
- (export "func_8" (func $func_8))
-=======
- (export "func_7_invoker" (func $func_7_invoker))
- (export "func_9_invoker" (func $func_9_invoker))
- (export "func_11" (func $func_11))
- (export "func_12" (func $func_12))
- (export "func_14" (func $func_14))
- (export "func_15" (func $func_15))
- (export "func_15_invoker" (func $func_15_invoker))
- (export "func_17" (func $func_17))
- (export "func_17_invoker" (func $func_17_invoker))
->>>>>>> 247884e6
  (export "hangLimitInitializer" (func $hangLimitInitializer))
  (func $hashMemory (; 5 ;) (result i32)
   (local $0 i32)
@@ -302,10 +265,7 @@
      (global.get $hangLimit)
     )
     (return
-<<<<<<< HEAD
-     (i32.const 1313884491)
-=======
-     (f64.const 4.615318461355401e-04)
+     (i32.const 1296977737)
     )
    )
    (global.set $hangLimit
@@ -316,606 +276,21 @@
    )
   )
   (block $label$0
-   (if
-    (if
-     (i32.eqz
-      (i32.atomic.load8_u offset=4
-       (i32.and
-        (i32.const 6401)
-        (i32.const 15)
-       )
-      )
-     )
-     (block $label$1
-      (block $label$2
-       (nop)
-       (nop)
-      )
-      (return
-       (f64.const -4294967295)
-      )
-     )
-     (block $label$3
-      (nop)
-      (return
-       (f64.const 16970)
-      )
-     )
-    )
-    (block $label$4
-     (br_if $label$4
-      (i32.eqz
-       (i32.const 26420)
-      )
-     )
-     (nop)
->>>>>>> 247884e6
-    )
-    (block $label$5
-     (nop)
-     (nop)
-    )
-   )
-<<<<<<< HEAD
-  )
-  (block $label$0
-   (i64.store8 offset=4
-    (loop $label$1
-     (block
-      (if
-       (i32.eqz
-        (global.get $hangLimit)
-       )
-       (return
-        (i32.const 4613640)
-       )
-      )
-      (global.set $hangLimit
-       (i32.sub
-        (global.get $hangLimit)
-        (i32.const 1)
-       )
-      )
-     )
-     (block
-      (block $label$2
-       (nop)
-       (nop)
-       (nop)
-      )
-      (br_if $label$1
-       (block $label$3
-        (br_if $label$1
-         (i32.eqz
-          (block
-           (loop $label$4
-            (block
-             (if
-              (i32.eqz
-               (global.get $hangLimit)
-              )
-              (return
-               (i32.const -131072)
-              )
-             )
-             (global.set $hangLimit
-              (i32.sub
-               (global.get $hangLimit)
-               (i32.const 1)
-              )
-             )
-            )
-            (block
-             (block $label$5
-              (nop)
-              (v128.store offset=3 align=4
-               (i32.and
-                (select
-                 (i32.const 1443239685)
-                 (i32.const -75)
-                 (i32.const 4627)
-                )
-                (i32.const 15)
-               )
-               (loop $label$6
-                (block
-                 (if
-                  (i32.eqz
-                   (global.get $hangLimit)
-                  )
-                  (return
-                   (i32.const 195)
-                  )
-                 )
-                 (global.set $hangLimit
-                  (i32.sub
-                   (global.get $hangLimit)
-                   (i32.const 1)
-                  )
-                 )
-                )
-                (block $label$7
-                 (loop $label$8
-                  (block
-                   (if
-                    (i32.eqz
-                     (global.get $hangLimit)
-                    )
-                    (return
-                     (i32.const -255)
-                    )
-                   )
-                   (global.set $hangLimit
-                    (i32.sub
-                     (global.get $hangLimit)
-                     (i32.const 1)
-                    )
-                   )
-                  )
-                  (nop)
-                 )
-                 (br $label$4)
-                )
-               )
-              )
-             )
-             (br_if $label$4
-              (i32.and
-               (select
-                (i32.const 1443239685)
-                (i32.const -75)
-                (i32.const 4627)
-               )
-               (i32.const 15)
-              )
-             )
-             (loop $label$9
-              (block
-               (if
-                (i32.eqz
-                 (global.get $hangLimit)
-                )
-                (return
-                 (i32.const 1195719998)
-                )
-               )
-               (global.set $hangLimit
-                (i32.sub
-                 (global.get $hangLimit)
-                 (i32.const 1)
-                )
-               )
-              )
-              (block
-               (block $label$10
-                (nop)
-                (loop $label$11
-                 (block
-                  (if
-                   (i32.eqz
-                    (global.get $hangLimit)
-                   )
-                   (return
-                    (i32.const -65536)
-                   )
-                  )
-                  (global.set $hangLimit
-                   (i32.sub
-                    (global.get $hangLimit)
-                    (i32.const 1)
-                   )
-                  )
-                 )
-                 (block
-                  (block $label$12
-                   (nop)
-                   (nop)
-                  )
-                  (br_if $label$11
-                   (i32.const 1430538069)
-                  )
-                  (nop)
-                 )
-                )
-               )
-               (br_if $label$9
-                (i32.const 18)
-               )
-               (loop $label$13
-                (block
-                 (if
-                  (i32.eqz
-                   (global.get $hangLimit)
-                  )
-                  (return
-                   (i32.const 16)
-                  )
-                 )
-                 (global.set $hangLimit
-                  (i32.sub
-                   (global.get $hangLimit)
-                   (i32.const 1)
-                  )
-                 )
-                )
-                (block $label$14
-                 (nop)
-                 (return
-                  (i32.const 65535)
-                 )
-                )
-               )
-              )
-             )
-            )
-           )
-           (drop
-            (i32.eqz
-             (i32.const 1073741824)
-            )
-           )
-          )
-         )
-        )
-        (br $label$1)
-       )
-      )
-      (if
-       (i32.const 707471653)
-       (block $label$15
-        (nop)
-        (return
-         (if (result i32)
-          (i32.eqz
-           (if (result i32)
-            (if (result i32)
-             (i32.eqz
-              (if (result i32)
-               (if (result i32)
-                (if (result i32)
-                 (i32.eqz
-                  (i32.const 170)
-                 )
-                 (i32.const 9777)
-                 (loop $label$16 (result i32)
-                  (block
-                   (if
-                    (i32.eqz
-                     (global.get $hangLimit)
-                    )
-                    (return
-                     (i32.const 1073741824)
-                    )
-                   )
-                   (global.set $hangLimit
-                    (i32.sub
-                     (global.get $hangLimit)
-                     (i32.const 1)
-                    )
-                   )
-                  )
-                  (i32.const -4)
-                 )
-                )
-                (block $label$17 (result i32)
-                 (nop)
-                 (loop $label$18 (result i32)
-                  (block
-                   (if
-                    (i32.eqz
-                     (global.get $hangLimit)
-                    )
-                    (return
-                     (i32.const 125)
-                    )
-                   )
-                   (global.set $hangLimit
-                    (i32.sub
-                     (global.get $hangLimit)
-                     (i32.const 1)
-                    )
-                   )
-                  )
-                  (i32.const 28)
-                 )
-                )
-                (block $label$19
-                 (if
-                  (i32.eqz
-                   (i32.const 256)
-                  )
-                  (nop)
-                  (nop)
-                 )
-                 (br $label$1)
-                )
-               )
-               (i32.const 1344)
-               (block $label$20 (result i32)
-                (nop)
-                (loop $label$21 (result i32)
-                 (block
-                  (if
-                   (i32.eqz
-                    (global.get $hangLimit)
-                   )
-                   (return
-                    (i32.const -1)
-                   )
-                  )
-                  (global.set $hangLimit
-                   (i32.sub
-                    (global.get $hangLimit)
-                    (i32.const 1)
-                   )
-                  )
-                 )
-                 (i32.const 65536)
-                )
-               )
-              )
-             )
-             (block $label$22 (result i32)
-              (if
-               (if (result i32)
-                (i32.eqz
-                 (block $label$23 (result i32)
-                  (nop)
-                  (i32.const 2048)
-                 )
-                )
-                (block $label$24
-                 (br_if $label$1
-                  (i32.const 169351187)
-                 )
-                 (br $label$1)
-                )
-                (i32.const -1)
-               )
-               (block $label$25
-                (nop)
-                (if
-                 (i32.const -127)
-                 (block $label$26
-                  (nop)
-                 )
-                 (block $label$27
-                  (if
-                   (br_if $label$22
-                    (i32.const -90)
-                    (i32.const 163)
-                   )
-                   (nop)
-                   (nop)
-                  )
-                  (nop)
-                 )
-                )
-               )
-               (block $label$28
-                (f32.store offset=2 align=2
-                 (i32.and
-                  (i32.const 2)
-                  (i32.const 15)
-                 )
-                 (f32.const 2.6452930484980803e-38)
-                )
-                (nop)
-               )
-              )
-              (br $label$1)
-             )
-             (block $label$29
-              (f32.store offset=4 align=2
-               (i32.and
-                (if (result i32)
-                 (i32.const -80)
-                 (i32.const 290541147)
-                 (i32.const 3085)
-                )
-                (i32.const 15)
-               )
-               (global.get $global$3)
-              )
-              (br $label$1)
-             )
-            )
-            (i32.const -27)
-            (i32.const -17)
-           )
-          )
-          (i32.const 24332)
-          (block $label$30
-           (nop)
-           (br $label$1)
-          )
-         )
-        )
-       )
-       (if
-        (i32.eqz
-         (if (result i32)
-          (i32.eqz
-           (if (result i32)
-            (if (result i32)
-             (i32.eqz
-              (if (result i32)
-               (if (result i32)
-                (if (result i32)
-                 (i32.eqz
-                  (i32.const 170)
-                 )
-                 (i32.const 9777)
-                 (i32.const 32768)
-                )
-                (i32.const 1024)
-                (i32.const 134217728)
-               )
-               (i32.const 1344)
-               (i32.const -2147483648)
-              )
-             )
-             (i32.const 606480166)
-             (i32.const 219025165)
-            )
-            (i32.const -27)
-            (i32.const 1073741824)
-           )
-          )
-          (i32.const 24332)
-          (i32.const 128)
-         )
-        )
-        (block $label$31
-         (loop $label$32
-          (block
-           (if
-            (i32.eqz
-             (global.get $hangLimit)
-            )
-            (return
-             (i32.const 16668)
-            )
-           )
-           (global.set $hangLimit
-            (i32.sub
-             (global.get $hangLimit)
-             (i32.const 1)
-            )
-           )
-          )
-          (block
-           (local.set $0
-            (i64.atomic.load32_u offset=4
-             (i32.and
-              (i32.const 514)
-              (i32.const 15)
-             )
-            )
-           )
-           (br_if $label$32
-            (i32.const 1443239685)
-           )
-           (if
-            (i32.eqz
-             (i32.const -2147483647)
-            )
-            (nop)
-            (block $label$34
-             (br $label$1)
-             (br_if $label$32
-              (i32.eqz
-               (i32x4.any_true
-                (v128.const i32x4 0x00000080 0x00000000 0xffff8000 0xffffffff)
-               )
-              )
-             )
-            )
-           )
-          )
-         )
-         (br $label$1)
-        )
-        (block $label$35
-         (nop)
-         (br $label$1)
-        )
-       )
-      )
-     )
-=======
+   (nop)
+   (nop)
    (return
-    (f64.const -1.1754943508222875e-38)
+    (i32.const -4096)
    )
   )
  )
- (func $func_7 (; 7 ;) (param $0 i32) (result v128)
+ (func $func_7 (; 7 ;) (param $0 f64) (param $1 i32) (result v128)
   (block
    (if
     (i32.eqz
      (global.get $hangLimit)
     )
     (return
-     (v128.const i32x4 0x06800018 0x000017ff 0xde018aa0 0x71680e30)
->>>>>>> 247884e6
-    )
-    (local.tee $0
-     (local.tee $0
-      (local.tee $0
-       (local.tee $0
-        (local.tee $0
-         (local.tee $0
-          (local.tee $0
-           (local.tee $0
-            (local.tee $0
-             (local.tee $0
-              (local.get $0)
-             )
-            )
-           )
-          )
-         )
-        )
-       )
-      )
-     )
-    )
-   )
-<<<<<<< HEAD
-   (nop)
-   (return
-    (i32.const -1048576)
-   )
-  )
- )
- (func $func_7 (; 7 ;) (param $0 i32) (result i32)
-=======
-  )
-  (v128.const i32x4 0x43770000 0x5e0d1b1b 0xffffffbb 0xffffffe5)
- )
- (func $func_7_invoker (; 8 ;) (type $FUNCSIG$v)
-  (drop
-   (call $func_7
-    (i32.const 0)
-   )
-  )
-  (call $log-i32
-   (call $hashMemory)
-  )
-  (drop
-   (call $func_7
-    (i32.const 0)
-   )
-  )
-  (drop
-   (call $func_7
-    (i32.const -33554432)
-   )
-  )
- )
- (func $func_9 (; 9 ;) (param $0 v128) (param $1 f32) (param $2 f32) (result i64)
-  (local $3 i64)
-  (local $4 v128)
-  (local $5 i64)
-  (local $6 i32)
-  (local $7 i32)
-  (local $8 i64)
-  (local $9 f32)
-  (local $10 i64)
-  (local $11 f64)
-  (local $12 i32)
->>>>>>> 247884e6
-  (block
-   (if
-    (i32.eqz
-     (global.get $hangLimit)
-    )
-    (return
-<<<<<<< HEAD
-     (i32.const -71)
-=======
-     (local.get $10)
->>>>>>> 247884e6
+     (v128.const i32x4 0xd6000000 0xfffffff4 0x00000000 0xbf800000)
     )
    )
    (global.set $hangLimit
@@ -925,731 +300,35 @@
     )
    )
   )
-<<<<<<< HEAD
-  (i32.const 30571)
- )
- (func $func_8 (; 8 ;) (param $0 v128) (param $1 i64) (param $2 f32) (param $3 v128) (param $4 v128) (param $5 v128) (param $6 v128)
-=======
-  (block $label$0
-   (call $log-i32
-    (call $hashMemory)
-   )
-   (return
-    (i64.const -16777216)
-   )
-  )
- )
- (func $func_9_invoker (; 10 ;) (type $FUNCSIG$v)
-  (drop
-   (call $func_9
-    (v128.const i32x4 0xffb61517 0xffff8000 0xf000160f 0x0100007f)
-    (f32.const -4294967296)
-    (f32.const 358374752)
-   )
-  )
-  (drop
-   (call $func_9
-    (v128.const i32x4 0x00000000 0xc0d00000 0x00000000 0x401c0000)
-    (f32.const 5681)
-    (f32.const 268435456)
-   )
-  )
-  (drop
-   (call $func_9
-    (v128.const i32x4 0x00040000 0x00000000 0x00006869 0x00000000)
-    (f32.const -3402823466385288598117041e14)
-    (f32.const 2147483648)
-   )
-  )
-  (drop
-   (call $func_9
-    (v128.const i32x4 0x00307f00 0x00bd6300 0x7809001d 0x01803c00)
-    (f32.const 25703)
-    (f32.const -4503599627370496)
-   )
-  )
- )
- (func $func_11 (; 11 ;) (type $FUNCSIG$V) (result v128)
-  (local $0 i64)
->>>>>>> 247884e6
-  (block
-   (if
-    (i32.eqz
-     (global.get $hangLimit)
-    )
-<<<<<<< HEAD
-    (return)
-=======
-    (return
-     (v128.const i32x4 0x00002342 0x01e864ff 0xe203e043 0xe2fe3408)
-    )
->>>>>>> 247884e6
-   )
-   (global.set $hangLimit
-    (i32.sub
-     (global.get $hangLimit)
-     (i32.const 1)
-    )
-   )
-  )
-<<<<<<< HEAD
-  (call $log-f64
-   (f64.const 25)
-  )
- )
- (func $func_9 (; 9 ;) (result i64)
-  (local $0 f64)
-  (local $1 f32)
-  (local $2 i32)
-  (local $3 f64)
-  (local $4 f64)
-  (local $5 f64)
-  (local $6 i64)
-  (local $7 f64)
-=======
-  (v128.const i32x4 0x00000b05 0x80000001 0x0000007f 0x00000b0b)
- )
- (func $func_12 (; 12 ;) (type $FUNCSIG$fiff) (param $0 i32) (param $1 f32) (param $2 f32) (result f32)
-  (local $3 f32)
-  (local $4 i64)
-  (local $5 i64)
-  (local $6 v128)
-  (local $7 i32)
-  (local $8 f32)
-  (local $9 f32)
-  (local $10 v128)
->>>>>>> 247884e6
-  (block
-   (if
-    (i32.eqz
-     (global.get $hangLimit)
-    )
-    (return
-<<<<<<< HEAD
-     (i64.const 1196704571)
-=======
-     (local.get $9)
->>>>>>> 247884e6
-    )
-   )
-   (global.set $hangLimit
-    (i32.sub
-     (global.get $hangLimit)
-     (i32.const 1)
-    )
-   )
-  )
-<<<<<<< HEAD
-  (block $label$0 (result i64)
-   (call $log-i32
-    (call $hashMemory)
-=======
-  (block $label$0 (result f32)
-   (nop)
-   (loop $label$25 (result f32)
-    (block
-     (if
-      (i32.eqz
-       (global.get $hangLimit)
-      )
-      (return
-       (local.get $9)
-      )
-     )
-     (global.set $hangLimit
-      (i32.sub
-       (global.get $hangLimit)
-       (i32.const 1)
-      )
-     )
-    )
-    (local.tee $8
-     (block $label$26 (result f32)
-      (local.tee $1
-       (f32.const 1.1446596105595402e-28)
-      )
-     )
-    )
-   )
-  )
- )
- (func $func_13 (; 13 ;) (result i64)
-  (local $0 i32)
-  (local $1 v128)
-  (local $2 i64)
-  (local $3 v128)
-  (local $4 f64)
-  (local $5 f32)
-  (local $6 i64)
-  (local $7 i64)
-  (local $8 f64)
-  (local $9 i64)
-  (block
-   (if
-    (i32.eqz
-     (global.get $hangLimit)
-    )
-    (return
-     (i64.const -2)
-    )
->>>>>>> 247884e6
-   )
-   (loop $label$1 (result i64)
-    (block
-     (if
-      (i32.eqz
-       (global.get $hangLimit)
-      )
-      (return
-       (local.get $6)
-      )
-     )
-     (global.set $hangLimit
-      (i32.sub
-       (global.get $hangLimit)
-       (i32.const 1)
-      )
-     )
-    )
-<<<<<<< HEAD
-    (loop $label$2 (result i64)
-     (block
-      (if
-       (i32.eqz
-        (global.get $hangLimit)
-       )
-       (return
-        (i64.const -89)
-       )
-      )
-      (global.set $hangLimit
-       (i32.sub
-        (global.get $hangLimit)
-        (i32.const 1)
-       )
-      )
-     )
-     (block (result i64)
-      (block $label$3
-       (local.set $4
-        (f64.const 4398046511104)
-       )
-       (local.set $1
-        (if (result f32)
-         (if
-          (i32.eqz
-           (local.tee $2
-            (i32.const -127)
-=======
-   )
-  )
-  (block $label$0
-   (local.set $0
-    (block $label$1 (result i32)
-     (local.set $0
-      (loop $label$2 (result i32)
-       (block
-        (if
-         (i32.eqz
-          (global.get $hangLimit)
-         )
-         (return
-          (local.get $6)
-         )
+  (block $label$0 (result v128)
+   (call $log-v128
+    (br_if $label$0
+     (loop $label$1 (result v128)
+      (block
+       (if
+        (i32.eqz
+         (global.get $hangLimit)
         )
-        (global.set $hangLimit
-         (i32.sub
-          (global.get $hangLimit)
-          (i32.const 1)
-         )
+        (return
+         (v128.const i32x4 0xe7010001 0xe5bb1b00 0x15001800 0x005d0001)
         )
        )
-       (block (result i32)
-        (block $label$3
-         (local.set $5
-          (loop $label$4 (result f32)
-           (block
-            (if
-             (i32.eqz
-              (global.get $hangLimit)
-             )
-             (return
-              (local.get $6)
-             )
-            )
-            (global.set $hangLimit
-             (i32.sub
-              (global.get $hangLimit)
-              (i32.const 1)
-             )
-            )
->>>>>>> 247884e6
-           )
-           (local.get $5)
-          )
-<<<<<<< HEAD
-          (block $label$4
-           (call $log-i64
-            (loop $label$5 (result i64)
-             (block
-              (if
-               (i32.eqz
-                (global.get $hangLimit)
-               )
-               (return
-                (local.get $6)
-               )
-              )
-              (global.set $hangLimit
-               (i32.sub
-                (global.get $hangLimit)
-                (i32.const 1)
-               )
-              )
-             )
-             (i64.const -2147483648)
-            )
-           )
-           (br $label$1)
-          )
-          (local.tee $2
-           (block $label$6
-            (block $label$7
-             (call $log-f64
-              (local.tee $4
-               (local.tee $0
-                (f64.const -9223372036854775808)
-=======
-         )
-         (br_if $label$2
-          (i32.eqz
-           (local.tee $0
-            (local.tee $0
-             (local.tee $0
-              (loop $label$8 (result i32)
-               (block
-                (if
-                 (i32.eqz
-                  (global.get $hangLimit)
-                 )
-                 (return
-                  (i64.const -49)
-                 )
-                )
-                (global.set $hangLimit
-                 (i32.sub
-                  (global.get $hangLimit)
-                  (i32.const 1)
-                 )
-                )
-               )
-               (block $label$9 (result i32)
-                (local.set $0
-                 (if (result i32)
-                  (i32.eqz
-                   (br_if $label$1
-                    (local.get $0)
-                    (i32.const 336817427)
-                   )
-                  )
-                  (block $label$10
-                   (call $log-f32
-                    (local.get $5)
-                   )
-                   (br $label$8)
-                  )
-                  (local.tee $0
-                   (i32.const -2147483648)
-                  )
-                 )
-                )
-                (i32.const 32767)
-               )
-              )
-             )
-            )
-           )
-          )
-         )
-        )
-        (br_if $label$2
-         (local.tee $0
-          (local.tee $0
-           (local.tee $0
-            (local.tee $0
-             (i32.atomic.load offset=4
-              (i32.and
-               (local.get $0)
-               (i32.const 15)
-              )
-             )
-            )
-           )
-          )
-         )
-        )
-        (local.tee $0
-         (local.tee $0
-          (local.tee $0
-           (local.tee $0
-            (local.tee $0
-             (local.tee $0
-              (local.tee $0
-               (local.tee $0
-                (i32.atomic.load offset=4
-                 (i32.and
-                  (i32.and
-                   (local.get $0)
-                   (i32.const 15)
-                  )
-                  (i32.const 15)
-                 )
-                )
->>>>>>> 247884e6
-               )
-              )
-             )
-             (call $log-i32
-              (call $hashMemory)
-             )
-            )
-            (br $label$2)
-           )
-          )
-         )
-         (block $label$8
-          (call $log-i32
-           (local.tee $2
-            (local.tee $2
-             (i32.const -122)
-            )
-           )
-          )
-          (br $label$1)
-         )
-         (block $label$9 (result f32)
-          (call $log-i32
-           (call $hashMemory)
-          )
-          (f32.const -274877906944)
-         )
-        )
-       )
-       (local.set $4
-        (local.get $7)
-       )
-      )
-      (br_if $label$2
-       (i32.eqz
-        (local.tee $2
-         (local.tee $2
-          (local.tee $2
-           (local.tee $2
-            (local.get $2)
-           )
-          )
-         )
+       (global.set $hangLimit
+        (i32.sub
+         (global.get $hangLimit)
+         (i32.const 1)
         )
        )
       )
-      (i64.const 0)
-     )
-<<<<<<< HEAD
-    )
-   )
-  )
- )
- (func $func_10 (; 10 ;) (param $0 v128) (result i32)
-=======
-     (return
-      (local.get $6)
-     )
-    )
-   )
-   (return
-    (local.get $9)
-   )
-  )
- )
- (func $func_14 (; 14 ;) (type $FUNCSIG$ddfff) (param $0 f64) (param $1 f32) (param $2 f32) (param $3 f32) (result f64)
-  (local $4 i64)
-  (local $5 i64)
-  (block
-   (if
-    (i32.eqz
-     (global.get $hangLimit)
-    )
-    (return
-     (local.get $0)
-    )
-   )
-   (global.set $hangLimit
-    (i32.sub
-     (global.get $hangLimit)
-     (i32.const 1)
-    )
-   )
-  )
-  (block $label$0 (result f64)
-   (nop)
-   (local.get $0)
-  )
- )
- (func $func_15 (; 15 ;) (type $FUNCSIG$fiV) (param $0 i32) (param $1 v128) (result f32)
-  (local $2 v128)
-  (local $3 f32)
-  (local $4 v128)
->>>>>>> 247884e6
-  (block
-   (if
-    (i32.eqz
-     (global.get $hangLimit)
-    )
-    (return
-<<<<<<< HEAD
-     (i32.const 0)
-=======
-     (local.get $3)
->>>>>>> 247884e6
-    )
-   )
-   (global.set $hangLimit
-    (i32.sub
-     (global.get $hangLimit)
-     (i32.const 1)
-    )
-   )
-  )
-<<<<<<< HEAD
-  (i64.eq
-   (i64.const 3422)
-   (i64.const 2147483648)
-  )
- )
- (func $func_11 (; 11 ;) (param $0 f32) (param $1 i64) (param $2 f64) (result i32)
-  (local $3 f32)
-  (local $4 i32)
-  (local $5 i32)
-  (local $6 i64)
-  (local $7 i64)
-  (local $8 f64)
-  (local $9 f64)
-  (local $10 i64)
-  (local $11 i64)
-=======
-  (block $label$0
-   (nop)
-   (return
-    (f32.const 1414878976)
-   )
-  )
- )
- (func $func_15_invoker (; 16 ;) (type $FUNCSIG$v)
-  (drop
-   (call $func_15
-    (i32.const -66)
-    (v128.const i32x4 0x1f1f151f 0x261e021e 0x00000000 0xc0300000)
-   )
-  )
- )
- (func $func_17 (; 17 ;) (type $FUNCSIG$i) (result i32)
->>>>>>> 247884e6
-  (block
-   (if
-    (i32.eqz
-     (global.get $hangLimit)
-    )
-    (return
-<<<<<<< HEAD
-     (i32.const -268435456)
-=======
-     (i32.const 1349680251)
->>>>>>> 247884e6
-    )
-   )
-   (global.set $hangLimit
-    (i32.sub
-     (global.get $hangLimit)
-     (i32.const 1)
-    )
-   )
-  )
-<<<<<<< HEAD
-  (block $label$0 (result i32)
-   (block $label$1
-    (block $label$2
-     (local.set $9
-      (local.get $8)
-     )
-     (block $label$16
-      (local.set $3
-       (f32.const 0)
-      )
-      (local.set $7
-       (i64.const 179864077789168129)
-      )
-     )
-     (local.set $5
-      (local.get $5)
-     )
-=======
-  (block $label$0
-   (loop $label$1
-    (block
-     (if
-      (i32.eqz
-       (global.get $hangLimit)
-      )
-      (return
-       (i32.const 268435456)
-      )
-     )
-     (global.set $hangLimit
-      (i32.sub
-       (global.get $hangLimit)
-       (i32.const 1)
-      )
-     )
-    )
-    (block
-     (br_if $label$1
-      (i32.eqz
-       (i32.const 2097152)
-      )
-     )
-     (nop)
-     (if
-      (i32.eqz
-       (i32.eqz
-        (i32.const 67372064)
-       )
-      )
-      (block $label$2
-       (nop)
-       (br_if $label$1
-        (i32.eqz
-         (i32.const 2097152)
-        )
-       )
-      )
-      (if
-       (i32.eqz
-        (i32.const 925712176)
-       )
-       (block $label$3
-        (loop $label$4
-         (block
-          (if
-           (i32.eqz
-            (global.get $hangLimit)
-           )
-           (return
-            (i32.const -67108864)
-           )
-          )
-          (global.set $hangLimit
-           (i32.sub
-            (global.get $hangLimit)
-            (i32.const 1)
-           )
-          )
-         )
-         (block
-          (nop)
-          (br_if $label$4
-           (i32.eqz
-            (i32.const -17)
-           )
-          )
-          (br_if $label$1
-           (i32.eqz
-            (i32.const 2097152)
-           )
-          )
-         )
-        )
-       )
-       (br_if $label$1
-        (i32.eqz
-         (i32.const 2097152)
-        )
-       )
-      )
-     )
->>>>>>> 247884e6
-    )
-    (nop)
-   )
-<<<<<<< HEAD
-   (local.get $4)
-  )
- )
- (func $hangLimitInitializer (; 12 ;)
-=======
-   (return
-    (i32.const 110)
-   )
-  )
- )
- (func $func_17_invoker (; 18 ;) (type $FUNCSIG$v)
-  (drop
-   (call $func_17)
-  )
-  (call $log-i32
-   (call $hashMemory)
-  )
- )
- (func $func_19 (; 19 ;) (param $0 f32) (result f64)
-  (local $1 v128)
-  (local $2 i64)
-  (local $3 i64)
-  (local $4 f64)
-  (local $5 f32)
-  (local $6 v128)
-  (local $7 i32)
-  (block
-   (if
-    (i32.eqz
-     (global.get $hangLimit)
-    )
-    (return
-     (local.get $4)
-    )
-   )
-   (global.set $hangLimit
-    (i32.sub
-     (global.get $hangLimit)
-     (i32.const 1)
-    )
-   )
-  )
-  (block $label$0 (result f64)
-   (if (result f64)
-    (i32.eqz
-     (i32x4.extract_lane 1
-      (block $label$1 (result v128)
-       (call $log-i64
-        (i64.const 2)
-       )
-       (local.tee $6
-        (local.tee $1
-         (v128.const i32x4 0x00000000 0x40b13f00 0x00000000 0x42c00000)
-        )
-       )
-      )
-     )
-    )
-    (block $label$2 (result f64)
-     (block $label$3
-      (call $log-v128
-       (loop $label$4 (result v128)
+      (block (result v128)
+       (loop $label$2
         (block
          (if
           (i32.eqz
            (global.get $hangLimit)
           )
           (return
-           (f64.const -17592186044416)
+           (v128.const i32x4 0x00000000 0x405ac000 0x00000000 0x40448000)
           )
          )
          (global.set $hangLimit
@@ -1659,23 +338,100 @@
           )
          )
         )
-        (block (result v128)
-         (call $log-i32
-          (call $hashMemory)
+        (block
+         (block $label$3
+          (call $log-i32
+           (i32.const -43)
+          )
+          (call $log-i32
+           (call $hashMemory)
+          )
          )
-         (br_if $label$4
-          (local.tee $7
-           (block $label$5 (result i32)
-            (call $log-f32
-             (local.tee $5
-              (loop $label$6 (result f32)
+         (br_if $label$2
+          (if (result i32)
+           (if (result i32)
+            (block $label$4
+             (call $log-i64
+              (if (result i64)
+               (i32.eqz
+                (block $label$5 (result i32)
+                 (block $label$6
+                  (nop)
+                  (nop)
+                 )
+                 (local.get $1)
+                )
+               )
+               (block $label$7 (result i64)
+                (call $log-v128
+                 (call $func_7
+                  (f64.const 404429336)
+                  (local.tee $1
+                   (i32.const 128)
+                  )
+                 )
+                )
+                (i64.const -131072)
+               )
+               (block $label$8
+                (call $log-i64
+                 (i64.const 4294967230)
+                )
+                (br $label$2)
+               )
+              )
+             )
+             (br $label$2)
+            )
+            (block $label$9 (result i32)
+             (br_if $label$1
+              (i32.eqz
+               (local.tee $1
+                (br_if $label$9
+                 (i32.const 1364020300)
+                 (i32.eqz
+                  (local.tee $1
+                   (br_if $label$9
+                    (loop $label$10 (result i32)
+                     (block
+                      (if
+                       (i32.eqz
+                        (global.get $hangLimit)
+                       )
+                       (return
+                        (v128.const i32x4 0x0000084d 0x00000000 0x00000001 0x00000000)
+                       )
+                      )
+                      (global.set $hangLimit
+                       (i32.sub
+                        (global.get $hangLimit)
+                        (i32.const 1)
+                       )
+                      )
+                     )
+                     (i32.const 151324422)
+                    )
+                    (i32.eqz
+                     (i32.const 65535)
+                    )
+                   )
+                  )
+                 )
+                )
+               )
+              )
+             )
+             (select
+              (local.get $1)
+              (i32.const -124)
+              (loop $label$11
                (block
                 (if
                  (i32.eqz
                   (global.get $hangLimit)
                  )
                  (return
-                  (local.get $4)
+                  (v128.const i32x4 0x5f5f5f5f 0xd2800000 0x59595959 0x469e9800)
                  )
                 )
                 (global.set $hangLimit
@@ -1685,34 +441,589 @@
                  )
                 )
                )
-               (local.tee $0
-                (local.tee $5
-                 (local.get $5)
+               (block
+                (block $label$12
+                 (loop $label$13
+                  (block
+                   (if
+                    (i32.eqz
+                     (global.get $hangLimit)
+                    )
+                    (return
+                     (v128.const i32x4 0x00000040 0x00000000 0x80000001 0x00000000)
+                    )
+                   )
+                   (global.set $hangLimit
+                    (i32.sub
+                     (global.get $hangLimit)
+                     (i32.const 1)
+                    )
+                   )
+                  )
+                  (block $label$14
+                   (call $log-v128
+                    (v128.const i32x4 0xffea0000 0x0020ff80 0x50590000 0x1c002e39)
+                   )
+                  )
+                 )
+                 (call $log-f32
+                  (f32.const 35766419849216)
+                 )
+                )
+                (br_if $label$11
+                 (br_if $label$9
+                  (local.tee $1
+                   (i32.const -14)
+                  )
+                  (local.tee $1
+                   (local.tee $1
+                    (i32.const -67108864)
+                   )
+                  )
+                 )
+                )
+                (if
+                 (local.tee $1
+                  (local.tee $1
+                   (i32.const -32766)
+                  )
+                 )
+                 (block $label$15
+                  (nop)
+                  (br $label$11)
+                 )
+                 (block $label$16
+                  (loop $label$17
+                   (block
+                    (if
+                     (i32.eqz
+                      (global.get $hangLimit)
+                     )
+                     (return
+                      (v128.const i32x4 0x00000001 0xffffffff 0xffffffeb 0xffffffff)
+                     )
+                    )
+                    (global.set $hangLimit
+                     (i32.sub
+                      (global.get $hangLimit)
+                      (i32.const 1)
+                     )
+                    )
+                   )
+                   (block
+                    (block $label$18
+                     (call $log-i32
+                      (local.tee $1
+                       (local.get $1)
+                      )
+                     )
+                     (br_if $label$17
+                      (local.tee $1
+                       (loop $label$19 (result i32)
+                        (block
+                         (if
+                          (i32.eqz
+                           (global.get $hangLimit)
+                          )
+                          (return
+                           (v128.const i32x4 0x05090b0a 0x06080f09 0x00007f63 0x80000000)
+                          )
+                         )
+                         (global.set $hangLimit
+                          (i32.sub
+                           (global.get $hangLimit)
+                           (i32.const 1)
+                          )
+                         )
+                        )
+                        (block (result i32)
+                         (call $log-i64
+                          (i64.const -28)
+                         )
+                         (br_if $label$19
+                          (local.tee $1
+                           (local.get $1)
+                          )
+                         )
+                         (i32.const -5)
+                        )
+                       )
+                      )
+                     )
+                    )
+                    (br_if $label$17
+                     (local.tee $1
+                      (local.get $1)
+                     )
+                    )
+                    (call $log-i32
+                     (call $hashMemory)
+                    )
+                   )
+                  )
+                  (br $label$1)
+                 )
                 )
                )
               )
              )
             )
-            (i32.const -128)
+            (block $label$20
+             (nop)
+             (br $label$2)
+            )
+           )
+           (block $label$21 (result i32)
+            (call $log-i64
+             (if (result i64)
+              (if (result i32)
+               (loop $label$22
+                (block
+                 (if
+                  (i32.eqz
+                   (global.get $hangLimit)
+                  )
+                  (return
+                   (v128.const i32x4 0x641a061c 0x0000151a 0xffffff81 0x14071e1b)
+                  )
+                 )
+                 (global.set $hangLimit
+                  (i32.sub
+                   (global.get $hangLimit)
+                   (i32.const 1)
+                  )
+                 )
+                )
+                (block $label$23
+                 (call $log-i32
+                  (block $label$24 (result i32)
+                   (nop)
+                   (loop $label$25 (result i32)
+                    (block
+                     (if
+                      (i32.eqz
+                       (global.get $hangLimit)
+                      )
+                      (return
+                       (v128.const i32x4 0x40000000 0x4f000000 0x477fe400 0x4694b200)
+                      )
+                     )
+                     (global.set $hangLimit
+                      (i32.sub
+                       (global.get $hangLimit)
+                       (i32.const 1)
+                      )
+                     )
+                    )
+                    (block (result i32)
+                     (nop)
+                     (br_if $label$25
+                      (i32.const 31097)
+                     )
+                     (call $func_6)
+                    )
+                   )
+                  )
+                 )
+                 (br $label$2)
+                )
+               )
+               (block $label$26
+                (loop $label$27
+                 (block
+                  (if
+                   (i32.eqz
+                    (global.get $hangLimit)
+                   )
+                   (return
+                    (v128.const i32x4 0xffffffa2 0x0e0f0e09 0x0000007f 0x116f110d)
+                   )
+                  )
+                  (global.set $hangLimit
+                   (i32.sub
+                    (global.get $hangLimit)
+                    (i32.const 1)
+                   )
+                  )
+                 )
+                 (block
+                  (block $label$28
+                   (call $log-i32
+                    (call $hashMemory)
+                   )
+                   (call $log-i64
+                    (i64.const -4194304)
+                   )
+                  )
+                  (br_if $label$27
+                   (i32.eqz
+                    (i32.const 2147483647)
+                   )
+                  )
+                  (nop)
+                 )
+                )
+                (br $label$2)
+               )
+               (block $label$29 (result i32)
+                (call $log-f64
+                 (f64.const 8.697524797146243e-275)
+                )
+                (i32.const 262144)
+               )
+              )
+              (block $label$30
+               (call $log-i64
+                (i64.const -24)
+               )
+               (br $label$2)
+              )
+              (i64.mul
+               (i64.const 10797)
+               (i64.const 4190383344442562905)
+              )
+             )
+            )
+            (br_if $label$21
+             (local.tee $1
+              (loop $label$35 (result i32)
+               (block
+                (if
+                 (i32.eqz
+                  (global.get $hangLimit)
+                 )
+                 (return
+                  (v128.const i32x4 0x1d131913 0x00000000 0x00000000 0x00004000)
+                 )
+                )
+                (global.set $hangLimit
+                 (i32.sub
+                  (global.get $hangLimit)
+                  (i32.const 1)
+                 )
+                )
+               )
+               (if (result i32)
+                (i32.eqz
+                 (local.get $1)
+                )
+                (block $label$36 (result i32)
+                 (call $log-i64
+                  (i64.const 3079)
+                 )
+                 (i32.const 24684)
+                )
+                (local.tee $1
+                 (i32.const 2048)
+                )
+               )
+              )
+             )
+             (i32.eqz
+              (br_if $label$21
+               (block $label$32 (result i32)
+                (call $log-f64
+                 (local.tee $0
+                  (local.tee $0
+                   (f64.const 1900100968416013050458753e112)
+                  )
+                 )
+                )
+                (i16x8.extract_lane_u 7
+                 (loop $label$33 (result v128)
+                  (block
+                   (if
+                    (i32.eqz
+                     (global.get $hangLimit)
+                    )
+                    (return
+                     (v128.const i32x4 0x1c171e11 0xfffc0000 0x00004d42 0xfc000000)
+                    )
+                   )
+                   (global.set $hangLimit
+                    (i32.sub
+                     (global.get $hangLimit)
+                     (i32.const 1)
+                    )
+                   )
+                  )
+                  (loop $label$34 (result v128)
+                   (block
+                    (if
+                     (i32.eqz
+                      (global.get $hangLimit)
+                     )
+                     (return
+                      (v128.const i32x4 0x80000000 0x00008000 0x00000020 0x00800000)
+                     )
+                    )
+                    (global.set $hangLimit
+                     (i32.sub
+                      (global.get $hangLimit)
+                      (i32.const 1)
+                     )
+                    )
+                   )
+                   (v128.const i32x4 0x00000000 0x43b00000 0x00000000 0xc0300000)
+                  )
+                 )
+                )
+               )
+               (i32.eqz
+                (block $label$31
+                 (call $log-i32
+                  (call $hashMemory)
+                 )
+                 (br $label$1)
+                )
+               )
+              )
+             )
+            )
+           )
+           (block $label$37
+            (if
+             (block $label$38 (result i32)
+              (call $log-f64
+               (local.get $0)
+              )
+              (local.tee $1
+               (i32.const -116)
+              )
+             )
+             (call $log-i32
+              (call $hashMemory)
+             )
+             (block $label$39
+              (call $log-i32
+               (i32.const -1)
+              )
+              (call $log-i32
+               (call $hashMemory)
+              )
+             )
+            )
+            (br $label$2)
            )
           )
          )
-         (local.get $1)
+         (call $log-i64
+          (i64.const 65481)
+         )
         )
        )
+       (br_if $label$1
+        (i32.eqz
+         (block $label$40 (result i32)
+          (drop
+           (block
+            (if
+             (i32.eqz
+              (block $label$46
+               (call $log-i32
+                (call $hashMemory)
+               )
+               (block $label$47
+                (call $log-v128
+                 (v128.const i32x4 0xfc000000 0x00000041 0x5e48481b 0x36703625)
+                )
+                (br $label$1)
+               )
+              )
+             )
+             (block $label$48
+              (call $log-i64
+               (loop $label$49 (result i64)
+                (block
+                 (if
+                  (i32.eqz
+                   (global.get $hangLimit)
+                  )
+                  (return
+                   (v128.const i32x4 0x16590e16 0x17590d0e 0x00000000 0x41600000)
+                  )
+                 )
+                 (global.set $hangLimit
+                  (i32.sub
+                   (global.get $hangLimit)
+                   (i32.const 1)
+                  )
+                 )
+                )
+                (block $label$50 (result i64)
+                 (i64.const -9223372036854775807)
+                )
+               )
+              )
+              (br $label$1)
+             )
+             (block $label$51
+              (local.set $0
+               (loop $label$52 (result f64)
+                (block
+                 (if
+                  (i32.eqz
+                   (global.get $hangLimit)
+                  )
+                  (return
+                   (v128.const i32x4 0x8e997f88 0x00b56f00 0xff010000 0x02004300)
+                  )
+                 )
+                 (global.set $hangLimit
+                  (i32.sub
+                   (global.get $hangLimit)
+                   (i32.const 1)
+                  )
+                 )
+                )
+                (block (result f64)
+                 (call $log-f64
+                  (f64.const 128)
+                 )
+                 (br_if $label$52
+                  (i32.eqz
+                   (block $label$53
+                    (call $log-f64
+                     (f64.const 4.955179737724083e-183)
+                    )
+                    (br $label$1)
+                   )
+                  )
+                 )
+                 (local.tee $0
+                  (loop $label$54 (result f64)
+                   (block
+                    (if
+                     (i32.eqz
+                      (global.get $hangLimit)
+                     )
+                     (return
+                      (v128.const i32x4 0x00040000 0x00000050 0x00010000 0xfffffff0)
+                     )
+                    )
+                    (global.set $hangLimit
+                     (i32.sub
+                      (global.get $hangLimit)
+                      (i32.const 1)
+                     )
+                    )
+                   )
+                   (f64.const 1.1754943508222875e-38)
+                  )
+                 )
+                )
+               )
+              )
+              (br $label$1)
+             )
+            )
+            (br_if $label$40
+             (block $label$45 (result i32)
+              (call $log-f64
+               (local.tee $0
+                (f64.const 1073741824)
+               )
+              )
+              (local.get $1)
+             )
+             (i32.eqz
+              (br_if $label$40
+               (local.tee $1
+                (loop $label$44 (result i32)
+                 (block
+                  (if
+                   (i32.eqz
+                    (global.get $hangLimit)
+                   )
+                   (return
+                    (v128.const i32x4 0xff520000 0x55041a00 0x15807253 0x011be7a2)
+                   )
+                  )
+                  (global.set $hangLimit
+                   (i32.sub
+                    (global.get $hangLimit)
+                    (i32.const 1)
+                   )
+                  )
+                 )
+                 (local.get $1)
+                )
+               )
+               (if
+                (i32.eqz
+                 (block $label$41
+                  (nop)
+                  (br $label$1)
+                 )
+                )
+                (block $label$42
+                 (call $log-f32
+                  (f32.const 1162102144)
+                 )
+                 (br $label$1)
+                )
+                (block $label$43
+                 (call $log-v128
+                  (v128.const i32x4 0x00001d1c 0x00000000 0x00000000 0x00000000)
+                 )
+                 (return
+                  (v128.const i32x4 0x7fffc000 0x0000125f 0xff01444e 0x1d1d0b01)
+                 )
+                )
+               )
+              )
+             )
+            )
+           )
+          )
+          (if (result i32)
+           (br_if $label$40
+            (br_if $label$40
+             (local.tee $1
+              (local.get $1)
+             )
+             (br_if $label$40
+              (local.get $1)
+              (br_if $label$40
+               (local.tee $1
+                (local.tee $1
+                 (local.get $1)
+                )
+               )
+               (call $hashMemory)
+              )
+             )
+            )
+            (block $label$55 (result i32)
+             (call $log-i32
+              (call $hashMemory)
+             )
+             (local.get $1)
+            )
+           )
+           (block $label$56 (result i32)
+            (call $log-f32
+             (f32.const 18773)
+            )
+            (i32.const 23632)
+           )
+           (local.get $1)
+          )
+         )
+        )
+       )
+       (v128.const i32x4 0xca000000 0x07101419 0x46b62a00 0xffffffe5)
       )
-      (nop)
-     )
-     (f64.const -131072)
-    )
-    (block $label$7 (result f64)
-     (local.get $4)
-    )
-   )
+     )
+     (i32.eqz
+      (i32.const 16719)
+     )
+    )
+   )
+   (v128.const i32x4 0x1d735757 0xd9800000 0xffffffc5 0xc9800000)
   )
  )
- (func $hangLimitInitializer (; 20 ;)
->>>>>>> 247884e6
+ (func $hangLimitInitializer (; 8 ;)
   (global.set $hangLimit
    (i32.const 10)
   )
