--- conflicted
+++ resolved
@@ -1,25 +1,12 @@
 (module
- (type $none_=>_funcref_anyref_f32_exnref (func (result funcref anyref f32 exnref)))
+ (type $f32_=>_none (func (param f32)))
  (type $none_=>_none (func))
- (type $f32_=>_none (func (param f32)))
-<<<<<<< HEAD
- (type $exnref_=>_none (func (param exnref)))
- (type $none_=>_i32 (func (result i32)))
- (type $none_=>_externref_anyref_anyref_anyref (func (result externref anyref anyref anyref)))
- (type $none_=>_anyref (func (result anyref)))
-=======
->>>>>>> 85e0e50e
  (type $i32_=>_none (func (param i32)))
  (type $i64_=>_none (func (param i64)))
  (type $f64_=>_none (func (param f64)))
  (type $v128_=>_none (func (param v128)))
-<<<<<<< HEAD
- (type $funcref_f32_f64_i64_=>_anyref (func (param funcref f32 f64 i64) (result anyref)))
-=======
  (type $exnref_=>_none (func (param exnref)))
  (type $none_=>_i32 (func (result i32)))
- (type $f32_i32_anyref_=>_i64 (func (param f32 i32 anyref) (result i64)))
->>>>>>> 85e0e50e
  (import "fuzzing-support" "log-i32" (func $log-i32 (param i32)))
  (import "fuzzing-support" "log-i64" (func $log-i64 (param i64)))
  (import "fuzzing-support" "log-f32" (func $log-f32 (param f32)))
@@ -28,15 +15,6 @@
  (import "fuzzing-support" "log-exnref" (func $log-exnref (param exnref)))
  (memory $0 (shared 1 1))
  (data (i32.const 0) "N\0fN\f5\f9\b1\ff\fa\eb\e5\fe\a7\ec\fb\fc\f4\a6\e4\ea\f0\ae\e3")
-<<<<<<< HEAD
- (table $0 2 funcref)
- (elem (i32.const 0) $func_7 $func_10)
- (global $global$5 (mut f32) (f32.const 74))
- (global $global$4 (mut exnref) (ref.null exn))
- (global $global$3 (mut i32) (i32.const 1263230471))
- (global $global$2 (mut i32) (i32.const -131072))
- (global $global$1 (mut (funcref exnref exnref externref anyref f64)) (tuple.make
-=======
  (table $0 0 0 funcref)
  (global $global$5 (mut eqref) (ref.null eq))
  (global $global$4 (mut externref) (ref.null extern))
@@ -44,28 +22,15 @@
  (global $global$2 (mut funcref) (ref.null func))
  (global $global$1 (mut (v128 funcref i64 anyref eqref exnref)) (tuple.make
   (v128.const i32x4 0x0c0d0c62 0x48060d0d 0x000000ff 0x00000000)
->>>>>>> 85e0e50e
   (ref.null func)
   (i64.const -2199023255552)
   (ref.null any)
-<<<<<<< HEAD
-  (f64.const -2147483649)
-=======
   (ref.null eq)
   (ref.null exn)
->>>>>>> 85e0e50e
  ))
  (global $hangLimit (mut i32) (i32.const 10))
  (export "hashMemory" (func $hashMemory))
  (export "memory" (memory $0))
- (export "func_7" (func $func_7))
-<<<<<<< HEAD
- (export "func_7_invoker" (func $func_7_invoker))
- (export "func_10_invoker" (func $func_10_invoker))
- (export "func_13" (func $func_13))
-=======
- (export "func_8_invoker" (func $func_8_invoker))
->>>>>>> 85e0e50e
  (export "hangLimitInitializer" (func $hangLimitInitializer))
  (func $hashMemory (result i32)
   (local $0 i32)
@@ -339,301 +304,6 @@
             )
             (return)
            )
-<<<<<<< HEAD
-           (block
-            (block $label$4
-             (call $log-f32
-              (global.get $global$5)
-             )
-             (if
-              (local.tee $1
-               (local.get $1)
-              )
-              (block $label$5
-               (call $log-f64
-                (f64.reinterpret_i64
-                 (local.tee $2
-                  (block $label$6
-                   (call $log-f32
-                    (f32.min
-                     (f32.const 0.21899999678134918)
-                     (f32.floor
-                      (f32.add
-                       (f32.const 33554432)
-                       (f32.const 44)
-                      )
-                     )
-                    )
-                   )
-                   (br $label$4)
-                  )
-                 )
-                )
-               )
-               (loop $label$7
-                (block
-                 (if
-                  (i32.eqz
-                   (global.get $hangLimit)
-                  )
-                  (return)
-                 )
-                 (global.set $hangLimit
-                  (i32.sub
-                   (global.get $hangLimit)
-                   (i32.const 1)
-                  )
-                 )
-                )
-                (block
-                 (br_if $label$4
-                  (tuple.extract 0
-                   (tuple.make
-                    (i32.const -262144)
-                    (f64.const -nan:0xffffffffffff2)
-                    (i64.const 70)
-                   )
-                  )
-                 )
-                 (br_if $label$7
-                  (local.tee $1
-                   (local.tee $1
-                    (block $label$8
-                     (call $log-i32
-                      (call $hashMemory)
-                     )
-                     (br $label$5)
-                    )
-                   )
-                  )
-                 )
-                 (f32.store offset=2 align=2
-                  (i32.and
-                   (global.get $global$2)
-                   (i32.const 15)
-                  )
-                  (global.get $global$5)
-                 )
-                )
-               )
-              )
-              (call $log-i32
-               (call $hashMemory)
-              )
-             )
-            )
-            (br_if $label$3
-             (i32.eqz
-              (local.get $1)
-             )
-            )
-            (call $log-i64
-             (loop $label$9
-              (block
-               (if
-                (i32.eqz
-                 (global.get $hangLimit)
-                )
-                (return)
-               )
-               (global.set $hangLimit
-                (i32.sub
-                 (global.get $hangLimit)
-                 (i32.const 1)
-                )
-               )
-              )
-              (block
-               (v128.store offset=3
-                (i32.and
-                 (block $label$10 (result i32)
-                  (call $log-i32
-                   (call $hashMemory)
-                  )
-                  (br_if $label$10
-                   (call $hashMemory)
-                   (if (result i32)
-                    (i32.eqz
-                     (if
-                      (i32.eqz
-                       (if (result i32)
-                        (i32.eqz
-                         (local.tee $1
-                          (i32.const 471143707)
-                         )
-                        )
-                        (block $label$11 (result i32)
-                         (nop)
-                         (br_if $label$10
-                          (local.get $1)
-                          (i32.eqz
-                           (global.get $global$2)
-                          )
-                         )
-                        )
-                        (block $label$12 (result i32)
-                         (atomic.fence)
-                         (i32.load8_s offset=2
-                          (i32.atomic.load16_u offset=3
-                           (i32.and
-                            (local.get $1)
-                            (i32.const 15)
-                           )
-                          )
-                         )
-                        )
-                       )
-                      )
-                      (block $label$13
-                       (call $log-i64
-                        (local.tee $2
-                         (i64.const -128)
-                        )
-                       )
-                       (br $label$9)
-                      )
-                      (block $label$14
-                       (br $label$9)
-                      )
-                     )
-                    )
-                    (block $label$15 (result i32)
-                     (call $log-v128
-                      (v128.const i32x4 0x22230023 0x00800001 0x0000fffe 0xfff40000)
-                     )
-                     (i32.div_u
-                      (global.get $global$2)
-                      (select
-                       (block $label$16 (result i32)
-                        (local.set $2
-                         (local.get $2)
-                        )
-                        (local.get $1)
-                       )
-                       (i32.extend16_s
-                        (local.get $1)
-                       )
-                       (local.tee $1
-                        (i32.const -93)
-                       )
-                      )
-                     )
-                    )
-                    (block $label$17 (result i32)
-                     (call $log-i32
-                      (call $hashMemory)
-                     )
-                     (i16x8.extract_lane_s 2
-                      (v128.const i32x4 0x80000001 0xffffffff 0xfc000000 0xffffffff)
-                     )
-                    )
-                   )
-                  )
-                 )
-                 (i32.const 15)
-                )
-                (local.get $4)
-               )
-               (br_if $label$9
-                (i32.eqz
-                 (local.get $1)
-                )
-               )
-               (select
-                (local.tee $2
-                 (tuple.extract 4
-                  (tuple.make
-                   (i32.const 1073741824)
-                   (ref.null func)
-                   (ref.null any)
-                   (ref.null func)
-                   (i64.const 131071)
-                  )
-                 )
-                )
-                (block $label$20
-                 (call $log-exnref
-                  (local.get $5)
-                 )
-                 (br $label$3)
-                )
-                (br_if $label$2
-                 (local.get $1)
-                 (block
-                  (br_if $label$2
-                   (i8x16.extract_lane_s 1
-                    (local.tee $4
-                     (local.get $4)
-                    )
-                   )
-                   (i32.eqz
-                    (block $label$19
-                     (call $log-i32
-                      (select
-                       (i32.const -2147483648)
-                       (i32.const -54)
-                       (global.get $global$2)
-                      )
-                     )
-                     (br $label$3)
-                    )
-                   )
-                  )
-                  (drop
-                   (i32.eqz
-                    (i32.load offset=2 align=1
-                     (i32.and
-                      (br_if $label$2
-                       (i16x8.extract_lane_s 0
-                        (loop $label$18 (result v128)
-                         (block
-                          (if
-                           (i32.eqz
-                            (global.get $hangLimit)
-                           )
-                           (return)
-                          )
-                          (global.set $hangLimit
-                           (i32.sub
-                            (global.get $hangLimit)
-                            (i32.const 1)
-                           )
-                          )
-                         )
-                         (block (result v128)
-                          (local.set $1
-                           (i32.const 134678029)
-                          )
-                          (br_if $label$18
-                           (i32.const -33)
-                          )
-                          (local.get $4)
-                         )
-                        )
-                       )
-                       (i32.eqz
-                        (i32.atomic.load8_u offset=3
-                         (i16x8.extract_lane_u 3
-                          (v128.const i32x4 0x0036ffaf 0x005ffffc 0x0001ffff 0x0001ffbb)
-                         )
-                        )
-                       )
-                      )
-                      (i32.const 15)
-                     )
-                    )
-                   )
-                  )
-                 )
-                )
-               )
-              )
-             )
-            )
-           )
-          )
-          (return)
-=======
            (global.set $hangLimit
             (i32.sub
              (global.get $hangLimit)
@@ -645,7 +315,6 @@
            (nop)
            (br $label$21)
           )
->>>>>>> 85e0e50e
          )
         )
        )
@@ -685,239 +354,42 @@
         )
        )
       )
-<<<<<<< HEAD
-      (local.get $1)
-     )
-    )
-   )
-  )
- )
- (func $func_10_invoker
-  (call $func_10
-   (f64.const 2.0795737890155117e-18)
-   (i32.const 0)
-   (i64.const 13)
-   (f64.const 1364404325)
-   (v128.const i32x4 0x00000000 0x40881000 0x00000000 0x43e00000)
-  )
-  (call $log-i32
-   (call $hashMemory)
-  )
- )
- (func $func_12 (result i32)
-  (local $0 f64)
-  (block
-   (if
-    (i32.eqz
-     (global.get $hangLimit)
-    )
-    (return
-     (i32.const 128)
-    )
-   )
-   (global.set $hangLimit
-    (i32.sub
-     (global.get $hangLimit)
-     (i32.const 1)
-    )
-   )
-  )
-  (block $label$0
-   (nop)
-   (return
-    (i32.const 33)
-   )
-  )
- )
- (func $func_13 (param $0 funcref) (param $1 f32) (param $2 f64) (param $3 i64) (result anyref)
-  (local $4 exnref)
-  (local $5 externref)
-  (local $6 anyref)
-  (local $7 funcref)
-  (local $8 externref)
-  (local $9 funcref)
-  (local $10 f32)
-  (local $11 i64)
-  (local $12 v128)
-  (local $13 i64)
-  (local $14 i32)
-  (local $15 i64)
-  (local $16 externref)
-=======
       (f64.const 82)
      )
     )
    )
    (call $log-v128
-    (loop $label$50 (result v128)
-     (block
-      (if
-       (i32.eqz
-        (global.get $hangLimit)
-       )
+    (if (result v128)
+     (local.tee $7
+      (block $label$23
+       (nop)
        (return)
       )
-      (global.set $hangLimit
-       (i32.sub
-        (global.get $hangLimit)
-        (i32.const 1)
-       )
-      )
-     )
-     (block $label$51 (result v128)
-      (loop $label$52
-       (block
-        (if
-         (i32.eqz
-          (global.get $hangLimit)
-         )
-         (return)
-        )
-        (global.set $hangLimit
-         (i32.sub
-          (global.get $hangLimit)
-          (i32.const 1)
-         )
-        )
-       )
-       (block $label$53
-        (call $log-i32
-         (call $hashMemory)
-        )
-       )
-      )
-      (local.get $5)
-     )
-    )
-   )
-  )
- )
- (func $func_8 (param $0 f32) (param $1 i32) (param $2 anyref) (result i64)
-  (block
-   (if
-    (i32.eqz
-     (global.get $hangLimit)
-    )
-    (return
-     (i64.const -2147483647)
-    )
-   )
-   (global.set $hangLimit
-    (i32.sub
-     (global.get $hangLimit)
-     (i32.const 1)
-    )
-   )
-  )
-  (i64.const 6438275382591167256)
- )
- (func $func_8_invoker
-  (drop
-   (call $func_8
-    (f32.const -nan:0x7fffcb)
-    (i32.const -51)
-    (ref.null any)
-   )
-  )
- )
- (func $func_10 (result funcref anyref f32 exnref)
-  (local $0 f64)
-  (local $1 v128)
-  (local $2 (i32 eqref anyref exnref))
-  (local $3 eqref)
-  (local $4 externref)
-  (local $5 anyref)
-  (local $6 f64)
-  (local $7 funcref)
-  (local $8 (i64 externref v128 f64 f32 exnref))
-  (local $9 anyref)
->>>>>>> 85e0e50e
-  (block
-   (if
-    (i32.eqz
-     (global.get $hangLimit)
-    )
-    (return
-<<<<<<< HEAD
-     (ref.null any)
-=======
-     (tuple.make
-      (ref.null func)
-      (ref.null any)
-      (f32.const -nan:0x7ffffc)
-      (ref.null exn)
-     )
->>>>>>> 85e0e50e
-    )
-   )
-   (global.set $hangLimit
-    (i32.sub
-     (global.get $hangLimit)
-     (i32.const 1)
-    )
-   )
-  )
-<<<<<<< HEAD
-  (block $label$0 (result anyref)
-   (i32.atomic.store16 offset=22
-    (i32.and
-     (block $label$1
-      (call $log-i32
-       (call $hashMemory)
-      )
-      (return
-       (ref.null any)
-      )
-     )
-     (i32.const 15)
-    )
-    (loop $label$2 (result i32)
-     (block
-      (if
-       (i32.eqz
-        (global.get $hangLimit)
-       )
-       (return
-        (ref.null any)
-       )
-      )
-      (global.set $hangLimit
-       (i32.sub
-        (global.get $hangLimit)
-        (i32.const 1)
-       )
-      )
-     )
-     (block (result i32)
-      (call $log-i32
-       (call $hashMemory)
-      )
-      (br_if $label$2
-       (local.get $14)
-      )
-      (i32.const 4096)
-     )
-    )
-=======
-  (block (result funcref anyref f32 exnref)
-   (block $label$1
-    (call $log-i32
-     (call $hashMemory)
-    )
-    (call $log-v128
-     (local.get $1)
-    )
-   )
-   (nop)
-   (tuple.make
-    (ref.func $func_10)
-    (ref.null any)
-    (f32.const 7710)
-    (ref.null exn)
->>>>>>> 85e0e50e
-   )
-   (call_indirect (type $none_=>_anyref)
-    (i32.const 0)
+     )
+     (loop $label$5
+      (block
+       (if
+        (i32.eqz
+         (global.get $hangLimit)
+        )
+        (return)
+       )
+       (global.set $hangLimit
+        (i32.sub
+         (global.get $hangLimit)
+         (i32.const 1)
+        )
+       )
+      )
+      (block $label$6
+       (drop
+        (ref.null extern)
+       )
+       (br $label$5)
+      )
+     )
+     (v128.const i32x4 0x55490b31 0x1b002f01 0x00015c17 0x022a1b01)
+    )
    )
   )
  )
