(module
 (import "env" "memory" (memory $0 2048 2048))
 (import "env" "memoryBase" (global $memoryBase i32))
)
(module
 (import "env" "memory" (memory $0 2048 2048))
 (import "env" "memoryBase" (global $memoryBase i32))
)
(module
 (import "env" "memory" (memory $0 2048 2048))
 (data (global.get $memoryBase) "waka this cannot be optimized\00\00\00\00\00\00\00\00\00\00\00\00\00\00\00\00\00\00\00\00\00\00\00\00\00\00\00\00\00\00\00\00\00\00\00\00\00\00\00\00\00\00\00\00\00\00\00\00\00\00\00\00\00\00\00\00\00we don\'t know where it will go")
 (import "env" "memoryBase" (global $memoryBase i32))
)
(module
 (type $none_=>_none (func))
 (memory $0 1 1)
 (data (i32.const 1024) "waka this CAN be optimized")
 (data (i32.const 1107) "we DO know where it will go")
 (data (i32.const 2057) "zeros before")
 (data (i32.const 3000) "zeros after")
 (data (i32.const 4000) "zeros\00in\00the\00middle")
 (data (i32.const 4035) "nice skip here")
 (data (i32.const 4066) "another\00but no")
 (func $nonzero-size-init-of-active-will-trap
  (block
   (drop
    (i32.const 42)
   )
   (drop
    (i32.const 0)
   )
   (drop
    (i32.const 13)
   )
   (unreachable)
  )
  (nop)
 )
 (func $nonzero-offset-init-of-active-will-trap
  (block
   (drop
    (i32.const 42)
   )
   (drop
    (i32.const 13)
   )
   (drop
    (i32.const 0)
   )
   (unreachable)
  )
  (nop)
 )
 (func $zero-offset-size-init-of-active-may-trap
  (if
   (i32.gt_u
    (i32.const 42)
    (i32.shl
     (memory.size)
     (i32.const 16)
    )
   )
   (unreachable)
  )
  (nop)
 )
)
(module
 (type $none_=>_none (func))
 (import "env" "memory" (memory $0 2048 2048))
 (data passive "zeroes at start")
 (data passive "\00\00\00\00\00\00\00\00\00\00\00\00\00\00\00\00\00\00\00\00\00\00\00\00\00\00\00\00\00\00zeroes at start")
 (data passive "\00\00\00few zeroes at start")
 (data passive "zeroes at end")
 (data passive "zeroes at end\00\00\00\00\00\00\00\00\00\00\00\00\00\00\00\00\00\00\00\00\00\00\00\00\00\00\00\00\00\00")
 (data passive "few zeroes at end\00\00\00")
 (data passive "zeroes")
 (data passive "in middle")
 (data passive "zeroes\00\00\00\00\00\00\00\00\00\00\00\00\00\00\00\00\00\00\00\00\00\00\00\00\00\00\00\00\00\00in middle")
 (data passive "few zeroes\00\00\00in middle")
 (data passive "multiple")
 (data passive "spans")
 (data passive "of zeroes")
 (data passive "even")
 (data passive "more")
 (data passive "zeroes")
 (data passive "no zeroes")
 (global $__mem_segment_drop_state_0 (mut i32) (i32.const 0))
 (global $__mem_segment_drop_state_1 (mut i32) (i32.const 0))
 (global $__mem_segment_drop_state_2 (mut i32) (i32.const 0))
 (func $zeroes-at-start
  (block
   (if
    (global.get $__mem_segment_drop_state_0)
    (unreachable)
   )
   (memory.fill
    (i32.const 0)
    (i32.const 0)
    (i32.const 30)
   )
   (memory.init 0
    (i32.const 30)
    (i32.const 0)
    (i32.const 15)
   )
  )
  (block
   (global.set $__mem_segment_drop_state_0
    (i32.const 1)
   )
   (data.drop 0)
  )
 )
 (func $zeroes-at-start-not-split
  (memory.init 1
   (i32.const 0)
   (i32.const 0)
   (i32.const 45)
  )
  (memory.init 1
   (i32.const 0)
   (i32.const 0)
   (i32.const 45)
  )
  (memory.init 1
   (i32.const 0)
   (i32.const 0)
   (i32.const 45)
  )
  (memory.init 1
   (i32.const 0)
   (i32.const 0)
   (i32.const 45)
  )
  (data.drop 1)
 )
 (func $few-zeroes-at-start
  (memory.init 2
   (i32.const 0)
   (i32.const 0)
   (i32.const 22)
  )
  (data.drop 2)
 )
 (func $zeroes-at-end
  (block
   (memory.init 3
    (i32.const 0)
    (i32.const 0)
    (i32.const 13)
   )
   (memory.fill
    (i32.const 13)
    (i32.const 0)
    (i32.const 30)
   )
  )
  (data.drop 3)
 )
 (func $zeroes-at-end-not-split
  (memory.init 4
   (i32.const 0)
   (i32.const 0)
   (i32.const 43)
  )
  (memory.init 4
   (i32.const 0)
   (i32.const 0)
   (i32.const 43)
  )
  (memory.init 4
   (i32.const 0)
   (i32.const 0)
   (i32.const 43)
  )
  (memory.init 4
   (i32.const 0)
   (i32.const 0)
   (i32.const 43)
  )
  (data.drop 4)
 )
 (func $few-zeroes-at-end
  (memory.init 5
   (i32.const 0)
   (i32.const 0)
   (i32.const 20)
  )
  (data.drop 5)
 )
 (func $zeroes-in-middle
  (block
   (memory.init 6
    (i32.const 0)
    (i32.const 0)
    (i32.const 6)
   )
   (memory.fill
    (i32.const 6)
    (i32.const 0)
    (i32.const 30)
   )
   (memory.init 7
    (i32.const 36)
    (i32.const 0)
    (i32.const 9)
   )
  )
  (block
   (data.drop 6)
   (data.drop 7)
  )
 )
 (func $zeroes-in-middle-not-split
  (memory.init 8
   (i32.const 0)
   (i32.const 0)
   (i32.const 35)
  )
  (memory.init 8
   (i32.const 0)
   (i32.const 0)
   (i32.const 45)
  )
  (data.drop 8)
 )
 (func $few-zeroes-in-middle
  (memory.init 9
   (i32.const 0)
   (i32.const 0)
   (i32.const 22)
  )
  (data.drop 9)
 )
 (func $multiple-spans-of-zeroes
  (block
   (memory.init 10
    (i32.const 0)
    (i32.const 0)
    (i32.const 8)
   )
   (memory.fill
    (i32.const 8)
    (i32.const 0)
    (i32.const 30)
   )
   (memory.init 11
    (i32.const 38)
    (i32.const 0)
    (i32.const 5)
   )
   (memory.fill
    (i32.const 43)
    (i32.const 0)
    (i32.const 30)
   )
   (memory.init 12
    (i32.const 73)
    (i32.const 0)
    (i32.const 9)
   )
  )
  (block
   (data.drop 10)
   (data.drop 11)
   (data.drop 12)
  )
 )
 (func $even-more-zeroes
  (block
   (if
    (global.get $__mem_segment_drop_state_1)
    (unreachable)
   )
   (memory.fill
    (i32.const 0)
    (i32.const 0)
    (i32.const 30)
   )
   (memory.init 13
    (i32.const 30)
    (i32.const 0)
    (i32.const 4)
   )
   (memory.fill
    (i32.const 34)
    (i32.const 0)
    (i32.const 30)
   )
   (memory.init 14
    (i32.const 64)
    (i32.const 0)
    (i32.const 4)
   )
   (memory.fill
    (i32.const 68)
    (i32.const 0)
    (i32.const 30)
   )
   (memory.init 15
    (i32.const 98)
    (i32.const 0)
    (i32.const 6)
   )
   (memory.fill
    (i32.const 104)
    (i32.const 0)
    (i32.const 30)
   )
  )
  (block
   (global.set $__mem_segment_drop_state_1
    (i32.const 1)
   )
   (data.drop 13)
   (data.drop 14)
   (data.drop 15)
  )
 )
 (func $only-zeroes
  (block
   (if
    (global.get $__mem_segment_drop_state_2)
    (unreachable)
   )
   (memory.fill
    (i32.const 0)
    (i32.const 0)
    (i32.const 30)
   )
  )
  (global.set $__mem_segment_drop_state_2
   (i32.const 1)
  )
 )
 (func $no-zeroes
  (memory.init 16
   (i32.const 0)
   (i32.const 0)
   (i32.const 9)
  )
  (data.drop 16)
 )
 (func $empty
  (if
   (i32.gt_u
    (i32.const 13)
    (i32.shl
     (memory.size)
     (i32.const 16)
    )
   )
   (unreachable)
  )
  (nop)
 )
 (func $only-dropped
  (nop)
  (nop)
 )
 (func $only-dropped-zeroes
  (nop)
  (nop)
 )
)
(module
 (type $none_=>_none (func))
 (import "env" "memory" (memory $0 2048 2048))
 (data passive "even")
 (data passive "more")
 (data passive "zeroes")
 (data passive "\00\00\00\00\00\00\00\00\00\00\00\00\00\00\00\00\00\00\00\00\00\00\00\00\00\00\00\00\00\00even\00\00\00\00\00\00\00\00\00\00\00\00\00\00\00\00\00\00\00\00\00\00\00\00\00\00\00\00\00\00more\00\00\00\00\00\00\00\00\00\00\00\00\00\00\00\00\00\00\00\00\00\00\00\00\00\00\00\00\00\00zeroes\00\00\00\00\00\00\00\00\00\00\00\00\00\00\00\00\00\00\00\00\00\00\00\00\00\00\00\00\00\00")
 (data passive "\00\00\00\00\00\00\00\00\00\00\00\00\00\00\00\00\00\00\00\00\00\00\00\00\00\00\00\00\00\00even\00\00\00\00\00\00\00\00\00\00\00\00\00\00\00\00\00\00\00\00\00\00\00\00\00\00\00\00\00\00more\00\00\00\00\00\00\00\00\00\00\00\00\00\00\00\00\00\00\00\00\00\00\00\00\00\00\00\00\00\00zeroes\00\00\00\00\00\00\00\00\00\00\00\00\00\00\00\00\00\00\00\00\00\00\00\00\00\00\00\00\00\00")
 (data passive "even")
 (data passive "more")
 (data passive "zeroes")
 (data passive "even")
 (data passive "more")
 (data passive "zeroes")
 (data passive "even")
 (data passive "more")
 (data passive "zeroes")
 (data passive "even")
 (data passive "more")
 (data passive "zeroes")
 (data passive "even")
 (data passive "more")
 (data passive "zeroes")
 (data passive "even")
 (data passive "more")
 (data passive "zeroes")
 (data passive "even")
 (data passive "more")
 (data passive "zeroes")
 (data passive "even")
 (data passive "more")
 (data passive "zeroes")
 (data passive "even")
 (data passive "more")
 (data passive "zeroes")
 (import "env" "param" (global $param i32))
 (global $__mem_segment_drop_state_0 (mut i32) (i32.const 0))
 (global $__mem_segment_drop_state_1 (mut i32) (i32.const 0))
 (global $__mem_segment_drop_state_2 (mut i32) (i32.const 0))
 (global $__mem_segment_drop_state_3 (mut i32) (i32.const 0))
 (global $__mem_segment_drop_state_4 (mut i32) (i32.const 0))
 (global $__mem_segment_drop_state_5 (mut i32) (i32.const 0))
 (global $__mem_segment_drop_state_6 (mut i32) (i32.const 0))
 (global $__mem_segment_drop_state_7 (mut i32) (i32.const 0))
 (func $nonconst-dest
  (local $0 i32)
  (block
   (local.set $0
    (global.get $param)
   )
   (if
    (global.get $__mem_segment_drop_state_0)
    (unreachable)
   )
   (memory.fill
    (local.get $0)
    (i32.const 0)
    (i32.const 30)
   )
   (memory.init 0
    (i32.add
     (local.get $0)
     (i32.const 30)
    )
    (i32.const 0)
    (i32.const 4)
   )
   (memory.fill
    (i32.add
     (local.get $0)
     (i32.const 34)
    )
    (i32.const 0)
    (i32.const 30)
   )
   (memory.init 1
    (i32.add
     (local.get $0)
     (i32.const 64)
    )
    (i32.const 0)
    (i32.const 4)
   )
   (memory.fill
    (i32.add
     (local.get $0)
     (i32.const 68)
    )
    (i32.const 0)
    (i32.const 30)
   )
   (memory.init 2
    (i32.add
     (local.get $0)
     (i32.const 98)
    )
    (i32.const 0)
    (i32.const 6)
   )
   (memory.fill
    (i32.add
     (local.get $0)
     (i32.const 104)
    )
    (i32.const 0)
    (i32.const 30)
   )
  )
  (block
   (global.set $__mem_segment_drop_state_0
    (i32.const 1)
   )
   (data.drop 0)
   (data.drop 1)
   (data.drop 2)
  )
 )
 (func $nonconst-offset
  (memory.init 3
   (i32.const 0)
   (global.get $param)
   (i32.const 134)
  )
  (data.drop 3)
 )
 (func $nonconst-size
  (memory.init 4
   (i32.const 0)
   (i32.const 0)
   (global.get $param)
  )
  (data.drop 4)
 )
 (func $partial-skip-start
  (block
   (if
    (global.get $__mem_segment_drop_state_1)
    (unreachable)
   )
   (memory.fill
    (i32.const 0)
    (i32.const 0)
    (i32.const 20)
   )
   (memory.init 5
    (i32.const 20)
    (i32.const 0)
    (i32.const 4)
   )
   (memory.fill
    (i32.const 24)
    (i32.const 0)
    (i32.const 30)
   )
   (memory.init 6
    (i32.const 54)
    (i32.const 0)
    (i32.const 4)
   )
   (memory.fill
    (i32.const 58)
    (i32.const 0)
    (i32.const 30)
   )
   (memory.init 7
    (i32.const 88)
    (i32.const 0)
    (i32.const 6)
   )
   (memory.fill
    (i32.const 94)
    (i32.const 0)
    (i32.const 30)
   )
  )
  (block
   (global.set $__mem_segment_drop_state_1
    (i32.const 1)
   )
   (data.drop 5)
   (data.drop 6)
   (data.drop 7)
  )
 )
 (func $full-skip-start
  (block
   (memory.init 8
    (i32.const 0)
    (i32.const 2)
    (i32.const 2)
   )
   (memory.fill
    (i32.const 2)
    (i32.const 0)
    (i32.const 30)
   )
   (memory.init 9
    (i32.const 32)
    (i32.const 0)
    (i32.const 4)
   )
   (memory.fill
    (i32.const 36)
    (i32.const 0)
    (i32.const 30)
   )
   (memory.init 10
    (i32.const 66)
    (i32.const 0)
    (i32.const 6)
   )
   (memory.fill
    (i32.const 72)
    (i32.const 0)
    (i32.const 30)
   )
  )
  (block
   (data.drop 8)
   (data.drop 9)
   (data.drop 10)
  )
 )
 (func $partial-skip-end
  (block
   (if
    (global.get $__mem_segment_drop_state_2)
    (unreachable)
   )
   (memory.fill
    (i32.const 0)
    (i32.const 0)
    (i32.const 30)
   )
   (memory.init 11
    (i32.const 30)
    (i32.const 0)
    (i32.const 4)
   )
   (memory.fill
    (i32.const 34)
    (i32.const 0)
    (i32.const 30)
   )
   (memory.init 12
    (i32.const 64)
    (i32.const 0)
    (i32.const 4)
   )
   (memory.fill
    (i32.const 68)
    (i32.const 0)
    (i32.const 30)
   )
   (memory.init 13
    (i32.const 98)
    (i32.const 0)
    (i32.const 6)
   )
   (memory.fill
    (i32.const 104)
    (i32.const 0)
    (i32.const 20)
   )
  )
  (block
   (global.set $__mem_segment_drop_state_2
    (i32.const 1)
   )
   (data.drop 11)
   (data.drop 12)
   (data.drop 13)
  )
 )
 (func $full-skip-end
  (block
   (if
    (global.get $__mem_segment_drop_state_3)
    (unreachable)
   )
   (memory.fill
    (i32.const 0)
    (i32.const 0)
    (i32.const 30)
   )
   (memory.init 14
    (i32.const 30)
    (i32.const 0)
    (i32.const 4)
   )
   (memory.fill
    (i32.const 34)
    (i32.const 0)
    (i32.const 30)
   )
   (memory.init 15
    (i32.const 64)
    (i32.const 0)
    (i32.const 4)
   )
   (memory.fill
    (i32.const 68)
    (i32.const 0)
    (i32.const 30)
   )
   (memory.init 16
    (i32.const 98)
    (i32.const 0)
    (i32.const 4)
   )
  )
  (block
   (global.set $__mem_segment_drop_state_3
    (i32.const 1)
   )
   (data.drop 14)
   (data.drop 15)
   (data.drop 16)
  )
 )
 (func $slice-zeroes
  (block
   (if
    (global.get $__mem_segment_drop_state_4)
    (unreachable)
   )
   (memory.fill
    (i32.const 0)
    (i32.const 0)
    (i32.const 10)
   )
  )
  (block
   (global.set $__mem_segment_drop_state_4
    (i32.const 1)
   )
   (data.drop 17)
   (data.drop 18)
   (data.drop 19)
  )
 )
 (func $slice-nonzeroes
  (memory.init 20
   (i32.const 0)
   (i32.const 1)
   (i32.const 2)
  )
  (block
   (data.drop 20)
   (data.drop 21)
   (data.drop 22)
  )
 )
 (func $zero-size
  (if
   (i32.or
    (i32.gt_u
     (i32.const 13)
     (i32.shl
      (memory.size)
      (i32.const 16)
     )
    )
    (global.get $__mem_segment_drop_state_5)
   )
   (unreachable)
  )
  (block
   (global.set $__mem_segment_drop_state_5
    (i32.const 1)
   )
   (data.drop 23)
   (data.drop 24)
   (data.drop 25)
  )
 )
 (func $zero-size-undropped
  (if
   (i32.or
    (i32.gt_u
     (i32.const 13)
     (i32.shl
      (memory.size)
      (i32.const 16)
     )
    )
    (global.get $__mem_segment_drop_state_6)
   )
   (unreachable)
  )
 )
 (func $out-of-bounds-offset
  (block
   (drop
    (i32.const 0)
   )
   (drop
    (i32.const 135)
   )
   (drop
    (i32.const 1)
   )
   (unreachable)
  )
  (nop)
 )
 (func $zero-size-out-of-bounds-offset
  (block
   (drop
    (i32.const 0)
   )
   (drop
    (i32.const 135)
   )
   (drop
    (i32.const 0)
   )
   (unreachable)
  )
  (nop)
 )
 (func $out-of-bounds-size
  (block
   (drop
    (i32.const 0)
   )
   (drop
    (i32.const 0)
   )
   (drop
    (i32.const 135)
   )
   (unreachable)
  )
  (nop)
 )
 (func $zero-size-at-bounds-offset
  (if
   (i32.or
    (i32.gt_u
     (i32.const 0)
     (i32.shl
      (memory.size)
      (i32.const 16)
     )
    )
    (global.get $__mem_segment_drop_state_7)
   )
   (unreachable)
  )
  (block
   (global.set $__mem_segment_drop_state_7
    (i32.const 1)
   )
   (data.drop 29)
   (data.drop 30)
   (data.drop 31)
  )
 )
)
(module
 (type $none_=>_none (func))
 (import "env" "memory" (memory $0 2048 2048))
 (data passive "hi")
 (data passive "even")
 (data passive "hi")
 (data passive "hi")
 (data passive "even")
 (data passive "hi")
 (data passive "even")
 (data passive "hi")
 (data passive "even")
 (data passive "hi")
 (global $__mem_segment_drop_state_0 (mut i32) (i32.const 0))
 (global $__mem_segment_drop_state_1 (mut i32) (i32.const 0))
 (global $__mem_segment_drop_state_2 (mut i32) (i32.const 0))
 (global $__mem_segment_drop_state_3 (mut i32) (i32.const 0))
 (func $zero-length-init-zeroes
  (if
   (i32.or
    (i32.gt_u
     (i32.const 13)
     (i32.shl
      (memory.size)
      (i32.const 16)
     )
    )
    (global.get $__mem_segment_drop_state_0)
   )
   (unreachable)
  )
  (block
   (global.set $__mem_segment_drop_state_0
    (i32.const 1)
   )
   (data.drop 0)
   (data.drop 1)
   (data.drop 2)
  )
 )
 (func $zero-length-init-nonzeroes
  (if
   (i32.or
    (i32.gt_u
     (i32.const 13)
     (i32.shl
      (memory.size)
      (i32.const 16)
     )
    )
    (global.get $__mem_segment_drop_state_1)
   )
   (unreachable)
  )
  (block
   (global.set $__mem_segment_drop_state_1
    (i32.const 1)
   )
   (data.drop 3)
   (data.drop 4)
   (data.drop 5)
  )
 )
 (func $zero-length-init-zeroes-2
  (if
   (i32.or
    (i32.gt_u
     (i32.const 13)
     (i32.shl
      (memory.size)
      (i32.const 16)
     )
    )
    (global.get $__mem_segment_drop_state_2)
   )
   (unreachable)
  )
  (block
   (global.set $__mem_segment_drop_state_2
    (i32.const 1)
   )
   (data.drop 6)
   (data.drop 7)
  )
 )
 (func $zero-length-init-nonzeroes-2
  (if
   (i32.or
    (i32.gt_u
     (i32.const 13)
     (i32.shl
      (memory.size)
      (i32.const 16)
     )
    )
    (global.get $__mem_segment_drop_state_3)
   )
   (unreachable)
  )
  (block
   (global.set $__mem_segment_drop_state_3
    (i32.const 1)
   )
   (data.drop 8)
   (data.drop 9)
  )
 )
)
(module
 (type $none_=>_none (func))
 (import "env" "memory" (memory $0 2048 2048))
 (data passive "a")
 (data passive "a")
 (data passive "a")
 (data passive "a")
 (data passive "a")
 (data passive "a")
 (data passive "a")
 (data passive "a")
 (data passive "a")
 (data passive "a")
 (data passive "a")
 (data passive "a")
 (data passive "a")
 (data passive "a")
 (data passive "a")
 (data passive "a")
 (data passive "a")
 (data passive "a")
 (data passive "a")
 (data passive "a")
 (data passive "a")
 (data passive "a")
 (data passive "a")
 (data passive "a")
 (data passive "a")
 (data passive "a")
 (data passive "a")
 (data passive "a")
 (data passive "a")
 (data passive "a")
 (data passive "a")
 (data passive "a")
 (data passive "a")
 (data passive "a")
 (data passive "a")
 (data passive "a")
 (data passive "a")
 (data passive "a")
 (data passive "a")
 (data passive "a")
 (data passive "a")
 (data passive "a")
 (data passive "a")
 (data passive "a")
 (data passive "a")
 (data passive "a")
 (data passive "a")
 (data passive "a")
 (data passive "a")
 (data passive "a")
 (data passive "a")
 (data passive "a")
 (data passive "a")
 (data passive "a")
 (data passive "a")
 (data passive "a")
 (data passive "a")
 (data passive "a")
 (data passive "a")
 (data passive "a")
 (data passive "a")
 (data passive "a")
 (data passive "a\00\00\00\00\00\00\00\00\00\00\00\00\00\00\00\00\00\00\00\00\00\00\00\00\00\00\00\00\00\00a\00\00\00\00\00\00\00\00\00\00\00\00\00\00\00\00\00\00\00\00\00\00\00\00\00\00\00\00\00\00a")
 (func $init-lots
  (block
   (memory.init 0
    (i32.const 0)
    (i32.const 0)
    (i32.const 1)
   )
   (memory.fill
    (i32.const 1)
    (i32.const 0)
    (i32.const 30)
   )
   (memory.init 1
    (i32.const 31)
    (i32.const 0)
    (i32.const 1)
   )
   (memory.fill
    (i32.const 32)
    (i32.const 0)
    (i32.const 30)
   )
   (memory.init 2
    (i32.const 62)
    (i32.const 0)
    (i32.const 1)
   )
   (memory.fill
    (i32.const 63)
    (i32.const 0)
    (i32.const 30)
   )
   (memory.init 3
    (i32.const 93)
    (i32.const 0)
    (i32.const 1)
   )
   (memory.fill
    (i32.const 94)
    (i32.const 0)
    (i32.const 30)
   )
   (memory.init 4
    (i32.const 124)
    (i32.const 0)
    (i32.const 1)
   )
   (memory.fill
    (i32.const 125)
    (i32.const 0)
    (i32.const 30)
   )
   (memory.init 5
    (i32.const 155)
    (i32.const 0)
    (i32.const 1)
   )
   (memory.fill
    (i32.const 156)
    (i32.const 0)
    (i32.const 30)
   )
   (memory.init 6
    (i32.const 186)
    (i32.const 0)
    (i32.const 1)
   )
   (memory.fill
    (i32.const 187)
    (i32.const 0)
    (i32.const 30)
   )
   (memory.init 7
    (i32.const 217)
    (i32.const 0)
    (i32.const 1)
   )
   (memory.fill
    (i32.const 218)
    (i32.const 0)
    (i32.const 30)
   )
   (memory.init 8
    (i32.const 248)
    (i32.const 0)
    (i32.const 1)
   )
   (memory.fill
    (i32.const 249)
    (i32.const 0)
    (i32.const 30)
   )
   (memory.init 9
    (i32.const 279)
    (i32.const 0)
    (i32.const 1)
   )
   (memory.fill
    (i32.const 280)
    (i32.const 0)
    (i32.const 30)
   )
   (memory.init 10
    (i32.const 310)
    (i32.const 0)
    (i32.const 1)
   )
   (memory.fill
    (i32.const 311)
    (i32.const 0)
    (i32.const 30)
   )
   (memory.init 11
    (i32.const 341)
    (i32.const 0)
    (i32.const 1)
   )
   (memory.fill
    (i32.const 342)
    (i32.const 0)
    (i32.const 30)
   )
   (memory.init 12
    (i32.const 372)
    (i32.const 0)
    (i32.const 1)
   )
   (memory.fill
    (i32.const 373)
    (i32.const 0)
    (i32.const 30)
   )
   (memory.init 13
    (i32.const 403)
    (i32.const 0)
    (i32.const 1)
   )
   (memory.fill
    (i32.const 404)
    (i32.const 0)
    (i32.const 30)
   )
   (memory.init 14
    (i32.const 434)
    (i32.const 0)
    (i32.const 1)
   )
   (memory.fill
    (i32.const 435)
    (i32.const 0)
    (i32.const 30)
   )
   (memory.init 15
    (i32.const 465)
    (i32.const 0)
    (i32.const 1)
   )
   (memory.fill
    (i32.const 466)
    (i32.const 0)
    (i32.const 30)
   )
   (memory.init 16
    (i32.const 496)
    (i32.const 0)
    (i32.const 1)
   )
   (memory.fill
    (i32.const 497)
    (i32.const 0)
    (i32.const 30)
   )
   (memory.init 17
    (i32.const 527)
    (i32.const 0)
    (i32.const 1)
   )
   (memory.fill
    (i32.const 528)
    (i32.const 0)
    (i32.const 30)
   )
   (memory.init 18
    (i32.const 558)
    (i32.const 0)
    (i32.const 1)
   )
   (memory.fill
    (i32.const 559)
    (i32.const 0)
    (i32.const 30)
   )
   (memory.init 19
    (i32.const 589)
    (i32.const 0)
    (i32.const 1)
   )
   (memory.fill
    (i32.const 590)
    (i32.const 0)
    (i32.const 30)
   )
   (memory.init 20
    (i32.const 620)
    (i32.const 0)
    (i32.const 1)
   )
   (memory.fill
    (i32.const 621)
    (i32.const 0)
    (i32.const 30)
   )
   (memory.init 21
    (i32.const 651)
    (i32.const 0)
    (i32.const 1)
   )
   (memory.fill
    (i32.const 652)
    (i32.const 0)
    (i32.const 30)
   )
   (memory.init 22
    (i32.const 682)
    (i32.const 0)
    (i32.const 1)
   )
   (memory.fill
    (i32.const 683)
    (i32.const 0)
    (i32.const 30)
   )
   (memory.init 23
    (i32.const 713)
    (i32.const 0)
    (i32.const 1)
   )
   (memory.fill
    (i32.const 714)
    (i32.const 0)
    (i32.const 30)
   )
   (memory.init 24
    (i32.const 744)
    (i32.const 0)
    (i32.const 1)
   )
   (memory.fill
    (i32.const 745)
    (i32.const 0)
    (i32.const 30)
   )
   (memory.init 25
    (i32.const 775)
    (i32.const 0)
    (i32.const 1)
   )
   (memory.fill
    (i32.const 776)
    (i32.const 0)
    (i32.const 30)
   )
   (memory.init 26
    (i32.const 806)
    (i32.const 0)
    (i32.const 1)
   )
   (memory.fill
    (i32.const 807)
    (i32.const 0)
    (i32.const 30)
   )
   (memory.init 27
    (i32.const 837)
    (i32.const 0)
    (i32.const 1)
   )
   (memory.fill
    (i32.const 838)
    (i32.const 0)
    (i32.const 30)
   )
   (memory.init 28
    (i32.const 868)
    (i32.const 0)
    (i32.const 1)
   )
   (memory.fill
    (i32.const 869)
    (i32.const 0)
    (i32.const 30)
   )
   (memory.init 29
    (i32.const 899)
    (i32.const 0)
    (i32.const 1)
   )
   (memory.fill
    (i32.const 900)
    (i32.const 0)
    (i32.const 30)
   )
   (memory.init 30
    (i32.const 930)
    (i32.const 0)
    (i32.const 1)
   )
   (memory.fill
    (i32.const 931)
    (i32.const 0)
    (i32.const 30)
   )
   (memory.init 31
    (i32.const 961)
    (i32.const 0)
    (i32.const 1)
   )
   (memory.fill
    (i32.const 962)
    (i32.const 0)
    (i32.const 30)
   )
   (memory.init 32
    (i32.const 992)
    (i32.const 0)
    (i32.const 1)
   )
   (memory.fill
    (i32.const 993)
    (i32.const 0)
    (i32.const 30)
   )
   (memory.init 33
    (i32.const 1023)
    (i32.const 0)
    (i32.const 1)
   )
   (memory.fill
    (i32.const 1024)
    (i32.const 0)
    (i32.const 30)
   )
   (memory.init 34
    (i32.const 1054)
    (i32.const 0)
    (i32.const 1)
   )
   (memory.fill
    (i32.const 1055)
    (i32.const 0)
    (i32.const 30)
   )
   (memory.init 35
    (i32.const 1085)
    (i32.const 0)
    (i32.const 1)
   )
   (memory.fill
    (i32.const 1086)
    (i32.const 0)
    (i32.const 30)
   )
   (memory.init 36
    (i32.const 1116)
    (i32.const 0)
    (i32.const 1)
   )
   (memory.fill
    (i32.const 1117)
    (i32.const 0)
    (i32.const 30)
   )
   (memory.init 37
    (i32.const 1147)
    (i32.const 0)
    (i32.const 1)
   )
   (memory.fill
    (i32.const 1148)
    (i32.const 0)
    (i32.const 30)
   )
   (memory.init 38
    (i32.const 1178)
    (i32.const 0)
    (i32.const 1)
   )
   (memory.fill
    (i32.const 1179)
    (i32.const 0)
    (i32.const 30)
   )
   (memory.init 39
    (i32.const 1209)
    (i32.const 0)
    (i32.const 1)
   )
   (memory.fill
    (i32.const 1210)
    (i32.const 0)
    (i32.const 30)
   )
   (memory.init 40
    (i32.const 1240)
    (i32.const 0)
    (i32.const 1)
   )
   (memory.fill
    (i32.const 1241)
    (i32.const 0)
    (i32.const 30)
   )
   (memory.init 41
    (i32.const 1271)
    (i32.const 0)
    (i32.const 1)
   )
   (memory.fill
    (i32.const 1272)
    (i32.const 0)
    (i32.const 30)
   )
   (memory.init 42
    (i32.const 1302)
    (i32.const 0)
    (i32.const 1)
   )
   (memory.fill
    (i32.const 1303)
    (i32.const 0)
    (i32.const 30)
   )
   (memory.init 43
    (i32.const 1333)
    (i32.const 0)
    (i32.const 1)
   )
   (memory.fill
    (i32.const 1334)
    (i32.const 0)
    (i32.const 11)
   )
  )
  (block
   (data.drop 0)
   (data.drop 1)
   (data.drop 2)
   (data.drop 3)
   (data.drop 4)
   (data.drop 5)
   (data.drop 6)
   (data.drop 7)
   (data.drop 8)
   (data.drop 9)
   (data.drop 10)
   (data.drop 11)
   (data.drop 12)
   (data.drop 13)
   (data.drop 14)
   (data.drop 15)
   (data.drop 16)
   (data.drop 17)
   (data.drop 18)
   (data.drop 19)
   (data.drop 20)
   (data.drop 21)
   (data.drop 22)
   (data.drop 23)
   (data.drop 24)
   (data.drop 25)
   (data.drop 26)
   (data.drop 27)
   (data.drop 28)
   (data.drop 29)
   (data.drop 30)
   (data.drop 31)
   (data.drop 32)
   (data.drop 33)
   (data.drop 34)
   (data.drop 35)
   (data.drop 36)
   (data.drop 37)
   (data.drop 38)
   (data.drop 39)
   (data.drop 40)
   (data.drop 41)
   (data.drop 42)
   (data.drop 43)
   (data.drop 44)
   (data.drop 45)
   (data.drop 46)
   (data.drop 47)
   (data.drop 48)
   (data.drop 49)
   (data.drop 50)
   (data.drop 51)
   (data.drop 52)
   (data.drop 53)
   (data.drop 54)
   (data.drop 55)
   (data.drop 56)
   (data.drop 57)
   (data.drop 58)
   (data.drop 59)
   (data.drop 60)
   (data.drop 61)
   (data.drop 62)
  )
 )
)
(module
<<<<<<< HEAD
 (memory $0 1 1)
 (data (i32.const 1024) "x")
 (data (i32.const 1024) "\00")
)
(module
 (memory $0 1 1)
 (data (i32.const 1024) "x")
)
(module
 (memory $0 1 1)
 (data (i32.const 1024) "x")
)
(module
 (memory $0 1 1)
 (data (i32.const 1024) "x")
 (data (i32.const 1024) "\00")
 (data (i32.const 4096) "\00")
)
(module
 (import "env" "memory" (memory $0 1 1))
 (data (i32.const 1024) "x")
 (data (global.get $memoryBase) "\00")
 (import "env" "memoryBase" (global $memoryBase i32))
)
(module
 (import "env" "memory" (memory $0 1 1))
 (data (i32.const 1024) "\00")
 (data (global.get $memoryBase) "x")
 (import "env" "memoryBase" (global $memoryBase i32))
=======
 (type $none_=>_none (func))
 (import "env" "memory" (memory $mimport$0 1 1))
 (data passive "skipped")
 (data passive "included")
 (global $__mem_segment_drop_state_0 (mut i32) (i32.const 0))
 (export "func_54" (func $0))
 (func $0
  (if
   (global.get $__mem_segment_drop_state_0)
   (unreachable)
  )
  (memory.fill
   (i32.const 0)
   (i32.const 0)
   (i32.const 30)
  )
  (memory.init 1
   (i32.const 30)
   (i32.const 0)
   (i32.const 8)
  )
 )
>>>>>>> 3e1fdf28
)<|MERGE_RESOLUTION|>--- conflicted
+++ resolved
@@ -1509,7 +1509,6 @@
  )
 )
 (module
-<<<<<<< HEAD
  (memory $0 1 1)
  (data (i32.const 1024) "x")
  (data (i32.const 1024) "\00")
@@ -1539,7 +1538,8 @@
  (data (i32.const 1024) "\00")
  (data (global.get $memoryBase) "x")
  (import "env" "memoryBase" (global $memoryBase i32))
-=======
+)
+(module
  (type $none_=>_none (func))
  (import "env" "memory" (memory $mimport$0 1 1))
  (data passive "skipped")
@@ -1562,5 +1562,4 @@
    (i32.const 8)
   )
  )
->>>>>>> 3e1fdf28
 )