--- conflicted
+++ resolved
@@ -287,7 +287,6 @@
    )
   )
  )
-<<<<<<< HEAD
  (func $shift (param $0 i32)
   (call $log
    ;; x << 24 >> 24 << 30 >> 24 - the extra shifts make it invalid to do the
@@ -311,7 +310,8 @@
  (func "do-shift"
   (call $shift
    (i32.const 65419)
-=======
+  )
+ )
  ;; similar, but with the value compared to having the sign bit set but no
  ;; upper bits
  (func $compare-maybe-signed-eq (param $0 i32) (result i32)
@@ -347,7 +347,6 @@
  (func "call-compare-maybe-signed-ne" (result i32)
   (call $compare-maybe-signed-ne
    (i32.const 128)
->>>>>>> a5403d47
   )
  )
 )