--- conflicted
+++ resolved
@@ -33,8 +33,6 @@
   (call $call (global.get $f))
   (global.set $f (i64.const 0x1122334455667788))
  )
-<<<<<<< HEAD
-=======
  (func "unreach"
   (global.set $f
    (block $label$1 (result i64)
@@ -42,5 +40,13 @@
    )
   )
  )
->>>>>>> fd2c8142
-)+)
+(module
+ (global $f (mut i64) (i64.const 0x12345678ABCDEFAF))
+ (global $g (mut i64) (global.get $f))
+ (func $call (param i64))
+ (func "exp"
+  (call $call (global.get $f))
+  (global.set $f (i64.const 0x1122334455667788))
+ )
+)
