(module
 (type $i32_i32_=>_none (func (param i32 i32)))
 (type $i32_=>_i32 (func (param i32) (result i32)))
 (type $none_=>_i32 (func (result i32)))
 (type $i32_i64_=>_none (func (param i32 i64)))
 (type $none_=>_none (func))
 (type $i32_i32_=>_i32 (func (param i32 i32) (result i32)))
 (type $i32_=>_none (func (param i32)))
 (type $none_=>_i64 (func (result i64)))
 (type $i64_=>_i64 (func (param i64) (result i64)))
 (type $i32_i32_i64_i64_=>_none (func (param i32 i32 i64 i64)))
 (type $i32_i64_f32_=>_none (func (param i32 i64 f32)))
 (type $i32_i64_f32_f64_=>_none (func (param i32 i64 f32 f64)))
 (type $none_=>_anyref (func (result anyref)))
 (type $i32_i32_i32_=>_none (func (param i32 i32 i32)))
 (type $i32_i32_i32_f64_=>_none (func (param i32 i32 i32 f64)))
 (type $i32_i32_f64_f64_=>_none (func (param i32 i32 f64 f64)))
 (type $i32_i64_f64_i32_=>_none (func (param i32 i64 f64 i32)))
 (type $f32_=>_none (func (param f32)))
 (type $f32_f64_=>_none (func (param f32 f64)))
<<<<<<< HEAD
 (type $f64_f64_f32_f32_=>_none (func (param f64 f64 f32 f32)))
=======
 (type $f64_=>_none (func (param f64)))
>>>>>>> 8d8e1c53
 (type $none_=>_f64 (func (result f64)))
 (memory $0 0)
 (export "load-off-2" (func $load-off-2))
 (func $f (param $i1 i32) (param $i2 i64)
  (drop
   (i32.and
    (local.get $i1)
    (i32.const 1)
   )
  )
  (drop
   (i32.or
    (local.get $i1)
    (i32.const 3)
   )
  )
  (drop
   (i32.xor
    (local.get $i1)
    (i32.const 5)
   )
  )
  (drop
   (i32.mul
    (local.get $i1)
    (i32.const -10)
   )
  )
  (drop
   (i32.mul
    (local.get $i1)
    (i32.const -133169153)
   )
  )
  (if
   (i32.eqz
    (local.get $i1)
   )
   (drop
    (i32.const 10)
   )
  )
  (if
   (local.get $i1)
   (drop
    (i32.const 12)
   )
   (drop
    (i32.const 11)
   )
  )
  (if
   (i64.eqz
    (local.get $i2)
   )
   (drop
    (i32.const 11)
   )
   (drop
    (i32.const 12)
   )
  )
  (drop
   (i32.le_u
    (i32.const 1)
    (i32.const 2)
   )
  )
  (drop
   (i32.lt_u
    (i32.const 1)
    (i32.const 2)
   )
  )
  (drop
   (i32.ge_u
    (i32.const 1)
    (i32.const 2)
   )
  )
  (drop
   (i32.gt_u
    (i32.const 1)
    (i32.const 2)
   )
  )
  (drop
   (i32.le_u
    (i32.const 1)
    (i32.const 2)
   )
  )
  (drop
   (i32.lt_u
    (i32.const 1)
    (i32.const 2)
   )
  )
  (drop
   (i32.ge_u
    (i32.const 1)
    (i32.const 2)
   )
  )
  (drop
   (i32.gt_u
    (i32.const 1)
    (i32.const 2)
   )
  )
  (drop
   (i32.eqz
    (f32.gt
     (f32.const 1)
     (f32.const 2)
    )
   )
  )
  (drop
   (i32.eqz
    (f32.ge
     (f32.const 1)
     (f32.const 2)
    )
   )
  )
  (drop
   (i32.eqz
    (f32.lt
     (f32.const 1)
     (f32.const 2)
    )
   )
  )
  (drop
   (i32.eqz
    (f32.le
     (f32.const 1)
     (f32.const 2)
    )
   )
  )
  (drop
   (i32.eqz
    (f64.gt
     (f64.const 1)
     (f64.const 2)
    )
   )
  )
  (drop
   (i32.eqz
    (f64.ge
     (f64.const 1)
     (f64.const 2)
    )
   )
  )
  (drop
   (i32.eqz
    (f64.lt
     (f64.const 1)
     (f64.const 2)
    )
   )
  )
  (drop
   (i32.eqz
    (f64.le
     (f64.const 1)
     (f64.const 2)
    )
   )
  )
  (drop
   (f32.ne
    (f32.const 1)
    (f32.const 2)
   )
  )
  (drop
   (f32.eq
    (f32.const 1)
    (f32.const 2)
   )
  )
  (drop
   (f64.ne
    (f64.const 1)
    (f64.const 2)
   )
  )
  (drop
   (f64.eq
    (f64.const 1)
    (f64.const 2)
   )
  )
  (drop
   (i32.eqz
    (i32.const 100)
   )
  )
  (drop
   (i32.eq
    (i32.const 0)
    (i32.const 100)
   )
  )
  (drop
   (i32.eqz
    (i32.const 0)
   )
  )
  (drop
   (i64.eqz
    (i64.const 100)
   )
  )
  (drop
   (i64.eq
    (i64.const 0)
    (i64.const 100)
   )
  )
  (drop
   (i64.eqz
    (i64.const 0)
   )
  )
  (if
   (i32.const 123)
   (nop)
  )
  (if
   (try (result i32)
    (do
     (i32.const 123)
    )
    (catch
     (drop
      (pop exnref)
     )
     (i32.const 456)
    )
   )
   (nop)
  )
  (drop
   (select
    (i32.const 102)
    (i32.const 101)
    (local.get $i1)
   )
  )
  (drop
   (select
    (local.tee $i1
     (i32.const 103)
    )
    (local.tee $i1
     (i32.const 104)
    )
    (i32.eqz
     (local.get $i1)
    )
   )
  )
  (drop
   (i32.const 0)
  )
 )
 (func $load-store
  (drop
   (i32.load8_u
    (i32.const 0)
   )
  )
  (drop
   (i32.load8_u
    (i32.const 1)
   )
  )
  (drop
   (i32.and
    (i32.load8_s
     (i32.const 2)
    )
    (i32.const 254)
   )
  )
  (drop
   (i32.and
    (i32.load8_u
     (i32.const 3)
    )
    (i32.const 1)
   )
  )
  (drop
   (i32.load16_u
    (i32.const 4)
   )
  )
  (drop
   (i32.load16_u
    (i32.const 5)
   )
  )
  (drop
   (i32.and
    (i32.load16_s
     (i32.const 6)
    )
    (i32.const 65534)
   )
  )
  (drop
   (i32.and
    (i32.load16_u
     (i32.const 7)
    )
    (i32.const 1)
   )
  )
  (i32.store8
   (i32.const 8)
   (i32.const -1)
  )
  (i32.store8
   (i32.const 9)
   (i32.and
    (i32.const -2)
    (i32.const 254)
   )
  )
  (i32.store16
   (i32.const 10)
   (i32.const -3)
  )
  (i32.store16
   (i32.const 11)
   (i32.and
    (i32.const -4)
    (i32.const 65534)
   )
  )
  (i64.store8
   (i32.const 11)
   (i64.const 1)
  )
  (i64.store16
   (i32.const 11)
   (i64.const 2)
  )
  (i64.store32
   (i32.const 11)
   (i64.const 3)
  )
 )
 (func $and-neg1
  (drop
   (i32.const 100)
  )
  (drop
   (i32.and
    (i32.const 100)
    (i32.const 1)
   )
  )
 )
 (func $and-pos1
  (drop
   (i32.eqz
    (i32.const 1000)
   )
  )
  (drop
   (i32.eqz
    (i32.const 1000)
   )
  )
  (drop
   (i32.and
    (i32.const 100)
    (i32.const 1)
   )
  )
  (drop
   (i32.lt_u
    (i32.const 2000)
    (i32.const 3000)
   )
  )
 )
 (func $canonicalize (param $x i32) (param $y i32) (param $fx f64) (param $fy f64)
  (drop
   (i32.and
    (unreachable)
    (i32.const 1)
   )
  )
  (drop
   (i32.and
    (i32.const 1)
    (unreachable)
   )
  )
  (drop
   (i32.div_s
    (unreachable)
    (i32.const 1)
   )
  )
  (drop
   (i32.div_s
    (i32.const 1)
    (unreachable)
   )
  )
  (drop
   (i32.and
    (i32.const 1)
    (i32.const 2)
   )
  )
  (drop
   (i32.and
    (local.get $x)
    (i32.const 3)
   )
  )
  (drop
   (i32.and
    (local.get $x)
    (i32.const 4)
   )
  )
  (drop
   (i32.and
    (local.get $x)
    (local.get $y)
   )
  )
  (drop
   (i32.and
    (local.get $x)
    (local.get $y)
   )
  )
  (drop
   (i32.and
    (local.tee $x
     (i32.const -4)
    )
    (local.get $y)
   )
  )
  (drop
   (i32.and
    (block $block (result i32)
     (i32.const -5)
    )
    (local.get $x)
   )
  )
  (drop
   (i32.and
    (block $block4 (result i32)
     (i32.const -6)
    )
    (local.get $x)
   )
  )
  (drop
   (i32.and
    (block $block5 (result i32)
     (i32.const 5)
    )
    (loop $loop-in (result i32)
     (i32.const 6)
    )
   )
  )
  (drop
   (i32.and
    (block $block7 (result i32)
     (i32.const 8)
    )
    (loop $loop-in6 (result i32)
     (i32.const 7)
    )
   )
  )
  (drop
   (i32.and
    (block $block9 (result i32)
     (i32.const 10)
    )
    (loop $loop-in8 (result i32)
     (call $and-pos1)
     (i32.const 9)
    )
   )
  )
  (drop
   (i32.and
    (block $block11 (result i32)
     (call $and-pos1)
     (i32.const 12)
    )
    (loop $loop-in10 (result i32)
     (i32.const 11)
    )
   )
  )
  (drop
   (i32.and
    (loop $loop-in12 (result i32)
     (call $and-pos1)
     (i32.const 13)
    )
    (block $block13 (result i32)
     (call $and-pos1)
     (i32.const 14)
    )
   )
  )
  (drop
   (i32.and
    (block $block14 (result i32)
     (call $and-pos1)
     (i32.const 14)
    )
    (loop $loop-in15 (result i32)
     (call $and-pos1)
     (i32.const 13)
    )
   )
  )
  (drop
   (i32.and
    (block $block16 (result i32)
     (i32.const 15)
    )
    (local.get $x)
   )
  )
  (drop
   (i32.and
    (block $block17 (result i32)
     (i32.const 15)
    )
    (local.get $x)
   )
  )
  (drop
   (i32.and
    (i32.gt_u
     (i32.const 16)
     (i32.const 17)
    )
    (i32.gt_u
     (i32.const 18)
     (i32.const 19)
    )
   )
  )
  (drop
   (i32.and
    (i32.gt_u
     (i32.const 20)
     (i32.const 21)
    )
    (i32.gt_u
     (i32.const 22)
     (i32.const 23)
    )
   )
  )
  (drop
   (i32.add
    (i32.ctz
     (local.get $x)
    )
    (i32.ctz
     (local.get $y)
    )
   )
  )
  (drop
   (i32.add
    (i32.ctz
     (local.get $y)
    )
    (i32.ctz
     (local.get $x)
    )
   )
  )
  (drop
   (i32.add
    (i32.ctz
     (local.get $x)
    )
    (i32.eqz
     (local.get $y)
    )
   )
  )
  (drop
   (i32.add
    (i32.ctz
     (local.get $y)
    )
    (i32.eqz
     (local.get $x)
    )
   )
  )
 )
 (func $ne0 (result i32)
  (if
   (call $ne0)
   (nop)
  )
  (if
   (call $ne0)
   (nop)
  )
  (if
   (i32.or
    (call $ne0)
    (call $ne0)
   )
   (nop)
  )
  (if
   (i32.and
    (i32.ne
     (call $ne0)
     (i32.const 0)
    )
    (i32.ne
     (call $ne0)
     (i32.const 0)
    )
   )
   (nop)
  )
  (i32.const 1)
 )
 (func $recurse-bool
  (if
   (if (result i32)
    (i32.const 1)
    (call $ne0)
    (call $ne1)
   )
   (nop)
  )
  (if
   (block $block (result i32)
    (nop)
    (call $ne0)
   )
   (nop)
  )
 )
 (func $ne1 (result i32)
  (unreachable)
 )
 (func $load-off-2 (param $0 i32) (result i32)
  (i32.store
   (i32.const 6)
   (local.get $0)
  )
  (i32.store
   (i32.const 6)
   (local.get $0)
  )
  (i32.store offset=2
   (i32.add
    (local.get $0)
    (i32.const 5)
   )
   (local.get $0)
  )
  (i32.store offset=2
   (i32.add
    (local.get $0)
    (i32.const 7)
   )
   (local.get $0)
  )
  (i32.store offset=2
   (i32.add
    (local.get $0)
    (i32.const -11)
   )
   (local.get $0)
  )
  (i32.store offset=2
   (i32.add
    (local.get $0)
    (i32.const -13)
   )
   (local.get $0)
  )
  (i32.store
   (i32.const 4)
   (local.get $0)
  )
  (i32.store offset=2
   (i32.const -2)
   (local.get $0)
  )
  (i32.store
   (i32.const 25)
   (local.get $0)
  )
  (i32.store offset=2
   (i32.const -25)
   (local.get $0)
  )
  (drop
   (i32.load
    (i32.const 8)
   )
  )
  (drop
   (i32.load
    (i32.const 8)
   )
  )
  (drop
   (i32.load offset=2
    (i32.add
     (local.get $0)
     (i32.const 6)
    )
   )
  )
  (drop
   (i32.load
    (i32.const 10)
   )
  )
  (i32.load offset=2
   (i32.add
    (local.get $0)
    (i32.const 10)
   )
  )
 )
 (func $sign-ext (param $0 i32) (param $1 i32)
  (drop
   (i32.eqz
    (i32.and
     (local.get $0)
     (i32.const 255)
    )
   )
  )
  (drop
   (i32.eqz
    (i32.and
     (local.get $0)
     (i32.const 65535)
    )
   )
  )
  (drop
   (i32.eqz
    (i32.and
     (local.get $0)
     (i32.const 134217727)
    )
   )
  )
  (drop
   (i32.eq
    (i32.and
     (local.get $0)
     (i32.const 255)
    )
    (i32.const 100)
   )
  )
  (drop
   (i32.eq
    (i32.and
     (local.get $0)
     (i32.const 255)
    )
    (i32.const -2147483648)
   )
  )
  (drop
   (i32.eq
    (i32.and
     (local.get $0)
     (i32.const 255)
    )
    (i32.const 107)
   )
  )
  (drop
   (i32.eq
    (i32.and
     (local.get $0)
     (i32.const 255)
    )
    (i32.and
     (local.get $1)
     (i32.const 255)
    )
   )
  )
  (drop
   (i32.eq
    (i32.and
     (local.get $0)
     (i32.const 65535)
    )
    (i32.and
     (local.get $1)
     (i32.const 65535)
    )
   )
  )
  (drop
   (i32.eqz
    (i32.shr_s
     (i32.shl
      (local.get $0)
      (i32.const 24)
     )
     (i32.const 23)
    )
   )
  )
  (drop
   (i32.eqz
    (i32.shr_u
     (i32.shl
      (local.get $0)
      (i32.const 24)
     )
     (i32.const 24)
    )
   )
  )
  (drop
   (i32.lt_s
    (i32.shr_s
     (i32.shl
      (local.get $0)
      (i32.const 24)
     )
     (i32.const 24)
    )
    (i32.const 0)
   )
  )
 )
 (func $sign-ext-input (param $0 i32) (param $1 i32)
  (drop
   (i32.const 100)
  )
  (drop
   (i32.const 127)
  )
  (drop
   (i32.shr_s
    (i32.shl
     (i32.const 128)
     (i32.const 24)
    )
    (i32.const 24)
   )
  )
  (drop
   (i32.shr_s
    (i32.shl
     (local.get $0)
     (i32.const 24)
    )
    (i32.const 24)
   )
  )
  (drop
   (i32.shr_s
    (i32.shl
     (unreachable)
     (i32.const 24)
    )
    (i32.const 24)
   )
  )
  (drop
   (i32.shr_u
    (i32.const 1)
    (i32.const 1)
   )
  )
  (drop
   (i32.and
    (i32.const 127)
    (i32.const 128)
   )
  )
  (drop
   (i32.shr_s
    (i32.shl
     (i32.and
      (i32.const 128)
      (i32.const 129)
     )
     (i32.const 24)
    )
    (i32.const 24)
   )
  )
  (drop
   (i32.xor
    (i32.const 127)
    (i32.const 126)
   )
  )
  (drop
   (i32.shr_s
    (i32.shl
     (i32.xor
      (i32.const 127)
      (i32.const 128)
     )
     (i32.const 24)
    )
    (i32.const 24)
   )
  )
  (drop
   (i32.or
    (i32.const 127)
    (i32.const 126)
   )
  )
  (drop
   (i32.shr_s
    (i32.shl
     (i32.or
      (i32.const 127)
      (i32.const 128)
     )
     (i32.const 24)
    )
    (i32.const 24)
   )
  )
  (drop
   (i32.shr_s
    (i32.shl
     (i32.const 32)
     (i32.const 26)
    )
    (i32.const 24)
   )
  )
  (drop
   (i32.shl
    (i32.const 32)
    (i32.const 1)
   )
  )
  (drop
   (i32.shr_s
    (i32.shl
     (i32.const 32)
     (i32.const 27)
    )
    (i32.const 24)
   )
  )
  (drop
   (i32.shr_s
    (i32.shl
     (i32.shr_u
      (i32.const 256)
      (i32.const 1)
     )
     (i32.const 24)
    )
    (i32.const 24)
   )
  )
  (drop
   (i32.shr_u
    (i32.const 256)
    (i32.const 2)
   )
  )
  (drop
   (i32.shr_u
    (i32.const 128)
    (i32.const 3)
   )
  )
  (drop
   (i32.shr_s
    (i32.shl
     (i32.shr_u
      (i32.const 256)
      (i32.const 1)
     )
     (i32.const 24)
    )
    (i32.const 24)
   )
  )
  (drop
   (i32.shr_u
    (i32.const 256)
    (i32.const 2)
   )
  )
  (drop
   (i32.shr_u
    (i32.const 128)
    (i32.const 3)
   )
  )
  (drop
   (i32.shr_s
    (i32.shl
     (i32.const -1)
     (i32.const 24)
    )
    (i32.const 24)
   )
  )
  (drop
   (i32.shr_u
    (i32.and
     (i32.const -1)
     (i32.const 2147483647)
    )
    (i32.const 31)
   )
  )
  (drop
   (i32.const 0)
  )
  (drop
   (f32.le
    (f32.const -1)
    (f32.const -1)
   )
  )
  (drop
   (i32.clz
    (i32.const 0)
   )
  )
  (drop
   (i32.shr_s
    (i32.shl
     (i32.clz
      (i32.const 0)
     )
     (i32.const 26)
    )
    (i32.const 24)
   )
  )
  (drop
   (i32.shr_s
    (i32.shl
     (i32.clz
      (i32.const 0)
     )
     (i32.const 27)
    )
    (i32.const 24)
   )
  )
  (drop
   (i32.wrap_i64
    (i64.clz
     (i64.const 0)
    )
   )
  )
  (drop
   (i32.shr_s
    (i32.shl
     (i32.wrap_i64
      (i64.clz
       (i64.const 0)
      )
     )
     (i32.const 25)
    )
    (i32.const 24)
   )
  )
  (drop
   (i32.shr_s
    (i32.shl
     (i32.wrap_i64
      (i64.clz
       (i64.const 0)
      )
     )
     (i32.const 26)
    )
    (i32.const 24)
   )
  )
  (drop
   (i32.eqz
    (i32.const -1)
   )
  )
  (drop
   (i32.shr_s
    (i32.shl
     (i32.shr_u
      (i32.wrap_i64
       (i64.const -1)
      )
      (i32.const 24)
     )
     (i32.const 24)
    )
    (i32.const 24)
   )
  )
  (drop
   (i32.shr_u
    (i32.wrap_i64
     (i64.const -1)
    )
    (i32.const 25)
   )
  )
  (drop
   (i32.shr_s
    (i32.shl
     (i32.shr_u
      (i32.wrap_i64
       (i64.extend_i32_s
        (i32.const -1)
       )
      )
      (i32.const 24)
     )
     (i32.const 24)
    )
    (i32.const 24)
   )
  )
  (drop
   (i32.shr_u
    (i32.wrap_i64
     (i64.extend_i32_s
      (i32.const -1)
     )
    )
    (i32.const 25)
   )
  )
  (drop
   (i32.shr_s
    (i32.shl
     (i32.xor
      (local.get $0)
      (i32.le_u
       (local.get $0)
       (i32.const 2)
      )
     )
     (i32.const 24)
    )
    (i32.const 24)
   )
  )
 )
 (func $linear-sums (param $0 i32) (param $1 i32)
  (drop
   (i32.add
    (i32.shl
     (local.get $0)
     (i32.const 4)
    )
    (local.get $1)
   )
  )
  (drop
   (i32.add
    (i32.add
     (local.get $1)
     (i32.shl
      (local.get $0)
      (i32.const 3)
     )
    )
    (i32.const 12)
   )
  )
  (drop
   (i32.const 4)
  )
  (drop
   (i32.const 18)
  )
  (drop
   (i32.const 6)
  )
  (drop
   (i32.const -4)
  )
  (drop
   (i32.const 2)
  )
  (drop
   (i32.const 1)
  )
  (drop
   (i32.const 26)
  )
  (drop
   (i32.const -20)
  )
  (drop
   (i32.const 22)
  )
  (drop
   (i32.add
    (i32.shl
     (i32.const 1)
     (local.get $0)
    )
    (i32.const 14)
   )
  )
  (drop
   (i32.add
    (i32.shl
     (local.get $1)
     (i32.const 3)
    )
    (i32.const -66)
   )
  )
  (drop
   (i32.const 44)
  )
  (drop
   (i32.add
    (i32.mul
     (local.get $0)
     (i32.const 10)
    )
    (i32.const 14)
   )
  )
  (drop
   (i32.add
    (i32.shl
     (local.get $0)
     (i32.const 1)
    )
    (i32.const 34)
   )
  )
  (drop
   (local.get $0)
  )
 )
 (func $almost-sign-ext (param $0 i32)
  (drop
   (i32.shr_s
    (i32.shl
     (i32.const 100)
     (i32.const 25)
    )
    (i32.const 24)
   )
  )
  (drop
   (i32.shl
    (i32.const 50)
    (i32.const 1)
   )
  )
 )
 (func $squaring (param $0 i32) (param $1 i32)
  (drop
   (i32.and
    (local.get $0)
    (i32.const 8)
   )
  )
  (drop
   (i32.and
    (local.get $0)
    (i32.const 11)
   )
  )
  (drop
   (i32.and
    (local.get $0)
    (i32.const 8)
   )
  )
  (drop
   (i32.or
    (local.get $0)
    (i32.const 203)
   )
  )
  (drop
   (i32.shl
    (local.get $0)
    (i32.const 19)
   )
  )
  (drop
   (i32.shr_s
    (local.get $0)
    (i32.const 19)
   )
  )
  (drop
   (i32.shr_u
    (local.get $0)
    (i32.const 19)
   )
  )
  (drop
   (i32.shr_u
    (i32.shr_s
     (local.get $0)
     (i32.const 11)
    )
    (i32.const 8)
   )
  )
 )
 (func $sign-ext-ne (param $0 i32) (param $1 i32)
  (drop
   (i32.ne
    (i32.and
     (local.get $0)
     (i32.const 255)
    )
    (i32.const -2147483648)
   )
  )
  (drop
   (i32.ne
    (i32.and
     (local.get $0)
     (i32.const 255)
    )
    (i32.const -2147483648)
   )
  )
  (drop
   (i32.ne
    (i32.and
     (local.get $0)
     (i32.const 255)
    )
    (i32.const 107)
   )
  )
  (drop
   (i32.ne
    (i32.and
     (local.get $0)
     (i32.const 255)
    )
    (i32.const 111)
   )
  )
  (drop
   (i32.ne
    (i32.and
     (local.get $0)
     (i32.const 255)
    )
    (i32.and
     (local.get $1)
     (i32.const 255)
    )
   )
  )
 )
 (func $sign-ext-eqz (param $0 i32) (param $1 i32)
  (drop
   (i32.eqz
    (i32.and
     (local.get $0)
     (i32.const 255)
    )
   )
  )
 )
 (func $sign-ext-boolean (param $0 i32) (param $1 i32)
  (drop
   (if (result i32)
    (i32.and
     (local.get $0)
     (i32.const 255)
    )
    (i32.const 100)
    (i32.const 200)
   )
  )
 )
 (func $add-sub-zero (param $0 i32) (param $1 i32)
  (drop
   (local.get $0)
  )
  (drop
   (local.get $0)
  )
 )
 (func $store-signext (param $0 i32)
  (i32.store8
   (i32.const 8)
   (local.get $0)
  )
  (i32.store8
   (i32.const 8)
   (i32.shr_s
    (i32.shl
     (local.get $0)
     (i32.const 25)
    )
    (i32.const 25)
   )
  )
  (i32.store8
   (i32.const 8)
   (local.get $0)
  )
  (i32.store16
   (i32.const 8)
   (local.get $0)
  )
  (i32.store16
   (i32.const 8)
   (i32.shr_s
    (i32.shl
     (local.get $0)
     (i32.const 17)
    )
    (i32.const 17)
   )
  )
  (i32.store16
   (i32.const 8)
   (local.get $0)
  )
  (i32.store
   (i32.const 8)
   (i32.shr_s
    (i32.shl
     (local.get $0)
     (i32.const 16)
    )
    (i32.const 16)
   )
  )
  (i32.store
   (i32.const 8)
   (i32.shr_s
    (i32.shl
     (local.get $0)
     (i32.const 8)
    )
    (i32.const 8)
   )
  )
 )
 (func $sign-ext-tee (param $0 i32) (param $1 i32)
  (drop
   (i32.shr_s
    (i32.shl
     (local.tee $0
      (i32.const 128)
     )
     (i32.const 24)
    )
    (i32.const 24)
   )
  )
  (drop
   (local.tee $0
    (i32.const 127)
   )
  )
 )
 (func $sign-ext-load (param $0 i32) (param $1 i32)
  (drop
   (i32.load8_s
    (i32.const 256)
   )
  )
  (drop
   (i32.shr_s
    (i32.shl
     (i32.shr_u
      (i32.load8_s
       (i32.const 256)
      )
      (i32.const 1)
     )
     (i32.const 24)
    )
    (i32.const 24)
   )
  )
  (drop
   (i32.shr_u
    (i32.load8_u
     (i32.const 256)
    )
    (i32.const 1)
   )
  )
  (drop
   (i32.load16_s
    (i32.const 256)
   )
  )
  (drop
   (local.tee $1
    (i32.load8_s
     (i32.const 1)
    )
   )
  )
  (drop
   (i32.shr_s
    (i32.shl
     (local.tee $1
      (i32.load8_u
       (i32.const 1)
      )
     )
     (i32.const 24)
    )
    (i32.const 24)
   )
  )
  (drop
   (i32.and
    (local.tee $1
     (i32.load8_s
      (i32.const 1)
     )
    )
    (i32.const 255)
   )
  )
  (drop
   (local.tee $1
    (i32.load8_u
     (i32.const 1)
    )
   )
  )
 )
 (func $mask-bits (param $0 i32) (param $1 i32)
  (drop
   (local.tee $0
    (i32.const 127)
   )
  )
  (drop
   (local.tee $0
    (i32.const 128)
   )
  )
  (drop
   (i32.and
    (local.tee $0
     (i32.const 128)
    )
    (i32.const 254)
   )
  )
  (drop
   (i32.and
    (local.tee $0
     (i32.const 128)
    )
    (i32.const 1279)
   )
  )
  (drop
   (i32.and
    (local.tee $0
     (i32.const 128)
    )
    (i32.const 1290)
   )
  )
  (drop
   (local.tee $0
    (i32.const 128)
   )
  )
  (drop
   (local.tee $0
    (i32.const 128)
   )
  )
  (drop
   (i32.and
    (local.tee $0
     (i32.const 128)
    )
    (i32.const 127)
   )
  )
 )
 (func $local-info-zero-ext (param $0 i32) (param $1 i32)
  (local $x i32)
  (local $y i32)
  (local $z i32)
  (local $w i32)
  (local.set $x
   (i32.const 212)
  )
  (drop
   (local.get $x)
  )
  (local.set $y
   (i32.const 500)
  )
  (drop
   (i32.and
    (local.get $y)
    (i32.const 255)
   )
  )
  (local.set $0
   (i32.const 212)
  )
  (drop
   (i32.and
    (local.get $0)
    (i32.const 255)
   )
  )
  (local.set $z
   (i32.const 212)
  )
  (local.set $z
   (i32.const 220)
  )
  (drop
   (local.get $z)
  )
  (local.set $w
   (i32.const 212)
  )
  (local.set $w
   (i32.const 1000)
  )
  (drop
   (i32.and
    (local.get $w)
    (i32.const 255)
   )
  )
 )
 (func $local-info-sign-ext-bitsize (param $0 i32) (param $1 i32)
  (local $x i32)
  (local $y i32)
  (local $z i32)
  (local $w i32)
  (local.set $x
   (i32.const 127)
  )
  (drop
   (local.get $x)
  )
  (local.set $y
   (i32.const 128)
  )
  (drop
   (i32.shr_s
    (i32.shl
     (local.get $y)
     (i32.const 24)
    )
    (i32.const 24)
   )
  )
  (local.set $0
   (i32.const 127)
  )
  (drop
   (i32.shr_s
    (i32.shl
     (local.get $0)
     (i32.const 24)
    )
    (i32.const 24)
   )
  )
  (local.set $z
   (i32.const 127)
  )
  (local.set $z
   (i32.const 100)
  )
  (drop
   (local.get $z)
  )
  (local.set $w
   (i32.const 127)
  )
  (local.set $w
   (i32.const 150)
  )
  (drop
   (i32.shr_s
    (i32.shl
     (local.get $w)
     (i32.const 24)
    )
    (i32.const 24)
   )
  )
 )
 (func $local-info-sign-ext-already-exted (param $0 i32) (param $1 i32)
  (local $x i32)
  (local $y i32)
  (local $z i32)
  (local $w i32)
  (local.set $x
   (i32.shr_s
    (i32.shl
     (local.get $0)
     (i32.const 24)
    )
    (i32.const 24)
   )
  )
  (drop
   (local.get $x)
  )
  (local.set $y
   (i32.shr_s
    (i32.shl
     (local.get $0)
     (i32.const 16)
    )
    (i32.const 16)
   )
  )
  (drop
   (i32.shr_s
    (i32.shl
     (local.get $y)
     (i32.const 24)
    )
    (i32.const 24)
   )
  )
  (local.set $0
   (i32.shr_s
    (i32.shl
     (local.get $0)
     (i32.const 24)
    )
    (i32.const 24)
   )
  )
  (drop
   (i32.shr_s
    (i32.shl
     (local.get $0)
     (i32.const 24)
    )
    (i32.const 24)
   )
  )
  (local.set $z
   (i32.shr_s
    (i32.shl
     (local.get $0)
     (i32.const 24)
    )
    (i32.const 24)
   )
  )
  (local.set $z
   (i32.shr_s
    (i32.shl
     (local.get $1)
     (i32.const 24)
    )
    (i32.const 24)
   )
  )
  (drop
   (local.get $z)
  )
  (local.set $w
   (i32.shr_s
    (i32.shl
     (local.get $0)
     (i32.const 24)
    )
    (i32.const 24)
   )
  )
  (local.set $w
   (i32.shr_s
    (i32.shl
     (local.get $0)
     (i32.const 23)
    )
    (i32.const 24)
   )
  )
  (drop
   (i32.shr_s
    (i32.shl
     (local.get $w)
     (i32.const 24)
    )
    (i32.const 24)
   )
  )
  (drop
   (i32.shr_s
    (i32.shl
     (local.get $0)
     (i32.const 24)
    )
    (i32.const 23)
   )
  )
 )
 (func $signed-loads-fill-the-bits (param $$e i32) (result i32)
  (local $$0 i32)
  (local $$conv i32)
  (local.set $$0
   (i32.load8_s
    (i32.const 1024)
   )
  )
  (local.set $$conv
   (i32.and
    (local.get $$0)
    (i32.const 255)
   )
  )
  (return
   (i32.eq
    (local.get $$e)
    (local.get $$conv)
   )
  )
 )
 (func $local-info-sign-ext-already-exted-by-load (param $0 i32) (param $1 i32)
  (local $x i32)
  (local $y i32)
  (local $z i32)
  (local $w i32)
  (local.set $x
   (i32.load8_s
    (i32.const 1024)
   )
  )
  (drop
   (local.get $x)
  )
  (local.set $y
   (i32.load8_u
    (i32.const 1024)
   )
  )
  (drop
   (i32.shr_s
    (i32.shl
     (local.get $y)
     (i32.const 24)
    )
    (i32.const 24)
   )
  )
  (local.set $z
   (i32.load16_s
    (i32.const 1024)
   )
  )
  (drop
   (i32.shr_s
    (i32.shl
     (local.get $z)
     (i32.const 24)
    )
    (i32.const 24)
   )
  )
 )
 (func $compare-load-s-sign-extend (param $0 i32) (param $1 i32)
  (drop
   (i32.eq
    (i32.load8_u
     (local.get $0)
    )
    (i32.and
     (local.get $1)
     (i32.const 255)
    )
   )
  )
  (drop
   (i32.eq
    (i32.load8_u
     (local.get $0)
    )
    (i32.and
     (local.get $1)
     (i32.const 255)
    )
   )
  )
  (drop
   (i32.eq
    (i32.load8_u
     (local.get $0)
    )
    (i32.shr_s
     (i32.shl
      (local.get $1)
      (i32.const 24)
     )
     (i32.const 24)
    )
   )
  )
  (drop
   (i32.eq
    (i32.load8_s
     (local.get $0)
    )
    (i32.shr_s
     (i32.shl
      (local.get $1)
      (i32.const 16)
     )
     (i32.const 16)
    )
   )
  )
  (drop
   (i32.eq
    (i32.load8_u
     (local.get $0)
    )
    (i32.shr_s
     (i32.shl
      (local.get $1)
      (i32.const 24)
     )
     (i32.const 24)
    )
   )
  )
  (drop
   (i32.eq
    (i32.load8_s
     (local.get $0)
    )
    (i32.shr_s
     (i32.shl
      (local.get $1)
      (i32.const 16)
     )
     (i32.const 16)
    )
   )
  )
 )
 (func $unsign-diff-sizes (param $x i32) (param $y i32) (result i32)
  (i32.ne
   (i32.shr_s
    (i32.shl
     (call $unsign-diff-sizes
      (i32.const -1)
      (i32.const 5)
     )
     (i32.const 24)
    )
    (i32.const 24)
   )
   (i32.shr_s
    (i32.shl
     (call $unsign-diff-sizes
      (i32.const 1)
      (i32.const 2006)
     )
     (i32.const 16)
    )
    (i32.const 16)
   )
  )
 )
 (func $unsign-same-sizes (param $x i32) (param $y i32) (result i32)
  (i32.ne
   (i32.and
    (call $unsign-same-sizes
     (i32.const -1)
     (i32.const 5)
    )
    (i32.const 255)
   )
   (i32.and
    (call $unsign-same-sizes
     (i32.const 1)
     (i32.const 2006)
    )
    (i32.const 255)
   )
  )
 )
 (func $fuzz-almost-sign-ext
  (drop
   (i32.shr_s
    (i32.shl
     (i32.load16_u
      (i32.const 2278)
     )
     (i32.const 17)
    )
    (i32.const 16)
   )
  )
  (drop
   (i32.shr_s
    (i32.shl
     (i32.load16_u
      (i32.const 2278)
     )
     (i32.const 17)
    )
    (i32.const 16)
   )
  )
 )
 (func $fuzz-comp-impossible (param $x i32)
  (drop
   (i32.eq
    (i32.and
     (local.get $x)
     (i32.const 65535)
    )
    (i32.const -2147483648)
   )
  )
  (drop
   (i32.eq
    (i32.and
     (local.get $x)
     (i32.const 255)
    )
    (i32.const -2147483648)
   )
  )
  (drop
   (i32.eq
    (i32.and
     (local.get $x)
     (i32.const 255)
    )
    (i32.const 127)
   )
  )
  (drop
   (i32.eq
    (i32.and
     (local.get $x)
     (i32.const 255)
    )
    (i32.const -2147483648)
   )
  )
  (drop
   (i32.eq
    (i32.and
     (local.get $x)
     (i32.const 255)
    )
    (i32.const -2147483648)
   )
  )
  (drop
   (i32.eq
    (i32.and
     (local.get $x)
     (i32.const 255)
    )
    (i32.const -2147483648)
   )
  )
  (drop
   (i32.eq
    (i32.and
     (local.get $x)
     (i32.const 255)
    )
    (i32.const 252)
   )
  )
 )
 (func $if-parallel (param $0 i32) (param $1 i32)
  (drop
   (i32.add
    (local.get $1)
    (i32.const 1)
   )
  )
  (drop
   (block (result i32)
    (drop
     (local.tee $0
      (local.get $1)
     )
    )
    (i32.add
     (local.get $1)
     (i32.const 1)
    )
   )
  )
  (drop
   (block (result i32)
    (i32.add
     (local.get $1)
     (unreachable)
    )
   )
  )
  (drop
   (block (result i32)
    (drop
     (local.tee $0
      (local.get $1)
     )
    )
    (i32.add
     (local.get $1)
     (unreachable)
    )
   )
  )
  (drop
   (if (result i32)
    (unreachable)
    (i32.add
     (local.get $1)
     (unreachable)
    )
    (i32.add
     (local.get $1)
     (unreachable)
    )
   )
  )
 )
 (func $select-parallel (param $0 i32) (param $1 i32)
  (drop
   (i32.add
    (local.get $1)
    (i32.const 1)
   )
  )
  (drop
   (select
    (local.tee $0
     (local.get $1)
    )
    (local.tee $0
     (local.get $1)
    )
    (local.get $0)
   )
  )
  (drop
   (block (result i32)
    (drop
     (local.tee $0
      (local.get $1)
     )
    )
    (i32.add
     (local.get $1)
     (i32.const 1)
    )
   )
  )
  (drop
   (select
    (local.tee $0
     (local.get $1)
    )
    (local.tee $0
     (local.get $1)
    )
    (local.tee $0
     (local.get $1)
    )
   )
  )
  (drop
   (select
    (local.tee $0
     (local.get $1)
    )
    (local.tee $0
     (local.get $1)
    )
    (unreachable)
   )
  )
 )
 (func $zero-shifts-is-not-sign-ext
  (drop
   (i32.eq
    (i32.load16_s align=1
     (i32.const 790656516)
    )
    (i32.const -5431187)
   )
  )
  (drop
   (i32.eq
    (i32.shl
     (i32.load16_s align=1
      (i32.const 790656516)
     )
     (i32.const 1)
    )
    (i32.const -5431187)
   )
  )
 )
 (func $zero-ops (result i32)
  (return
   (i32.eq
    (i32.load16_s align=1
     (i32.const 790656516)
    )
    (i32.const -1337)
   )
  )
 )
 (func $sign-ext-1-and-ne (result i32)
  (i32.ne
   (i32.and
    (call $sign-ext-1-and-ne)
    (i32.const 2147483647)
   )
   (i32.const -2147483648)
  )
 )
 (func $neg-shifts-and-255 (result i32)
  (i32.and
   (i32.const -99)
   (i32.const 255)
  )
 )
 (func $neg-shifts-and-255-b (result i32)
  (i32.and
   (i32.const -2349025)
   (i32.const 255)
  )
 )
 (func $shifts-square-overflow (param $x i32) (result i32)
  (i32.shr_u
   (i32.shr_u
    (local.get $x)
    (i32.const 31)
   )
   (i32.const 31)
  )
 )
 (func $shifts-square-no-overflow-small (param $x i32) (result i32)
  (i32.shr_u
   (local.get $x)
   (i32.const 9)
  )
 )
 (func $shifts-square-overflow-64 (param $x i64) (result i64)
  (i64.shr_u
   (i64.shr_u
    (local.get $x)
    (i64.const 63)
   )
   (i64.const 63)
  )
 )
 (func $shifts-square-no-overflow-small-64 (param $x i64) (result i64)
  (i64.shr_u
   (local.get $x)
   (i64.const 9)
  )
 )
 (func $shifts-square-unreachable (param $x i32) (result i32)
  (i32.shr_u
   (i32.shr_u
    (unreachable)
    (i32.const 1031)
   )
   (i32.const 4098)
  )
 )
 (func $mix-shifts (result i32)
  (i32.shr_u
   (i32.shl
    (i32.const 23)
    (i32.const 3)
   )
   (i32.const 8)
  )
 )
 (func $actually-no-shifts (result i32)
  (i32.const 33)
 )
 (func $less-shifts-than-it-seems (param $x i32) (result i32)
  (i32.const 4800)
 )
 (func $and-popcount32 (result i32)
  (i32.and
   (i32.popcnt
    (i32.const -1)
   )
   (i32.const 31)
  )
 )
 (func $and-popcount32-big (result i32)
  (i32.popcnt
   (i32.const -1)
  )
 )
 (func $and-popcount64 (result i64)
  (i64.and
   (i64.popcnt
    (i64.const -1)
   )
   (i64.const 63)
  )
 )
 (func $and-popcount64-big (result i64)
  (i64.and
   (i64.popcnt
    (i64.const -1)
   )
   (i64.const 127)
  )
 )
 (func $and-popcount64-bigger (result i64)
  (i64.and
   (i64.popcnt
    (i64.const -1)
   )
   (i64.const 255)
  )
 )
 (func $optimizeAddedConstants-filters-through-nonzero (result i32)
  (i32.add
   (i32.shl
    (i32.const -536870912)
    (i32.wrap_i64
     (i64.const 0)
    )
   )
   (i32.const -31744)
  )
 )
 (func $optimizeAddedConstants-filters-through-nonzero-b (result i32)
  (i32.add
   (i32.shl
    (i32.const -536870912)
    (i32.wrap_i64
     (i64.const -1)
    )
   )
   (i32.const -31744)
  )
 )
 (func $return-proper-value-from-shift-left-by-zero (result i32)
  (if (result i32)
   (i32.add
    (loop $label$0 (result i32)
     (block $label$1
      (br_if $label$1
       (i32.load
        (i32.const 0)
       )
      )
     )
     (i32.const -62)
    )
    (i32.const 40)
   )
   (i32.const 1)
   (i32.const 0)
  )
 )
 (func $de-morgan-2 (param $x i32) (param $y i32)
  (drop
   (i32.eqz
    (i32.or
     (local.get $x)
     (local.get $y)
    )
   )
  )
  (drop
   (i32.or
    (i32.eqz
     (local.get $x)
    )
    (i32.eqz
     (local.get $y)
    )
   )
  )
  (drop
   (i32.xor
    (i32.eqz
     (local.get $x)
    )
    (i32.eqz
     (local.get $y)
    )
   )
  )
  (drop
   (i32.and
    (local.get $y)
    (i32.eqz
     (local.get $x)
    )
   )
  )
  (drop
   (i32.and
    (i32.eqz
     (local.get $y)
    )
    (local.get $x)
   )
  )
  (drop
   (i32.and
    (i32.eqz
     (local.get $x)
    )
    (i32.wrap_i64
     (i64.const 2)
    )
   )
  )
  (drop
   (i32.and
    (i32.eqz
     (local.get $y)
    )
    (i32.wrap_i64
     (i64.const 1)
    )
   )
  )
 )
 (func $subzero1 (param $0 i32) (result i32)
  (i32.sub
   (i32.const 32)
   (i32.clz
    (local.get $0)
   )
  )
 )
 (func $subzero2 (param $0 i32) (result i32)
  (i32.sub
   (i32.const 32)
   (i32.clz
    (local.get $0)
   )
  )
 )
 (func $subzero3 (param $0 i32) (param $1 i32) (result i32)
  (i32.sub
   (local.get $1)
   (i32.clz
    (local.get $0)
   )
  )
 )
 (func $subzero4 (param $0 i32) (param $1 i32) (result i32)
  (i32.sub
   (local.get $0)
   (i32.clz
    (local.get $1)
   )
  )
 )
 (func $mul-32-power-2 (param $x i32) (result i32)
  (drop
   (call $mul-32-power-2
    (i32.shl
     (local.get $x)
     (i32.const 2)
    )
   )
  )
  (drop
   (call $mul-32-power-2
    (i32.mul
     (local.get $x)
     (i32.const 5)
    )
   )
  )
  (drop
   (call $mul-32-power-2
    (local.get $x)
   )
  )
  (drop
   (call $mul-32-power-2
    (i32.const 0)
   )
  )
  (drop
   (call $mul-32-power-2
    (i32.mul
     (call $mul-32-power-2
      (i32.const 123)
     )
     (i32.const 0)
    )
   )
  )
  (drop
   (call $mul-32-power-2
    (i32.sub
     (i32.const 0)
     (local.get $x)
    )
   )
  )
  (drop
   (call $mul-32-power-2
    (i32.shl
     (local.get $x)
     (i32.const 31)
    )
   )
  )
  (unreachable)
 )
 (func $mul-64-power-2 (param $x i64) (result i64)
  (drop
   (call $mul-64-power-2
    (i64.shl
     (local.get $x)
     (i64.const 2)
    )
   )
  )
  (drop
   (call $mul-64-power-2
    (i64.mul
     (local.get $x)
     (i64.const 5)
    )
   )
  )
  (drop
   (call $mul-64-power-2
    (local.get $x)
   )
  )
  (drop
   (call $mul-64-power-2
    (i64.const 0)
   )
  )
  (drop
   (call $mul-64-power-2
    (i64.mul
     (call $mul-64-power-2
      (i64.const 123)
     )
     (i64.const 0)
    )
   )
  )
  (drop
   (call $mul-64-power-2
    (i64.sub
     (i64.const 0)
     (local.get $x)
    )
   )
  )
  (drop
   (call $mul-64-power-2
    (i64.shl
     (local.get $x)
     (i64.const 63)
    )
   )
  )
  (unreachable)
 )
 (func $div-32-power-2 (param $x i32) (result i32)
  (drop
   (call $div-32-power-2
    (i32.shr_u
     (local.get $x)
     (i32.const 2)
    )
   )
  )
  (drop
   (call $div-32-power-2
    (i32.div_u
     (local.get $x)
     (i32.const 5)
    )
   )
  )
  (drop
   (call $div-32-power-2
    (local.get $x)
   )
  )
  (drop
   (call $div-32-power-2
    (i32.div_u
     (local.get $x)
     (i32.const 0)
    )
   )
  )
  (drop
   (call $div-32-power-2
    (i32.div_u
     (call $div-32-power-2
      (i32.const 123)
     )
     (i32.const 0)
    )
   )
  )
  (drop
   (call $div-32-power-2
    (i32.eq
     (local.get $x)
     (i32.const -1)
    )
   )
  )
  (drop
   (call $div-32-power-2
    (i32.shr_u
     (local.get $x)
     (i32.const 31)
    )
   )
  )
  (unreachable)
 )
 (func $urem-32-power-2 (param $x i32) (result i32)
  (drop
   (call $urem-32-power-2
    (i32.and
     (local.get $x)
     (i32.const 3)
    )
   )
  )
  (drop
   (call $urem-32-power-2
    (i32.rem_u
     (local.get $x)
     (i32.const 5)
    )
   )
  )
  (drop
   (call $urem-32-power-2
    (i32.const 0)
   )
  )
  (drop
   (call $urem-32-power-2
    (i32.rem_u
     (local.get $x)
     (i32.const 0)
    )
   )
  )
  (drop
   (call $urem-32-power-2
    (i32.rem_u
     (local.get $x)
     (i32.const -1)
    )
   )
  )
  (drop
   (call $urem-32-power-2
    (i32.and
     (local.get $x)
     (i32.const 2147483647)
    )
   )
  )
  (drop
   (call $urem-32-power-2
    (i32.const 0)
   )
  )
  (unreachable)
 )
 (func $fdiv-32-power-2 (param $x f32)
  (drop
   (f32.mul
    (local.get $x)
    (f32.const 0.5)
   )
  )
  (drop
   (f32.mul
    (local.get $x)
    (f32.const -0.5)
   )
  )
  (drop
   (f32.mul
    (local.get $x)
    (f32.const 2.3283064365386963e-10)
   )
  )
  (drop
   (f32.mul
    (local.get $x)
    (f32.const 5.421010862427522e-20)
   )
  )
  (drop
   (f32.mul
    (local.get $x)
    (f32.const 8507059173023461586584365e13)
   )
  )
  (drop
   (f32.mul
    (local.get $x)
    (f32.const 1.1754943508222875e-38)
   )
  )
  (drop
   (f32.mul
    (local.get $x)
    (f32.const -8507059173023461586584365e13)
   )
  )
  (drop
   (f32.mul
    (local.get $x)
    (f32.const -1.1754943508222875e-38)
   )
  )
  (drop
   (f32.div
    (local.get $x)
    (f32.const 5.877471754111438e-39)
   )
  )
  (drop
   (f32.div
    (local.get $x)
    (f32.const 5.877471754111438e-39)
   )
  )
  (drop
   (f32.div
    (local.get $x)
    (f32.const 0)
   )
  )
  (drop
   (f32.div
    (local.get $x)
    (f32.const nan:0x400000)
   )
  )
  (drop
   (f32.div
    (local.get $x)
    (f32.const inf)
   )
  )
  (drop
   (f32.div
    (local.get $x)
    (f32.const -inf)
   )
  )
 )
 (func $fdiv-64-power-2 (param $x f64)
  (drop
   (f64.mul
    (local.get $x)
    (f64.const 0.5)
   )
  )
  (drop
   (f64.mul
    (local.get $x)
    (f64.const -0.5)
   )
  )
  (drop
   (f64.mul
    (local.get $x)
    (f64.const 2.3283064365386963e-10)
   )
  )
  (drop
   (f64.mul
    (local.get $x)
    (f64.const 5.421010862427522e-20)
   )
  )
  (drop
   (f64.mul
    (local.get $x)
    (f64.const 4494232837155789769323262e283)
   )
  )
  (drop
   (f64.mul
    (local.get $x)
    (f64.const 2.2250738585072014e-308)
   )
  )
  (drop
   (f64.mul
    (local.get $x)
    (f64.const -4494232837155789769323262e283)
   )
  )
  (drop
   (f64.mul
    (local.get $x)
    (f64.const -2.2250738585072014e-308)
   )
  )
  (drop
   (f64.div
    (local.get $x)
    (f64.const 1.1125369292536007e-308)
   )
  )
  (drop
   (f64.div
    (local.get $x)
    (f64.const 8988465674311579538646525e283)
   )
  )
  (drop
   (f64.div
    (local.get $x)
    (f64.const 0)
   )
  )
  (drop
   (f64.div
    (local.get $x)
    (f64.const nan:0x8000000000000)
   )
  )
  (drop
   (f64.div
    (local.get $x)
    (f64.const inf)
   )
  )
  (drop
   (f64.div
    (local.get $x)
    (f64.const -inf)
   )
  )
 )
 (func $srem-by-const (param $x i32) (param $y i64)
  (drop
   (i32.const 0)
  )
  (drop
   (i64.const 0)
  )
  (drop
   (i32.rem_s
    (local.get $x)
    (i32.const -2147483648)
   )
  )
  (drop
   (i64.rem_s
    (local.get $y)
    (i64.const -9223372036854775808)
   )
  )
 )
 (func $srem-by-pot-eq-ne-zero (param $x i32) (param $y i64)
  (drop
   (i32.eqz
    (i32.and
     (local.get $x)
     (i32.const 3)
    )
   )
  )
  (drop
   (i64.eqz
    (i64.and
     (local.get $y)
     (i64.const 3)
    )
   )
  )
  (drop
   (i32.eqz
    (i32.and
     (local.get $x)
     (i32.const 3)
    )
   )
  )
  (drop
   (i64.eqz
    (i64.and
     (local.get $y)
     (i64.const 3)
    )
   )
  )
  (drop
   (i32.eqz
    (i32.and
     (local.get $x)
     (i32.const 3)
    )
   )
  )
  (drop
   (i64.eqz
    (i64.and
     (local.get $y)
     (i64.const 1)
    )
   )
  )
  (drop
   (i32.eqz
    (i32.and
     (local.get $x)
     (i32.const 3)
    )
   )
  )
  (drop
   (i64.eqz
    (i64.and
     (local.get $y)
     (i64.const 3)
    )
   )
  )
  (drop
   (i32.and
    (local.get $x)
    (i32.const 1)
   )
  )
  (drop
   (i32.wrap_i64
    (i64.and
     (local.get $y)
     (i64.const 1)
    )
   )
  )
  (drop
   (i32.eqz
    (i32.const 0)
   )
  )
  (drop
   (i32.eqz
    (i32.and
     (local.get $x)
     (i32.const 2147483647)
    )
   )
  )
  (drop
   (i32.ne
    (i32.and
     (local.get $x)
     (i32.const 2147483647)
    )
    (i32.const 0)
   )
  )
  (drop
   (i64.eqz
    (i64.and
     (local.get $y)
     (i64.const 9223372036854775807)
    )
   )
  )
  (drop
   (i64.ne
    (i64.and
     (local.get $y)
     (i64.const 9223372036854775807)
    )
    (i64.const 0)
   )
  )
  (drop
   (i32.eqz
    (i32.rem_s
     (local.get $x)
     (i32.const 3)
    )
   )
  )
  (drop
   (i64.eqz
    (i64.rem_s
     (local.get $y)
     (i64.const 3)
    )
   )
  )
 )
 (func $orZero (param $0 i32) (result i32)
  (local.get $0)
 )
 (func $andZero (param $0 i32) (result i32)
  (drop
   (i32.const 0)
  )
  (drop
   (i32.and
    (call $andZero
     (i32.const 1234)
    )
    (i32.const 0)
   )
  )
  (unreachable)
 )
 (func $abstract-additions (param $x32 i32) (param $x64 i64) (param $y32 f32) (param $y64 f64)
  (drop
   (local.get $x32)
  )
  (drop
   (local.get $x32)
  )
  (drop
   (local.get $x32)
  )
  (drop
   (local.get $x32)
  )
  (drop
   (local.get $x64)
  )
  (drop
   (local.get $x64)
  )
  (drop
   (local.get $x64)
  )
  (drop
   (local.get $x64)
  )
  (drop
   (i32.const 0)
  )
  (drop
   (i64.const 0)
  )
  (drop
   (f32.mul
    (local.get $y32)
    (f32.const 0)
   )
  )
  (drop
   (f64.mul
    (local.get $y64)
    (f64.const 0)
   )
  )
  (drop
   (local.get $x32)
  )
  (drop
   (local.get $x64)
  )
  (drop
   (f32.mul
    (local.get $y32)
    (f32.const 1)
   )
  )
  (drop
   (f64.mul
    (local.get $y64)
    (f64.const 1)
   )
  )
  (drop
   (i32.const 0)
  )
  (drop
   (i64.const 0)
  )
  (drop
   (i32.and
    (unreachable)
    (i32.const 0)
   )
  )
  (drop
   (i64.and
    (unreachable)
    (i64.const 0)
   )
  )
  (drop
   (local.get $x32)
  )
  (drop
   (local.get $x32)
  )
  (drop
   (local.get $x64)
  )
  (drop
   (local.get $x64)
  )
  (drop
   (f32.mul
    (local.get $y32)
    (f32.const 1)
   )
  )
  (drop
   (f64.mul
    (local.get $y64)
    (f64.const 1)
   )
  )
  (drop
   (f32.div
    (local.get $y32)
    (f32.const 1.2000000476837158)
   )
  )
  (drop
   (i32.sub
    (i32.const 0)
    (local.get $x32)
   )
  )
  (drop
   (i64.sub
    (i64.const 0)
    (local.get $x64)
   )
  )
  (drop
   (f32.mul
    (local.get $y32)
    (f32.const -1)
   )
  )
  (drop
   (f64.mul
    (local.get $y64)
    (f64.const -1)
   )
  )
  (drop
   (i32.eq
    (local.get $x32)
    (i32.const 10)
   )
  )
  (drop
   (i32.le_u
    (i32.add
     (local.get $x32)
     (i32.const 10)
    )
    (i32.const 20)
   )
  )
  (drop
   (i32.eq
    (local.get $x32)
    (i32.const 30)
   )
  )
  (drop
   (i64.eq
    (local.get $x64)
    (i64.const 10)
   )
  )
  (drop
   (i32.eq
    (local.get $x32)
    (i32.const 10)
   )
  )
  (drop
   (i32.eq
    (i32.add
     (local.get $x32)
     (i32.const 10)
    )
    (local.get $x32)
   )
  )
  (drop
   (i32.eq
    (local.get $x32)
    (i32.const 30)
   )
  )
  (drop
   (i32.eq
    (i32.sub
     (local.get $x32)
     (i32.const 30)
    )
    (local.get $x32)
   )
  )
  (drop
   (i32.eq
    (i32.sub
     (local.get $x32)
     (i32.const 30)
    )
    (local.get $x32)
   )
  )
  (drop
   (i32.eq
    (i32.sub
     (local.get $x32)
     (i32.const 10)
    )
    (local.get $x32)
   )
  )
  (drop
   (i64.le_s
    (i64.sub
     (local.get $x64)
     (i64.const 288230376151711744)
    )
    (i64.const 9223372036854775807)
   )
  )
 )
 (func $negatives-are-sometimes-better (param $x i32) (param $y i64) (param $z f32)
  (drop
   (i32.sub
    (local.get $x)
    (i32.const -64)
   )
  )
  (drop
   (i32.add
    (local.get $x)
    (i32.const -64)
   )
  )
  (drop
   (i32.sub
    (local.get $x)
    (i32.const -8192)
   )
  )
  (drop
   (i32.sub
    (local.get $x)
    (i32.const -1048576)
   )
  )
  (drop
   (i32.sub
    (local.get $x)
    (i32.const -134217728)
   )
  )
  (drop
   (i64.sub
    (local.get $y)
    (i64.const -64)
   )
  )
  (drop
   (i64.add
    (local.get $y)
    (i64.const -64)
   )
  )
  (drop
   (i64.sub
    (local.get $y)
    (i64.const -8192)
   )
  )
  (drop
   (i64.sub
    (local.get $y)
    (i64.const -1048576)
   )
  )
  (drop
   (i64.sub
    (local.get $y)
    (i64.const -134217728)
   )
  )
  (drop
   (i64.sub
    (local.get $y)
    (i64.const -17179869184)
   )
  )
  (drop
   (i64.sub
    (local.get $y)
    (i64.const -2199023255552)
   )
  )
  (drop
   (i64.sub
    (local.get $y)
    (i64.const -281474976710656)
   )
  )
  (drop
   (i64.sub
    (local.get $y)
    (i64.const -36028797018963968)
   )
  )
  (drop
   (i64.sub
    (local.get $y)
    (i64.const -4611686018427387904)
   )
  )
  (drop
   (f32.add
    (local.get $z)
    (f32.const 64)
   )
  )
 )
 (func $shift-a-zero (param $x i32) (param $y i64) (param $z f32)
  (drop
   (i32.const 0)
  )
  (drop
   (i32.const 0)
  )
  (drop
   (i32.const 0)
  )
  (drop
   (i64.const 0)
  )
  (drop
   (i32.shl
    (i32.const 0)
    (unreachable)
   )
  )
 )
 (func $identical-siblings (param $x i32) (param $y i64) (param $z f64) (param $xx i32)
  (drop
   (i32.const 0)
  )
  (drop
   (i64.const 0)
  )
  (drop
   (f64.sub
    (local.get $z)
    (local.get $z)
   )
  )
  (drop
   (i32.sub
    (local.get $x)
    (local.get $xx)
   )
  )
  (drop
   (i32.sub
    (unreachable)
    (unreachable)
   )
  )
  (drop
   (i32.add
    (local.get $x)
    (local.get $x)
   )
  )
  (drop
   (i32.const 0)
  )
  (drop
   (i32.const 0)
  )
  (drop
   (i32.const 0)
  )
  (drop
   (i32.const 0)
  )
  (drop
   (i32.const 0)
  )
  (drop
   (i32.const 0)
  )
  (drop
   (local.get $x)
  )
  (drop
   (local.get $x)
  )
  (drop
   (i32.const 1)
  )
  (drop
   (i32.const 1)
  )
  (drop
   (i32.const 1)
  )
  (drop
   (i32.const 1)
  )
  (drop
   (i32.const 1)
  )
  (drop
   (i64.const 0)
  )
  (drop
   (i32.const 0)
  )
  (drop
   (i32.const 0)
  )
  (drop
   (i32.const 0)
  )
  (drop
   (i32.const 0)
  )
  (drop
   (i32.const 0)
  )
  (drop
   (local.get $y)
  )
  (drop
   (local.get $y)
  )
  (drop
   (i32.const 1)
  )
  (drop
   (i32.const 1)
  )
  (drop
   (i32.const 1)
  )
  (drop
   (i32.const 1)
  )
  (drop
   (i32.const 1)
  )
 )
 (func $all_ones (param $x i32) (param $y i64)
  (drop
   (local.get $x)
  )
  (drop
   (i32.const -1)
  )
  (drop
   (i32.or
    (local.tee $x
     (i32.const 1337)
    )
    (i32.const -1)
   )
  )
  (drop
   (local.get $y)
  )
  (drop
   (i64.const -1)
  )
 )
 (func $xor (param $x i32) (param $y i64)
  (drop
   (local.get $x)
  )
 )
 (func $select-on-const (param $x i32) (param $y i64)
  (drop
   (local.get $x)
  )
  (drop
   (i32.const 3)
  )
  (drop
   (local.tee $x
    (i32.const 5)
   )
  )
  (drop
   (block (result i32)
    (drop
     (local.tee $x
      (i32.const 6)
     )
    )
    (i32.const 7)
   )
  )
  (drop
   (select
    (i32.const 4)
    (local.tee $x
     (i32.const 5)
    )
    (i32.const 1)
   )
  )
  (drop
   (local.tee $x
    (i32.const 6)
   )
  )
  (drop
   (i32.eqz
    (i32.eqz
     (local.get $x)
    )
   )
  )
  (drop
   (i32.eqz
    (local.get $x)
   )
  )
  (drop
   (i32.ge_s
    (local.get $x)
    (i32.const 0)
   )
  )
  (drop
   (i32.lt_s
    (local.get $x)
    (i32.const 0)
   )
  )
  (drop
   (i32.lt_s
    (local.get $x)
    (i32.const 0)
   )
  )
  (drop
   (i32.gt_s
    (local.get $x)
    (i32.const 0)
   )
  )
  (drop
   (i32.le_s
    (local.get $x)
    (i32.const 0)
   )
  )
  (drop
   (i32.ge_s
    (local.get $x)
    (i32.const 0)
   )
  )
  (drop
   (i64.extend_i32_u
    (i32.eqz
     (i32.eqz
      (local.get $x)
     )
    )
   )
  )
  (drop
   (i64.extend_i32_u
    (i32.eqz
     (local.get $x)
    )
   )
  )
  (drop
   (i64.extend_i32_u
    (i64.eqz
     (local.get $y)
    )
   )
  )
  (drop
   (i64.extend_i32_u
    (i32.eqz
     (i64.eqz
      (local.get $y)
     )
    )
   )
  )
  (drop
   (i64.extend_i32_u
    (i64.ge_s
     (local.get $y)
     (i64.const 0)
    )
   )
  )
  (drop
   (i64.extend_i32_u
    (i64.lt_s
     (local.get $y)
     (i64.const 0)
    )
   )
  )
  (drop
   (i64.extend_i32_u
    (i64.lt_s
     (local.get $y)
     (i64.const 0)
    )
   )
  )
  (drop
   (i64.extend_i32_u
    (i64.ge_s
     (local.get $y)
     (i64.const 0)
    )
   )
  )
  (drop
   (select
    (i32.const 0)
    (local.get $x)
    (i32.const 0)
   )
  )
  (drop
   (select
    (i32.const 2)
    (local.get $x)
    (i32.const 2)
   )
  )
  (drop
   (select
    (local.get $x)
    (i32.const 2)
    (local.get $x)
   )
  )
  (drop
   (select
    (local.get $y)
    (i64.const 0)
    (i64.eqz
     (i64.const 0)
    )
   )
  )
  (drop
   (select
    (local.get $y)
    (i64.const 2)
    (i64.eqz
     (i64.const 2)
    )
   )
  )
 )
 (func $optimize-boolean (param $x i32) (param $y i64)
  (drop
   (select
    (i32.const 1)
    (i32.const 2)
    (local.get $x)
   )
  )
  (drop
   (i32.and
    (local.get $x)
    (i32.const 1)
   )
  )
  (drop
   (i32.eqz
    (i32.and
     (local.get $x)
     (i32.const 1)
    )
   )
  )
  (drop
   (i32.wrap_i64
    (i64.shr_u
     (local.get $y)
     (i64.const 63)
    )
   )
  )
  (drop
   (i32.eqz
    (i32.shr_u
     (local.get $x)
     (i32.const 31)
    )
   )
  )
  (drop
   (i64.eqz
    (i64.shr_u
     (local.get $y)
     (i64.const 63)
    )
   )
  )
  (drop
   (i64.eqz
    (i64.shr_u
     (local.get $y)
     (i64.const 63)
    )
   )
  )
  (drop
   (i64.eqz
    (local.get $y)
   )
  )
  (drop
   (i32.eqz
    (i32.wrap_i64
     (local.get $y)
    )
   )
  )
  (drop
   (i32.wrap_i64
    (i64.and
     (local.get $y)
     (i64.const 1)
    )
   )
  )
  (drop
   (i64.eqz
    (i64.and
     (local.get $y)
     (i64.const 1)
    )
   )
  )
  (drop
   (i32.and
    (local.get $x)
    (i32.const 1)
   )
  )
  (drop
   (i32.const 1)
  )
  (drop
   (i64.and
    (local.get $y)
    (i64.const 1)
   )
  )
  (drop
   (i64.const 1)
  )
  (drop
   (i32.and
    (local.get $x)
    (i32.const 1)
   )
  )
  (drop
   (i64.ne
    (local.get $y)
    (i64.const 0)
   )
  )
  (drop
   (i32.ne
    (local.get $x)
    (i32.const 0)
   )
  )
 )
 (func $optimize-bitwise-oprations (param $x i32) (param $y i32) (param $z i64) (param $w i64)
  (drop
   (i32.rotl
    (i32.const -2)
    (local.get $x)
   )
  )
  (drop
   (i64.rotl
    (i64.const -2)
    (local.get $z)
   )
  )
 )
 (func $getFallthrough
  (local $x0 i32)
  (local $x1 i32)
  (local $x2 i32)
  (local $x3 i32)
  (local $x4 i32)
  (local $x5 i32)
  (local $x6 i32)
  (local $x7 i32)
  (local.set $x0
   (i32.const 1)
  )
  (drop
   (local.get $x0)
  )
  (local.set $x1
   (local.tee $x2
    (i32.const 1)
   )
  )
  (drop
   (local.get $x1)
  )
  (local.set $x3
   (loop $loop-in (result i32)
    (i32.const 1)
   )
  )
  (drop
   (local.get $x3)
  )
  (local.set $x4
   (if (result i32)
    (i32.const 1)
    (i32.const 2)
    (i32.const 3)
   )
  )
  (drop
   (i32.and
    (local.get $x4)
    (i32.const 7)
   )
  )
  (local.set $x5
   (if (result i32)
    (i32.const 1)
    (unreachable)
    (i32.const 3)
   )
  )
  (drop
   (local.get $x5)
  )
  (local.set $x6
   (if (result i32)
    (i32.const 1)
    (i32.const 3)
    (unreachable)
   )
  )
  (drop
   (local.get $x6)
  )
  (drop
   (block $out (result i32)
    (local.set $x7
     (br_if $out
      (i32.const 1)
      (i32.const 1)
     )
    )
    (drop
     (local.get $x7)
    )
    (unreachable)
   )
  )
 )
 (func $tee-with-unreachable-value (result f64)
  (local $var$0 i32)
  (block $label$1 (result f64)
   (local.tee $var$0
    (br_if $label$1
     (f64.const 1)
     (unreachable)
    )
   )
  )
 )
 (func $add-sub-zero-reorder-1 (param $temp i32) (result i32)
  (i32.add
   (i32.add
    (i32.sub
     (i32.const 0)
     (local.get $temp)
    )
    (local.tee $temp
     (i32.const 1)
    )
   )
   (i32.const 2)
  )
 )
 (func $add-sub-zero-reorder-2 (param $temp i32) (result i32)
  (i32.add
   (i32.sub
    (local.tee $temp
     (i32.const 1)
    )
    (local.get $temp)
   )
   (i32.const 2)
  )
 )
 (func $const-float-zero (param $fx f32) (param $fy f64)
  (drop
   (f32.sub
    (local.get $fx)
    (f32.const 0)
   )
  )
  (drop
   (f64.sub
    (local.get $fy)
    (f64.const 0)
   )
  )
  (drop
   (f32.add
    (local.get $fx)
    (f32.const -0)
   )
  )
  (drop
   (f64.add
    (local.get $fy)
    (f64.const -0)
   )
  )
  (drop
   (f32.add
    (local.get $fx)
    (f32.const 0)
   )
  )
  (drop
   (f64.add
    (local.get $fy)
    (f64.const 0)
   )
  )
  (drop
   (f32.sub
    (f32.const 0)
    (local.get $fx)
   )
  )
  (drop
   (f64.sub
    (f64.const 0)
    (local.get $fy)
   )
  )
  (drop
   (f32.add
    (local.get $fx)
    (f32.const 0)
   )
  )
  (drop
   (f64.add
    (local.get $fy)
    (f64.const 0)
   )
  )
  (drop
   (f32.sub
    (f32.const -nan:0x34546d)
    (f32.const 0)
   )
  )
 )
 (func $rhs-is-neg-one (param $x i32) (param $y i64) (param $fx f32) (param $fy f64)
  (drop
   (i32.sub
    (local.get $x)
    (i32.const -1)
   )
  )
  (drop
   (i64.sub
    (local.get $y)
    (i64.const -1)
   )
  )
  (drop
   (i32.const 0)
  )
  (drop
   (i32.const 0)
  )
  (drop
   (i32.gt_s
    (local.get $x)
    (i32.const -1)
   )
  )
  (drop
   (i64.gt_s
    (local.get $y)
    (i64.const -1)
   )
  )
  (drop
   (i64.extend_i32_s
    (i32.const 0)
   )
  )
  (drop
   (i32.const 1)
  )
  (drop
   (i32.const 1)
  )
  (drop
   (i32.le_s
    (local.get $x)
    (i32.const -1)
   )
  )
  (drop
   (i64.le_s
    (local.get $y)
    (i64.const -1)
   )
  )
  (drop
   (i32.sub
    (i32.const 0)
    (local.get $x)
   )
  )
  (drop
   (i64.sub
    (i64.const 0)
    (local.get $y)
   )
  )
  (drop
   (f32.mul
    (local.get $fx)
    (f32.const -1)
   )
  )
  (drop
   (f64.mul
    (local.get $fy)
    (f64.const -1)
   )
  )
  (drop
   (i32.eq
    (local.get $x)
    (i32.const -1)
   )
  )
  (drop
   (i64.extend_i32_u
    (i64.eq
     (local.get $y)
     (i64.const -1)
    )
   )
  )
 )
 (func $rhs-is-neg-const (param $x i32) (param $y i64)
  (drop
   (i32.ge_u
    (local.get $x)
    (i32.const -2)
   )
  )
  (drop
   (i32.eq
    (local.get $x)
    (i32.const -1)
   )
  )
  (drop
   (i32.ge_u
    (local.get $x)
    (i32.const -2147483647)
   )
  )
  (drop
   (i32.shr_u
    (local.get $x)
    (i32.const 31)
   )
  )
  (drop
   (i64.extend_i32_u
    (i64.eq
     (local.get $y)
     (i64.const -1)
    )
   )
  )
  (drop
   (i64.shr_u
    (local.get $y)
    (i64.const 63)
   )
  )
 )
 (func $pre-combine-or (param $x i32) (param $y i32)
  (drop
   (i32.ge_s
    (local.get $x)
    (local.get $y)
   )
  )
  (drop
   (i32.ge_s
    (local.get $x)
    (local.get $y)
   )
  )
  (drop
   (i32.or
    (i32.eq
     (local.get $x)
     (i32.const 1)
    )
    (i32.gt_s
     (local.get $x)
     (local.get $y)
    )
   )
  )
  (drop
   (i32.or
    (i32.eq
     (local.get $x)
     (local.get $y)
    )
    (i32.gt_s
     (local.get $x)
     (i32.const 1)
    )
   )
  )
  (drop
   (i32.or
    (i32.gt_s
     (call $ne0)
     (local.get $y)
    )
    (i32.eq
     (call $ne0)
     (local.get $y)
    )
   )
  )
  (drop
   (i32.or
    (i32.gt_s
     (local.get $y)
     (call $ne0)
    )
    (i32.eq
     (call $ne0)
     (local.get $y)
    )
   )
  )
 )
 (func $combine-or (param $x i32) (param $y i32)
  (drop
   (i32.ge_s
    (local.get $x)
    (local.get $y)
   )
  )
 )
 (func $select-into-arms (param $x i32) (param $y i32)
  (if
   (select
    (local.get $x)
    (local.get $y)
    (local.get $y)
   )
   (unreachable)
  )
 )
 (func $if-arms-subtype-fold (result anyref)
  (ref.null extern)
 )
 (func $if-arms-subtype-nofold (result anyref)
  (if (result anyref)
   (i32.const 0)
   (ref.null extern)
   (ref.null func)
  )
 )
 (func $optimize-boolean-context (param $x i32) (param $y i32)
  (if
   (local.get $x)
   (unreachable)
  )
  (drop
   (select
    (local.get $x)
    (local.get $y)
    (local.get $x)
   )
  )
 )
 (func $unsigned-context (param $x i32) (param $y i64)
  (drop
   (i32.div_u
    (i32.and
     (local.get $x)
     (i32.const 2147483647)
    )
    (i32.const 3)
   )
  )
  (drop
   (i32.div_s
    (i32.and
     (local.get $x)
     (i32.const 2147483647)
    )
    (i32.const -3)
   )
  )
  (drop
   (i32.div_s
    (i32.and
     (local.get $x)
     (i32.const 2147483647)
    )
    (i32.const -2147483648)
   )
  )
  (drop
   (i64.shr_u
    (i64.and
     (local.get $y)
     (i64.const 9223372036854775807)
    )
    (i64.const 1)
   )
  )
  (drop
   (i64.div_s
    (i64.and
     (local.get $y)
     (i64.const 9223372036854775807)
    )
    (i64.const -1)
   )
  )
  (drop
   (i32.rem_u
    (i32.and
     (local.get $x)
     (i32.const 2147483647)
    )
    (i32.const 3)
   )
  )
  (drop
   (i32.shr_u
    (i32.and
     (local.get $x)
     (i32.const 2147483647)
    )
    (i32.const 7)
   )
  )
  (drop
   (i32.ge_u
    (i32.and
     (local.get $x)
     (i32.const 2147483647)
    )
    (i32.const 7)
   )
  )
  (drop
   (i32.ge_s
    (i32.and
     (local.get $x)
     (i32.const 2147483647)
    )
    (i32.const -7)
   )
  )
 )
 (func $duplicate-elimination (param $x i32) (param $y i32) (param $z i32) (param $w f64)
  (drop
   (f64.abs
    (local.get $w)
   )
  )
  (drop
   (f64.ceil
    (local.get $w)
   )
  )
  (drop
   (f64.floor
    (local.get $w)
   )
  )
  (drop
   (f64.trunc
    (local.get $w)
   )
  )
  (drop
   (f64.nearest
    (local.get $w)
   )
  )
  (drop
   (f64.nearest
    (f64.trunc
     (local.get $w)
    )
   )
  )
  (drop
   (f64.trunc
    (f64.nearest
     (local.get $w)
    )
   )
  )
  (drop
   (local.get $w)
  )
  (drop
   (f64.neg
    (local.get $w)
   )
  )
  (drop
   (local.get $w)
  )
  (drop
   (i32.eqz
    (i32.eqz
     (local.get $x)
    )
   )
  )
  (drop
   (i32.eqz
    (local.get $x)
   )
  )
  (drop
   (i64.eqz
    (i64.const 1)
   )
  )
  (drop
   (i32.ne
    (local.get $x)
    (i32.const 2)
   )
  )
  (drop
   (i32.extend8_s
    (local.get $x)
   )
  )
  (drop
   (i32.extend16_s
    (local.get $x)
   )
  )
  (drop
   (i32.and
    (local.get $x)
    (i32.const 1)
   )
  )
  (drop
   (i32.rem_s
    (local.get $x)
    (local.get $y)
   )
  )
  (drop
   (i32.rem_u
    (local.get $x)
    (local.get $y)
   )
  )
  (drop
   (local.get $y)
  )
  (drop
   (local.get $y)
  )
  (drop
   (i32.sub
    (local.get $y)
    (i32.sub
     (local.get $x)
     (local.get $y)
    )
   )
  )
  (drop
   (local.get $y)
  )
  (drop
   (local.get $y)
  )
  (drop
   (local.get $y)
  )
  (drop
   (local.get $y)
  )
  (drop
   (local.get $x)
  )
  (drop
   (i32.and
    (local.get $x)
    (local.get $y)
   )
  )
  (drop
   (i32.and
    (local.get $x)
    (local.get $y)
   )
  )
  (drop
   (i32.and
    (local.get $x)
    (local.get $y)
   )
  )
  (drop
   (i32.and
    (local.get $x)
    (local.get $y)
   )
  )
  (drop
   (i32.or
    (local.get $x)
    (local.get $y)
   )
  )
  (drop
   (i32.or
    (local.get $x)
    (local.get $y)
   )
  )
  (drop
   (i32.or
    (local.get $x)
    (local.get $y)
   )
  )
  (drop
   (i32.or
    (local.get $x)
    (local.get $y)
   )
  )
  (drop
   (i32.or
    (local.get $z)
    (i32.or
     (local.get $x)
     (local.get $y)
    )
   )
  )
  (drop
   (i32.or
    (local.get $y)
    (i32.or
     (local.get $x)
     (local.get $z)
    )
   )
  )
  (drop
   (i32.or
    (call $ne0)
    (local.get $x)
   )
  )
  (drop
   (i32.or
    (i32.or
     (call $ne0)
     (local.get $x)
    )
    (call $ne0)
   )
  )
  (drop
   (i32.or
    (call $ne0)
    (local.get $x)
   )
  )
  (drop
   (i32.or
    (call $ne0)
    (i32.or
     (call $ne0)
     (local.get $x)
    )
   )
  )
  (drop
   (i32.rem_s
    (i32.rem_s
     (local.get $y)
     (local.get $x)
    )
    (local.get $y)
   )
  )
  (drop
   (i32.rem_u
    (local.get $y)
    (i32.rem_u
     (local.get $x)
     (local.get $y)
    )
   )
  )
  (drop
   (i32.or
    (local.get $x)
    (i32.or
     (local.tee $x
      (i32.const 1)
     )
     (local.get $x)
    )
   )
  )
  (drop
   (i32.or
    (i32.or
     (local.get $x)
     (local.tee $x
      (i32.const 1)
     )
    )
    (local.get $x)
   )
  )
  (drop
   (i32.xor
    (local.get $x)
    (i32.xor
     (local.tee $x
      (i32.const 1)
     )
     (local.get $x)
    )
   )
  )
  (drop
   (i32.xor
    (i32.xor
     (local.get $x)
     (local.tee $x
      (i32.const 1)
     )
    )
    (local.get $x)
   )
  )
 )
 (func $optimize-shifts (param $x i32) (param $y i32) (param $z i64) (param $w i64)
  (drop
   (local.get $x)
  )
  (drop
   (local.get $x)
  )
  (drop
   (local.get $x)
  )
  (drop
   (local.get $x)
  )
  (drop
   (local.get $x)
  )
  (drop
   (local.get $z)
  )
  (drop
   (local.get $z)
  )
  (drop
   (local.get $z)
  )
  (drop
   (local.get $z)
  )
  (drop
   (local.get $z)
  )
  (drop
   (i32.shl
    (local.get $x)
    (local.get $y)
   )
  )
  (drop
   (i32.shl
    (local.get $x)
    (local.get $y)
   )
  )
  (drop
   (i32.shr_s
    (local.get $x)
    (local.get $y)
   )
  )
  (drop
   (i32.shr_u
    (local.get $x)
    (local.get $y)
   )
  )
  (drop
   (i64.shl
    (local.get $z)
    (local.get $w)
   )
  )
  (drop
   (i64.shl
    (local.get $z)
    (local.get $w)
   )
  )
  (drop
   (i64.shr_s
    (local.get $z)
    (local.get $w)
   )
  )
  (drop
   (i64.shr_u
    (local.get $z)
    (local.get $w)
   )
  )
  (drop
   (i32.shl
    (local.get $x)
    (i32.and
     (local.get $y)
     (i32.const 32)
    )
   )
  )
  (drop
   (i64.shr_u
    (local.get $z)
    (i64.and
     (local.get $w)
     (i64.const 31)
    )
   )
  )
 )
 (func $optimize-bulk-memory-copy (param $dst i32) (param $src i32) (param $sz i32)
  (memory.copy
   (local.get $dst)
   (local.get $dst)
   (local.get $sz)
  )
  (memory.copy
   (local.get $dst)
   (local.get $src)
   (i32.const 0)
  )
  (i32.store8
   (local.get $dst)
   (i32.load8_u
    (local.get $src)
   )
  )
  (i32.store16 align=1
   (local.get $dst)
   (i32.load16_u align=1
    (local.get $src)
   )
  )
  (memory.copy
   (local.get $dst)
   (local.get $src)
   (i32.const 3)
  )
  (i32.store align=1
   (local.get $dst)
   (i32.load align=1
    (local.get $src)
   )
  )
  (memory.copy
   (local.get $dst)
   (local.get $src)
   (i32.const 5)
  )
  (memory.copy
   (local.get $dst)
   (local.get $src)
   (i32.const 6)
  )
  (memory.copy
   (local.get $dst)
   (local.get $src)
   (i32.const 7)
  )
  (i64.store align=1
   (local.get $dst)
   (i64.load align=1
    (local.get $src)
   )
  )
  (v128.store align=1
   (local.get $dst)
   (v128.load align=1
    (local.get $src)
   )
  )
  (memory.copy
   (local.get $dst)
   (local.get $src)
   (local.get $sz)
  )
  (memory.copy
   (i32.const 0)
   (i32.const 0)
   (i32.load
    (i32.const 3)
   )
  )
 )
 (func $optimize-float-points (param $x0 f64) (param $x1 f64) (param $y0 f32) (param $y1 f32)
  (drop
   (f64.mul
    (local.get $x0)
    (local.get $x0)
   )
  )
  (drop
   (f32.mul
    (local.get $y0)
    (local.get $y0)
   )
  )
  (drop
   (f64.mul
    (f64.add
     (local.get $x0)
     (local.get $x1)
    )
    (f64.add
     (local.get $x0)
     (local.get $x1)
    )
   )
  )
  (drop
   (f64.abs
    (f64.mul
     (local.get $x0)
     (local.get $x1)
    )
   )
  )
  (drop
   (f32.abs
    (f32.mul
     (local.get $y1)
     (local.get $y0)
    )
   )
  )
  (drop
   (f64.abs
    (f64.mul
     (local.get $x0)
     (f64.const 0)
    )
   )
  )
  (drop
   (f32.abs
    (f32.mul
     (f32.const 0)
     (local.get $y0)
    )
   )
  )
  (drop
   (f64.abs
    (f64.mul
     (f64.add
      (local.get $x0)
      (local.get $x1)
     )
     (f64.add
      (local.get $x0)
      (local.get $x0)
     )
    )
   )
  )
  (drop
   (f64.abs
    (local.get $x0)
   )
  )
  (drop
   (f32.abs
    (local.get $y0)
   )
  )
  (drop
   (f64.abs
    (f64.sub
     (f64.const 0)
     (local.get $x0)
    )
   )
  )
  (drop
   (f32.abs
    (f32.sub
     (f32.const 0)
     (local.get $y0)
    )
   )
  )
  (drop
   (f64.div
    (local.get $x0)
    (local.get $x0)
   )
  )
  (drop
   (f32.div
    (local.get $y0)
    (local.get $y0)
   )
  )
  (drop
   (f64.div
    (f64.add
     (local.get $x0)
     (local.get $x1)
    )
    (f64.add
     (local.get $x0)
     (local.get $x1)
    )
   )
  )
  (drop
   (f64.abs
    (f64.div
     (local.get $x0)
     (local.get $x1)
    )
   )
  )
  (drop
   (f32.abs
    (f32.div
     (local.get $y1)
     (local.get $y0)
    )
   )
  )
  (drop
   (f64.mul
    (local.get $x0)
    (local.get $x0)
   )
  )
  (drop
   (f32.mul
    (local.get $y0)
    (local.get $y0)
   )
  )
  (drop
   (f64.div
    (local.get $x0)
    (local.get $x0)
   )
  )
  (drop
   (f32.div
    (local.get $y0)
    (local.get $y0)
   )
  )
  (drop
   (f64.abs
    (f64.div
     (local.get $x0)
     (f64.const 0)
    )
   )
  )
  (drop
   (f32.abs
    (f32.div
     (f32.const 0)
     (local.get $y0)
    )
   )
  )
  (drop
   (f64.abs
    (f64.div
     (f64.add
      (local.get $x0)
      (local.get $x1)
     )
     (f64.add
      (local.get $x0)
      (local.get $x0)
     )
    )
   )
  )
 )
)
(module
 (type $none_=>_none (func))
 (import "env" "memory" (memory $0 (shared 256 256)))
 (func $x
  (drop
   (i32.shr_s
    (i32.shl
     (i32.atomic.load8_u
      (i32.const 100)
     )
     (i32.const 24)
    )
    (i32.const 24)
   )
  )
 )
)<|MERGE_RESOLUTION|>--- conflicted
+++ resolved
@@ -18,11 +18,8 @@
  (type $i32_i64_f64_i32_=>_none (func (param i32 i64 f64 i32)))
  (type $f32_=>_none (func (param f32)))
  (type $f32_f64_=>_none (func (param f32 f64)))
-<<<<<<< HEAD
+ (type $f64_=>_none (func (param f64)))
  (type $f64_f64_f32_f32_=>_none (func (param f64 f64 f32 f32)))
-=======
- (type $f64_=>_none (func (param f64)))
->>>>>>> 8d8e1c53
  (type $none_=>_f64 (func (result f64)))
  (memory $0 0)
  (export "load-off-2" (func $load-off-2))
