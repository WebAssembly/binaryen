(module
 (type $i32_i32_=>_none (func (param i32 i32)))
 (type $i32_=>_i32 (func (param i32) (result i32)))
 (type $none_=>_i32 (func (result i32)))
 (type $none_=>_none (func))
 (type $i32_i64_=>_none (func (param i32 i64)))
 (type $i32_=>_none (func (param i32)))
 (type $i32_i32_=>_i32 (func (param i32 i32) (result i32)))
 (type $none_=>_i64 (func (result i64)))
 (type $i64_=>_i64 (func (param i64) (result i64)))
 (type $i32_i64_f32_=>_none (func (param i32 i64 f32)))
 (type $i32_i64_f32_f64_=>_none (func (param i32 i64 f32 f64)))
<<<<<<< HEAD
 (type $i32_i32_i32_f64_=>_none (func (param i32 i32 i32 f64)))
=======
 (type $i32_i32_i32_=>_none (func (param i32 i32 i32)))
>>>>>>> 547e2be1
 (type $i32_i32_f64_f64_=>_none (func (param i32 i32 f64 f64)))
 (type $i32_i64_f64_i32_=>_none (func (param i32 i64 f64 i32)))
 (type $none_=>_f64 (func (result f64)))
 (type $none_=>_externref (func (result externref)))
 (memory $0 0)
 (export "load-off-2" (func $load-off-2))
 (func $f (param $i1 i32) (param $i2 i64)
  (if
   (i32.eqz
    (local.get $i1)
   )
   (drop
    (i32.const 10)
   )
  )
  (if
   (local.get $i1)
   (drop
    (i32.const 12)
   )
   (drop
    (i32.const 11)
   )
  )
  (if
   (i64.eqz
    (local.get $i2)
   )
   (drop
    (i32.const 11)
   )
   (drop
    (i32.const 12)
   )
  )
  (drop
   (i32.le_s
    (i32.const 1)
    (i32.const 2)
   )
  )
  (drop
   (i32.lt_s
    (i32.const 1)
    (i32.const 2)
   )
  )
  (drop
   (i32.ge_s
    (i32.const 1)
    (i32.const 2)
   )
  )
  (drop
   (i32.gt_s
    (i32.const 1)
    (i32.const 2)
   )
  )
  (drop
   (i32.le_u
    (i32.const 1)
    (i32.const 2)
   )
  )
  (drop
   (i32.lt_u
    (i32.const 1)
    (i32.const 2)
   )
  )
  (drop
   (i32.ge_u
    (i32.const 1)
    (i32.const 2)
   )
  )
  (drop
   (i32.gt_u
    (i32.const 1)
    (i32.const 2)
   )
  )
  (drop
   (i32.eqz
    (f32.gt
     (f32.const 1)
     (f32.const 2)
    )
   )
  )
  (drop
   (i32.eqz
    (f32.ge
     (f32.const 1)
     (f32.const 2)
    )
   )
  )
  (drop
   (i32.eqz
    (f32.lt
     (f32.const 1)
     (f32.const 2)
    )
   )
  )
  (drop
   (i32.eqz
    (f32.le
     (f32.const 1)
     (f32.const 2)
    )
   )
  )
  (drop
   (i32.eqz
    (f64.gt
     (f64.const 1)
     (f64.const 2)
    )
   )
  )
  (drop
   (i32.eqz
    (f64.ge
     (f64.const 1)
     (f64.const 2)
    )
   )
  )
  (drop
   (i32.eqz
    (f64.lt
     (f64.const 1)
     (f64.const 2)
    )
   )
  )
  (drop
   (i32.eqz
    (f64.le
     (f64.const 1)
     (f64.const 2)
    )
   )
  )
  (drop
   (f32.ne
    (f32.const 1)
    (f32.const 2)
   )
  )
  (drop
   (f32.eq
    (f32.const 1)
    (f32.const 2)
   )
  )
  (drop
   (f64.ne
    (f64.const 1)
    (f64.const 2)
   )
  )
  (drop
   (f64.eq
    (f64.const 1)
    (f64.const 2)
   )
  )
  (drop
   (i32.eqz
    (i32.const 100)
   )
  )
  (drop
   (i32.eq
    (i32.const 0)
    (i32.const 100)
   )
  )
  (drop
   (i32.eqz
    (i32.const 0)
   )
  )
  (drop
   (i64.eqz
    (i64.const 100)
   )
  )
  (drop
   (i64.eq
    (i64.const 0)
    (i64.const 100)
   )
  )
  (drop
   (i64.eqz
    (i64.const 0)
   )
  )
  (if
   (i32.const 123)
   (nop)
  )
  (if
   (try (result i32)
    (do
     (i32.const 123)
    )
    (catch
     (drop
      (exnref.pop)
     )
     (i32.const 456)
    )
   )
   (nop)
  )
  (drop
   (select
    (i32.const 102)
    (i32.const 101)
    (local.get $i1)
   )
  )
  (drop
   (select
    (local.tee $i1
     (i32.const 103)
    )
    (local.tee $i1
     (i32.const 104)
    )
    (i32.eqz
     (local.get $i1)
    )
   )
  )
  (drop
   (i32.const 0)
  )
 )
 (func $load-store
  (drop
   (i32.load8_u
    (i32.const 0)
   )
  )
  (drop
   (i32.load8_u
    (i32.const 1)
   )
  )
  (drop
   (i32.and
    (i32.load8_s
     (i32.const 2)
    )
    (i32.const 254)
   )
  )
  (drop
   (i32.and
    (i32.load8_u
     (i32.const 3)
    )
    (i32.const 1)
   )
  )
  (drop
   (i32.load16_u
    (i32.const 4)
   )
  )
  (drop
   (i32.load16_u
    (i32.const 5)
   )
  )
  (drop
   (i32.and
    (i32.load16_s
     (i32.const 6)
    )
    (i32.const 65534)
   )
  )
  (drop
   (i32.and
    (i32.load16_u
     (i32.const 7)
    )
    (i32.const 1)
   )
  )
  (i32.store8
   (i32.const 8)
   (i32.const -1)
  )
  (i32.store8
   (i32.const 9)
   (i32.and
    (i32.const -2)
    (i32.const 254)
   )
  )
  (i32.store16
   (i32.const 10)
   (i32.const -3)
  )
  (i32.store16
   (i32.const 11)
   (i32.and
    (i32.const -4)
    (i32.const 65534)
   )
  )
  (i64.store8
   (i32.const 11)
   (i64.const 1)
  )
  (i64.store16
   (i32.const 11)
   (i64.const 2)
  )
  (i64.store32
   (i32.const 11)
   (i64.const 3)
  )
 )
 (func $and-neg1
  (drop
   (i32.const 100)
  )
  (drop
   (i32.and
    (i32.const 100)
    (i32.const 1)
   )
  )
 )
 (func $and-pos1
  (drop
   (i32.eqz
    (i32.const 1000)
   )
  )
  (drop
   (i32.eqz
    (i32.const 1000)
   )
  )
  (drop
   (i32.and
    (i32.const 100)
    (i32.const 1)
   )
  )
  (drop
   (i32.lt_s
    (i32.const 2000)
    (i32.const 3000)
   )
  )
 )
 (func $canonicalize (param $x i32) (param $y i32) (param $fx f64) (param $fy f64)
  (drop
   (i32.and
    (unreachable)
    (i32.const 1)
   )
  )
  (drop
   (i32.and
    (i32.const 1)
    (unreachable)
   )
  )
  (drop
   (i32.div_s
    (unreachable)
    (i32.const 1)
   )
  )
  (drop
   (i32.div_s
    (i32.const 1)
    (unreachable)
   )
  )
  (drop
   (i32.and
    (i32.const 1)
    (i32.const 2)
   )
  )
  (drop
   (i32.and
    (local.get $x)
    (i32.const 3)
   )
  )
  (drop
   (i32.and
    (local.get $x)
    (i32.const 4)
   )
  )
  (drop
   (i32.and
    (local.get $x)
    (local.get $y)
   )
  )
  (drop
   (i32.and
    (local.get $x)
    (local.get $y)
   )
  )
  (drop
   (i32.and
    (local.tee $x
     (i32.const -4)
    )
    (local.get $y)
   )
  )
  (drop
   (i32.and
    (block $block (result i32)
     (i32.const -5)
    )
    (local.get $x)
   )
  )
  (drop
   (i32.and
    (block $block4 (result i32)
     (i32.const -6)
    )
    (local.get $x)
   )
  )
  (drop
   (i32.and
    (block $block5 (result i32)
     (i32.const 5)
    )
    (loop $loop-in (result i32)
     (i32.const 6)
    )
   )
  )
  (drop
   (i32.and
    (block $block7 (result i32)
     (i32.const 8)
    )
    (loop $loop-in6 (result i32)
     (i32.const 7)
    )
   )
  )
  (drop
   (i32.and
    (block $block9 (result i32)
     (i32.const 10)
    )
    (loop $loop-in8 (result i32)
     (call $and-pos1)
     (i32.const 9)
    )
   )
  )
  (drop
   (i32.and
    (block $block11 (result i32)
     (call $and-pos1)
     (i32.const 12)
    )
    (loop $loop-in10 (result i32)
     (i32.const 11)
    )
   )
  )
  (drop
   (i32.and
    (loop $loop-in12 (result i32)
     (call $and-pos1)
     (i32.const 13)
    )
    (block $block13 (result i32)
     (call $and-pos1)
     (i32.const 14)
    )
   )
  )
  (drop
   (i32.and
    (block $block14 (result i32)
     (call $and-pos1)
     (i32.const 14)
    )
    (loop $loop-in15 (result i32)
     (call $and-pos1)
     (i32.const 13)
    )
   )
  )
  (drop
   (i32.and
    (block $block16 (result i32)
     (i32.const 15)
    )
    (local.get $x)
   )
  )
  (drop
   (i32.and
    (block $block17 (result i32)
     (i32.const 15)
    )
    (local.get $x)
   )
  )
  (drop
   (i32.and
    (i32.gt_s
     (i32.const 16)
     (i32.const 17)
    )
    (i32.gt_u
     (i32.const 18)
     (i32.const 19)
    )
   )
  )
  (drop
   (i32.and
    (i32.gt_s
     (i32.const 22)
     (i32.const 23)
    )
    (i32.gt_u
     (i32.const 20)
     (i32.const 21)
    )
   )
  )
  (drop
   (i32.add
    (i32.ctz
     (local.get $x)
    )
    (i32.ctz
     (local.get $y)
    )
   )
  )
  (drop
   (i32.add
    (i32.ctz
     (local.get $y)
    )
    (i32.ctz
     (local.get $x)
    )
   )
  )
  (drop
   (i32.add
    (i32.ctz
     (local.get $x)
    )
    (i32.eqz
     (local.get $y)
    )
   )
  )
  (drop
   (i32.add
    (i32.ctz
     (local.get $y)
    )
    (i32.eqz
     (local.get $x)
    )
   )
  )
 )
 (func $ne0 (result i32)
  (if
   (call $ne0)
   (nop)
  )
  (if
   (call $ne0)
   (nop)
  )
  (if
   (i32.or
    (call $ne0)
    (call $ne0)
   )
   (nop)
  )
  (if
   (i32.and
    (i32.ne
     (call $ne0)
     (i32.const 0)
    )
    (i32.ne
     (call $ne0)
     (i32.const 0)
    )
   )
   (nop)
  )
  (i32.const 1)
 )
 (func $recurse-bool
  (if
   (if (result i32)
    (i32.const 1)
    (call $ne0)
    (call $ne1)
   )
   (nop)
  )
  (if
   (block $block (result i32)
    (nop)
    (call $ne0)
   )
   (nop)
  )
 )
 (func $ne1 (result i32)
  (unreachable)
 )
 (func $load-off-2 (param $0 i32) (result i32)
  (i32.store
   (i32.const 6)
   (local.get $0)
  )
  (i32.store
   (i32.const 6)
   (local.get $0)
  )
  (i32.store offset=2
   (i32.add
    (local.get $0)
    (i32.const 5)
   )
   (local.get $0)
  )
  (i32.store offset=2
   (i32.add
    (local.get $0)
    (i32.const 7)
   )
   (local.get $0)
  )
  (i32.store offset=2
   (i32.add
    (local.get $0)
    (i32.const -11)
   )
   (local.get $0)
  )
  (i32.store offset=2
   (i32.add
    (local.get $0)
    (i32.const -13)
   )
   (local.get $0)
  )
  (i32.store
   (i32.const 4)
   (local.get $0)
  )
  (i32.store offset=2
   (i32.const -2)
   (local.get $0)
  )
  (i32.store
   (i32.const 25)
   (local.get $0)
  )
  (i32.store offset=2
   (i32.const -25)
   (local.get $0)
  )
  (drop
   (i32.load
    (i32.const 8)
   )
  )
  (drop
   (i32.load
    (i32.const 8)
   )
  )
  (drop
   (i32.load offset=2
    (i32.add
     (local.get $0)
     (i32.const 6)
    )
   )
  )
  (drop
   (i32.load
    (i32.const 10)
   )
  )
  (i32.load offset=2
   (i32.add
    (local.get $0)
    (i32.const 10)
   )
  )
 )
 (func $sign-ext (param $0 i32) (param $1 i32)
  (drop
   (i32.eqz
    (i32.and
     (local.get $0)
     (i32.const 255)
    )
   )
  )
  (drop
   (i32.eqz
    (i32.and
     (local.get $0)
     (i32.const 65535)
    )
   )
  )
  (drop
   (i32.eqz
    (i32.and
     (local.get $0)
     (i32.const 134217727)
    )
   )
  )
  (drop
   (i32.eq
    (i32.and
     (local.get $0)
     (i32.const 255)
    )
    (i32.const 100)
   )
  )
  (drop
   (i32.eq
    (i32.and
     (local.get $0)
     (i32.const 255)
    )
    (i32.const -2147483648)
   )
  )
  (drop
   (i32.eq
    (i32.and
     (local.get $0)
     (i32.const 255)
    )
    (i32.const 107)
   )
  )
  (drop
   (i32.eq
    (i32.and
     (local.get $0)
     (i32.const 255)
    )
    (i32.and
     (local.get $1)
     (i32.const 255)
    )
   )
  )
  (drop
   (i32.eq
    (i32.and
     (local.get $0)
     (i32.const 65535)
    )
    (i32.and
     (local.get $1)
     (i32.const 65535)
    )
   )
  )
  (drop
   (i32.eqz
    (i32.shr_s
     (i32.shl
      (local.get $0)
      (i32.const 24)
     )
     (i32.const 23)
    )
   )
  )
  (drop
   (i32.eqz
    (i32.shr_u
     (i32.shl
      (local.get $0)
      (i32.const 24)
     )
     (i32.const 24)
    )
   )
  )
  (drop
   (i32.lt_s
    (i32.shr_s
     (i32.shl
      (local.get $0)
      (i32.const 24)
     )
     (i32.const 24)
    )
    (i32.const 0)
   )
  )
 )
 (func $sign-ext-input (param $0 i32) (param $1 i32)
  (drop
   (i32.const 100)
  )
  (drop
   (i32.const 127)
  )
  (drop
   (i32.shr_s
    (i32.shl
     (i32.const 128)
     (i32.const 24)
    )
    (i32.const 24)
   )
  )
  (drop
   (i32.shr_s
    (i32.shl
     (local.get $0)
     (i32.const 24)
    )
    (i32.const 24)
   )
  )
  (drop
   (i32.shr_s
    (i32.shl
     (unreachable)
     (i32.const 24)
    )
    (i32.const 24)
   )
  )
  (drop
   (i32.shr_s
    (i32.shl
     (i32.div_s
      (i32.const 1)
      (i32.const 2)
     )
     (i32.const 24)
    )
    (i32.const 24)
   )
  )
  (drop
   (i32.and
    (i32.const 127)
    (i32.const 128)
   )
  )
  (drop
   (i32.shr_s
    (i32.shl
     (i32.and
      (i32.const 128)
      (i32.const 129)
     )
     (i32.const 24)
    )
    (i32.const 24)
   )
  )
  (drop
   (i32.xor
    (i32.const 127)
    (i32.const 126)
   )
  )
  (drop
   (i32.shr_s
    (i32.shl
     (i32.xor
      (i32.const 127)
      (i32.const 128)
     )
     (i32.const 24)
    )
    (i32.const 24)
   )
  )
  (drop
   (i32.or
    (i32.const 127)
    (i32.const 126)
   )
  )
  (drop
   (i32.shr_s
    (i32.shl
     (i32.or
      (i32.const 127)
      (i32.const 128)
     )
     (i32.const 24)
    )
    (i32.const 24)
   )
  )
  (drop
   (i32.shr_s
    (i32.shl
     (i32.const 32)
     (i32.const 26)
    )
    (i32.const 24)
   )
  )
  (drop
   (i32.shl
    (i32.const 32)
    (i32.const 1)
   )
  )
  (drop
   (i32.shr_s
    (i32.shl
     (i32.const 32)
     (i32.const 27)
    )
    (i32.const 24)
   )
  )
  (drop
   (i32.shr_s
    (i32.shl
     (i32.shr_u
      (i32.const 256)
      (i32.const 1)
     )
     (i32.const 24)
    )
    (i32.const 24)
   )
  )
  (drop
   (i32.shr_u
    (i32.const 256)
    (i32.const 2)
   )
  )
  (drop
   (i32.shr_u
    (i32.const 128)
    (i32.const 35)
   )
  )
  (drop
   (i32.shr_s
    (i32.shl
     (i32.shr_s
      (i32.const 256)
      (i32.const 1)
     )
     (i32.const 24)
    )
    (i32.const 24)
   )
  )
  (drop
   (i32.shr_s
    (i32.const 256)
    (i32.const 2)
   )
  )
  (drop
   (i32.shr_s
    (i32.const 128)
    (i32.const 35)
   )
  )
  (drop
   (i32.shr_s
    (i32.shl
     (i32.shr_s
      (i32.const -1)
      (i32.const 32)
     )
     (i32.const 24)
    )
    (i32.const 24)
   )
  )
  (drop
   (i32.shr_s
    (i32.and
     (i32.const -1)
     (i32.const 2147483647)
    )
    (i32.const 31)
   )
  )
  (drop
   (i32.const 0)
  )
  (drop
   (f32.le
    (f32.const -1)
    (f32.const -1)
   )
  )
  (drop
   (i32.clz
    (i32.const 0)
   )
  )
  (drop
   (i32.shr_s
    (i32.shl
     (i32.clz
      (i32.const 0)
     )
     (i32.const 26)
    )
    (i32.const 24)
   )
  )
  (drop
   (i32.shr_s
    (i32.shl
     (i32.clz
      (i32.const 0)
     )
     (i32.const 27)
    )
    (i32.const 24)
   )
  )
  (drop
   (i32.wrap_i64
    (i64.clz
     (i64.const 0)
    )
   )
  )
  (drop
   (i32.shr_s
    (i32.shl
     (i32.wrap_i64
      (i64.clz
       (i64.const 0)
      )
     )
     (i32.const 25)
    )
    (i32.const 24)
   )
  )
  (drop
   (i32.shr_s
    (i32.shl
     (i32.wrap_i64
      (i64.clz
       (i64.const 0)
      )
     )
     (i32.const 26)
    )
    (i32.const 24)
   )
  )
  (drop
   (i32.eqz
    (i32.const -1)
   )
  )
  (drop
   (i32.shr_s
    (i32.shl
     (i32.shr_u
      (i32.wrap_i64
       (i64.const -1)
      )
      (i32.const 24)
     )
     (i32.const 24)
    )
    (i32.const 24)
   )
  )
  (drop
   (i32.shr_u
    (i32.wrap_i64
     (i64.const -1)
    )
    (i32.const 25)
   )
  )
  (drop
   (i32.shr_s
    (i32.shl
     (i32.shr_u
      (i32.wrap_i64
       (i64.extend_i32_s
        (i32.const -1)
       )
      )
      (i32.const 24)
     )
     (i32.const 24)
    )
    (i32.const 24)
   )
  )
  (drop
   (i32.shr_u
    (i32.wrap_i64
     (i64.extend_i32_s
      (i32.const -1)
     )
    )
    (i32.const 25)
   )
  )
  (drop
   (i32.shr_s
    (i32.shl
     (i32.xor
      (local.get $0)
      (i32.le_u
       (local.get $0)
       (i32.const 2)
      )
     )
     (i32.const 24)
    )
    (i32.const 24)
   )
  )
 )
 (func $linear-sums (param $0 i32) (param $1 i32)
  (drop
   (i32.add
    (i32.shl
     (local.get $0)
     (i32.const 4)
    )
    (local.get $1)
   )
  )
  (drop
   (i32.add
    (i32.add
     (local.get $1)
     (i32.shl
      (local.get $0)
      (i32.const 3)
     )
    )
    (i32.const 12)
   )
  )
  (drop
   (i32.const 4)
  )
  (drop
   (i32.const 18)
  )
  (drop
   (i32.const 6)
  )
  (drop
   (i32.const -4)
  )
  (drop
   (i32.const 2)
  )
  (drop
   (i32.const 1)
  )
  (drop
   (i32.const 26)
  )
  (drop
   (i32.const -20)
  )
  (drop
   (i32.const 22)
  )
  (drop
   (i32.add
    (i32.shl
     (i32.const 1)
     (local.get $0)
    )
    (i32.const 14)
   )
  )
  (drop
   (i32.add
    (i32.shl
     (local.get $1)
     (i32.const 3)
    )
    (i32.const -66)
   )
  )
  (drop
   (i32.const 44)
  )
  (drop
   (i32.add
    (i32.mul
     (local.get $0)
     (i32.const 10)
    )
    (i32.const 14)
   )
  )
  (drop
   (i32.add
    (i32.shl
     (local.get $0)
     (i32.const 1)
    )
    (i32.const 34)
   )
  )
  (drop
   (local.get $0)
  )
 )
 (func $almost-sign-ext (param $0 i32)
  (drop
   (i32.shr_s
    (i32.shl
     (i32.const 100)
     (i32.const 25)
    )
    (i32.const 24)
   )
  )
  (drop
   (i32.shl
    (i32.const 50)
    (i32.const 1)
   )
  )
 )
 (func $squaring (param $0 i32) (param $1 i32)
  (drop
   (i32.and
    (local.get $0)
    (i32.const 8)
   )
  )
  (drop
   (i32.and
    (local.get $0)
    (i32.const 11)
   )
  )
  (drop
   (i32.and
    (local.get $0)
    (i32.const 8)
   )
  )
  (drop
   (i32.or
    (local.get $0)
    (i32.const 203)
   )
  )
  (drop
   (i32.shl
    (local.get $0)
    (i32.const 19)
   )
  )
  (drop
   (i32.shr_s
    (local.get $0)
    (i32.const 19)
   )
  )
  (drop
   (i32.shr_u
    (local.get $0)
    (i32.const 19)
   )
  )
  (drop
   (i32.shr_u
    (i32.shr_s
     (local.get $0)
     (i32.const 11)
    )
    (i32.const 200)
   )
  )
 )
 (func $sign-ext-ne (param $0 i32) (param $1 i32)
  (drop
   (i32.ne
    (i32.and
     (local.get $0)
     (i32.const 255)
    )
    (i32.const -2147483648)
   )
  )
  (drop
   (i32.ne
    (i32.and
     (local.get $0)
     (i32.const 255)
    )
    (i32.const -2147483648)
   )
  )
  (drop
   (i32.ne
    (i32.and
     (local.get $0)
     (i32.const 255)
    )
    (i32.const 107)
   )
  )
  (drop
   (i32.ne
    (i32.and
     (local.get $0)
     (i32.const 255)
    )
    (i32.const 111)
   )
  )
  (drop
   (i32.ne
    (i32.and
     (local.get $0)
     (i32.const 255)
    )
    (i32.and
     (local.get $1)
     (i32.const 255)
    )
   )
  )
 )
 (func $sign-ext-eqz (param $0 i32) (param $1 i32)
  (drop
   (i32.eqz
    (i32.and
     (local.get $0)
     (i32.const 255)
    )
   )
  )
 )
 (func $sign-ext-boolean (param $0 i32) (param $1 i32)
  (drop
   (if (result i32)
    (i32.and
     (local.get $0)
     (i32.const 255)
    )
    (i32.const 100)
    (i32.const 200)
   )
  )
 )
 (func $add-sub-zero (param $0 i32) (param $1 i32)
  (drop
   (local.get $0)
  )
  (drop
   (local.get $0)
  )
 )
 (func $store-signext (param $0 i32)
  (i32.store8
   (i32.const 8)
   (local.get $0)
  )
  (i32.store8
   (i32.const 8)
   (i32.shr_s
    (i32.shl
     (local.get $0)
     (i32.const 25)
    )
    (i32.const 25)
   )
  )
  (i32.store8
   (i32.const 8)
   (local.get $0)
  )
  (i32.store16
   (i32.const 8)
   (local.get $0)
  )
  (i32.store16
   (i32.const 8)
   (i32.shr_s
    (i32.shl
     (local.get $0)
     (i32.const 17)
    )
    (i32.const 17)
   )
  )
  (i32.store16
   (i32.const 8)
   (local.get $0)
  )
  (i32.store
   (i32.const 8)
   (i32.shr_s
    (i32.shl
     (local.get $0)
     (i32.const 16)
    )
    (i32.const 16)
   )
  )
  (i32.store
   (i32.const 8)
   (i32.shr_s
    (i32.shl
     (local.get $0)
     (i32.const 8)
    )
    (i32.const 8)
   )
  )
 )
 (func $sign-ext-tee (param $0 i32) (param $1 i32)
  (drop
   (i32.shr_s
    (i32.shl
     (local.tee $0
      (i32.const 128)
     )
     (i32.const 24)
    )
    (i32.const 24)
   )
  )
  (drop
   (local.tee $0
    (i32.const 127)
   )
  )
 )
 (func $sign-ext-load (param $0 i32) (param $1 i32)
  (drop
   (i32.load8_s
    (i32.const 256)
   )
  )
  (drop
   (i32.shr_s
    (i32.shl
     (i32.shr_u
      (i32.load8_s
       (i32.const 256)
      )
      (i32.const 1)
     )
     (i32.const 24)
    )
    (i32.const 24)
   )
  )
  (drop
   (i32.shr_u
    (i32.load8_u
     (i32.const 256)
    )
    (i32.const 1)
   )
  )
  (drop
   (i32.load16_s
    (i32.const 256)
   )
  )
  (drop
   (local.tee $1
    (i32.load8_s
     (i32.const 1)
    )
   )
  )
  (drop
   (i32.shr_s
    (i32.shl
     (local.tee $1
      (i32.load8_u
       (i32.const 1)
      )
     )
     (i32.const 24)
    )
    (i32.const 24)
   )
  )
  (drop
   (i32.and
    (local.tee $1
     (i32.load8_s
      (i32.const 1)
     )
    )
    (i32.const 255)
   )
  )
  (drop
   (local.tee $1
    (i32.load8_u
     (i32.const 1)
    )
   )
  )
 )
 (func $mask-bits (param $0 i32) (param $1 i32)
  (drop
   (local.tee $0
    (i32.const 127)
   )
  )
  (drop
   (local.tee $0
    (i32.const 128)
   )
  )
  (drop
   (i32.and
    (local.tee $0
     (i32.const 128)
    )
    (i32.const 254)
   )
  )
  (drop
   (i32.and
    (local.tee $0
     (i32.const 128)
    )
    (i32.const 1279)
   )
  )
  (drop
   (i32.and
    (local.tee $0
     (i32.const 128)
    )
    (i32.const 1290)
   )
  )
  (drop
   (local.tee $0
    (i32.const 128)
   )
  )
  (drop
   (local.tee $0
    (i32.const 128)
   )
  )
  (drop
   (i32.and
    (local.tee $0
     (i32.const 128)
    )
    (i32.const 127)
   )
  )
 )
 (func $local-info-zero-ext (param $0 i32) (param $1 i32)
  (local $x i32)
  (local $y i32)
  (local $z i32)
  (local $w i32)
  (local.set $x
   (i32.const 212)
  )
  (drop
   (local.get $x)
  )
  (local.set $y
   (i32.const 500)
  )
  (drop
   (i32.and
    (local.get $y)
    (i32.const 255)
   )
  )
  (local.set $0
   (i32.const 212)
  )
  (drop
   (i32.and
    (local.get $0)
    (i32.const 255)
   )
  )
  (local.set $z
   (i32.const 212)
  )
  (local.set $z
   (i32.const 220)
  )
  (drop
   (local.get $z)
  )
  (local.set $w
   (i32.const 212)
  )
  (local.set $w
   (i32.const 1000)
  )
  (drop
   (i32.and
    (local.get $w)
    (i32.const 255)
   )
  )
 )
 (func $local-info-sign-ext-bitsize (param $0 i32) (param $1 i32)
  (local $x i32)
  (local $y i32)
  (local $z i32)
  (local $w i32)
  (local.set $x
   (i32.const 127)
  )
  (drop
   (local.get $x)
  )
  (local.set $y
   (i32.const 128)
  )
  (drop
   (i32.shr_s
    (i32.shl
     (local.get $y)
     (i32.const 24)
    )
    (i32.const 24)
   )
  )
  (local.set $0
   (i32.const 127)
  )
  (drop
   (i32.shr_s
    (i32.shl
     (local.get $0)
     (i32.const 24)
    )
    (i32.const 24)
   )
  )
  (local.set $z
   (i32.const 127)
  )
  (local.set $z
   (i32.const 100)
  )
  (drop
   (local.get $z)
  )
  (local.set $w
   (i32.const 127)
  )
  (local.set $w
   (i32.const 150)
  )
  (drop
   (i32.shr_s
    (i32.shl
     (local.get $w)
     (i32.const 24)
    )
    (i32.const 24)
   )
  )
 )
 (func $local-info-sign-ext-already-exted (param $0 i32) (param $1 i32)
  (local $x i32)
  (local $y i32)
  (local $z i32)
  (local $w i32)
  (local.set $x
   (i32.shr_s
    (i32.shl
     (local.get $0)
     (i32.const 24)
    )
    (i32.const 24)
   )
  )
  (drop
   (local.get $x)
  )
  (local.set $y
   (i32.shr_s
    (i32.shl
     (local.get $0)
     (i32.const 16)
    )
    (i32.const 16)
   )
  )
  (drop
   (i32.shr_s
    (i32.shl
     (local.get $y)
     (i32.const 24)
    )
    (i32.const 24)
   )
  )
  (local.set $0
   (i32.shr_s
    (i32.shl
     (local.get $0)
     (i32.const 24)
    )
    (i32.const 24)
   )
  )
  (drop
   (i32.shr_s
    (i32.shl
     (local.get $0)
     (i32.const 24)
    )
    (i32.const 24)
   )
  )
  (local.set $z
   (i32.shr_s
    (i32.shl
     (local.get $0)
     (i32.const 24)
    )
    (i32.const 24)
   )
  )
  (local.set $z
   (i32.shr_s
    (i32.shl
     (local.get $1)
     (i32.const 24)
    )
    (i32.const 24)
   )
  )
  (drop
   (local.get $z)
  )
  (local.set $w
   (i32.shr_s
    (i32.shl
     (local.get $0)
     (i32.const 24)
    )
    (i32.const 24)
   )
  )
  (local.set $w
   (i32.shr_s
    (i32.shl
     (local.get $0)
     (i32.const 23)
    )
    (i32.const 24)
   )
  )
  (drop
   (i32.shr_s
    (i32.shl
     (local.get $w)
     (i32.const 24)
    )
    (i32.const 24)
   )
  )
  (drop
   (i32.shr_s
    (i32.shl
     (local.get $0)
     (i32.const 24)
    )
    (i32.const 23)
   )
  )
 )
 (func $signed-loads-fill-the-bits (param $$e i32) (result i32)
  (local $$0 i32)
  (local $$conv i32)
  (local.set $$0
   (i32.load8_s
    (i32.const 1024)
   )
  )
  (local.set $$conv
   (i32.and
    (local.get $$0)
    (i32.const 255)
   )
  )
  (return
   (i32.eq
    (local.get $$e)
    (local.get $$conv)
   )
  )
 )
 (func $local-info-sign-ext-already-exted-by-load (param $0 i32) (param $1 i32)
  (local $x i32)
  (local $y i32)
  (local $z i32)
  (local $w i32)
  (local.set $x
   (i32.load8_s
    (i32.const 1024)
   )
  )
  (drop
   (local.get $x)
  )
  (local.set $y
   (i32.load8_u
    (i32.const 1024)
   )
  )
  (drop
   (i32.shr_s
    (i32.shl
     (local.get $y)
     (i32.const 24)
    )
    (i32.const 24)
   )
  )
  (local.set $z
   (i32.load16_s
    (i32.const 1024)
   )
  )
  (drop
   (i32.shr_s
    (i32.shl
     (local.get $z)
     (i32.const 24)
    )
    (i32.const 24)
   )
  )
 )
 (func $compare-load-s-sign-extend (param $0 i32) (param $1 i32)
  (drop
   (i32.eq
    (i32.load8_u
     (local.get $0)
    )
    (i32.and
     (local.get $1)
     (i32.const 255)
    )
   )
  )
  (drop
   (i32.eq
    (i32.load8_u
     (local.get $0)
    )
    (i32.and
     (local.get $1)
     (i32.const 255)
    )
   )
  )
  (drop
   (i32.eq
    (i32.load8_u
     (local.get $0)
    )
    (i32.shr_s
     (i32.shl
      (local.get $1)
      (i32.const 24)
     )
     (i32.const 24)
    )
   )
  )
  (drop
   (i32.eq
    (i32.load8_s
     (local.get $0)
    )
    (i32.shr_s
     (i32.shl
      (local.get $1)
      (i32.const 16)
     )
     (i32.const 16)
    )
   )
  )
  (drop
   (i32.eq
    (i32.load8_u
     (local.get $0)
    )
    (i32.shr_s
     (i32.shl
      (local.get $1)
      (i32.const 24)
     )
     (i32.const 24)
    )
   )
  )
  (drop
   (i32.eq
    (i32.load8_s
     (local.get $0)
    )
    (i32.shr_s
     (i32.shl
      (local.get $1)
      (i32.const 16)
     )
     (i32.const 16)
    )
   )
  )
 )
 (func $unsign-diff-sizes (param $x i32) (param $y i32) (result i32)
  (i32.ne
   (i32.shr_s
    (i32.shl
     (call $unsign-diff-sizes
      (i32.const -1)
      (i32.const 5)
     )
     (i32.const 24)
    )
    (i32.const 24)
   )
   (i32.shr_s
    (i32.shl
     (call $unsign-diff-sizes
      (i32.const 1)
      (i32.const 2006)
     )
     (i32.const 16)
    )
    (i32.const 16)
   )
  )
 )
 (func $unsign-same-sizes (param $x i32) (param $y i32) (result i32)
  (i32.ne
   (i32.and
    (call $unsign-same-sizes
     (i32.const -1)
     (i32.const 5)
    )
    (i32.const 255)
   )
   (i32.and
    (call $unsign-same-sizes
     (i32.const 1)
     (i32.const 2006)
    )
    (i32.const 255)
   )
  )
 )
 (func $fuzz-almost-sign-ext
  (drop
   (i32.shr_s
    (i32.shl
     (i32.load16_u
      (i32.const 2278)
     )
     (i32.const 17)
    )
    (i32.const 16)
   )
  )
  (drop
   (i32.shr_s
    (i32.shl
     (i32.load16_u
      (i32.const 2278)
     )
     (i32.const 17)
    )
    (i32.const 16)
   )
  )
 )
 (func $fuzz-comp-impossible (param $x i32)
  (drop
   (i32.eq
    (i32.and
     (local.get $x)
     (i32.const 65535)
    )
    (i32.const -2147483648)
   )
  )
  (drop
   (i32.eq
    (i32.and
     (local.get $x)
     (i32.const 255)
    )
    (i32.const -2147483648)
   )
  )
  (drop
   (i32.eq
    (i32.and
     (local.get $x)
     (i32.const 255)
    )
    (i32.const 127)
   )
  )
  (drop
   (i32.eq
    (i32.and
     (local.get $x)
     (i32.const 255)
    )
    (i32.const -2147483648)
   )
  )
  (drop
   (i32.eq
    (i32.and
     (local.get $x)
     (i32.const 255)
    )
    (i32.const -2147483648)
   )
  )
  (drop
   (i32.eq
    (i32.and
     (local.get $x)
     (i32.const 255)
    )
    (i32.const -2147483648)
   )
  )
  (drop
   (i32.eq
    (i32.and
     (local.get $x)
     (i32.const 255)
    )
    (i32.const 252)
   )
  )
 )
 (func $if-parallel (param $0 i32) (param $1 i32)
  (drop
   (i32.add
    (local.get $1)
    (i32.const 1)
   )
  )
  (drop
   (block (result i32)
    (drop
     (local.tee $0
      (local.get $1)
     )
    )
    (i32.add
     (local.get $1)
     (i32.const 1)
    )
   )
  )
  (drop
   (block (result i32)
    (i32.add
     (local.get $1)
     (unreachable)
    )
   )
  )
  (drop
   (block (result i32)
    (drop
     (local.tee $0
      (local.get $1)
     )
    )
    (i32.add
     (local.get $1)
     (unreachable)
    )
   )
  )
  (drop
   (if (result i32)
    (unreachable)
    (i32.add
     (local.get $1)
     (unreachable)
    )
    (i32.add
     (local.get $1)
     (unreachable)
    )
   )
  )
 )
 (func $select-parallel (param $0 i32) (param $1 i32)
  (drop
   (i32.add
    (local.get $1)
    (i32.const 1)
   )
  )
  (drop
   (select
    (local.tee $0
     (local.get $1)
    )
    (local.tee $0
     (local.get $1)
    )
    (local.get $0)
   )
  )
  (drop
   (block (result i32)
    (drop
     (local.tee $0
      (local.get $1)
     )
    )
    (i32.add
     (local.get $1)
     (i32.const 1)
    )
   )
  )
  (drop
   (select
    (local.tee $0
     (local.get $1)
    )
    (local.tee $0
     (local.get $1)
    )
    (local.tee $0
     (local.get $1)
    )
   )
  )
  (drop
   (select
    (local.tee $0
     (local.get $1)
    )
    (local.tee $0
     (local.get $1)
    )
    (unreachable)
   )
  )
 )
 (func $zero-shifts-is-not-sign-ext
  (drop
   (i32.eq
    (i32.load16_s align=1
     (i32.const 790656516)
    )
    (i32.const -5431187)
   )
  )
  (drop
   (i32.eq
    (i32.shl
     (i32.load16_s align=1
      (i32.const 790656516)
     )
     (i32.const 1)
    )
    (i32.const -5431187)
   )
  )
 )
 (func $zero-ops (result i32)
  (return
   (i32.eq
    (i32.load16_s align=1
     (i32.const 790656516)
    )
    (i32.const -1337)
   )
  )
 )
 (func $sign-ext-1-and-ne (result i32)
  (i32.ne
   (i32.and
    (call $sign-ext-1-and-ne)
    (i32.const 2147483647)
   )
   (i32.const -2147483648)
  )
 )
 (func $neg-shifts-and-255 (result i32)
  (i32.and
   (i32.shr_u
    (i32.const -99)
    (i32.const -32)
   )
   (i32.const 255)
  )
 )
 (func $neg-shifts-and-255-b (result i32)
  (i32.and
   (i32.shl
    (i32.const -2349025)
    (i32.const -32)
   )
   (i32.const 255)
  )
 )
 (func $shifts-square-overflow (param $x i32) (result i32)
  (i32.shr_u
   (i32.shr_u
    (local.get $x)
    (i32.const 65535)
   )
   (i32.const 32767)
  )
 )
 (func $shifts-square-no-overflow-small (param $x i32) (result i32)
  (i32.shr_u
   (local.get $x)
   (i32.const 9)
  )
 )
 (func $shifts-square-overflow-64 (param $x i64) (result i64)
  (i64.shr_u
   (i64.shr_u
    (local.get $x)
    (i64.const 65535)
   )
   (i64.const 64767)
  )
 )
 (func $shifts-square-no-overflow-small-64 (param $x i64) (result i64)
  (i64.shr_u
   (local.get $x)
   (i64.const 9)
  )
 )
 (func $shifts-square-unreachable (param $x i32) (result i32)
  (i32.shr_u
   (i32.shr_u
    (unreachable)
    (i32.const 1031)
   )
   (i32.const 4098)
  )
 )
 (func $mix-shifts (result i32)
  (i32.shr_s
   (i32.shl
    (i32.const 23)
    (i32.const -61)
   )
   (i32.const 168)
  )
 )
 (func $actually-no-shifts (result i32)
  (i32.const 33)
 )
 (func $less-shifts-than-it-seems (param $x i32) (result i32)
  (i32.const 4800)
 )
 (func $and-popcount32 (result i32)
  (i32.and
   (i32.popcnt
    (i32.const -1)
   )
   (i32.const 31)
  )
 )
 (func $and-popcount32-big (result i32)
  (i32.popcnt
   (i32.const -1)
  )
 )
 (func $and-popcount64 (result i64)
  (i64.and
   (i64.popcnt
    (i64.const -1)
   )
   (i64.const 63)
  )
 )
 (func $and-popcount64-big (result i64)
  (i64.and
   (i64.popcnt
    (i64.const -1)
   )
   (i64.const 127)
  )
 )
 (func $and-popcount64-bigger (result i64)
  (i64.and
   (i64.popcnt
    (i64.const -1)
   )
   (i64.const 255)
  )
 )
 (func $optimizeAddedConstants-filters-through-nonzero (result i32)
  (i32.add
   (i32.shl
    (i32.const -536870912)
    (i32.wrap_i64
     (i64.const 0)
    )
   )
   (i32.const -31744)
  )
 )
 (func $optimizeAddedConstants-filters-through-nonzero-b (result i32)
  (i32.add
   (i32.shl
    (i32.const -536870912)
    (i32.wrap_i64
     (i64.const -1)
    )
   )
   (i32.const -31744)
  )
 )
 (func $return-proper-value-from-shift-left-by-zero (result i32)
  (if (result i32)
   (i32.add
    (loop $label$0 (result i32)
     (block $label$1
      (br_if $label$1
       (i32.load
        (i32.const 0)
       )
      )
     )
     (i32.const -62)
    )
    (i32.const 40)
   )
   (i32.const 1)
   (i32.const 0)
  )
 )
 (func $de-morgan-2 (param $x i32) (param $y i32)
  (drop
   (i32.eqz
    (i32.or
     (local.get $x)
     (local.get $y)
    )
   )
  )
  (drop
   (i32.or
    (i32.eqz
     (local.get $x)
    )
    (i32.eqz
     (local.get $y)
    )
   )
  )
  (drop
   (i32.xor
    (i32.eqz
     (local.get $x)
    )
    (i32.eqz
     (local.get $y)
    )
   )
  )
  (drop
   (i32.and
    (local.get $y)
    (i32.eqz
     (local.get $x)
    )
   )
  )
  (drop
   (i32.and
    (i32.eqz
     (local.get $y)
    )
    (local.get $x)
   )
  )
  (drop
   (i32.and
    (i32.eqz
     (local.get $x)
    )
    (i32.wrap_i64
     (i64.const 2)
    )
   )
  )
  (drop
   (i32.and
    (i32.eqz
     (local.get $y)
    )
    (i32.wrap_i64
     (i64.const 1)
    )
   )
  )
 )
 (func $subzero1 (param $0 i32) (result i32)
  (i32.sub
   (i32.const 32)
   (i32.clz
    (local.get $0)
   )
  )
 )
 (func $subzero2 (param $0 i32) (result i32)
  (i32.sub
   (i32.const 32)
   (i32.clz
    (local.get $0)
   )
  )
 )
 (func $subzero3 (param $0 i32) (param $1 i32) (result i32)
  (i32.sub
   (local.get $1)
   (i32.clz
    (local.get $0)
   )
  )
 )
 (func $subzero4 (param $0 i32) (param $1 i32) (result i32)
  (i32.sub
   (local.get $0)
   (i32.clz
    (local.get $1)
   )
  )
 )
 (func $mul-32-power-2 (param $x i32) (result i32)
  (drop
   (call $mul-32-power-2
    (i32.shl
     (local.get $x)
     (i32.const 2)
    )
   )
  )
  (drop
   (call $mul-32-power-2
    (i32.mul
     (local.get $x)
     (i32.const 5)
    )
   )
  )
  (drop
   (call $mul-32-power-2
    (local.get $x)
   )
  )
  (drop
   (call $mul-32-power-2
    (i32.const 0)
   )
  )
  (drop
   (call $mul-32-power-2
    (i32.mul
     (call $mul-32-power-2
      (i32.const 123)
     )
     (i32.const 0)
    )
   )
  )
  (drop
   (call $mul-32-power-2
    (i32.sub
     (i32.const 0)
     (local.get $x)
    )
   )
  )
  (drop
   (call $mul-32-power-2
    (i32.shl
     (local.get $x)
     (i32.const 31)
    )
   )
  )
  (unreachable)
 )
 (func $mul-64-power-2 (param $x i64) (result i64)
  (drop
   (call $mul-64-power-2
    (i64.shl
     (local.get $x)
     (i64.const 2)
    )
   )
  )
  (drop
   (call $mul-64-power-2
    (i64.mul
     (local.get $x)
     (i64.const 5)
    )
   )
  )
  (drop
   (call $mul-64-power-2
    (local.get $x)
   )
  )
  (drop
   (call $mul-64-power-2
    (i64.const 0)
   )
  )
  (drop
   (call $mul-64-power-2
    (i64.mul
     (call $mul-64-power-2
      (i64.const 123)
     )
     (i64.const 0)
    )
   )
  )
  (drop
   (call $mul-64-power-2
    (i64.sub
     (i64.const 0)
     (local.get $x)
    )
   )
  )
  (drop
   (call $mul-64-power-2
    (i64.shl
     (local.get $x)
     (i64.const 63)
    )
   )
  )
  (unreachable)
 )
 (func $div-32-power-2 (param $x i32) (result i32)
  (drop
   (call $div-32-power-2
    (i32.shr_u
     (local.get $x)
     (i32.const 2)
    )
   )
  )
  (drop
   (call $div-32-power-2
    (i32.div_u
     (local.get $x)
     (i32.const 5)
    )
   )
  )
  (drop
   (call $div-32-power-2
    (local.get $x)
   )
  )
  (drop
   (call $div-32-power-2
    (i32.div_u
     (local.get $x)
     (i32.const 0)
    )
   )
  )
  (drop
   (call $div-32-power-2
    (i32.div_u
     (call $div-32-power-2
      (i32.const 123)
     )
     (i32.const 0)
    )
   )
  )
  (drop
   (call $div-32-power-2
    (i32.eq
     (local.get $x)
     (i32.const -1)
    )
   )
  )
  (drop
   (call $div-32-power-2
    (i32.shr_u
     (local.get $x)
     (i32.const 31)
    )
   )
  )
  (unreachable)
 )
 (func $urem-32-power-2 (param $x i32) (result i32)
  (drop
   (call $urem-32-power-2
    (i32.and
     (local.get $x)
     (i32.const 3)
    )
   )
  )
  (drop
   (call $urem-32-power-2
    (i32.rem_u
     (local.get $x)
     (i32.const 5)
    )
   )
  )
  (drop
   (call $urem-32-power-2
    (i32.const 0)
   )
  )
  (drop
   (call $urem-32-power-2
    (i32.rem_u
     (local.get $x)
     (i32.const 0)
    )
   )
  )
  (drop
   (call $urem-32-power-2
    (i32.rem_u
     (local.get $x)
     (i32.const -1)
    )
   )
  )
  (drop
   (call $urem-32-power-2
    (i32.and
     (local.get $x)
     (i32.const 2147483647)
    )
   )
  )
  (drop
   (call $urem-32-power-2
    (i32.const 0)
   )
  )
  (unreachable)
 )
 (func $srem-by-1 (param $x i32) (param $y i64)
  (drop
   (i32.const 0)
  )
  (drop
   (i64.const 0)
  )
 )
 (func $orZero (param $0 i32) (result i32)
  (local.get $0)
 )
 (func $andZero (param $0 i32) (result i32)
  (drop
   (i32.const 0)
  )
  (drop
   (i32.and
    (call $andZero
     (i32.const 1234)
    )
    (i32.const 0)
   )
  )
  (unreachable)
 )
 (func $abstract-additions (param $x32 i32) (param $x64 i64) (param $y32 f32) (param $y64 f64)
  (drop
   (local.get $x32)
  )
  (drop
   (local.get $x32)
  )
  (drop
   (local.get $x32)
  )
  (drop
   (local.get $x32)
  )
  (drop
   (local.get $x64)
  )
  (drop
   (local.get $x64)
  )
  (drop
   (local.get $x64)
  )
  (drop
   (local.get $x64)
  )
  (drop
   (i32.const 0)
  )
  (drop
   (i64.const 0)
  )
  (drop
   (f32.mul
    (local.get $y32)
    (f32.const 0)
   )
  )
  (drop
   (f64.mul
    (local.get $y64)
    (f64.const 0)
   )
  )
  (drop
   (local.get $x32)
  )
  (drop
   (local.get $x64)
  )
  (drop
   (local.get $y32)
  )
  (drop
   (local.get $y64)
  )
  (drop
   (i32.const 0)
  )
  (drop
   (i64.const 0)
  )
  (drop
   (i32.and
    (unreachable)
    (i32.const 0)
   )
  )
  (drop
   (i64.and
    (unreachable)
    (i64.const 0)
   )
  )
  (drop
   (local.get $x32)
  )
  (drop
   (local.get $x32)
  )
  (drop
   (local.get $x64)
  )
  (drop
   (local.get $x64)
  )
  (drop
   (local.get $y32)
  )
  (drop
   (local.get $y64)
  )
  (drop
   (f32.div
    (local.get $y32)
    (f32.const 1.2000000476837158)
   )
  )
  (drop
   (i32.sub
    (i32.const 0)
    (local.get $x32)
   )
  )
  (drop
   (i64.sub
    (i64.const 0)
    (local.get $x64)
   )
  )
  (drop
   (f32.mul
    (local.get $y32)
    (f32.const -1)
   )
  )
  (drop
   (f64.mul
    (local.get $y64)
    (f64.const -1)
   )
  )
  (drop
   (i32.eq
    (local.get $x32)
    (i32.const 10)
   )
  )
  (drop
   (i32.le_u
    (i32.add
     (local.get $x32)
     (i32.const 10)
    )
    (i32.const 20)
   )
  )
  (drop
   (i32.eq
    (local.get $x32)
    (i32.const 30)
   )
  )
  (drop
   (i64.eq
    (local.get $x64)
    (i64.const 10)
   )
  )
  (drop
   (i32.eq
    (local.get $x32)
    (i32.const 10)
   )
  )
  (drop
   (i32.eq
    (i32.add
     (local.get $x32)
     (i32.const 10)
    )
    (local.get $x32)
   )
  )
  (drop
   (i32.eq
    (local.get $x32)
    (i32.const 30)
   )
  )
  (drop
   (i32.eq
    (i32.sub
     (local.get $x32)
     (i32.const 30)
    )
    (local.get $x32)
   )
  )
  (drop
   (i32.eq
    (i32.sub
     (local.get $x32)
     (i32.const 30)
    )
    (local.get $x32)
   )
  )
  (drop
   (i32.eq
    (i32.sub
     (local.get $x32)
     (i32.const 10)
    )
    (local.get $x32)
   )
  )
  (drop
   (i64.le_s
    (i64.sub
     (local.get $x64)
     (i64.const 288230376151711744)
    )
    (i64.const 9223372036854775807)
   )
  )
 )
 (func $negatives-are-sometimes-better (param $x i32) (param $y i64) (param $z f32)
  (drop
   (i32.sub
    (local.get $x)
    (i32.const -64)
   )
  )
  (drop
   (i32.add
    (local.get $x)
    (i32.const -64)
   )
  )
  (drop
   (i32.sub
    (local.get $x)
    (i32.const -8192)
   )
  )
  (drop
   (i32.sub
    (local.get $x)
    (i32.const -1048576)
   )
  )
  (drop
   (i32.sub
    (local.get $x)
    (i32.const -134217728)
   )
  )
  (drop
   (i64.sub
    (local.get $y)
    (i64.const -64)
   )
  )
  (drop
   (i64.add
    (local.get $y)
    (i64.const -64)
   )
  )
  (drop
   (i64.sub
    (local.get $y)
    (i64.const -8192)
   )
  )
  (drop
   (i64.sub
    (local.get $y)
    (i64.const -1048576)
   )
  )
  (drop
   (i64.sub
    (local.get $y)
    (i64.const -134217728)
   )
  )
  (drop
   (i64.sub
    (local.get $y)
    (i64.const -17179869184)
   )
  )
  (drop
   (i64.sub
    (local.get $y)
    (i64.const -2199023255552)
   )
  )
  (drop
   (i64.sub
    (local.get $y)
    (i64.const -281474976710656)
   )
  )
  (drop
   (i64.sub
    (local.get $y)
    (i64.const -36028797018963968)
   )
  )
  (drop
   (i64.sub
    (local.get $y)
    (i64.const -4611686018427387904)
   )
  )
  (drop
   (f32.add
    (local.get $z)
    (f32.const 64)
   )
  )
 )
 (func $shift-a-zero (param $x i32) (param $y i64) (param $z f32)
  (drop
   (i32.const 0)
  )
  (drop
   (i32.const 0)
  )
  (drop
   (i32.const 0)
  )
  (drop
   (i64.const 0)
  )
  (drop
   (i32.shl
    (i32.const 0)
    (unreachable)
   )
  )
 )
 (func $identical-siblings (param $x i32) (param $y i64) (param $z f64) (param $xx i32)
  (drop
   (i32.const 0)
  )
  (drop
   (i64.const 0)
  )
  (drop
   (f64.sub
    (local.get $z)
    (local.get $z)
   )
  )
  (drop
   (i32.sub
    (local.get $x)
    (local.get $xx)
   )
  )
  (drop
   (i32.sub
    (unreachable)
    (unreachable)
   )
  )
  (drop
   (i32.add
    (local.get $x)
    (local.get $x)
   )
  )
  (drop
   (i32.const 0)
  )
  (drop
   (i32.const 0)
  )
  (drop
   (i32.const 0)
  )
  (drop
   (i32.const 0)
  )
  (drop
   (i32.const 0)
  )
  (drop
   (i32.const 0)
  )
  (drop
   (local.get $x)
  )
  (drop
   (local.get $x)
  )
  (drop
   (i32.const 1)
  )
  (drop
   (i32.const 1)
  )
  (drop
   (i32.const 1)
  )
  (drop
   (i32.const 1)
  )
  (drop
   (i32.const 1)
  )
  (drop
   (i64.const 0)
  )
  (drop
   (i32.const 0)
  )
  (drop
   (i32.const 0)
  )
  (drop
   (i32.const 0)
  )
  (drop
   (i32.const 0)
  )
  (drop
   (i32.const 0)
  )
  (drop
   (local.get $y)
  )
  (drop
   (local.get $y)
  )
  (drop
   (i32.const 1)
  )
  (drop
   (i32.const 1)
  )
  (drop
   (i32.const 1)
  )
  (drop
   (i32.const 1)
  )
  (drop
   (i32.const 1)
  )
 )
 (func $all_ones (param $x i32) (param $y i64)
  (drop
   (local.get $x)
  )
  (drop
   (i32.const -1)
  )
  (drop
   (i32.or
    (local.tee $x
     (i32.const 1337)
    )
    (i32.const -1)
   )
  )
  (drop
   (local.get $y)
  )
  (drop
   (i64.const -1)
  )
 )
 (func $xor (param $x i32) (param $y i64)
  (drop
   (local.get $x)
  )
 )
 (func $select-on-const (param $x i32) (param $y i64)
  (drop
   (local.get $x)
  )
  (drop
   (i32.const 3)
  )
  (drop
   (local.tee $x
    (i32.const 5)
   )
  )
  (drop
   (block (result i32)
    (drop
     (local.tee $x
      (i32.const 6)
     )
    )
    (i32.const 7)
   )
  )
  (drop
   (select
    (i32.const 4)
    (local.tee $x
     (i32.const 5)
    )
    (i32.const 1)
   )
  )
  (drop
   (local.tee $x
    (i32.const 6)
   )
  )
  (drop
   (i32.eqz
    (i32.eqz
     (local.get $x)
    )
   )
  )
  (drop
   (i32.eqz
    (local.get $x)
   )
  )
  (drop
   (i32.ge_s
    (local.get $x)
    (i32.const 0)
   )
  )
  (drop
   (i32.lt_s
    (local.get $x)
    (i32.const 0)
   )
  )
  (drop
   (i32.lt_s
    (local.get $x)
    (i32.const 0)
   )
  )
  (drop
   (i32.gt_s
    (local.get $x)
    (i32.const 0)
   )
  )
  (drop
   (i32.le_s
    (local.get $x)
    (i32.const 0)
   )
  )
  (drop
   (i32.ge_s
    (local.get $x)
    (i32.const 0)
   )
  )
  (drop
   (i64.extend_i32_u
    (i32.eqz
     (i32.eqz
      (local.get $x)
     )
    )
   )
  )
  (drop
   (i64.extend_i32_u
    (i32.eqz
     (local.get $x)
    )
   )
  )
  (drop
   (i64.extend_i32_u
    (i64.eqz
     (local.get $y)
    )
   )
  )
  (drop
   (i64.extend_i32_u
    (i32.eqz
     (i64.eqz
      (local.get $y)
     )
    )
   )
  )
  (drop
   (i64.extend_i32_u
    (i64.ge_s
     (local.get $y)
     (i64.const 0)
    )
   )
  )
  (drop
   (i64.extend_i32_u
    (i64.lt_s
     (local.get $y)
     (i64.const 0)
    )
   )
  )
  (drop
   (i64.extend_i32_u
    (i64.lt_s
     (local.get $y)
     (i64.const 0)
    )
   )
  )
  (drop
   (i64.extend_i32_u
    (i64.ge_s
     (local.get $y)
     (i64.const 0)
    )
   )
  )
  (drop
   (select
    (i32.const 0)
    (local.get $x)
    (i32.const 0)
   )
  )
  (drop
   (select
    (i32.const 2)
    (local.get $x)
    (i32.const 2)
   )
  )
  (drop
   (select
    (local.get $x)
    (i32.const 2)
    (local.get $x)
   )
  )
  (drop
   (select
    (local.get $y)
    (i64.const 0)
    (i64.eqz
     (i64.const 0)
    )
   )
  )
  (drop
   (select
    (local.get $y)
    (i64.const 2)
    (i64.eqz
     (i64.const 2)
    )
   )
  )
 )
 (func $optimize-boolean (param $x i32)
  (drop
   (select
    (i32.const 1)
    (i32.const 2)
    (local.get $x)
   )
  )
 )
 (func $getFallthrough
  (local $x0 i32)
  (local $x1 i32)
  (local $x2 i32)
  (local $x3 i32)
  (local $x4 i32)
  (local $x5 i32)
  (local $x6 i32)
  (local $x7 i32)
  (local.set $x0
   (i32.const 1)
  )
  (drop
   (local.get $x0)
  )
  (local.set $x1
   (local.tee $x2
    (i32.const 1)
   )
  )
  (drop
   (local.get $x1)
  )
  (local.set $x3
   (loop $loop-in (result i32)
    (i32.const 1)
   )
  )
  (drop
   (local.get $x3)
  )
  (local.set $x4
   (if (result i32)
    (i32.const 1)
    (i32.const 2)
    (i32.const 3)
   )
  )
  (drop
   (i32.and
    (local.get $x4)
    (i32.const 7)
   )
  )
  (local.set $x5
   (if (result i32)
    (i32.const 1)
    (unreachable)
    (i32.const 3)
   )
  )
  (drop
   (local.get $x5)
  )
  (local.set $x6
   (if (result i32)
    (i32.const 1)
    (i32.const 3)
    (unreachable)
   )
  )
  (drop
   (local.get $x6)
  )
  (drop
   (block $out (result i32)
    (local.set $x7
     (br_if $out
      (i32.const 1)
      (i32.const 1)
     )
    )
    (drop
     (local.get $x7)
    )
    (unreachable)
   )
  )
 )
 (func $tee-with-unreachable-value (result f64)
  (local $var$0 i32)
  (block $label$1 (result f64)
   (local.tee $var$0
    (br_if $label$1
     (f64.const 1)
     (unreachable)
    )
   )
  )
 )
 (func $add-sub-zero-reorder-1 (param $temp i32) (result i32)
  (i32.add
   (i32.add
    (i32.sub
     (i32.const 0)
     (local.get $temp)
    )
    (local.tee $temp
     (i32.const 1)
    )
   )
   (i32.const 2)
  )
 )
 (func $add-sub-zero-reorder-2 (param $temp i32) (result i32)
  (i32.add
   (i32.sub
    (local.tee $temp
     (i32.const 1)
    )
    (local.get $temp)
   )
   (i32.const 2)
  )
 )
 (func $rhs-is-neg-one (param $x i32) (param $y i64) (param $fx f32) (param $fy f64)
  (drop
   (i32.sub
    (local.get $x)
    (i32.const -1)
   )
  )
  (drop
   (i64.sub
    (local.get $y)
    (i64.const -1)
   )
  )
  (drop
   (i32.const 0)
  )
  (drop
   (i32.const 0)
  )
  (drop
   (i32.gt_s
    (local.get $x)
    (i32.const -1)
   )
  )
  (drop
   (i64.gt_s
    (local.get $y)
    (i64.const -1)
   )
  )
  (drop
   (i64.extend_i32_s
    (i32.const 0)
   )
  )
  (drop
   (i32.const 1)
  )
  (drop
   (i32.const 1)
  )
  (drop
   (i32.le_s
    (local.get $x)
    (i32.const -1)
   )
  )
  (drop
   (i64.le_s
    (local.get $y)
    (i64.const -1)
   )
  )
  (drop
   (i32.sub
    (i32.const 0)
    (local.get $x)
   )
  )
  (drop
   (i64.sub
    (i64.const 0)
    (local.get $y)
   )
  )
  (drop
   (f32.mul
    (local.get $fx)
    (f32.const -1)
   )
  )
  (drop
   (f64.mul
    (local.get $fy)
    (f64.const -1)
   )
  )
  (drop
   (i32.eq
    (local.get $x)
    (i32.const -1)
   )
  )
  (drop
   (i64.div_u
    (local.get $y)
    (i64.const -1)
   )
  )
 )
 (func $pre-combine-or (param $x i32) (param $y i32)
  (drop
   (i32.ge_s
    (local.get $x)
    (local.get $y)
   )
  )
  (drop
   (i32.ge_s
    (local.get $x)
    (local.get $y)
   )
  )
  (drop
   (i32.or
    (i32.eq
     (local.get $x)
     (i32.const 1)
    )
    (i32.gt_s
     (local.get $x)
     (local.get $y)
    )
   )
  )
  (drop
   (i32.or
    (i32.eq
     (local.get $x)
     (local.get $y)
    )
    (i32.gt_s
     (local.get $x)
     (i32.const 1)
    )
   )
  )
  (drop
   (i32.or
    (i32.gt_s
     (call $ne0)
     (local.get $y)
    )
    (i32.eq
     (call $ne0)
     (local.get $y)
    )
   )
  )
  (drop
   (i32.or
    (i32.gt_s
     (local.get $y)
     (call $ne0)
    )
    (i32.eq
     (call $ne0)
     (local.get $y)
    )
   )
  )
 )
 (func $combine-or (param $x i32) (param $y i32)
  (drop
   (i32.ge_s
    (local.get $x)
    (local.get $y)
   )
  )
 )
 (func $select-into-arms (param $x i32) (param $y i32)
  (if
   (select
    (local.get $x)
    (local.get $y)
    (local.get $y)
   )
   (unreachable)
  )
 )
 (func $if-arms-subtype (result externref)
  (ref.null)
 )
 (func $optimize-boolean-context (param $x i32) (param $y i32)
  (if
   (local.get $x)
   (unreachable)
  )
  (drop
   (select
    (local.get $x)
    (local.get $y)
    (local.get $x)
   )
  )
 )
<<<<<<< HEAD
 (func $duplicate-elimination (param $x i32) (param $y i32) (param $z i32) (param $w f64)
  (drop
   (f64.abs
    (local.get $w)
   )
  )
  (drop
   (f64.ceil
    (local.get $w)
   )
  )
  (drop
   (f64.floor
    (local.get $w)
   )
  )
  (drop
   (f64.trunc
    (local.get $w)
   )
  )
  (drop
   (f64.nearest
    (local.get $w)
   )
  )
  (drop
   (f64.nearest
    (f64.trunc
     (local.get $w)
    )
   )
  )
  (drop
   (f64.trunc
    (f64.nearest
     (local.get $w)
    )
   )
  )
  (drop
   (local.get $w)
  )
  (drop
   (f64.neg
    (local.get $w)
   )
  )
  (drop
   (local.get $w)
  )
  (drop
   (i32.eqz
    (i32.eqz
     (local.get $x)
    )
   )
  )
  (drop
   (i32.eqz
    (local.get $x)
   )
  )
  (drop
   (i64.eqz
    (i64.const 1)
   )
  )
  (drop
   (i32.ne
    (local.get $x)
    (i32.const 2)
   )
  )
  (drop
   (i32.and
    (local.get $x)
    (i32.const 1)
   )
  )
  (drop
   (local.get $y)
  )
  (drop
   (local.get $y)
  )
  (drop
   (i32.sub
    (local.get $y)
    (i32.sub
     (local.get $x)
     (local.get $y)
    )
   )
  )
  (drop
   (local.get $y)
  )
  (drop
   (local.get $y)
  )
  (drop
   (local.get $y)
  )
  (drop
   (local.get $y)
  )
  (drop
   (local.get $x)
  )
  (drop
   (i32.and
    (local.get $x)
    (local.get $y)
   )
  )
  (drop
   (i32.and
    (local.get $x)
    (local.get $y)
   )
  )
  (drop
   (i32.and
    (local.get $x)
    (local.get $y)
   )
  )
  (drop
   (i32.and
    (local.get $x)
    (local.get $y)
   )
  )
  (drop
   (i32.or
    (local.get $x)
    (local.get $y)
   )
  )
  (drop
   (i32.or
    (local.get $x)
    (local.get $y)
   )
  )
  (drop
   (i32.or
    (local.get $x)
    (local.get $y)
   )
  )
  (drop
   (i32.or
    (local.get $x)
    (local.get $y)
   )
  )
  (drop
   (i32.or
    (local.get $z)
    (i32.or
     (local.get $x)
     (local.get $y)
    )
   )
  )
  (drop
   (i32.or
    (local.get $y)
    (i32.or
     (local.get $x)
     (local.get $z)
    )
   )
  )
  (drop
   (i32.or
    (call $ne0)
    (local.get $x)
   )
  )
  (drop
   (i32.or
    (i32.or
     (call $ne0)
     (local.get $x)
    )
    (call $ne0)
   )
  )
  (drop
   (i32.or
    (call $ne0)
    (local.get $x)
   )
  )
  (drop
   (i32.or
    (call $ne0)
    (i32.or
     (call $ne0)
     (local.get $x)
    )
=======
 (func $optimize-bulk-memory-copy (param $dst i32) (param $src i32) (param $sz i32)
  (memory.copy
   (local.get $dst)
   (local.get $dst)
   (local.get $sz)
  )
  (memory.copy
   (local.get $dst)
   (local.get $src)
   (i32.const 0)
  )
  (i32.store8
   (local.get $dst)
   (i32.load8_u
    (local.get $src)
   )
  )
  (i32.store16 align=1
   (local.get $dst)
   (i32.load16_u align=1
    (local.get $src)
   )
  )
  (memory.copy
   (local.get $dst)
   (local.get $src)
   (i32.const 3)
  )
  (i32.store align=1
   (local.get $dst)
   (i32.load align=1
    (local.get $src)
   )
  )
  (memory.copy
   (local.get $dst)
   (local.get $src)
   (i32.const 5)
  )
  (memory.copy
   (local.get $dst)
   (local.get $src)
   (i32.const 6)
  )
  (memory.copy
   (local.get $dst)
   (local.get $src)
   (i32.const 7)
  )
  (i64.store align=1
   (local.get $dst)
   (i64.load align=1
    (local.get $src)
   )
  )
  (v128.store align=1
   (local.get $dst)
   (v128.load align=1
    (local.get $src)
   )
  )
  (memory.copy
   (local.get $dst)
   (local.get $src)
   (local.get $sz)
  )
  (memory.copy
   (i32.const 0)
   (i32.const 0)
   (i32.load
    (i32.const 3)
>>>>>>> 547e2be1
   )
  )
 )
)
(module
 (type $none_=>_none (func))
 (import "env" "memory" (memory $0 (shared 256 256)))
 (func $x
  (drop
   (i32.shr_s
    (i32.shl
     (i32.atomic.load8_u
      (i32.const 100)
     )
     (i32.const 24)
    )
    (i32.const 24)
   )
  )
 )
)<|MERGE_RESOLUTION|>--- conflicted
+++ resolved
@@ -10,11 +10,8 @@
  (type $i64_=>_i64 (func (param i64) (result i64)))
  (type $i32_i64_f32_=>_none (func (param i32 i64 f32)))
  (type $i32_i64_f32_f64_=>_none (func (param i32 i64 f32 f64)))
-<<<<<<< HEAD
  (type $i32_i32_i32_f64_=>_none (func (param i32 i32 i32 f64)))
-=======
  (type $i32_i32_i32_=>_none (func (param i32 i32 i32)))
->>>>>>> 547e2be1
  (type $i32_i32_f64_f64_=>_none (func (param i32 i32 f64 f64)))
  (type $i32_i64_f64_i32_=>_none (func (param i32 i64 f64 i32)))
  (type $none_=>_f64 (func (result f64)))
@@ -3729,7 +3726,6 @@
    )
   )
  )
-<<<<<<< HEAD
  (func $duplicate-elimination (param $x i32) (param $y i32) (param $z i32) (param $w f64)
   (drop
    (f64.abs
@@ -3934,7 +3930,9 @@
      (call $ne0)
      (local.get $x)
     )
-=======
+   )
+  )
+ )
  (func $optimize-bulk-memory-copy (param $dst i32) (param $src i32) (param $sz i32)
   (memory.copy
    (local.get $dst)
@@ -4006,7 +4004,6 @@
    (i32.const 0)
    (i32.load
     (i32.const 3)
->>>>>>> 547e2be1
    )
   )
  )
