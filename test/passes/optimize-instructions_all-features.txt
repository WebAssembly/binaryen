--- conflicted
+++ resolved
@@ -3729,7 +3729,6 @@
    )
   )
  )
-<<<<<<< HEAD
  (func $optimize-float-mul-by-two (param $0 f64) (param $1 f32)
   (local $2 f64)
   (local $3 f64)
@@ -3761,7 +3760,9 @@
      )
     )
     (local.get $3)
-=======
+   )
+  )
+ )
  (func $optimize-bulk-memory-copy (param $dst i32) (param $src i32) (param $sz i32)
   (memory.copy
    (local.get $dst)
@@ -3833,7 +3834,6 @@
    (i32.const 0)
    (i32.load
     (i32.const 3)
->>>>>>> 21a08f75
    )
   )
  )
