(module
  (memory 0)
  (type $0 (func (param i32 i64)))
  (func $f (type $0) (param $i1 i32) (param $i2 i64)
    (if
      (i32.eqz
        (local.get $i1)
      )
      (drop
        (i32.const 10)
      )
    )
    (if
      (i32.eqz
        (local.get $i1)
      )
      (drop
        (i32.const 11)
      )
      (drop
        (i32.const 12)
      )
    )
    (if
      (i64.eqz
        (local.get $i2)
      )
      (drop
        (i32.const 11)
      )
      (drop
        (i32.const 12)
      )
    )
    (drop
      (i32.eqz
        (i32.gt_s
          (i32.const 1)
          (i32.const 2)
        )
      )
    )
    (drop
      (i32.eqz
        (i32.ge_s
          (i32.const 1)
          (i32.const 2)
        )
      )
    )
    (drop
      (i32.eqz
        (i32.lt_s
          (i32.const 1)
          (i32.const 2)
        )
      )
    )
    (drop
      (i32.eqz
        (i32.le_s
          (i32.const 1)
          (i32.const 2)
        )
      )
    )
    (drop
      (i32.eqz
        (i32.gt_u
          (i32.const 1)
          (i32.const 2)
        )
      )
    )
    (drop
      (i32.eqz
        (i32.ge_u
          (i32.const 1)
          (i32.const 2)
        )
      )
    )
    (drop
      (i32.eqz
        (i32.lt_u
          (i32.const 1)
          (i32.const 2)
        )
      )
    )
    (drop
      (i32.eqz
        (i32.le_u
          (i32.const 1)
          (i32.const 2)
        )
      )
    )
    (drop
      (i32.eqz
        (f32.gt
          (f32.const 1)
          (f32.const 2)
        )
      )
    )
    (drop
      (i32.eqz
        (f32.ge
          (f32.const 1)
          (f32.const 2)
        )
      )
    )
    (drop
      (i32.eqz
        (f32.lt
          (f32.const 1)
          (f32.const 2)
        )
      )
    )
    (drop
      (i32.eqz
        (f32.le
          (f32.const 1)
          (f32.const 2)
        )
      )
    )
    (drop
      (i32.eqz
        (f64.gt
          (f64.const 1)
          (f64.const 2)
        )
      )
    )
    (drop
      (i32.eqz
        (f64.ge
          (f64.const 1)
          (f64.const 2)
        )
      )
    )
    (drop
      (i32.eqz
        (f64.lt
          (f64.const 1)
          (f64.const 2)
        )
      )
    )
    (drop
      (i32.eqz
        (f64.le
          (f64.const 1)
          (f64.const 2)
        )
      )
    )
    (drop
      (i32.eqz
        (f32.eq
          (f32.const 1)
          (f32.const 2)
        )
      )
    )
    (drop
      (i32.eqz
        (f32.ne
          (f32.const 1)
          (f32.const 2)
        )
      )
    )
    (drop
      (i32.eqz
        (f64.eq
          (f64.const 1)
          (f64.const 2)
        )
      )
    )
    (drop
      (i32.eqz
        (f64.ne
          (f64.const 1)
          (f64.const 2)
        )
      )
    )
    ;; we handle only 0 in the right position, as we assume a const is there, and don't care about if
    ;; both are consts here (precompute does that, so no need)
    (drop
      (i32.eq
        (i32.const 100)
        (i32.const 0)
      )
    )
    (drop
      (i32.eq
        (i32.const 0)
        (i32.const 100)
      )
    )
    (drop
      (i32.eq
        (i32.const 0)
        (i32.const 0)
      )
    )
    (drop
      (i64.eq
        (i64.const 100)
        (i64.const 0)
      )
    )
    (drop
      (i64.eq
        (i64.const 0)
        (i64.const 100)
      )
    )
    (drop
      (i64.eq
        (i64.const 0)
        (i64.const 0)
      )
    )
    (if
      (i32.eqz
        (i32.eqz
          (i32.const 123)
        )
      )
      (nop)
    )
    (if
      (try (result i32)
        (do
          (i32.eqz
            (i32.eqz
              (i32.const 123)
            )
          )
        )
        (catch
          (drop
            (exnref.pop)
          )
          (i32.eqz
            (i32.eqz
              (i32.const 456)
            )
          )
        )
      )
      (nop)
    )
    (drop
      (select
        (i32.const 101)
        (i32.const 102)
        (i32.eqz
          (local.get $i1)
        )
      )
    )
    (drop
      (select
        (local.tee $i1
          (i32.const 103)
        ) ;; these conflict
        (local.tee $i1
          (i32.const 104)
        )
        (i32.eqz
          (local.get $i1)
        )
      )
    )
    (drop
      (select
        (i32.const 0)
        (i32.const 1)
        (i32.eqz
          (i32.eqz
            (i32.const 2)
          )
        )
      )
    )
  )
  (func $load-store
    (drop (i32.and (i32.load8_s (i32.const 0)) (i32.const 255)))
    (drop (i32.and (i32.load8_u (i32.const 1)) (i32.const 255)))
    (drop (i32.and (i32.load8_s (i32.const 2)) (i32.const 254)))
    (drop (i32.and (i32.load8_u (i32.const 3)) (i32.const 1)))
    (drop (i32.and (i32.load16_s (i32.const 4)) (i32.const 65535)))
    (drop (i32.and (i32.load16_u (i32.const 5)) (i32.const 65535)))
    (drop (i32.and (i32.load16_s (i32.const 6)) (i32.const 65534)))
    (drop (i32.and (i32.load16_u (i32.const 7)) (i32.const 1)))
    ;;
    (i32.store8 (i32.const 8) (i32.and (i32.const -1) (i32.const 255)))
    (i32.store8 (i32.const 9) (i32.and (i32.const -2) (i32.const 254)))
    (i32.store16 (i32.const 10) (i32.and (i32.const -3) (i32.const 65535)))
    (i32.store16 (i32.const 11) (i32.and (i32.const -4) (i32.const 65534)))
    ;;
    (i32.store8 (i32.const 11) (i32.wrap_i64 (i64.const 1)))
    (i32.store16 (i32.const 11) (i32.wrap_i64 (i64.const 2)))
    (i32.store (i32.const 11) (i32.wrap_i64 (i64.const 3)))
  )
  (func $and-neg1
    (drop (i32.and (i32.const 100) (i32.const -1)))
    (drop (i32.and (i32.const 100) (i32.const  1)))
  )
  (func $and-pos1
    (drop (i32.and (i32.eqz (i32.const 1000)) (i32.const 1)))
    (drop (i32.and (i32.const 1) (i32.eqz (i32.const 1000))))
    (drop (i32.and (i32.const 100) (i32.const 1)))
    (drop (i32.and (i32.lt_s (i32.const 2000) (i32.const 3000)) (i32.const 1)))
  )
  (func $canonicalize (param $x i32) (param $y i32) (param $fx f64) (param $fy f64)
    (drop (i32.and (unreachable) (i32.const 1))) ;; ok to reorder
    (drop (i32.and (i32.const 1) (unreachable)))
    (drop (i32.div_s (unreachable) (i32.const 1))) ;; not ok
    (drop (i32.div_s (i32.const 1) (unreachable)))
    ;; the various orderings
    (drop (i32.and (i32.const 1) (i32.const 2)))
    (drop (i32.and (local.get $x) (i32.const 3)))
    (drop (i32.and (i32.const 4) (local.get $x)))
    (drop (i32.and (local.get $x) (local.get $y)))
    (drop (i32.and (local.get $y) (local.get $x)))
    (drop (i32.and (local.get $y) (local.tee $x (i32.const -4))))
    (drop (i32.and
      (block (result i32)
        (i32.const -5)
      )
      (local.get $x)
    ))
    (drop (i32.and
      (local.get $x)
      (block (result i32)
        (i32.const -6)
      )
    ))
    (drop (i32.and
      (block (result i32)
        (i32.const 5)
      )
      (loop (result i32)
        (i32.const 6)
      )
    ))
    (drop (i32.and
      (loop (result i32)
        (i32.const 7)
      )
      (block (result i32)
        (i32.const 8)
      )
    ))
    (drop (i32.and
      (loop (result i32)
        (call $and-pos1)
        (i32.const 9)
      )
      (block (result i32)
        (i32.const 10)
      )
    ))
    (drop (i32.and
      (loop (result i32)
        (i32.const 11)
      )
      (block (result i32)
        (call $and-pos1)
        (i32.const 12)
      )
    ))
    (drop (i32.and
      (loop (result i32)
        (call $and-pos1)
        (i32.const 13)
      )
      (block (result i32)
        (call $and-pos1)
        (i32.const 14)
      )
    ))
    (drop (i32.and
      (block (result i32)
        (call $and-pos1)
        (i32.const 14)
      )
      (loop (result i32)
        (call $and-pos1)
        (i32.const 13)
      )
    ))
    (drop (i32.and
      (block (result i32)
        (i32.const 15)
      )
      (local.get $x)
    ))
    (drop (i32.and
      (local.get $x)
      (block (result i32)
        (i32.const 15)
      )
    ))
    (drop (i32.and
      (i32.gt_s
        (i32.const 16)
        (i32.const 17)
      )
      (i32.gt_u
        (i32.const 18)
        (i32.const 19)
      )
    ))
    (drop (i32.and
      (i32.gt_u
        (i32.const 20)
        (i32.const 21)
      )
      (i32.gt_s
        (i32.const 22)
        (i32.const 23)
      )
    ))
    (drop (i32.add (i32.ctz (local.get $x)) (i32.ctz (local.get $y))))
    (drop (i32.add (i32.ctz (local.get $y)) (i32.ctz (local.get $x))))
    (drop (i32.add (i32.ctz (local.get $x)) (i32.eqz (local.get $y))))
    (drop (i32.add (i32.eqz (local.get $x)) (i32.ctz (local.get $y))))
  )
  (func $ne0 (result i32)
    (if (i32.ne (call $ne0) (i32.const 0))
      (nop)
    )
    (if (i32.ne (i32.const 0) (call $ne0))
      (nop)
    )
    ;; through an or
    (if
      (i32.or
        (i32.ne (i32.const 0) (call $ne0))
        (i32.ne (i32.const 0) (call $ne0))
      )
      (nop)
    )
    ;; but not an and
    (if
      (i32.and
        (i32.ne (i32.const 0) (call $ne0))
        (i32.ne (i32.const 0) (call $ne0))
      )
      (nop)
    )
    (i32.const 1)
  )
  (func $recurse-bool
    (if
      (if (result i32)
        (i32.const 1)
        (i32.ne (call $ne0) (i32.const 0))
        (i32.ne (call $ne1) (i32.const 0))
      )
      (nop)
    )
    (if
      (block (result i32)
        (nop)
        (i32.ne (call $ne0) (i32.const 0))
      )
      (nop)
    )
  )
  (func $ne1 (result i32)
    (unreachable)
  )
  (func $load-off-2 "load-off-2" (param $0 i32) (result i32)
    (i32.store offset=2
      (i32.add
        (i32.const 1)
        (i32.const 3)
      )
      (local.get $0)
    )
    (i32.store offset=2
      (i32.add
        (i32.const 3)
        (i32.const 1)
      )
      (local.get $0)
    )
    (i32.store offset=2
      (i32.add
        (local.get $0)
        (i32.const 5)
      )
      (local.get $0)
    )
    (i32.store offset=2
      (i32.add
        (i32.const 7)
        (local.get $0)
      )
      (local.get $0)
    )
    (i32.store offset=2
      (i32.add
        (i32.const -11) ;; do not fold this!
        (local.get $0)
      )
      (local.get $0)
    )
    (i32.store offset=2
      (i32.add
        (local.get $0)
        (i32.const -13) ;; do not fold this!
      )
      (local.get $0)
    )
    (i32.store offset=2
      (i32.add
        (i32.const -15)
        (i32.const 17)
      )
      (local.get $0)
    )
    (i32.store offset=2
      (i32.add
        (i32.const -21)
        (i32.const 19)
      )
      (local.get $0)
    )
    (i32.store offset=2
      (i32.const 23)
      (local.get $0)
    )
    (i32.store offset=2
      (i32.const -25)
      (local.get $0)
    )
    (drop
      (i32.load offset=2
        (i32.add
          (i32.const 2)
          (i32.const 4)
        )
      )
    )
    (drop
      (i32.load offset=2
        (i32.add
          (i32.const 4)
          (i32.const 2)
        )
      )
    )
    (drop
      (i32.load offset=2
        (i32.add
          (local.get $0)
          (i32.const 6)
        )
      )
    )
    (drop
      (i32.load offset=2
        (i32.const 8)
      )
    )
    (i32.load offset=2
      (i32.add
        (i32.const 10)
        (local.get $0)
      )
    )
  )
  (func $sign-ext (param $0 i32) (param $1 i32)
    ;; eq of sign-ext to const, can be a zext
    (drop
      (i32.eq
        (i32.shr_s
          (i32.shl
            (local.get $0)
            (i32.const 24)
          )
          (i32.const 24)
        )
        (i32.const 0)
      )
    )
    (drop
      (i32.eq
        (i32.shr_s
          (i32.shl
            (local.get $0)
            (i32.const 16)
          )
          (i32.const 16)
        )
        (i32.const 0)
      )
    )
    (drop
      (i32.eq
        (i32.shr_s
          (i32.shl
            (local.get $0)
            (i32.const 5) ;; weird size, but still valid
          )
          (i32.const 5)
        )
        (i32.const 0)
      )
    )
    (drop
      (i32.eq
        (i32.shr_s
          (i32.shl
            (local.get $0)
            (i32.const 24)
          )
          (i32.const 24)
        )
        (i32.const 100) ;; non-zero
      )
    )
    (drop
      (i32.eq
        (i32.shr_s
          (i32.shl
            (local.get $0)
            (i32.const 24)
          )
          (i32.const 24)
        )
        (i32.const 32767) ;; non-zero and bigger than the mask, with sign bit
      )
    )
    (drop
      (i32.eq
        (i32.shr_s
          (i32.shl
            (local.get $0)
            (i32.const 24)
          )
          (i32.const 24)
        )
        (i32.const -149) ;; non-zero and bigger than the mask, without sign bit
      )
    )
    ;; eq of two sign-ext, can both be a zext
    (drop
      (i32.eq
        (i32.shr_s
          (i32.shl
            (local.get $0)
            (i32.const 24)
          )
          (i32.const 24)
        )
        (i32.shr_s
          (i32.shl
            (local.get $1)
            (i32.const 24)
          )
          (i32.const 24)
        )
      )
    )
    (drop
      (i32.eq
        (i32.shr_s
          (i32.shl
            (local.get $0)
            (i32.const 16)
          )
          (i32.const 16)
        )
        (i32.shr_s
          (i32.shl
            (local.get $1)
            (i32.const 16)
          )
          (i32.const 16)
        )
      )
    )
    ;; corner cases we should not opt
    (drop
      (i32.eq
        (i32.shr_s
          (i32.shl
            (local.get $0)
            (i32.const 24)
          )
          (i32.const 23) ;; different shift, smaller
        )
        (i32.const 0)
      )
    )
    (drop
      (i32.eq
        (i32.shr_u ;; unsigned
          (i32.shl
            (local.get $0)
            (i32.const 24)
          )
          (i32.const 24)
        )
        (i32.const 0)
      )
    )
    (drop
      (i32.lt_s ;; non-eq
        (i32.shr_s
          (i32.shl
            (local.get $0)
            (i32.const 24)
          )
          (i32.const 24)
        )
        (i32.const 0)
      )
    )
  )
  (func $sign-ext-input (param $0 i32) (param $1 i32)
    (drop
      (i32.shr_s
        (i32.shl
          (i32.const 100) ;; small!
          (i32.const 24)
        )
        (i32.const 24)
      )
    )
    (drop
      (i32.shr_s
        (i32.shl
          (i32.const 127) ;; just small enough
          (i32.const 24)
        )
        (i32.const 24)
      )
    )
    (drop
      (i32.shr_s
        (i32.shl
          (i32.const 128) ;; just too big
          (i32.const 24)
        )
        (i32.const 24)
      )
    )
    (drop
      (i32.shr_s
        (i32.shl
          (local.get $0) ;; who knows...
          (i32.const 24)
        )
        (i32.const 24)
      )
    )
    (drop
      (i32.shr_s
        (i32.shl
          (unreachable) ;; ignore
          (i32.const 24)
        )
        (i32.const 24)
      )
    )
    (drop
      (i32.shr_s
        (i32.shl
          (i32.div_s ;; this could be optimizable in theory, but currently we don't look into adds etc.
            (i32.const 1)
            (i32.const 2)
          )
          (i32.const 24)
        )
        (i32.const 24)
      )
    )
    (drop
      (i32.shr_s
        (i32.shl
          (i32.and ;; takes the min, here it is ok
            (i32.const 127)
            (i32.const 128)
          )
          (i32.const 24)
        )
        (i32.const 24)
      )
    )
    (drop
      (i32.shr_s
        (i32.shl
          (i32.and ;; takes the min, here it is not
            (i32.const 128)
            (i32.const 129)
          )
          (i32.const 24)
        )
        (i32.const 24)
      )
    )
    (drop
      (i32.shr_s
        (i32.shl
          (i32.xor ;; takes the max, here it is ok
            (i32.const 127)
            (i32.const 126)
          )
          (i32.const 24)
        )
        (i32.const 24)
      )
    )
    (drop
      (i32.shr_s
        (i32.shl
          (i32.xor ;; takes the max, here it is not
            (i32.const 127)
            (i32.const 128)
          )
          (i32.const 24)
        )
        (i32.const 24)
      )
    )
    (drop
      (i32.shr_s
        (i32.shl
          (i32.or ;; takes the max, here it is ok
            (i32.const 127)
            (i32.const 126)
          )
          (i32.const 24)
        )
        (i32.const 24)
      )
    )
    (drop
      (i32.shr_s
        (i32.shl
          (i32.or ;; takes the max, here it is not
            (i32.const 127)
            (i32.const 128)
          )
          (i32.const 24)
        )
        (i32.const 24)
      )
    )
    (drop
      (i32.shr_s
        (i32.shl
          (i32.shl ;; adds, here it is too much
            (i32.const 32)
            (i32.const 2)
          )
          (i32.const 24)
        )
        (i32.const 24)
      )
    )
    (drop
      (i32.shr_s
        (i32.shl
          (i32.shl ;; adds, here it is ok
            (i32.const 32)
            (i32.const 1)
          )
          (i32.const 24)
        )
        (i32.const 24)
      )
    )
    (drop
      (i32.shr_s
        (i32.shl
          (i32.shl ;; adds, here it is too much and "overflows"
            (i32.const 32)
            (i32.const 35)
          )
          (i32.const 24)
        )
        (i32.const 24)
      )
    )
    (drop
      (i32.shr_s
        (i32.shl
          (i32.shr_u ;; subtracts, here it is still too much
            (i32.const 256)
            (i32.const 1)
          )
          (i32.const 24)
        )
        (i32.const 24)
      )
    )
    (drop
      (i32.shr_s
        (i32.shl
          (i32.shr_u ;; subtracts, here it is ok
            (i32.const 256)
            (i32.const 2)
          )
          (i32.const 24)
        )
        (i32.const 24)
      )
    )
    (drop
      (i32.shr_s
        (i32.shl
          (i32.shr_u ;; subtracts, here it "overflows"
            (i32.const 128)
            (i32.const 35)
          )
          (i32.const 24)
        )
        (i32.const 24)
      )
    )
    (drop
      (i32.shr_s
        (i32.shl
          (i32.shr_s ;; subtracts, here it is still too much
            (i32.const 256)
            (i32.const 1)
          )
          (i32.const 24)
        )
        (i32.const 24)
      )
    )
    (drop
      (i32.shr_s
        (i32.shl
          (i32.shr_s ;; subtracts, here it is ok
            (i32.const 256)
            (i32.const 2)
          )
          (i32.const 24)
        )
        (i32.const 24)
      )
    )
    (drop
      (i32.shr_s
        (i32.shl
          (i32.shr_s ;; subtracts, here it "overflows"
            (i32.const 128)
            (i32.const 35)
          )
          (i32.const 24)
        )
        (i32.const 24)
      )
    )
    (drop
      (i32.shr_s
        (i32.shl
          (i32.shr_s ;; subtracts, here there is a sign bit, so it stays 32 bits no matter how much we shift
            (i32.const -1)
            (i32.const 32)
          )
          (i32.const 24)
        )
        (i32.const 24)
      )
    )
    (drop
      (i32.shr_s
        (i32.shl
          (i32.shr_s ;; subtracts, here we mask out that sign bit
            (i32.and
              (i32.const -1)
              (i32.const 2147483647)
            )
            (i32.const 31) ;; adjusted after we fixed shift computation to just look at lower 5 bits
          )
          (i32.const 24)
        )
        (i32.const 24)
      )
    )
    (drop
      (i32.shr_s
        (i32.shl
          (i32.ne ;; 1 bit
            (i32.const -1)
            (i32.const -1)
          )
          (i32.const 24)
        )
        (i32.const 24)
      )
    )
    (drop
      (i32.shr_s
        (i32.shl
          (f32.le
            (f32.const -1)
            (f32.const -1)
          )
          (i32.const 24)
        )
        (i32.const 24)
      )
    )
    (drop
      (i32.shr_s
        (i32.shl
          (i32.clz ;; assumed 5 bits
            (i32.const 0)
          )
          (i32.const 24)
        )
        (i32.const 24)
      )
    )
    (drop
      (i32.shr_s
        (i32.shl
          (i32.shl
            (i32.clz ;; assumed 5 bits
              (i32.const 0)
            )
            (i32.const 2) ;; + 2, so 7
          )
          (i32.const 24)
        )
        (i32.const 24)
      )
    )
    (drop
      (i32.shr_s
        (i32.shl
          (i32.shl
            (i32.clz ;; assumed 5 bits
              (i32.const 0)
            )
            (i32.const 3) ;; + 3, so 8, too much
          )
          (i32.const 24)
        )
        (i32.const 24)
      )
    )
    (drop
      (i32.shr_s
        (i32.shl
          (i32.wrap_i64 ;; preserves 6
            (i64.clz ;; assumed 6 bits
              (i64.const 0)
            )
          )
          (i32.const 24)
        )
        (i32.const 24)
      )
    )
    (drop
      (i32.shr_s
        (i32.shl
          (i32.shl
            (i32.wrap_i64 ;; preserves 6
              (i64.clz ;; assumed 6 bits
                (i64.const 0)
              )
            )
            (i32.const 1) ;; + 1, so 7
          )
          (i32.const 24)
        )
        (i32.const 24)
      )
    )
    (drop
      (i32.shr_s
        (i32.shl
          (i32.shl
            (i32.wrap_i64 ;; preserves 6
              (i64.clz ;; assumed 6 bits
                (i64.const 0)
              )
            )
            (i32.const 2) ;; + 2, so 8, too much
          )
          (i32.const 24)
        )
        (i32.const 24)
      )
    )
    (drop
      (i32.shr_s
        (i32.shl
          (i32.eqz ;; 1 bit
            (i32.const -1)
          )
          (i32.const 24)
        )
        (i32.const 24)
      )
    )
    (drop
      (i32.shr_s
        (i32.shl
          (i32.shr_u
            (i32.wrap_i64 ;; down to 32
              (i64.const -1) ;; 64
            )
            (i32.const 24) ;; 32 - 24 = 8
          )
          (i32.const 24)
        )
        (i32.const 24)
      )
    )
    (drop
      (i32.shr_s
        (i32.shl
          (i32.shr_u
            (i32.wrap_i64 ;; down to 32
              (i64.const -1) ;; 64
            )
            (i32.const 25) ;; 32 - 25 = 7, ok
          )
          (i32.const 24)
        )
        (i32.const 24)
      )
    )
    (drop
      (i32.shr_s
        (i32.shl
          (i32.shr_u
            (i32.wrap_i64 ;; stay 32
              (i64.extend_i32_s
                (i32.const -1)
              )
            )
            (i32.const 24) ;; 32 - 24 = 8
          )
          (i32.const 24)
        )
        (i32.const 24)
      )
    )
    (drop
      (i32.shr_s
        (i32.shl
          (i32.shr_u
            (i32.wrap_i64 ;; stay 32
              (i64.extend_i32_s
                (i32.const -1)
              )
            )
            (i32.const 25) ;; 32 - 25 = 7, ok
          )
          (i32.const 24)
        )
        (i32.const 24)
      )
    )
    (drop ;; fuzz testcase
      (i32.shr_s
        (i32.shl
          (i32.xor ;; should be 32 bits
            (i32.le_u ;; 1 bit
              (local.get $0)
              (i32.const 2)
            )
            (local.get $0) ;; unknown, so 32 bits
          )
          (i32.const 24)
        )
        (i32.const 24)
      )
    )
  )
  (func $linear-sums (param $0 i32) (param $1 i32)
    (drop
      (i32.add
        (i32.add
          (local.get $1)
          (i32.const 16)
        )
        (i32.shl
          (i32.add
            (local.get $0)
            (i32.const -1) ;; -16, so cancels out!
          )
          (i32.const 4)
        )
      )
    )
    (drop
      (i32.add
        (i32.add
          (local.get $1)
          (i32.const 20)
        )
        (i32.shl
          (i32.add
            (local.get $0)
            (i32.const -1) ;; -8, so sum is +12
          )
          (i32.const 3)
        )
      )
    )
    (drop
      (i32.add ;; simple sum
        (i32.const 1)
        (i32.const 3)
      )
    )
    (drop
      (i32.add ;; nested sum
        (i32.add
          (i32.const 1)
          (i32.const 3)
        )
        (i32.add
          (i32.const 5)
          (i32.const 9)
        )
      )
    )
    (drop
      (i32.add
        (i32.add
          (i32.const 1)
          (i32.const 3)
        )
        (i32.sub ;; internal sub
          (i32.const 5)
          (i32.const 3)
        )
      )
    )
    (drop
      (i32.sub ;; external sub
        (i32.add
          (i32.const 1)
          (i32.const 3)
        )
        (i32.add
          (i32.const 5)
          (i32.const 3)
        )
      )
    )
    (drop
      (i32.sub ;; external sub
        (i32.add
          (i32.const 1)
          (i32.const 3)
        )
        (i32.sub ;; and also internal sub
          (i32.const 5)
          (i32.const 3)
        )
      )
    )
    (drop
      (i32.add
        (i32.add
          (i32.const 1)
          (i32.const 3)
        )
        (i32.sub ;; negating sub
          (i32.const 0)
          (i32.const 3)
        )
      )
    )
    (drop
      (i32.add
        (i32.sub
          (i32.const 0)
          (i32.sub ;; two negating subs
            (i32.const 0)
            (i32.add
              (i32.const 3)
              (i32.const 20)
            )
          )
        )
        (i32.add
          (i32.const 1)
          (i32.const 2)
        )
      )
    )
    (drop
      (i32.add
        (i32.add
          (i32.const 0)
          (i32.sub ;; one negating sub
            (i32.const 0)
            (i32.add
              (i32.const 3)
              (i32.const 20)
            )
          )
        )
        (i32.add
          (i32.const 1)
          (i32.const 2)
        )
      )
    )
    (drop
      (i32.add
        (i32.shl ;; shifted value
          (i32.const 1)
          (i32.const 3)
        )
        (i32.add
          (i32.const 5)
          (i32.const 9)
        )
      )
    )
    (drop
      (i32.add
        (i32.shl ;; shifted value
          (i32.const 1)
          (local.get $0) ;; but not by const
        )
        (i32.add
          (i32.const 5)
          (i32.const 9)
        )
      )
    )
    (drop
      (i32.add
        (i32.shl ;; shifted nested value
          (i32.sub
            (local.get $1)
            (i32.const 10)
          )
          (i32.const 3)
        )
        (i32.add
          (i32.const 5)
          (i32.const 9)
        )
      )
    )
    (drop
      (i32.add
        (i32.mul ;; multiplied
          (i32.const 10)
          (i32.const 3)
        )
        (i32.add
          (i32.const 5)
          (i32.const 9)
        )
      )
    )
    (drop
      (i32.add
        (i32.mul ;; multiplied by nonconstant - can't recurse
          (i32.const 10)
          (local.get $0)
        )
        (i32.add
          (i32.const 5)
          (i32.const 9)
        )
      )
    )
    (drop
      (i32.add
        (i32.mul ;; nested mul
          (i32.add
            (i32.const 10)
            (local.get $0)
          )
          (i32.const 2)
        )
        (i32.add
          (i32.const 5)
          (i32.const 9)
        )
      )
    )
    (drop
      (i32.add
        (i32.add
          (local.get $0)
          (i32.const 10) ;; cancelled out with the below
        )
        (i32.sub
          (i32.const -5)
          (i32.const 5)
        )
      )
    )
  )
  (func $almost-sign-ext (param $0 i32)
    (drop
      (i32.shr_s
        (i32.shl
          (i32.const 100) ;; too big, there is a sign bit, due to the extra shift
          (i32.const 25)
        )
        (i32.const 24) ;; different shift, but larger, so ok to opt if we leave a shift, in theory
      )
    )
    (drop
      (i32.shr_s
        (i32.shl
          (i32.const 50) ;; small enough, no sign bit
          (i32.const 25)
        )
        (i32.const 24) ;; different shift, but larger, so ok to opt if we leave a shift
      )
    )
  )
  (func $squaring (param $0 i32) (param $1 i32)
    (drop
      (i32.and
        (i32.and
          (local.get $0)
          (i32.const 11)
        )
        (i32.const 200)
      )
    )
    (drop
      (i32.and
        (i32.and
          (local.get $0)
          (i32.const 11)
        )
        (local.get $0) ;; non-const, cannot optimize this!
      )
    )
    (drop
      (i32.and
        (i32.and
          (i32.const 11) ;; flipped order
          (local.get $0)
        )
        (i32.const 200)
      )
    )
    (drop
      (i32.or
        (i32.or
          (local.get $0)
          (i32.const 11)
        )
        (i32.const 200)
      )
    )
    (drop
      (i32.shl
        (i32.shl
          (local.get $0)
          (i32.const 11)
        )
        (i32.const 200)
      )
    )
    (drop
      (i32.shr_s
        (i32.shr_s
          (local.get $0)
          (i32.const 11)
        )
        (i32.const 200)
      )
    )
    (drop
      (i32.shr_u
        (i32.shr_u
          (local.get $0)
          (i32.const 11)
        )
        (i32.const 200)
      )
    )
    (drop
      (i32.shr_u
        (i32.shr_s ;; but do not optimize a mixture or different shifts!
          (local.get $0)
          (i32.const 11)
        )
        (i32.const 200)
      )
    )
  )
  (func $sign-ext-ne (param $0 i32) (param $1 i32)
    ;; ne of sign-ext to const, can be a zext
    (drop
      (i32.ne
        (i32.shr_s
          (i32.shl
            (local.get $0)
            (i32.const 24)
          )
          (i32.const 24)
        )
        (i32.const 65000)
      )
    )
    (drop
      (i32.ne
        (i32.shr_s
          (i32.shl
            (local.get $0)
            (i32.const 24)
          )
          (i32.const 24)
        )
        (i32.const 64872) ;; no sign bit
      )
    )
    (drop
      (i32.ne
        (i32.shr_s
          (i32.shl
            (local.get $0)
            (i32.const 24)
          )
          (i32.const 24)
        )
        (i32.const -149) ;; no sign bit, not all ones
      )
    )
    (drop
      (i32.ne
        (i32.shr_s
          (i32.shl
            (local.get $0)
            (i32.const 24)
          )
          (i32.const 24)
        )
        (i32.const 111)
      )
    )
    (drop
      (i32.ne
        (i32.shr_s
          (i32.shl
            (local.get $0)
            (i32.const 24)
          )
          (i32.const 24)
        )
        (i32.shr_s
          (i32.shl
            (local.get $1)
            (i32.const 24)
          )
          (i32.const 24)
        )
      )
    )
  )
  (func $sign-ext-eqz (param $0 i32) (param $1 i32)
    (drop
      (i32.eqz
        (i32.shr_s
          (i32.shl
            (local.get $0)
            (i32.const 24)
          )
          (i32.const 24)
        )
      )
    )
  )
  (func $sign-ext-boolean (param $0 i32) (param $1 i32)
    (drop
      (if (result i32)
        (i32.shr_s
          (i32.shl
            (local.get $0)
            (i32.const 24)
          )
          (i32.const 24)
        )
        (i32.const 100)
        (i32.const 200)
      )
    )
  )
  (func $add-sub-zero (param $0 i32) (param $1 i32)
    (drop
      (i32.add
        (local.get $0)
        (i32.const 0)
      )
    )
    (drop
      (i32.sub
        (local.get $0)
        (i32.const 0)
      )
    )
  )
  (func $store-signext (param $0 i32)
    (i32.store8
      (i32.const 8)
      (i32.shr_s
        (i32.shl
          (local.get $0)
          (i32.const 24) ;; exact size we store, sign-ext of 8 bits
        )
        (i32.const 24)
      )
    )
    (i32.store8
      (i32.const 8)
      (i32.shr_s
        (i32.shl
          (local.get $0)
          (i32.const 25) ;; 7 bits. so the ext can alter a bit we store, do not optimize
        )
        (i32.const 25)
      )
    )
    (i32.store8
      (i32.const 8)
      (i32.shr_s
        (i32.shl
          (local.get $0)
          (i32.const 23) ;; 9 bits, this is good to optimize
        )
        (i32.const 23)
      )
    )
    (i32.store16
      (i32.const 8)
      (i32.shr_s
        (i32.shl
          (local.get $0)
          (i32.const 16) ;; exact size we store, sign-ext of 16 bits
        )
        (i32.const 16)
      )
    )
    (i32.store16
      (i32.const 8)
      (i32.shr_s
        (i32.shl
          (local.get $0)
          (i32.const 17) ;; 15 bits. so the ext can alter a bit we store, do not optimize
        )
        (i32.const 17)
      )
    )
    (i32.store16
      (i32.const 8)
      (i32.shr_s
        (i32.shl
          (local.get $0)
          (i32.const 14) ;; 17 bits, this is good to optimize
        )
        (i32.const 14)
      )
    )
    (i32.store
      (i32.const 8)
      (i32.shr_s
        (i32.shl
          (local.get $0)
          (i32.const 16) ;; 4 bytes stored, do nothing
        )
        (i32.const 16)
      )
    )
    (i32.store
      (i32.const 8)
      (i32.shr_s
        (i32.shl
          (local.get $0)
          (i32.const 8) ;; 4 bytes stored, do nothing
        )
        (i32.const 8)
      )
    )
  )
  (func $sign-ext-tee (param $0 i32) (param $1 i32)
    (drop
      (i32.shr_s
        (i32.shl
          (local.tee $0
            (i32.const 128) ;; too big
          )
          (i32.const 24)
        )
        (i32.const 24)
      )
    )
    (drop
      (i32.shr_s
        (i32.shl
          (local.tee $0
            (i32.const 127) ;; just right
          )
          (i32.const 24)
        )
        (i32.const 24)
      )
    )
  )
  (func $sign-ext-load (param $0 i32) (param $1 i32)
    (drop
      (i32.shr_s
        (i32.shl
          (i32.load8_s ;; one byte, so perfect
            (i32.const 256)
          )
          (i32.const 24)
        )
        (i32.const 24)
      )
    )
    (drop
      (i32.shr_s
        (i32.shl
          (i32.shr_u
            (i32.load8_s ;; one byte, but sexted to 32
              (i32.const 256)
            )
            (i32.const 1)
          )
          (i32.const 24)
        )
        (i32.const 24)
      )
    )
    (drop
      (i32.shr_s
        (i32.shl
          (i32.shr_u
            (i32.load8_u ;; one byte, but reduced to 7
              (i32.const 256)
            )
            (i32.const 1)
          )
          (i32.const 24)
        )
        (i32.const 24)
      )
    )
    (drop
      (i32.shr_s
        (i32.shl
          (i32.load16_s ;; two, so perfect
            (i32.const 256)
          )
          (i32.const 16)
        )
        (i32.const 16)
      )
    )
    ;; through tees, we cannot alter the load sign
    (drop
      (i32.shr_s
        (i32.shl
          (local.tee $1
            (i32.load8_s
              (i32.const 1)
            )
          )
          (i32.const 24)
        )
        (i32.const 24)
      )
    )
    (drop
      (i32.shr_s
        (i32.shl
          (local.tee $1
            (i32.load8_u
              (i32.const 1)
            )
          )
          (i32.const 24)
        )
        (i32.const 24)
      )
    )
    (drop
      (i32.and
        (local.tee $1
          (i32.load8_s
            (i32.const 1)
          )
        )
        (i32.const 255)
      )
    )
    (drop
      (i32.and
        (local.tee $1
          (i32.load8_u
            (i32.const 1)
          )
        )
        (i32.const 255)
      )
    )
  )
  (func $mask-bits (param $0 i32) (param $1 i32)
    (drop
      (i32.and
        (local.tee $0
          (i32.const 127) ;; 7 bits
        )
        (i32.const 255) ;; mask 8, so we don't need this
      )
    )
    (drop
      (i32.and
        (local.tee $0
          (i32.const 128) ;; 8 bits
        )
        (i32.const 255) ;; mask 8, so we don't need this
      )
    )
    (drop
      (i32.and
        (local.tee $0
          (i32.const 128)
        )
        (i32.const 254) ;; improper mask, small
      )
    )
    (drop
      (i32.and
        (local.tee $0
          (i32.const 128)
        )
        (i32.const 1279) ;; improper mask, large
      )
    )
    (drop
      (i32.and
        (local.tee $0
          (i32.const 128)
        )
        (i32.const 1290) ;; improper mask, large
      )
    )
    (drop
      (i32.and
        (local.tee $0
          (i32.const 128)
        )
        (i32.const 4095) ;; proper mask, huge
      )
    )
    (drop
      (i32.and
        (local.tee $0
          (i32.const 128)
        )
        (i32.const 511) ;; proper mask, large
      )
    )
    (drop
      (i32.and
        (local.tee $0
          (i32.const 128)
        )
        (i32.const 127) ;; proper mask, just too small
      )
    )
  )
  (func $local-info-zero-ext (param $0 i32) (param $1 i32)
    (local $x i32)
    (local $y i32)
    (local $z i32)
    (local $w i32)
    (local.set $x
      (i32.const 212) ;; mask is unneeded, we are small
    )
    (drop
      (i32.and
        (local.get $x)
        (i32.const 255)
      )
    )
    (local.set $y
      (i32.const 500) ;; mask is needed, we are too big
    )
    (drop
      (i32.and
        (local.get $y)
        (i32.const 255)
      )
    )
    (local.set $0
      (i32.const 212) ;; mask is unneeded, but we are a param, not a var, so no
    )
    (drop
      (i32.and
        (local.get $0)
        (i32.const 255)
      )
    )
    (local.set $z
      (i32.const 212) ;; mask is unneeded, we are small
    )
    (local.set $z
      (i32.const 220) ;; mask is still unneeded even with 2 uses
    )
    (drop
      (i32.and
        (local.get $z)
        (i32.const 255)
      )
    )
    (local.set $w
      (i32.const 212) ;; mask is unneeded, we are small
    )
    (local.set $w
      (i32.const 1000) ;; mask is needed, one use is too big
    )
    (drop
      (i32.and
        (local.get $w)
        (i32.const 255)
      )
    )
  )
  (func $local-info-sign-ext-bitsize (param $0 i32) (param $1 i32)
    (local $x i32)
    (local $y i32)
    (local $z i32)
    (local $w i32)
    (local.set $x
      (i32.const 127) ;; mask is unneeded, we are small
    )
    (drop
      (i32.shr_s
        (i32.shl
          (local.get $x)
          (i32.const 24)
        )
        (i32.const 24)
      )
    )
    (local.set $y
      (i32.const 128) ;; mask is needed, we are too big
    )
    (drop
      (i32.shr_s
        (i32.shl
          (local.get $y)
          (i32.const 24)
        )
        (i32.const 24)
      )
    )
    (local.set $0
      (i32.const 127) ;; mask is unneeded, but we are a param, not a var, so no
    )
    (drop
      (i32.shr_s
        (i32.shl
          (local.get $0)
          (i32.const 24)
        )
        (i32.const 24)
      )
    )
    (local.set $z
      (i32.const 127) ;; mask is unneeded, we are small
    )
    (local.set $z
      (i32.const 100) ;; mask is still unneeded even with 2 uses
    )
    (drop
      (i32.shr_s
        (i32.shl
          (local.get $z)
          (i32.const 24)
        )
        (i32.const 24)
      )
    )
    (local.set $w
      (i32.const 127) ;; mask is unneeded, we are small
    )
    (local.set $w
      (i32.const 150) ;; mask is needed, one use is too big
    )
    (drop
      (i32.shr_s
        (i32.shl
          (local.get $w)
          (i32.const 24)
        )
        (i32.const 24)
      )
    )
  )
  (func $local-info-sign-ext-already-exted (param $0 i32) (param $1 i32)
    (local $x i32)
    (local $y i32)
    (local $z i32)
    (local $w i32)
    (local.set $x
      (i32.shr_s
        (i32.shl
          (local.get $0) ;; already sign-exted here, so no need later
          (i32.const 24)
        )
        (i32.const 24)
      )
    )
    (drop
      (i32.shr_s
        (i32.shl
          (local.get $x)
          (i32.const 24)
        )
        (i32.const 24)
      )
    )
    (local.set $y
      (i32.shr_s
        (i32.shl
          (local.get $0) ;; already sign-exted here, but wrong bit size
          (i32.const 16)
        )
        (i32.const 16)
      )
    )
    (drop
      (i32.shr_s
        (i32.shl
          (local.get $y)
          (i32.const 24)
        )
        (i32.const 24)
      )
    )
    (local.set $0
      (i32.shr_s
        (i32.shl
          (local.get $0) ;; already sign-exted here, so no need later, but we are a param
          (i32.const 24)
        )
        (i32.const 24)
      )
    )
    (drop
      (i32.shr_s
        (i32.shl
          (local.get $0)
          (i32.const 24)
        )
        (i32.const 24)
      )
    )
    (local.set $z
      (i32.shr_s
        (i32.shl
          (local.get $0) ;; already sign-exted here, so no need later
          (i32.const 24)
        )
        (i32.const 24)
      )
    )
    (local.set $z
      (i32.shr_s
        (i32.shl
          (local.get $1) ;; already sign-exted here, so no need later
          (i32.const 24)
        )
        (i32.const 24)
      )
    )
    (drop
      (i32.shr_s
        (i32.shl
          (local.get $z)
          (i32.const 24)
        )
        (i32.const 24)
      )
    )
    (local.set $w
      (i32.shr_s
        (i32.shl
          (local.get $0) ;; already sign-exted here, so no need later
          (i32.const 24)
        )
        (i32.const 24)
      )
    )
    (local.set $w
      (i32.shr_s
        (i32.shl
          (local.get $0) ;; not quite a sign-ext
          (i32.const 23)
        )
        (i32.const 24)
      )
    )
    (drop
      (i32.shr_s
        (i32.shl
          (local.get $w)
          (i32.const 24)
        )
        (i32.const 24)
      )
    )
    (drop ;; odd corner case
      (i32.shr_s
        (i32.shl
          (local.get $0) ;; param, so we should know nothing
          (i32.const 24)
        )
        (i32.const 23) ;; different shift, smaller
      )
    )
  )
  (func $signed-loads-fill-the-bits (param $$e i32) (result i32)
    (local $$0 i32)
    (local $$conv i32)
    (local.set $$0
      (i32.load8_s ;; one byte, but 32 bits due to sign-extend
        (i32.const 1024)
      )
    )
    (local.set $$conv
      (i32.and
        (local.get $$0)
        (i32.const 255) ;; so we need this zexting!
      )
    )
    (return
      (i32.eq
        (local.get $$conv)
        (local.get $$e)
      )
    )
  )
  (func $local-info-sign-ext-already-exted-by-load (param $0 i32) (param $1 i32)
    (local $x i32)
    (local $y i32)
    (local $z i32)
    (local $w i32)
    (local.set $x
      (i32.load8_s (i32.const 1024)) ;; 8 bits, sign extended, no need to do it again
    )
    (drop
      (i32.shr_s
        (i32.shl
          (local.get $x)
          (i32.const 24)
        )
        (i32.const 24)
      )
    )
    (local.set $y
      (i32.load8_u (i32.const 1024)) ;; 8 bits, zext, so bad
    )
    (drop
      (i32.shr_s
        (i32.shl
          (local.get $y)
          (i32.const 24)
        )
        (i32.const 24)
      )
    )
    (local.set $z
      (i32.load16_s (i32.const 1024)) ;; 16 bits sign-extended, wrong size
    )
    (drop
      (i32.shr_s
        (i32.shl
          (local.get $z)
          (i32.const 24)
        )
        (i32.const 24)
      )
    )
  )
  (func $compare-load-s-sign-extend (param $0 i32) (param $1 i32)
    (drop
      (i32.eq
        (i32.load8_s
          (local.get $0)
        )
        (i32.shr_s
          (i32.shl
            (local.get $1)
            (i32.const 24)
          )
          (i32.const 24)
        )
      )
    )
    (drop
      (i32.eq
        (i32.shr_s
          (i32.shl
            (local.get $1)
            (i32.const 24)
          )
          (i32.const 24)
        )
        (i32.load8_s
          (local.get $0) ;; flip order, we should canonicalize
        )
      )
    )
    (drop
      (i32.eq
        (i32.load8_u ;; unsigned, bad
          (local.get $0)
        )
        (i32.shr_s
          (i32.shl
            (local.get $1)
            (i32.const 24)
          )
          (i32.const 24)
        )
      )
    )
    (drop
      (i32.eq
        (i32.load8_s
          (local.get $0)
        )
        (i32.shr_s
          (i32.shl
            (local.get $1)
            (i32.const 16) ;; wrong size
          )
          (i32.const 16)
        )
      )
    )
    (drop
      (i32.eq
        (i32.shr_s
          (i32.shl
            (local.get $1)
            (i32.const 24)
          )
          (i32.const 24)
        )
        (i32.load8_u ;; unsigned, bad
          (local.get $0)
        )
      )
    )
    (drop
      (i32.eq
        (i32.shr_s
          (i32.shl
            (local.get $1)
            (i32.const 16) ;; wrong size
          )
          (i32.const 16)
        )
        (i32.load8_s
          (local.get $0)
        )
      )
    )
  )
  (func $unsign-diff-sizes (param $x i32) (param $y i32) (result i32)
    (i32.ne
      (i32.shr_s
        (i32.shl
          (call $unsign-diff-sizes
            (i32.const -1)
            (i32.const 5)
          )
          (i32.const 24)
        )
        (i32.const 24)
      )
      (i32.shr_s
        (i32.shl
          (call $unsign-diff-sizes
            (i32.const 1)
            (i32.const 2006)
          )
          (i32.const 16)
        )
        (i32.const 16)
      )
    )
  )
  (func $unsign-same-sizes (param $x i32) (param $y i32) (result i32)
    (i32.ne
      (i32.shr_s
        (i32.shl
          (call $unsign-same-sizes
            (i32.const -1)
            (i32.const 5)
          )
          (i32.const 24)
        )
        (i32.const 24)
      )
      (i32.shr_s
        (i32.shl
          (call $unsign-same-sizes
            (i32.const 1)
            (i32.const 2006)
          )
          (i32.const 24)
        )
        (i32.const 24)
      )
    )
  )
  (func $fuzz-almost-sign-ext
    (drop
      (i32.shr_s
        (i32.shl
          (i32.load16_u
            (i32.const 2278)
          )
          (i32.const 17)
        )
        (i32.const 16)
      )
    )
    (drop
      (i32.shr_s
        (i32.shl
          (i32.shl
            (i32.load16_u
              (i32.const 2278)
            )
            (i32.const 1)
          )
          (i32.const 16)
        )
        (i32.const 16)
      )
    )
  )
  (func $fuzz-comp-impossible (param $x i32)
    (drop
      (i32.eq
        (i32.shr_s
          (i32.shl
            (local.get $x)
            (i32.const 16)
          )
          (i32.const 16)
        )
        (i32.const 65535) ;; impossible to be equal, the effective sign bit is set, but not the higher bits, which the sign-ext will set on the non-const value
      )
    )
    (drop
      (i32.eq
        (i32.shr_s
          (i32.shl
            (local.get $x)
            (i32.const 24)
          )
          (i32.const 24)
        )
        (i32.const 255)
      )
    )
    (drop
      (i32.eq
        (i32.shr_s
          (i32.shl
            (local.get $x)
            (i32.const 24)
          )
          (i32.const 24)
        )
        (i32.const 127) ;; safe
      )
    )
    (drop
      (i32.eq
        (i32.shr_s
          (i32.shl
            (local.get $x)
            (i32.const 24)
          )
          (i32.const 24)
        )
        (i32.const 128) ;; unsafe again
      )
    )
    (drop
      (i32.eq
        (i32.shr_s
          (i32.shl
            (local.get $x)
            (i32.const 24)
          )
          (i32.const 24)
        )
        (i32.const 4223) ;; more big bits, so sign bit though
      )
    )
    (drop
      (i32.eq
        (i32.shr_s
          (i32.shl
            (local.get $x)
            (i32.const 24)
          )
          (i32.const 24)
        )
        (i32.const 4224) ;; more big bits
      )
    )
    (drop
      (i32.eq
        (i32.shr_s
          (i32.shl
            (local.get $x)
            (i32.const 24)
          )
          (i32.const 24)
        )
        (i32.const -4) ;; safe even with more big bits, as they are all 1s
      )
    )
  )
  (func $if-parallel (param $0 i32) (param $1 i32)
    (drop
      (if (result i32)
        (local.get $0)
        (i32.add (local.get $1) (i32.const 1))
        (i32.add (local.get $1) (i32.const 1))
      )
    )
    (drop
      (if (result i32)
        (local.tee $0 (local.get $1)) ;; side effects!
        (i32.add (local.get $1) (i32.const 1))
        (i32.add (local.get $1) (i32.const 1))
      )
    )
    (drop
      (if (result i32)
        (local.get $0)
        (i32.add (local.get $1) (unreachable)) ;; folding them would change the type of the if
        (i32.add (local.get $1) (unreachable))
      )
    )
    (drop
      (if (result i32)
        (local.tee $0 (local.get $1)) ;; side effects!
        (i32.add (local.get $1) (unreachable)) ;; folding them would change the type of the if
        (i32.add (local.get $1) (unreachable))
      )
    )
    (drop
      (if (result i32)
        (unreachable) ;; !!!
        (i32.add (local.get $1) (unreachable)) ;; folding them would change the type of the if
        (i32.add (local.get $1) (unreachable))
      )
    )
  )
  (func $select-parallel (param $0 i32) (param $1 i32)
    (drop
      (select
        (i32.add (local.get $1) (i32.const 1))
        (i32.add (local.get $1) (i32.const 1))
        (local.get $0)
      )
    )
    (drop
      (select
        (local.tee $0 (local.get $1)) ;; side effects!
        (local.tee $0 (local.get $1)) ;; side effects!
        (local.get $0)
      )
    )
    (drop
      (select
        (i32.add (local.get $1) (i32.const 1))
        (i32.add (local.get $1) (i32.const 1))
        (local.tee $0 (local.get $1)) ;; side effects! (but no interference with values)
      )
    )
    (drop
      (select
        (local.tee $0 (local.get $1)) ;; side effects! interference!
        (local.tee $0 (local.get $1)) ;; side effects! interference!
        (local.tee $0 (local.get $1)) ;; side effects! interference!
      )
    )
    (drop
      (select
        (local.tee $0 (local.get $1)) ;; side effects!
        (local.tee $0 (local.get $1)) ;; side effects!
        (unreachable) ;; side effects! (but no interference with values)
      )
    )
  )
  (func $zero-shifts-is-not-sign-ext
   (drop
    (i32.eq
     (i32.const -5431187)
     (i32.add
      (i32.const 0)
      (i32.shr_s
       (i32.shl
        (i32.load16_s align=1
         (i32.const 790656516)
        )
        (i32.const 0)
       )
       (i32.const 0)
      )
     )
    )
   )
   (drop
    (i32.eq
     (i32.const -5431187)
     (i32.add
      (i32.const 0)
      (i32.shr_s
       (i32.shl
        (i32.load16_s align=1
         (i32.const 790656516)
        )
        (i32.const 1)
       )
       (i32.const 0)
      )
     )
    )
   )
  )
  (func $zero-ops (result i32)
   (return
    (i32.eq
     (i32.const -1337)
     (i32.shr_u
      (i32.add
       (i32.const 0)
       (i32.shr_s
        (i32.shl
         (i32.load16_s align=1
          (i32.const 790656516)
         )
         (i32.const 0)
        )
        (i32.const 0)
       )
      )
      (i32.const 0)
     )
    )
   )
  )
  (func $sign-ext-1-and-ne (result i32)
   (select
    (i32.ne
     (i32.const 1333788672)
     (i32.shr_s
      (i32.shl
       (call $sign-ext-1-and-ne)
       (i32.const 1)
      )
      (i32.const 1)
     )
    )
    (i32.const 2)
    (i32.const 1)
   )
  )
  (func $neg-shifts-and-255 (result i32)
    (i32.and
     (i32.shr_u
      (i32.const -99)
      (i32.const -32) ;; this shift does nothing
     )
     (i32.const 255)
    )
  )
  (func $neg-shifts-and-255-b (result i32)
   (i32.and
    (i32.shl
     (i32.const -2349025)
     (i32.const -32) ;; this shift does nothing
    )
    (i32.const 255)
   )
  )
  (func $shifts-square-overflow (param $x i32) (result i32)
   (i32.shr_u
    (i32.shr_u
     (local.get $x)
     (i32.const 65535) ;; 31 bits effectively
    )
    (i32.const 32767) ;; also 31 bits, so two shifts that force the value into nothing for sure
   )
  )
  (func $shifts-square-no-overflow-small (param $x i32) (result i32)
   (i32.shr_u
    (i32.shr_u
     (local.get $x)
     (i32.const 1031) ;; 7 bits effectively
    )
    (i32.const 4098) ;; 2 bits effectively
   )
  )
  (func $shifts-square-overflow-64 (param $x i64) (result i64)
   (i64.shr_u
    (i64.shr_u
     (local.get $x)
     (i64.const 65535) ;; 63 bits effectively
    )
    (i64.const 64767) ;; also 63 bits, so two shifts that force the value into nothing for sure
   )
  )
  (func $shifts-square-no-overflow-small-64 (param $x i64) (result i64)
   (i64.shr_u
    (i64.shr_u
     (local.get $x)
     (i64.const 1031) ;; 7 bits effectively
    )
    (i64.const 4098) ;; 2 bits effectively
   )
  )
  (func $shifts-square-unreachable (param $x i32) (result i32)
   (i32.shr_u
    (i32.shr_u
     (unreachable)
     (i32.const 1031) ;; 7 bits effectively
    )
    (i32.const 4098) ;; 2 bits effectively
   )
  )
  (func $mix-shifts (result i32)
    (i32.shr_s
     (i32.shl
      (i32.const 23)
      (i32.const -61)
     )
     (i32.const 168)
    )
  )
  (func $actually-no-shifts (result i32)
    (i32.add
      (i32.shl
        (i32.const 23)
        (i32.const 32) ;; really 0
      )
      (i32.const 10)
    )
  )
  (func $less-shifts-than-it-seems (param $x i32) (result i32)
    (i32.add
      (i32.shl
        (i32.const 200)
        (i32.const 36) ;; really 4
      )
      (i32.shl
        (i32.const 100)
        (i32.const 4)
      )
    )
  )
  (func $and-popcount32 (result i32)
    (i32.and
      (i32.popcnt
        (i32.const -1)
      )
      (i32.const 31)
    )
  )
  (func $and-popcount32-big (result i32)
    (i32.and
      (i32.popcnt
        (i32.const -1)
      )
      (i32.const 63)
    )
  )
  (func $and-popcount64 (result i64) ;; these are TODOs
    (i64.and
      (i64.popcnt
        (i64.const -1)
      )
      (i64.const 63)
    )
  )
  (func $and-popcount64-big (result i64)
    (i64.and
      (i64.popcnt
        (i64.const -1)
      )
      (i64.const 127)
    )
  )
  (func $and-popcount64-bigger (result i64)
    (i64.and
      (i64.popcnt
        (i64.const -1)
      )
      (i64.const 255)
    )
  )
  (func $optimizeAddedConstants-filters-through-nonzero (result i32)
   (i32.sub
    (i32.add
     (i32.shl
      (i32.const -536870912)
      (i32.wrap_i64
       (i64.const 0)
      )
     )
     (i32.const -32768)
    )
    (i32.const -1024)
   )
  )
  (func $optimizeAddedConstants-filters-through-nonzero-b (result i32)
   (i32.sub
    (i32.add
     (i32.shl
      (i32.const -536870912)
      (i32.wrap_i64
       (i64.const -1)
      )
     )
     (i32.const -32768)
    )
    (i32.const -1024)
   )
  )
  (func $return-proper-value-from-shift-left-by-zero (result i32)
   (if (result i32)
    (i32.sub
     (i32.add
      (loop $label$0 (result i32)
       (block $label$1
        (br_if $label$1
         (i32.shl
          (i32.load
           (i32.const 0)
          )
          (i32.const -31904) ;; really 0 shifts
         )
        )
       )
       (i32.const -62)
      )
      (i32.const 38)
     )
     (i32.const -2)
    )
    (i32.const 1)
    (i32.const 0)
   )
  )
  (func $de-morgan-2 (param $x i32) (param $y i32)
    (drop
      (i32.and (i32.eqz (local.get $x)) (i32.eqz (local.get $y)))
    )
    (drop
      (i32.or (i32.eqz (local.get $x)) (i32.eqz (local.get $y)))
    )
    (drop
      (i32.xor (i32.eqz (local.get $x)) (i32.eqz (local.get $y)))
    )
    (drop
      (i32.and (i32.eqz (local.get $x)) (local.get $y))
    )
    (drop
      (i32.and (local.get $x) (i32.eqz (local.get $y)))
    )
    (drop
      (i32.and (i32.eqz (local.get $x)) (i32.wrap_i64 (i64.const 2)))
    )
    (drop
      (i32.and (i32.wrap_i64 (i64.const 1)) (i32.eqz (local.get $y)))
    )
  )
  (func $subzero1 (param $0 i32) (result i32)
    (i32.add
     (i32.sub
      (i32.const 1)
      (i32.clz
       (local.get $0)
      )
     )
     (i32.const 31)
    )
  )
  (func $subzero2 (param $0 i32) (result i32)
    (i32.add
     (i32.const 31)
     (i32.sub
      (i32.const 1)
      (i32.clz
       (local.get $0)
      )
     )
    )
  )
  (func $subzero3 (param $0 i32) (param $1 i32) (result i32)
    (i32.add
     (i32.sub
      (i32.const 0)
      (i32.clz
       (local.get $0)
      )
     )
     (local.get $1)
    )
  )
  (func $subzero4 (param $0 i32) (param $1 i32) (result i32)
    (i32.add
     (local.get $0)
     (i32.sub
      (i32.const 0)
      (i32.clz
       (local.get $1)
      )
     )
    )
  )
  (func $mul-32-power-2 (param $x i32) (result i32)
    (drop
      (call $mul-32-power-2
        (i32.mul
          (local.get $x)
          (i32.const 4)
        )
      )
    )
    (drop
      (call $mul-32-power-2
        (i32.mul
          (local.get $x)
          (i32.const 5)
        )
      )
    )
    (drop
      (call $mul-32-power-2
        (i32.mul
          (local.get $x)
          (i32.const 1)
        )
      )
    )
    (drop
      (call $mul-32-power-2
        (i32.mul
          (local.get $x)
          (i32.const 0)
        )
      )
    )
    (drop
      (call $mul-32-power-2
        (i32.mul
          (call $mul-32-power-2 (i32.const 123)) ;; side effects
          (i32.const 0)
        )
      )
    )
    (drop
      (call $mul-32-power-2
        (i32.mul
          (local.get $x)
          (i32.const 0xffffffff)
        )
      )
    )
    (drop
      (call $mul-32-power-2
        (i32.mul
          (local.get $x)
          (i32.const 0x80000000)
        )
      )
    )
    (unreachable)
  )
    (func $mul-64-power-2 (param $x i64) (result i64)
    (drop
      (call $mul-64-power-2
        (i64.mul
          (local.get $x)
          (i64.const 4)
        )
      )
    )
    (drop
      (call $mul-64-power-2
        (i64.mul
          (local.get $x)
          (i64.const 5)
        )
      )
    )
    (drop
      (call $mul-64-power-2
        (i64.mul
          (local.get $x)
          (i64.const 1)
        )
      )
    )
    (drop
      (call $mul-64-power-2
        (i64.mul
          (local.get $x)
          (i64.const 0)
        )
      )
    )
    (drop
      (call $mul-64-power-2
        (i64.mul
          (call $mul-64-power-2 (i64.const 123)) ;; side effects
          (i64.const 0)
        )
      )
    )
    (drop
      (call $mul-64-power-2
        (i64.mul
          (local.get $x)
          (i64.const 0xffffffffffffffff)
        )
      )
    )
    (drop
      (call $mul-64-power-2
        (i64.mul
          (local.get $x)
          (i64.const 0x8000000000000000)
        )
      )
    )
    (unreachable)
  )
  (func $div-32-power-2 (param $x i32) (result i32)
    (drop
      (call $div-32-power-2
        (i32.div_u
          (local.get $x)
          (i32.const 4)
        )
      )
    )
    (drop
      (call $div-32-power-2
        (i32.div_u
          (local.get $x)
          (i32.const 5)
        )
      )
    )
    (drop
      (call $div-32-power-2
        (i32.div_u
          (local.get $x)
          (i32.const 1)
        )
      )
    )
    (drop
      (call $div-32-power-2
        (i32.div_u
          (local.get $x)
          (i32.const 0)
        )
      )
    )
    (drop
      (call $div-32-power-2
        (i32.div_u
          (call $div-32-power-2 (i32.const 123)) ;; side effects
          (i32.const 0)
        )
      )
    )
    (drop
      (call $div-32-power-2
        (i32.div_u
          (local.get $x)
          (i32.const 0xffffffff)
        )
      )
    )
    (drop
      (call $div-32-power-2
        (i32.div_u
          (local.get $x)
          (i32.const 0x80000000)
        )
      )
    )
    (unreachable)
  )
  (func $urem-32-power-2 (param $x i32) (result i32)
    (drop
      (call $urem-32-power-2
        (i32.rem_u
          (local.get $x)
          (i32.const 4)
        )
      )
    )
    (drop
      (call $urem-32-power-2
        (i32.rem_u
          (local.get $x)
          (i32.const 5)
        )
      )
    )
    (drop
      (call $urem-32-power-2
        (i32.rem_u
          (local.get $x)
          (i32.const 1)
        )
      )
    )
    (drop
      (call $urem-32-power-2
        (i32.rem_u
          (local.get $x)
          (i32.const 0)
        )
      )
    )
    (drop
      (call $urem-32-power-2
        (i32.rem_u
          (local.get $x)
          (i32.const 0xffffffff)
        )
      )
    )
    (drop
      (call $urem-32-power-2
        (i32.rem_u
          (local.get $x)
          (i32.const 0x80000000)
        )
      )
    )
    ;; (unsigned)x % 1
    (drop
      (call $urem-32-power-2
        (i32.rem_u
          (local.get $x)
          (i32.const 1)
        )
      )
    )
    (unreachable)
  )
  (func $srem-by-1 (param $x i32) (param $y i64)
    ;; (signed)x % 1
    (drop (i32.rem_s
      (local.get $x)
      (i32.const 1)
    ))
    (drop (i64.rem_s
      (local.get $y)
      (i64.const 1)
    ))
  )
  (func $orZero (param $0 i32) (result i32)
    (i32.or
      (local.get $0)
      (i32.const 0)
    )
  )
  (func $andZero (param $0 i32) (result i32)
    (drop
      (i32.and
        (local.get $0)
        (i32.const 0)
      )
    )
    (drop
      (i32.and
        (call $andZero (i32.const 1234)) ;; side effects
        (i32.const 0)
      )
    )
    (unreachable)
  )
  (func $abstract-additions (param $x32 i32) (param $x64 i64) (param $y32 f32) (param $y64 f64)
    (drop
      (i32.or
        (i32.const 0)
        (local.get $x32)
      )
    )
    (drop
      (i32.shl
        (local.get $x32)
        (i32.const 0)
      )
    )
    (drop
      (i32.shr_u
        (local.get $x32)
        (i32.const 0)
      )
    )
    (drop
      (i32.shr_s
        (local.get $x32)
        (i32.const 0)
      )
    )
    (drop
      (i64.or
        (i64.const 0)
        (local.get $x64)
      )
    )
    (drop
      (i64.shl
        (local.get $x64)
        (i64.const 0)
      )
    )
    (drop
      (i64.shr_u
        (local.get $x64)
        (i64.const 0)
      )
    )
    (drop
      (i64.shr_s
        (local.get $x64)
        (i64.const 0)
      )
    )
    (drop
      (i32.mul
        (local.get $x32)
        (i32.const 0)
      )
    )
    (drop
      (i64.mul
        (local.get $x64)
        (i64.const 0)
      )
    )
    (drop
      (f32.mul
        (local.get $y32)
        (f32.const 0)
      )
    )
    (drop
      (f64.mul
        (local.get $y64)
        (f64.const 0)
      )
    )
    (drop
      (i32.mul
        (local.get $x32)
        (i32.const 1)
      )
    )
    (drop
      (i64.mul
        (local.get $x64)
        (i64.const 1)
      )
    )
    (drop
      (f32.mul
        (local.get $y32)
        (f32.const 1)
      )
    )
    (drop
      (f64.mul
        (local.get $y64)
        (f64.const 1)
      )
    )
    (drop
      (i32.and
        (local.get $x32)
        (i32.const 0)
      )
    )
    (drop
      (i64.and
        (local.get $x64)
        (i64.const 0)
      )
    )
    (drop
      (i32.and
        (unreachable)
        (i32.const 0)
      )
    )
    (drop
      (i64.and
        (unreachable)
        (i64.const 0)
      )
    )
    (drop
      (i32.div_s
        (local.get $x32)
        (i32.const 1)
      )
    )
    (drop
      (i32.div_u
        (local.get $x32)
        (i32.const 1)
      )
    )
    (drop
      (i64.div_s
        (local.get $x64)
        (i64.const 1)
      )
    )
    (drop
      (i64.div_u
        (local.get $x64)
        (i64.const 1)
      )
    )
    (drop
      (f32.div
        (local.get $y32)
        (f32.const 1)
      )
    )
    (drop
      (f64.div
        (local.get $y64)
        (f64.const 1)
      )
    )
    (drop
      (f32.div
        (local.get $y32)
        (f32.const 1.2)
      )
    )
    (drop
      (i32.mul
        (local.get $x32)
        (i32.const -1)
      )
    )
    (drop
      (i64.mul
        (local.get $x64)
        (i64.const -1)
      )
    )
    (drop
      (f32.mul
        (local.get $y32)
        (f32.const -1)
      )
    )
    (drop
      (f64.mul
        (local.get $y64)
        (f64.const -1)
      )
    )
    (drop
      (i32.eq
        (i32.add
          (local.get $x32)
          (i32.const 10)
        )
        (i32.const 20)
      )
    )
    (drop
      (i32.le_u
        (i32.add
          (local.get $x32)
          (i32.const 10)
        )
        (i32.const 20)
      )
    )
    (drop
      (i32.eq
        (i32.sub
          (local.get $x32)
          (i32.const 10)
        )
        (i32.const 20)
      )
    )
    (drop
      (i64.eq
        (i64.add
          (local.get $x64)
          (i64.const 10)
        )
        (i64.const 20)
      )
    )
    (drop
      (i32.eq
        (i32.const 20)
        (i32.add
          (local.get $x32)
          (i32.const 10)
        )
      )
    )
    (drop
      (i32.eq
        (i32.add
          (local.get $x32)
          (i32.const 10)
        )
        (i32.add
          (local.get $x32)
          (i32.const 20)
        )
      )
    )
    (drop
      (i32.eq
        (i32.sub
          (local.get $x32)
          (i32.const 10)
        )
        (i32.const 20)
      )
    )
    (drop
      (i32.eq
        (i32.add
          (local.get $x32)
          (i32.const 10)
        )
        (i32.sub
          (local.get $x32)
          (i32.const 20)
        )
      )
    )
    (drop
      (i32.eq
        (i32.sub
          (local.get $x32)
          (i32.const 10)
        )
        (i32.add
          (local.get $x32)
          (i32.const 20)
        )
      )
    )
    (drop
      (i32.eq
        (i32.sub
          (local.get $x32)
          (i32.const 10)
        )
        (i32.sub
          (local.get $x32)
          (i32.const 20)
        )
      )
    )
    (drop
      (i64.le_s
        (i64.sub
          (local.get $x64)
          (i64.const 288230376151711744)
        )
        (i64.const 9223372036854775807)
      )
    )
  )
  (func $negatives-are-sometimes-better (param $x i32) (param $y i64) (param $z f32)
    (drop (i32.add (local.get $x) (i32.const 0x40)))
    (drop (i32.sub (local.get $x) (i32.const 0x40)))
    (drop (i32.add (local.get $x) (i32.const 0x2000)))
    (drop (i32.add (local.get $x) (i32.const 0x100000)))
    (drop (i32.add (local.get $x) (i32.const 0x8000000)))

    (drop (i64.add (local.get $y) (i64.const 0x40)))
    (drop (i64.sub (local.get $y) (i64.const 0x40)))
    (drop (i64.add (local.get $y) (i64.const 0x2000)))
    (drop (i64.add (local.get $y) (i64.const 0x100000)))
    (drop (i64.add (local.get $y) (i64.const 0x8000000)))

    (drop (i64.add (local.get $y) (i64.const 0x400000000)))
    (drop (i64.add (local.get $y) (i64.const 0x20000000000)))
    (drop (i64.add (local.get $y) (i64.const 0x1000000000000)))
    (drop (i64.add (local.get $y) (i64.const 0x80000000000000)))
    (drop (i64.add (local.get $y) (i64.const 0x4000000000000000)))

    (drop (f32.add (local.get $z) (f32.const 0x40)))
  )
  (func $shift-a-zero (param $x i32) (param $y i64) (param $z f32)
    (drop
      (i32.shl
        (i32.const 0)
        (local.get $x)
      )
    )
    (drop
      (i32.shr_u
        (i32.const 0)
        (local.get $x)
      )
    )
    (drop
      (i32.shr_s
        (i32.const 0)
        (local.get $x)
      )
    )
    (drop
      (i64.shl
        (i64.const 0)
        (local.get $y)
      )
    )
    (drop
      (i32.shl
        (i32.const 0)
        (unreachable)
      )
    )
  )
  (func $identical-siblings (param $x i32) (param $y i64) (param $z f64) (param $xx i32)
    (drop
      (i32.sub
        (local.get $x)
        (local.get $x)
      )
    )
    (drop
      (i64.sub
        (local.get $y)
        (local.get $y)
      )
    )
    (drop
      (f64.sub
        (local.get $z)
        (local.get $z)
      )
    )
    (drop
      (i32.sub
        (local.get $x)
        (local.get $xx)
      )
    )
    (drop
      (i32.sub
        (unreachable)
        (unreachable)
      )
    )
    (drop
      (i32.add
        (local.get $x)
        (local.get $x)
      )
    )
    ;; more ops
    (drop
      (i32.xor
        (local.get $x)
        (local.get $x)
      )
    )
    (drop
      (i32.ne
        (local.get $x)
        (local.get $x)
      )
    )
    (drop
      (i32.lt_s
        (local.get $x)
        (local.get $x)
      )
    )
    (drop
      (i32.lt_u
        (local.get $x)
        (local.get $x)
      )
    )
    (drop
      (i32.gt_s
        (local.get $x)
        (local.get $x)
      )
    )
    (drop
      (i32.gt_u
        (local.get $x)
        (local.get $x)
      )
    )
    (drop
      (i32.and
        (local.get $x)
        (local.get $x)
      )
    )
    (drop
      (i32.or
        (local.get $x)
        (local.get $x)
      )
    )
    (drop
      (i32.eq
        (local.get $x)
        (local.get $x)
      )
    )
    (drop
      (i32.le_s
        (local.get $x)
        (local.get $x)
      )
    )
    (drop
      (i32.le_u
        (local.get $x)
        (local.get $x)
      )
    )
    (drop
      (i32.ge_s
        (local.get $x)
        (local.get $x)
      )
    )
    (drop
      (i32.ge_u
        (local.get $x)
        (local.get $x)
      )
    )
    (drop
      (i64.xor
        (local.get $y)
        (local.get $y)
      )
    )
    (drop
      (i64.ne
        (local.get $y)
        (local.get $y)
      )
    )
    (drop
      (i64.lt_s
        (local.get $y)
        (local.get $y)
      )
    )
    (drop
      (i64.lt_u
        (local.get $y)
        (local.get $y)
      )
    )
    (drop
      (i64.gt_s
        (local.get $y)
        (local.get $y)
      )
    )
    (drop
      (i64.gt_u
        (local.get $y)
        (local.get $y)
      )
    )
    (drop
      (i64.and
        (local.get $y)
        (local.get $y)
      )
    )
    (drop
      (i64.or
        (local.get $y)
        (local.get $y)
      )
    )
    (drop
      (i64.eq
        (local.get $y)
        (local.get $y)
      )
    )
    (drop
      (i64.le_s
        (local.get $y)
        (local.get $y)
      )
    )
    (drop
      (i64.le_u
        (local.get $y)
        (local.get $y)
      )
    )
    (drop
      (i64.ge_s
        (local.get $y)
        (local.get $y)
      )
    )
    (drop
      (i64.ge_u
        (local.get $y)
        (local.get $y)
      )
    )
  )
  (func $all_ones (param $x i32) (param $y i64)
    (drop
      (i32.and
        (local.get $x)
        (i32.const -1)
      )
    )
    (drop
      (i32.or
        (local.get $x)
        (i32.const -1)
      )
    )
    (drop
      (i32.or
        (local.tee $x
          (i32.const 1337)
        )
        (i32.const -1)
      )
    )
    (drop
      (i64.and
        (local.get $y)
        (i64.const -1)
      )
    )
    (drop
      (i64.or
        (local.get $y)
        (i64.const -1)
      )
    )
  )
  (func $xor (param $x i32) (param $y i64)
    (drop
      (i32.xor
        (local.get $x)
        (i32.const 0)
      )
    )
  )
  (func $select-on-const (param $x i32) (param $y i64)
    (drop
      (select
        (i32.const 2)
        (local.get $x)
        (i32.const 0)
      )
    )
    (drop
      (select
        (i32.const 3)
        (local.get $x)
        (i32.const 1)
      )
    )
    (drop
      (select
        (i32.const 4)
        (local.tee $x
          (i32.const 5)
        )
        (i32.const 0)
      )
    )
    (drop
      (select
        (local.tee $x
          (i32.const 6)
        )
        (i32.const 7)
        (i32.const 0)
      )
    )
    (drop
      (select
        (i32.const 4)
        (local.tee $x
          (i32.const 5)
        )
        (i32.const 1)
      )
    )
    (drop
      (select
        (local.tee $x
          (i32.const 6)
        )
        (i32.const 7)
        (i32.const 1)
      )
    )
    (drop
      (select
        (i32.const 1)
        (i32.const 0)
        (local.get $x)
      )
    )
    (drop
      (select
        (i32.const 0)
        (i32.const 1)
        (local.get $x)
      )
    )
    (drop
      (select
        (i32.const 0)
        (i32.const 1)
        (i32.lt_s
          (local.get $x)
          (i32.const 0)
        )
      )
    )
    (drop
      (select
        (i32.const 1)
        (i32.const 0)
        (i32.lt_s
          (local.get $x)
          (i32.const 0)
        )
      )
    )
    (drop
      (select
        (i32.const 0)
        (i32.const 1)
        (i32.ge_s
          (local.get $x)
          (i32.const 0)
        )
      )
    )
    (drop
      (select
        (i32.const 1)
        (i32.const 0)
        (i32.gt_s
          (local.get $x)
          (i32.const 0)
        )
      )
    )
    (drop
      (select
        (i32.const 0)
        (i32.const 1)
        (i32.gt_s
          (local.get $x)
          (i32.const 0)
        )
      )
    )
    (drop
      (select
        (i32.const 1)
        (i32.const 0)
        (i32.ge_s
          (local.get $x)
          (i32.const 0)
        )
      )
    )
    (drop
      (select
        (i64.const 1)
        (i64.const 0)
        (local.get $x)
      )
    )
    (drop
      (select
        (i64.const 0)
        (i64.const 1)
        (local.get $x)
      )
    )
    (drop
      (select
        (i64.const 1)
        (i64.const 0)
        (i64.eqz
          (local.get $y)
        )
      )
    )
    (drop
      (select
        (i64.const 0)
        (i64.const 1)
        (i64.eqz
          (local.get $y)
        )
      )
    )
    (drop
      (select
        (i64.const 0)
        (i64.const 1)
        (i64.lt_s
          (local.get $y)
          (i64.const 0)
        )
      )
    )
    (drop
      (select
        (i64.const 1)
        (i64.const 0)
        (i64.lt_s
          (local.get $y)
          (i64.const 0)
        )
      )
    )
    (drop
      (select
        (i64.const 0)
        (i64.const 1)
        (i64.ge_s
          (local.get $y)
          (i64.const 0)
        )
      )
    )
    (drop
      (select
        (i64.const 1)
        (i64.const 0)
        (i64.ge_s
          (local.get $y)
          (i64.const 0)
        )
      )
    )
    ;; optimize boolean
    (drop
      (select
        (local.get $x)
        (i32.const 0)
        (i32.eqz
          (i32.const 0)
        )
      )
    )
    (drop
      (select
        (local.get $x)
        (i32.const 2)
        (i32.eqz
          (i32.const 2)
        )
      )
    )
    (drop
      (select
        (local.get $x)
        (i32.const 2)
        (i32.eqz
          (i32.eqz
            (local.get $x)
          )
        )
      )
    )
    (drop
      (select
        (local.get $y)
        (i64.const 0)
        (i64.eqz
          (i64.const 0)
        )
      )
    )
    (drop
      (select
        (local.get $y)
        (i64.const 2)
        (i64.eqz
          (i64.const 2)
        )
      )
    )
  )
  (func $optimize-boolean (param $x i32)
    (drop
      (select
        (i32.const 1)
        (i32.const 2)
        (i32.sub        ;; bool(-x) -> bool(x)
          (i32.const 0)
          (local.get $x)
        )
      )
    )
  )
  (func $getFallthrough ;; unit tests for Properties::getFallthrough
    (local $x0 i32)
    (local $x1 i32)
    (local $x2 i32)
    (local $x3 i32)
    (local $x4 i32)
    (local $x5 i32)
    (local $x6 i32)
    (local $x7 i32)
    ;; the trivial case
    (local.set $x0 (i32.const 1))
    (drop (i32.and (local.get $x0) (i32.const 7)))
    ;; tees
    (local.set $x1 (local.tee $x2 (i32.const 1)))
    (drop (i32.and (local.get $x1) (i32.const 7)))
    ;; loop
    (local.set $x3 (loop (result i32) (i32.const 1)))
    (drop (i32.and (local.get $x3) (i32.const 7)))
    ;; if - two sides, can't
    (local.set $x4 (if (result i32) (i32.const 1) (i32.const 2) (i32.const 3)))
    (drop (i32.and (local.get $x4) (i32.const 7)))
    ;; if - one side, can
    (local.set $x5 (if (result i32) (i32.const 1) (unreachable) (i32.const 3)))
    (drop (i32.and (local.get $x5) (i32.const 7)))
    ;; if - one side, can
    (local.set $x6 (if (result i32) (i32.const 1) (i32.const 3) (unreachable)))
    (drop (i32.and (local.get $x6) (i32.const 7)))
    ;; br_if with value
    (drop
      (block $out (result i32)
        (local.set $x7 (br_if $out (i32.const 1) (i32.const 1)))
        (drop (i32.and (local.get $x7) (i32.const 7)))
        (unreachable)
      )
    )
  )
  (func $tee-with-unreachable-value (result f64)
   (local $var$0 i32)
   (block $label$1 (result f64)
    (local.tee $var$0
     (br_if $label$1 ;; the f64 does not actually flow through this, it's unreachable (and the type is wrong - but unchecked)
      (f64.const 1)
      (unreachable)
     )
    )
   )
  )
  (func $add-sub-zero-reorder-1 (param $temp i32) (result i32)
   (i32.add
    (i32.add
     (i32.sub
      (i32.const 0) ;; this zero looks like we could remove it by subtracting the get of $temp from the parent, but that would reorder it *after* the tee :(
      (local.get $temp)
     )
     (local.tee $temp ;; cannot move this tee before the get
      (i32.const 1)
     )
    )
    (i32.const 2)
   )
  )
  (func $add-sub-zero-reorder-2 (param $temp i32) (result i32)
   (i32.add
    (i32.add
     (local.tee $temp ;; in this order, the tee already comes first, so all is good for the optimization
      (i32.const 1)
     )
     (i32.sub
      (i32.const 0)
      (local.get $temp)
     )
    )
    (i32.const 2)
   )
  )
  (func $rhs-is-neg-one (param $x i32) (param $y i64) (param $fx f32) (param $fy f64)
    (drop (i32.sub
      (local.get $x)
      (i32.const -1)
    ))
    (drop (i64.sub
      (local.get $y)
      (i64.const -1)
    ))
    (drop (i32.gt_u
      (local.get $x)
      (i32.const -1)
    ))
    (drop (i64.gt_u
      (local.get $y)
      (i64.const -1)
    ))
    (drop (i32.gt_s
      (local.get $x)
      (i32.const -1)
    ))
    (drop (i64.gt_s
      (local.get $y)
      (i64.const -1)
    ))
    (drop (i64.extend_i32_s
      (i64.gt_u
        (i64.const 0)
        (i64.const -1)
      )
    ))
    ;; (unsigned)x <= -1   ==>   1
    (drop (i32.le_u
      (local.get $x)
      (i32.const -1)
    ))
    (drop (i64.le_u
      (local.get $y)
      (i64.const -1)
    ))
    (drop (i32.le_s
      (local.get $x)
      (i32.const -1)
    ))
    (drop (i64.le_s
      (local.get $y)
      (i64.const -1)
    ))
    ;; x * -1
    (drop (i32.mul
      (local.get $x)
      (i32.const -1)
    ))
    (drop (i64.mul
      (local.get $y)
      (i64.const -1)
    ))
    (drop (f32.mul    ;; skip
      (local.get $fx)
      (f32.const -1)
    ))
    (drop (f64.mul    ;; skip
      (local.get $fy)
      (f64.const -1)
    ))
    ;; (unsigned)x / -1
    (drop (i32.div_u
      (local.get $x)
      (i32.const -1)
    ))
    (drop (i64.div_u
      (local.get $y)
      (i64.const -1)
    ))
  )
  (func $pre-combine-or (param $x i32) (param $y i32)
    (drop (i32.or
      (i32.gt_s
        (local.get $x)
        (local.get $y)
      )
      (i32.eq
        (local.get $y) ;; ordering should not stop us
        (local.get $x)
      )
    ))
    (drop (i32.or
      (i32.eq ;; ordering should not stop us
        (local.get $y)
        (local.get $x)
      )
      (i32.gt_s
        (local.get $x)
        (local.get $y)
      )
    ))
    (drop (i32.or
      (i32.gt_s
        (local.get $x)
        (local.get $y)
      )
      (i32.eq
        (local.get $x)
        (i32.const 1) ;; not equal
      )
    ))
    (drop (i32.or
      (i32.gt_s
        (local.get $x)
        (i32.const 1) ;; not equal
      )
      (i32.eq
        (local.get $x)
        (local.get $y)
      )
    ))
    (drop (i32.or
      (i32.gt_s
        (call $ne0) ;; side effects
        (local.get $y)
      )
      (i32.eq
        (call $ne0)
        (local.get $y)
      )
    ))
    (drop (i32.or
      (i32.gt_s
        (local.get $y)
        (call $ne0) ;; side effects
      )
      (i32.eq
        (local.get $y)
        (call $ne0)
      )
    ))
  )
  (func $combine-or (param $x i32) (param $y i32)
    (drop (i32.or
      (i32.gt_s
        (local.get $x)
        (local.get $y)
      )
      (i32.eq
        (local.get $x)
        (local.get $y)
      )
    ))
    ;; TODO: more stuff here
  )
  (func $select-into-arms (param $x i32) (param $y i32)
    (if
      (select
        (i32.eqz (i32.eqz (local.get $x)))
        (i32.eqz (i32.eqz (local.get $y)))
        (local.get $y)
      )
      (unreachable)
    )
  )
  ;; Tests when if arms are subtype of if's type
  (func $if-arms-subtype (result externref)
    (if (result externref)
      (i32.const 0)
      (ref.null)
      (ref.null)
    )
  )
  (func $optimize-boolean-context (param $x i32) (param $y i32)
    ;; 0 - x   ==>   x
    (if
      (i32.sub
        (i32.const 0)
        (local.get $x)
      )
      (unreachable)
    )
    (drop (select
      (local.get $x)
      (local.get $y)
      (i32.sub
        (i32.const 0)
        (local.get $x)
      )
    ))
  )
<<<<<<< HEAD
  (func $duplicate-elimination (param $x i32) (param $y i32) (param $z i32) (param $w f64)
    ;; unary
    (drop (f64.abs (f64.abs (local.get $w))))
    (drop (f64.ceil (f64.ceil (local.get $w))))
    (drop (f64.floor (f64.floor (local.get $w))))
    (drop (f64.trunc (f64.trunc (local.get $w))))
    (drop (f64.nearest (f64.nearest (local.get $w))))

    (drop (f64.nearest (f64.trunc (local.get $w)))) ;; skip
    (drop (f64.trunc (f64.nearest (local.get $w)))) ;; skip

    (drop (f64.neg (f64.neg (local.get $w))))
    (drop (f64.neg (f64.neg (f64.neg (local.get $w)))))
    (drop (f64.neg (f64.neg (f64.neg (f64.neg (local.get $w))))))

    (drop (i32.eqz (i32.eqz (local.get $x)))) ;; skip
    (drop (i32.eqz (i32.eqz (i32.eqz (local.get $x)))))
    (drop (i32.eqz (i32.eqz (i64.eqz (i64.const 1)))))
    (drop (i32.eqz (i32.eqz (i32.ne (local.get $x) (i32.const 2)))))

    (drop (i32.eqz
      (i32.eqz
        (i32.and
          (local.get $x)
          (i32.const 1)
        )
      )
    ))

    ;; binary
    ;; 0 - (0 - y)
    (drop (i32.sub
      (i32.const 0)
      (i32.sub
        (i32.const 0)
        (local.get $y)
      )
    ))
    ;; x - (x - y)
    (drop (i32.sub
      (local.get $x)
      (i32.sub
        (local.get $x)
        (local.get $y)
      )
    ))
    ;; y - (x - y)   -   skip
    (drop (i32.sub
      (local.get $y)
      (i32.sub
        (local.get $x)
        (local.get $y)
      )
    ))
    ;; x ^ (x ^ y)
    (drop (i32.xor
      (local.get $x)
      (i32.xor
        (local.get $x)
        (local.get $y)
      )
    ))
    ;; x ^ (y ^ x)
    (drop (i32.xor
      (local.get $x)
      (i32.xor
        (local.get $y)
        (local.get $x)
      )
    ))
    ;; (x ^ y) ^ x
    (drop (i32.xor
      (i32.xor
        (local.get $x)
        (local.get $y)
      )
      (local.get $x)
    ))
    ;; (y ^ x) ^ x
    (drop (i32.xor
      (i32.xor
        (local.get $y)
        (local.get $x)
      )
      (local.get $x)
    ))
    ;; x ^ (x ^ x)
    (drop (i32.xor
      (local.get $x)
      (i32.xor
        (local.get $x)
        (local.get $x)
      )
    ))
    ;; x & (x & y)
    (drop (i32.and
      (local.get $x)
      (i32.and
        (local.get $x)
        (local.get $y)
      )
    ))
    ;; x & (y & x)
    (drop (i32.and
      (local.get $x)
      (i32.and
        (local.get $y)
        (local.get $x)
      )
    ))
    ;; (x & y) & x
    (drop (i32.and
      (i32.and
        (local.get $x)
        (local.get $y)
      )
      (local.get $x)
    ))
    ;; (y & x) & x
    (drop (i32.and
      (i32.and
        (local.get $y)
        (local.get $x)
      )
      (local.get $x)
    ))
    ;; x | (x | y)
    (drop (i32.or
      (local.get $x)
      (i32.or
        (local.get $x)
        (local.get $y)
      )
    ))
    ;; x | (y | x)
    (drop (i32.or
      (local.get $x)
      (i32.or
        (local.get $y)
        (local.get $x)
      )
    ))
    ;; (x | y) | x
    (drop (i32.or
      (i32.or
        (local.get $x)
        (local.get $y)
      )
      (local.get $x)
    ))
    ;; (y | x) | x
    (drop (i32.or
      (i32.or
        (local.get $y)
        (local.get $x)
      )
      (local.get $x)
    ))
    ;; (y | x) | z   -   skip
    (drop (i32.or
      (i32.or
        (local.get $y)
        (local.get $x)
      )
      (local.get $z)
    ))
    ;; (z | x) | y   -   skip
    (drop (i32.or
      (i32.or
        (local.get $z)
        (local.get $x)
      )
      (local.get $y)
    ))
    ;; (SE() | x) | x
    (drop (i32.or
      (i32.or
        (call $ne0) ;; side effect
        (local.get $x)
      )
      (local.get $x)
    ))
    ;; (x | SE()) | SE()   -   skip
    (drop (i32.or
      (i32.or
        (local.get $x)
        (call $ne0) ;; side effect
      )
      (call $ne0) ;; side effect
    ))
    ;; x | (SE() | x)
    (drop (i32.or
      (local.get $x)
      (i32.or
        (local.get $x)
        (call $ne0) ;; side effect
      )
    ))
    ;; SE() | (x | SE())   -   skip
    (drop (i32.or
      (call $ne0) ;; side effect
      (i32.or
        (call $ne0) ;; side effect
        (local.get $x)
      )
    ))
=======
  (func $optimize-bulk-memory-copy (param $dst i32) (param $src i32) (param $sz i32)
    (memory.copy  ;; skip
      (local.get $dst)
      (local.get $dst)
      (local.get $sz)
    )

    (memory.copy  ;; skip
      (local.get $dst)
      (local.get $src)
      (i32.const 0)
    )

    (memory.copy
      (local.get $dst)
      (local.get $src)
      (i32.const 1)
    )

    (memory.copy
      (local.get $dst)
      (local.get $src)
      (i32.const 2)
    )

    (memory.copy
      (local.get $dst)
      (local.get $src)
      (i32.const 3)
    )

    (memory.copy
      (local.get $dst)
      (local.get $src)
      (i32.const 4)
    )

    (memory.copy
      (local.get $dst)
      (local.get $src)
      (i32.const 5)
    )

    (memory.copy
      (local.get $dst)
      (local.get $src)
      (i32.const 6)
    )

    (memory.copy
      (local.get $dst)
      (local.get $src)
      (i32.const 7)
    )

    (memory.copy
      (local.get $dst)
      (local.get $src)
      (i32.const 8)
    )

    (memory.copy
      (local.get $dst)
      (local.get $src)
      (i32.const 16)
    )

    (memory.copy  ;; skip
      (local.get $dst)
      (local.get $src)
      (local.get $sz)
    )

    (memory.copy  ;; skip
      (i32.const 0)
      (i32.const 0)
      (i32.load
        (i32.const 3) ;; side effect
      )
    )
>>>>>>> 547e2be1
  )
)
(module
  (import "env" "memory" (memory $0 (shared 256 256)))
  (func $x
   (drop
    (i32.shr_s
     (i32.shl
      (i32.atomic.load8_u ;; can't be signed
       (i32.const 100)
      )
      (i32.const 24)
     )
     (i32.const 24)
    )
   )
  )
)<|MERGE_RESOLUTION|>--- conflicted
+++ resolved
@@ -4233,7 +4233,6 @@
       )
     ))
   )
-<<<<<<< HEAD
   (func $duplicate-elimination (param $x i32) (param $y i32) (param $z i32) (param $w f64)
     ;; unary
     (drop (f64.abs (f64.abs (local.get $w))))
@@ -4440,7 +4439,7 @@
         (local.get $x)
       )
     ))
-=======
+  )
   (func $optimize-bulk-memory-copy (param $dst i32) (param $src i32) (param $sz i32)
     (memory.copy  ;; skip
       (local.get $dst)
@@ -4521,7 +4520,6 @@
         (i32.const 3) ;; side effect
       )
     )
->>>>>>> 547e2be1
   )
 )
 (module
