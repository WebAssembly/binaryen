--- conflicted
+++ resolved
@@ -4233,7 +4233,6 @@
       )
     ))
   )
-<<<<<<< HEAD
   (func $optimize-float-mul-by-two (param $0 f64) (param $1 f32)
     (drop (f64.mul
       (local.get $0)
@@ -4252,7 +4251,7 @@
       (f64.neg (local.get $0)) ;; complex expression
       (f64.const 2)
     ))
-=======
+  )
   (func $optimize-bulk-memory-copy (param $dst i32) (param $src i32) (param $sz i32)
     (memory.copy  ;; skip
       (local.get $dst)
@@ -4333,7 +4332,6 @@
         (i32.const 3) ;; side effect
       )
     )
->>>>>>> 21a08f75
   )
 )
 (module
