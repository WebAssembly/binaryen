BinaryenTypeNone: 0
BinaryenTypeInt32: 1
BinaryenTypeInt64: 2
BinaryenTypeFloat32: 3
BinaryenTypeFloat64: 4
BinaryenTypeVec128: 5
BinaryenTypeAnyref: 6
BinaryenTypeExnref: 7
BinaryenTypeUnreachable: 8
BinaryenTypeAuto: -1
BinaryenFeatureMVP: 0
BinaryenFeatureAtomics: 1
BinaryenFeatureBulkMemory: 16
BinaryenFeatureMutableGlobals: 2
BinaryenFeatureNontrappingFPToInt: 4
BinaryenFeatureSignExt: 32
BinaryenFeatureSIMD128: 8
BinaryenFeatureExceptionHandling: 64
BinaryenFeatureTailCall: 128
BinaryenFeatureReferenceTypes: 256
BinaryenFeatureAll: 511
(f32.neg
 (f32.const -33.61199951171875)
)
(module
 (type $iiIfF (func (param i32 i64 f32 f64) (result i32)))
 (type $vi (func (param i32)))
 (type $fiF (func (param i32 f64) (result f32)))
 (type $v (func))
 (type $4 (func))
 (import "module" "base" (func $an-imported (param i32 f64) (result f32)))
 (memory $0 (shared 1 256))
 (data (i32.const 10) "hello, world")
 (data passive "I am passive")
 (table $0 1 1 funcref)
 (elem (i32.const 0) "$kitchen()sinker")
 (global $a-global i32 (i32.const 7))
 (global $a-mutable-global (mut f32) (f32.const 7.5))
 (event $a-event (attr 0) (param i32))
 (export "kitchen_sinker" (func "$kitchen()sinker"))
 (export "mem" (memory $0))
 (start $starter)
 (func "$kitchen()sinker" (; 1 ;) (type $iiIfF) (param $0 i32) (param $1 i64) (param $2 f32) (param $3 f64) (result i32)
  (local $4 i32)
  (local $5 exnref)
  (block $the-body (result i32)
   (block $the-nothing
    (drop
     (block $the-value (result i32)
      (drop
       (i32.clz
        (i32.const -10)
       )
      )
      (drop
       (i64.ctz
        (i64.const -22)
       )
      )
      (drop
       (i32.popcnt
        (i32.const -10)
       )
      )
      (drop
       (f32.neg
        (f32.const -33.61199951171875)
       )
      )
      (drop
       (f64.abs
        (f64.const -9005.841)
       )
      )
      (drop
       (f32.ceil
        (f32.const -33.61199951171875)
       )
      )
      (drop
       (f64.floor
        (f64.const -9005.841)
       )
      )
      (drop
       (f32.trunc
        (f32.const -33.61199951171875)
       )
      )
      (drop
       (f32.nearest
        (f32.const -33.61199951171875)
       )
      )
      (drop
       (f64.sqrt
        (f64.const -9005.841)
       )
      )
      (drop
       (i32.eqz
        (i32.const -10)
       )
      )
      (drop
       (i64.extend_i32_s
        (i32.const -10)
       )
      )
      (drop
       (i64.extend_i32_u
        (i32.const -10)
       )
      )
      (drop
       (i32.wrap_i64
        (i64.const -22)
       )
      )
      (drop
       (i32.trunc_f32_s
        (f32.const -33.61199951171875)
       )
      )
      (drop
       (i64.trunc_f32_s
        (f32.const -33.61199951171875)
       )
      )
      (drop
       (i32.trunc_f32_u
        (f32.const -33.61199951171875)
       )
      )
      (drop
       (i64.trunc_f32_u
        (f32.const -33.61199951171875)
       )
      )
      (drop
       (i32.trunc_f64_s
        (f64.const -9005.841)
       )
      )
      (drop
       (i64.trunc_f64_s
        (f64.const -9005.841)
       )
      )
      (drop
       (i32.trunc_f64_u
        (f64.const -9005.841)
       )
      )
      (drop
       (i64.trunc_f64_u
        (f64.const -9005.841)
       )
      )
      (drop
       (i32.trunc_sat_f32_s
        (f32.const -33.61199951171875)
       )
      )
      (drop
       (i64.trunc_sat_f32_s
        (f32.const -33.61199951171875)
       )
      )
      (drop
       (i32.trunc_sat_f32_u
        (f32.const -33.61199951171875)
       )
      )
      (drop
       (i64.trunc_sat_f32_u
        (f32.const -33.61199951171875)
       )
      )
      (drop
       (i32.trunc_sat_f64_s
        (f64.const -9005.841)
       )
      )
      (drop
       (i64.trunc_sat_f64_s
        (f64.const -9005.841)
       )
      )
      (drop
       (i32.trunc_sat_f64_u
        (f64.const -9005.841)
       )
      )
      (drop
       (i64.trunc_sat_f64_u
        (f64.const -9005.841)
       )
      )
      (drop
       (i32.reinterpret_f32
        (f32.const -33.61199951171875)
       )
      )
      (drop
       (i64.reinterpret_f64
        (f64.const -9005.841)
       )
      )
      (drop
       (f32.convert_i32_s
        (i32.const -10)
       )
      )
      (drop
       (f64.convert_i32_s
        (i32.const -10)
       )
      )
      (drop
       (f32.convert_i32_u
        (i32.const -10)
       )
      )
      (drop
       (f64.convert_i32_u
        (i32.const -10)
       )
      )
      (drop
       (f32.convert_i64_s
        (i64.const -22)
       )
      )
      (drop
       (f64.convert_i64_s
        (i64.const -22)
       )
      )
      (drop
       (f32.convert_i64_u
        (i64.const -22)
       )
      )
      (drop
       (f64.convert_i64_u
        (i64.const -22)
       )
      )
      (drop
       (f64.promote_f32
        (f32.const -33.61199951171875)
       )
      )
      (drop
       (f32.demote_f64
        (f64.const -9005.841)
       )
      )
      (drop
       (f32.reinterpret_i32
        (i32.const -10)
       )
      )
      (drop
       (f64.reinterpret_i64
        (i64.const -22)
       )
      )
      (drop
       (i8x16.splat
        (i32.const -10)
       )
      )
      (drop
       (i16x8.splat
        (i32.const -10)
       )
      )
      (drop
       (i32x4.splat
        (i32.const -10)
       )
      )
      (drop
       (i64x2.splat
        (i64.const -22)
       )
      )
      (drop
       (f32x4.splat
        (f32.const -33.61199951171875)
       )
      )
      (drop
       (f64x2.splat
        (f64.const -9005.841)
       )
      )
      (drop
       (v128.not
        (v128.const i32x4 0x04030201 0x08070605 0x0c0b0a09 0x100f0e0d)
       )
      )
      (drop
       (i8x16.neg
        (v128.const i32x4 0x04030201 0x08070605 0x0c0b0a09 0x100f0e0d)
       )
      )
      (drop
       (i8x16.any_true
        (v128.const i32x4 0x04030201 0x08070605 0x0c0b0a09 0x100f0e0d)
       )
      )
      (drop
       (i8x16.all_true
        (v128.const i32x4 0x04030201 0x08070605 0x0c0b0a09 0x100f0e0d)
       )
      )
      (drop
       (i16x8.neg
        (v128.const i32x4 0x04030201 0x08070605 0x0c0b0a09 0x100f0e0d)
       )
      )
      (drop
       (i16x8.any_true
        (v128.const i32x4 0x04030201 0x08070605 0x0c0b0a09 0x100f0e0d)
       )
      )
      (drop
       (i16x8.all_true
        (v128.const i32x4 0x04030201 0x08070605 0x0c0b0a09 0x100f0e0d)
       )
      )
      (drop
       (i32x4.neg
        (v128.const i32x4 0x04030201 0x08070605 0x0c0b0a09 0x100f0e0d)
       )
      )
      (drop
       (i32x4.any_true
        (v128.const i32x4 0x04030201 0x08070605 0x0c0b0a09 0x100f0e0d)
       )
      )
      (drop
       (i32x4.all_true
        (v128.const i32x4 0x04030201 0x08070605 0x0c0b0a09 0x100f0e0d)
       )
      )
      (drop
       (i64x2.neg
        (v128.const i32x4 0x04030201 0x08070605 0x0c0b0a09 0x100f0e0d)
       )
      )
      (drop
       (i64x2.any_true
        (v128.const i32x4 0x04030201 0x08070605 0x0c0b0a09 0x100f0e0d)
       )
      )
      (drop
       (i64x2.all_true
        (v128.const i32x4 0x04030201 0x08070605 0x0c0b0a09 0x100f0e0d)
       )
      )
      (drop
       (f32x4.abs
        (v128.const i32x4 0x04030201 0x08070605 0x0c0b0a09 0x100f0e0d)
       )
      )
      (drop
       (f32x4.neg
        (v128.const i32x4 0x04030201 0x08070605 0x0c0b0a09 0x100f0e0d)
       )
      )
      (drop
       (f32x4.sqrt
        (v128.const i32x4 0x04030201 0x08070605 0x0c0b0a09 0x100f0e0d)
       )
      )
      (drop
       (f64x2.abs
        (v128.const i32x4 0x04030201 0x08070605 0x0c0b0a09 0x100f0e0d)
       )
      )
      (drop
       (f64x2.neg
        (v128.const i32x4 0x04030201 0x08070605 0x0c0b0a09 0x100f0e0d)
       )
      )
      (drop
       (f64x2.sqrt
        (v128.const i32x4 0x04030201 0x08070605 0x0c0b0a09 0x100f0e0d)
       )
      )
      (drop
       (i32x4.trunc_sat_f32x4_s
        (v128.const i32x4 0x04030201 0x08070605 0x0c0b0a09 0x100f0e0d)
       )
      )
      (drop
       (i32x4.trunc_sat_f32x4_u
        (v128.const i32x4 0x04030201 0x08070605 0x0c0b0a09 0x100f0e0d)
       )
      )
      (drop
       (i64x2.trunc_sat_f64x2_s
        (v128.const i32x4 0x04030201 0x08070605 0x0c0b0a09 0x100f0e0d)
       )
      )
      (drop
       (i64x2.trunc_sat_f64x2_u
        (v128.const i32x4 0x04030201 0x08070605 0x0c0b0a09 0x100f0e0d)
       )
      )
      (drop
       (f32x4.convert_i32x4_s
        (v128.const i32x4 0x04030201 0x08070605 0x0c0b0a09 0x100f0e0d)
       )
      )
      (drop
       (f32x4.convert_i32x4_u
        (v128.const i32x4 0x04030201 0x08070605 0x0c0b0a09 0x100f0e0d)
       )
      )
      (drop
       (f64x2.convert_i64x2_s
        (v128.const i32x4 0x04030201 0x08070605 0x0c0b0a09 0x100f0e0d)
       )
      )
      (drop
       (f64x2.convert_i64x2_u
        (v128.const i32x4 0x04030201 0x08070605 0x0c0b0a09 0x100f0e0d)
       )
      )
      (drop
       (i16x8.widen_low_i8x16_s
        (v128.const i32x4 0x04030201 0x08070605 0x0c0b0a09 0x100f0e0d)
       )
      )
      (drop
       (i16x8.widen_high_i8x16_s
        (v128.const i32x4 0x04030201 0x08070605 0x0c0b0a09 0x100f0e0d)
       )
      )
      (drop
       (i16x8.widen_low_i8x16_u
        (v128.const i32x4 0x04030201 0x08070605 0x0c0b0a09 0x100f0e0d)
       )
      )
      (drop
       (i16x8.widen_high_i8x16_u
        (v128.const i32x4 0x04030201 0x08070605 0x0c0b0a09 0x100f0e0d)
       )
      )
      (drop
       (i32x4.widen_low_i16x8_s
        (v128.const i32x4 0x04030201 0x08070605 0x0c0b0a09 0x100f0e0d)
       )
      )
      (drop
       (i32x4.widen_high_i16x8_s
        (v128.const i32x4 0x04030201 0x08070605 0x0c0b0a09 0x100f0e0d)
       )
      )
      (drop
       (i32x4.widen_low_i16x8_u
        (v128.const i32x4 0x04030201 0x08070605 0x0c0b0a09 0x100f0e0d)
       )
      )
      (drop
       (i32x4.widen_high_i16x8_u
        (v128.const i32x4 0x04030201 0x08070605 0x0c0b0a09 0x100f0e0d)
       )
      )
      (drop
       (i32.add
        (i32.const -10)
        (i32.const -11)
       )
      )
      (drop
       (f64.sub
        (f64.const -9005.841)
        (f64.const -9007.333)
       )
      )
      (drop
       (i32.div_s
        (i32.const -10)
        (i32.const -11)
       )
      )
      (drop
       (i64.div_u
        (i64.const -22)
        (i64.const -23)
       )
      )
      (drop
       (i64.rem_s
        (i64.const -22)
        (i64.const -23)
       )
      )
      (drop
       (i32.rem_u
        (i32.const -10)
        (i32.const -11)
       )
      )
      (drop
       (i32.and
        (i32.const -10)
        (i32.const -11)
       )
      )
      (drop
       (i64.or
        (i64.const -22)
        (i64.const -23)
       )
      )
      (drop
       (i32.xor
        (i32.const -10)
        (i32.const -11)
       )
      )
      (drop
       (i64.shl
        (i64.const -22)
        (i64.const -23)
       )
      )
      (drop
       (i64.shr_u
        (i64.const -22)
        (i64.const -23)
       )
      )
      (drop
       (i32.shr_s
        (i32.const -10)
        (i32.const -11)
       )
      )
      (drop
       (i32.rotl
        (i32.const -10)
        (i32.const -11)
       )
      )
      (drop
       (i64.rotr
        (i64.const -22)
        (i64.const -23)
       )
      )
      (drop
       (f32.div
        (f32.const -33.61199951171875)
        (f32.const -62.5)
       )
      )
      (drop
       (f64.copysign
        (f64.const -9005.841)
        (f64.const -9007.333)
       )
      )
      (drop
       (f32.min
        (f32.const -33.61199951171875)
        (f32.const -62.5)
       )
      )
      (drop
       (f64.max
        (f64.const -9005.841)
        (f64.const -9007.333)
       )
      )
      (drop
       (i32.eq
        (i32.const -10)
        (i32.const -11)
       )
      )
      (drop
       (f32.ne
        (f32.const -33.61199951171875)
        (f32.const -62.5)
       )
      )
      (drop
       (i32.lt_s
        (i32.const -10)
        (i32.const -11)
       )
      )
      (drop
       (i64.lt_u
        (i64.const -22)
        (i64.const -23)
       )
      )
      (drop
       (i64.le_s
        (i64.const -22)
        (i64.const -23)
       )
      )
      (drop
       (i32.le_u
        (i32.const -10)
        (i32.const -11)
       )
      )
      (drop
       (i64.gt_s
        (i64.const -22)
        (i64.const -23)
       )
      )
      (drop
       (i32.gt_u
        (i32.const -10)
        (i32.const -11)
       )
      )
      (drop
       (i32.ge_s
        (i32.const -10)
        (i32.const -11)
       )
      )
      (drop
       (i64.ge_u
        (i64.const -22)
        (i64.const -23)
       )
      )
      (drop
       (f32.lt
        (f32.const -33.61199951171875)
        (f32.const -62.5)
       )
      )
      (drop
       (f64.le
        (f64.const -9005.841)
        (f64.const -9007.333)
       )
      )
      (drop
       (f64.gt
        (f64.const -9005.841)
        (f64.const -9007.333)
       )
      )
      (drop
       (f32.ge
        (f32.const -33.61199951171875)
        (f32.const -62.5)
       )
      )
      (drop
       (i8x16.eq
        (v128.const i32x4 0x04030201 0x08070605 0x0c0b0a09 0x100f0e0d)
        (v128.const i32x4 0x04030201 0x08070605 0x0c0b0a09 0x100f0e0d)
       )
      )
      (drop
       (i8x16.ne
        (v128.const i32x4 0x04030201 0x08070605 0x0c0b0a09 0x100f0e0d)
        (v128.const i32x4 0x04030201 0x08070605 0x0c0b0a09 0x100f0e0d)
       )
      )
      (drop
       (i8x16.lt_s
        (v128.const i32x4 0x04030201 0x08070605 0x0c0b0a09 0x100f0e0d)
        (v128.const i32x4 0x04030201 0x08070605 0x0c0b0a09 0x100f0e0d)
       )
      )
      (drop
       (i8x16.lt_u
        (v128.const i32x4 0x04030201 0x08070605 0x0c0b0a09 0x100f0e0d)
        (v128.const i32x4 0x04030201 0x08070605 0x0c0b0a09 0x100f0e0d)
       )
      )
      (drop
       (i8x16.gt_s
        (v128.const i32x4 0x04030201 0x08070605 0x0c0b0a09 0x100f0e0d)
        (v128.const i32x4 0x04030201 0x08070605 0x0c0b0a09 0x100f0e0d)
       )
      )
      (drop
       (i8x16.gt_u
        (v128.const i32x4 0x04030201 0x08070605 0x0c0b0a09 0x100f0e0d)
        (v128.const i32x4 0x04030201 0x08070605 0x0c0b0a09 0x100f0e0d)
       )
      )
      (drop
       (i8x16.le_s
        (v128.const i32x4 0x04030201 0x08070605 0x0c0b0a09 0x100f0e0d)
        (v128.const i32x4 0x04030201 0x08070605 0x0c0b0a09 0x100f0e0d)
       )
      )
      (drop
       (i8x16.le_u
        (v128.const i32x4 0x04030201 0x08070605 0x0c0b0a09 0x100f0e0d)
        (v128.const i32x4 0x04030201 0x08070605 0x0c0b0a09 0x100f0e0d)
       )
      )
      (drop
       (i8x16.ge_s
        (v128.const i32x4 0x04030201 0x08070605 0x0c0b0a09 0x100f0e0d)
        (v128.const i32x4 0x04030201 0x08070605 0x0c0b0a09 0x100f0e0d)
       )
      )
      (drop
       (i8x16.ge_u
        (v128.const i32x4 0x04030201 0x08070605 0x0c0b0a09 0x100f0e0d)
        (v128.const i32x4 0x04030201 0x08070605 0x0c0b0a09 0x100f0e0d)
       )
      )
      (drop
       (i16x8.eq
        (v128.const i32x4 0x04030201 0x08070605 0x0c0b0a09 0x100f0e0d)
        (v128.const i32x4 0x04030201 0x08070605 0x0c0b0a09 0x100f0e0d)
       )
      )
      (drop
       (i16x8.ne
        (v128.const i32x4 0x04030201 0x08070605 0x0c0b0a09 0x100f0e0d)
        (v128.const i32x4 0x04030201 0x08070605 0x0c0b0a09 0x100f0e0d)
       )
      )
      (drop
       (i16x8.lt_s
        (v128.const i32x4 0x04030201 0x08070605 0x0c0b0a09 0x100f0e0d)
        (v128.const i32x4 0x04030201 0x08070605 0x0c0b0a09 0x100f0e0d)
       )
      )
      (drop
       (i16x8.lt_u
        (v128.const i32x4 0x04030201 0x08070605 0x0c0b0a09 0x100f0e0d)
        (v128.const i32x4 0x04030201 0x08070605 0x0c0b0a09 0x100f0e0d)
       )
      )
      (drop
       (i16x8.gt_s
        (v128.const i32x4 0x04030201 0x08070605 0x0c0b0a09 0x100f0e0d)
        (v128.const i32x4 0x04030201 0x08070605 0x0c0b0a09 0x100f0e0d)
       )
      )
      (drop
       (i16x8.gt_u
        (v128.const i32x4 0x04030201 0x08070605 0x0c0b0a09 0x100f0e0d)
        (v128.const i32x4 0x04030201 0x08070605 0x0c0b0a09 0x100f0e0d)
       )
      )
      (drop
       (i16x8.le_s
        (v128.const i32x4 0x04030201 0x08070605 0x0c0b0a09 0x100f0e0d)
        (v128.const i32x4 0x04030201 0x08070605 0x0c0b0a09 0x100f0e0d)
       )
      )
      (drop
       (i16x8.le_u
        (v128.const i32x4 0x04030201 0x08070605 0x0c0b0a09 0x100f0e0d)
        (v128.const i32x4 0x04030201 0x08070605 0x0c0b0a09 0x100f0e0d)
       )
      )
      (drop
       (i16x8.ge_s
        (v128.const i32x4 0x04030201 0x08070605 0x0c0b0a09 0x100f0e0d)
        (v128.const i32x4 0x04030201 0x08070605 0x0c0b0a09 0x100f0e0d)
       )
      )
      (drop
       (i16x8.ge_u
        (v128.const i32x4 0x04030201 0x08070605 0x0c0b0a09 0x100f0e0d)
        (v128.const i32x4 0x04030201 0x08070605 0x0c0b0a09 0x100f0e0d)
       )
      )
      (drop
       (i32x4.eq
        (v128.const i32x4 0x04030201 0x08070605 0x0c0b0a09 0x100f0e0d)
        (v128.const i32x4 0x04030201 0x08070605 0x0c0b0a09 0x100f0e0d)
       )
      )
      (drop
       (i32x4.ne
        (v128.const i32x4 0x04030201 0x08070605 0x0c0b0a09 0x100f0e0d)
        (v128.const i32x4 0x04030201 0x08070605 0x0c0b0a09 0x100f0e0d)
       )
      )
      (drop
       (i32x4.lt_s
        (v128.const i32x4 0x04030201 0x08070605 0x0c0b0a09 0x100f0e0d)
        (v128.const i32x4 0x04030201 0x08070605 0x0c0b0a09 0x100f0e0d)
       )
      )
      (drop
       (i32x4.lt_u
        (v128.const i32x4 0x04030201 0x08070605 0x0c0b0a09 0x100f0e0d)
        (v128.const i32x4 0x04030201 0x08070605 0x0c0b0a09 0x100f0e0d)
       )
      )
      (drop
       (i32x4.gt_s
        (v128.const i32x4 0x04030201 0x08070605 0x0c0b0a09 0x100f0e0d)
        (v128.const i32x4 0x04030201 0x08070605 0x0c0b0a09 0x100f0e0d)
       )
      )
      (drop
       (i32x4.gt_u
        (v128.const i32x4 0x04030201 0x08070605 0x0c0b0a09 0x100f0e0d)
        (v128.const i32x4 0x04030201 0x08070605 0x0c0b0a09 0x100f0e0d)
       )
      )
      (drop
       (i32x4.le_s
        (v128.const i32x4 0x04030201 0x08070605 0x0c0b0a09 0x100f0e0d)
        (v128.const i32x4 0x04030201 0x08070605 0x0c0b0a09 0x100f0e0d)
       )
      )
      (drop
       (i32x4.le_u
        (v128.const i32x4 0x04030201 0x08070605 0x0c0b0a09 0x100f0e0d)
        (v128.const i32x4 0x04030201 0x08070605 0x0c0b0a09 0x100f0e0d)
       )
      )
      (drop
       (i32x4.ge_s
        (v128.const i32x4 0x04030201 0x08070605 0x0c0b0a09 0x100f0e0d)
        (v128.const i32x4 0x04030201 0x08070605 0x0c0b0a09 0x100f0e0d)
       )
      )
      (drop
       (i32x4.ge_u
        (v128.const i32x4 0x04030201 0x08070605 0x0c0b0a09 0x100f0e0d)
        (v128.const i32x4 0x04030201 0x08070605 0x0c0b0a09 0x100f0e0d)
       )
      )
      (drop
       (f32x4.eq
        (v128.const i32x4 0x04030201 0x08070605 0x0c0b0a09 0x100f0e0d)
        (v128.const i32x4 0x04030201 0x08070605 0x0c0b0a09 0x100f0e0d)
       )
      )
      (drop
       (f32x4.ne
        (v128.const i32x4 0x04030201 0x08070605 0x0c0b0a09 0x100f0e0d)
        (v128.const i32x4 0x04030201 0x08070605 0x0c0b0a09 0x100f0e0d)
       )
      )
      (drop
       (f32x4.lt
        (v128.const i32x4 0x04030201 0x08070605 0x0c0b0a09 0x100f0e0d)
        (v128.const i32x4 0x04030201 0x08070605 0x0c0b0a09 0x100f0e0d)
       )
      )
      (drop
       (f32x4.gt
        (v128.const i32x4 0x04030201 0x08070605 0x0c0b0a09 0x100f0e0d)
        (v128.const i32x4 0x04030201 0x08070605 0x0c0b0a09 0x100f0e0d)
       )
      )
      (drop
       (f32x4.le
        (v128.const i32x4 0x04030201 0x08070605 0x0c0b0a09 0x100f0e0d)
        (v128.const i32x4 0x04030201 0x08070605 0x0c0b0a09 0x100f0e0d)
       )
      )
      (drop
       (f32x4.ge
        (v128.const i32x4 0x04030201 0x08070605 0x0c0b0a09 0x100f0e0d)
        (v128.const i32x4 0x04030201 0x08070605 0x0c0b0a09 0x100f0e0d)
       )
      )
      (drop
       (f64x2.eq
        (v128.const i32x4 0x04030201 0x08070605 0x0c0b0a09 0x100f0e0d)
        (v128.const i32x4 0x04030201 0x08070605 0x0c0b0a09 0x100f0e0d)
       )
      )
      (drop
       (f64x2.ne
        (v128.const i32x4 0x04030201 0x08070605 0x0c0b0a09 0x100f0e0d)
        (v128.const i32x4 0x04030201 0x08070605 0x0c0b0a09 0x100f0e0d)
       )
      )
      (drop
       (f64x2.lt
        (v128.const i32x4 0x04030201 0x08070605 0x0c0b0a09 0x100f0e0d)
        (v128.const i32x4 0x04030201 0x08070605 0x0c0b0a09 0x100f0e0d)
       )
      )
      (drop
       (f64x2.gt
        (v128.const i32x4 0x04030201 0x08070605 0x0c0b0a09 0x100f0e0d)
        (v128.const i32x4 0x04030201 0x08070605 0x0c0b0a09 0x100f0e0d)
       )
      )
      (drop
       (f64x2.le
        (v128.const i32x4 0x04030201 0x08070605 0x0c0b0a09 0x100f0e0d)
        (v128.const i32x4 0x04030201 0x08070605 0x0c0b0a09 0x100f0e0d)
       )
      )
      (drop
       (f64x2.ge
        (v128.const i32x4 0x04030201 0x08070605 0x0c0b0a09 0x100f0e0d)
        (v128.const i32x4 0x04030201 0x08070605 0x0c0b0a09 0x100f0e0d)
       )
      )
      (drop
       (v128.and
        (v128.const i32x4 0x04030201 0x08070605 0x0c0b0a09 0x100f0e0d)
        (v128.const i32x4 0x04030201 0x08070605 0x0c0b0a09 0x100f0e0d)
       )
      )
      (drop
       (v128.or
        (v128.const i32x4 0x04030201 0x08070605 0x0c0b0a09 0x100f0e0d)
        (v128.const i32x4 0x04030201 0x08070605 0x0c0b0a09 0x100f0e0d)
       )
      )
      (drop
       (v128.xor
        (v128.const i32x4 0x04030201 0x08070605 0x0c0b0a09 0x100f0e0d)
        (v128.const i32x4 0x04030201 0x08070605 0x0c0b0a09 0x100f0e0d)
       )
      )
      (drop
       (v128.andnot
        (v128.const i32x4 0x04030201 0x08070605 0x0c0b0a09 0x100f0e0d)
        (v128.const i32x4 0x04030201 0x08070605 0x0c0b0a09 0x100f0e0d)
       )
      )
      (drop
       (i8x16.add
        (v128.const i32x4 0x04030201 0x08070605 0x0c0b0a09 0x100f0e0d)
        (v128.const i32x4 0x04030201 0x08070605 0x0c0b0a09 0x100f0e0d)
       )
      )
      (drop
       (i8x16.add_saturate_s
        (v128.const i32x4 0x04030201 0x08070605 0x0c0b0a09 0x100f0e0d)
        (v128.const i32x4 0x04030201 0x08070605 0x0c0b0a09 0x100f0e0d)
       )
      )
      (drop
       (i8x16.add_saturate_u
        (v128.const i32x4 0x04030201 0x08070605 0x0c0b0a09 0x100f0e0d)
        (v128.const i32x4 0x04030201 0x08070605 0x0c0b0a09 0x100f0e0d)
       )
      )
      (drop
       (i8x16.sub
        (v128.const i32x4 0x04030201 0x08070605 0x0c0b0a09 0x100f0e0d)
        (v128.const i32x4 0x04030201 0x08070605 0x0c0b0a09 0x100f0e0d)
       )
      )
      (drop
       (i8x16.sub_saturate_s
        (v128.const i32x4 0x04030201 0x08070605 0x0c0b0a09 0x100f0e0d)
        (v128.const i32x4 0x04030201 0x08070605 0x0c0b0a09 0x100f0e0d)
       )
      )
      (drop
       (i8x16.sub_saturate_u
        (v128.const i32x4 0x04030201 0x08070605 0x0c0b0a09 0x100f0e0d)
        (v128.const i32x4 0x04030201 0x08070605 0x0c0b0a09 0x100f0e0d)
       )
      )
      (drop
       (i8x16.mul
        (v128.const i32x4 0x04030201 0x08070605 0x0c0b0a09 0x100f0e0d)
        (v128.const i32x4 0x04030201 0x08070605 0x0c0b0a09 0x100f0e0d)
       )
      )
      (drop
       (i16x8.add
        (v128.const i32x4 0x04030201 0x08070605 0x0c0b0a09 0x100f0e0d)
        (v128.const i32x4 0x04030201 0x08070605 0x0c0b0a09 0x100f0e0d)
       )
      )
      (drop
       (i16x8.add_saturate_s
        (v128.const i32x4 0x04030201 0x08070605 0x0c0b0a09 0x100f0e0d)
        (v128.const i32x4 0x04030201 0x08070605 0x0c0b0a09 0x100f0e0d)
       )
      )
      (drop
       (i16x8.add_saturate_u
        (v128.const i32x4 0x04030201 0x08070605 0x0c0b0a09 0x100f0e0d)
        (v128.const i32x4 0x04030201 0x08070605 0x0c0b0a09 0x100f0e0d)
       )
      )
      (drop
       (i16x8.sub
        (v128.const i32x4 0x04030201 0x08070605 0x0c0b0a09 0x100f0e0d)
        (v128.const i32x4 0x04030201 0x08070605 0x0c0b0a09 0x100f0e0d)
       )
      )
      (drop
       (i16x8.sub_saturate_s
        (v128.const i32x4 0x04030201 0x08070605 0x0c0b0a09 0x100f0e0d)
        (v128.const i32x4 0x04030201 0x08070605 0x0c0b0a09 0x100f0e0d)
       )
      )
      (drop
       (i16x8.sub_saturate_u
        (v128.const i32x4 0x04030201 0x08070605 0x0c0b0a09 0x100f0e0d)
        (v128.const i32x4 0x04030201 0x08070605 0x0c0b0a09 0x100f0e0d)
       )
      )
      (drop
       (i16x8.mul
        (v128.const i32x4 0x04030201 0x08070605 0x0c0b0a09 0x100f0e0d)
        (v128.const i32x4 0x04030201 0x08070605 0x0c0b0a09 0x100f0e0d)
       )
      )
      (drop
       (i32x4.add
        (v128.const i32x4 0x04030201 0x08070605 0x0c0b0a09 0x100f0e0d)
        (v128.const i32x4 0x04030201 0x08070605 0x0c0b0a09 0x100f0e0d)
       )
      )
      (drop
       (i32x4.sub
        (v128.const i32x4 0x04030201 0x08070605 0x0c0b0a09 0x100f0e0d)
        (v128.const i32x4 0x04030201 0x08070605 0x0c0b0a09 0x100f0e0d)
       )
      )
      (drop
       (i32x4.mul
        (v128.const i32x4 0x04030201 0x08070605 0x0c0b0a09 0x100f0e0d)
        (v128.const i32x4 0x04030201 0x08070605 0x0c0b0a09 0x100f0e0d)
       )
      )
      (drop
       (i64x2.add
        (v128.const i32x4 0x04030201 0x08070605 0x0c0b0a09 0x100f0e0d)
        (v128.const i32x4 0x04030201 0x08070605 0x0c0b0a09 0x100f0e0d)
       )
      )
      (drop
       (i64x2.sub
        (v128.const i32x4 0x04030201 0x08070605 0x0c0b0a09 0x100f0e0d)
        (v128.const i32x4 0x04030201 0x08070605 0x0c0b0a09 0x100f0e0d)
       )
      )
      (drop
       (f32x4.add
        (v128.const i32x4 0x04030201 0x08070605 0x0c0b0a09 0x100f0e0d)
        (v128.const i32x4 0x04030201 0x08070605 0x0c0b0a09 0x100f0e0d)
       )
      )
      (drop
       (f32x4.sub
        (v128.const i32x4 0x04030201 0x08070605 0x0c0b0a09 0x100f0e0d)
        (v128.const i32x4 0x04030201 0x08070605 0x0c0b0a09 0x100f0e0d)
       )
      )
      (drop
       (f32x4.mul
        (v128.const i32x4 0x04030201 0x08070605 0x0c0b0a09 0x100f0e0d)
        (v128.const i32x4 0x04030201 0x08070605 0x0c0b0a09 0x100f0e0d)
       )
      )
      (drop
       (f32x4.div
        (v128.const i32x4 0x04030201 0x08070605 0x0c0b0a09 0x100f0e0d)
        (v128.const i32x4 0x04030201 0x08070605 0x0c0b0a09 0x100f0e0d)
       )
      )
      (drop
       (f32x4.min
        (v128.const i32x4 0x04030201 0x08070605 0x0c0b0a09 0x100f0e0d)
        (v128.const i32x4 0x04030201 0x08070605 0x0c0b0a09 0x100f0e0d)
       )
      )
      (drop
       (f32x4.max
        (v128.const i32x4 0x04030201 0x08070605 0x0c0b0a09 0x100f0e0d)
        (v128.const i32x4 0x04030201 0x08070605 0x0c0b0a09 0x100f0e0d)
       )
      )
      (drop
       (f64x2.add
        (v128.const i32x4 0x04030201 0x08070605 0x0c0b0a09 0x100f0e0d)
        (v128.const i32x4 0x04030201 0x08070605 0x0c0b0a09 0x100f0e0d)
       )
      )
      (drop
       (f64x2.sub
        (v128.const i32x4 0x04030201 0x08070605 0x0c0b0a09 0x100f0e0d)
        (v128.const i32x4 0x04030201 0x08070605 0x0c0b0a09 0x100f0e0d)
       )
      )
      (drop
       (f64x2.mul
        (v128.const i32x4 0x04030201 0x08070605 0x0c0b0a09 0x100f0e0d)
        (v128.const i32x4 0x04030201 0x08070605 0x0c0b0a09 0x100f0e0d)
       )
      )
      (drop
       (f64x2.div
        (v128.const i32x4 0x04030201 0x08070605 0x0c0b0a09 0x100f0e0d)
        (v128.const i32x4 0x04030201 0x08070605 0x0c0b0a09 0x100f0e0d)
       )
      )
      (drop
       (f64x2.min
        (v128.const i32x4 0x04030201 0x08070605 0x0c0b0a09 0x100f0e0d)
        (v128.const i32x4 0x04030201 0x08070605 0x0c0b0a09 0x100f0e0d)
       )
      )
      (drop
       (f64x2.max
        (v128.const i32x4 0x04030201 0x08070605 0x0c0b0a09 0x100f0e0d)
        (v128.const i32x4 0x04030201 0x08070605 0x0c0b0a09 0x100f0e0d)
       )
      )
      (drop
       (i8x16.narrow_i16x8_s
        (v128.const i32x4 0x04030201 0x08070605 0x0c0b0a09 0x100f0e0d)
        (v128.const i32x4 0x04030201 0x08070605 0x0c0b0a09 0x100f0e0d)
       )
      )
      (drop
       (i8x16.narrow_i16x8_u
        (v128.const i32x4 0x04030201 0x08070605 0x0c0b0a09 0x100f0e0d)
        (v128.const i32x4 0x04030201 0x08070605 0x0c0b0a09 0x100f0e0d)
       )
      )
      (drop
       (i16x8.narrow_i32x4_s
        (v128.const i32x4 0x04030201 0x08070605 0x0c0b0a09 0x100f0e0d)
        (v128.const i32x4 0x04030201 0x08070605 0x0c0b0a09 0x100f0e0d)
       )
      )
      (drop
       (i16x8.narrow_i32x4_u
        (v128.const i32x4 0x04030201 0x08070605 0x0c0b0a09 0x100f0e0d)
        (v128.const i32x4 0x04030201 0x08070605 0x0c0b0a09 0x100f0e0d)
       )
      )
      (drop
       (i8x16.extract_lane_s 0
        (v128.const i32x4 0x04030201 0x08070605 0x0c0b0a09 0x100f0e0d)
       )
      )
      (drop
       (i8x16.extract_lane_u 0
        (v128.const i32x4 0x04030201 0x08070605 0x0c0b0a09 0x100f0e0d)
       )
      )
      (drop
       (i16x8.extract_lane_s 0
        (v128.const i32x4 0x04030201 0x08070605 0x0c0b0a09 0x100f0e0d)
       )
      )
      (drop
       (i16x8.extract_lane_u 0
        (v128.const i32x4 0x04030201 0x08070605 0x0c0b0a09 0x100f0e0d)
       )
      )
      (drop
       (i32x4.extract_lane 0
        (v128.const i32x4 0x04030201 0x08070605 0x0c0b0a09 0x100f0e0d)
       )
      )
      (drop
       (i64x2.extract_lane 0
        (v128.const i32x4 0x04030201 0x08070605 0x0c0b0a09 0x100f0e0d)
       )
      )
      (drop
       (f32x4.extract_lane 0
        (v128.const i32x4 0x04030201 0x08070605 0x0c0b0a09 0x100f0e0d)
       )
      )
      (drop
       (f64x2.extract_lane 0
        (v128.const i32x4 0x04030201 0x08070605 0x0c0b0a09 0x100f0e0d)
       )
      )
      (drop
       (i8x16.replace_lane 0
        (v128.const i32x4 0x04030201 0x08070605 0x0c0b0a09 0x100f0e0d)
        (i32.const 42)
       )
      )
      (drop
       (i16x8.replace_lane 0
        (v128.const i32x4 0x04030201 0x08070605 0x0c0b0a09 0x100f0e0d)
        (i32.const 42)
       )
      )
      (drop
       (i32x4.replace_lane 0
        (v128.const i32x4 0x04030201 0x08070605 0x0c0b0a09 0x100f0e0d)
        (i32.const 42)
       )
      )
      (drop
       (i64x2.replace_lane 0
        (v128.const i32x4 0x04030201 0x08070605 0x0c0b0a09 0x100f0e0d)
        (i64.const 42)
       )
      )
      (drop
       (f32x4.replace_lane 0
        (v128.const i32x4 0x04030201 0x08070605 0x0c0b0a09 0x100f0e0d)
        (f32.const 42)
       )
      )
      (drop
       (f64x2.replace_lane 0
        (v128.const i32x4 0x04030201 0x08070605 0x0c0b0a09 0x100f0e0d)
        (f64.const 42)
       )
      )
      (drop
       (i8x16.shl
        (v128.const i32x4 0x04030201 0x08070605 0x0c0b0a09 0x100f0e0d)
        (i32.const 1)
       )
      )
      (drop
       (i8x16.shr_s
        (v128.const i32x4 0x04030201 0x08070605 0x0c0b0a09 0x100f0e0d)
        (i32.const 1)
       )
      )
      (drop
       (i8x16.shr_u
        (v128.const i32x4 0x04030201 0x08070605 0x0c0b0a09 0x100f0e0d)
        (i32.const 1)
       )
      )
      (drop
       (i16x8.shl
        (v128.const i32x4 0x04030201 0x08070605 0x0c0b0a09 0x100f0e0d)
        (i32.const 1)
       )
      )
      (drop
       (i16x8.shr_s
        (v128.const i32x4 0x04030201 0x08070605 0x0c0b0a09 0x100f0e0d)
        (i32.const 1)
       )
      )
      (drop
       (i16x8.shr_u
        (v128.const i32x4 0x04030201 0x08070605 0x0c0b0a09 0x100f0e0d)
        (i32.const 1)
       )
      )
      (drop
       (i32x4.shl
        (v128.const i32x4 0x04030201 0x08070605 0x0c0b0a09 0x100f0e0d)
        (i32.const 1)
       )
      )
      (drop
       (i32x4.shr_s
        (v128.const i32x4 0x04030201 0x08070605 0x0c0b0a09 0x100f0e0d)
        (i32.const 1)
       )
      )
      (drop
       (i32x4.shr_u
        (v128.const i32x4 0x04030201 0x08070605 0x0c0b0a09 0x100f0e0d)
        (i32.const 1)
       )
      )
      (drop
       (i64x2.shl
        (v128.const i32x4 0x04030201 0x08070605 0x0c0b0a09 0x100f0e0d)
        (i32.const 1)
       )
      )
      (drop
       (i64x2.shr_s
        (v128.const i32x4 0x04030201 0x08070605 0x0c0b0a09 0x100f0e0d)
        (i32.const 1)
       )
      )
      (drop
       (i64x2.shr_u
        (v128.const i32x4 0x04030201 0x08070605 0x0c0b0a09 0x100f0e0d)
        (i32.const 1)
       )
      )
      (drop
       (v8x16.load_splat
        (i32.const 128)
       )
      )
      (drop
       (v16x8.load_splat offset=16 align=1
        (i32.const 128)
       )
      )
      (drop
       (v32x4.load_splat offset=16
        (i32.const 128)
       )
      )
      (drop
       (v64x2.load_splat align=4
        (i32.const 128)
       )
      )
      (drop
       (i16x8.load8x8_s
        (i32.const 128)
       )
      )
      (drop
       (i16x8.load8x8_u
        (i32.const 128)
       )
      )
      (drop
       (i32x4.load16x4_s
        (i32.const 128)
       )
      )
      (drop
       (i32x4.load16x4_u
        (i32.const 128)
       )
      )
      (drop
       (i64x2.load32x2_s
        (i32.const 128)
       )
      )
      (drop
       (i64x2.load32x2_u
        (i32.const 128)
       )
      )
      (drop
       (v8x16.shuffle 0 0 0 0 0 0 0 0 0 0 0 0 0 0 0 0
        (v128.const i32x4 0x04030201 0x08070605 0x0c0b0a09 0x100f0e0d)
        (v128.const i32x4 0x04030201 0x08070605 0x0c0b0a09 0x100f0e0d)
       )
      )
      (drop
       (v128.bitselect
        (v128.const i32x4 0x04030201 0x08070605 0x0c0b0a09 0x100f0e0d)
        (v128.const i32x4 0x04030201 0x08070605 0x0c0b0a09 0x100f0e0d)
        (v128.const i32x4 0x04030201 0x08070605 0x0c0b0a09 0x100f0e0d)
       )
      )
      (drop
       (f32x4.qfma
        (v128.const i32x4 0x04030201 0x08070605 0x0c0b0a09 0x100f0e0d)
        (v128.const i32x4 0x04030201 0x08070605 0x0c0b0a09 0x100f0e0d)
        (v128.const i32x4 0x04030201 0x08070605 0x0c0b0a09 0x100f0e0d)
       )
      )
      (drop
       (f32x4.qfms
        (v128.const i32x4 0x04030201 0x08070605 0x0c0b0a09 0x100f0e0d)
        (v128.const i32x4 0x04030201 0x08070605 0x0c0b0a09 0x100f0e0d)
        (v128.const i32x4 0x04030201 0x08070605 0x0c0b0a09 0x100f0e0d)
       )
      )
      (drop
       (f64x2.qfma
        (v128.const i32x4 0x04030201 0x08070605 0x0c0b0a09 0x100f0e0d)
        (v128.const i32x4 0x04030201 0x08070605 0x0c0b0a09 0x100f0e0d)
        (v128.const i32x4 0x04030201 0x08070605 0x0c0b0a09 0x100f0e0d)
       )
      )
      (drop
       (f64x2.qfms
        (v128.const i32x4 0x04030201 0x08070605 0x0c0b0a09 0x100f0e0d)
        (v128.const i32x4 0x04030201 0x08070605 0x0c0b0a09 0x100f0e0d)
        (v128.const i32x4 0x04030201 0x08070605 0x0c0b0a09 0x100f0e0d)
       )
      )
      (memory.init 0
       (i32.const 1024)
       (i32.const 0)
       (i32.const 12)
      )
      (data.drop 0)
      (memory.copy
       (i32.const 2048)
       (i32.const 1024)
       (i32.const 12)
      )
      (memory.fill
       (i32.const 0)
       (i32.const 42)
       (i32.const 1024)
      )
      (block
      )
      (if
       (i32.const 1)
       (drop
        (i32.const 2)
       )
       (drop
        (i32.const 3)
       )
      )
      (if
       (i32.const 4)
       (drop
        (i32.const 5)
       )
      )
      (drop
       (loop $in (result i32)
        (i32.const 0)
       )
      )
      (drop
       (loop (result i32)
        (i32.const 0)
       )
      )
      (drop
       (br_if $the-value
        (i32.const 1)
        (i32.const 0)
       )
      )
      (br_if $the-nothing
       (i32.const 2)
      )
      (br $the-value
       (i32.const 3)
      )
      (br $the-nothing)
      (br_table $the-value $the-value
       (i32.const 1)
       (i32.const 0)
      )
      (br_table $the-nothing $the-nothing
       (i32.const 2)
      )
      (drop
       (i32.eqz
        (call "$kitchen()sinker"
         (i32.const 13)
         (i64.const 37)
         (f32.const 1.2999999523162842)
         (f64.const 3.7)
        )
       )
      )
      (drop
       (i32.eqz
        (i32.trunc_f32_s
         (call $an-imported
          (i32.const 13)
          (f64.const 3.7)
         )
        )
       )
      )
      (drop
       (i32.eqz
        (call_indirect (type $iiIfF)
         (i32.const 13)
         (i64.const 37)
         (f32.const 1.2999999523162842)
         (f64.const 3.7)
         (i32.const 2449)
        )
       )
      )
      (drop
       (local.get $0)
      )
      (local.set $0
       (i32.const 101)
      )
      (drop
       (local.tee $0
        (i32.const 102)
       )
      )
      (drop
       (i32.load
        (i32.const 1)
       )
      )
      (drop
       (i64.load16_s offset=2 align=1
        (i32.const 8)
       )
      )
      (drop
       (f32.load
        (i32.const 2)
       )
      )
      (drop
       (f64.load offset=2
        (i32.const 9)
       )
      )
      (i32.store
       (i32.const 10)
       (i32.const 11)
      )
      (i64.store offset=2 align=4
       (i32.const 110)
       (i64.const 111)
      )
      (drop
       (select
        (i32.const 3)
        (i32.const 5)
        (i32.const 1)
       )
      )
      (return
       (i32.const 1337)
      )
      (return_call "$kitchen()sinker"
       (i32.const 13)
       (i64.const 37)
       (f32.const 1.2999999523162842)
       (f64.const 3.7)
      )
      (return_call_indirect (type $iiIfF)
       (i32.const 13)
       (i64.const 37)
       (f32.const 1.2999999523162842)
       (f64.const 3.7)
       (i32.const 2449)
      )
      (try
       (throw $a-event
        (i32.const 0)
       )
       (catch
        (local.set $5
         (exnref.pop)
        )
        (drop
         (block $try-block (result i32)
          (rethrow
           (br_on_exn $try-block $a-event
            (local.get $5)
           )
          )
         )
        )
       )
      )
      (i32.atomic.store
       (i32.const 0)
       (i32.atomic.load
        (i32.const 0)
       )
      )
      (drop
       (i32.atomic.wait
        (i32.const 0)
        (i32.const 0)
        (i64.const 111)
       )
      )
      (drop
       (atomic.notify
        (i32.const 0)
        (i32.const 0)
       )
      )
      (atomic.fence)
      (nop)
      (unreachable)
     )
    )
   )
   (i32.const 42)
  )
 )
 (func $starter (; 2 ;) (type $v)
  (nop)
 )
)
(module
 (type $i (func (result i32)))
 (type $I (func (result i64)))
 (func $unreachable-fn (; 0 ;) (type $i) (result i32)
  (call_indirect (type $I)
   (unreachable)
  )
 )
)
raw:
(module
 (type $v (func))
 (type $vi (func (param i32)))
 (type $i (func (result i32)))
 (import "module" "check" (func $check (param i32)))
 (func $just-one-block (; 1 ;) (type $v)
  (local $0 i32)
  (call $check
   (i32.const 1337)
  )
 )
 (func $two-blocks (; 2 ;) (type $v)
  (local $0 i32)
  (block
   (call $check
    (i32.const 0)
   )
   (call $check
    (i32.const 1)
   )
  )
 )
 (func $two-blocks-plus-code (; 3 ;) (type $v)
  (local $0 i32)
  (block
   (block
    (call $check
     (i32.const 0)
    )
    (drop
     (i32.const 77)
    )
   )
   (call $check
    (i32.const 1)
   )
  )
 )
 (func $loop (; 4 ;) (type $v)
  (local $0 i32)
  (loop $shape$0$continue
   (block
    (call $check
     (i32.const 0)
    )
    (call $check
     (i32.const 1)
    )
   )
   (block
    (br $shape$0$continue)
   )
  )
 )
 (func $loop-plus-code (; 5 ;) (type $v)
  (local $0 i32)
  (loop $shape$0$continue
   (block
    (block
     (call $check
      (i32.const 0)
     )
     (drop
      (i32.const 33)
     )
    )
    (call $check
     (i32.const 1)
    )
   )
   (block
    (drop
     (i32.const -66)
    )
    (br $shape$0$continue)
   )
  )
 )
 (func $split (; 6 ;) (type $v)
  (local $0 i32)
  (call $check
   (i32.const 0)
  )
  (if
   (i32.const 55)
   (block
    (call $check
     (i32.const 1)
    )
   )
   (block
    (call $check
     (i32.const 2)
    )
   )
  )
 )
 (func $split-plus-code (; 7 ;) (type $v)
  (local $0 i32)
  (call $check
   (i32.const 0)
  )
  (if
   (i32.const 55)
   (block
    (drop
     (i32.const 10)
    )
    (block
     (call $check
      (i32.const 1)
     )
    )
   )
   (block
    (drop
     (i32.const 20)
    )
    (block
     (call $check
      (i32.const 2)
     )
    )
   )
  )
 )
 (func $if (; 8 ;) (type $v)
  (local $0 i32)
  (block $block$3$break
   (call $check
    (i32.const 0)
   )
   (if
    (i32.const 55)
    (block
     (call $check
      (i32.const 1)
     )
     (block
      (br $block$3$break)
     )
    )
    (br $block$3$break)
   )
  )
  (block
   (call $check
    (i32.const 2)
   )
  )
 )
 (func $if-plus-code (; 9 ;) (type $v)
  (local $0 i32)
  (block $block$3$break
   (call $check
    (i32.const 0)
   )
   (if
    (i32.const 55)
    (block
     (drop
      (i32.const -1)
     )
     (block
      (call $check
       (i32.const 1)
      )
      (block
       (drop
        (i32.const -3)
       )
       (br $block$3$break)
      )
     )
    )
    (block
     (drop
      (i32.const -2)
     )
     (br $block$3$break)
    )
   )
  )
  (block
   (call $check
    (i32.const 2)
   )
  )
 )
 (func $if-else (; 10 ;) (type $v)
  (local $0 i32)
  (block $block$4$break
   (call $check
    (i32.const 0)
   )
   (if
    (i32.const 55)
    (block
     (call $check
      (i32.const 1)
     )
     (block
      (br $block$4$break)
     )
    )
    (block
     (call $check
      (i32.const 2)
     )
     (block
      (br $block$4$break)
     )
    )
   )
  )
  (block
   (call $check
    (i32.const 3)
   )
  )
 )
 (func $loop-tail (; 11 ;) (type $v)
  (local $0 i32)
  (block $block$3$break
   (loop $shape$0$continue
    (block
     (call $check
      (i32.const 0)
     )
     (call $check
      (i32.const 1)
     )
    )
    (if
     (i32.const 10)
     (br $shape$0$continue)
     (br $block$3$break)
    )
   )
  )
  (block
   (call $check
    (i32.const 2)
   )
  )
 )
 (func $nontrivial-loop-plus-phi-to-head (; 12 ;) (type $v)
  (local $0 i32)
  (block $block$2$break
   (call $check
    (i32.const 0)
   )
   (block
    (drop
     (i32.const 10)
    )
    (br $block$2$break)
   )
  )
  (block
   (block $block$7$break
    (block $block$4$break
     (loop $shape$1$continue
      (block $block$3$break
       (call $check
        (i32.const 1)
       )
       (if
        (i32.const -2)
        (br $block$3$break)
        (block
         (drop
          (i32.const 20)
         )
         (br $block$7$break)
        )
       )
      )
      (block
       (call $check
        (i32.const 2)
       )
       (if
        (i32.const -6)
        (br $block$4$break)
        (block
         (drop
          (i32.const 30)
         )
         (br $shape$1$continue)
        )
       )
      )
     )
    )
    (block
     (block $block$6$break
      (call $check
       (i32.const 3)
      )
      (if
       (i32.const -10)
       (block
        (call $check
         (i32.const 4)
        )
        (block
         (br $block$6$break)
        )
       )
       (br $block$6$break)
      )
     )
     (block
      (call $check
       (i32.const 5)
      )
      (block
       (drop
        (i32.const 40)
       )
       (br $block$7$break)
      )
     )
    )
   )
   (block
    (call $check
     (i32.const 6)
    )
   )
  )
 )
 (func $switch (; 13 ;) (type $v)
  (local $0 i32)
  (call $check
   (i32.const 0)
  )
  (block $switch$1$leave
   (block $switch$1$default
    (block $switch$1$case$3
     (block $switch$1$case$2
      (br_table $switch$1$default $switch$1$default $switch$1$case$2 $switch$1$default $switch$1$case$3 $switch$1$case$2 $switch$1$default
       (i32.const -99)
      )
     )
     (block
      (block
       (call $check
        (i32.const 1)
       )
      )
     )
     (br $switch$1$leave)
    )
    (block
     (drop
      (i32.const 55)
     )
     (block
      (call $check
       (i32.const 2)
      )
     )
    )
    (br $switch$1$leave)
   )
   (block
    (block
     (call $check
      (i32.const 3)
     )
    )
   )
   (br $switch$1$leave)
  )
 )
 (func $duffs-device (; 14 ;) (type $v)
  (local $0 i32)
  (local $1 i32)
  (local $2 i64)
  (local $3 i32)
  (local $4 f32)
  (local $5 f64)
  (local $6 i32)
  (block
   (block $block$3$break
    (block $block$2$break
     (call $check
      (i32.const 0)
     )
     (if
      (i32.const 10)
      (block
       (local.set $3
        (i32.const 2)
       )
       (br $block$2$break)
      )
      (block
       (local.set $3
        (i32.const 3)
       )
       (br $block$3$break)
      )
     )
    )
   )
  )
  (loop $shape$1$continue
   (if
    (i32.eq
     (local.get $3)
     (i32.const 2)
    )
    (block
     (local.set $3
      (i32.const 0)
     )
     (call $check
      (i32.const 1)
     )
     (block
      (local.set $3
       (i32.const 3)
      )
      (br $shape$1$continue)
     )
    )
    (if
     (i32.eq
      (local.get $3)
      (i32.const 3)
     )
     (block
      (local.set $3
       (i32.const 0)
      )
      (call $check
       (i32.const 2)
      )
      (block
       (local.set $3
        (i32.const 2)
       )
       (br $shape$1$continue)
      )
     )
    )
   )
  )
 )
 (func $return (; 15 ;) (type $i) (result i32)
  (local $0 i32)
  (block
   (call $check
    (i32.const 42)
   )
   (return
    (i32.const 1337)
   )
  )
 )
)
optimized:
(module
)
module loaded from binary form:
(module
 (type $0 (func (param i32 i32) (result i32)))
 (func $adder (; 0 ;) (type $0) (param $0 i32) (param $1 i32) (result i32)
  (i32.add
   (local.get $0)
   (local.get $1)
  )
 )
)
module s-expr printed (in memory):
(module
 (type $0 (func (param i32 i32) (result i32)))
 (func $adder (; 0 ;) (type $0) (param $0 i32) (param $1 i32) (result i32)
  (i32.add
   (local.get $0)
   (local.get $1)
  )
 )
)

module s-expr printed (in memory, caller-owned):
(module
 (type $0 (func (param i32 i32) (result i32)))
 (func $adder (; 0 ;) (type $0) (param $0 i32) (param $1 i32) (result i32)
  (i32.add
   (local.get $0)
   (local.get $1)
  )
 )
)

(module
 (type $vi (func (param i32)))
 (type $v (func))
 (import "spectest" "print" (func $print-i32 (param i32)))
 (start $starter)
 (func $starter (; 1 ;) (type $v)
  (call $print-i32
   (i32.const 1234)
  )
 )
)
(i32.const 1234)
(module
 (type $v (func))
 (func $func (; 0 ;) (type $v)
  (local $0 i32)
  (local.set $0
   (i64.const 1234)
  )
 )
)
validation: 0
// beginning a Binaryen API trace
#include <math.h>
#include <map>
#include "binaryen-c.h"
int main() {
  std::map<size_t, BinaryenFunctionTypeRef> functionTypes;
  std::map<size_t, BinaryenExpressionRef> expressions;
  std::map<size_t, BinaryenFunctionRef> functions;
  std::map<size_t, BinaryenGlobalRef> globals;
  std::map<size_t, BinaryenEventRef> events;
  std::map<size_t, BinaryenExportRef> exports;
  std::map<size_t, RelooperBlockRef> relooperBlocks;
  BinaryenModuleRef the_module = NULL;
  RelooperRef the_relooper = NULL;
  the_module = BinaryenModuleCreate();
  expressions[size_t(NULL)] = BinaryenExpressionRef(NULL);
  expressions[1] = BinaryenConst(the_module, BinaryenLiteralInt32(1));
  expressions[2] = BinaryenConst(the_module, BinaryenLiteralInt64(2));
  expressions[3] = BinaryenConst(the_module, BinaryenLiteralFloat32(3.14));
  expressions[4] = BinaryenConst(the_module, BinaryenLiteralFloat64(2.1828));
  expressions[5] = BinaryenConst(the_module, BinaryenLiteralFloat32(NAN));
  expressions[6] = BinaryenConst(the_module, BinaryenLiteralFloat64(NAN));
  {
    uint8_t t0[] = {1, 2, 3, 4, 5, 6, 7, 8, 9, 10, 11, 12, 13, 14, 15, 16};
    expressions[7] = BinaryenConst(the_module, BinaryenLiteralVec128(t0));
  }
  expressions[8] = BinaryenConst(the_module, BinaryenLiteralInt32(13));
  expressions[9] = BinaryenConst(the_module, BinaryenLiteralFloat64(3.7));
  expressions[10] = BinaryenConst(the_module, BinaryenLiteralInt32(13));
  expressions[11] = BinaryenConst(the_module, BinaryenLiteralInt64(37));
  expressions[12] = BinaryenConst(the_module, BinaryenLiteralFloat32(1.3));
  expressions[13] = BinaryenConst(the_module, BinaryenLiteralFloat64(3.7));
  expressions[14] = BinaryenConst(the_module, BinaryenLiteralInt32(13));
  expressions[15] = BinaryenConst(the_module, BinaryenLiteralInt64(37));
  expressions[16] = BinaryenConst(the_module, BinaryenLiteralFloat32(1.3));
  expressions[17] = BinaryenConst(the_module, BinaryenLiteralFloat64(3.7));
  {
    BinaryenType paramTypes[] = { 1, 2, 3, 4 };
    functionTypes[0] = BinaryenAddFunctionType(the_module, "iiIfF", 1, paramTypes, 4);
  }
  expressions[18] = BinaryenConst(the_module, BinaryenLiteralInt32(1));
  expressions[19] = BinaryenConst(the_module, BinaryenLiteralInt32(2));
  expressions[20] = BinaryenConst(the_module, BinaryenLiteralInt32(3));
  expressions[21] = BinaryenConst(the_module, BinaryenLiteralInt32(4));
  expressions[22] = BinaryenConst(the_module, BinaryenLiteralInt32(5));
  expressions[23] = BinaryenConst(the_module, BinaryenLiteralInt32(0));
  expressions[24] = BinaryenConst(the_module, BinaryenLiteralInt32(1));
  expressions[25] = BinaryenConst(the_module, BinaryenLiteralInt32(0));
  expressions[26] = BinaryenConst(the_module, BinaryenLiteralInt32(1));
  expressions[27] = BinaryenConst(the_module, BinaryenLiteralInt32(1));
  expressions[28] = BinaryenConst(the_module, BinaryenLiteralInt32(3));
  expressions[29] = BinaryenConst(the_module, BinaryenLiteralInt32(5));
  expressions[30] = BinaryenConst(the_module, BinaryenLiteralInt32(10));
  expressions[31] = BinaryenConst(the_module, BinaryenLiteralInt32(11));
  expressions[32] = BinaryenConst(the_module, BinaryenLiteralInt32(110));
  expressions[33] = BinaryenConst(the_module, BinaryenLiteralInt64(111));
  {
    BinaryenType paramTypes[] = { 1 };
    functionTypes[1] = BinaryenAddFunctionType(the_module, "vi", 0, paramTypes, 1);
  }
  BinaryenAddEvent(the_module, "a-event", 0, functionTypes[1]);
  expressions[34] = BinaryenConst(the_module, BinaryenLiteralInt32(0));
  {
    BinaryenExpressionRef operands[] = { expressions[34] };
    expressions[35] = BinaryenThrow(the_module, "a-event", operands, 1);
  }
  expressions[36] = BinaryenPop(the_module, 7);
  expressions[37] = BinaryenLocalSet(the_module, 5, expressions[36]);
  expressions[38] = BinaryenLocalGet(the_module, 5, 7);
  expressions[39] = BinaryenBrOnExn(the_module, "try-block", "a-event", expressions[38]);
  expressions[40] = BinaryenRethrow(the_module, expressions[39]);
  {
    BinaryenExpressionRef children[] = { expressions[40] };
    expressions[41] = BinaryenBlock(the_module, "try-block", children, 1, 1);
  }
  expressions[42] = BinaryenDrop(the_module, expressions[41]);
  {
    BinaryenExpressionRef children[] = { expressions[37], expressions[42] };
    expressions[43] = BinaryenBlock(the_module, NULL, children, 2, 0);
  }
  expressions[44] = BinaryenConst(the_module, BinaryenLiteralInt32(-10));
  expressions[45] = BinaryenUnary(the_module, 0, expressions[44]);
  expressions[46] = BinaryenConst(the_module, BinaryenLiteralInt64(-22));
  expressions[47] = BinaryenUnary(the_module, 3, expressions[46]);
  expressions[48] = BinaryenConst(the_module, BinaryenLiteralInt32(-10));
  expressions[49] = BinaryenUnary(the_module, 4, expressions[48]);
  expressions[50] = BinaryenConst(the_module, BinaryenLiteralFloat32(-33.612));
  expressions[51] = BinaryenUnary(the_module, 6, expressions[50]);
  expressions[52] = BinaryenConst(the_module, BinaryenLiteralFloat64(-9005.84));
  expressions[53] = BinaryenUnary(the_module, 9, expressions[52]);
  expressions[54] = BinaryenConst(the_module, BinaryenLiteralFloat32(-33.612));
  expressions[55] = BinaryenUnary(the_module, 10, expressions[54]);
  expressions[56] = BinaryenConst(the_module, BinaryenLiteralFloat64(-9005.84));
  expressions[57] = BinaryenUnary(the_module, 13, expressions[56]);
  expressions[58] = BinaryenConst(the_module, BinaryenLiteralFloat32(-33.612));
  expressions[59] = BinaryenUnary(the_module, 14, expressions[58]);
  expressions[60] = BinaryenConst(the_module, BinaryenLiteralFloat32(-33.612));
  expressions[61] = BinaryenUnary(the_module, 16, expressions[60]);
  expressions[62] = BinaryenConst(the_module, BinaryenLiteralFloat64(-9005.84));
  expressions[63] = BinaryenUnary(the_module, 19, expressions[62]);
  expressions[64] = BinaryenConst(the_module, BinaryenLiteralInt32(-10));
  expressions[65] = BinaryenUnary(the_module, 20, expressions[64]);
  expressions[66] = BinaryenConst(the_module, BinaryenLiteralInt32(-10));
  expressions[67] = BinaryenUnary(the_module, 22, expressions[66]);
  expressions[68] = BinaryenConst(the_module, BinaryenLiteralInt32(-10));
  expressions[69] = BinaryenUnary(the_module, 23, expressions[68]);
  expressions[70] = BinaryenConst(the_module, BinaryenLiteralInt64(-22));
  expressions[71] = BinaryenUnary(the_module, 24, expressions[70]);
  expressions[72] = BinaryenConst(the_module, BinaryenLiteralFloat32(-33.612));
  expressions[73] = BinaryenUnary(the_module, 25, expressions[72]);
  expressions[74] = BinaryenConst(the_module, BinaryenLiteralFloat32(-33.612));
  expressions[75] = BinaryenUnary(the_module, 26, expressions[74]);
  expressions[76] = BinaryenConst(the_module, BinaryenLiteralFloat32(-33.612));
  expressions[77] = BinaryenUnary(the_module, 27, expressions[76]);
  expressions[78] = BinaryenConst(the_module, BinaryenLiteralFloat32(-33.612));
  expressions[79] = BinaryenUnary(the_module, 28, expressions[78]);
  expressions[80] = BinaryenConst(the_module, BinaryenLiteralFloat64(-9005.84));
  expressions[81] = BinaryenUnary(the_module, 29, expressions[80]);
  expressions[82] = BinaryenConst(the_module, BinaryenLiteralFloat64(-9005.84));
  expressions[83] = BinaryenUnary(the_module, 30, expressions[82]);
  expressions[84] = BinaryenConst(the_module, BinaryenLiteralFloat64(-9005.84));
  expressions[85] = BinaryenUnary(the_module, 31, expressions[84]);
  expressions[86] = BinaryenConst(the_module, BinaryenLiteralFloat64(-9005.84));
  expressions[87] = BinaryenUnary(the_module, 32, expressions[86]);
  expressions[88] = BinaryenConst(the_module, BinaryenLiteralFloat32(-33.612));
  expressions[89] = BinaryenUnary(the_module, 52, expressions[88]);
  expressions[90] = BinaryenConst(the_module, BinaryenLiteralFloat32(-33.612));
  expressions[91] = BinaryenUnary(the_module, 56, expressions[90]);
  expressions[92] = BinaryenConst(the_module, BinaryenLiteralFloat32(-33.612));
  expressions[93] = BinaryenUnary(the_module, 53, expressions[92]);
  expressions[94] = BinaryenConst(the_module, BinaryenLiteralFloat32(-33.612));
  expressions[95] = BinaryenUnary(the_module, 57, expressions[94]);
  expressions[96] = BinaryenConst(the_module, BinaryenLiteralFloat64(-9005.84));
  expressions[97] = BinaryenUnary(the_module, 54, expressions[96]);
  expressions[98] = BinaryenConst(the_module, BinaryenLiteralFloat64(-9005.84));
  expressions[99] = BinaryenUnary(the_module, 58, expressions[98]);
  expressions[100] = BinaryenConst(the_module, BinaryenLiteralFloat64(-9005.84));
  expressions[101] = BinaryenUnary(the_module, 55, expressions[100]);
  expressions[102] = BinaryenConst(the_module, BinaryenLiteralFloat64(-9005.84));
  expressions[103] = BinaryenUnary(the_module, 59, expressions[102]);
  expressions[104] = BinaryenConst(the_module, BinaryenLiteralFloat32(-33.612));
  expressions[105] = BinaryenUnary(the_module, 33, expressions[104]);
  expressions[106] = BinaryenConst(the_module, BinaryenLiteralFloat64(-9005.84));
  expressions[107] = BinaryenUnary(the_module, 34, expressions[106]);
  expressions[108] = BinaryenConst(the_module, BinaryenLiteralInt32(-10));
  expressions[109] = BinaryenUnary(the_module, 35, expressions[108]);
  expressions[110] = BinaryenConst(the_module, BinaryenLiteralInt32(-10));
  expressions[111] = BinaryenUnary(the_module, 36, expressions[110]);
  expressions[112] = BinaryenConst(the_module, BinaryenLiteralInt32(-10));
  expressions[113] = BinaryenUnary(the_module, 37, expressions[112]);
  expressions[114] = BinaryenConst(the_module, BinaryenLiteralInt32(-10));
  expressions[115] = BinaryenUnary(the_module, 38, expressions[114]);
  expressions[116] = BinaryenConst(the_module, BinaryenLiteralInt64(-22));
  expressions[117] = BinaryenUnary(the_module, 39, expressions[116]);
  expressions[118] = BinaryenConst(the_module, BinaryenLiteralInt64(-22));
  expressions[119] = BinaryenUnary(the_module, 40, expressions[118]);
  expressions[120] = BinaryenConst(the_module, BinaryenLiteralInt64(-22));
  expressions[121] = BinaryenUnary(the_module, 41, expressions[120]);
  expressions[122] = BinaryenConst(the_module, BinaryenLiteralInt64(-22));
  expressions[123] = BinaryenUnary(the_module, 42, expressions[122]);
  expressions[124] = BinaryenConst(the_module, BinaryenLiteralFloat32(-33.612));
  expressions[125] = BinaryenUnary(the_module, 43, expressions[124]);
  expressions[126] = BinaryenConst(the_module, BinaryenLiteralFloat64(-9005.84));
  expressions[127] = BinaryenUnary(the_module, 44, expressions[126]);
  expressions[128] = BinaryenConst(the_module, BinaryenLiteralInt32(-10));
  expressions[129] = BinaryenUnary(the_module, 45, expressions[128]);
  expressions[130] = BinaryenConst(the_module, BinaryenLiteralInt64(-22));
  expressions[131] = BinaryenUnary(the_module, 46, expressions[130]);
  expressions[132] = BinaryenConst(the_module, BinaryenLiteralInt32(-10));
  expressions[133] = BinaryenUnary(the_module, 60, expressions[132]);
  expressions[134] = BinaryenConst(the_module, BinaryenLiteralInt32(-10));
  expressions[135] = BinaryenUnary(the_module, 61, expressions[134]);
  expressions[136] = BinaryenConst(the_module, BinaryenLiteralInt32(-10));
  expressions[137] = BinaryenUnary(the_module, 62, expressions[136]);
  expressions[138] = BinaryenConst(the_module, BinaryenLiteralInt64(-22));
  expressions[139] = BinaryenUnary(the_module, 63, expressions[138]);
  expressions[140] = BinaryenConst(the_module, BinaryenLiteralFloat32(-33.612));
  expressions[141] = BinaryenUnary(the_module, 64, expressions[140]);
  expressions[142] = BinaryenConst(the_module, BinaryenLiteralFloat64(-9005.84));
  expressions[143] = BinaryenUnary(the_module, 65, expressions[142]);
  {
    uint8_t t1[] = {1, 2, 3, 4, 5, 6, 7, 8, 9, 10, 11, 12, 13, 14, 15, 16};
    expressions[144] = BinaryenConst(the_module, BinaryenLiteralVec128(t1));
  }
  expressions[145] = BinaryenUnary(the_module, 66, expressions[144]);
  {
    uint8_t t2[] = {1, 2, 3, 4, 5, 6, 7, 8, 9, 10, 11, 12, 13, 14, 15, 16};
    expressions[146] = BinaryenConst(the_module, BinaryenLiteralVec128(t2));
  }
  expressions[147] = BinaryenUnary(the_module, 67, expressions[146]);
  {
    uint8_t t3[] = {1, 2, 3, 4, 5, 6, 7, 8, 9, 10, 11, 12, 13, 14, 15, 16};
    expressions[148] = BinaryenConst(the_module, BinaryenLiteralVec128(t3));
  }
  expressions[149] = BinaryenUnary(the_module, 68, expressions[148]);
  {
    uint8_t t4[] = {1, 2, 3, 4, 5, 6, 7, 8, 9, 10, 11, 12, 13, 14, 15, 16};
    expressions[150] = BinaryenConst(the_module, BinaryenLiteralVec128(t4));
  }
  expressions[151] = BinaryenUnary(the_module, 69, expressions[150]);
  {
    uint8_t t5[] = {1, 2, 3, 4, 5, 6, 7, 8, 9, 10, 11, 12, 13, 14, 15, 16};
    expressions[152] = BinaryenConst(the_module, BinaryenLiteralVec128(t5));
  }
  expressions[153] = BinaryenUnary(the_module, 70, expressions[152]);
  {
    uint8_t t6[] = {1, 2, 3, 4, 5, 6, 7, 8, 9, 10, 11, 12, 13, 14, 15, 16};
    expressions[154] = BinaryenConst(the_module, BinaryenLiteralVec128(t6));
  }
  expressions[155] = BinaryenUnary(the_module, 71, expressions[154]);
  {
    uint8_t t7[] = {1, 2, 3, 4, 5, 6, 7, 8, 9, 10, 11, 12, 13, 14, 15, 16};
    expressions[156] = BinaryenConst(the_module, BinaryenLiteralVec128(t7));
  }
  expressions[157] = BinaryenUnary(the_module, 72, expressions[156]);
  {
    uint8_t t8[] = {1, 2, 3, 4, 5, 6, 7, 8, 9, 10, 11, 12, 13, 14, 15, 16};
    expressions[158] = BinaryenConst(the_module, BinaryenLiteralVec128(t8));
  }
  expressions[159] = BinaryenUnary(the_module, 73, expressions[158]);
  {
    uint8_t t9[] = {1, 2, 3, 4, 5, 6, 7, 8, 9, 10, 11, 12, 13, 14, 15, 16};
    expressions[160] = BinaryenConst(the_module, BinaryenLiteralVec128(t9));
  }
  expressions[161] = BinaryenUnary(the_module, 74, expressions[160]);
  {
    uint8_t t10[] = {1, 2, 3, 4, 5, 6, 7, 8, 9, 10, 11, 12, 13, 14, 15, 16};
    expressions[162] = BinaryenConst(the_module, BinaryenLiteralVec128(t10));
  }
  expressions[163] = BinaryenUnary(the_module, 75, expressions[162]);
  {
    uint8_t t11[] = {1, 2, 3, 4, 5, 6, 7, 8, 9, 10, 11, 12, 13, 14, 15, 16};
    expressions[164] = BinaryenConst(the_module, BinaryenLiteralVec128(t11));
  }
  expressions[165] = BinaryenUnary(the_module, 76, expressions[164]);
  {
    uint8_t t12[] = {1, 2, 3, 4, 5, 6, 7, 8, 9, 10, 11, 12, 13, 14, 15, 16};
    expressions[166] = BinaryenConst(the_module, BinaryenLiteralVec128(t12));
  }
  expressions[167] = BinaryenUnary(the_module, 77, expressions[166]);
  {
    uint8_t t13[] = {1, 2, 3, 4, 5, 6, 7, 8, 9, 10, 11, 12, 13, 14, 15, 16};
    expressions[168] = BinaryenConst(the_module, BinaryenLiteralVec128(t13));
  }
  expressions[169] = BinaryenUnary(the_module, 78, expressions[168]);
  {
    uint8_t t14[] = {1, 2, 3, 4, 5, 6, 7, 8, 9, 10, 11, 12, 13, 14, 15, 16};
    expressions[170] = BinaryenConst(the_module, BinaryenLiteralVec128(t14));
  }
  expressions[171] = BinaryenUnary(the_module, 79, expressions[170]);
  {
    uint8_t t15[] = {1, 2, 3, 4, 5, 6, 7, 8, 9, 10, 11, 12, 13, 14, 15, 16};
    expressions[172] = BinaryenConst(the_module, BinaryenLiteralVec128(t15));
  }
  expressions[173] = BinaryenUnary(the_module, 80, expressions[172]);
  {
    uint8_t t16[] = {1, 2, 3, 4, 5, 6, 7, 8, 9, 10, 11, 12, 13, 14, 15, 16};
    expressions[174] = BinaryenConst(the_module, BinaryenLiteralVec128(t16));
  }
  expressions[175] = BinaryenUnary(the_module, 81, expressions[174]);
  {
    uint8_t t17[] = {1, 2, 3, 4, 5, 6, 7, 8, 9, 10, 11, 12, 13, 14, 15, 16};
    expressions[176] = BinaryenConst(the_module, BinaryenLiteralVec128(t17));
  }
  expressions[177] = BinaryenUnary(the_module, 82, expressions[176]);
  {
    uint8_t t18[] = {1, 2, 3, 4, 5, 6, 7, 8, 9, 10, 11, 12, 13, 14, 15, 16};
    expressions[178] = BinaryenConst(the_module, BinaryenLiteralVec128(t18));
  }
  expressions[179] = BinaryenUnary(the_module, 83, expressions[178]);
  {
    uint8_t t19[] = {1, 2, 3, 4, 5, 6, 7, 8, 9, 10, 11, 12, 13, 14, 15, 16};
    expressions[180] = BinaryenConst(the_module, BinaryenLiteralVec128(t19));
  }
  expressions[181] = BinaryenUnary(the_module, 84, expressions[180]);
  {
    uint8_t t20[] = {1, 2, 3, 4, 5, 6, 7, 8, 9, 10, 11, 12, 13, 14, 15, 16};
    expressions[182] = BinaryenConst(the_module, BinaryenLiteralVec128(t20));
  }
  expressions[183] = BinaryenUnary(the_module, 85, expressions[182]);
  {
    uint8_t t21[] = {1, 2, 3, 4, 5, 6, 7, 8, 9, 10, 11, 12, 13, 14, 15, 16};
    expressions[184] = BinaryenConst(the_module, BinaryenLiteralVec128(t21));
  }
  expressions[185] = BinaryenUnary(the_module, 86, expressions[184]);
  {
    uint8_t t22[] = {1, 2, 3, 4, 5, 6, 7, 8, 9, 10, 11, 12, 13, 14, 15, 16};
    expressions[186] = BinaryenConst(the_module, BinaryenLiteralVec128(t22));
  }
  expressions[187] = BinaryenUnary(the_module, 87, expressions[186]);
  {
    uint8_t t23[] = {1, 2, 3, 4, 5, 6, 7, 8, 9, 10, 11, 12, 13, 14, 15, 16};
    expressions[188] = BinaryenConst(the_module, BinaryenLiteralVec128(t23));
  }
  expressions[189] = BinaryenUnary(the_module, 88, expressions[188]);
  {
    uint8_t t24[] = {1, 2, 3, 4, 5, 6, 7, 8, 9, 10, 11, 12, 13, 14, 15, 16};
    expressions[190] = BinaryenConst(the_module, BinaryenLiteralVec128(t24));
  }
  expressions[191] = BinaryenUnary(the_module, 89, expressions[190]);
  {
    uint8_t t25[] = {1, 2, 3, 4, 5, 6, 7, 8, 9, 10, 11, 12, 13, 14, 15, 16};
    expressions[192] = BinaryenConst(the_module, BinaryenLiteralVec128(t25));
  }
  expressions[193] = BinaryenUnary(the_module, 90, expressions[192]);
  {
    uint8_t t26[] = {1, 2, 3, 4, 5, 6, 7, 8, 9, 10, 11, 12, 13, 14, 15, 16};
    expressions[194] = BinaryenConst(the_module, BinaryenLiteralVec128(t26));
  }
  expressions[195] = BinaryenUnary(the_module, 91, expressions[194]);
  {
    uint8_t t27[] = {1, 2, 3, 4, 5, 6, 7, 8, 9, 10, 11, 12, 13, 14, 15, 16};
    expressions[196] = BinaryenConst(the_module, BinaryenLiteralVec128(t27));
  }
  expressions[197] = BinaryenUnary(the_module, 92, expressions[196]);
  {
    uint8_t t28[] = {1, 2, 3, 4, 5, 6, 7, 8, 9, 10, 11, 12, 13, 14, 15, 16};
    expressions[198] = BinaryenConst(the_module, BinaryenLiteralVec128(t28));
  }
  expressions[199] = BinaryenUnary(the_module, 93, expressions[198]);
  {
    uint8_t t29[] = {1, 2, 3, 4, 5, 6, 7, 8, 9, 10, 11, 12, 13, 14, 15, 16};
    expressions[200] = BinaryenConst(the_module, BinaryenLiteralVec128(t29));
  }
  expressions[201] = BinaryenUnary(the_module, 94, expressions[200]);
  {
    uint8_t t30[] = {1, 2, 3, 4, 5, 6, 7, 8, 9, 10, 11, 12, 13, 14, 15, 16};
    expressions[202] = BinaryenConst(the_module, BinaryenLiteralVec128(t30));
  }
  expressions[203] = BinaryenUnary(the_module, 95, expressions[202]);
  {
    uint8_t t31[] = {1, 2, 3, 4, 5, 6, 7, 8, 9, 10, 11, 12, 13, 14, 15, 16};
    expressions[204] = BinaryenConst(the_module, BinaryenLiteralVec128(t31));
  }
  expressions[205] = BinaryenUnary(the_module, 96, expressions[204]);
  {
    uint8_t t32[] = {1, 2, 3, 4, 5, 6, 7, 8, 9, 10, 11, 12, 13, 14, 15, 16};
    expressions[206] = BinaryenConst(the_module, BinaryenLiteralVec128(t32));
  }
  expressions[207] = BinaryenUnary(the_module, 97, expressions[206]);
  {
    uint8_t t33[] = {1, 2, 3, 4, 5, 6, 7, 8, 9, 10, 11, 12, 13, 14, 15, 16};
    expressions[208] = BinaryenConst(the_module, BinaryenLiteralVec128(t33));
  }
  expressions[209] = BinaryenUnary(the_module, 98, expressions[208]);
  {
    uint8_t t34[] = {1, 2, 3, 4, 5, 6, 7, 8, 9, 10, 11, 12, 13, 14, 15, 16};
    expressions[210] = BinaryenConst(the_module, BinaryenLiteralVec128(t34));
  }
  expressions[211] = BinaryenUnary(the_module, 99, expressions[210]);
  {
    uint8_t t35[] = {1, 2, 3, 4, 5, 6, 7, 8, 9, 10, 11, 12, 13, 14, 15, 16};
    expressions[212] = BinaryenConst(the_module, BinaryenLiteralVec128(t35));
  }
  expressions[213] = BinaryenUnary(the_module, 100, expressions[212]);
  expressions[214] = BinaryenConst(the_module, BinaryenLiteralInt32(-11));
  expressions[215] = BinaryenConst(the_module, BinaryenLiteralInt32(-10));
  expressions[216] = BinaryenBinary(the_module, 0, expressions[215], expressions[214]);
  expressions[217] = BinaryenConst(the_module, BinaryenLiteralFloat64(-9007.33));
  expressions[218] = BinaryenConst(the_module, BinaryenLiteralFloat64(-9005.84));
  expressions[219] = BinaryenBinary(the_module, 64, expressions[218], expressions[217]);
  expressions[220] = BinaryenConst(the_module, BinaryenLiteralInt32(-11));
  expressions[221] = BinaryenConst(the_module, BinaryenLiteralInt32(-10));
  expressions[222] = BinaryenBinary(the_module, 3, expressions[221], expressions[220]);
  expressions[223] = BinaryenConst(the_module, BinaryenLiteralInt64(-23));
  expressions[224] = BinaryenConst(the_module, BinaryenLiteralInt64(-22));
  expressions[225] = BinaryenBinary(the_module, 29, expressions[224], expressions[223]);
  expressions[226] = BinaryenConst(the_module, BinaryenLiteralInt64(-23));
  expressions[227] = BinaryenConst(the_module, BinaryenLiteralInt64(-22));
  expressions[228] = BinaryenBinary(the_module, 30, expressions[227], expressions[226]);
  expressions[229] = BinaryenConst(the_module, BinaryenLiteralInt32(-11));
  expressions[230] = BinaryenConst(the_module, BinaryenLiteralInt32(-10));
  expressions[231] = BinaryenBinary(the_module, 6, expressions[230], expressions[229]);
  expressions[232] = BinaryenConst(the_module, BinaryenLiteralInt32(-11));
  expressions[233] = BinaryenConst(the_module, BinaryenLiteralInt32(-10));
  expressions[234] = BinaryenBinary(the_module, 7, expressions[233], expressions[232]);
  expressions[235] = BinaryenConst(the_module, BinaryenLiteralInt64(-23));
  expressions[236] = BinaryenConst(the_module, BinaryenLiteralInt64(-22));
  expressions[237] = BinaryenBinary(the_module, 33, expressions[236], expressions[235]);
  expressions[238] = BinaryenConst(the_module, BinaryenLiteralInt32(-11));
  expressions[239] = BinaryenConst(the_module, BinaryenLiteralInt32(-10));
  expressions[240] = BinaryenBinary(the_module, 9, expressions[239], expressions[238]);
  expressions[241] = BinaryenConst(the_module, BinaryenLiteralInt64(-23));
  expressions[242] = BinaryenConst(the_module, BinaryenLiteralInt64(-22));
  expressions[243] = BinaryenBinary(the_module, 35, expressions[242], expressions[241]);
  expressions[244] = BinaryenConst(the_module, BinaryenLiteralInt64(-23));
  expressions[245] = BinaryenConst(the_module, BinaryenLiteralInt64(-22));
  expressions[246] = BinaryenBinary(the_module, 36, expressions[245], expressions[244]);
  expressions[247] = BinaryenConst(the_module, BinaryenLiteralInt32(-11));
  expressions[248] = BinaryenConst(the_module, BinaryenLiteralInt32(-10));
  expressions[249] = BinaryenBinary(the_module, 12, expressions[248], expressions[247]);
  expressions[250] = BinaryenConst(the_module, BinaryenLiteralInt32(-11));
  expressions[251] = BinaryenConst(the_module, BinaryenLiteralInt32(-10));
  expressions[252] = BinaryenBinary(the_module, 13, expressions[251], expressions[250]);
  expressions[253] = BinaryenConst(the_module, BinaryenLiteralInt64(-23));
  expressions[254] = BinaryenConst(the_module, BinaryenLiteralInt64(-22));
  expressions[255] = BinaryenBinary(the_module, 39, expressions[254], expressions[253]);
  expressions[256] = BinaryenConst(the_module, BinaryenLiteralFloat32(-62.5));
  expressions[257] = BinaryenConst(the_module, BinaryenLiteralFloat32(-33.612));
  expressions[258] = BinaryenBinary(the_module, 53, expressions[257], expressions[256]);
  expressions[259] = BinaryenConst(the_module, BinaryenLiteralFloat64(-9007.33));
  expressions[260] = BinaryenConst(the_module, BinaryenLiteralFloat64(-9005.84));
  expressions[261] = BinaryenBinary(the_module, 67, expressions[260], expressions[259]);
  expressions[262] = BinaryenConst(the_module, BinaryenLiteralFloat32(-62.5));
  expressions[263] = BinaryenConst(the_module, BinaryenLiteralFloat32(-33.612));
  expressions[264] = BinaryenBinary(the_module, 55, expressions[263], expressions[262]);
  expressions[265] = BinaryenConst(the_module, BinaryenLiteralFloat64(-9007.33));
  expressions[266] = BinaryenConst(the_module, BinaryenLiteralFloat64(-9005.84));
  expressions[267] = BinaryenBinary(the_module, 69, expressions[266], expressions[265]);
  expressions[268] = BinaryenConst(the_module, BinaryenLiteralInt32(-11));
  expressions[269] = BinaryenConst(the_module, BinaryenLiteralInt32(-10));
  expressions[270] = BinaryenBinary(the_module, 15, expressions[269], expressions[268]);
  expressions[271] = BinaryenConst(the_module, BinaryenLiteralFloat32(-62.5));
  expressions[272] = BinaryenConst(the_module, BinaryenLiteralFloat32(-33.612));
  expressions[273] = BinaryenBinary(the_module, 58, expressions[272], expressions[271]);
  expressions[274] = BinaryenConst(the_module, BinaryenLiteralInt32(-11));
  expressions[275] = BinaryenConst(the_module, BinaryenLiteralInt32(-10));
  expressions[276] = BinaryenBinary(the_module, 17, expressions[275], expressions[274]);
  expressions[277] = BinaryenConst(the_module, BinaryenLiteralInt64(-23));
  expressions[278] = BinaryenConst(the_module, BinaryenLiteralInt64(-22));
  expressions[279] = BinaryenBinary(the_module, 43, expressions[278], expressions[277]);
  expressions[280] = BinaryenConst(the_module, BinaryenLiteralInt64(-23));
  expressions[281] = BinaryenConst(the_module, BinaryenLiteralInt64(-22));
  expressions[282] = BinaryenBinary(the_module, 44, expressions[281], expressions[280]);
  expressions[283] = BinaryenConst(the_module, BinaryenLiteralInt32(-11));
  expressions[284] = BinaryenConst(the_module, BinaryenLiteralInt32(-10));
  expressions[285] = BinaryenBinary(the_module, 20, expressions[284], expressions[283]);
  expressions[286] = BinaryenConst(the_module, BinaryenLiteralInt64(-23));
  expressions[287] = BinaryenConst(the_module, BinaryenLiteralInt64(-22));
  expressions[288] = BinaryenBinary(the_module, 46, expressions[287], expressions[286]);
  expressions[289] = BinaryenConst(the_module, BinaryenLiteralInt32(-11));
  expressions[290] = BinaryenConst(the_module, BinaryenLiteralInt32(-10));
  expressions[291] = BinaryenBinary(the_module, 22, expressions[290], expressions[289]);
  expressions[292] = BinaryenConst(the_module, BinaryenLiteralInt32(-11));
  expressions[293] = BinaryenConst(the_module, BinaryenLiteralInt32(-10));
  expressions[294] = BinaryenBinary(the_module, 23, expressions[293], expressions[292]);
  expressions[295] = BinaryenConst(the_module, BinaryenLiteralInt64(-23));
  expressions[296] = BinaryenConst(the_module, BinaryenLiteralInt64(-22));
  expressions[297] = BinaryenBinary(the_module, 49, expressions[296], expressions[295]);
  expressions[298] = BinaryenConst(the_module, BinaryenLiteralFloat32(-62.5));
  expressions[299] = BinaryenConst(the_module, BinaryenLiteralFloat32(-33.612));
  expressions[300] = BinaryenBinary(the_module, 59, expressions[299], expressions[298]);
  expressions[301] = BinaryenConst(the_module, BinaryenLiteralFloat64(-9007.33));
  expressions[302] = BinaryenConst(the_module, BinaryenLiteralFloat64(-9005.84));
  expressions[303] = BinaryenBinary(the_module, 73, expressions[302], expressions[301]);
  expressions[304] = BinaryenConst(the_module, BinaryenLiteralFloat64(-9007.33));
  expressions[305] = BinaryenConst(the_module, BinaryenLiteralFloat64(-9005.84));
  expressions[306] = BinaryenBinary(the_module, 74, expressions[305], expressions[304]);
  expressions[307] = BinaryenConst(the_module, BinaryenLiteralFloat32(-62.5));
  expressions[308] = BinaryenConst(the_module, BinaryenLiteralFloat32(-33.612));
  expressions[309] = BinaryenBinary(the_module, 62, expressions[308], expressions[307]);
  {
    uint8_t t36[] = {1, 2, 3, 4, 5, 6, 7, 8, 9, 10, 11, 12, 13, 14, 15, 16};
    expressions[310] = BinaryenConst(the_module, BinaryenLiteralVec128(t36));
  }
  {
    uint8_t t37[] = {1, 2, 3, 4, 5, 6, 7, 8, 9, 10, 11, 12, 13, 14, 15, 16};
    expressions[311] = BinaryenConst(the_module, BinaryenLiteralVec128(t37));
  }
  expressions[312] = BinaryenBinary(the_module, 76, expressions[311], expressions[310]);
  {
    uint8_t t38[] = {1, 2, 3, 4, 5, 6, 7, 8, 9, 10, 11, 12, 13, 14, 15, 16};
    expressions[313] = BinaryenConst(the_module, BinaryenLiteralVec128(t38));
  }
  {
    uint8_t t39[] = {1, 2, 3, 4, 5, 6, 7, 8, 9, 10, 11, 12, 13, 14, 15, 16};
    expressions[314] = BinaryenConst(the_module, BinaryenLiteralVec128(t39));
  }
  expressions[315] = BinaryenBinary(the_module, 77, expressions[314], expressions[313]);
  {
    uint8_t t40[] = {1, 2, 3, 4, 5, 6, 7, 8, 9, 10, 11, 12, 13, 14, 15, 16};
    expressions[316] = BinaryenConst(the_module, BinaryenLiteralVec128(t40));
  }
  {
    uint8_t t41[] = {1, 2, 3, 4, 5, 6, 7, 8, 9, 10, 11, 12, 13, 14, 15, 16};
    expressions[317] = BinaryenConst(the_module, BinaryenLiteralVec128(t41));
  }
  expressions[318] = BinaryenBinary(the_module, 78, expressions[317], expressions[316]);
  {
    uint8_t t42[] = {1, 2, 3, 4, 5, 6, 7, 8, 9, 10, 11, 12, 13, 14, 15, 16};
    expressions[319] = BinaryenConst(the_module, BinaryenLiteralVec128(t42));
  }
  {
    uint8_t t43[] = {1, 2, 3, 4, 5, 6, 7, 8, 9, 10, 11, 12, 13, 14, 15, 16};
    expressions[320] = BinaryenConst(the_module, BinaryenLiteralVec128(t43));
  }
  expressions[321] = BinaryenBinary(the_module, 79, expressions[320], expressions[319]);
  {
    uint8_t t44[] = {1, 2, 3, 4, 5, 6, 7, 8, 9, 10, 11, 12, 13, 14, 15, 16};
    expressions[322] = BinaryenConst(the_module, BinaryenLiteralVec128(t44));
  }
  {
    uint8_t t45[] = {1, 2, 3, 4, 5, 6, 7, 8, 9, 10, 11, 12, 13, 14, 15, 16};
    expressions[323] = BinaryenConst(the_module, BinaryenLiteralVec128(t45));
  }
  expressions[324] = BinaryenBinary(the_module, 80, expressions[323], expressions[322]);
  {
    uint8_t t46[] = {1, 2, 3, 4, 5, 6, 7, 8, 9, 10, 11, 12, 13, 14, 15, 16};
    expressions[325] = BinaryenConst(the_module, BinaryenLiteralVec128(t46));
  }
  {
    uint8_t t47[] = {1, 2, 3, 4, 5, 6, 7, 8, 9, 10, 11, 12, 13, 14, 15, 16};
    expressions[326] = BinaryenConst(the_module, BinaryenLiteralVec128(t47));
  }
  expressions[327] = BinaryenBinary(the_module, 81, expressions[326], expressions[325]);
  {
    uint8_t t48[] = {1, 2, 3, 4, 5, 6, 7, 8, 9, 10, 11, 12, 13, 14, 15, 16};
    expressions[328] = BinaryenConst(the_module, BinaryenLiteralVec128(t48));
  }
  {
    uint8_t t49[] = {1, 2, 3, 4, 5, 6, 7, 8, 9, 10, 11, 12, 13, 14, 15, 16};
    expressions[329] = BinaryenConst(the_module, BinaryenLiteralVec128(t49));
  }
  expressions[330] = BinaryenBinary(the_module, 82, expressions[329], expressions[328]);
  {
    uint8_t t50[] = {1, 2, 3, 4, 5, 6, 7, 8, 9, 10, 11, 12, 13, 14, 15, 16};
    expressions[331] = BinaryenConst(the_module, BinaryenLiteralVec128(t50));
  }
  {
    uint8_t t51[] = {1, 2, 3, 4, 5, 6, 7, 8, 9, 10, 11, 12, 13, 14, 15, 16};
    expressions[332] = BinaryenConst(the_module, BinaryenLiteralVec128(t51));
  }
  expressions[333] = BinaryenBinary(the_module, 83, expressions[332], expressions[331]);
  {
    uint8_t t52[] = {1, 2, 3, 4, 5, 6, 7, 8, 9, 10, 11, 12, 13, 14, 15, 16};
    expressions[334] = BinaryenConst(the_module, BinaryenLiteralVec128(t52));
  }
  {
    uint8_t t53[] = {1, 2, 3, 4, 5, 6, 7, 8, 9, 10, 11, 12, 13, 14, 15, 16};
    expressions[335] = BinaryenConst(the_module, BinaryenLiteralVec128(t53));
  }
  expressions[336] = BinaryenBinary(the_module, 84, expressions[335], expressions[334]);
  {
    uint8_t t54[] = {1, 2, 3, 4, 5, 6, 7, 8, 9, 10, 11, 12, 13, 14, 15, 16};
    expressions[337] = BinaryenConst(the_module, BinaryenLiteralVec128(t54));
  }
  {
    uint8_t t55[] = {1, 2, 3, 4, 5, 6, 7, 8, 9, 10, 11, 12, 13, 14, 15, 16};
    expressions[338] = BinaryenConst(the_module, BinaryenLiteralVec128(t55));
  }
  expressions[339] = BinaryenBinary(the_module, 85, expressions[338], expressions[337]);
  {
    uint8_t t56[] = {1, 2, 3, 4, 5, 6, 7, 8, 9, 10, 11, 12, 13, 14, 15, 16};
    expressions[340] = BinaryenConst(the_module, BinaryenLiteralVec128(t56));
  }
  {
    uint8_t t57[] = {1, 2, 3, 4, 5, 6, 7, 8, 9, 10, 11, 12, 13, 14, 15, 16};
    expressions[341] = BinaryenConst(the_module, BinaryenLiteralVec128(t57));
  }
  expressions[342] = BinaryenBinary(the_module, 86, expressions[341], expressions[340]);
  {
    uint8_t t58[] = {1, 2, 3, 4, 5, 6, 7, 8, 9, 10, 11, 12, 13, 14, 15, 16};
    expressions[343] = BinaryenConst(the_module, BinaryenLiteralVec128(t58));
  }
  {
    uint8_t t59[] = {1, 2, 3, 4, 5, 6, 7, 8, 9, 10, 11, 12, 13, 14, 15, 16};
    expressions[344] = BinaryenConst(the_module, BinaryenLiteralVec128(t59));
  }
  expressions[345] = BinaryenBinary(the_module, 87, expressions[344], expressions[343]);
  {
    uint8_t t60[] = {1, 2, 3, 4, 5, 6, 7, 8, 9, 10, 11, 12, 13, 14, 15, 16};
    expressions[346] = BinaryenConst(the_module, BinaryenLiteralVec128(t60));
  }
  {
    uint8_t t61[] = {1, 2, 3, 4, 5, 6, 7, 8, 9, 10, 11, 12, 13, 14, 15, 16};
    expressions[347] = BinaryenConst(the_module, BinaryenLiteralVec128(t61));
  }
  expressions[348] = BinaryenBinary(the_module, 88, expressions[347], expressions[346]);
  {
    uint8_t t62[] = {1, 2, 3, 4, 5, 6, 7, 8, 9, 10, 11, 12, 13, 14, 15, 16};
    expressions[349] = BinaryenConst(the_module, BinaryenLiteralVec128(t62));
  }
  {
    uint8_t t63[] = {1, 2, 3, 4, 5, 6, 7, 8, 9, 10, 11, 12, 13, 14, 15, 16};
    expressions[350] = BinaryenConst(the_module, BinaryenLiteralVec128(t63));
  }
  expressions[351] = BinaryenBinary(the_module, 89, expressions[350], expressions[349]);
  {
    uint8_t t64[] = {1, 2, 3, 4, 5, 6, 7, 8, 9, 10, 11, 12, 13, 14, 15, 16};
    expressions[352] = BinaryenConst(the_module, BinaryenLiteralVec128(t64));
  }
  {
    uint8_t t65[] = {1, 2, 3, 4, 5, 6, 7, 8, 9, 10, 11, 12, 13, 14, 15, 16};
    expressions[353] = BinaryenConst(the_module, BinaryenLiteralVec128(t65));
  }
  expressions[354] = BinaryenBinary(the_module, 90, expressions[353], expressions[352]);
  {
    uint8_t t66[] = {1, 2, 3, 4, 5, 6, 7, 8, 9, 10, 11, 12, 13, 14, 15, 16};
    expressions[355] = BinaryenConst(the_module, BinaryenLiteralVec128(t66));
  }
  {
    uint8_t t67[] = {1, 2, 3, 4, 5, 6, 7, 8, 9, 10, 11, 12, 13, 14, 15, 16};
    expressions[356] = BinaryenConst(the_module, BinaryenLiteralVec128(t67));
  }
  expressions[357] = BinaryenBinary(the_module, 91, expressions[356], expressions[355]);
  {
    uint8_t t68[] = {1, 2, 3, 4, 5, 6, 7, 8, 9, 10, 11, 12, 13, 14, 15, 16};
    expressions[358] = BinaryenConst(the_module, BinaryenLiteralVec128(t68));
  }
  {
    uint8_t t69[] = {1, 2, 3, 4, 5, 6, 7, 8, 9, 10, 11, 12, 13, 14, 15, 16};
    expressions[359] = BinaryenConst(the_module, BinaryenLiteralVec128(t69));
  }
  expressions[360] = BinaryenBinary(the_module, 92, expressions[359], expressions[358]);
  {
    uint8_t t70[] = {1, 2, 3, 4, 5, 6, 7, 8, 9, 10, 11, 12, 13, 14, 15, 16};
    expressions[361] = BinaryenConst(the_module, BinaryenLiteralVec128(t70));
  }
  {
    uint8_t t71[] = {1, 2, 3, 4, 5, 6, 7, 8, 9, 10, 11, 12, 13, 14, 15, 16};
    expressions[362] = BinaryenConst(the_module, BinaryenLiteralVec128(t71));
  }
  expressions[363] = BinaryenBinary(the_module, 93, expressions[362], expressions[361]);
  {
    uint8_t t72[] = {1, 2, 3, 4, 5, 6, 7, 8, 9, 10, 11, 12, 13, 14, 15, 16};
    expressions[364] = BinaryenConst(the_module, BinaryenLiteralVec128(t72));
  }
  {
    uint8_t t73[] = {1, 2, 3, 4, 5, 6, 7, 8, 9, 10, 11, 12, 13, 14, 15, 16};
    expressions[365] = BinaryenConst(the_module, BinaryenLiteralVec128(t73));
  }
  expressions[366] = BinaryenBinary(the_module, 94, expressions[365], expressions[364]);
  {
    uint8_t t74[] = {1, 2, 3, 4, 5, 6, 7, 8, 9, 10, 11, 12, 13, 14, 15, 16};
    expressions[367] = BinaryenConst(the_module, BinaryenLiteralVec128(t74));
  }
  {
    uint8_t t75[] = {1, 2, 3, 4, 5, 6, 7, 8, 9, 10, 11, 12, 13, 14, 15, 16};
    expressions[368] = BinaryenConst(the_module, BinaryenLiteralVec128(t75));
  }
  expressions[369] = BinaryenBinary(the_module, 95, expressions[368], expressions[367]);
  {
    uint8_t t76[] = {1, 2, 3, 4, 5, 6, 7, 8, 9, 10, 11, 12, 13, 14, 15, 16};
    expressions[370] = BinaryenConst(the_module, BinaryenLiteralVec128(t76));
  }
  {
    uint8_t t77[] = {1, 2, 3, 4, 5, 6, 7, 8, 9, 10, 11, 12, 13, 14, 15, 16};
    expressions[371] = BinaryenConst(the_module, BinaryenLiteralVec128(t77));
  }
  expressions[372] = BinaryenBinary(the_module, 96, expressions[371], expressions[370]);
  {
    uint8_t t78[] = {1, 2, 3, 4, 5, 6, 7, 8, 9, 10, 11, 12, 13, 14, 15, 16};
    expressions[373] = BinaryenConst(the_module, BinaryenLiteralVec128(t78));
  }
  {
    uint8_t t79[] = {1, 2, 3, 4, 5, 6, 7, 8, 9, 10, 11, 12, 13, 14, 15, 16};
    expressions[374] = BinaryenConst(the_module, BinaryenLiteralVec128(t79));
  }
  expressions[375] = BinaryenBinary(the_module, 97, expressions[374], expressions[373]);
  {
    uint8_t t80[] = {1, 2, 3, 4, 5, 6, 7, 8, 9, 10, 11, 12, 13, 14, 15, 16};
    expressions[376] = BinaryenConst(the_module, BinaryenLiteralVec128(t80));
  }
  {
    uint8_t t81[] = {1, 2, 3, 4, 5, 6, 7, 8, 9, 10, 11, 12, 13, 14, 15, 16};
    expressions[377] = BinaryenConst(the_module, BinaryenLiteralVec128(t81));
  }
  expressions[378] = BinaryenBinary(the_module, 98, expressions[377], expressions[376]);
  {
    uint8_t t82[] = {1, 2, 3, 4, 5, 6, 7, 8, 9, 10, 11, 12, 13, 14, 15, 16};
    expressions[379] = BinaryenConst(the_module, BinaryenLiteralVec128(t82));
  }
  {
    uint8_t t83[] = {1, 2, 3, 4, 5, 6, 7, 8, 9, 10, 11, 12, 13, 14, 15, 16};
    expressions[380] = BinaryenConst(the_module, BinaryenLiteralVec128(t83));
  }
  expressions[381] = BinaryenBinary(the_module, 99, expressions[380], expressions[379]);
  {
    uint8_t t84[] = {1, 2, 3, 4, 5, 6, 7, 8, 9, 10, 11, 12, 13, 14, 15, 16};
    expressions[382] = BinaryenConst(the_module, BinaryenLiteralVec128(t84));
  }
  {
    uint8_t t85[] = {1, 2, 3, 4, 5, 6, 7, 8, 9, 10, 11, 12, 13, 14, 15, 16};
    expressions[383] = BinaryenConst(the_module, BinaryenLiteralVec128(t85));
  }
  expressions[384] = BinaryenBinary(the_module, 100, expressions[383], expressions[382]);
  {
    uint8_t t86[] = {1, 2, 3, 4, 5, 6, 7, 8, 9, 10, 11, 12, 13, 14, 15, 16};
    expressions[385] = BinaryenConst(the_module, BinaryenLiteralVec128(t86));
  }
  {
    uint8_t t87[] = {1, 2, 3, 4, 5, 6, 7, 8, 9, 10, 11, 12, 13, 14, 15, 16};
    expressions[386] = BinaryenConst(the_module, BinaryenLiteralVec128(t87));
  }
  expressions[387] = BinaryenBinary(the_module, 101, expressions[386], expressions[385]);
  {
    uint8_t t88[] = {1, 2, 3, 4, 5, 6, 7, 8, 9, 10, 11, 12, 13, 14, 15, 16};
    expressions[388] = BinaryenConst(the_module, BinaryenLiteralVec128(t88));
  }
  {
    uint8_t t89[] = {1, 2, 3, 4, 5, 6, 7, 8, 9, 10, 11, 12, 13, 14, 15, 16};
    expressions[389] = BinaryenConst(the_module, BinaryenLiteralVec128(t89));
  }
  expressions[390] = BinaryenBinary(the_module, 102, expressions[389], expressions[388]);
  {
    uint8_t t90[] = {1, 2, 3, 4, 5, 6, 7, 8, 9, 10, 11, 12, 13, 14, 15, 16};
    expressions[391] = BinaryenConst(the_module, BinaryenLiteralVec128(t90));
  }
  {
    uint8_t t91[] = {1, 2, 3, 4, 5, 6, 7, 8, 9, 10, 11, 12, 13, 14, 15, 16};
    expressions[392] = BinaryenConst(the_module, BinaryenLiteralVec128(t91));
  }
  expressions[393] = BinaryenBinary(the_module, 103, expressions[392], expressions[391]);
  {
    uint8_t t92[] = {1, 2, 3, 4, 5, 6, 7, 8, 9, 10, 11, 12, 13, 14, 15, 16};
    expressions[394] = BinaryenConst(the_module, BinaryenLiteralVec128(t92));
  }
  {
    uint8_t t93[] = {1, 2, 3, 4, 5, 6, 7, 8, 9, 10, 11, 12, 13, 14, 15, 16};
    expressions[395] = BinaryenConst(the_module, BinaryenLiteralVec128(t93));
  }
  expressions[396] = BinaryenBinary(the_module, 104, expressions[395], expressions[394]);
  {
    uint8_t t94[] = {1, 2, 3, 4, 5, 6, 7, 8, 9, 10, 11, 12, 13, 14, 15, 16};
    expressions[397] = BinaryenConst(the_module, BinaryenLiteralVec128(t94));
  }
  {
    uint8_t t95[] = {1, 2, 3, 4, 5, 6, 7, 8, 9, 10, 11, 12, 13, 14, 15, 16};
    expressions[398] = BinaryenConst(the_module, BinaryenLiteralVec128(t95));
  }
  expressions[399] = BinaryenBinary(the_module, 105, expressions[398], expressions[397]);
  {
    uint8_t t96[] = {1, 2, 3, 4, 5, 6, 7, 8, 9, 10, 11, 12, 13, 14, 15, 16};
    expressions[400] = BinaryenConst(the_module, BinaryenLiteralVec128(t96));
  }
  {
    uint8_t t97[] = {1, 2, 3, 4, 5, 6, 7, 8, 9, 10, 11, 12, 13, 14, 15, 16};
    expressions[401] = BinaryenConst(the_module, BinaryenLiteralVec128(t97));
  }
  expressions[402] = BinaryenBinary(the_module, 106, expressions[401], expressions[400]);
  {
    uint8_t t98[] = {1, 2, 3, 4, 5, 6, 7, 8, 9, 10, 11, 12, 13, 14, 15, 16};
    expressions[403] = BinaryenConst(the_module, BinaryenLiteralVec128(t98));
  }
  {
    uint8_t t99[] = {1, 2, 3, 4, 5, 6, 7, 8, 9, 10, 11, 12, 13, 14, 15, 16};
    expressions[404] = BinaryenConst(the_module, BinaryenLiteralVec128(t99));
  }
  expressions[405] = BinaryenBinary(the_module, 107, expressions[404], expressions[403]);
  {
    uint8_t t100[] = {1, 2, 3, 4, 5, 6, 7, 8, 9, 10, 11, 12, 13, 14, 15, 16};
    expressions[406] = BinaryenConst(the_module, BinaryenLiteralVec128(t100));
  }
  {
    uint8_t t101[] = {1, 2, 3, 4, 5, 6, 7, 8, 9, 10, 11, 12, 13, 14, 15, 16};
    expressions[407] = BinaryenConst(the_module, BinaryenLiteralVec128(t101));
  }
  expressions[408] = BinaryenBinary(the_module, 108, expressions[407], expressions[406]);
  {
    uint8_t t102[] = {1, 2, 3, 4, 5, 6, 7, 8, 9, 10, 11, 12, 13, 14, 15, 16};
    expressions[409] = BinaryenConst(the_module, BinaryenLiteralVec128(t102));
  }
  {
    uint8_t t103[] = {1, 2, 3, 4, 5, 6, 7, 8, 9, 10, 11, 12, 13, 14, 15, 16};
    expressions[410] = BinaryenConst(the_module, BinaryenLiteralVec128(t103));
  }
  expressions[411] = BinaryenBinary(the_module, 109, expressions[410], expressions[409]);
  {
    uint8_t t104[] = {1, 2, 3, 4, 5, 6, 7, 8, 9, 10, 11, 12, 13, 14, 15, 16};
    expressions[412] = BinaryenConst(the_module, BinaryenLiteralVec128(t104));
  }
  {
    uint8_t t105[] = {1, 2, 3, 4, 5, 6, 7, 8, 9, 10, 11, 12, 13, 14, 15, 16};
    expressions[413] = BinaryenConst(the_module, BinaryenLiteralVec128(t105));
  }
  expressions[414] = BinaryenBinary(the_module, 110, expressions[413], expressions[412]);
  {
    uint8_t t106[] = {1, 2, 3, 4, 5, 6, 7, 8, 9, 10, 11, 12, 13, 14, 15, 16};
    expressions[415] = BinaryenConst(the_module, BinaryenLiteralVec128(t106));
  }
  {
    uint8_t t107[] = {1, 2, 3, 4, 5, 6, 7, 8, 9, 10, 11, 12, 13, 14, 15, 16};
    expressions[416] = BinaryenConst(the_module, BinaryenLiteralVec128(t107));
  }
  expressions[417] = BinaryenBinary(the_module, 111, expressions[416], expressions[415]);
  {
    uint8_t t108[] = {1, 2, 3, 4, 5, 6, 7, 8, 9, 10, 11, 12, 13, 14, 15, 16};
    expressions[418] = BinaryenConst(the_module, BinaryenLiteralVec128(t108));
  }
  {
    uint8_t t109[] = {1, 2, 3, 4, 5, 6, 7, 8, 9, 10, 11, 12, 13, 14, 15, 16};
    expressions[419] = BinaryenConst(the_module, BinaryenLiteralVec128(t109));
  }
  expressions[420] = BinaryenBinary(the_module, 112, expressions[419], expressions[418]);
  {
    uint8_t t110[] = {1, 2, 3, 4, 5, 6, 7, 8, 9, 10, 11, 12, 13, 14, 15, 16};
    expressions[421] = BinaryenConst(the_module, BinaryenLiteralVec128(t110));
  }
  {
    uint8_t t111[] = {1, 2, 3, 4, 5, 6, 7, 8, 9, 10, 11, 12, 13, 14, 15, 16};
    expressions[422] = BinaryenConst(the_module, BinaryenLiteralVec128(t111));
  }
  expressions[423] = BinaryenBinary(the_module, 113, expressions[422], expressions[421]);
  {
    uint8_t t112[] = {1, 2, 3, 4, 5, 6, 7, 8, 9, 10, 11, 12, 13, 14, 15, 16};
    expressions[424] = BinaryenConst(the_module, BinaryenLiteralVec128(t112));
  }
  {
    uint8_t t113[] = {1, 2, 3, 4, 5, 6, 7, 8, 9, 10, 11, 12, 13, 14, 15, 16};
    expressions[425] = BinaryenConst(the_module, BinaryenLiteralVec128(t113));
  }
  expressions[426] = BinaryenBinary(the_module, 114, expressions[425], expressions[424]);
  {
    uint8_t t114[] = {1, 2, 3, 4, 5, 6, 7, 8, 9, 10, 11, 12, 13, 14, 15, 16};
    expressions[427] = BinaryenConst(the_module, BinaryenLiteralVec128(t114));
  }
  {
    uint8_t t115[] = {1, 2, 3, 4, 5, 6, 7, 8, 9, 10, 11, 12, 13, 14, 15, 16};
    expressions[428] = BinaryenConst(the_module, BinaryenLiteralVec128(t115));
  }
  expressions[429] = BinaryenBinary(the_module, 115, expressions[428], expressions[427]);
  {
    uint8_t t116[] = {1, 2, 3, 4, 5, 6, 7, 8, 9, 10, 11, 12, 13, 14, 15, 16};
    expressions[430] = BinaryenConst(the_module, BinaryenLiteralVec128(t116));
  }
  {
    uint8_t t117[] = {1, 2, 3, 4, 5, 6, 7, 8, 9, 10, 11, 12, 13, 14, 15, 16};
    expressions[431] = BinaryenConst(the_module, BinaryenLiteralVec128(t117));
  }
  expressions[432] = BinaryenBinary(the_module, 116, expressions[431], expressions[430]);
  {
    uint8_t t118[] = {1, 2, 3, 4, 5, 6, 7, 8, 9, 10, 11, 12, 13, 14, 15, 16};
    expressions[433] = BinaryenConst(the_module, BinaryenLiteralVec128(t118));
  }
  {
    uint8_t t119[] = {1, 2, 3, 4, 5, 6, 7, 8, 9, 10, 11, 12, 13, 14, 15, 16};
    expressions[434] = BinaryenConst(the_module, BinaryenLiteralVec128(t119));
  }
  expressions[435] = BinaryenBinary(the_module, 117, expressions[434], expressions[433]);
  {
    uint8_t t120[] = {1, 2, 3, 4, 5, 6, 7, 8, 9, 10, 11, 12, 13, 14, 15, 16};
    expressions[436] = BinaryenConst(the_module, BinaryenLiteralVec128(t120));
  }
  {
    uint8_t t121[] = {1, 2, 3, 4, 5, 6, 7, 8, 9, 10, 11, 12, 13, 14, 15, 16};
    expressions[437] = BinaryenConst(the_module, BinaryenLiteralVec128(t121));
  }
  expressions[438] = BinaryenBinary(the_module, 118, expressions[437], expressions[436]);
  {
    uint8_t t122[] = {1, 2, 3, 4, 5, 6, 7, 8, 9, 10, 11, 12, 13, 14, 15, 16};
    expressions[439] = BinaryenConst(the_module, BinaryenLiteralVec128(t122));
  }
  {
    uint8_t t123[] = {1, 2, 3, 4, 5, 6, 7, 8, 9, 10, 11, 12, 13, 14, 15, 16};
    expressions[440] = BinaryenConst(the_module, BinaryenLiteralVec128(t123));
  }
  expressions[441] = BinaryenBinary(the_module, 119, expressions[440], expressions[439]);
  {
    uint8_t t124[] = {1, 2, 3, 4, 5, 6, 7, 8, 9, 10, 11, 12, 13, 14, 15, 16};
    expressions[442] = BinaryenConst(the_module, BinaryenLiteralVec128(t124));
  }
  {
    uint8_t t125[] = {1, 2, 3, 4, 5, 6, 7, 8, 9, 10, 11, 12, 13, 14, 15, 16};
    expressions[443] = BinaryenConst(the_module, BinaryenLiteralVec128(t125));
  }
  expressions[444] = BinaryenBinary(the_module, 120, expressions[443], expressions[442]);
  {
    uint8_t t126[] = {1, 2, 3, 4, 5, 6, 7, 8, 9, 10, 11, 12, 13, 14, 15, 16};
    expressions[445] = BinaryenConst(the_module, BinaryenLiteralVec128(t126));
  }
  {
    uint8_t t127[] = {1, 2, 3, 4, 5, 6, 7, 8, 9, 10, 11, 12, 13, 14, 15, 16};
    expressions[446] = BinaryenConst(the_module, BinaryenLiteralVec128(t127));
  }
  expressions[447] = BinaryenBinary(the_module, 121, expressions[446], expressions[445]);
  {
    uint8_t t128[] = {1, 2, 3, 4, 5, 6, 7, 8, 9, 10, 11, 12, 13, 14, 15, 16};
    expressions[448] = BinaryenConst(the_module, BinaryenLiteralVec128(t128));
  }
  {
    uint8_t t129[] = {1, 2, 3, 4, 5, 6, 7, 8, 9, 10, 11, 12, 13, 14, 15, 16};
    expressions[449] = BinaryenConst(the_module, BinaryenLiteralVec128(t129));
  }
  expressions[450] = BinaryenBinary(the_module, 122, expressions[449], expressions[448]);
  {
    uint8_t t130[] = {1, 2, 3, 4, 5, 6, 7, 8, 9, 10, 11, 12, 13, 14, 15, 16};
    expressions[451] = BinaryenConst(the_module, BinaryenLiteralVec128(t130));
  }
  {
    uint8_t t131[] = {1, 2, 3, 4, 5, 6, 7, 8, 9, 10, 11, 12, 13, 14, 15, 16};
    expressions[452] = BinaryenConst(the_module, BinaryenLiteralVec128(t131));
  }
  expressions[453] = BinaryenBinary(the_module, 123, expressions[452], expressions[451]);
  {
    uint8_t t132[] = {1, 2, 3, 4, 5, 6, 7, 8, 9, 10, 11, 12, 13, 14, 15, 16};
    expressions[454] = BinaryenConst(the_module, BinaryenLiteralVec128(t132));
  }
  {
    uint8_t t133[] = {1, 2, 3, 4, 5, 6, 7, 8, 9, 10, 11, 12, 13, 14, 15, 16};
    expressions[455] = BinaryenConst(the_module, BinaryenLiteralVec128(t133));
  }
  expressions[456] = BinaryenBinary(the_module, 124, expressions[455], expressions[454]);
  {
    uint8_t t134[] = {1, 2, 3, 4, 5, 6, 7, 8, 9, 10, 11, 12, 13, 14, 15, 16};
    expressions[457] = BinaryenConst(the_module, BinaryenLiteralVec128(t134));
  }
  {
    uint8_t t135[] = {1, 2, 3, 4, 5, 6, 7, 8, 9, 10, 11, 12, 13, 14, 15, 16};
    expressions[458] = BinaryenConst(the_module, BinaryenLiteralVec128(t135));
  }
  expressions[459] = BinaryenBinary(the_module, 125, expressions[458], expressions[457]);
  {
    uint8_t t136[] = {1, 2, 3, 4, 5, 6, 7, 8, 9, 10, 11, 12, 13, 14, 15, 16};
    expressions[460] = BinaryenConst(the_module, BinaryenLiteralVec128(t136));
  }
  {
    uint8_t t137[] = {1, 2, 3, 4, 5, 6, 7, 8, 9, 10, 11, 12, 13, 14, 15, 16};
    expressions[461] = BinaryenConst(the_module, BinaryenLiteralVec128(t137));
  }
  expressions[462] = BinaryenBinary(the_module, 126, expressions[461], expressions[460]);
  {
    uint8_t t138[] = {1, 2, 3, 4, 5, 6, 7, 8, 9, 10, 11, 12, 13, 14, 15, 16};
    expressions[463] = BinaryenConst(the_module, BinaryenLiteralVec128(t138));
  }
  {
    uint8_t t139[] = {1, 2, 3, 4, 5, 6, 7, 8, 9, 10, 11, 12, 13, 14, 15, 16};
    expressions[464] = BinaryenConst(the_module, BinaryenLiteralVec128(t139));
  }
  expressions[465] = BinaryenBinary(the_module, 127, expressions[464], expressions[463]);
  {
    uint8_t t140[] = {1, 2, 3, 4, 5, 6, 7, 8, 9, 10, 11, 12, 13, 14, 15, 16};
    expressions[466] = BinaryenConst(the_module, BinaryenLiteralVec128(t140));
  }
  {
    uint8_t t141[] = {1, 2, 3, 4, 5, 6, 7, 8, 9, 10, 11, 12, 13, 14, 15, 16};
    expressions[467] = BinaryenConst(the_module, BinaryenLiteralVec128(t141));
  }
  expressions[468] = BinaryenBinary(the_module, 128, expressions[467], expressions[466]);
  {
    uint8_t t142[] = {1, 2, 3, 4, 5, 6, 7, 8, 9, 10, 11, 12, 13, 14, 15, 16};
    expressions[469] = BinaryenConst(the_module, BinaryenLiteralVec128(t142));
  }
  {
    uint8_t t143[] = {1, 2, 3, 4, 5, 6, 7, 8, 9, 10, 11, 12, 13, 14, 15, 16};
    expressions[470] = BinaryenConst(the_module, BinaryenLiteralVec128(t143));
  }
  expressions[471] = BinaryenBinary(the_module, 129, expressions[470], expressions[469]);
  {
    uint8_t t144[] = {1, 2, 3, 4, 5, 6, 7, 8, 9, 10, 11, 12, 13, 14, 15, 16};
    expressions[472] = BinaryenConst(the_module, BinaryenLiteralVec128(t144));
  }
  {
    uint8_t t145[] = {1, 2, 3, 4, 5, 6, 7, 8, 9, 10, 11, 12, 13, 14, 15, 16};
    expressions[473] = BinaryenConst(the_module, BinaryenLiteralVec128(t145));
  }
  expressions[474] = BinaryenBinary(the_module, 130, expressions[473], expressions[472]);
  {
    uint8_t t146[] = {1, 2, 3, 4, 5, 6, 7, 8, 9, 10, 11, 12, 13, 14, 15, 16};
    expressions[475] = BinaryenConst(the_module, BinaryenLiteralVec128(t146));
  }
  {
    uint8_t t147[] = {1, 2, 3, 4, 5, 6, 7, 8, 9, 10, 11, 12, 13, 14, 15, 16};
    expressions[476] = BinaryenConst(the_module, BinaryenLiteralVec128(t147));
  }
  expressions[477] = BinaryenBinary(the_module, 131, expressions[476], expressions[475]);
  {
    uint8_t t148[] = {1, 2, 3, 4, 5, 6, 7, 8, 9, 10, 11, 12, 13, 14, 15, 16};
    expressions[478] = BinaryenConst(the_module, BinaryenLiteralVec128(t148));
  }
  {
    uint8_t t149[] = {1, 2, 3, 4, 5, 6, 7, 8, 9, 10, 11, 12, 13, 14, 15, 16};
    expressions[479] = BinaryenConst(the_module, BinaryenLiteralVec128(t149));
  }
  expressions[480] = BinaryenBinary(the_module, 132, expressions[479], expressions[478]);
  {
    uint8_t t150[] = {1, 2, 3, 4, 5, 6, 7, 8, 9, 10, 11, 12, 13, 14, 15, 16};
    expressions[481] = BinaryenConst(the_module, BinaryenLiteralVec128(t150));
  }
  {
    uint8_t t151[] = {1, 2, 3, 4, 5, 6, 7, 8, 9, 10, 11, 12, 13, 14, 15, 16};
    expressions[482] = BinaryenConst(the_module, BinaryenLiteralVec128(t151));
  }
  expressions[483] = BinaryenBinary(the_module, 133, expressions[482], expressions[481]);
  {
    uint8_t t152[] = {1, 2, 3, 4, 5, 6, 7, 8, 9, 10, 11, 12, 13, 14, 15, 16};
    expressions[484] = BinaryenConst(the_module, BinaryenLiteralVec128(t152));
  }
  {
    uint8_t t153[] = {1, 2, 3, 4, 5, 6, 7, 8, 9, 10, 11, 12, 13, 14, 15, 16};
    expressions[485] = BinaryenConst(the_module, BinaryenLiteralVec128(t153));
  }
  expressions[486] = BinaryenBinary(the_module, 134, expressions[485], expressions[484]);
  {
    uint8_t t154[] = {1, 2, 3, 4, 5, 6, 7, 8, 9, 10, 11, 12, 13, 14, 15, 16};
    expressions[487] = BinaryenConst(the_module, BinaryenLiteralVec128(t154));
  }
  {
    uint8_t t155[] = {1, 2, 3, 4, 5, 6, 7, 8, 9, 10, 11, 12, 13, 14, 15, 16};
    expressions[488] = BinaryenConst(the_module, BinaryenLiteralVec128(t155));
  }
  expressions[489] = BinaryenBinary(the_module, 135, expressions[488], expressions[487]);
  {
    uint8_t t156[] = {1, 2, 3, 4, 5, 6, 7, 8, 9, 10, 11, 12, 13, 14, 15, 16};
    expressions[490] = BinaryenConst(the_module, BinaryenLiteralVec128(t156));
  }
  {
    uint8_t t157[] = {1, 2, 3, 4, 5, 6, 7, 8, 9, 10, 11, 12, 13, 14, 15, 16};
    expressions[491] = BinaryenConst(the_module, BinaryenLiteralVec128(t157));
  }
  expressions[492] = BinaryenBinary(the_module, 136, expressions[491], expressions[490]);
  {
    uint8_t t158[] = {1, 2, 3, 4, 5, 6, 7, 8, 9, 10, 11, 12, 13, 14, 15, 16};
    expressions[493] = BinaryenConst(the_module, BinaryenLiteralVec128(t158));
  }
  {
    uint8_t t159[] = {1, 2, 3, 4, 5, 6, 7, 8, 9, 10, 11, 12, 13, 14, 15, 16};
    expressions[494] = BinaryenConst(the_module, BinaryenLiteralVec128(t159));
  }
  expressions[495] = BinaryenBinary(the_module, 137, expressions[494], expressions[493]);
  {
    uint8_t t160[] = {1, 2, 3, 4, 5, 6, 7, 8, 9, 10, 11, 12, 13, 14, 15, 16};
    expressions[496] = BinaryenConst(the_module, BinaryenLiteralVec128(t160));
  }
  {
    uint8_t t161[] = {1, 2, 3, 4, 5, 6, 7, 8, 9, 10, 11, 12, 13, 14, 15, 16};
    expressions[497] = BinaryenConst(the_module, BinaryenLiteralVec128(t161));
  }
  expressions[498] = BinaryenBinary(the_module, 138, expressions[497], expressions[496]);
  {
    uint8_t t162[] = {1, 2, 3, 4, 5, 6, 7, 8, 9, 10, 11, 12, 13, 14, 15, 16};
    expressions[499] = BinaryenConst(the_module, BinaryenLiteralVec128(t162));
  }
  {
    uint8_t t163[] = {1, 2, 3, 4, 5, 6, 7, 8, 9, 10, 11, 12, 13, 14, 15, 16};
    expressions[500] = BinaryenConst(the_module, BinaryenLiteralVec128(t163));
  }
  expressions[501] = BinaryenBinary(the_module, 139, expressions[500], expressions[499]);
  {
    uint8_t t164[] = {1, 2, 3, 4, 5, 6, 7, 8, 9, 10, 11, 12, 13, 14, 15, 16};
    expressions[502] = BinaryenConst(the_module, BinaryenLiteralVec128(t164));
  }
  {
    uint8_t t165[] = {1, 2, 3, 4, 5, 6, 7, 8, 9, 10, 11, 12, 13, 14, 15, 16};
    expressions[503] = BinaryenConst(the_module, BinaryenLiteralVec128(t165));
  }
  expressions[504] = BinaryenBinary(the_module, 140, expressions[503], expressions[502]);
  {
    uint8_t t166[] = {1, 2, 3, 4, 5, 6, 7, 8, 9, 10, 11, 12, 13, 14, 15, 16};
    expressions[505] = BinaryenConst(the_module, BinaryenLiteralVec128(t166));
  }
  {
    uint8_t t167[] = {1, 2, 3, 4, 5, 6, 7, 8, 9, 10, 11, 12, 13, 14, 15, 16};
    expressions[506] = BinaryenConst(the_module, BinaryenLiteralVec128(t167));
  }
  expressions[507] = BinaryenBinary(the_module, 141, expressions[506], expressions[505]);
  {
    uint8_t t168[] = {1, 2, 3, 4, 5, 6, 7, 8, 9, 10, 11, 12, 13, 14, 15, 16};
    expressions[508] = BinaryenConst(the_module, BinaryenLiteralVec128(t168));
  }
  {
    uint8_t t169[] = {1, 2, 3, 4, 5, 6, 7, 8, 9, 10, 11, 12, 13, 14, 15, 16};
    expressions[509] = BinaryenConst(the_module, BinaryenLiteralVec128(t169));
  }
  expressions[510] = BinaryenBinary(the_module, 142, expressions[509], expressions[508]);
  {
    uint8_t t170[] = {1, 2, 3, 4, 5, 6, 7, 8, 9, 10, 11, 12, 13, 14, 15, 16};
    expressions[511] = BinaryenConst(the_module, BinaryenLiteralVec128(t170));
  }
  {
    uint8_t t171[] = {1, 2, 3, 4, 5, 6, 7, 8, 9, 10, 11, 12, 13, 14, 15, 16};
    expressions[512] = BinaryenConst(the_module, BinaryenLiteralVec128(t171));
  }
  expressions[513] = BinaryenBinary(the_module, 143, expressions[512], expressions[511]);
  {
    uint8_t t172[] = {1, 2, 3, 4, 5, 6, 7, 8, 9, 10, 11, 12, 13, 14, 15, 16};
    expressions[514] = BinaryenConst(the_module, BinaryenLiteralVec128(t172));
  }
  {
    uint8_t t173[] = {1, 2, 3, 4, 5, 6, 7, 8, 9, 10, 11, 12, 13, 14, 15, 16};
    expressions[515] = BinaryenConst(the_module, BinaryenLiteralVec128(t173));
  }
  expressions[516] = BinaryenBinary(the_module, 144, expressions[515], expressions[514]);
  {
    uint8_t t174[] = {1, 2, 3, 4, 5, 6, 7, 8, 9, 10, 11, 12, 13, 14, 15, 16};
    expressions[517] = BinaryenConst(the_module, BinaryenLiteralVec128(t174));
  }
  {
    uint8_t t175[] = {1, 2, 3, 4, 5, 6, 7, 8, 9, 10, 11, 12, 13, 14, 15, 16};
    expressions[518] = BinaryenConst(the_module, BinaryenLiteralVec128(t175));
  }
  expressions[519] = BinaryenBinary(the_module, 145, expressions[518], expressions[517]);
  {
    uint8_t t176[] = {1, 2, 3, 4, 5, 6, 7, 8, 9, 10, 11, 12, 13, 14, 15, 16};
    expressions[520] = BinaryenConst(the_module, BinaryenLiteralVec128(t176));
  }
  {
    uint8_t t177[] = {1, 2, 3, 4, 5, 6, 7, 8, 9, 10, 11, 12, 13, 14, 15, 16};
    expressions[521] = BinaryenConst(the_module, BinaryenLiteralVec128(t177));
  }
  expressions[522] = BinaryenBinary(the_module, 146, expressions[521], expressions[520]);
  {
    uint8_t t178[] = {1, 2, 3, 4, 5, 6, 7, 8, 9, 10, 11, 12, 13, 14, 15, 16};
    expressions[523] = BinaryenConst(the_module, BinaryenLiteralVec128(t178));
  }
  {
    uint8_t t179[] = {1, 2, 3, 4, 5, 6, 7, 8, 9, 10, 11, 12, 13, 14, 15, 16};
    expressions[524] = BinaryenConst(the_module, BinaryenLiteralVec128(t179));
  }
  expressions[525] = BinaryenBinary(the_module, 147, expressions[524], expressions[523]);
  {
    uint8_t t180[] = {1, 2, 3, 4, 5, 6, 7, 8, 9, 10, 11, 12, 13, 14, 15, 16};
    expressions[526] = BinaryenConst(the_module, BinaryenLiteralVec128(t180));
  }
  {
    uint8_t t181[] = {1, 2, 3, 4, 5, 6, 7, 8, 9, 10, 11, 12, 13, 14, 15, 16};
    expressions[527] = BinaryenConst(the_module, BinaryenLiteralVec128(t181));
  }
  expressions[528] = BinaryenBinary(the_module, 148, expressions[527], expressions[526]);
  {
    uint8_t t182[] = {1, 2, 3, 4, 5, 6, 7, 8, 9, 10, 11, 12, 13, 14, 15, 16};
    expressions[529] = BinaryenConst(the_module, BinaryenLiteralVec128(t182));
  }
  {
    uint8_t t183[] = {1, 2, 3, 4, 5, 6, 7, 8, 9, 10, 11, 12, 13, 14, 15, 16};
    expressions[530] = BinaryenConst(the_module, BinaryenLiteralVec128(t183));
  }
  expressions[531] = BinaryenBinary(the_module, 149, expressions[530], expressions[529]);
  {
    uint8_t t184[] = {1, 2, 3, 4, 5, 6, 7, 8, 9, 10, 11, 12, 13, 14, 15, 16};
    expressions[532] = BinaryenConst(the_module, BinaryenLiteralVec128(t184));
  }
  {
    uint8_t t185[] = {1, 2, 3, 4, 5, 6, 7, 8, 9, 10, 11, 12, 13, 14, 15, 16};
    expressions[533] = BinaryenConst(the_module, BinaryenLiteralVec128(t185));
  }
  expressions[534] = BinaryenBinary(the_module, 150, expressions[533], expressions[532]);
  {
    uint8_t t186[] = {1, 2, 3, 4, 5, 6, 7, 8, 9, 10, 11, 12, 13, 14, 15, 16};
    expressions[535] = BinaryenConst(the_module, BinaryenLiteralVec128(t186));
  }
  {
    uint8_t t187[] = {1, 2, 3, 4, 5, 6, 7, 8, 9, 10, 11, 12, 13, 14, 15, 16};
    expressions[536] = BinaryenConst(the_module, BinaryenLiteralVec128(t187));
  }
  expressions[537] = BinaryenBinary(the_module, 151, expressions[536], expressions[535]);
  {
    uint8_t t188[] = {1, 2, 3, 4, 5, 6, 7, 8, 9, 10, 11, 12, 13, 14, 15, 16};
    expressions[538] = BinaryenConst(the_module, BinaryenLiteralVec128(t188));
  }
  {
    uint8_t t189[] = {1, 2, 3, 4, 5, 6, 7, 8, 9, 10, 11, 12, 13, 14, 15, 16};
    expressions[539] = BinaryenConst(the_module, BinaryenLiteralVec128(t189));
  }
  expressions[540] = BinaryenBinary(the_module, 152, expressions[539], expressions[538]);
  {
    uint8_t t190[] = {1, 2, 3, 4, 5, 6, 7, 8, 9, 10, 11, 12, 13, 14, 15, 16};
    expressions[541] = BinaryenConst(the_module, BinaryenLiteralVec128(t190));
  }
  {
    uint8_t t191[] = {1, 2, 3, 4, 5, 6, 7, 8, 9, 10, 11, 12, 13, 14, 15, 16};
    expressions[542] = BinaryenConst(the_module, BinaryenLiteralVec128(t191));
  }
  expressions[543] = BinaryenBinary(the_module, 153, expressions[542], expressions[541]);
  {
    uint8_t t192[] = {1, 2, 3, 4, 5, 6, 7, 8, 9, 10, 11, 12, 13, 14, 15, 16};
    expressions[544] = BinaryenConst(the_module, BinaryenLiteralVec128(t192));
  }
  {
    uint8_t t193[] = {1, 2, 3, 4, 5, 6, 7, 8, 9, 10, 11, 12, 13, 14, 15, 16};
    expressions[545] = BinaryenConst(the_module, BinaryenLiteralVec128(t193));
  }
  expressions[546] = BinaryenBinary(the_module, 154, expressions[545], expressions[544]);
  {
    uint8_t t194[] = {1, 2, 3, 4, 5, 6, 7, 8, 9, 10, 11, 12, 13, 14, 15, 16};
    expressions[547] = BinaryenConst(the_module, BinaryenLiteralVec128(t194));
  }
  {
    uint8_t t195[] = {1, 2, 3, 4, 5, 6, 7, 8, 9, 10, 11, 12, 13, 14, 15, 16};
    expressions[548] = BinaryenConst(the_module, BinaryenLiteralVec128(t195));
  }
  expressions[549] = BinaryenBinary(the_module, 155, expressions[548], expressions[547]);
  {
    uint8_t t196[] = {1, 2, 3, 4, 5, 6, 7, 8, 9, 10, 11, 12, 13, 14, 15, 16};
    expressions[550] = BinaryenConst(the_module, BinaryenLiteralVec128(t196));
  }
  {
    uint8_t t197[] = {1, 2, 3, 4, 5, 6, 7, 8, 9, 10, 11, 12, 13, 14, 15, 16};
    expressions[551] = BinaryenConst(the_module, BinaryenLiteralVec128(t197));
  }
  expressions[552] = BinaryenBinary(the_module, 156, expressions[551], expressions[550]);
  {
    uint8_t t198[] = {1, 2, 3, 4, 5, 6, 7, 8, 9, 10, 11, 12, 13, 14, 15, 16};
    expressions[553] = BinaryenConst(the_module, BinaryenLiteralVec128(t198));
  }
  expressions[554] = BinaryenSIMDExtract(the_module, 0, expressions[553], 0);
  {
    uint8_t t199[] = {1, 2, 3, 4, 5, 6, 7, 8, 9, 10, 11, 12, 13, 14, 15, 16};
    expressions[555] = BinaryenConst(the_module, BinaryenLiteralVec128(t199));
  }
  expressions[556] = BinaryenSIMDExtract(the_module, 1, expressions[555], 0);
  {
    uint8_t t200[] = {1, 2, 3, 4, 5, 6, 7, 8, 9, 10, 11, 12, 13, 14, 15, 16};
    expressions[557] = BinaryenConst(the_module, BinaryenLiteralVec128(t200));
  }
  expressions[558] = BinaryenSIMDExtract(the_module, 2, expressions[557], 0);
  {
    uint8_t t201[] = {1, 2, 3, 4, 5, 6, 7, 8, 9, 10, 11, 12, 13, 14, 15, 16};
    expressions[559] = BinaryenConst(the_module, BinaryenLiteralVec128(t201));
  }
  expressions[560] = BinaryenSIMDExtract(the_module, 3, expressions[559], 0);
  {
    uint8_t t202[] = {1, 2, 3, 4, 5, 6, 7, 8, 9, 10, 11, 12, 13, 14, 15, 16};
    expressions[561] = BinaryenConst(the_module, BinaryenLiteralVec128(t202));
  }
  expressions[562] = BinaryenSIMDExtract(the_module, 4, expressions[561], 0);
  {
    uint8_t t203[] = {1, 2, 3, 4, 5, 6, 7, 8, 9, 10, 11, 12, 13, 14, 15, 16};
    expressions[563] = BinaryenConst(the_module, BinaryenLiteralVec128(t203));
  }
  expressions[564] = BinaryenSIMDExtract(the_module, 5, expressions[563], 0);
  {
    uint8_t t204[] = {1, 2, 3, 4, 5, 6, 7, 8, 9, 10, 11, 12, 13, 14, 15, 16};
    expressions[565] = BinaryenConst(the_module, BinaryenLiteralVec128(t204));
  }
  expressions[566] = BinaryenSIMDExtract(the_module, 6, expressions[565], 0);
  {
    uint8_t t205[] = {1, 2, 3, 4, 5, 6, 7, 8, 9, 10, 11, 12, 13, 14, 15, 16};
    expressions[567] = BinaryenConst(the_module, BinaryenLiteralVec128(t205));
  }
  expressions[568] = BinaryenSIMDExtract(the_module, 7, expressions[567], 0);
  expressions[569] = BinaryenConst(the_module, BinaryenLiteralInt32(42));
  {
    uint8_t t206[] = {1, 2, 3, 4, 5, 6, 7, 8, 9, 10, 11, 12, 13, 14, 15, 16};
    expressions[570] = BinaryenConst(the_module, BinaryenLiteralVec128(t206));
  }
  expressions[571] = BinaryenSIMDReplace(the_module, 0, expressions[570], 0, expressions[569]);
  expressions[572] = BinaryenConst(the_module, BinaryenLiteralInt32(42));
  {
    uint8_t t207[] = {1, 2, 3, 4, 5, 6, 7, 8, 9, 10, 11, 12, 13, 14, 15, 16};
    expressions[573] = BinaryenConst(the_module, BinaryenLiteralVec128(t207));
  }
  expressions[574] = BinaryenSIMDReplace(the_module, 1, expressions[573], 0, expressions[572]);
  expressions[575] = BinaryenConst(the_module, BinaryenLiteralInt32(42));
  {
    uint8_t t208[] = {1, 2, 3, 4, 5, 6, 7, 8, 9, 10, 11, 12, 13, 14, 15, 16};
    expressions[576] = BinaryenConst(the_module, BinaryenLiteralVec128(t208));
  }
  expressions[577] = BinaryenSIMDReplace(the_module, 2, expressions[576], 0, expressions[575]);
  expressions[578] = BinaryenConst(the_module, BinaryenLiteralInt64(42));
  {
    uint8_t t209[] = {1, 2, 3, 4, 5, 6, 7, 8, 9, 10, 11, 12, 13, 14, 15, 16};
    expressions[579] = BinaryenConst(the_module, BinaryenLiteralVec128(t209));
  }
  expressions[580] = BinaryenSIMDReplace(the_module, 3, expressions[579], 0, expressions[578]);
  expressions[581] = BinaryenConst(the_module, BinaryenLiteralFloat32(42));
  {
    uint8_t t210[] = {1, 2, 3, 4, 5, 6, 7, 8, 9, 10, 11, 12, 13, 14, 15, 16};
    expressions[582] = BinaryenConst(the_module, BinaryenLiteralVec128(t210));
  }
  expressions[583] = BinaryenSIMDReplace(the_module, 4, expressions[582], 0, expressions[581]);
  expressions[584] = BinaryenConst(the_module, BinaryenLiteralFloat64(42));
  {
    uint8_t t211[] = {1, 2, 3, 4, 5, 6, 7, 8, 9, 10, 11, 12, 13, 14, 15, 16};
    expressions[585] = BinaryenConst(the_module, BinaryenLiteralVec128(t211));
  }
  expressions[586] = BinaryenSIMDReplace(the_module, 5, expressions[585], 0, expressions[584]);
  {
    uint8_t t212[] = {1, 2, 3, 4, 5, 6, 7, 8, 9, 10, 11, 12, 13, 14, 15, 16};
    expressions[587] = BinaryenConst(the_module, BinaryenLiteralVec128(t212));
  }
  expressions[588] = BinaryenConst(the_module, BinaryenLiteralInt32(1));
  expressions[589] = BinaryenSIMDShift(the_module, 0, expressions[587], expressions[588]);
  {
    uint8_t t213[] = {1, 2, 3, 4, 5, 6, 7, 8, 9, 10, 11, 12, 13, 14, 15, 16};
    expressions[590] = BinaryenConst(the_module, BinaryenLiteralVec128(t213));
  }
  expressions[591] = BinaryenConst(the_module, BinaryenLiteralInt32(1));
  expressions[592] = BinaryenSIMDShift(the_module, 1, expressions[590], expressions[591]);
  {
    uint8_t t214[] = {1, 2, 3, 4, 5, 6, 7, 8, 9, 10, 11, 12, 13, 14, 15, 16};
    expressions[593] = BinaryenConst(the_module, BinaryenLiteralVec128(t214));
  }
  expressions[594] = BinaryenConst(the_module, BinaryenLiteralInt32(1));
  expressions[595] = BinaryenSIMDShift(the_module, 2, expressions[593], expressions[594]);
  {
    uint8_t t215[] = {1, 2, 3, 4, 5, 6, 7, 8, 9, 10, 11, 12, 13, 14, 15, 16};
    expressions[596] = BinaryenConst(the_module, BinaryenLiteralVec128(t215));
  }
  expressions[597] = BinaryenConst(the_module, BinaryenLiteralInt32(1));
  expressions[598] = BinaryenSIMDShift(the_module, 3, expressions[596], expressions[597]);
  {
    uint8_t t216[] = {1, 2, 3, 4, 5, 6, 7, 8, 9, 10, 11, 12, 13, 14, 15, 16};
    expressions[599] = BinaryenConst(the_module, BinaryenLiteralVec128(t216));
  }
  expressions[600] = BinaryenConst(the_module, BinaryenLiteralInt32(1));
  expressions[601] = BinaryenSIMDShift(the_module, 4, expressions[599], expressions[600]);
  {
    uint8_t t217[] = {1, 2, 3, 4, 5, 6, 7, 8, 9, 10, 11, 12, 13, 14, 15, 16};
    expressions[602] = BinaryenConst(the_module, BinaryenLiteralVec128(t217));
  }
  expressions[603] = BinaryenConst(the_module, BinaryenLiteralInt32(1));
  expressions[604] = BinaryenSIMDShift(the_module, 5, expressions[602], expressions[603]);
  {
    uint8_t t218[] = {1, 2, 3, 4, 5, 6, 7, 8, 9, 10, 11, 12, 13, 14, 15, 16};
    expressions[605] = BinaryenConst(the_module, BinaryenLiteralVec128(t218));
  }
  expressions[606] = BinaryenConst(the_module, BinaryenLiteralInt32(1));
  expressions[607] = BinaryenSIMDShift(the_module, 6, expressions[605], expressions[606]);
  {
    uint8_t t219[] = {1, 2, 3, 4, 5, 6, 7, 8, 9, 10, 11, 12, 13, 14, 15, 16};
    expressions[608] = BinaryenConst(the_module, BinaryenLiteralVec128(t219));
  }
  expressions[609] = BinaryenConst(the_module, BinaryenLiteralInt32(1));
  expressions[610] = BinaryenSIMDShift(the_module, 7, expressions[608], expressions[609]);
  {
    uint8_t t220[] = {1, 2, 3, 4, 5, 6, 7, 8, 9, 10, 11, 12, 13, 14, 15, 16};
    expressions[611] = BinaryenConst(the_module, BinaryenLiteralVec128(t220));
  }
  expressions[612] = BinaryenConst(the_module, BinaryenLiteralInt32(1));
  expressions[613] = BinaryenSIMDShift(the_module, 8, expressions[611], expressions[612]);
  {
    uint8_t t221[] = {1, 2, 3, 4, 5, 6, 7, 8, 9, 10, 11, 12, 13, 14, 15, 16};
    expressions[614] = BinaryenConst(the_module, BinaryenLiteralVec128(t221));
  }
<<<<<<< HEAD
  expressions[618] = BinaryenConst(the_module, BinaryenLiteralInt32(1));
  expressions[619] = BinaryenSIMDShift(the_module, 11, expressions[617], expressions[618]);
  expressions[620] = BinaryenConst(the_module, BinaryenLiteralInt32(128));
  expressions[621] = BinaryenSIMDLoad(the_module, 0, 0, 1, expressions[620]);
  expressions[622] = BinaryenConst(the_module, BinaryenLiteralInt32(128));
  expressions[623] = BinaryenSIMDLoad(the_module, 1, 16, 1, expressions[622]);
  expressions[624] = BinaryenConst(the_module, BinaryenLiteralInt32(128));
  expressions[625] = BinaryenSIMDLoad(the_module, 2, 16, 4, expressions[624]);
  expressions[626] = BinaryenConst(the_module, BinaryenLiteralInt32(128));
  expressions[627] = BinaryenSIMDLoad(the_module, 3, 0, 4, expressions[626]);
  expressions[628] = BinaryenConst(the_module, BinaryenLiteralInt32(128));
  expressions[629] = BinaryenSIMDLoad(the_module, 4, 0, 8, expressions[628]);
  expressions[630] = BinaryenConst(the_module, BinaryenLiteralInt32(128));
  expressions[631] = BinaryenSIMDLoad(the_module, 5, 0, 8, expressions[630]);
  expressions[632] = BinaryenConst(the_module, BinaryenLiteralInt32(128));
  expressions[633] = BinaryenSIMDLoad(the_module, 6, 0, 8, expressions[632]);
  expressions[634] = BinaryenConst(the_module, BinaryenLiteralInt32(128));
  expressions[635] = BinaryenSIMDLoad(the_module, 7, 0, 8, expressions[634]);
  expressions[636] = BinaryenConst(the_module, BinaryenLiteralInt32(128));
  expressions[637] = BinaryenSIMDLoad(the_module, 8, 0, 8, expressions[636]);
  expressions[638] = BinaryenConst(the_module, BinaryenLiteralInt32(128));
  expressions[639] = BinaryenSIMDLoad(the_module, 9, 0, 8, expressions[638]);
  {
    uint8_t t222[] = {1, 2, 3, 4, 5, 6, 7, 8, 9, 10, 11, 12, 13, 14, 15, 16};
    expressions[640] = BinaryenConst(the_module, BinaryenLiteralVec128(t222));
=======
  expressions[615] = BinaryenConst(the_module, BinaryenLiteralInt32(1));
  expressions[616] = BinaryenSIMDShift(the_module, 9, expressions[614], expressions[615]);
  {
    uint8_t t222[] = {1, 2, 3, 4, 5, 6, 7, 8, 9, 10, 11, 12, 13, 14, 15, 16};
    expressions[617] = BinaryenConst(the_module, BinaryenLiteralVec128(t222));
>>>>>>> 034ed383
  }
  expressions[618] = BinaryenConst(the_module, BinaryenLiteralInt32(1));
  expressions[619] = BinaryenSIMDShift(the_module, 10, expressions[617], expressions[618]);
  {
    uint8_t t223[] = {1, 2, 3, 4, 5, 6, 7, 8, 9, 10, 11, 12, 13, 14, 15, 16};
<<<<<<< HEAD
    expressions[641] = BinaryenConst(the_module, BinaryenLiteralVec128(t223));
  }
  {
    uint8_t mask[] = {0, 0, 0, 0, 0, 0, 0, 0, 0, 0, 0, 0, 0, 0, 0, 0};
    expressions[642] = BinaryenSIMDShuffle(the_module, expressions[640], expressions[641], mask);
  }
=======
    expressions[620] = BinaryenConst(the_module, BinaryenLiteralVec128(t223));
  }
  expressions[621] = BinaryenConst(the_module, BinaryenLiteralInt32(1));
  expressions[622] = BinaryenSIMDShift(the_module, 11, expressions[620], expressions[621]);
  expressions[623] = BinaryenConst(the_module, BinaryenLiteralInt32(128));
  expressions[624] = BinaryenSIMDLoad(the_module, 0, 0, 1, expressions[623]);
  expressions[625] = BinaryenConst(the_module, BinaryenLiteralInt32(128));
  expressions[626] = BinaryenSIMDLoad(the_module, 1, 16, 1, expressions[625]);
  expressions[627] = BinaryenConst(the_module, BinaryenLiteralInt32(128));
  expressions[628] = BinaryenSIMDLoad(the_module, 2, 16, 4, expressions[627]);
  expressions[629] = BinaryenConst(the_module, BinaryenLiteralInt32(128));
  expressions[630] = BinaryenSIMDLoad(the_module, 3, 0, 4, expressions[629]);
>>>>>>> 034ed383
  {
    uint8_t t224[] = {1, 2, 3, 4, 5, 6, 7, 8, 9, 10, 11, 12, 13, 14, 15, 16};
    expressions[643] = BinaryenConst(the_module, BinaryenLiteralVec128(t224));
  }
  {
    uint8_t t225[] = {1, 2, 3, 4, 5, 6, 7, 8, 9, 10, 11, 12, 13, 14, 15, 16};
    expressions[644] = BinaryenConst(the_module, BinaryenLiteralVec128(t225));
  }
  {
    uint8_t mask[] = {0, 0, 0, 0, 0, 0, 0, 0, 0, 0, 0, 0, 0, 0, 0, 0};
    expressions[633] = BinaryenSIMDShuffle(the_module, expressions[631], expressions[632], mask);
  }
  {
    uint8_t t226[] = {1, 2, 3, 4, 5, 6, 7, 8, 9, 10, 11, 12, 13, 14, 15, 16};
<<<<<<< HEAD
    expressions[645] = BinaryenConst(the_module, BinaryenLiteralVec128(t226));
  }
  expressions[646] = BinaryenSIMDTernary(the_module, 0, expressions[643], expressions[644], expressions[645]);
=======
    expressions[634] = BinaryenConst(the_module, BinaryenLiteralVec128(t226));
  }
>>>>>>> 034ed383
  {
    uint8_t t227[] = {1, 2, 3, 4, 5, 6, 7, 8, 9, 10, 11, 12, 13, 14, 15, 16};
    expressions[647] = BinaryenConst(the_module, BinaryenLiteralVec128(t227));
  }
  {
    uint8_t t228[] = {1, 2, 3, 4, 5, 6, 7, 8, 9, 10, 11, 12, 13, 14, 15, 16};
    expressions[648] = BinaryenConst(the_module, BinaryenLiteralVec128(t228));
  }
  expressions[637] = BinaryenSIMDTernary(the_module, 0, expressions[634], expressions[635], expressions[636]);
  {
    uint8_t t229[] = {1, 2, 3, 4, 5, 6, 7, 8, 9, 10, 11, 12, 13, 14, 15, 16};
<<<<<<< HEAD
    expressions[649] = BinaryenConst(the_module, BinaryenLiteralVec128(t229));
  }
  expressions[650] = BinaryenSIMDTernary(the_module, 1, expressions[647], expressions[648], expressions[649]);
=======
    expressions[638] = BinaryenConst(the_module, BinaryenLiteralVec128(t229));
  }
>>>>>>> 034ed383
  {
    uint8_t t230[] = {1, 2, 3, 4, 5, 6, 7, 8, 9, 10, 11, 12, 13, 14, 15, 16};
    expressions[651] = BinaryenConst(the_module, BinaryenLiteralVec128(t230));
  }
  {
    uint8_t t231[] = {1, 2, 3, 4, 5, 6, 7, 8, 9, 10, 11, 12, 13, 14, 15, 16};
    expressions[652] = BinaryenConst(the_module, BinaryenLiteralVec128(t231));
  }
  expressions[641] = BinaryenSIMDTernary(the_module, 1, expressions[638], expressions[639], expressions[640]);
  {
    uint8_t t232[] = {1, 2, 3, 4, 5, 6, 7, 8, 9, 10, 11, 12, 13, 14, 15, 16};
<<<<<<< HEAD
    expressions[653] = BinaryenConst(the_module, BinaryenLiteralVec128(t232));
  }
  expressions[654] = BinaryenSIMDTernary(the_module, 2, expressions[651], expressions[652], expressions[653]);
=======
    expressions[642] = BinaryenConst(the_module, BinaryenLiteralVec128(t232));
  }
>>>>>>> 034ed383
  {
    uint8_t t233[] = {1, 2, 3, 4, 5, 6, 7, 8, 9, 10, 11, 12, 13, 14, 15, 16};
    expressions[655] = BinaryenConst(the_module, BinaryenLiteralVec128(t233));
  }
  {
    uint8_t t234[] = {1, 2, 3, 4, 5, 6, 7, 8, 9, 10, 11, 12, 13, 14, 15, 16};
    expressions[656] = BinaryenConst(the_module, BinaryenLiteralVec128(t234));
  }
  expressions[645] = BinaryenSIMDTernary(the_module, 2, expressions[642], expressions[643], expressions[644]);
  {
    uint8_t t235[] = {1, 2, 3, 4, 5, 6, 7, 8, 9, 10, 11, 12, 13, 14, 15, 16};
<<<<<<< HEAD
    expressions[657] = BinaryenConst(the_module, BinaryenLiteralVec128(t235));
  }
  expressions[658] = BinaryenSIMDTernary(the_module, 3, expressions[655], expressions[656], expressions[657]);
=======
    expressions[646] = BinaryenConst(the_module, BinaryenLiteralVec128(t235));
  }
>>>>>>> 034ed383
  {
    uint8_t t236[] = {1, 2, 3, 4, 5, 6, 7, 8, 9, 10, 11, 12, 13, 14, 15, 16};
    expressions[659] = BinaryenConst(the_module, BinaryenLiteralVec128(t236));
  }
  {
    uint8_t t237[] = {1, 2, 3, 4, 5, 6, 7, 8, 9, 10, 11, 12, 13, 14, 15, 16};
    expressions[660] = BinaryenConst(the_module, BinaryenLiteralVec128(t237));
  }
  expressions[649] = BinaryenSIMDTernary(the_module, 3, expressions[646], expressions[647], expressions[648]);
  {
    uint8_t t238[] = {1, 2, 3, 4, 5, 6, 7, 8, 9, 10, 11, 12, 13, 14, 15, 16};
<<<<<<< HEAD
    expressions[661] = BinaryenConst(the_module, BinaryenLiteralVec128(t238));
  }
  expressions[662] = BinaryenSIMDTernary(the_module, 4, expressions[659], expressions[660], expressions[661]);
  expressions[663] = BinaryenConst(the_module, BinaryenLiteralInt32(1024));
  expressions[664] = BinaryenConst(the_module, BinaryenLiteralInt32(0));
  expressions[665] = BinaryenConst(the_module, BinaryenLiteralInt32(12));
  expressions[666] = BinaryenMemoryInit(the_module, 0, expressions[663], expressions[664], expressions[665]);
  expressions[667] = BinaryenDataDrop(the_module, 0);
  expressions[668] = BinaryenConst(the_module, BinaryenLiteralInt32(2048));
  expressions[669] = BinaryenConst(the_module, BinaryenLiteralInt32(1024));
  expressions[670] = BinaryenConst(the_module, BinaryenLiteralInt32(12));
  expressions[671] = BinaryenMemoryCopy(the_module, expressions[668], expressions[669], expressions[670]);
  expressions[672] = BinaryenConst(the_module, BinaryenLiteralInt32(0));
  expressions[673] = BinaryenConst(the_module, BinaryenLiteralInt32(42));
  expressions[674] = BinaryenConst(the_module, BinaryenLiteralInt32(1024));
  expressions[675] = BinaryenMemoryFill(the_module, expressions[672], expressions[673], expressions[674]);
  {
    BinaryenExpressionRef children[] = { 0 };
    expressions[676] = BinaryenBlock(the_module, NULL, children, 0, BinaryenTypeAuto());
  }
  expressions[677] = BinaryenIf(the_module, expressions[18], expressions[19], expressions[20]);
  expressions[678] = BinaryenIf(the_module, expressions[21], expressions[22], expressions[0]);
  expressions[679] = BinaryenConst(the_module, BinaryenLiteralInt32(0));
  expressions[680] = BinaryenLoop(the_module, "in", expressions[679]);
  expressions[681] = BinaryenConst(the_module, BinaryenLiteralInt32(0));
  expressions[682] = BinaryenLoop(the_module, NULL, expressions[681]);
  expressions[683] = BinaryenBreak(the_module, "the-value", expressions[23], expressions[24]);
  expressions[684] = BinaryenConst(the_module, BinaryenLiteralInt32(2));
  expressions[685] = BinaryenBreak(the_module, "the-nothing", expressions[684], expressions[0]);
  expressions[686] = BinaryenConst(the_module, BinaryenLiteralInt32(3));
  expressions[687] = BinaryenBreak(the_module, "the-value", expressions[0], expressions[686]);
  expressions[688] = BinaryenBreak(the_module, "the-nothing", expressions[0], expressions[0]);
  {
    const char* names[] = { "the-value" };
    expressions[689] = BinaryenSwitch(the_module, names, 1, "the-value", expressions[25], expressions[26]);
  }
  expressions[690] = BinaryenConst(the_module, BinaryenLiteralInt32(2));
  {
    const char* names[] = { "the-nothing" };
    expressions[691] = BinaryenSwitch(the_module, names, 1, "the-nothing", expressions[690], expressions[0]);
  }
  {
    BinaryenExpressionRef operands[] = { expressions[10], expressions[11], expressions[12], expressions[13] };
    expressions[692] = BinaryenCall(the_module, "kitchen()sinker", operands, 4, 1);
  }
  expressions[693] = BinaryenUnary(the_module, 20, expressions[692]);
  {
    BinaryenExpressionRef operands[] = { expressions[8], expressions[9] };
    expressions[694] = BinaryenCall(the_module, "an-imported", operands, 2, 3);
  }
  expressions[695] = BinaryenUnary(the_module, 25, expressions[694]);
  expressions[696] = BinaryenUnary(the_module, 20, expressions[695]);
  expressions[697] = BinaryenConst(the_module, BinaryenLiteralInt32(2449));
  {
    BinaryenExpressionRef operands[] = { expressions[14], expressions[15], expressions[16], expressions[17] };
    expressions[698] = BinaryenCallIndirect(the_module, expressions[697], operands, 4, "iiIfF");
  }
  expressions[699] = BinaryenUnary(the_module, 20, expressions[698]);
  expressions[700] = BinaryenLocalGet(the_module, 0, 1);
  expressions[701] = BinaryenDrop(the_module, expressions[700]);
  expressions[702] = BinaryenConst(the_module, BinaryenLiteralInt32(101));
  expressions[703] = BinaryenLocalSet(the_module, 0, expressions[702]);
  expressions[704] = BinaryenConst(the_module, BinaryenLiteralInt32(102));
  expressions[705] = BinaryenLocalTee(the_module, 0, expressions[704]);
  expressions[706] = BinaryenDrop(the_module, expressions[705]);
  expressions[707] = BinaryenConst(the_module, BinaryenLiteralInt32(1));
  expressions[708] = BinaryenLoad(the_module, 4, 0, 0, 0, 1, expressions[707]);
  expressions[709] = BinaryenConst(the_module, BinaryenLiteralInt32(8));
  expressions[710] = BinaryenLoad(the_module, 2, 1, 2, 1, 2, expressions[709]);
  expressions[711] = BinaryenConst(the_module, BinaryenLiteralInt32(2));
  expressions[712] = BinaryenLoad(the_module, 4, 0, 0, 0, 3, expressions[711]);
  expressions[713] = BinaryenConst(the_module, BinaryenLiteralInt32(9));
  expressions[714] = BinaryenLoad(the_module, 8, 0, 2, 8, 4, expressions[713]);
  expressions[715] = BinaryenStore(the_module, 4, 0, 0, expressions[30], expressions[31], 1);
  expressions[716] = BinaryenStore(the_module, 8, 2, 4, expressions[32], expressions[33], 2);
  expressions[717] = BinaryenSelect(the_module, expressions[27], expressions[28], expressions[29]);
  expressions[718] = BinaryenConst(the_module, BinaryenLiteralInt32(1337));
  expressions[719] = BinaryenReturn(the_module, expressions[718]);
  {
    BinaryenExpressionRef operands[] = { expressions[10], expressions[11], expressions[12], expressions[13] };
    expressions[720] = BinaryenReturnCall(the_module, "kitchen()sinker", operands, 4, 1);
  }
  expressions[721] = BinaryenConst(the_module, BinaryenLiteralInt32(2449));
  {
    BinaryenExpressionRef operands[] = { expressions[14], expressions[15], expressions[16], expressions[17] };
    expressions[722] = BinaryenReturnCallIndirect(the_module, expressions[721], operands, 4, "iiIfF");
  }
  expressions[723] = BinaryenTry(the_module, expressions[35], expressions[43]);
  expressions[724] = BinaryenAtomicLoad(the_module, 4, 0, 1, expressions[23]);
  expressions[725] = BinaryenAtomicStore(the_module, 4, 0, expressions[23], expressions[724], 1);
  expressions[726] = BinaryenAtomicWait(the_module, expressions[23], expressions[23], expressions[33], 1);
  expressions[727] = BinaryenDrop(the_module, expressions[726]);
  expressions[728] = BinaryenAtomicNotify(the_module, expressions[23], expressions[23]);
  expressions[729] = BinaryenDrop(the_module, expressions[728]);
  expressions[730] = BinaryenAtomicFence(the_module);
  expressions[731] = BinaryenNop(the_module);
  expressions[732] = BinaryenUnreachable(the_module);
=======
    expressions[650] = BinaryenConst(the_module, BinaryenLiteralVec128(t238));
  }
  {
    uint8_t t239[] = {1, 2, 3, 4, 5, 6, 7, 8, 9, 10, 11, 12, 13, 14, 15, 16};
    expressions[651] = BinaryenConst(the_module, BinaryenLiteralVec128(t239));
  }
  {
    uint8_t t240[] = {1, 2, 3, 4, 5, 6, 7, 8, 9, 10, 11, 12, 13, 14, 15, 16};
    expressions[652] = BinaryenConst(the_module, BinaryenLiteralVec128(t240));
  }
  expressions[653] = BinaryenSIMDTernary(the_module, 4, expressions[650], expressions[651], expressions[652]);
  expressions[654] = BinaryenConst(the_module, BinaryenLiteralInt32(1024));
  expressions[655] = BinaryenConst(the_module, BinaryenLiteralInt32(0));
  expressions[656] = BinaryenConst(the_module, BinaryenLiteralInt32(12));
  expressions[657] = BinaryenMemoryInit(the_module, 0, expressions[654], expressions[655], expressions[656]);
  expressions[658] = BinaryenDataDrop(the_module, 0);
  expressions[659] = BinaryenConst(the_module, BinaryenLiteralInt32(2048));
  expressions[660] = BinaryenConst(the_module, BinaryenLiteralInt32(1024));
  expressions[661] = BinaryenConst(the_module, BinaryenLiteralInt32(12));
  expressions[662] = BinaryenMemoryCopy(the_module, expressions[659], expressions[660], expressions[661]);
  expressions[663] = BinaryenConst(the_module, BinaryenLiteralInt32(0));
  expressions[664] = BinaryenConst(the_module, BinaryenLiteralInt32(42));
  expressions[665] = BinaryenConst(the_module, BinaryenLiteralInt32(1024));
  expressions[666] = BinaryenMemoryFill(the_module, expressions[663], expressions[664], expressions[665]);
  {
    BinaryenExpressionRef children[] = { 0 };
    expressions[667] = BinaryenBlock(the_module, NULL, children, 0, BinaryenTypeAuto());
  }
  expressions[668] = BinaryenIf(the_module, expressions[18], expressions[19], expressions[20]);
  expressions[669] = BinaryenIf(the_module, expressions[21], expressions[22], expressions[0]);
  expressions[670] = BinaryenConst(the_module, BinaryenLiteralInt32(0));
  expressions[671] = BinaryenLoop(the_module, "in", expressions[670]);
  expressions[672] = BinaryenConst(the_module, BinaryenLiteralInt32(0));
  expressions[673] = BinaryenLoop(the_module, NULL, expressions[672]);
  expressions[674] = BinaryenBreak(the_module, "the-value", expressions[23], expressions[24]);
  expressions[675] = BinaryenConst(the_module, BinaryenLiteralInt32(2));
  expressions[676] = BinaryenBreak(the_module, "the-nothing", expressions[675], expressions[0]);
  expressions[677] = BinaryenConst(the_module, BinaryenLiteralInt32(3));
  expressions[678] = BinaryenBreak(the_module, "the-value", expressions[0], expressions[677]);
  expressions[679] = BinaryenBreak(the_module, "the-nothing", expressions[0], expressions[0]);
  {
    const char* names[] = { "the-value" };
    expressions[680] = BinaryenSwitch(the_module, names, 1, "the-value", expressions[25], expressions[26]);
  }
  expressions[681] = BinaryenConst(the_module, BinaryenLiteralInt32(2));
  {
    const char* names[] = { "the-nothing" };
    expressions[682] = BinaryenSwitch(the_module, names, 1, "the-nothing", expressions[681], expressions[0]);
  }
  {
    BinaryenExpressionRef operands[] = { expressions[10], expressions[11], expressions[12], expressions[13] };
    expressions[683] = BinaryenCall(the_module, "kitchen()sinker", operands, 4, 1);
  }
  expressions[684] = BinaryenUnary(the_module, 20, expressions[683]);
  {
    BinaryenExpressionRef operands[] = { expressions[8], expressions[9] };
    expressions[685] = BinaryenCall(the_module, "an-imported", operands, 2, 3);
  }
  expressions[686] = BinaryenUnary(the_module, 25, expressions[685]);
  expressions[687] = BinaryenUnary(the_module, 20, expressions[686]);
  expressions[688] = BinaryenConst(the_module, BinaryenLiteralInt32(2449));
  {
    BinaryenExpressionRef operands[] = { expressions[14], expressions[15], expressions[16], expressions[17] };
    expressions[689] = BinaryenCallIndirect(the_module, expressions[688], operands, 4, "iiIfF");
  }
  expressions[690] = BinaryenUnary(the_module, 20, expressions[689]);
  expressions[691] = BinaryenLocalGet(the_module, 0, 1);
  expressions[692] = BinaryenDrop(the_module, expressions[691]);
  expressions[693] = BinaryenConst(the_module, BinaryenLiteralInt32(101));
  expressions[694] = BinaryenLocalSet(the_module, 0, expressions[693]);
  expressions[695] = BinaryenConst(the_module, BinaryenLiteralInt32(102));
  expressions[696] = BinaryenLocalTee(the_module, 0, expressions[695]);
  expressions[697] = BinaryenDrop(the_module, expressions[696]);
  expressions[698] = BinaryenConst(the_module, BinaryenLiteralInt32(1));
  expressions[699] = BinaryenLoad(the_module, 4, 0, 0, 0, 1, expressions[698]);
  expressions[700] = BinaryenConst(the_module, BinaryenLiteralInt32(8));
  expressions[701] = BinaryenLoad(the_module, 2, 1, 2, 1, 2, expressions[700]);
  expressions[702] = BinaryenConst(the_module, BinaryenLiteralInt32(2));
  expressions[703] = BinaryenLoad(the_module, 4, 0, 0, 0, 3, expressions[702]);
  expressions[704] = BinaryenConst(the_module, BinaryenLiteralInt32(9));
  expressions[705] = BinaryenLoad(the_module, 8, 0, 2, 8, 4, expressions[704]);
  expressions[706] = BinaryenStore(the_module, 4, 0, 0, expressions[30], expressions[31], 1);
  expressions[707] = BinaryenStore(the_module, 8, 2, 4, expressions[32], expressions[33], 2);
  expressions[708] = BinaryenSelect(the_module, expressions[27], expressions[28], expressions[29]);
  expressions[709] = BinaryenConst(the_module, BinaryenLiteralInt32(1337));
  expressions[710] = BinaryenReturn(the_module, expressions[709]);
  {
    BinaryenExpressionRef operands[] = { expressions[10], expressions[11], expressions[12], expressions[13] };
    expressions[711] = BinaryenReturnCall(the_module, "kitchen()sinker", operands, 4, 1);
  }
  expressions[712] = BinaryenConst(the_module, BinaryenLiteralInt32(2449));
  {
    BinaryenExpressionRef operands[] = { expressions[14], expressions[15], expressions[16], expressions[17] };
    expressions[713] = BinaryenReturnCallIndirect(the_module, expressions[712], operands, 4, "iiIfF");
  }
  expressions[714] = BinaryenTry(the_module, expressions[35], expressions[43]);
  expressions[715] = BinaryenAtomicLoad(the_module, 4, 0, 1, expressions[23]);
  expressions[716] = BinaryenAtomicStore(the_module, 4, 0, expressions[23], expressions[715], 1);
  expressions[717] = BinaryenAtomicWait(the_module, expressions[23], expressions[23], expressions[33], 1);
  expressions[718] = BinaryenDrop(the_module, expressions[717]);
  expressions[719] = BinaryenAtomicNotify(the_module, expressions[23], expressions[23]);
  expressions[720] = BinaryenDrop(the_module, expressions[719]);
  expressions[721] = BinaryenAtomicFence(the_module);
  expressions[722] = BinaryenNop(the_module);
  expressions[723] = BinaryenUnreachable(the_module);
>>>>>>> 034ed383
  BinaryenExpressionPrint(expressions[51]);
(f32.neg
 (f32.const -33.61199951171875)
)
  {
    BinaryenExpressionRef children[] = { expressions[45], expressions[47], expressions[49], expressions[51], expressions[53], 
       expressions[55], expressions[57], expressions[59], expressions[61], expressions[63], expressions[65], 
       expressions[67], expressions[69], expressions[71], expressions[73], expressions[75], expressions[77], 
       expressions[79], expressions[81], expressions[83], expressions[85], expressions[87], expressions[89], 
       expressions[91], expressions[93], expressions[95], expressions[97], expressions[99], expressions[101], 
       expressions[103], expressions[105], expressions[107], expressions[109], expressions[111], expressions[113], 
       expressions[115], expressions[117], expressions[119], expressions[121], expressions[123], expressions[125], 
       expressions[127], expressions[129], expressions[131], expressions[133], expressions[135], expressions[137], 
       expressions[139], expressions[141], expressions[143], expressions[145], expressions[147], expressions[149], 
       expressions[151], expressions[153], expressions[155], expressions[157], expressions[159], expressions[161], 
       expressions[163], expressions[165], expressions[167], expressions[169], expressions[171], expressions[173], 
       expressions[175], expressions[177], expressions[179], expressions[181], expressions[183], expressions[185], 
       expressions[187], expressions[189], expressions[191], expressions[193], expressions[195], expressions[197], 
       expressions[199], expressions[201], expressions[203], expressions[205], expressions[207], expressions[209], 
       expressions[211], expressions[213], expressions[216], expressions[219], expressions[222], expressions[225], 
       expressions[228], expressions[231], expressions[234], expressions[237], expressions[240], expressions[243], 
       expressions[246], expressions[249], expressions[252], expressions[255], expressions[258], expressions[261], 
       expressions[264], expressions[267], expressions[270], expressions[273], expressions[276], expressions[279], 
       expressions[282], expressions[285], expressions[288], expressions[291], expressions[294], expressions[297], 
       expressions[300], expressions[303], expressions[306], expressions[309], expressions[312], expressions[315], 
       expressions[318], expressions[321], expressions[324], expressions[327], expressions[330], expressions[333], 
       expressions[336], expressions[339], expressions[342], expressions[345], expressions[348], expressions[351], 
       expressions[354], expressions[357], expressions[360], expressions[363], expressions[366], expressions[369], 
       expressions[372], expressions[375], expressions[378], expressions[381], expressions[384], expressions[387], 
       expressions[390], expressions[393], expressions[396], expressions[399], expressions[402], expressions[405], 
       expressions[408], expressions[411], expressions[414], expressions[417], expressions[420], expressions[423], 
       expressions[426], expressions[429], expressions[432], expressions[435], expressions[438], expressions[441], 
       expressions[444], expressions[447], expressions[450], expressions[453], expressions[456], expressions[459], 
       expressions[462], expressions[465], expressions[468], expressions[471], expressions[474], expressions[477], 
       expressions[480], expressions[483], expressions[486], expressions[489], expressions[492], expressions[495], 
       expressions[498], expressions[501], expressions[504], expressions[507], expressions[510], expressions[513], 
       expressions[516], expressions[519], expressions[522], expressions[525], expressions[528], expressions[531], 
       expressions[534], expressions[537], expressions[540], expressions[543], expressions[546], expressions[549], 
       expressions[552], expressions[554], expressions[556], expressions[558], expressions[560], expressions[562], 
       expressions[564], expressions[566], expressions[568], expressions[571], expressions[574], expressions[577], 
       expressions[580], expressions[583], expressions[586], expressions[589], expressions[592], expressions[595], 
       expressions[598], expressions[601], expressions[604], expressions[607], expressions[610], expressions[613], 
<<<<<<< HEAD
       expressions[616], expressions[619], expressions[621], expressions[623], expressions[625], expressions[627], 
       expressions[629], expressions[631], expressions[633], expressions[635], expressions[637], expressions[639], 
       expressions[642], expressions[646], expressions[650], expressions[654], expressions[658], expressions[662], 
       expressions[666], expressions[667], expressions[671], expressions[675], expressions[676], expressions[677], 
       expressions[678], expressions[680], expressions[682], expressions[683], expressions[685], expressions[687], 
       expressions[688], expressions[689], expressions[691], expressions[693], expressions[696], expressions[699], 
       expressions[701], expressions[703], expressions[706], expressions[708], expressions[710], expressions[712], 
       expressions[714], expressions[715], expressions[716], expressions[717], expressions[719], expressions[720], 
       expressions[722], expressions[723], expressions[725], expressions[727], expressions[729], expressions[730], 
       expressions[731], expressions[732] };
    expressions[733] = BinaryenBlock(the_module, "the-value", children, 277, BinaryenTypeAuto());
  }
  expressions[734] = BinaryenDrop(the_module, expressions[733]);
  {
    BinaryenExpressionRef children[] = { expressions[734] };
    expressions[735] = BinaryenBlock(the_module, "the-nothing", children, 1, BinaryenTypeAuto());
  }
  expressions[736] = BinaryenConst(the_module, BinaryenLiteralInt32(42));
  {
    BinaryenExpressionRef children[] = { expressions[735], expressions[736] };
    expressions[737] = BinaryenBlock(the_module, "the-body", children, 2, BinaryenTypeAuto());
  }
  {
    BinaryenType varTypes[] = { 1, 7 };
    functions[0] = BinaryenAddFunction(the_module, "kitchen()sinker", functionTypes[0], varTypes, 2, expressions[737]);
  }
  expressions[738] = BinaryenConst(the_module, BinaryenLiteralInt32(7));
  globals[0] = BinaryenAddGlobal(the_module, "a-global", 1, 0, expressions[738]);
  expressions[739] = BinaryenConst(the_module, BinaryenLiteralFloat32(7.5));
  globals[1] = BinaryenAddGlobal(the_module, "a-mutable-global", 3, 1, expressions[739]);
=======
       expressions[616], expressions[619], expressions[622], expressions[624], expressions[626], expressions[628], 
       expressions[630], expressions[633], expressions[637], expressions[641], expressions[645], expressions[649], 
       expressions[653], expressions[657], expressions[658], expressions[662], expressions[666], expressions[667], 
       expressions[668], expressions[669], expressions[671], expressions[673], expressions[674], expressions[676], 
       expressions[678], expressions[679], expressions[680], expressions[682], expressions[684], expressions[687], 
       expressions[690], expressions[692], expressions[694], expressions[697], expressions[699], expressions[701], 
       expressions[703], expressions[705], expressions[706], expressions[707], expressions[708], expressions[710], 
       expressions[711], expressions[713], expressions[714], expressions[716], expressions[718], expressions[720], 
       expressions[721], expressions[722], expressions[723] };
    expressions[724] = BinaryenBlock(the_module, "the-value", children, 272, BinaryenTypeAuto());
  }
  expressions[725] = BinaryenDrop(the_module, expressions[724]);
  {
    BinaryenExpressionRef children[] = { expressions[725] };
    expressions[726] = BinaryenBlock(the_module, "the-nothing", children, 1, BinaryenTypeAuto());
  }
  expressions[727] = BinaryenConst(the_module, BinaryenLiteralInt32(42));
  {
    BinaryenExpressionRef children[] = { expressions[726], expressions[727] };
    expressions[728] = BinaryenBlock(the_module, "the-body", children, 2, BinaryenTypeAuto());
  }
  {
    BinaryenType varTypes[] = { 1, 7 };
    functions[0] = BinaryenAddFunction(the_module, "kitchen()sinker", functionTypes[0], varTypes, 2, expressions[728]);
  }
  expressions[729] = BinaryenConst(the_module, BinaryenLiteralInt32(7));
  globals[0] = BinaryenAddGlobal(the_module, "a-global", 1, 0, expressions[729]);
  expressions[730] = BinaryenConst(the_module, BinaryenLiteralFloat32(7.5));
  globals[1] = BinaryenAddGlobal(the_module, "a-mutable-global", 3, 1, expressions[730]);
>>>>>>> 034ed383
  {
    BinaryenType paramTypes[] = { 1, 4 };
    functionTypes[2] = BinaryenAddFunctionType(the_module, "fiF", 3, paramTypes, 2);
  }
  BinaryenAddFunctionImport(the_module, "an-imported", "module", "base", functionTypes[2]);
  exports[0] = BinaryenAddFunctionExport(the_module, "kitchen()sinker", "kitchen_sinker");
  BinaryenFunctionGetName(functions[0]);
  {
    const char* funcNames[] = { "kitchen()sinker" };
    BinaryenSetFunctionTable(the_module, 1, 1, funcNames, 1);
  }
<<<<<<< HEAD
  expressions[740] = BinaryenConst(the_module, BinaryenLiteralInt32(10));
=======
  expressions[731] = BinaryenConst(the_module, BinaryenLiteralInt32(10));
>>>>>>> 034ed383
  {
    const char segment0[] = { 104, 101, 108, 108, 111, 44, 32, 119, 111, 114, 108, 100 };
    const char segment1[] = { 73, 32, 97, 109, 32, 112, 97, 115, 115, 105, 118, 101 };
    const char* segments[] = { segment0, segment1 };
    int8_t segmentPassive[] = { 0, 1 };
<<<<<<< HEAD
    BinaryenExpressionRef segmentOffsets[] = { expressions[740], expressions[0] };
=======
    BinaryenExpressionRef segmentOffsets[] = { expressions[731], expressions[0] };
>>>>>>> 034ed383
    BinaryenIndex segmentSizes[] = { 12, 12 };
    BinaryenSetMemory(the_module, 1, 256, "mem", segments, segmentPassive, segmentOffsets, segmentSizes, 2, 1);
  }
  {
    BinaryenType paramTypes[] = { 0 };
    functionTypes[3] = BinaryenAddFunctionType(the_module, "v", 0, paramTypes, 0);
  }
<<<<<<< HEAD
  expressions[741] = BinaryenNop(the_module);
  {
    BinaryenType varTypes[] = { 0 };
    functions[1] = BinaryenAddFunction(the_module, "starter", functionTypes[3], varTypes, 0, expressions[741]);
=======
  expressions[732] = BinaryenNop(the_module);
  {
    BinaryenType varTypes[] = { 0 };
    functions[1] = BinaryenAddFunction(the_module, "starter", functionTypes[3], varTypes, 0, expressions[732]);
>>>>>>> 034ed383
  }
  BinaryenSetStart(the_module, functions[1]);
  {
    BinaryenType paramTypes[] = { 0 };
    functionTypes[4] = BinaryenAddFunctionType(the_module, NULL, 0, paramTypes, 0);
  }
  BinaryenModuleAutoDrop(the_module);
  BinaryenModuleSetFeatures(the_module, 511);
  BinaryenModuleGetFeatures(the_module);
  BinaryenModuleValidate(the_module);
  BinaryenModulePrint(the_module);
(module
 (type $iiIfF (func (param i32 i64 f32 f64) (result i32)))
 (type $vi (func (param i32)))
 (type $fiF (func (param i32 f64) (result f32)))
 (type $v (func))
 (type $4 (func))
 (import "module" "base" (func $an-imported (param i32 f64) (result f32)))
 (memory $0 (shared 1 256))
 (data (i32.const 10) "hello, world")
 (data passive "I am passive")
 (table $0 1 1 funcref)
 (elem (i32.const 0) "$kitchen()sinker")
 (global $a-global i32 (i32.const 7))
 (global $a-mutable-global (mut f32) (f32.const 7.5))
 (event $a-event (attr 0) (param i32))
 (export "kitchen_sinker" (func "$kitchen()sinker"))
 (export "mem" (memory $0))
 (start $starter)
 (func "$kitchen()sinker" (; 1 ;) (type $iiIfF) (param $0 i32) (param $1 i64) (param $2 f32) (param $3 f64) (result i32)
  (local $4 i32)
  (local $5 exnref)
  (block $the-body (result i32)
   (block $the-nothing
    (drop
     (block $the-value (result i32)
      (drop
       (i32.clz
        (i32.const -10)
       )
      )
      (drop
       (i64.ctz
        (i64.const -22)
       )
      )
      (drop
       (i32.popcnt
        (i32.const -10)
       )
      )
      (drop
       (f32.neg
        (f32.const -33.61199951171875)
       )
      )
      (drop
       (f64.abs
        (f64.const -9005.841)
       )
      )
      (drop
       (f32.ceil
        (f32.const -33.61199951171875)
       )
      )
      (drop
       (f64.floor
        (f64.const -9005.841)
       )
      )
      (drop
       (f32.trunc
        (f32.const -33.61199951171875)
       )
      )
      (drop
       (f32.nearest
        (f32.const -33.61199951171875)
       )
      )
      (drop
       (f64.sqrt
        (f64.const -9005.841)
       )
      )
      (drop
       (i32.eqz
        (i32.const -10)
       )
      )
      (drop
       (i64.extend_i32_s
        (i32.const -10)
       )
      )
      (drop
       (i64.extend_i32_u
        (i32.const -10)
       )
      )
      (drop
       (i32.wrap_i64
        (i64.const -22)
       )
      )
      (drop
       (i32.trunc_f32_s
        (f32.const -33.61199951171875)
       )
      )
      (drop
       (i64.trunc_f32_s
        (f32.const -33.61199951171875)
       )
      )
      (drop
       (i32.trunc_f32_u
        (f32.const -33.61199951171875)
       )
      )
      (drop
       (i64.trunc_f32_u
        (f32.const -33.61199951171875)
       )
      )
      (drop
       (i32.trunc_f64_s
        (f64.const -9005.841)
       )
      )
      (drop
       (i64.trunc_f64_s
        (f64.const -9005.841)
       )
      )
      (drop
       (i32.trunc_f64_u
        (f64.const -9005.841)
       )
      )
      (drop
       (i64.trunc_f64_u
        (f64.const -9005.841)
       )
      )
      (drop
       (i32.trunc_sat_f32_s
        (f32.const -33.61199951171875)
       )
      )
      (drop
       (i64.trunc_sat_f32_s
        (f32.const -33.61199951171875)
       )
      )
      (drop
       (i32.trunc_sat_f32_u
        (f32.const -33.61199951171875)
       )
      )
      (drop
       (i64.trunc_sat_f32_u
        (f32.const -33.61199951171875)
       )
      )
      (drop
       (i32.trunc_sat_f64_s
        (f64.const -9005.841)
       )
      )
      (drop
       (i64.trunc_sat_f64_s
        (f64.const -9005.841)
       )
      )
      (drop
       (i32.trunc_sat_f64_u
        (f64.const -9005.841)
       )
      )
      (drop
       (i64.trunc_sat_f64_u
        (f64.const -9005.841)
       )
      )
      (drop
       (i32.reinterpret_f32
        (f32.const -33.61199951171875)
       )
      )
      (drop
       (i64.reinterpret_f64
        (f64.const -9005.841)
       )
      )
      (drop
       (f32.convert_i32_s
        (i32.const -10)
       )
      )
      (drop
       (f64.convert_i32_s
        (i32.const -10)
       )
      )
      (drop
       (f32.convert_i32_u
        (i32.const -10)
       )
      )
      (drop
       (f64.convert_i32_u
        (i32.const -10)
       )
      )
      (drop
       (f32.convert_i64_s
        (i64.const -22)
       )
      )
      (drop
       (f64.convert_i64_s
        (i64.const -22)
       )
      )
      (drop
       (f32.convert_i64_u
        (i64.const -22)
       )
      )
      (drop
       (f64.convert_i64_u
        (i64.const -22)
       )
      )
      (drop
       (f64.promote_f32
        (f32.const -33.61199951171875)
       )
      )
      (drop
       (f32.demote_f64
        (f64.const -9005.841)
       )
      )
      (drop
       (f32.reinterpret_i32
        (i32.const -10)
       )
      )
      (drop
       (f64.reinterpret_i64
        (i64.const -22)
       )
      )
      (drop
       (i8x16.splat
        (i32.const -10)
       )
      )
      (drop
       (i16x8.splat
        (i32.const -10)
       )
      )
      (drop
       (i32x4.splat
        (i32.const -10)
       )
      )
      (drop
       (i64x2.splat
        (i64.const -22)
       )
      )
      (drop
       (f32x4.splat
        (f32.const -33.61199951171875)
       )
      )
      (drop
       (f64x2.splat
        (f64.const -9005.841)
       )
      )
      (drop
       (v128.not
        (v128.const i32x4 0x04030201 0x08070605 0x0c0b0a09 0x100f0e0d)
       )
      )
      (drop
       (i8x16.neg
        (v128.const i32x4 0x04030201 0x08070605 0x0c0b0a09 0x100f0e0d)
       )
      )
      (drop
       (i8x16.any_true
        (v128.const i32x4 0x04030201 0x08070605 0x0c0b0a09 0x100f0e0d)
       )
      )
      (drop
       (i8x16.all_true
        (v128.const i32x4 0x04030201 0x08070605 0x0c0b0a09 0x100f0e0d)
       )
      )
      (drop
       (i16x8.neg
        (v128.const i32x4 0x04030201 0x08070605 0x0c0b0a09 0x100f0e0d)
       )
      )
      (drop
       (i16x8.any_true
        (v128.const i32x4 0x04030201 0x08070605 0x0c0b0a09 0x100f0e0d)
       )
      )
      (drop
       (i16x8.all_true
        (v128.const i32x4 0x04030201 0x08070605 0x0c0b0a09 0x100f0e0d)
       )
      )
      (drop
       (i32x4.neg
        (v128.const i32x4 0x04030201 0x08070605 0x0c0b0a09 0x100f0e0d)
       )
      )
      (drop
       (i32x4.any_true
        (v128.const i32x4 0x04030201 0x08070605 0x0c0b0a09 0x100f0e0d)
       )
      )
      (drop
       (i32x4.all_true
        (v128.const i32x4 0x04030201 0x08070605 0x0c0b0a09 0x100f0e0d)
       )
      )
      (drop
       (i64x2.neg
        (v128.const i32x4 0x04030201 0x08070605 0x0c0b0a09 0x100f0e0d)
       )
      )
      (drop
       (i64x2.any_true
        (v128.const i32x4 0x04030201 0x08070605 0x0c0b0a09 0x100f0e0d)
       )
      )
      (drop
       (i64x2.all_true
        (v128.const i32x4 0x04030201 0x08070605 0x0c0b0a09 0x100f0e0d)
       )
      )
      (drop
       (f32x4.abs
        (v128.const i32x4 0x04030201 0x08070605 0x0c0b0a09 0x100f0e0d)
       )
      )
      (drop
       (f32x4.neg
        (v128.const i32x4 0x04030201 0x08070605 0x0c0b0a09 0x100f0e0d)
       )
      )
      (drop
       (f32x4.sqrt
        (v128.const i32x4 0x04030201 0x08070605 0x0c0b0a09 0x100f0e0d)
       )
      )
      (drop
       (f64x2.abs
        (v128.const i32x4 0x04030201 0x08070605 0x0c0b0a09 0x100f0e0d)
       )
      )
      (drop
       (f64x2.neg
        (v128.const i32x4 0x04030201 0x08070605 0x0c0b0a09 0x100f0e0d)
       )
      )
      (drop
       (f64x2.sqrt
        (v128.const i32x4 0x04030201 0x08070605 0x0c0b0a09 0x100f0e0d)
       )
      )
      (drop
       (i32x4.trunc_sat_f32x4_s
        (v128.const i32x4 0x04030201 0x08070605 0x0c0b0a09 0x100f0e0d)
       )
      )
      (drop
       (i32x4.trunc_sat_f32x4_u
        (v128.const i32x4 0x04030201 0x08070605 0x0c0b0a09 0x100f0e0d)
       )
      )
      (drop
       (i64x2.trunc_sat_f64x2_s
        (v128.const i32x4 0x04030201 0x08070605 0x0c0b0a09 0x100f0e0d)
       )
      )
      (drop
       (i64x2.trunc_sat_f64x2_u
        (v128.const i32x4 0x04030201 0x08070605 0x0c0b0a09 0x100f0e0d)
       )
      )
      (drop
       (f32x4.convert_i32x4_s
        (v128.const i32x4 0x04030201 0x08070605 0x0c0b0a09 0x100f0e0d)
       )
      )
      (drop
       (f32x4.convert_i32x4_u
        (v128.const i32x4 0x04030201 0x08070605 0x0c0b0a09 0x100f0e0d)
       )
      )
      (drop
       (f64x2.convert_i64x2_s
        (v128.const i32x4 0x04030201 0x08070605 0x0c0b0a09 0x100f0e0d)
       )
      )
      (drop
       (f64x2.convert_i64x2_u
        (v128.const i32x4 0x04030201 0x08070605 0x0c0b0a09 0x100f0e0d)
       )
      )
      (drop
       (i16x8.widen_low_i8x16_s
        (v128.const i32x4 0x04030201 0x08070605 0x0c0b0a09 0x100f0e0d)
       )
      )
      (drop
       (i16x8.widen_high_i8x16_s
        (v128.const i32x4 0x04030201 0x08070605 0x0c0b0a09 0x100f0e0d)
       )
      )
      (drop
       (i16x8.widen_low_i8x16_u
        (v128.const i32x4 0x04030201 0x08070605 0x0c0b0a09 0x100f0e0d)
       )
      )
      (drop
       (i16x8.widen_high_i8x16_u
        (v128.const i32x4 0x04030201 0x08070605 0x0c0b0a09 0x100f0e0d)
       )
      )
      (drop
       (i32x4.widen_low_i16x8_s
        (v128.const i32x4 0x04030201 0x08070605 0x0c0b0a09 0x100f0e0d)
       )
      )
      (drop
       (i32x4.widen_high_i16x8_s
        (v128.const i32x4 0x04030201 0x08070605 0x0c0b0a09 0x100f0e0d)
       )
      )
      (drop
       (i32x4.widen_low_i16x8_u
        (v128.const i32x4 0x04030201 0x08070605 0x0c0b0a09 0x100f0e0d)
       )
      )
      (drop
       (i32x4.widen_high_i16x8_u
        (v128.const i32x4 0x04030201 0x08070605 0x0c0b0a09 0x100f0e0d)
       )
      )
      (drop
       (i32.add
        (i32.const -10)
        (i32.const -11)
       )
      )
      (drop
       (f64.sub
        (f64.const -9005.841)
        (f64.const -9007.333)
       )
      )
      (drop
       (i32.div_s
        (i32.const -10)
        (i32.const -11)
       )
      )
      (drop
       (i64.div_u
        (i64.const -22)
        (i64.const -23)
       )
      )
      (drop
       (i64.rem_s
        (i64.const -22)
        (i64.const -23)
       )
      )
      (drop
       (i32.rem_u
        (i32.const -10)
        (i32.const -11)
       )
      )
      (drop
       (i32.and
        (i32.const -10)
        (i32.const -11)
       )
      )
      (drop
       (i64.or
        (i64.const -22)
        (i64.const -23)
       )
      )
      (drop
       (i32.xor
        (i32.const -10)
        (i32.const -11)
       )
      )
      (drop
       (i64.shl
        (i64.const -22)
        (i64.const -23)
       )
      )
      (drop
       (i64.shr_u
        (i64.const -22)
        (i64.const -23)
       )
      )
      (drop
       (i32.shr_s
        (i32.const -10)
        (i32.const -11)
       )
      )
      (drop
       (i32.rotl
        (i32.const -10)
        (i32.const -11)
       )
      )
      (drop
       (i64.rotr
        (i64.const -22)
        (i64.const -23)
       )
      )
      (drop
       (f32.div
        (f32.const -33.61199951171875)
        (f32.const -62.5)
       )
      )
      (drop
       (f64.copysign
        (f64.const -9005.841)
        (f64.const -9007.333)
       )
      )
      (drop
       (f32.min
        (f32.const -33.61199951171875)
        (f32.const -62.5)
       )
      )
      (drop
       (f64.max
        (f64.const -9005.841)
        (f64.const -9007.333)
       )
      )
      (drop
       (i32.eq
        (i32.const -10)
        (i32.const -11)
       )
      )
      (drop
       (f32.ne
        (f32.const -33.61199951171875)
        (f32.const -62.5)
       )
      )
      (drop
       (i32.lt_s
        (i32.const -10)
        (i32.const -11)
       )
      )
      (drop
       (i64.lt_u
        (i64.const -22)
        (i64.const -23)
       )
      )
      (drop
       (i64.le_s
        (i64.const -22)
        (i64.const -23)
       )
      )
      (drop
       (i32.le_u
        (i32.const -10)
        (i32.const -11)
       )
      )
      (drop
       (i64.gt_s
        (i64.const -22)
        (i64.const -23)
       )
      )
      (drop
       (i32.gt_u
        (i32.const -10)
        (i32.const -11)
       )
      )
      (drop
       (i32.ge_s
        (i32.const -10)
        (i32.const -11)
       )
      )
      (drop
       (i64.ge_u
        (i64.const -22)
        (i64.const -23)
       )
      )
      (drop
       (f32.lt
        (f32.const -33.61199951171875)
        (f32.const -62.5)
       )
      )
      (drop
       (f64.le
        (f64.const -9005.841)
        (f64.const -9007.333)
       )
      )
      (drop
       (f64.gt
        (f64.const -9005.841)
        (f64.const -9007.333)
       )
      )
      (drop
       (f32.ge
        (f32.const -33.61199951171875)
        (f32.const -62.5)
       )
      )
      (drop
       (i8x16.eq
        (v128.const i32x4 0x04030201 0x08070605 0x0c0b0a09 0x100f0e0d)
        (v128.const i32x4 0x04030201 0x08070605 0x0c0b0a09 0x100f0e0d)
       )
      )
      (drop
       (i8x16.ne
        (v128.const i32x4 0x04030201 0x08070605 0x0c0b0a09 0x100f0e0d)
        (v128.const i32x4 0x04030201 0x08070605 0x0c0b0a09 0x100f0e0d)
       )
      )
      (drop
       (i8x16.lt_s
        (v128.const i32x4 0x04030201 0x08070605 0x0c0b0a09 0x100f0e0d)
        (v128.const i32x4 0x04030201 0x08070605 0x0c0b0a09 0x100f0e0d)
       )
      )
      (drop
       (i8x16.lt_u
        (v128.const i32x4 0x04030201 0x08070605 0x0c0b0a09 0x100f0e0d)
        (v128.const i32x4 0x04030201 0x08070605 0x0c0b0a09 0x100f0e0d)
       )
      )
      (drop
       (i8x16.gt_s
        (v128.const i32x4 0x04030201 0x08070605 0x0c0b0a09 0x100f0e0d)
        (v128.const i32x4 0x04030201 0x08070605 0x0c0b0a09 0x100f0e0d)
       )
      )
      (drop
       (i8x16.gt_u
        (v128.const i32x4 0x04030201 0x08070605 0x0c0b0a09 0x100f0e0d)
        (v128.const i32x4 0x04030201 0x08070605 0x0c0b0a09 0x100f0e0d)
       )
      )
      (drop
       (i8x16.le_s
        (v128.const i32x4 0x04030201 0x08070605 0x0c0b0a09 0x100f0e0d)
        (v128.const i32x4 0x04030201 0x08070605 0x0c0b0a09 0x100f0e0d)
       )
      )
      (drop
       (i8x16.le_u
        (v128.const i32x4 0x04030201 0x08070605 0x0c0b0a09 0x100f0e0d)
        (v128.const i32x4 0x04030201 0x08070605 0x0c0b0a09 0x100f0e0d)
       )
      )
      (drop
       (i8x16.ge_s
        (v128.const i32x4 0x04030201 0x08070605 0x0c0b0a09 0x100f0e0d)
        (v128.const i32x4 0x04030201 0x08070605 0x0c0b0a09 0x100f0e0d)
       )
      )
      (drop
       (i8x16.ge_u
        (v128.const i32x4 0x04030201 0x08070605 0x0c0b0a09 0x100f0e0d)
        (v128.const i32x4 0x04030201 0x08070605 0x0c0b0a09 0x100f0e0d)
       )
      )
      (drop
       (i16x8.eq
        (v128.const i32x4 0x04030201 0x08070605 0x0c0b0a09 0x100f0e0d)
        (v128.const i32x4 0x04030201 0x08070605 0x0c0b0a09 0x100f0e0d)
       )
      )
      (drop
       (i16x8.ne
        (v128.const i32x4 0x04030201 0x08070605 0x0c0b0a09 0x100f0e0d)
        (v128.const i32x4 0x04030201 0x08070605 0x0c0b0a09 0x100f0e0d)
       )
      )
      (drop
       (i16x8.lt_s
        (v128.const i32x4 0x04030201 0x08070605 0x0c0b0a09 0x100f0e0d)
        (v128.const i32x4 0x04030201 0x08070605 0x0c0b0a09 0x100f0e0d)
       )
      )
      (drop
       (i16x8.lt_u
        (v128.const i32x4 0x04030201 0x08070605 0x0c0b0a09 0x100f0e0d)
        (v128.const i32x4 0x04030201 0x08070605 0x0c0b0a09 0x100f0e0d)
       )
      )
      (drop
       (i16x8.gt_s
        (v128.const i32x4 0x04030201 0x08070605 0x0c0b0a09 0x100f0e0d)
        (v128.const i32x4 0x04030201 0x08070605 0x0c0b0a09 0x100f0e0d)
       )
      )
      (drop
       (i16x8.gt_u
        (v128.const i32x4 0x04030201 0x08070605 0x0c0b0a09 0x100f0e0d)
        (v128.const i32x4 0x04030201 0x08070605 0x0c0b0a09 0x100f0e0d)
       )
      )
      (drop
       (i16x8.le_s
        (v128.const i32x4 0x04030201 0x08070605 0x0c0b0a09 0x100f0e0d)
        (v128.const i32x4 0x04030201 0x08070605 0x0c0b0a09 0x100f0e0d)
       )
      )
      (drop
       (i16x8.le_u
        (v128.const i32x4 0x04030201 0x08070605 0x0c0b0a09 0x100f0e0d)
        (v128.const i32x4 0x04030201 0x08070605 0x0c0b0a09 0x100f0e0d)
       )
      )
      (drop
       (i16x8.ge_s
        (v128.const i32x4 0x04030201 0x08070605 0x0c0b0a09 0x100f0e0d)
        (v128.const i32x4 0x04030201 0x08070605 0x0c0b0a09 0x100f0e0d)
       )
      )
      (drop
       (i16x8.ge_u
        (v128.const i32x4 0x04030201 0x08070605 0x0c0b0a09 0x100f0e0d)
        (v128.const i32x4 0x04030201 0x08070605 0x0c0b0a09 0x100f0e0d)
       )
      )
      (drop
       (i32x4.eq
        (v128.const i32x4 0x04030201 0x08070605 0x0c0b0a09 0x100f0e0d)
        (v128.const i32x4 0x04030201 0x08070605 0x0c0b0a09 0x100f0e0d)
       )
      )
      (drop
       (i32x4.ne
        (v128.const i32x4 0x04030201 0x08070605 0x0c0b0a09 0x100f0e0d)
        (v128.const i32x4 0x04030201 0x08070605 0x0c0b0a09 0x100f0e0d)
       )
      )
      (drop
       (i32x4.lt_s
        (v128.const i32x4 0x04030201 0x08070605 0x0c0b0a09 0x100f0e0d)
        (v128.const i32x4 0x04030201 0x08070605 0x0c0b0a09 0x100f0e0d)
       )
      )
      (drop
       (i32x4.lt_u
        (v128.const i32x4 0x04030201 0x08070605 0x0c0b0a09 0x100f0e0d)
        (v128.const i32x4 0x04030201 0x08070605 0x0c0b0a09 0x100f0e0d)
       )
      )
      (drop
       (i32x4.gt_s
        (v128.const i32x4 0x04030201 0x08070605 0x0c0b0a09 0x100f0e0d)
        (v128.const i32x4 0x04030201 0x08070605 0x0c0b0a09 0x100f0e0d)
       )
      )
      (drop
       (i32x4.gt_u
        (v128.const i32x4 0x04030201 0x08070605 0x0c0b0a09 0x100f0e0d)
        (v128.const i32x4 0x04030201 0x08070605 0x0c0b0a09 0x100f0e0d)
       )
      )
      (drop
       (i32x4.le_s
        (v128.const i32x4 0x04030201 0x08070605 0x0c0b0a09 0x100f0e0d)
        (v128.const i32x4 0x04030201 0x08070605 0x0c0b0a09 0x100f0e0d)
       )
      )
      (drop
       (i32x4.le_u
        (v128.const i32x4 0x04030201 0x08070605 0x0c0b0a09 0x100f0e0d)
        (v128.const i32x4 0x04030201 0x08070605 0x0c0b0a09 0x100f0e0d)
       )
      )
      (drop
       (i32x4.ge_s
        (v128.const i32x4 0x04030201 0x08070605 0x0c0b0a09 0x100f0e0d)
        (v128.const i32x4 0x04030201 0x08070605 0x0c0b0a09 0x100f0e0d)
       )
      )
      (drop
       (i32x4.ge_u
        (v128.const i32x4 0x04030201 0x08070605 0x0c0b0a09 0x100f0e0d)
        (v128.const i32x4 0x04030201 0x08070605 0x0c0b0a09 0x100f0e0d)
       )
      )
      (drop
       (f32x4.eq
        (v128.const i32x4 0x04030201 0x08070605 0x0c0b0a09 0x100f0e0d)
        (v128.const i32x4 0x04030201 0x08070605 0x0c0b0a09 0x100f0e0d)
       )
      )
      (drop
       (f32x4.ne
        (v128.const i32x4 0x04030201 0x08070605 0x0c0b0a09 0x100f0e0d)
        (v128.const i32x4 0x04030201 0x08070605 0x0c0b0a09 0x100f0e0d)
       )
      )
      (drop
       (f32x4.lt
        (v128.const i32x4 0x04030201 0x08070605 0x0c0b0a09 0x100f0e0d)
        (v128.const i32x4 0x04030201 0x08070605 0x0c0b0a09 0x100f0e0d)
       )
      )
      (drop
       (f32x4.gt
        (v128.const i32x4 0x04030201 0x08070605 0x0c0b0a09 0x100f0e0d)
        (v128.const i32x4 0x04030201 0x08070605 0x0c0b0a09 0x100f0e0d)
       )
      )
      (drop
       (f32x4.le
        (v128.const i32x4 0x04030201 0x08070605 0x0c0b0a09 0x100f0e0d)
        (v128.const i32x4 0x04030201 0x08070605 0x0c0b0a09 0x100f0e0d)
       )
      )
      (drop
       (f32x4.ge
        (v128.const i32x4 0x04030201 0x08070605 0x0c0b0a09 0x100f0e0d)
        (v128.const i32x4 0x04030201 0x08070605 0x0c0b0a09 0x100f0e0d)
       )
      )
      (drop
       (f64x2.eq
        (v128.const i32x4 0x04030201 0x08070605 0x0c0b0a09 0x100f0e0d)
        (v128.const i32x4 0x04030201 0x08070605 0x0c0b0a09 0x100f0e0d)
       )
      )
      (drop
       (f64x2.ne
        (v128.const i32x4 0x04030201 0x08070605 0x0c0b0a09 0x100f0e0d)
        (v128.const i32x4 0x04030201 0x08070605 0x0c0b0a09 0x100f0e0d)
       )
      )
      (drop
       (f64x2.lt
        (v128.const i32x4 0x04030201 0x08070605 0x0c0b0a09 0x100f0e0d)
        (v128.const i32x4 0x04030201 0x08070605 0x0c0b0a09 0x100f0e0d)
       )
      )
      (drop
       (f64x2.gt
        (v128.const i32x4 0x04030201 0x08070605 0x0c0b0a09 0x100f0e0d)
        (v128.const i32x4 0x04030201 0x08070605 0x0c0b0a09 0x100f0e0d)
       )
      )
      (drop
       (f64x2.le
        (v128.const i32x4 0x04030201 0x08070605 0x0c0b0a09 0x100f0e0d)
        (v128.const i32x4 0x04030201 0x08070605 0x0c0b0a09 0x100f0e0d)
       )
      )
      (drop
       (f64x2.ge
        (v128.const i32x4 0x04030201 0x08070605 0x0c0b0a09 0x100f0e0d)
        (v128.const i32x4 0x04030201 0x08070605 0x0c0b0a09 0x100f0e0d)
       )
      )
      (drop
       (v128.and
        (v128.const i32x4 0x04030201 0x08070605 0x0c0b0a09 0x100f0e0d)
        (v128.const i32x4 0x04030201 0x08070605 0x0c0b0a09 0x100f0e0d)
       )
      )
      (drop
       (v128.or
        (v128.const i32x4 0x04030201 0x08070605 0x0c0b0a09 0x100f0e0d)
        (v128.const i32x4 0x04030201 0x08070605 0x0c0b0a09 0x100f0e0d)
       )
      )
      (drop
       (v128.xor
        (v128.const i32x4 0x04030201 0x08070605 0x0c0b0a09 0x100f0e0d)
        (v128.const i32x4 0x04030201 0x08070605 0x0c0b0a09 0x100f0e0d)
       )
      )
      (drop
       (v128.andnot
        (v128.const i32x4 0x04030201 0x08070605 0x0c0b0a09 0x100f0e0d)
        (v128.const i32x4 0x04030201 0x08070605 0x0c0b0a09 0x100f0e0d)
       )
      )
      (drop
       (i8x16.add
        (v128.const i32x4 0x04030201 0x08070605 0x0c0b0a09 0x100f0e0d)
        (v128.const i32x4 0x04030201 0x08070605 0x0c0b0a09 0x100f0e0d)
       )
      )
      (drop
       (i8x16.add_saturate_s
        (v128.const i32x4 0x04030201 0x08070605 0x0c0b0a09 0x100f0e0d)
        (v128.const i32x4 0x04030201 0x08070605 0x0c0b0a09 0x100f0e0d)
       )
      )
      (drop
       (i8x16.add_saturate_u
        (v128.const i32x4 0x04030201 0x08070605 0x0c0b0a09 0x100f0e0d)
        (v128.const i32x4 0x04030201 0x08070605 0x0c0b0a09 0x100f0e0d)
       )
      )
      (drop
       (i8x16.sub
        (v128.const i32x4 0x04030201 0x08070605 0x0c0b0a09 0x100f0e0d)
        (v128.const i32x4 0x04030201 0x08070605 0x0c0b0a09 0x100f0e0d)
       )
      )
      (drop
       (i8x16.sub_saturate_s
        (v128.const i32x4 0x04030201 0x08070605 0x0c0b0a09 0x100f0e0d)
        (v128.const i32x4 0x04030201 0x08070605 0x0c0b0a09 0x100f0e0d)
       )
      )
      (drop
       (i8x16.sub_saturate_u
        (v128.const i32x4 0x04030201 0x08070605 0x0c0b0a09 0x100f0e0d)
        (v128.const i32x4 0x04030201 0x08070605 0x0c0b0a09 0x100f0e0d)
       )
      )
      (drop
       (i8x16.mul
        (v128.const i32x4 0x04030201 0x08070605 0x0c0b0a09 0x100f0e0d)
        (v128.const i32x4 0x04030201 0x08070605 0x0c0b0a09 0x100f0e0d)
       )
      )
      (drop
       (i16x8.add
        (v128.const i32x4 0x04030201 0x08070605 0x0c0b0a09 0x100f0e0d)
        (v128.const i32x4 0x04030201 0x08070605 0x0c0b0a09 0x100f0e0d)
       )
      )
      (drop
       (i16x8.add_saturate_s
        (v128.const i32x4 0x04030201 0x08070605 0x0c0b0a09 0x100f0e0d)
        (v128.const i32x4 0x04030201 0x08070605 0x0c0b0a09 0x100f0e0d)
       )
      )
      (drop
       (i16x8.add_saturate_u
        (v128.const i32x4 0x04030201 0x08070605 0x0c0b0a09 0x100f0e0d)
        (v128.const i32x4 0x04030201 0x08070605 0x0c0b0a09 0x100f0e0d)
       )
      )
      (drop
       (i16x8.sub
        (v128.const i32x4 0x04030201 0x08070605 0x0c0b0a09 0x100f0e0d)
        (v128.const i32x4 0x04030201 0x08070605 0x0c0b0a09 0x100f0e0d)
       )
      )
      (drop
       (i16x8.sub_saturate_s
        (v128.const i32x4 0x04030201 0x08070605 0x0c0b0a09 0x100f0e0d)
        (v128.const i32x4 0x04030201 0x08070605 0x0c0b0a09 0x100f0e0d)
       )
      )
      (drop
       (i16x8.sub_saturate_u
        (v128.const i32x4 0x04030201 0x08070605 0x0c0b0a09 0x100f0e0d)
        (v128.const i32x4 0x04030201 0x08070605 0x0c0b0a09 0x100f0e0d)
       )
      )
      (drop
       (i16x8.mul
        (v128.const i32x4 0x04030201 0x08070605 0x0c0b0a09 0x100f0e0d)
        (v128.const i32x4 0x04030201 0x08070605 0x0c0b0a09 0x100f0e0d)
       )
      )
      (drop
       (i32x4.add
        (v128.const i32x4 0x04030201 0x08070605 0x0c0b0a09 0x100f0e0d)
        (v128.const i32x4 0x04030201 0x08070605 0x0c0b0a09 0x100f0e0d)
       )
      )
      (drop
       (i32x4.sub
        (v128.const i32x4 0x04030201 0x08070605 0x0c0b0a09 0x100f0e0d)
        (v128.const i32x4 0x04030201 0x08070605 0x0c0b0a09 0x100f0e0d)
       )
      )
      (drop
       (i32x4.mul
        (v128.const i32x4 0x04030201 0x08070605 0x0c0b0a09 0x100f0e0d)
        (v128.const i32x4 0x04030201 0x08070605 0x0c0b0a09 0x100f0e0d)
       )
      )
      (drop
       (i64x2.add
        (v128.const i32x4 0x04030201 0x08070605 0x0c0b0a09 0x100f0e0d)
        (v128.const i32x4 0x04030201 0x08070605 0x0c0b0a09 0x100f0e0d)
       )
      )
      (drop
       (i64x2.sub
        (v128.const i32x4 0x04030201 0x08070605 0x0c0b0a09 0x100f0e0d)
        (v128.const i32x4 0x04030201 0x08070605 0x0c0b0a09 0x100f0e0d)
       )
      )
      (drop
       (f32x4.add
        (v128.const i32x4 0x04030201 0x08070605 0x0c0b0a09 0x100f0e0d)
        (v128.const i32x4 0x04030201 0x08070605 0x0c0b0a09 0x100f0e0d)
       )
      )
      (drop
       (f32x4.sub
        (v128.const i32x4 0x04030201 0x08070605 0x0c0b0a09 0x100f0e0d)
        (v128.const i32x4 0x04030201 0x08070605 0x0c0b0a09 0x100f0e0d)
       )
      )
      (drop
       (f32x4.mul
        (v128.const i32x4 0x04030201 0x08070605 0x0c0b0a09 0x100f0e0d)
        (v128.const i32x4 0x04030201 0x08070605 0x0c0b0a09 0x100f0e0d)
       )
      )
      (drop
       (f32x4.div
        (v128.const i32x4 0x04030201 0x08070605 0x0c0b0a09 0x100f0e0d)
        (v128.const i32x4 0x04030201 0x08070605 0x0c0b0a09 0x100f0e0d)
       )
      )
      (drop
       (f32x4.min
        (v128.const i32x4 0x04030201 0x08070605 0x0c0b0a09 0x100f0e0d)
        (v128.const i32x4 0x04030201 0x08070605 0x0c0b0a09 0x100f0e0d)
       )
      )
      (drop
       (f32x4.max
        (v128.const i32x4 0x04030201 0x08070605 0x0c0b0a09 0x100f0e0d)
        (v128.const i32x4 0x04030201 0x08070605 0x0c0b0a09 0x100f0e0d)
       )
      )
      (drop
       (f64x2.add
        (v128.const i32x4 0x04030201 0x08070605 0x0c0b0a09 0x100f0e0d)
        (v128.const i32x4 0x04030201 0x08070605 0x0c0b0a09 0x100f0e0d)
       )
      )
      (drop
       (f64x2.sub
        (v128.const i32x4 0x04030201 0x08070605 0x0c0b0a09 0x100f0e0d)
        (v128.const i32x4 0x04030201 0x08070605 0x0c0b0a09 0x100f0e0d)
       )
      )
      (drop
       (f64x2.mul
        (v128.const i32x4 0x04030201 0x08070605 0x0c0b0a09 0x100f0e0d)
        (v128.const i32x4 0x04030201 0x08070605 0x0c0b0a09 0x100f0e0d)
       )
      )
      (drop
       (f64x2.div
        (v128.const i32x4 0x04030201 0x08070605 0x0c0b0a09 0x100f0e0d)
        (v128.const i32x4 0x04030201 0x08070605 0x0c0b0a09 0x100f0e0d)
       )
      )
      (drop
       (f64x2.min
        (v128.const i32x4 0x04030201 0x08070605 0x0c0b0a09 0x100f0e0d)
        (v128.const i32x4 0x04030201 0x08070605 0x0c0b0a09 0x100f0e0d)
       )
      )
      (drop
       (f64x2.max
        (v128.const i32x4 0x04030201 0x08070605 0x0c0b0a09 0x100f0e0d)
        (v128.const i32x4 0x04030201 0x08070605 0x0c0b0a09 0x100f0e0d)
       )
      )
      (drop
       (i8x16.narrow_i16x8_s
        (v128.const i32x4 0x04030201 0x08070605 0x0c0b0a09 0x100f0e0d)
        (v128.const i32x4 0x04030201 0x08070605 0x0c0b0a09 0x100f0e0d)
       )
      )
      (drop
       (i8x16.narrow_i16x8_u
        (v128.const i32x4 0x04030201 0x08070605 0x0c0b0a09 0x100f0e0d)
        (v128.const i32x4 0x04030201 0x08070605 0x0c0b0a09 0x100f0e0d)
       )
      )
      (drop
       (i16x8.narrow_i32x4_s
        (v128.const i32x4 0x04030201 0x08070605 0x0c0b0a09 0x100f0e0d)
        (v128.const i32x4 0x04030201 0x08070605 0x0c0b0a09 0x100f0e0d)
       )
      )
      (drop
       (i16x8.narrow_i32x4_u
        (v128.const i32x4 0x04030201 0x08070605 0x0c0b0a09 0x100f0e0d)
        (v128.const i32x4 0x04030201 0x08070605 0x0c0b0a09 0x100f0e0d)
       )
      )
      (drop
       (i8x16.extract_lane_s 0
        (v128.const i32x4 0x04030201 0x08070605 0x0c0b0a09 0x100f0e0d)
       )
      )
      (drop
       (i8x16.extract_lane_u 0
        (v128.const i32x4 0x04030201 0x08070605 0x0c0b0a09 0x100f0e0d)
       )
      )
      (drop
       (i16x8.extract_lane_s 0
        (v128.const i32x4 0x04030201 0x08070605 0x0c0b0a09 0x100f0e0d)
       )
      )
      (drop
       (i16x8.extract_lane_u 0
        (v128.const i32x4 0x04030201 0x08070605 0x0c0b0a09 0x100f0e0d)
       )
      )
      (drop
       (i32x4.extract_lane 0
        (v128.const i32x4 0x04030201 0x08070605 0x0c0b0a09 0x100f0e0d)
       )
      )
      (drop
       (i64x2.extract_lane 0
        (v128.const i32x4 0x04030201 0x08070605 0x0c0b0a09 0x100f0e0d)
       )
      )
      (drop
       (f32x4.extract_lane 0
        (v128.const i32x4 0x04030201 0x08070605 0x0c0b0a09 0x100f0e0d)
       )
      )
      (drop
       (f64x2.extract_lane 0
        (v128.const i32x4 0x04030201 0x08070605 0x0c0b0a09 0x100f0e0d)
       )
      )
      (drop
       (i8x16.replace_lane 0
        (v128.const i32x4 0x04030201 0x08070605 0x0c0b0a09 0x100f0e0d)
        (i32.const 42)
       )
      )
      (drop
       (i16x8.replace_lane 0
        (v128.const i32x4 0x04030201 0x08070605 0x0c0b0a09 0x100f0e0d)
        (i32.const 42)
       )
      )
      (drop
       (i32x4.replace_lane 0
        (v128.const i32x4 0x04030201 0x08070605 0x0c0b0a09 0x100f0e0d)
        (i32.const 42)
       )
      )
      (drop
       (i64x2.replace_lane 0
        (v128.const i32x4 0x04030201 0x08070605 0x0c0b0a09 0x100f0e0d)
        (i64.const 42)
       )
      )
      (drop
       (f32x4.replace_lane 0
        (v128.const i32x4 0x04030201 0x08070605 0x0c0b0a09 0x100f0e0d)
        (f32.const 42)
       )
      )
      (drop
       (f64x2.replace_lane 0
        (v128.const i32x4 0x04030201 0x08070605 0x0c0b0a09 0x100f0e0d)
        (f64.const 42)
       )
      )
      (drop
       (i8x16.shl
        (v128.const i32x4 0x04030201 0x08070605 0x0c0b0a09 0x100f0e0d)
        (i32.const 1)
       )
      )
      (drop
       (i8x16.shr_s
        (v128.const i32x4 0x04030201 0x08070605 0x0c0b0a09 0x100f0e0d)
        (i32.const 1)
       )
      )
      (drop
       (i8x16.shr_u
        (v128.const i32x4 0x04030201 0x08070605 0x0c0b0a09 0x100f0e0d)
        (i32.const 1)
       )
      )
      (drop
       (i16x8.shl
        (v128.const i32x4 0x04030201 0x08070605 0x0c0b0a09 0x100f0e0d)
        (i32.const 1)
       )
      )
      (drop
       (i16x8.shr_s
        (v128.const i32x4 0x04030201 0x08070605 0x0c0b0a09 0x100f0e0d)
        (i32.const 1)
       )
      )
      (drop
       (i16x8.shr_u
        (v128.const i32x4 0x04030201 0x08070605 0x0c0b0a09 0x100f0e0d)
        (i32.const 1)
       )
      )
      (drop
       (i32x4.shl
        (v128.const i32x4 0x04030201 0x08070605 0x0c0b0a09 0x100f0e0d)
        (i32.const 1)
       )
      )
      (drop
       (i32x4.shr_s
        (v128.const i32x4 0x04030201 0x08070605 0x0c0b0a09 0x100f0e0d)
        (i32.const 1)
       )
      )
      (drop
       (i32x4.shr_u
        (v128.const i32x4 0x04030201 0x08070605 0x0c0b0a09 0x100f0e0d)
        (i32.const 1)
       )
      )
      (drop
       (i64x2.shl
        (v128.const i32x4 0x04030201 0x08070605 0x0c0b0a09 0x100f0e0d)
        (i32.const 1)
       )
      )
      (drop
       (i64x2.shr_s
        (v128.const i32x4 0x04030201 0x08070605 0x0c0b0a09 0x100f0e0d)
        (i32.const 1)
       )
      )
      (drop
       (i64x2.shr_u
        (v128.const i32x4 0x04030201 0x08070605 0x0c0b0a09 0x100f0e0d)
        (i32.const 1)
       )
      )
      (drop
       (v8x16.load_splat
        (i32.const 128)
       )
      )
      (drop
       (v16x8.load_splat offset=16 align=1
        (i32.const 128)
       )
      )
      (drop
       (v32x4.load_splat offset=16
        (i32.const 128)
       )
      )
      (drop
       (v64x2.load_splat align=4
        (i32.const 128)
       )
      )
      (drop
       (i16x8.load8x8_s
        (i32.const 128)
       )
      )
      (drop
       (i16x8.load8x8_u
        (i32.const 128)
       )
      )
      (drop
       (i32x4.load16x4_s
        (i32.const 128)
       )
      )
      (drop
       (i32x4.load16x4_u
        (i32.const 128)
       )
      )
      (drop
       (i64x2.load32x2_s
        (i32.const 128)
       )
      )
      (drop
       (i64x2.load32x2_u
        (i32.const 128)
       )
      )
      (drop
       (v8x16.shuffle 0 0 0 0 0 0 0 0 0 0 0 0 0 0 0 0
        (v128.const i32x4 0x04030201 0x08070605 0x0c0b0a09 0x100f0e0d)
        (v128.const i32x4 0x04030201 0x08070605 0x0c0b0a09 0x100f0e0d)
       )
      )
      (drop
       (v128.bitselect
        (v128.const i32x4 0x04030201 0x08070605 0x0c0b0a09 0x100f0e0d)
        (v128.const i32x4 0x04030201 0x08070605 0x0c0b0a09 0x100f0e0d)
        (v128.const i32x4 0x04030201 0x08070605 0x0c0b0a09 0x100f0e0d)
       )
      )
      (drop
       (f32x4.qfma
        (v128.const i32x4 0x04030201 0x08070605 0x0c0b0a09 0x100f0e0d)
        (v128.const i32x4 0x04030201 0x08070605 0x0c0b0a09 0x100f0e0d)
        (v128.const i32x4 0x04030201 0x08070605 0x0c0b0a09 0x100f0e0d)
       )
      )
      (drop
       (f32x4.qfms
        (v128.const i32x4 0x04030201 0x08070605 0x0c0b0a09 0x100f0e0d)
        (v128.const i32x4 0x04030201 0x08070605 0x0c0b0a09 0x100f0e0d)
        (v128.const i32x4 0x04030201 0x08070605 0x0c0b0a09 0x100f0e0d)
       )
      )
      (drop
       (f64x2.qfma
        (v128.const i32x4 0x04030201 0x08070605 0x0c0b0a09 0x100f0e0d)
        (v128.const i32x4 0x04030201 0x08070605 0x0c0b0a09 0x100f0e0d)
        (v128.const i32x4 0x04030201 0x08070605 0x0c0b0a09 0x100f0e0d)
       )
      )
      (drop
       (f64x2.qfms
        (v128.const i32x4 0x04030201 0x08070605 0x0c0b0a09 0x100f0e0d)
        (v128.const i32x4 0x04030201 0x08070605 0x0c0b0a09 0x100f0e0d)
        (v128.const i32x4 0x04030201 0x08070605 0x0c0b0a09 0x100f0e0d)
       )
      )
      (memory.init 0
       (i32.const 1024)
       (i32.const 0)
       (i32.const 12)
      )
      (data.drop 0)
      (memory.copy
       (i32.const 2048)
       (i32.const 1024)
       (i32.const 12)
      )
      (memory.fill
       (i32.const 0)
       (i32.const 42)
       (i32.const 1024)
      )
      (block
      )
      (if
       (i32.const 1)
       (drop
        (i32.const 2)
       )
       (drop
        (i32.const 3)
       )
      )
      (if
       (i32.const 4)
       (drop
        (i32.const 5)
       )
      )
      (drop
       (loop $in (result i32)
        (i32.const 0)
       )
      )
      (drop
       (loop (result i32)
        (i32.const 0)
       )
      )
      (drop
       (br_if $the-value
        (i32.const 1)
        (i32.const 0)
       )
      )
      (br_if $the-nothing
       (i32.const 2)
      )
      (br $the-value
       (i32.const 3)
      )
      (br $the-nothing)
      (br_table $the-value $the-value
       (i32.const 1)
       (i32.const 0)
      )
      (br_table $the-nothing $the-nothing
       (i32.const 2)
      )
      (drop
       (i32.eqz
        (call "$kitchen()sinker"
         (i32.const 13)
         (i64.const 37)
         (f32.const 1.2999999523162842)
         (f64.const 3.7)
        )
       )
      )
      (drop
       (i32.eqz
        (i32.trunc_f32_s
         (call $an-imported
          (i32.const 13)
          (f64.const 3.7)
         )
        )
       )
      )
      (drop
       (i32.eqz
        (call_indirect (type $iiIfF)
         (i32.const 13)
         (i64.const 37)
         (f32.const 1.2999999523162842)
         (f64.const 3.7)
         (i32.const 2449)
        )
       )
      )
      (drop
       (local.get $0)
      )
      (local.set $0
       (i32.const 101)
      )
      (drop
       (local.tee $0
        (i32.const 102)
       )
      )
      (drop
       (i32.load
        (i32.const 1)
       )
      )
      (drop
       (i64.load16_s offset=2 align=1
        (i32.const 8)
       )
      )
      (drop
       (f32.load
        (i32.const 2)
       )
      )
      (drop
       (f64.load offset=2
        (i32.const 9)
       )
      )
      (i32.store
       (i32.const 10)
       (i32.const 11)
      )
      (i64.store offset=2 align=4
       (i32.const 110)
       (i64.const 111)
      )
      (drop
       (select
        (i32.const 3)
        (i32.const 5)
        (i32.const 1)
       )
      )
      (return
       (i32.const 1337)
      )
      (return_call "$kitchen()sinker"
       (i32.const 13)
       (i64.const 37)
       (f32.const 1.2999999523162842)
       (f64.const 3.7)
      )
      (return_call_indirect (type $iiIfF)
       (i32.const 13)
       (i64.const 37)
       (f32.const 1.2999999523162842)
       (f64.const 3.7)
       (i32.const 2449)
      )
      (try
       (throw $a-event
        (i32.const 0)
       )
       (catch
        (local.set $5
         (exnref.pop)
        )
        (drop
         (block $try-block (result i32)
          (rethrow
           (br_on_exn $try-block $a-event
            (local.get $5)
           )
          )
         )
        )
       )
      )
      (i32.atomic.store
       (i32.const 0)
       (i32.atomic.load
        (i32.const 0)
       )
      )
      (drop
       (i32.atomic.wait
        (i32.const 0)
        (i32.const 0)
        (i64.const 111)
       )
      )
      (drop
       (atomic.notify
        (i32.const 0)
        (i32.const 0)
       )
      )
      (atomic.fence)
      (nop)
      (unreachable)
     )
    )
   )
   (i32.const 42)
  )
 )
 (func $starter (; 2 ;) (type $v)
  (nop)
 )
)
  BinaryenModuleDispose(the_module);
  functionTypes.clear();
  expressions.clear();
  functions.clear();
  globals.clear();
  events.clear();
  exports.clear();
  relooperBlocks.clear();
  the_module = BinaryenModuleCreate();
  expressions[size_t(NULL)] = BinaryenExpressionRef(NULL);
  {
    BinaryenType paramTypes[] = { 0 };
    functionTypes[0] = BinaryenAddFunctionType(the_module, "v", 0, paramTypes, 0);
  }
  {
    BinaryenType paramTypes[] = { 1 };
    functionTypes[1] = BinaryenAddFunctionType(the_module, "vi", 0, paramTypes, 1);
  }
  BinaryenAddFunctionImport(the_module, "check", "module", "check", functionTypes[1]);
  the_relooper = RelooperCreate(the_module);
  expressions[1] = BinaryenConst(the_module, BinaryenLiteralInt32(1337));
  {
    BinaryenExpressionRef operands[] = { expressions[1] };
    expressions[2] = BinaryenCall(the_module, "check", operands, 1, 0);
  }
  relooperBlocks[0] = RelooperAddBlock(the_relooper, expressions[2]);
  expressions[3] = RelooperRenderAndDispose(the_relooper, relooperBlocks[0], 0);
  {
    BinaryenType varTypes[] = { 1 };
    functions[0] = BinaryenAddFunction(the_module, "just-one-block", functionTypes[0], varTypes, 1, expressions[3]);
  }
  the_relooper = RelooperCreate(the_module);
  expressions[4] = BinaryenConst(the_module, BinaryenLiteralInt32(0));
  {
    BinaryenExpressionRef operands[] = { expressions[4] };
    expressions[5] = BinaryenCall(the_module, "check", operands, 1, 0);
  }
  relooperBlocks[0] = RelooperAddBlock(the_relooper, expressions[5]);
  expressions[6] = BinaryenConst(the_module, BinaryenLiteralInt32(1));
  {
    BinaryenExpressionRef operands[] = { expressions[6] };
    expressions[7] = BinaryenCall(the_module, "check", operands, 1, 0);
  }
  relooperBlocks[1] = RelooperAddBlock(the_relooper, expressions[7]);
  RelooperAddBranch(relooperBlocks[0], relooperBlocks[1], expressions[0], expressions[0]);
  expressions[8] = RelooperRenderAndDispose(the_relooper, relooperBlocks[0], 0);
  {
    BinaryenType varTypes[] = { 1 };
    functions[1] = BinaryenAddFunction(the_module, "two-blocks", functionTypes[0], varTypes, 1, expressions[8]);
  }
  the_relooper = RelooperCreate(the_module);
  expressions[9] = BinaryenConst(the_module, BinaryenLiteralInt32(0));
  {
    BinaryenExpressionRef operands[] = { expressions[9] };
    expressions[10] = BinaryenCall(the_module, "check", operands, 1, 0);
  }
  relooperBlocks[0] = RelooperAddBlock(the_relooper, expressions[10]);
  expressions[11] = BinaryenConst(the_module, BinaryenLiteralInt32(1));
  {
    BinaryenExpressionRef operands[] = { expressions[11] };
    expressions[12] = BinaryenCall(the_module, "check", operands, 1, 0);
  }
  relooperBlocks[1] = RelooperAddBlock(the_relooper, expressions[12]);
  expressions[13] = BinaryenConst(the_module, BinaryenLiteralInt32(77));
  expressions[14] = BinaryenDrop(the_module, expressions[13]);
  RelooperAddBranch(relooperBlocks[0], relooperBlocks[1], expressions[0], expressions[14]);
  expressions[15] = RelooperRenderAndDispose(the_relooper, relooperBlocks[0], 0);
  {
    BinaryenType varTypes[] = { 1 };
    functions[2] = BinaryenAddFunction(the_module, "two-blocks-plus-code", functionTypes[0], varTypes, 1, expressions[15]);
  }
  the_relooper = RelooperCreate(the_module);
  expressions[16] = BinaryenConst(the_module, BinaryenLiteralInt32(0));
  {
    BinaryenExpressionRef operands[] = { expressions[16] };
    expressions[17] = BinaryenCall(the_module, "check", operands, 1, 0);
  }
  relooperBlocks[0] = RelooperAddBlock(the_relooper, expressions[17]);
  expressions[18] = BinaryenConst(the_module, BinaryenLiteralInt32(1));
  {
    BinaryenExpressionRef operands[] = { expressions[18] };
    expressions[19] = BinaryenCall(the_module, "check", operands, 1, 0);
  }
  relooperBlocks[1] = RelooperAddBlock(the_relooper, expressions[19]);
  RelooperAddBranch(relooperBlocks[0], relooperBlocks[1], expressions[0], expressions[0]);
  RelooperAddBranch(relooperBlocks[1], relooperBlocks[0], expressions[0], expressions[0]);
  expressions[20] = RelooperRenderAndDispose(the_relooper, relooperBlocks[0], 0);
  {
    BinaryenType varTypes[] = { 1 };
    functions[3] = BinaryenAddFunction(the_module, "loop", functionTypes[0], varTypes, 1, expressions[20]);
  }
  the_relooper = RelooperCreate(the_module);
  expressions[21] = BinaryenConst(the_module, BinaryenLiteralInt32(0));
  {
    BinaryenExpressionRef operands[] = { expressions[21] };
    expressions[22] = BinaryenCall(the_module, "check", operands, 1, 0);
  }
  relooperBlocks[0] = RelooperAddBlock(the_relooper, expressions[22]);
  expressions[23] = BinaryenConst(the_module, BinaryenLiteralInt32(1));
  {
    BinaryenExpressionRef operands[] = { expressions[23] };
    expressions[24] = BinaryenCall(the_module, "check", operands, 1, 0);
  }
  relooperBlocks[1] = RelooperAddBlock(the_relooper, expressions[24]);
  expressions[25] = BinaryenConst(the_module, BinaryenLiteralInt32(33));
  expressions[26] = BinaryenDrop(the_module, expressions[25]);
  RelooperAddBranch(relooperBlocks[0], relooperBlocks[1], expressions[0], expressions[26]);
  expressions[27] = BinaryenConst(the_module, BinaryenLiteralInt32(-66));
  expressions[28] = BinaryenDrop(the_module, expressions[27]);
  RelooperAddBranch(relooperBlocks[1], relooperBlocks[0], expressions[0], expressions[28]);
  expressions[29] = RelooperRenderAndDispose(the_relooper, relooperBlocks[0], 0);
  {
    BinaryenType varTypes[] = { 1 };
    functions[4] = BinaryenAddFunction(the_module, "loop-plus-code", functionTypes[0], varTypes, 1, expressions[29]);
  }
  the_relooper = RelooperCreate(the_module);
  expressions[30] = BinaryenConst(the_module, BinaryenLiteralInt32(0));
  {
    BinaryenExpressionRef operands[] = { expressions[30] };
    expressions[31] = BinaryenCall(the_module, "check", operands, 1, 0);
  }
  relooperBlocks[0] = RelooperAddBlock(the_relooper, expressions[31]);
  expressions[32] = BinaryenConst(the_module, BinaryenLiteralInt32(1));
  {
    BinaryenExpressionRef operands[] = { expressions[32] };
    expressions[33] = BinaryenCall(the_module, "check", operands, 1, 0);
  }
  relooperBlocks[1] = RelooperAddBlock(the_relooper, expressions[33]);
  expressions[34] = BinaryenConst(the_module, BinaryenLiteralInt32(2));
  {
    BinaryenExpressionRef operands[] = { expressions[34] };
    expressions[35] = BinaryenCall(the_module, "check", operands, 1, 0);
  }
  relooperBlocks[2] = RelooperAddBlock(the_relooper, expressions[35]);
  expressions[36] = BinaryenConst(the_module, BinaryenLiteralInt32(55));
  RelooperAddBranch(relooperBlocks[0], relooperBlocks[1], expressions[36], expressions[0]);
  RelooperAddBranch(relooperBlocks[0], relooperBlocks[2], expressions[0], expressions[0]);
  expressions[37] = RelooperRenderAndDispose(the_relooper, relooperBlocks[0], 0);
  {
    BinaryenType varTypes[] = { 1 };
    functions[5] = BinaryenAddFunction(the_module, "split", functionTypes[0], varTypes, 1, expressions[37]);
  }
  the_relooper = RelooperCreate(the_module);
  expressions[38] = BinaryenConst(the_module, BinaryenLiteralInt32(0));
  {
    BinaryenExpressionRef operands[] = { expressions[38] };
    expressions[39] = BinaryenCall(the_module, "check", operands, 1, 0);
  }
  relooperBlocks[0] = RelooperAddBlock(the_relooper, expressions[39]);
  expressions[40] = BinaryenConst(the_module, BinaryenLiteralInt32(1));
  {
    BinaryenExpressionRef operands[] = { expressions[40] };
    expressions[41] = BinaryenCall(the_module, "check", operands, 1, 0);
  }
  relooperBlocks[1] = RelooperAddBlock(the_relooper, expressions[41]);
  expressions[42] = BinaryenConst(the_module, BinaryenLiteralInt32(2));
  {
    BinaryenExpressionRef operands[] = { expressions[42] };
    expressions[43] = BinaryenCall(the_module, "check", operands, 1, 0);
  }
  relooperBlocks[2] = RelooperAddBlock(the_relooper, expressions[43]);
  expressions[44] = BinaryenConst(the_module, BinaryenLiteralInt32(10));
  expressions[45] = BinaryenDrop(the_module, expressions[44]);
  expressions[46] = BinaryenConst(the_module, BinaryenLiteralInt32(55));
  RelooperAddBranch(relooperBlocks[0], relooperBlocks[1], expressions[46], expressions[45]);
  expressions[47] = BinaryenConst(the_module, BinaryenLiteralInt32(20));
  expressions[48] = BinaryenDrop(the_module, expressions[47]);
  RelooperAddBranch(relooperBlocks[0], relooperBlocks[2], expressions[0], expressions[48]);
  expressions[49] = RelooperRenderAndDispose(the_relooper, relooperBlocks[0], 0);
  {
    BinaryenType varTypes[] = { 1 };
    functions[6] = BinaryenAddFunction(the_module, "split-plus-code", functionTypes[0], varTypes, 1, expressions[49]);
  }
  the_relooper = RelooperCreate(the_module);
  expressions[50] = BinaryenConst(the_module, BinaryenLiteralInt32(0));
  {
    BinaryenExpressionRef operands[] = { expressions[50] };
    expressions[51] = BinaryenCall(the_module, "check", operands, 1, 0);
  }
  relooperBlocks[0] = RelooperAddBlock(the_relooper, expressions[51]);
  expressions[52] = BinaryenConst(the_module, BinaryenLiteralInt32(1));
  {
    BinaryenExpressionRef operands[] = { expressions[52] };
    expressions[53] = BinaryenCall(the_module, "check", operands, 1, 0);
  }
  relooperBlocks[1] = RelooperAddBlock(the_relooper, expressions[53]);
  expressions[54] = BinaryenConst(the_module, BinaryenLiteralInt32(2));
  {
    BinaryenExpressionRef operands[] = { expressions[54] };
    expressions[55] = BinaryenCall(the_module, "check", operands, 1, 0);
  }
  relooperBlocks[2] = RelooperAddBlock(the_relooper, expressions[55]);
  expressions[56] = BinaryenConst(the_module, BinaryenLiteralInt32(55));
  RelooperAddBranch(relooperBlocks[0], relooperBlocks[1], expressions[56], expressions[0]);
  RelooperAddBranch(relooperBlocks[0], relooperBlocks[2], expressions[0], expressions[0]);
  RelooperAddBranch(relooperBlocks[1], relooperBlocks[2], expressions[0], expressions[0]);
  expressions[57] = RelooperRenderAndDispose(the_relooper, relooperBlocks[0], 0);
  {
    BinaryenType varTypes[] = { 1 };
    functions[7] = BinaryenAddFunction(the_module, "if", functionTypes[0], varTypes, 1, expressions[57]);
  }
  the_relooper = RelooperCreate(the_module);
  expressions[58] = BinaryenConst(the_module, BinaryenLiteralInt32(0));
  {
    BinaryenExpressionRef operands[] = { expressions[58] };
    expressions[59] = BinaryenCall(the_module, "check", operands, 1, 0);
  }
  relooperBlocks[0] = RelooperAddBlock(the_relooper, expressions[59]);
  expressions[60] = BinaryenConst(the_module, BinaryenLiteralInt32(1));
  {
    BinaryenExpressionRef operands[] = { expressions[60] };
    expressions[61] = BinaryenCall(the_module, "check", operands, 1, 0);
  }
  relooperBlocks[1] = RelooperAddBlock(the_relooper, expressions[61]);
  expressions[62] = BinaryenConst(the_module, BinaryenLiteralInt32(2));
  {
    BinaryenExpressionRef operands[] = { expressions[62] };
    expressions[63] = BinaryenCall(the_module, "check", operands, 1, 0);
  }
  relooperBlocks[2] = RelooperAddBlock(the_relooper, expressions[63]);
  expressions[64] = BinaryenConst(the_module, BinaryenLiteralInt32(-1));
  expressions[65] = BinaryenDrop(the_module, expressions[64]);
  expressions[66] = BinaryenConst(the_module, BinaryenLiteralInt32(55));
  RelooperAddBranch(relooperBlocks[0], relooperBlocks[1], expressions[66], expressions[65]);
  expressions[67] = BinaryenConst(the_module, BinaryenLiteralInt32(-2));
  expressions[68] = BinaryenDrop(the_module, expressions[67]);
  RelooperAddBranch(relooperBlocks[0], relooperBlocks[2], expressions[0], expressions[68]);
  expressions[69] = BinaryenConst(the_module, BinaryenLiteralInt32(-3));
  expressions[70] = BinaryenDrop(the_module, expressions[69]);
  RelooperAddBranch(relooperBlocks[1], relooperBlocks[2], expressions[0], expressions[70]);
  expressions[71] = RelooperRenderAndDispose(the_relooper, relooperBlocks[0], 0);
  {
    BinaryenType varTypes[] = { 1 };
    functions[8] = BinaryenAddFunction(the_module, "if-plus-code", functionTypes[0], varTypes, 1, expressions[71]);
  }
  the_relooper = RelooperCreate(the_module);
  expressions[72] = BinaryenConst(the_module, BinaryenLiteralInt32(0));
  {
    BinaryenExpressionRef operands[] = { expressions[72] };
    expressions[73] = BinaryenCall(the_module, "check", operands, 1, 0);
  }
  relooperBlocks[0] = RelooperAddBlock(the_relooper, expressions[73]);
  expressions[74] = BinaryenConst(the_module, BinaryenLiteralInt32(1));
  {
    BinaryenExpressionRef operands[] = { expressions[74] };
    expressions[75] = BinaryenCall(the_module, "check", operands, 1, 0);
  }
  relooperBlocks[1] = RelooperAddBlock(the_relooper, expressions[75]);
  expressions[76] = BinaryenConst(the_module, BinaryenLiteralInt32(2));
  {
    BinaryenExpressionRef operands[] = { expressions[76] };
    expressions[77] = BinaryenCall(the_module, "check", operands, 1, 0);
  }
  relooperBlocks[2] = RelooperAddBlock(the_relooper, expressions[77]);
  expressions[78] = BinaryenConst(the_module, BinaryenLiteralInt32(3));
  {
    BinaryenExpressionRef operands[] = { expressions[78] };
    expressions[79] = BinaryenCall(the_module, "check", operands, 1, 0);
  }
  relooperBlocks[3] = RelooperAddBlock(the_relooper, expressions[79]);
  expressions[80] = BinaryenConst(the_module, BinaryenLiteralInt32(55));
  RelooperAddBranch(relooperBlocks[0], relooperBlocks[1], expressions[80], expressions[0]);
  RelooperAddBranch(relooperBlocks[0], relooperBlocks[2], expressions[0], expressions[0]);
  RelooperAddBranch(relooperBlocks[1], relooperBlocks[3], expressions[0], expressions[0]);
  RelooperAddBranch(relooperBlocks[2], relooperBlocks[3], expressions[0], expressions[0]);
  expressions[81] = RelooperRenderAndDispose(the_relooper, relooperBlocks[0], 0);
  {
    BinaryenType varTypes[] = { 1 };
    functions[9] = BinaryenAddFunction(the_module, "if-else", functionTypes[0], varTypes, 1, expressions[81]);
  }
  the_relooper = RelooperCreate(the_module);
  expressions[82] = BinaryenConst(the_module, BinaryenLiteralInt32(0));
  {
    BinaryenExpressionRef operands[] = { expressions[82] };
    expressions[83] = BinaryenCall(the_module, "check", operands, 1, 0);
  }
  relooperBlocks[0] = RelooperAddBlock(the_relooper, expressions[83]);
  expressions[84] = BinaryenConst(the_module, BinaryenLiteralInt32(1));
  {
    BinaryenExpressionRef operands[] = { expressions[84] };
    expressions[85] = BinaryenCall(the_module, "check", operands, 1, 0);
  }
  relooperBlocks[1] = RelooperAddBlock(the_relooper, expressions[85]);
  expressions[86] = BinaryenConst(the_module, BinaryenLiteralInt32(2));
  {
    BinaryenExpressionRef operands[] = { expressions[86] };
    expressions[87] = BinaryenCall(the_module, "check", operands, 1, 0);
  }
  relooperBlocks[2] = RelooperAddBlock(the_relooper, expressions[87]);
  RelooperAddBranch(relooperBlocks[0], relooperBlocks[1], expressions[0], expressions[0]);
  expressions[88] = BinaryenConst(the_module, BinaryenLiteralInt32(10));
  RelooperAddBranch(relooperBlocks[1], relooperBlocks[0], expressions[88], expressions[0]);
  RelooperAddBranch(relooperBlocks[1], relooperBlocks[2], expressions[0], expressions[0]);
  expressions[89] = RelooperRenderAndDispose(the_relooper, relooperBlocks[0], 0);
  {
    BinaryenType varTypes[] = { 1 };
    functions[10] = BinaryenAddFunction(the_module, "loop-tail", functionTypes[0], varTypes, 1, expressions[89]);
  }
  the_relooper = RelooperCreate(the_module);
  expressions[90] = BinaryenConst(the_module, BinaryenLiteralInt32(0));
  {
    BinaryenExpressionRef operands[] = { expressions[90] };
    expressions[91] = BinaryenCall(the_module, "check", operands, 1, 0);
  }
  relooperBlocks[0] = RelooperAddBlock(the_relooper, expressions[91]);
  expressions[92] = BinaryenConst(the_module, BinaryenLiteralInt32(1));
  {
    BinaryenExpressionRef operands[] = { expressions[92] };
    expressions[93] = BinaryenCall(the_module, "check", operands, 1, 0);
  }
  relooperBlocks[1] = RelooperAddBlock(the_relooper, expressions[93]);
  expressions[94] = BinaryenConst(the_module, BinaryenLiteralInt32(2));
  {
    BinaryenExpressionRef operands[] = { expressions[94] };
    expressions[95] = BinaryenCall(the_module, "check", operands, 1, 0);
  }
  relooperBlocks[2] = RelooperAddBlock(the_relooper, expressions[95]);
  expressions[96] = BinaryenConst(the_module, BinaryenLiteralInt32(3));
  {
    BinaryenExpressionRef operands[] = { expressions[96] };
    expressions[97] = BinaryenCall(the_module, "check", operands, 1, 0);
  }
  relooperBlocks[3] = RelooperAddBlock(the_relooper, expressions[97]);
  expressions[98] = BinaryenConst(the_module, BinaryenLiteralInt32(4));
  {
    BinaryenExpressionRef operands[] = { expressions[98] };
    expressions[99] = BinaryenCall(the_module, "check", operands, 1, 0);
  }
  relooperBlocks[4] = RelooperAddBlock(the_relooper, expressions[99]);
  expressions[100] = BinaryenConst(the_module, BinaryenLiteralInt32(5));
  {
    BinaryenExpressionRef operands[] = { expressions[100] };
    expressions[101] = BinaryenCall(the_module, "check", operands, 1, 0);
  }
  relooperBlocks[5] = RelooperAddBlock(the_relooper, expressions[101]);
  expressions[102] = BinaryenConst(the_module, BinaryenLiteralInt32(6));
  {
    BinaryenExpressionRef operands[] = { expressions[102] };
    expressions[103] = BinaryenCall(the_module, "check", operands, 1, 0);
  }
  relooperBlocks[6] = RelooperAddBlock(the_relooper, expressions[103]);
  expressions[104] = BinaryenConst(the_module, BinaryenLiteralInt32(10));
  expressions[105] = BinaryenDrop(the_module, expressions[104]);
  RelooperAddBranch(relooperBlocks[0], relooperBlocks[1], expressions[0], expressions[105]);
  expressions[106] = BinaryenConst(the_module, BinaryenLiteralInt32(-2));
  RelooperAddBranch(relooperBlocks[1], relooperBlocks[2], expressions[106], expressions[0]);
  expressions[107] = BinaryenConst(the_module, BinaryenLiteralInt32(20));
  expressions[108] = BinaryenDrop(the_module, expressions[107]);
  RelooperAddBranch(relooperBlocks[1], relooperBlocks[6], expressions[0], expressions[108]);
  expressions[109] = BinaryenConst(the_module, BinaryenLiteralInt32(-6));
  RelooperAddBranch(relooperBlocks[2], relooperBlocks[3], expressions[109], expressions[0]);
  expressions[110] = BinaryenConst(the_module, BinaryenLiteralInt32(30));
  expressions[111] = BinaryenDrop(the_module, expressions[110]);
  RelooperAddBranch(relooperBlocks[2], relooperBlocks[1], expressions[0], expressions[111]);
  expressions[112] = BinaryenConst(the_module, BinaryenLiteralInt32(-10));
  RelooperAddBranch(relooperBlocks[3], relooperBlocks[4], expressions[112], expressions[0]);
  RelooperAddBranch(relooperBlocks[3], relooperBlocks[5], expressions[0], expressions[0]);
  RelooperAddBranch(relooperBlocks[4], relooperBlocks[5], expressions[0], expressions[0]);
  expressions[113] = BinaryenConst(the_module, BinaryenLiteralInt32(40));
  expressions[114] = BinaryenDrop(the_module, expressions[113]);
  RelooperAddBranch(relooperBlocks[5], relooperBlocks[6], expressions[0], expressions[114]);
  expressions[115] = RelooperRenderAndDispose(the_relooper, relooperBlocks[0], 0);
  {
    BinaryenType varTypes[] = { 1 };
    functions[11] = BinaryenAddFunction(the_module, "nontrivial-loop-plus-phi-to-head", functionTypes[0], varTypes, 1, expressions[115]);
  }
  the_relooper = RelooperCreate(the_module);
  expressions[116] = BinaryenConst(the_module, BinaryenLiteralInt32(-99));
  expressions[117] = BinaryenConst(the_module, BinaryenLiteralInt32(0));
  {
    BinaryenExpressionRef operands[] = { expressions[117] };
    expressions[118] = BinaryenCall(the_module, "check", operands, 1, 0);
  }
  relooperBlocks[0] = RelooperAddBlockWithSwitch(the_relooper, expressions[118], expressions[116]);
  expressions[119] = BinaryenConst(the_module, BinaryenLiteralInt32(1));
  {
    BinaryenExpressionRef operands[] = { expressions[119] };
    expressions[120] = BinaryenCall(the_module, "check", operands, 1, 0);
  }
  relooperBlocks[1] = RelooperAddBlock(the_relooper, expressions[120]);
  expressions[121] = BinaryenConst(the_module, BinaryenLiteralInt32(2));
  {
    BinaryenExpressionRef operands[] = { expressions[121] };
    expressions[122] = BinaryenCall(the_module, "check", operands, 1, 0);
  }
  relooperBlocks[2] = RelooperAddBlock(the_relooper, expressions[122]);
  expressions[123] = BinaryenConst(the_module, BinaryenLiteralInt32(3));
  {
    BinaryenExpressionRef operands[] = { expressions[123] };
    expressions[124] = BinaryenCall(the_module, "check", operands, 1, 0);
  }
  relooperBlocks[3] = RelooperAddBlock(the_relooper, expressions[124]);
  {
    BinaryenIndex indexes[] = { 2, 5 };
    RelooperAddBranchForSwitch(relooperBlocks[0], relooperBlocks[1], indexes, 2, expressions[0]);
  }
  expressions[125] = BinaryenConst(the_module, BinaryenLiteralInt32(55));
  expressions[126] = BinaryenDrop(the_module, expressions[125]);
  {
    BinaryenIndex indexes[] = { 4 };
    RelooperAddBranchForSwitch(relooperBlocks[0], relooperBlocks[2], indexes, 1, expressions[126]);
  }
  {
    BinaryenIndex indexes[] = { 0 };
    RelooperAddBranchForSwitch(relooperBlocks[0], relooperBlocks[3], indexes, 0, expressions[0]);
  }
  expressions[127] = RelooperRenderAndDispose(the_relooper, relooperBlocks[0], 0);
  {
    BinaryenType varTypes[] = { 1 };
    functions[12] = BinaryenAddFunction(the_module, "switch", functionTypes[0], varTypes, 1, expressions[127]);
  }
  the_relooper = RelooperCreate(the_module);
  expressions[128] = BinaryenConst(the_module, BinaryenLiteralInt32(0));
  {
    BinaryenExpressionRef operands[] = { expressions[128] };
    expressions[129] = BinaryenCall(the_module, "check", operands, 1, 0);
  }
  relooperBlocks[0] = RelooperAddBlock(the_relooper, expressions[129]);
  expressions[130] = BinaryenConst(the_module, BinaryenLiteralInt32(1));
  {
    BinaryenExpressionRef operands[] = { expressions[130] };
    expressions[131] = BinaryenCall(the_module, "check", operands, 1, 0);
  }
  relooperBlocks[1] = RelooperAddBlock(the_relooper, expressions[131]);
  expressions[132] = BinaryenConst(the_module, BinaryenLiteralInt32(2));
  {
    BinaryenExpressionRef operands[] = { expressions[132] };
    expressions[133] = BinaryenCall(the_module, "check", operands, 1, 0);
  }
  relooperBlocks[2] = RelooperAddBlock(the_relooper, expressions[133]);
  expressions[134] = BinaryenConst(the_module, BinaryenLiteralInt32(10));
  RelooperAddBranch(relooperBlocks[0], relooperBlocks[1], expressions[134], expressions[0]);
  RelooperAddBranch(relooperBlocks[0], relooperBlocks[2], expressions[0], expressions[0]);
  RelooperAddBranch(relooperBlocks[1], relooperBlocks[2], expressions[0], expressions[0]);
  RelooperAddBranch(relooperBlocks[2], relooperBlocks[1], expressions[0], expressions[0]);
  expressions[135] = RelooperRenderAndDispose(the_relooper, relooperBlocks[0], 3);
  {
    BinaryenType varTypes[] = { 1, 1, 2, 1, 3, 4, 1 };
    functions[13] = BinaryenAddFunction(the_module, "duffs-device", functionTypes[0], varTypes, 7, expressions[135]);
  }
  {
    BinaryenType paramTypes[] = { 0 };
    functionTypes[2] = BinaryenAddFunctionType(the_module, "i", 1, paramTypes, 0);
  }
  the_relooper = RelooperCreate(the_module);
  expressions[136] = BinaryenConst(the_module, BinaryenLiteralInt32(42));
  {
    BinaryenExpressionRef operands[] = { expressions[136] };
    expressions[137] = BinaryenCall(the_module, "check", operands, 1, 0);
  }
  expressions[138] = BinaryenConst(the_module, BinaryenLiteralInt32(1337));
  expressions[139] = BinaryenReturn(the_module, expressions[138]);
  {
    BinaryenExpressionRef children[] = { expressions[137], expressions[139] };
    expressions[140] = BinaryenBlock(the_module, "the-list", children, 2, BinaryenTypeAuto());
  }
  relooperBlocks[0] = RelooperAddBlock(the_relooper, expressions[140]);
  expressions[141] = RelooperRenderAndDispose(the_relooper, relooperBlocks[0], 0);
  {
    BinaryenType varTypes[] = { 1 };
    functions[14] = BinaryenAddFunction(the_module, "return", functionTypes[2], varTypes, 1, expressions[141]);
  }
raw:
  BinaryenModulePrint(the_module);
(module
 (type $v (func))
 (type $vi (func (param i32)))
 (type $i (func (result i32)))
 (import "module" "check" (func $check (param i32)))
 (func $just-one-block (; 1 ;) (type $v)
  (local $0 i32)
  (call $check
   (i32.const 1337)
  )
 )
 (func $two-blocks (; 2 ;) (type $v)
  (local $0 i32)
  (block
   (call $check
    (i32.const 0)
   )
   (call $check
    (i32.const 1)
   )
  )
 )
 (func $two-blocks-plus-code (; 3 ;) (type $v)
  (local $0 i32)
  (block
   (block
    (call $check
     (i32.const 0)
    )
    (drop
     (i32.const 77)
    )
   )
   (call $check
    (i32.const 1)
   )
  )
 )
 (func $loop (; 4 ;) (type $v)
  (local $0 i32)
  (loop $shape$0$continue
   (block
    (call $check
     (i32.const 0)
    )
    (call $check
     (i32.const 1)
    )
   )
   (block
    (br $shape$0$continue)
   )
  )
 )
 (func $loop-plus-code (; 5 ;) (type $v)
  (local $0 i32)
  (loop $shape$0$continue
   (block
    (block
     (call $check
      (i32.const 0)
     )
     (drop
      (i32.const 33)
     )
    )
    (call $check
     (i32.const 1)
    )
   )
   (block
    (drop
     (i32.const -66)
    )
    (br $shape$0$continue)
   )
  )
 )
 (func $split (; 6 ;) (type $v)
  (local $0 i32)
  (call $check
   (i32.const 0)
  )
  (if
   (i32.const 55)
   (block
    (call $check
     (i32.const 1)
    )
   )
   (block
    (call $check
     (i32.const 2)
    )
   )
  )
 )
 (func $split-plus-code (; 7 ;) (type $v)
  (local $0 i32)
  (call $check
   (i32.const 0)
  )
  (if
   (i32.const 55)
   (block
    (drop
     (i32.const 10)
    )
    (block
     (call $check
      (i32.const 1)
     )
    )
   )
   (block
    (drop
     (i32.const 20)
    )
    (block
     (call $check
      (i32.const 2)
     )
    )
   )
  )
 )
 (func $if (; 8 ;) (type $v)
  (local $0 i32)
  (block $block$3$break
   (call $check
    (i32.const 0)
   )
   (if
    (i32.const 55)
    (block
     (call $check
      (i32.const 1)
     )
     (block
      (br $block$3$break)
     )
    )
    (br $block$3$break)
   )
  )
  (block
   (call $check
    (i32.const 2)
   )
  )
 )
 (func $if-plus-code (; 9 ;) (type $v)
  (local $0 i32)
  (block $block$3$break
   (call $check
    (i32.const 0)
   )
   (if
    (i32.const 55)
    (block
     (drop
      (i32.const -1)
     )
     (block
      (call $check
       (i32.const 1)
      )
      (block
       (drop
        (i32.const -3)
       )
       (br $block$3$break)
      )
     )
    )
    (block
     (drop
      (i32.const -2)
     )
     (br $block$3$break)
    )
   )
  )
  (block
   (call $check
    (i32.const 2)
   )
  )
 )
 (func $if-else (; 10 ;) (type $v)
  (local $0 i32)
  (block $block$4$break
   (call $check
    (i32.const 0)
   )
   (if
    (i32.const 55)
    (block
     (call $check
      (i32.const 1)
     )
     (block
      (br $block$4$break)
     )
    )
    (block
     (call $check
      (i32.const 2)
     )
     (block
      (br $block$4$break)
     )
    )
   )
  )
  (block
   (call $check
    (i32.const 3)
   )
  )
 )
 (func $loop-tail (; 11 ;) (type $v)
  (local $0 i32)
  (block $block$3$break
   (loop $shape$0$continue
    (block
     (call $check
      (i32.const 0)
     )
     (call $check
      (i32.const 1)
     )
    )
    (if
     (i32.const 10)
     (br $shape$0$continue)
     (br $block$3$break)
    )
   )
  )
  (block
   (call $check
    (i32.const 2)
   )
  )
 )
 (func $nontrivial-loop-plus-phi-to-head (; 12 ;) (type $v)
  (local $0 i32)
  (block $block$2$break
   (call $check
    (i32.const 0)
   )
   (block
    (drop
     (i32.const 10)
    )
    (br $block$2$break)
   )
  )
  (block
   (block $block$7$break
    (block $block$4$break
     (loop $shape$1$continue
      (block $block$3$break
       (call $check
        (i32.const 1)
       )
       (if
        (i32.const -2)
        (br $block$3$break)
        (block
         (drop
          (i32.const 20)
         )
         (br $block$7$break)
        )
       )
      )
      (block
       (call $check
        (i32.const 2)
       )
       (if
        (i32.const -6)
        (br $block$4$break)
        (block
         (drop
          (i32.const 30)
         )
         (br $shape$1$continue)
        )
       )
      )
     )
    )
    (block
     (block $block$6$break
      (call $check
       (i32.const 3)
      )
      (if
       (i32.const -10)
       (block
        (call $check
         (i32.const 4)
        )
        (block
         (br $block$6$break)
        )
       )
       (br $block$6$break)
      )
     )
     (block
      (call $check
       (i32.const 5)
      )
      (block
       (drop
        (i32.const 40)
       )
       (br $block$7$break)
      )
     )
    )
   )
   (block
    (call $check
     (i32.const 6)
    )
   )
  )
 )
 (func $switch (; 13 ;) (type $v)
  (local $0 i32)
  (call $check
   (i32.const 0)
  )
  (block $switch$1$leave
   (block $switch$1$default
    (block $switch$1$case$3
     (block $switch$1$case$2
      (br_table $switch$1$default $switch$1$default $switch$1$case$2 $switch$1$default $switch$1$case$3 $switch$1$case$2 $switch$1$default
       (i32.const -99)
      )
     )
     (block
      (block
       (call $check
        (i32.const 1)
       )
      )
     )
     (br $switch$1$leave)
    )
    (block
     (drop
      (i32.const 55)
     )
     (block
      (call $check
       (i32.const 2)
      )
     )
    )
    (br $switch$1$leave)
   )
   (block
    (block
     (call $check
      (i32.const 3)
     )
    )
   )
   (br $switch$1$leave)
  )
 )
 (func $duffs-device (; 14 ;) (type $v)
  (local $0 i32)
  (local $1 i32)
  (local $2 i64)
  (local $3 i32)
  (local $4 f32)
  (local $5 f64)
  (local $6 i32)
  (block
   (block $block$3$break
    (block $block$2$break
     (call $check
      (i32.const 0)
     )
     (if
      (i32.const 10)
      (block
       (local.set $3
        (i32.const 2)
       )
       (br $block$2$break)
      )
      (block
       (local.set $3
        (i32.const 3)
       )
       (br $block$3$break)
      )
     )
    )
   )
  )
  (loop $shape$1$continue
   (if
    (i32.eq
     (local.get $3)
     (i32.const 2)
    )
    (block
     (local.set $3
      (i32.const 0)
     )
     (call $check
      (i32.const 1)
     )
     (block
      (local.set $3
       (i32.const 3)
      )
      (br $shape$1$continue)
     )
    )
    (if
     (i32.eq
      (local.get $3)
      (i32.const 3)
     )
     (block
      (local.set $3
       (i32.const 0)
      )
      (call $check
       (i32.const 2)
      )
      (block
       (local.set $3
        (i32.const 2)
       )
       (br $shape$1$continue)
      )
     )
    )
   )
  )
 )
 (func $return (; 15 ;) (type $i) (result i32)
  (local $0 i32)
  (block
   (call $check
    (i32.const 42)
   )
   (return
    (i32.const 1337)
   )
  )
 )
)
  BinaryenModuleValidate(the_module);
  BinaryenModuleOptimize(the_module);
  BinaryenModuleValidate(the_module);
optimized:
  BinaryenModulePrint(the_module);
(module
)
  BinaryenModuleDispose(the_module);
  functionTypes.clear();
  expressions.clear();
  functions.clear();
  globals.clear();
  events.clear();
  exports.clear();
  relooperBlocks.clear();
  return 0;
}<|MERGE_RESOLUTION|>--- conflicted
+++ resolved
@@ -3441,52 +3441,16 @@
     uint8_t t221[] = {1, 2, 3, 4, 5, 6, 7, 8, 9, 10, 11, 12, 13, 14, 15, 16};
     expressions[614] = BinaryenConst(the_module, BinaryenLiteralVec128(t221));
   }
-<<<<<<< HEAD
-  expressions[618] = BinaryenConst(the_module, BinaryenLiteralInt32(1));
-  expressions[619] = BinaryenSIMDShift(the_module, 11, expressions[617], expressions[618]);
-  expressions[620] = BinaryenConst(the_module, BinaryenLiteralInt32(128));
-  expressions[621] = BinaryenSIMDLoad(the_module, 0, 0, 1, expressions[620]);
-  expressions[622] = BinaryenConst(the_module, BinaryenLiteralInt32(128));
-  expressions[623] = BinaryenSIMDLoad(the_module, 1, 16, 1, expressions[622]);
-  expressions[624] = BinaryenConst(the_module, BinaryenLiteralInt32(128));
-  expressions[625] = BinaryenSIMDLoad(the_module, 2, 16, 4, expressions[624]);
-  expressions[626] = BinaryenConst(the_module, BinaryenLiteralInt32(128));
-  expressions[627] = BinaryenSIMDLoad(the_module, 3, 0, 4, expressions[626]);
-  expressions[628] = BinaryenConst(the_module, BinaryenLiteralInt32(128));
-  expressions[629] = BinaryenSIMDLoad(the_module, 4, 0, 8, expressions[628]);
-  expressions[630] = BinaryenConst(the_module, BinaryenLiteralInt32(128));
-  expressions[631] = BinaryenSIMDLoad(the_module, 5, 0, 8, expressions[630]);
-  expressions[632] = BinaryenConst(the_module, BinaryenLiteralInt32(128));
-  expressions[633] = BinaryenSIMDLoad(the_module, 6, 0, 8, expressions[632]);
-  expressions[634] = BinaryenConst(the_module, BinaryenLiteralInt32(128));
-  expressions[635] = BinaryenSIMDLoad(the_module, 7, 0, 8, expressions[634]);
-  expressions[636] = BinaryenConst(the_module, BinaryenLiteralInt32(128));
-  expressions[637] = BinaryenSIMDLoad(the_module, 8, 0, 8, expressions[636]);
-  expressions[638] = BinaryenConst(the_module, BinaryenLiteralInt32(128));
-  expressions[639] = BinaryenSIMDLoad(the_module, 9, 0, 8, expressions[638]);
-  {
-    uint8_t t222[] = {1, 2, 3, 4, 5, 6, 7, 8, 9, 10, 11, 12, 13, 14, 15, 16};
-    expressions[640] = BinaryenConst(the_module, BinaryenLiteralVec128(t222));
-=======
   expressions[615] = BinaryenConst(the_module, BinaryenLiteralInt32(1));
   expressions[616] = BinaryenSIMDShift(the_module, 9, expressions[614], expressions[615]);
   {
     uint8_t t222[] = {1, 2, 3, 4, 5, 6, 7, 8, 9, 10, 11, 12, 13, 14, 15, 16};
     expressions[617] = BinaryenConst(the_module, BinaryenLiteralVec128(t222));
->>>>>>> 034ed383
   }
   expressions[618] = BinaryenConst(the_module, BinaryenLiteralInt32(1));
   expressions[619] = BinaryenSIMDShift(the_module, 10, expressions[617], expressions[618]);
   {
     uint8_t t223[] = {1, 2, 3, 4, 5, 6, 7, 8, 9, 10, 11, 12, 13, 14, 15, 16};
-<<<<<<< HEAD
-    expressions[641] = BinaryenConst(the_module, BinaryenLiteralVec128(t223));
-  }
-  {
-    uint8_t mask[] = {0, 0, 0, 0, 0, 0, 0, 0, 0, 0, 0, 0, 0, 0, 0, 0};
-    expressions[642] = BinaryenSIMDShuffle(the_module, expressions[640], expressions[641], mask);
-  }
-=======
     expressions[620] = BinaryenConst(the_module, BinaryenLiteralVec128(t223));
   }
   expressions[621] = BinaryenConst(the_module, BinaryenLiteralInt32(1));
@@ -3499,7 +3463,18 @@
   expressions[628] = BinaryenSIMDLoad(the_module, 2, 16, 4, expressions[627]);
   expressions[629] = BinaryenConst(the_module, BinaryenLiteralInt32(128));
   expressions[630] = BinaryenSIMDLoad(the_module, 3, 0, 4, expressions[629]);
->>>>>>> 034ed383
+  expressions[631] = BinaryenConst(the_module, BinaryenLiteralInt32(128));
+  expressions[632] = BinaryenSIMDLoad(the_module, 4, 0, 8, expressions[631]);
+  expressions[633] = BinaryenConst(the_module, BinaryenLiteralInt32(128));
+  expressions[634] = BinaryenSIMDLoad(the_module, 5, 0, 8, expressions[633]);
+  expressions[635] = BinaryenConst(the_module, BinaryenLiteralInt32(128));
+  expressions[636] = BinaryenSIMDLoad(the_module, 6, 0, 8, expressions[635]);
+  expressions[637] = BinaryenConst(the_module, BinaryenLiteralInt32(128));
+  expressions[638] = BinaryenSIMDLoad(the_module, 7, 0, 8, expressions[637]);
+  expressions[639] = BinaryenConst(the_module, BinaryenLiteralInt32(128));
+  expressions[640] = BinaryenSIMDLoad(the_module, 8, 0, 8, expressions[639]);
+  expressions[641] = BinaryenConst(the_module, BinaryenLiteralInt32(128));
+  expressions[642] = BinaryenSIMDLoad(the_module, 9, 0, 8, expressions[641]);
   {
     uint8_t t224[] = {1, 2, 3, 4, 5, 6, 7, 8, 9, 10, 11, 12, 13, 14, 15, 16};
     expressions[643] = BinaryenConst(the_module, BinaryenLiteralVec128(t224));
@@ -3510,18 +3485,12 @@
   }
   {
     uint8_t mask[] = {0, 0, 0, 0, 0, 0, 0, 0, 0, 0, 0, 0, 0, 0, 0, 0};
-    expressions[633] = BinaryenSIMDShuffle(the_module, expressions[631], expressions[632], mask);
+    expressions[645] = BinaryenSIMDShuffle(the_module, expressions[643], expressions[644], mask);
   }
   {
     uint8_t t226[] = {1, 2, 3, 4, 5, 6, 7, 8, 9, 10, 11, 12, 13, 14, 15, 16};
-<<<<<<< HEAD
-    expressions[645] = BinaryenConst(the_module, BinaryenLiteralVec128(t226));
-  }
-  expressions[646] = BinaryenSIMDTernary(the_module, 0, expressions[643], expressions[644], expressions[645]);
-=======
-    expressions[634] = BinaryenConst(the_module, BinaryenLiteralVec128(t226));
-  }
->>>>>>> 034ed383
+    expressions[646] = BinaryenConst(the_module, BinaryenLiteralVec128(t226));
+  }
   {
     uint8_t t227[] = {1, 2, 3, 4, 5, 6, 7, 8, 9, 10, 11, 12, 13, 14, 15, 16};
     expressions[647] = BinaryenConst(the_module, BinaryenLiteralVec128(t227));
@@ -3530,17 +3499,11 @@
     uint8_t t228[] = {1, 2, 3, 4, 5, 6, 7, 8, 9, 10, 11, 12, 13, 14, 15, 16};
     expressions[648] = BinaryenConst(the_module, BinaryenLiteralVec128(t228));
   }
-  expressions[637] = BinaryenSIMDTernary(the_module, 0, expressions[634], expressions[635], expressions[636]);
+  expressions[649] = BinaryenSIMDTernary(the_module, 0, expressions[646], expressions[647], expressions[648]);
   {
     uint8_t t229[] = {1, 2, 3, 4, 5, 6, 7, 8, 9, 10, 11, 12, 13, 14, 15, 16};
-<<<<<<< HEAD
-    expressions[649] = BinaryenConst(the_module, BinaryenLiteralVec128(t229));
-  }
-  expressions[650] = BinaryenSIMDTernary(the_module, 1, expressions[647], expressions[648], expressions[649]);
-=======
-    expressions[638] = BinaryenConst(the_module, BinaryenLiteralVec128(t229));
-  }
->>>>>>> 034ed383
+    expressions[650] = BinaryenConst(the_module, BinaryenLiteralVec128(t229));
+  }
   {
     uint8_t t230[] = {1, 2, 3, 4, 5, 6, 7, 8, 9, 10, 11, 12, 13, 14, 15, 16};
     expressions[651] = BinaryenConst(the_module, BinaryenLiteralVec128(t230));
@@ -3549,17 +3512,11 @@
     uint8_t t231[] = {1, 2, 3, 4, 5, 6, 7, 8, 9, 10, 11, 12, 13, 14, 15, 16};
     expressions[652] = BinaryenConst(the_module, BinaryenLiteralVec128(t231));
   }
-  expressions[641] = BinaryenSIMDTernary(the_module, 1, expressions[638], expressions[639], expressions[640]);
+  expressions[653] = BinaryenSIMDTernary(the_module, 1, expressions[650], expressions[651], expressions[652]);
   {
     uint8_t t232[] = {1, 2, 3, 4, 5, 6, 7, 8, 9, 10, 11, 12, 13, 14, 15, 16};
-<<<<<<< HEAD
-    expressions[653] = BinaryenConst(the_module, BinaryenLiteralVec128(t232));
-  }
-  expressions[654] = BinaryenSIMDTernary(the_module, 2, expressions[651], expressions[652], expressions[653]);
-=======
-    expressions[642] = BinaryenConst(the_module, BinaryenLiteralVec128(t232));
-  }
->>>>>>> 034ed383
+    expressions[654] = BinaryenConst(the_module, BinaryenLiteralVec128(t232));
+  }
   {
     uint8_t t233[] = {1, 2, 3, 4, 5, 6, 7, 8, 9, 10, 11, 12, 13, 14, 15, 16};
     expressions[655] = BinaryenConst(the_module, BinaryenLiteralVec128(t233));
@@ -3568,17 +3525,11 @@
     uint8_t t234[] = {1, 2, 3, 4, 5, 6, 7, 8, 9, 10, 11, 12, 13, 14, 15, 16};
     expressions[656] = BinaryenConst(the_module, BinaryenLiteralVec128(t234));
   }
-  expressions[645] = BinaryenSIMDTernary(the_module, 2, expressions[642], expressions[643], expressions[644]);
+  expressions[657] = BinaryenSIMDTernary(the_module, 2, expressions[654], expressions[655], expressions[656]);
   {
     uint8_t t235[] = {1, 2, 3, 4, 5, 6, 7, 8, 9, 10, 11, 12, 13, 14, 15, 16};
-<<<<<<< HEAD
-    expressions[657] = BinaryenConst(the_module, BinaryenLiteralVec128(t235));
-  }
-  expressions[658] = BinaryenSIMDTernary(the_module, 3, expressions[655], expressions[656], expressions[657]);
-=======
-    expressions[646] = BinaryenConst(the_module, BinaryenLiteralVec128(t235));
-  }
->>>>>>> 034ed383
+    expressions[658] = BinaryenConst(the_module, BinaryenLiteralVec128(t235));
+  }
   {
     uint8_t t236[] = {1, 2, 3, 4, 5, 6, 7, 8, 9, 10, 11, 12, 13, 14, 15, 16};
     expressions[659] = BinaryenConst(the_module, BinaryenLiteralVec128(t236));
@@ -3587,214 +3538,114 @@
     uint8_t t237[] = {1, 2, 3, 4, 5, 6, 7, 8, 9, 10, 11, 12, 13, 14, 15, 16};
     expressions[660] = BinaryenConst(the_module, BinaryenLiteralVec128(t237));
   }
-  expressions[649] = BinaryenSIMDTernary(the_module, 3, expressions[646], expressions[647], expressions[648]);
+  expressions[661] = BinaryenSIMDTernary(the_module, 3, expressions[658], expressions[659], expressions[660]);
   {
     uint8_t t238[] = {1, 2, 3, 4, 5, 6, 7, 8, 9, 10, 11, 12, 13, 14, 15, 16};
-<<<<<<< HEAD
-    expressions[661] = BinaryenConst(the_module, BinaryenLiteralVec128(t238));
-  }
-  expressions[662] = BinaryenSIMDTernary(the_module, 4, expressions[659], expressions[660], expressions[661]);
-  expressions[663] = BinaryenConst(the_module, BinaryenLiteralInt32(1024));
-  expressions[664] = BinaryenConst(the_module, BinaryenLiteralInt32(0));
-  expressions[665] = BinaryenConst(the_module, BinaryenLiteralInt32(12));
-  expressions[666] = BinaryenMemoryInit(the_module, 0, expressions[663], expressions[664], expressions[665]);
-  expressions[667] = BinaryenDataDrop(the_module, 0);
-  expressions[668] = BinaryenConst(the_module, BinaryenLiteralInt32(2048));
-  expressions[669] = BinaryenConst(the_module, BinaryenLiteralInt32(1024));
-  expressions[670] = BinaryenConst(the_module, BinaryenLiteralInt32(12));
-  expressions[671] = BinaryenMemoryCopy(the_module, expressions[668], expressions[669], expressions[670]);
-  expressions[672] = BinaryenConst(the_module, BinaryenLiteralInt32(0));
-  expressions[673] = BinaryenConst(the_module, BinaryenLiteralInt32(42));
-  expressions[674] = BinaryenConst(the_module, BinaryenLiteralInt32(1024));
-  expressions[675] = BinaryenMemoryFill(the_module, expressions[672], expressions[673], expressions[674]);
+    expressions[662] = BinaryenConst(the_module, BinaryenLiteralVec128(t238));
+  }
+  {
+    uint8_t t239[] = {1, 2, 3, 4, 5, 6, 7, 8, 9, 10, 11, 12, 13, 14, 15, 16};
+    expressions[663] = BinaryenConst(the_module, BinaryenLiteralVec128(t239));
+  }
+  {
+    uint8_t t240[] = {1, 2, 3, 4, 5, 6, 7, 8, 9, 10, 11, 12, 13, 14, 15, 16};
+    expressions[664] = BinaryenConst(the_module, BinaryenLiteralVec128(t240));
+  }
+  expressions[665] = BinaryenSIMDTernary(the_module, 4, expressions[662], expressions[663], expressions[664]);
+  expressions[666] = BinaryenConst(the_module, BinaryenLiteralInt32(1024));
+  expressions[667] = BinaryenConst(the_module, BinaryenLiteralInt32(0));
+  expressions[668] = BinaryenConst(the_module, BinaryenLiteralInt32(12));
+  expressions[669] = BinaryenMemoryInit(the_module, 0, expressions[666], expressions[667], expressions[668]);
+  expressions[670] = BinaryenDataDrop(the_module, 0);
+  expressions[671] = BinaryenConst(the_module, BinaryenLiteralInt32(2048));
+  expressions[672] = BinaryenConst(the_module, BinaryenLiteralInt32(1024));
+  expressions[673] = BinaryenConst(the_module, BinaryenLiteralInt32(12));
+  expressions[674] = BinaryenMemoryCopy(the_module, expressions[671], expressions[672], expressions[673]);
+  expressions[675] = BinaryenConst(the_module, BinaryenLiteralInt32(0));
+  expressions[676] = BinaryenConst(the_module, BinaryenLiteralInt32(42));
+  expressions[677] = BinaryenConst(the_module, BinaryenLiteralInt32(1024));
+  expressions[678] = BinaryenMemoryFill(the_module, expressions[675], expressions[676], expressions[677]);
   {
     BinaryenExpressionRef children[] = { 0 };
-    expressions[676] = BinaryenBlock(the_module, NULL, children, 0, BinaryenTypeAuto());
-  }
-  expressions[677] = BinaryenIf(the_module, expressions[18], expressions[19], expressions[20]);
-  expressions[678] = BinaryenIf(the_module, expressions[21], expressions[22], expressions[0]);
-  expressions[679] = BinaryenConst(the_module, BinaryenLiteralInt32(0));
-  expressions[680] = BinaryenLoop(the_module, "in", expressions[679]);
-  expressions[681] = BinaryenConst(the_module, BinaryenLiteralInt32(0));
-  expressions[682] = BinaryenLoop(the_module, NULL, expressions[681]);
-  expressions[683] = BinaryenBreak(the_module, "the-value", expressions[23], expressions[24]);
-  expressions[684] = BinaryenConst(the_module, BinaryenLiteralInt32(2));
-  expressions[685] = BinaryenBreak(the_module, "the-nothing", expressions[684], expressions[0]);
-  expressions[686] = BinaryenConst(the_module, BinaryenLiteralInt32(3));
-  expressions[687] = BinaryenBreak(the_module, "the-value", expressions[0], expressions[686]);
-  expressions[688] = BinaryenBreak(the_module, "the-nothing", expressions[0], expressions[0]);
+    expressions[679] = BinaryenBlock(the_module, NULL, children, 0, BinaryenTypeAuto());
+  }
+  expressions[680] = BinaryenIf(the_module, expressions[18], expressions[19], expressions[20]);
+  expressions[681] = BinaryenIf(the_module, expressions[21], expressions[22], expressions[0]);
+  expressions[682] = BinaryenConst(the_module, BinaryenLiteralInt32(0));
+  expressions[683] = BinaryenLoop(the_module, "in", expressions[682]);
+  expressions[684] = BinaryenConst(the_module, BinaryenLiteralInt32(0));
+  expressions[685] = BinaryenLoop(the_module, NULL, expressions[684]);
+  expressions[686] = BinaryenBreak(the_module, "the-value", expressions[23], expressions[24]);
+  expressions[687] = BinaryenConst(the_module, BinaryenLiteralInt32(2));
+  expressions[688] = BinaryenBreak(the_module, "the-nothing", expressions[687], expressions[0]);
+  expressions[689] = BinaryenConst(the_module, BinaryenLiteralInt32(3));
+  expressions[690] = BinaryenBreak(the_module, "the-value", expressions[0], expressions[689]);
+  expressions[691] = BinaryenBreak(the_module, "the-nothing", expressions[0], expressions[0]);
   {
     const char* names[] = { "the-value" };
-    expressions[689] = BinaryenSwitch(the_module, names, 1, "the-value", expressions[25], expressions[26]);
-  }
-  expressions[690] = BinaryenConst(the_module, BinaryenLiteralInt32(2));
+    expressions[692] = BinaryenSwitch(the_module, names, 1, "the-value", expressions[25], expressions[26]);
+  }
+  expressions[693] = BinaryenConst(the_module, BinaryenLiteralInt32(2));
   {
     const char* names[] = { "the-nothing" };
-    expressions[691] = BinaryenSwitch(the_module, names, 1, "the-nothing", expressions[690], expressions[0]);
+    expressions[694] = BinaryenSwitch(the_module, names, 1, "the-nothing", expressions[693], expressions[0]);
   }
   {
     BinaryenExpressionRef operands[] = { expressions[10], expressions[11], expressions[12], expressions[13] };
-    expressions[692] = BinaryenCall(the_module, "kitchen()sinker", operands, 4, 1);
-  }
-  expressions[693] = BinaryenUnary(the_module, 20, expressions[692]);
+    expressions[695] = BinaryenCall(the_module, "kitchen()sinker", operands, 4, 1);
+  }
+  expressions[696] = BinaryenUnary(the_module, 20, expressions[695]);
   {
     BinaryenExpressionRef operands[] = { expressions[8], expressions[9] };
-    expressions[694] = BinaryenCall(the_module, "an-imported", operands, 2, 3);
-  }
-  expressions[695] = BinaryenUnary(the_module, 25, expressions[694]);
-  expressions[696] = BinaryenUnary(the_module, 20, expressions[695]);
-  expressions[697] = BinaryenConst(the_module, BinaryenLiteralInt32(2449));
+    expressions[697] = BinaryenCall(the_module, "an-imported", operands, 2, 3);
+  }
+  expressions[698] = BinaryenUnary(the_module, 25, expressions[697]);
+  expressions[699] = BinaryenUnary(the_module, 20, expressions[698]);
+  expressions[700] = BinaryenConst(the_module, BinaryenLiteralInt32(2449));
   {
     BinaryenExpressionRef operands[] = { expressions[14], expressions[15], expressions[16], expressions[17] };
-    expressions[698] = BinaryenCallIndirect(the_module, expressions[697], operands, 4, "iiIfF");
-  }
-  expressions[699] = BinaryenUnary(the_module, 20, expressions[698]);
-  expressions[700] = BinaryenLocalGet(the_module, 0, 1);
-  expressions[701] = BinaryenDrop(the_module, expressions[700]);
-  expressions[702] = BinaryenConst(the_module, BinaryenLiteralInt32(101));
-  expressions[703] = BinaryenLocalSet(the_module, 0, expressions[702]);
-  expressions[704] = BinaryenConst(the_module, BinaryenLiteralInt32(102));
-  expressions[705] = BinaryenLocalTee(the_module, 0, expressions[704]);
-  expressions[706] = BinaryenDrop(the_module, expressions[705]);
-  expressions[707] = BinaryenConst(the_module, BinaryenLiteralInt32(1));
-  expressions[708] = BinaryenLoad(the_module, 4, 0, 0, 0, 1, expressions[707]);
-  expressions[709] = BinaryenConst(the_module, BinaryenLiteralInt32(8));
-  expressions[710] = BinaryenLoad(the_module, 2, 1, 2, 1, 2, expressions[709]);
-  expressions[711] = BinaryenConst(the_module, BinaryenLiteralInt32(2));
-  expressions[712] = BinaryenLoad(the_module, 4, 0, 0, 0, 3, expressions[711]);
-  expressions[713] = BinaryenConst(the_module, BinaryenLiteralInt32(9));
-  expressions[714] = BinaryenLoad(the_module, 8, 0, 2, 8, 4, expressions[713]);
-  expressions[715] = BinaryenStore(the_module, 4, 0, 0, expressions[30], expressions[31], 1);
-  expressions[716] = BinaryenStore(the_module, 8, 2, 4, expressions[32], expressions[33], 2);
-  expressions[717] = BinaryenSelect(the_module, expressions[27], expressions[28], expressions[29]);
-  expressions[718] = BinaryenConst(the_module, BinaryenLiteralInt32(1337));
-  expressions[719] = BinaryenReturn(the_module, expressions[718]);
+    expressions[701] = BinaryenCallIndirect(the_module, expressions[700], operands, 4, "iiIfF");
+  }
+  expressions[702] = BinaryenUnary(the_module, 20, expressions[701]);
+  expressions[703] = BinaryenLocalGet(the_module, 0, 1);
+  expressions[704] = BinaryenDrop(the_module, expressions[703]);
+  expressions[705] = BinaryenConst(the_module, BinaryenLiteralInt32(101));
+  expressions[706] = BinaryenLocalSet(the_module, 0, expressions[705]);
+  expressions[707] = BinaryenConst(the_module, BinaryenLiteralInt32(102));
+  expressions[708] = BinaryenLocalTee(the_module, 0, expressions[707]);
+  expressions[709] = BinaryenDrop(the_module, expressions[708]);
+  expressions[710] = BinaryenConst(the_module, BinaryenLiteralInt32(1));
+  expressions[711] = BinaryenLoad(the_module, 4, 0, 0, 0, 1, expressions[710]);
+  expressions[712] = BinaryenConst(the_module, BinaryenLiteralInt32(8));
+  expressions[713] = BinaryenLoad(the_module, 2, 1, 2, 1, 2, expressions[712]);
+  expressions[714] = BinaryenConst(the_module, BinaryenLiteralInt32(2));
+  expressions[715] = BinaryenLoad(the_module, 4, 0, 0, 0, 3, expressions[714]);
+  expressions[716] = BinaryenConst(the_module, BinaryenLiteralInt32(9));
+  expressions[717] = BinaryenLoad(the_module, 8, 0, 2, 8, 4, expressions[716]);
+  expressions[718] = BinaryenStore(the_module, 4, 0, 0, expressions[30], expressions[31], 1);
+  expressions[719] = BinaryenStore(the_module, 8, 2, 4, expressions[32], expressions[33], 2);
+  expressions[720] = BinaryenSelect(the_module, expressions[27], expressions[28], expressions[29]);
+  expressions[721] = BinaryenConst(the_module, BinaryenLiteralInt32(1337));
+  expressions[722] = BinaryenReturn(the_module, expressions[721]);
   {
     BinaryenExpressionRef operands[] = { expressions[10], expressions[11], expressions[12], expressions[13] };
-    expressions[720] = BinaryenReturnCall(the_module, "kitchen()sinker", operands, 4, 1);
-  }
-  expressions[721] = BinaryenConst(the_module, BinaryenLiteralInt32(2449));
+    expressions[723] = BinaryenReturnCall(the_module, "kitchen()sinker", operands, 4, 1);
+  }
+  expressions[724] = BinaryenConst(the_module, BinaryenLiteralInt32(2449));
   {
     BinaryenExpressionRef operands[] = { expressions[14], expressions[15], expressions[16], expressions[17] };
-    expressions[722] = BinaryenReturnCallIndirect(the_module, expressions[721], operands, 4, "iiIfF");
-  }
-  expressions[723] = BinaryenTry(the_module, expressions[35], expressions[43]);
-  expressions[724] = BinaryenAtomicLoad(the_module, 4, 0, 1, expressions[23]);
-  expressions[725] = BinaryenAtomicStore(the_module, 4, 0, expressions[23], expressions[724], 1);
-  expressions[726] = BinaryenAtomicWait(the_module, expressions[23], expressions[23], expressions[33], 1);
-  expressions[727] = BinaryenDrop(the_module, expressions[726]);
-  expressions[728] = BinaryenAtomicNotify(the_module, expressions[23], expressions[23]);
-  expressions[729] = BinaryenDrop(the_module, expressions[728]);
-  expressions[730] = BinaryenAtomicFence(the_module);
-  expressions[731] = BinaryenNop(the_module);
-  expressions[732] = BinaryenUnreachable(the_module);
-=======
-    expressions[650] = BinaryenConst(the_module, BinaryenLiteralVec128(t238));
-  }
-  {
-    uint8_t t239[] = {1, 2, 3, 4, 5, 6, 7, 8, 9, 10, 11, 12, 13, 14, 15, 16};
-    expressions[651] = BinaryenConst(the_module, BinaryenLiteralVec128(t239));
-  }
-  {
-    uint8_t t240[] = {1, 2, 3, 4, 5, 6, 7, 8, 9, 10, 11, 12, 13, 14, 15, 16};
-    expressions[652] = BinaryenConst(the_module, BinaryenLiteralVec128(t240));
-  }
-  expressions[653] = BinaryenSIMDTernary(the_module, 4, expressions[650], expressions[651], expressions[652]);
-  expressions[654] = BinaryenConst(the_module, BinaryenLiteralInt32(1024));
-  expressions[655] = BinaryenConst(the_module, BinaryenLiteralInt32(0));
-  expressions[656] = BinaryenConst(the_module, BinaryenLiteralInt32(12));
-  expressions[657] = BinaryenMemoryInit(the_module, 0, expressions[654], expressions[655], expressions[656]);
-  expressions[658] = BinaryenDataDrop(the_module, 0);
-  expressions[659] = BinaryenConst(the_module, BinaryenLiteralInt32(2048));
-  expressions[660] = BinaryenConst(the_module, BinaryenLiteralInt32(1024));
-  expressions[661] = BinaryenConst(the_module, BinaryenLiteralInt32(12));
-  expressions[662] = BinaryenMemoryCopy(the_module, expressions[659], expressions[660], expressions[661]);
-  expressions[663] = BinaryenConst(the_module, BinaryenLiteralInt32(0));
-  expressions[664] = BinaryenConst(the_module, BinaryenLiteralInt32(42));
-  expressions[665] = BinaryenConst(the_module, BinaryenLiteralInt32(1024));
-  expressions[666] = BinaryenMemoryFill(the_module, expressions[663], expressions[664], expressions[665]);
-  {
-    BinaryenExpressionRef children[] = { 0 };
-    expressions[667] = BinaryenBlock(the_module, NULL, children, 0, BinaryenTypeAuto());
-  }
-  expressions[668] = BinaryenIf(the_module, expressions[18], expressions[19], expressions[20]);
-  expressions[669] = BinaryenIf(the_module, expressions[21], expressions[22], expressions[0]);
-  expressions[670] = BinaryenConst(the_module, BinaryenLiteralInt32(0));
-  expressions[671] = BinaryenLoop(the_module, "in", expressions[670]);
-  expressions[672] = BinaryenConst(the_module, BinaryenLiteralInt32(0));
-  expressions[673] = BinaryenLoop(the_module, NULL, expressions[672]);
-  expressions[674] = BinaryenBreak(the_module, "the-value", expressions[23], expressions[24]);
-  expressions[675] = BinaryenConst(the_module, BinaryenLiteralInt32(2));
-  expressions[676] = BinaryenBreak(the_module, "the-nothing", expressions[675], expressions[0]);
-  expressions[677] = BinaryenConst(the_module, BinaryenLiteralInt32(3));
-  expressions[678] = BinaryenBreak(the_module, "the-value", expressions[0], expressions[677]);
-  expressions[679] = BinaryenBreak(the_module, "the-nothing", expressions[0], expressions[0]);
-  {
-    const char* names[] = { "the-value" };
-    expressions[680] = BinaryenSwitch(the_module, names, 1, "the-value", expressions[25], expressions[26]);
-  }
-  expressions[681] = BinaryenConst(the_module, BinaryenLiteralInt32(2));
-  {
-    const char* names[] = { "the-nothing" };
-    expressions[682] = BinaryenSwitch(the_module, names, 1, "the-nothing", expressions[681], expressions[0]);
-  }
-  {
-    BinaryenExpressionRef operands[] = { expressions[10], expressions[11], expressions[12], expressions[13] };
-    expressions[683] = BinaryenCall(the_module, "kitchen()sinker", operands, 4, 1);
-  }
-  expressions[684] = BinaryenUnary(the_module, 20, expressions[683]);
-  {
-    BinaryenExpressionRef operands[] = { expressions[8], expressions[9] };
-    expressions[685] = BinaryenCall(the_module, "an-imported", operands, 2, 3);
-  }
-  expressions[686] = BinaryenUnary(the_module, 25, expressions[685]);
-  expressions[687] = BinaryenUnary(the_module, 20, expressions[686]);
-  expressions[688] = BinaryenConst(the_module, BinaryenLiteralInt32(2449));
-  {
-    BinaryenExpressionRef operands[] = { expressions[14], expressions[15], expressions[16], expressions[17] };
-    expressions[689] = BinaryenCallIndirect(the_module, expressions[688], operands, 4, "iiIfF");
-  }
-  expressions[690] = BinaryenUnary(the_module, 20, expressions[689]);
-  expressions[691] = BinaryenLocalGet(the_module, 0, 1);
-  expressions[692] = BinaryenDrop(the_module, expressions[691]);
-  expressions[693] = BinaryenConst(the_module, BinaryenLiteralInt32(101));
-  expressions[694] = BinaryenLocalSet(the_module, 0, expressions[693]);
-  expressions[695] = BinaryenConst(the_module, BinaryenLiteralInt32(102));
-  expressions[696] = BinaryenLocalTee(the_module, 0, expressions[695]);
-  expressions[697] = BinaryenDrop(the_module, expressions[696]);
-  expressions[698] = BinaryenConst(the_module, BinaryenLiteralInt32(1));
-  expressions[699] = BinaryenLoad(the_module, 4, 0, 0, 0, 1, expressions[698]);
-  expressions[700] = BinaryenConst(the_module, BinaryenLiteralInt32(8));
-  expressions[701] = BinaryenLoad(the_module, 2, 1, 2, 1, 2, expressions[700]);
-  expressions[702] = BinaryenConst(the_module, BinaryenLiteralInt32(2));
-  expressions[703] = BinaryenLoad(the_module, 4, 0, 0, 0, 3, expressions[702]);
-  expressions[704] = BinaryenConst(the_module, BinaryenLiteralInt32(9));
-  expressions[705] = BinaryenLoad(the_module, 8, 0, 2, 8, 4, expressions[704]);
-  expressions[706] = BinaryenStore(the_module, 4, 0, 0, expressions[30], expressions[31], 1);
-  expressions[707] = BinaryenStore(the_module, 8, 2, 4, expressions[32], expressions[33], 2);
-  expressions[708] = BinaryenSelect(the_module, expressions[27], expressions[28], expressions[29]);
-  expressions[709] = BinaryenConst(the_module, BinaryenLiteralInt32(1337));
-  expressions[710] = BinaryenReturn(the_module, expressions[709]);
-  {
-    BinaryenExpressionRef operands[] = { expressions[10], expressions[11], expressions[12], expressions[13] };
-    expressions[711] = BinaryenReturnCall(the_module, "kitchen()sinker", operands, 4, 1);
-  }
-  expressions[712] = BinaryenConst(the_module, BinaryenLiteralInt32(2449));
-  {
-    BinaryenExpressionRef operands[] = { expressions[14], expressions[15], expressions[16], expressions[17] };
-    expressions[713] = BinaryenReturnCallIndirect(the_module, expressions[712], operands, 4, "iiIfF");
-  }
-  expressions[714] = BinaryenTry(the_module, expressions[35], expressions[43]);
-  expressions[715] = BinaryenAtomicLoad(the_module, 4, 0, 1, expressions[23]);
-  expressions[716] = BinaryenAtomicStore(the_module, 4, 0, expressions[23], expressions[715], 1);
-  expressions[717] = BinaryenAtomicWait(the_module, expressions[23], expressions[23], expressions[33], 1);
-  expressions[718] = BinaryenDrop(the_module, expressions[717]);
-  expressions[719] = BinaryenAtomicNotify(the_module, expressions[23], expressions[23]);
-  expressions[720] = BinaryenDrop(the_module, expressions[719]);
-  expressions[721] = BinaryenAtomicFence(the_module);
-  expressions[722] = BinaryenNop(the_module);
-  expressions[723] = BinaryenUnreachable(the_module);
->>>>>>> 034ed383
+    expressions[725] = BinaryenReturnCallIndirect(the_module, expressions[724], operands, 4, "iiIfF");
+  }
+  expressions[726] = BinaryenTry(the_module, expressions[35], expressions[43]);
+  expressions[727] = BinaryenAtomicLoad(the_module, 4, 0, 1, expressions[23]);
+  expressions[728] = BinaryenAtomicStore(the_module, 4, 0, expressions[23], expressions[727], 1);
+  expressions[729] = BinaryenAtomicWait(the_module, expressions[23], expressions[23], expressions[33], 1);
+  expressions[730] = BinaryenDrop(the_module, expressions[729]);
+  expressions[731] = BinaryenAtomicNotify(the_module, expressions[23], expressions[23]);
+  expressions[732] = BinaryenDrop(the_module, expressions[731]);
+  expressions[733] = BinaryenAtomicFence(the_module);
+  expressions[734] = BinaryenNop(the_module);
+  expressions[735] = BinaryenUnreachable(the_module);
   BinaryenExpressionPrint(expressions[51]);
 (f32.neg
  (f32.const -33.61199951171875)
@@ -3837,68 +3688,36 @@
        expressions[564], expressions[566], expressions[568], expressions[571], expressions[574], expressions[577], 
        expressions[580], expressions[583], expressions[586], expressions[589], expressions[592], expressions[595], 
        expressions[598], expressions[601], expressions[604], expressions[607], expressions[610], expressions[613], 
-<<<<<<< HEAD
-       expressions[616], expressions[619], expressions[621], expressions[623], expressions[625], expressions[627], 
-       expressions[629], expressions[631], expressions[633], expressions[635], expressions[637], expressions[639], 
-       expressions[642], expressions[646], expressions[650], expressions[654], expressions[658], expressions[662], 
-       expressions[666], expressions[667], expressions[671], expressions[675], expressions[676], expressions[677], 
-       expressions[678], expressions[680], expressions[682], expressions[683], expressions[685], expressions[687], 
-       expressions[688], expressions[689], expressions[691], expressions[693], expressions[696], expressions[699], 
-       expressions[701], expressions[703], expressions[706], expressions[708], expressions[710], expressions[712], 
-       expressions[714], expressions[715], expressions[716], expressions[717], expressions[719], expressions[720], 
-       expressions[722], expressions[723], expressions[725], expressions[727], expressions[729], expressions[730], 
-       expressions[731], expressions[732] };
-    expressions[733] = BinaryenBlock(the_module, "the-value", children, 277, BinaryenTypeAuto());
-  }
-  expressions[734] = BinaryenDrop(the_module, expressions[733]);
-  {
-    BinaryenExpressionRef children[] = { expressions[734] };
-    expressions[735] = BinaryenBlock(the_module, "the-nothing", children, 1, BinaryenTypeAuto());
-  }
-  expressions[736] = BinaryenConst(the_module, BinaryenLiteralInt32(42));
-  {
-    BinaryenExpressionRef children[] = { expressions[735], expressions[736] };
-    expressions[737] = BinaryenBlock(the_module, "the-body", children, 2, BinaryenTypeAuto());
+       expressions[616], expressions[619], expressions[622], expressions[624], expressions[626], expressions[628], 
+       expressions[630], expressions[632], expressions[634], expressions[636], expressions[638], expressions[640], 
+       expressions[642], expressions[645], expressions[649], expressions[653], expressions[657], expressions[661], 
+       expressions[665], expressions[669], expressions[670], expressions[674], expressions[678], expressions[679], 
+       expressions[680], expressions[681], expressions[683], expressions[685], expressions[686], expressions[688], 
+       expressions[690], expressions[691], expressions[692], expressions[694], expressions[696], expressions[699], 
+       expressions[702], expressions[704], expressions[706], expressions[709], expressions[711], expressions[713], 
+       expressions[715], expressions[717], expressions[718], expressions[719], expressions[720], expressions[722], 
+       expressions[723], expressions[725], expressions[726], expressions[728], expressions[730], expressions[732], 
+       expressions[733], expressions[734], expressions[735] };
+    expressions[736] = BinaryenBlock(the_module, "the-value", children, 278, BinaryenTypeAuto());
+  }
+  expressions[737] = BinaryenDrop(the_module, expressions[736]);
+  {
+    BinaryenExpressionRef children[] = { expressions[737] };
+    expressions[738] = BinaryenBlock(the_module, "the-nothing", children, 1, BinaryenTypeAuto());
+  }
+  expressions[739] = BinaryenConst(the_module, BinaryenLiteralInt32(42));
+  {
+    BinaryenExpressionRef children[] = { expressions[738], expressions[739] };
+    expressions[740] = BinaryenBlock(the_module, "the-body", children, 2, BinaryenTypeAuto());
   }
   {
     BinaryenType varTypes[] = { 1, 7 };
-    functions[0] = BinaryenAddFunction(the_module, "kitchen()sinker", functionTypes[0], varTypes, 2, expressions[737]);
-  }
-  expressions[738] = BinaryenConst(the_module, BinaryenLiteralInt32(7));
-  globals[0] = BinaryenAddGlobal(the_module, "a-global", 1, 0, expressions[738]);
-  expressions[739] = BinaryenConst(the_module, BinaryenLiteralFloat32(7.5));
-  globals[1] = BinaryenAddGlobal(the_module, "a-mutable-global", 3, 1, expressions[739]);
-=======
-       expressions[616], expressions[619], expressions[622], expressions[624], expressions[626], expressions[628], 
-       expressions[630], expressions[633], expressions[637], expressions[641], expressions[645], expressions[649], 
-       expressions[653], expressions[657], expressions[658], expressions[662], expressions[666], expressions[667], 
-       expressions[668], expressions[669], expressions[671], expressions[673], expressions[674], expressions[676], 
-       expressions[678], expressions[679], expressions[680], expressions[682], expressions[684], expressions[687], 
-       expressions[690], expressions[692], expressions[694], expressions[697], expressions[699], expressions[701], 
-       expressions[703], expressions[705], expressions[706], expressions[707], expressions[708], expressions[710], 
-       expressions[711], expressions[713], expressions[714], expressions[716], expressions[718], expressions[720], 
-       expressions[721], expressions[722], expressions[723] };
-    expressions[724] = BinaryenBlock(the_module, "the-value", children, 272, BinaryenTypeAuto());
-  }
-  expressions[725] = BinaryenDrop(the_module, expressions[724]);
-  {
-    BinaryenExpressionRef children[] = { expressions[725] };
-    expressions[726] = BinaryenBlock(the_module, "the-nothing", children, 1, BinaryenTypeAuto());
-  }
-  expressions[727] = BinaryenConst(the_module, BinaryenLiteralInt32(42));
-  {
-    BinaryenExpressionRef children[] = { expressions[726], expressions[727] };
-    expressions[728] = BinaryenBlock(the_module, "the-body", children, 2, BinaryenTypeAuto());
-  }
-  {
-    BinaryenType varTypes[] = { 1, 7 };
-    functions[0] = BinaryenAddFunction(the_module, "kitchen()sinker", functionTypes[0], varTypes, 2, expressions[728]);
-  }
-  expressions[729] = BinaryenConst(the_module, BinaryenLiteralInt32(7));
-  globals[0] = BinaryenAddGlobal(the_module, "a-global", 1, 0, expressions[729]);
-  expressions[730] = BinaryenConst(the_module, BinaryenLiteralFloat32(7.5));
-  globals[1] = BinaryenAddGlobal(the_module, "a-mutable-global", 3, 1, expressions[730]);
->>>>>>> 034ed383
+    functions[0] = BinaryenAddFunction(the_module, "kitchen()sinker", functionTypes[0], varTypes, 2, expressions[740]);
+  }
+  expressions[741] = BinaryenConst(the_module, BinaryenLiteralInt32(7));
+  globals[0] = BinaryenAddGlobal(the_module, "a-global", 1, 0, expressions[741]);
+  expressions[742] = BinaryenConst(the_module, BinaryenLiteralFloat32(7.5));
+  globals[1] = BinaryenAddGlobal(the_module, "a-mutable-global", 3, 1, expressions[742]);
   {
     BinaryenType paramTypes[] = { 1, 4 };
     functionTypes[2] = BinaryenAddFunctionType(the_module, "fiF", 3, paramTypes, 2);
@@ -3910,21 +3729,13 @@
     const char* funcNames[] = { "kitchen()sinker" };
     BinaryenSetFunctionTable(the_module, 1, 1, funcNames, 1);
   }
-<<<<<<< HEAD
-  expressions[740] = BinaryenConst(the_module, BinaryenLiteralInt32(10));
-=======
-  expressions[731] = BinaryenConst(the_module, BinaryenLiteralInt32(10));
->>>>>>> 034ed383
+  expressions[743] = BinaryenConst(the_module, BinaryenLiteralInt32(10));
   {
     const char segment0[] = { 104, 101, 108, 108, 111, 44, 32, 119, 111, 114, 108, 100 };
     const char segment1[] = { 73, 32, 97, 109, 32, 112, 97, 115, 115, 105, 118, 101 };
     const char* segments[] = { segment0, segment1 };
     int8_t segmentPassive[] = { 0, 1 };
-<<<<<<< HEAD
-    BinaryenExpressionRef segmentOffsets[] = { expressions[740], expressions[0] };
-=======
-    BinaryenExpressionRef segmentOffsets[] = { expressions[731], expressions[0] };
->>>>>>> 034ed383
+    BinaryenExpressionRef segmentOffsets[] = { expressions[743], expressions[0] };
     BinaryenIndex segmentSizes[] = { 12, 12 };
     BinaryenSetMemory(the_module, 1, 256, "mem", segments, segmentPassive, segmentOffsets, segmentSizes, 2, 1);
   }
@@ -3932,17 +3743,10 @@
     BinaryenType paramTypes[] = { 0 };
     functionTypes[3] = BinaryenAddFunctionType(the_module, "v", 0, paramTypes, 0);
   }
-<<<<<<< HEAD
-  expressions[741] = BinaryenNop(the_module);
+  expressions[744] = BinaryenNop(the_module);
   {
     BinaryenType varTypes[] = { 0 };
-    functions[1] = BinaryenAddFunction(the_module, "starter", functionTypes[3], varTypes, 0, expressions[741]);
-=======
-  expressions[732] = BinaryenNop(the_module);
-  {
-    BinaryenType varTypes[] = { 0 };
-    functions[1] = BinaryenAddFunction(the_module, "starter", functionTypes[3], varTypes, 0, expressions[732]);
->>>>>>> 034ed383
+    functions[1] = BinaryenAddFunction(the_module, "starter", functionTypes[3], varTypes, 0, expressions[744]);
   }
   BinaryenSetStart(the_module, functions[1]);
   {
