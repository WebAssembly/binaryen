  // BinaryenTypeNone: 0
  // BinaryenTypeUnreachable: 1
  // BinaryenTypeInt32: 2
  // BinaryenTypeInt64: 3
  // BinaryenTypeFloat32: 4
  // BinaryenTypeFloat64: 5
  // BinaryenTypeVec128: 6
  // BinaryenTypeFuncref: 7
  // BinaryenTypeExternref: 8
  // BinaryenTypeAnyref: 9
  // BinaryenTypeEqref: 10
  // BinaryenTypeI31ref: 11
  // BinaryenTypeDataref: 12
  // BinaryenTypeAuto: -1
BinaryenFeatureMVP: 0
BinaryenFeatureAtomics: 1
BinaryenFeatureBulkMemory: 16
BinaryenFeatureMutableGlobals: 2
BinaryenFeatureNontrappingFPToInt: 4
BinaryenFeatureSignExt: 32
BinaryenFeatureSIMD128: 8
BinaryenFeatureExceptionHandling: 64
BinaryenFeatureTailCall: 128
BinaryenFeatureReferenceTypes: 256
BinaryenFeatureMultivalue: 512
BinaryenFeatureGC: 1024
BinaryenFeatureMemory64: 2048
BinaryenFeatureTypedFunctionReferences: 4096
BinaryenFeatureAll: 8191
(f32.neg
 (f32.const -33.61199951171875)
)
(module
 (type $i32_i64_f32_f64_=>_i32 (func (param i32 i64 f32 f64) (result i32)))
 (type $none_=>_none (func))
 (type $i32_=>_none (func (param i32)))
 (type $i32_f64_=>_f32 (func (param i32 f64) (result f32)))
 (import "module" "base" (func $an-imported (param i32 f64) (result f32)))
 (global $a-global i32 (i32.const 7))
 (global $a-mutable-global (mut f32) (f32.const 7.5))
 (memory $0 (shared 1 256))
 (data (i32.const 10) "hello, world")
 (data "I am passive")
 (table $tab 0 100 funcref)
 (table $0 1 1 funcref)
 (elem $0 (table $0) (i32.const 0) func "$kitchen()sinker")
 (elem $passive func "$kitchen()sinker")
 (event $a-event (attr 0) (param i32))
 (export "kitchen_sinker" (func "$kitchen()sinker"))
 (export "mem" (memory $0))
 (start $starter)
 (func "$kitchen()sinker" (param $0 i32) (param $1 i64) (param $2 f32) (param $3 f64) (result i32)
  (local $4 i32)
  (local $5 externref)
  (block $the-body (result i32)
   (block $the-nothing
    (drop
     (block $the-value (result i32)
      (drop
       (i32.clz
        (i32.const -10)
       )
      )
      (drop
       (i64.ctz
        (i64.const -22)
       )
      )
      (drop
       (i32.popcnt
        (i32.const -10)
       )
      )
      (drop
       (f32.neg
        (f32.const -33.61199951171875)
       )
      )
      (drop
       (f64.abs
        (f64.const -9005.841)
       )
      )
      (drop
       (f32.ceil
        (f32.const -33.61199951171875)
       )
      )
      (drop
       (f64.floor
        (f64.const -9005.841)
       )
      )
      (drop
       (f32.trunc
        (f32.const -33.61199951171875)
       )
      )
      (drop
       (f32.nearest
        (f32.const -33.61199951171875)
       )
      )
      (drop
       (f64.sqrt
        (f64.const -9005.841)
       )
      )
      (drop
       (i32.eqz
        (i32.const -10)
       )
      )
      (drop
       (i64.extend_i32_s
        (i32.const -10)
       )
      )
      (drop
       (i64.extend_i32_u
        (i32.const -10)
       )
      )
      (drop
       (i32.wrap_i64
        (i64.const -22)
       )
      )
      (drop
       (i32.trunc_f32_s
        (f32.const -33.61199951171875)
       )
      )
      (drop
       (i64.trunc_f32_s
        (f32.const -33.61199951171875)
       )
      )
      (drop
       (i32.trunc_f32_u
        (f32.const -33.61199951171875)
       )
      )
      (drop
       (i64.trunc_f32_u
        (f32.const -33.61199951171875)
       )
      )
      (drop
       (i32.trunc_f64_s
        (f64.const -9005.841)
       )
      )
      (drop
       (i64.trunc_f64_s
        (f64.const -9005.841)
       )
      )
      (drop
       (i32.trunc_f64_u
        (f64.const -9005.841)
       )
      )
      (drop
       (i64.trunc_f64_u
        (f64.const -9005.841)
       )
      )
      (drop
       (i32.trunc_sat_f32_s
        (f32.const -33.61199951171875)
       )
      )
      (drop
       (i64.trunc_sat_f32_s
        (f32.const -33.61199951171875)
       )
      )
      (drop
       (i32.trunc_sat_f32_u
        (f32.const -33.61199951171875)
       )
      )
      (drop
       (i64.trunc_sat_f32_u
        (f32.const -33.61199951171875)
       )
      )
      (drop
       (i32.trunc_sat_f64_s
        (f64.const -9005.841)
       )
      )
      (drop
       (i64.trunc_sat_f64_s
        (f64.const -9005.841)
       )
      )
      (drop
       (i32.trunc_sat_f64_u
        (f64.const -9005.841)
       )
      )
      (drop
       (i64.trunc_sat_f64_u
        (f64.const -9005.841)
       )
      )
      (drop
       (i32.reinterpret_f32
        (f32.const -33.61199951171875)
       )
      )
      (drop
       (i64.reinterpret_f64
        (f64.const -9005.841)
       )
      )
      (drop
       (f32.convert_i32_s
        (i32.const -10)
       )
      )
      (drop
       (f64.convert_i32_s
        (i32.const -10)
       )
      )
      (drop
       (f32.convert_i32_u
        (i32.const -10)
       )
      )
      (drop
       (f64.convert_i32_u
        (i32.const -10)
       )
      )
      (drop
       (f32.convert_i64_s
        (i64.const -22)
       )
      )
      (drop
       (f64.convert_i64_s
        (i64.const -22)
       )
      )
      (drop
       (f32.convert_i64_u
        (i64.const -22)
       )
      )
      (drop
       (f64.convert_i64_u
        (i64.const -22)
       )
      )
      (drop
       (f64.promote_f32
        (f32.const -33.61199951171875)
       )
      )
      (drop
       (f32.demote_f64
        (f64.const -9005.841)
       )
      )
      (drop
       (f32.reinterpret_i32
        (i32.const -10)
       )
      )
      (drop
       (f64.reinterpret_i64
        (i64.const -22)
       )
      )
      (drop
       (i8x16.splat
        (i32.const -10)
       )
      )
      (drop
       (i16x8.splat
        (i32.const -10)
       )
      )
      (drop
       (i32x4.splat
        (i32.const -10)
       )
      )
      (drop
       (i64x2.splat
        (i64.const -22)
       )
      )
      (drop
       (f32x4.splat
        (f32.const -33.61199951171875)
       )
      )
      (drop
       (f64x2.splat
        (f64.const -9005.841)
       )
      )
      (drop
       (v128.not
        (v128.const i32x4 0x04030201 0x08070605 0x0c0b0a09 0x100f0e0d)
       )
      )
      (drop
       (v128.any_true
        (v128.const i32x4 0x04030201 0x08070605 0x0c0b0a09 0x100f0e0d)
       )
      )
      (drop
       (i8x16.popcnt
        (v128.const i32x4 0x04030201 0x08070605 0x0c0b0a09 0x100f0e0d)
       )
      )
      (drop
       (i8x16.abs
        (v128.const i32x4 0x04030201 0x08070605 0x0c0b0a09 0x100f0e0d)
       )
      )
      (drop
       (i8x16.neg
        (v128.const i32x4 0x04030201 0x08070605 0x0c0b0a09 0x100f0e0d)
       )
      )
      (drop
       (i8x16.all_true
        (v128.const i32x4 0x04030201 0x08070605 0x0c0b0a09 0x100f0e0d)
       )
      )
      (drop
       (i8x16.bitmask
        (v128.const i32x4 0x04030201 0x08070605 0x0c0b0a09 0x100f0e0d)
       )
      )
      (drop
       (i16x8.abs
        (v128.const i32x4 0x04030201 0x08070605 0x0c0b0a09 0x100f0e0d)
       )
      )
      (drop
       (i16x8.neg
        (v128.const i32x4 0x04030201 0x08070605 0x0c0b0a09 0x100f0e0d)
       )
      )
      (drop
       (i16x8.all_true
        (v128.const i32x4 0x04030201 0x08070605 0x0c0b0a09 0x100f0e0d)
       )
      )
      (drop
       (i16x8.bitmask
        (v128.const i32x4 0x04030201 0x08070605 0x0c0b0a09 0x100f0e0d)
       )
      )
      (drop
       (i32x4.abs
        (v128.const i32x4 0x04030201 0x08070605 0x0c0b0a09 0x100f0e0d)
       )
      )
      (drop
       (i32x4.neg
        (v128.const i32x4 0x04030201 0x08070605 0x0c0b0a09 0x100f0e0d)
       )
      )
      (drop
       (i32x4.all_true
        (v128.const i32x4 0x04030201 0x08070605 0x0c0b0a09 0x100f0e0d)
       )
      )
      (drop
       (i32x4.bitmask
        (v128.const i32x4 0x04030201 0x08070605 0x0c0b0a09 0x100f0e0d)
       )
      )
      (drop
       (i64x2.abs
        (v128.const i32x4 0x04030201 0x08070605 0x0c0b0a09 0x100f0e0d)
       )
      )
      (drop
       (i64x2.neg
        (v128.const i32x4 0x04030201 0x08070605 0x0c0b0a09 0x100f0e0d)
       )
      )
      (drop
       (i64x2.all_true
        (v128.const i32x4 0x04030201 0x08070605 0x0c0b0a09 0x100f0e0d)
       )
      )
      (drop
       (i64x2.bitmask
        (v128.const i32x4 0x04030201 0x08070605 0x0c0b0a09 0x100f0e0d)
       )
      )
      (drop
       (f32x4.abs
        (v128.const i32x4 0x04030201 0x08070605 0x0c0b0a09 0x100f0e0d)
       )
      )
      (drop
       (f32x4.neg
        (v128.const i32x4 0x04030201 0x08070605 0x0c0b0a09 0x100f0e0d)
       )
      )
      (drop
       (f32x4.sqrt
        (v128.const i32x4 0x04030201 0x08070605 0x0c0b0a09 0x100f0e0d)
       )
      )
      (drop
       (f64x2.abs
        (v128.const i32x4 0x04030201 0x08070605 0x0c0b0a09 0x100f0e0d)
       )
      )
      (drop
       (f64x2.neg
        (v128.const i32x4 0x04030201 0x08070605 0x0c0b0a09 0x100f0e0d)
       )
      )
      (drop
       (f64x2.sqrt
        (v128.const i32x4 0x04030201 0x08070605 0x0c0b0a09 0x100f0e0d)
       )
      )
      (drop
       (i32x4.trunc_sat_f32x4_s
        (v128.const i32x4 0x04030201 0x08070605 0x0c0b0a09 0x100f0e0d)
       )
      )
      (drop
       (i32x4.trunc_sat_f32x4_u
        (v128.const i32x4 0x04030201 0x08070605 0x0c0b0a09 0x100f0e0d)
       )
      )
      (drop
       (f32x4.convert_i32x4_s
        (v128.const i32x4 0x04030201 0x08070605 0x0c0b0a09 0x100f0e0d)
       )
      )
      (drop
       (f32x4.convert_i32x4_u
        (v128.const i32x4 0x04030201 0x08070605 0x0c0b0a09 0x100f0e0d)
       )
      )
      (drop
       (i16x8.extend_low_i8x16_s
        (v128.const i32x4 0x04030201 0x08070605 0x0c0b0a09 0x100f0e0d)
       )
      )
      (drop
       (i16x8.extend_high_i8x16_s
        (v128.const i32x4 0x04030201 0x08070605 0x0c0b0a09 0x100f0e0d)
       )
      )
      (drop
       (i16x8.extend_low_i8x16_u
        (v128.const i32x4 0x04030201 0x08070605 0x0c0b0a09 0x100f0e0d)
       )
      )
      (drop
       (i16x8.extend_high_i8x16_u
        (v128.const i32x4 0x04030201 0x08070605 0x0c0b0a09 0x100f0e0d)
       )
      )
      (drop
       (i32x4.extend_low_i16x8_s
        (v128.const i32x4 0x04030201 0x08070605 0x0c0b0a09 0x100f0e0d)
       )
      )
      (drop
       (i32x4.extend_high_i16x8_s
        (v128.const i32x4 0x04030201 0x08070605 0x0c0b0a09 0x100f0e0d)
       )
      )
      (drop
       (i32x4.extend_low_i16x8_u
        (v128.const i32x4 0x04030201 0x08070605 0x0c0b0a09 0x100f0e0d)
       )
      )
      (drop
       (i32x4.extend_high_i16x8_u
        (v128.const i32x4 0x04030201 0x08070605 0x0c0b0a09 0x100f0e0d)
       )
      )
      (drop
       (i64x2.extend_low_i32x4_s
        (v128.const i32x4 0x04030201 0x08070605 0x0c0b0a09 0x100f0e0d)
       )
      )
      (drop
       (i64x2.extend_high_i32x4_s
        (v128.const i32x4 0x04030201 0x08070605 0x0c0b0a09 0x100f0e0d)
       )
      )
      (drop
       (i64x2.extend_low_i32x4_u
        (v128.const i32x4 0x04030201 0x08070605 0x0c0b0a09 0x100f0e0d)
       )
      )
      (drop
       (i64x2.extend_high_i32x4_u
        (v128.const i32x4 0x04030201 0x08070605 0x0c0b0a09 0x100f0e0d)
       )
      )
      (drop
       (f64x2.convert_low_i32x4_s
        (v128.const i32x4 0x04030201 0x08070605 0x0c0b0a09 0x100f0e0d)
       )
      )
      (drop
       (f64x2.convert_low_i32x4_u
        (v128.const i32x4 0x04030201 0x08070605 0x0c0b0a09 0x100f0e0d)
       )
      )
      (drop
       (i32x4.trunc_sat_f64x2_s_zero
        (v128.const i32x4 0x04030201 0x08070605 0x0c0b0a09 0x100f0e0d)
       )
      )
      (drop
       (i32x4.trunc_sat_f64x2_u_zero
        (v128.const i32x4 0x04030201 0x08070605 0x0c0b0a09 0x100f0e0d)
       )
      )
      (drop
       (f32x4.demote_f64x2_zero
        (v128.const i32x4 0x04030201 0x08070605 0x0c0b0a09 0x100f0e0d)
       )
      )
      (drop
       (f64x2.promote_low_f32x4
        (v128.const i32x4 0x04030201 0x08070605 0x0c0b0a09 0x100f0e0d)
       )
      )
      (drop
       (i32.add
        (i32.const -10)
        (i32.const -11)
       )
      )
      (drop
       (f64.sub
        (f64.const -9005.841)
        (f64.const -9007.333)
       )
      )
      (drop
       (i32.div_s
        (i32.const -10)
        (i32.const -11)
       )
      )
      (drop
       (i64.div_u
        (i64.const -22)
        (i64.const -23)
       )
      )
      (drop
       (i64.rem_s
        (i64.const -22)
        (i64.const -23)
       )
      )
      (drop
       (i32.rem_u
        (i32.const -10)
        (i32.const -11)
       )
      )
      (drop
       (i32.and
        (i32.const -10)
        (i32.const -11)
       )
      )
      (drop
       (i64.or
        (i64.const -22)
        (i64.const -23)
       )
      )
      (drop
       (i32.xor
        (i32.const -10)
        (i32.const -11)
       )
      )
      (drop
       (i64.shl
        (i64.const -22)
        (i64.const -23)
       )
      )
      (drop
       (i64.shr_u
        (i64.const -22)
        (i64.const -23)
       )
      )
      (drop
       (i32.shr_s
        (i32.const -10)
        (i32.const -11)
       )
      )
      (drop
       (i32.rotl
        (i32.const -10)
        (i32.const -11)
       )
      )
      (drop
       (i64.rotr
        (i64.const -22)
        (i64.const -23)
       )
      )
      (drop
       (f32.div
        (f32.const -33.61199951171875)
        (f32.const -62.5)
       )
      )
      (drop
       (f64.copysign
        (f64.const -9005.841)
        (f64.const -9007.333)
       )
      )
      (drop
       (f32.min
        (f32.const -33.61199951171875)
        (f32.const -62.5)
       )
      )
      (drop
       (f64.max
        (f64.const -9005.841)
        (f64.const -9007.333)
       )
      )
      (drop
       (i32.eq
        (i32.const -10)
        (i32.const -11)
       )
      )
      (drop
       (f32.ne
        (f32.const -33.61199951171875)
        (f32.const -62.5)
       )
      )
      (drop
       (i32.lt_s
        (i32.const -10)
        (i32.const -11)
       )
      )
      (drop
       (i64.lt_u
        (i64.const -22)
        (i64.const -23)
       )
      )
      (drop
       (i64.le_s
        (i64.const -22)
        (i64.const -23)
       )
      )
      (drop
       (i32.le_u
        (i32.const -10)
        (i32.const -11)
       )
      )
      (drop
       (i64.gt_s
        (i64.const -22)
        (i64.const -23)
       )
      )
      (drop
       (i32.gt_u
        (i32.const -10)
        (i32.const -11)
       )
      )
      (drop
       (i32.ge_s
        (i32.const -10)
        (i32.const -11)
       )
      )
      (drop
       (i64.ge_u
        (i64.const -22)
        (i64.const -23)
       )
      )
      (drop
       (f32.lt
        (f32.const -33.61199951171875)
        (f32.const -62.5)
       )
      )
      (drop
       (f64.le
        (f64.const -9005.841)
        (f64.const -9007.333)
       )
      )
      (drop
       (f64.gt
        (f64.const -9005.841)
        (f64.const -9007.333)
       )
      )
      (drop
       (f32.ge
        (f32.const -33.61199951171875)
        (f32.const -62.5)
       )
      )
      (drop
       (i8x16.eq
        (v128.const i32x4 0x04030201 0x08070605 0x0c0b0a09 0x100f0e0d)
        (v128.const i32x4 0x04030201 0x08070605 0x0c0b0a09 0x100f0e0d)
       )
      )
      (drop
       (i8x16.ne
        (v128.const i32x4 0x04030201 0x08070605 0x0c0b0a09 0x100f0e0d)
        (v128.const i32x4 0x04030201 0x08070605 0x0c0b0a09 0x100f0e0d)
       )
      )
      (drop
       (i8x16.lt_s
        (v128.const i32x4 0x04030201 0x08070605 0x0c0b0a09 0x100f0e0d)
        (v128.const i32x4 0x04030201 0x08070605 0x0c0b0a09 0x100f0e0d)
       )
      )
      (drop
       (i8x16.lt_u
        (v128.const i32x4 0x04030201 0x08070605 0x0c0b0a09 0x100f0e0d)
        (v128.const i32x4 0x04030201 0x08070605 0x0c0b0a09 0x100f0e0d)
       )
      )
      (drop
       (i8x16.gt_s
        (v128.const i32x4 0x04030201 0x08070605 0x0c0b0a09 0x100f0e0d)
        (v128.const i32x4 0x04030201 0x08070605 0x0c0b0a09 0x100f0e0d)
       )
      )
      (drop
       (i8x16.gt_u
        (v128.const i32x4 0x04030201 0x08070605 0x0c0b0a09 0x100f0e0d)
        (v128.const i32x4 0x04030201 0x08070605 0x0c0b0a09 0x100f0e0d)
       )
      )
      (drop
       (i8x16.le_s
        (v128.const i32x4 0x04030201 0x08070605 0x0c0b0a09 0x100f0e0d)
        (v128.const i32x4 0x04030201 0x08070605 0x0c0b0a09 0x100f0e0d)
       )
      )
      (drop
       (i8x16.le_u
        (v128.const i32x4 0x04030201 0x08070605 0x0c0b0a09 0x100f0e0d)
        (v128.const i32x4 0x04030201 0x08070605 0x0c0b0a09 0x100f0e0d)
       )
      )
      (drop
       (i8x16.ge_s
        (v128.const i32x4 0x04030201 0x08070605 0x0c0b0a09 0x100f0e0d)
        (v128.const i32x4 0x04030201 0x08070605 0x0c0b0a09 0x100f0e0d)
       )
      )
      (drop
       (i8x16.ge_u
        (v128.const i32x4 0x04030201 0x08070605 0x0c0b0a09 0x100f0e0d)
        (v128.const i32x4 0x04030201 0x08070605 0x0c0b0a09 0x100f0e0d)
       )
      )
      (drop
       (i16x8.eq
        (v128.const i32x4 0x04030201 0x08070605 0x0c0b0a09 0x100f0e0d)
        (v128.const i32x4 0x04030201 0x08070605 0x0c0b0a09 0x100f0e0d)
       )
      )
      (drop
       (i16x8.ne
        (v128.const i32x4 0x04030201 0x08070605 0x0c0b0a09 0x100f0e0d)
        (v128.const i32x4 0x04030201 0x08070605 0x0c0b0a09 0x100f0e0d)
       )
      )
      (drop
       (i16x8.lt_s
        (v128.const i32x4 0x04030201 0x08070605 0x0c0b0a09 0x100f0e0d)
        (v128.const i32x4 0x04030201 0x08070605 0x0c0b0a09 0x100f0e0d)
       )
      )
      (drop
       (i16x8.lt_u
        (v128.const i32x4 0x04030201 0x08070605 0x0c0b0a09 0x100f0e0d)
        (v128.const i32x4 0x04030201 0x08070605 0x0c0b0a09 0x100f0e0d)
       )
      )
      (drop
       (i16x8.gt_s
        (v128.const i32x4 0x04030201 0x08070605 0x0c0b0a09 0x100f0e0d)
        (v128.const i32x4 0x04030201 0x08070605 0x0c0b0a09 0x100f0e0d)
       )
      )
      (drop
       (i16x8.gt_u
        (v128.const i32x4 0x04030201 0x08070605 0x0c0b0a09 0x100f0e0d)
        (v128.const i32x4 0x04030201 0x08070605 0x0c0b0a09 0x100f0e0d)
       )
      )
      (drop
       (i16x8.le_s
        (v128.const i32x4 0x04030201 0x08070605 0x0c0b0a09 0x100f0e0d)
        (v128.const i32x4 0x04030201 0x08070605 0x0c0b0a09 0x100f0e0d)
       )
      )
      (drop
       (i16x8.le_u
        (v128.const i32x4 0x04030201 0x08070605 0x0c0b0a09 0x100f0e0d)
        (v128.const i32x4 0x04030201 0x08070605 0x0c0b0a09 0x100f0e0d)
       )
      )
      (drop
       (i16x8.ge_s
        (v128.const i32x4 0x04030201 0x08070605 0x0c0b0a09 0x100f0e0d)
        (v128.const i32x4 0x04030201 0x08070605 0x0c0b0a09 0x100f0e0d)
       )
      )
      (drop
       (i16x8.ge_u
        (v128.const i32x4 0x04030201 0x08070605 0x0c0b0a09 0x100f0e0d)
        (v128.const i32x4 0x04030201 0x08070605 0x0c0b0a09 0x100f0e0d)
       )
      )
      (drop
       (i32x4.eq
        (v128.const i32x4 0x04030201 0x08070605 0x0c0b0a09 0x100f0e0d)
        (v128.const i32x4 0x04030201 0x08070605 0x0c0b0a09 0x100f0e0d)
       )
      )
      (drop
       (i32x4.ne
        (v128.const i32x4 0x04030201 0x08070605 0x0c0b0a09 0x100f0e0d)
        (v128.const i32x4 0x04030201 0x08070605 0x0c0b0a09 0x100f0e0d)
       )
      )
      (drop
       (i32x4.lt_s
        (v128.const i32x4 0x04030201 0x08070605 0x0c0b0a09 0x100f0e0d)
        (v128.const i32x4 0x04030201 0x08070605 0x0c0b0a09 0x100f0e0d)
       )
      )
      (drop
       (i32x4.lt_u
        (v128.const i32x4 0x04030201 0x08070605 0x0c0b0a09 0x100f0e0d)
        (v128.const i32x4 0x04030201 0x08070605 0x0c0b0a09 0x100f0e0d)
       )
      )
      (drop
       (i32x4.gt_s
        (v128.const i32x4 0x04030201 0x08070605 0x0c0b0a09 0x100f0e0d)
        (v128.const i32x4 0x04030201 0x08070605 0x0c0b0a09 0x100f0e0d)
       )
      )
      (drop
       (i32x4.gt_u
        (v128.const i32x4 0x04030201 0x08070605 0x0c0b0a09 0x100f0e0d)
        (v128.const i32x4 0x04030201 0x08070605 0x0c0b0a09 0x100f0e0d)
       )
      )
      (drop
       (i32x4.le_s
        (v128.const i32x4 0x04030201 0x08070605 0x0c0b0a09 0x100f0e0d)
        (v128.const i32x4 0x04030201 0x08070605 0x0c0b0a09 0x100f0e0d)
       )
      )
      (drop
       (i32x4.le_u
        (v128.const i32x4 0x04030201 0x08070605 0x0c0b0a09 0x100f0e0d)
        (v128.const i32x4 0x04030201 0x08070605 0x0c0b0a09 0x100f0e0d)
       )
      )
      (drop
       (i32x4.ge_s
        (v128.const i32x4 0x04030201 0x08070605 0x0c0b0a09 0x100f0e0d)
        (v128.const i32x4 0x04030201 0x08070605 0x0c0b0a09 0x100f0e0d)
       )
      )
      (drop
       (i32x4.ge_u
        (v128.const i32x4 0x04030201 0x08070605 0x0c0b0a09 0x100f0e0d)
        (v128.const i32x4 0x04030201 0x08070605 0x0c0b0a09 0x100f0e0d)
       )
      )
      (drop
       (i64x2.eq
        (v128.const i32x4 0x04030201 0x08070605 0x0c0b0a09 0x100f0e0d)
        (v128.const i32x4 0x04030201 0x08070605 0x0c0b0a09 0x100f0e0d)
       )
      )
      (drop
       (i64x2.ne
        (v128.const i32x4 0x04030201 0x08070605 0x0c0b0a09 0x100f0e0d)
        (v128.const i32x4 0x04030201 0x08070605 0x0c0b0a09 0x100f0e0d)
       )
      )
      (drop
       (i64x2.lt_s
        (v128.const i32x4 0x04030201 0x08070605 0x0c0b0a09 0x100f0e0d)
        (v128.const i32x4 0x04030201 0x08070605 0x0c0b0a09 0x100f0e0d)
       )
      )
      (drop
       (i64x2.gt_s
        (v128.const i32x4 0x04030201 0x08070605 0x0c0b0a09 0x100f0e0d)
        (v128.const i32x4 0x04030201 0x08070605 0x0c0b0a09 0x100f0e0d)
       )
      )
      (drop
       (i64x2.le_s
        (v128.const i32x4 0x04030201 0x08070605 0x0c0b0a09 0x100f0e0d)
        (v128.const i32x4 0x04030201 0x08070605 0x0c0b0a09 0x100f0e0d)
       )
      )
      (drop
       (i64x2.ge_s
        (v128.const i32x4 0x04030201 0x08070605 0x0c0b0a09 0x100f0e0d)
        (v128.const i32x4 0x04030201 0x08070605 0x0c0b0a09 0x100f0e0d)
       )
      )
      (drop
       (f32x4.eq
        (v128.const i32x4 0x04030201 0x08070605 0x0c0b0a09 0x100f0e0d)
        (v128.const i32x4 0x04030201 0x08070605 0x0c0b0a09 0x100f0e0d)
       )
      )
      (drop
       (f32x4.ne
        (v128.const i32x4 0x04030201 0x08070605 0x0c0b0a09 0x100f0e0d)
        (v128.const i32x4 0x04030201 0x08070605 0x0c0b0a09 0x100f0e0d)
       )
      )
      (drop
       (f32x4.lt
        (v128.const i32x4 0x04030201 0x08070605 0x0c0b0a09 0x100f0e0d)
        (v128.const i32x4 0x04030201 0x08070605 0x0c0b0a09 0x100f0e0d)
       )
      )
      (drop
       (f32x4.gt
        (v128.const i32x4 0x04030201 0x08070605 0x0c0b0a09 0x100f0e0d)
        (v128.const i32x4 0x04030201 0x08070605 0x0c0b0a09 0x100f0e0d)
       )
      )
      (drop
       (f32x4.le
        (v128.const i32x4 0x04030201 0x08070605 0x0c0b0a09 0x100f0e0d)
        (v128.const i32x4 0x04030201 0x08070605 0x0c0b0a09 0x100f0e0d)
       )
      )
      (drop
       (f32x4.ge
        (v128.const i32x4 0x04030201 0x08070605 0x0c0b0a09 0x100f0e0d)
        (v128.const i32x4 0x04030201 0x08070605 0x0c0b0a09 0x100f0e0d)
       )
      )
      (drop
       (f64x2.eq
        (v128.const i32x4 0x04030201 0x08070605 0x0c0b0a09 0x100f0e0d)
        (v128.const i32x4 0x04030201 0x08070605 0x0c0b0a09 0x100f0e0d)
       )
      )
      (drop
       (f64x2.ne
        (v128.const i32x4 0x04030201 0x08070605 0x0c0b0a09 0x100f0e0d)
        (v128.const i32x4 0x04030201 0x08070605 0x0c0b0a09 0x100f0e0d)
       )
      )
      (drop
       (f64x2.lt
        (v128.const i32x4 0x04030201 0x08070605 0x0c0b0a09 0x100f0e0d)
        (v128.const i32x4 0x04030201 0x08070605 0x0c0b0a09 0x100f0e0d)
       )
      )
      (drop
       (f64x2.gt
        (v128.const i32x4 0x04030201 0x08070605 0x0c0b0a09 0x100f0e0d)
        (v128.const i32x4 0x04030201 0x08070605 0x0c0b0a09 0x100f0e0d)
       )
      )
      (drop
       (f64x2.le
        (v128.const i32x4 0x04030201 0x08070605 0x0c0b0a09 0x100f0e0d)
        (v128.const i32x4 0x04030201 0x08070605 0x0c0b0a09 0x100f0e0d)
       )
      )
      (drop
       (f64x2.ge
        (v128.const i32x4 0x04030201 0x08070605 0x0c0b0a09 0x100f0e0d)
        (v128.const i32x4 0x04030201 0x08070605 0x0c0b0a09 0x100f0e0d)
       )
      )
      (drop
       (v128.and
        (v128.const i32x4 0x04030201 0x08070605 0x0c0b0a09 0x100f0e0d)
        (v128.const i32x4 0x04030201 0x08070605 0x0c0b0a09 0x100f0e0d)
       )
      )
      (drop
       (v128.or
        (v128.const i32x4 0x04030201 0x08070605 0x0c0b0a09 0x100f0e0d)
        (v128.const i32x4 0x04030201 0x08070605 0x0c0b0a09 0x100f0e0d)
       )
      )
      (drop
       (v128.xor
        (v128.const i32x4 0x04030201 0x08070605 0x0c0b0a09 0x100f0e0d)
        (v128.const i32x4 0x04030201 0x08070605 0x0c0b0a09 0x100f0e0d)
       )
      )
      (drop
       (v128.andnot
        (v128.const i32x4 0x04030201 0x08070605 0x0c0b0a09 0x100f0e0d)
        (v128.const i32x4 0x04030201 0x08070605 0x0c0b0a09 0x100f0e0d)
       )
      )
      (drop
       (i8x16.add
        (v128.const i32x4 0x04030201 0x08070605 0x0c0b0a09 0x100f0e0d)
        (v128.const i32x4 0x04030201 0x08070605 0x0c0b0a09 0x100f0e0d)
       )
      )
      (drop
       (i8x16.add_sat_s
        (v128.const i32x4 0x04030201 0x08070605 0x0c0b0a09 0x100f0e0d)
        (v128.const i32x4 0x04030201 0x08070605 0x0c0b0a09 0x100f0e0d)
       )
      )
      (drop
       (i8x16.add_sat_u
        (v128.const i32x4 0x04030201 0x08070605 0x0c0b0a09 0x100f0e0d)
        (v128.const i32x4 0x04030201 0x08070605 0x0c0b0a09 0x100f0e0d)
       )
      )
      (drop
       (i8x16.sub
        (v128.const i32x4 0x04030201 0x08070605 0x0c0b0a09 0x100f0e0d)
        (v128.const i32x4 0x04030201 0x08070605 0x0c0b0a09 0x100f0e0d)
       )
      )
      (drop
       (i8x16.sub_sat_s
        (v128.const i32x4 0x04030201 0x08070605 0x0c0b0a09 0x100f0e0d)
        (v128.const i32x4 0x04030201 0x08070605 0x0c0b0a09 0x100f0e0d)
       )
      )
      (drop
       (i8x16.sub_sat_u
        (v128.const i32x4 0x04030201 0x08070605 0x0c0b0a09 0x100f0e0d)
        (v128.const i32x4 0x04030201 0x08070605 0x0c0b0a09 0x100f0e0d)
       )
      )
      (drop
       (i8x16.min_s
        (v128.const i32x4 0x04030201 0x08070605 0x0c0b0a09 0x100f0e0d)
        (v128.const i32x4 0x04030201 0x08070605 0x0c0b0a09 0x100f0e0d)
       )
      )
      (drop
       (i8x16.min_u
        (v128.const i32x4 0x04030201 0x08070605 0x0c0b0a09 0x100f0e0d)
        (v128.const i32x4 0x04030201 0x08070605 0x0c0b0a09 0x100f0e0d)
       )
      )
      (drop
       (i8x16.max_s
        (v128.const i32x4 0x04030201 0x08070605 0x0c0b0a09 0x100f0e0d)
        (v128.const i32x4 0x04030201 0x08070605 0x0c0b0a09 0x100f0e0d)
       )
      )
      (drop
       (i8x16.max_u
        (v128.const i32x4 0x04030201 0x08070605 0x0c0b0a09 0x100f0e0d)
        (v128.const i32x4 0x04030201 0x08070605 0x0c0b0a09 0x100f0e0d)
       )
      )
      (drop
       (i8x16.avgr_u
        (v128.const i32x4 0x04030201 0x08070605 0x0c0b0a09 0x100f0e0d)
        (v128.const i32x4 0x04030201 0x08070605 0x0c0b0a09 0x100f0e0d)
       )
      )
      (drop
       (i16x8.add
        (v128.const i32x4 0x04030201 0x08070605 0x0c0b0a09 0x100f0e0d)
        (v128.const i32x4 0x04030201 0x08070605 0x0c0b0a09 0x100f0e0d)
       )
      )
      (drop
       (i16x8.add_sat_s
        (v128.const i32x4 0x04030201 0x08070605 0x0c0b0a09 0x100f0e0d)
        (v128.const i32x4 0x04030201 0x08070605 0x0c0b0a09 0x100f0e0d)
       )
      )
      (drop
       (i16x8.add_sat_u
        (v128.const i32x4 0x04030201 0x08070605 0x0c0b0a09 0x100f0e0d)
        (v128.const i32x4 0x04030201 0x08070605 0x0c0b0a09 0x100f0e0d)
       )
      )
      (drop
       (i16x8.sub
        (v128.const i32x4 0x04030201 0x08070605 0x0c0b0a09 0x100f0e0d)
        (v128.const i32x4 0x04030201 0x08070605 0x0c0b0a09 0x100f0e0d)
       )
      )
      (drop
       (i16x8.sub_sat_s
        (v128.const i32x4 0x04030201 0x08070605 0x0c0b0a09 0x100f0e0d)
        (v128.const i32x4 0x04030201 0x08070605 0x0c0b0a09 0x100f0e0d)
       )
      )
      (drop
       (i16x8.sub_sat_u
        (v128.const i32x4 0x04030201 0x08070605 0x0c0b0a09 0x100f0e0d)
        (v128.const i32x4 0x04030201 0x08070605 0x0c0b0a09 0x100f0e0d)
       )
      )
      (drop
       (i16x8.mul
        (v128.const i32x4 0x04030201 0x08070605 0x0c0b0a09 0x100f0e0d)
        (v128.const i32x4 0x04030201 0x08070605 0x0c0b0a09 0x100f0e0d)
       )
      )
      (drop
       (i16x8.min_s
        (v128.const i32x4 0x04030201 0x08070605 0x0c0b0a09 0x100f0e0d)
        (v128.const i32x4 0x04030201 0x08070605 0x0c0b0a09 0x100f0e0d)
       )
      )
      (drop
       (i16x8.min_u
        (v128.const i32x4 0x04030201 0x08070605 0x0c0b0a09 0x100f0e0d)
        (v128.const i32x4 0x04030201 0x08070605 0x0c0b0a09 0x100f0e0d)
       )
      )
      (drop
       (i16x8.max_s
        (v128.const i32x4 0x04030201 0x08070605 0x0c0b0a09 0x100f0e0d)
        (v128.const i32x4 0x04030201 0x08070605 0x0c0b0a09 0x100f0e0d)
       )
      )
      (drop
       (i16x8.max_u
        (v128.const i32x4 0x04030201 0x08070605 0x0c0b0a09 0x100f0e0d)
        (v128.const i32x4 0x04030201 0x08070605 0x0c0b0a09 0x100f0e0d)
       )
      )
      (drop
       (i16x8.avgr_u
        (v128.const i32x4 0x04030201 0x08070605 0x0c0b0a09 0x100f0e0d)
        (v128.const i32x4 0x04030201 0x08070605 0x0c0b0a09 0x100f0e0d)
       )
      )
      (drop
       (i16x8.q15mulr_sat_s
        (v128.const i32x4 0x04030201 0x08070605 0x0c0b0a09 0x100f0e0d)
        (v128.const i32x4 0x04030201 0x08070605 0x0c0b0a09 0x100f0e0d)
       )
      )
      (drop
       (i16x8.extmul_low_i8x16_s
        (v128.const i32x4 0x04030201 0x08070605 0x0c0b0a09 0x100f0e0d)
        (v128.const i32x4 0x04030201 0x08070605 0x0c0b0a09 0x100f0e0d)
       )
      )
      (drop
       (i16x8.extmul_high_i8x16_s
        (v128.const i32x4 0x04030201 0x08070605 0x0c0b0a09 0x100f0e0d)
        (v128.const i32x4 0x04030201 0x08070605 0x0c0b0a09 0x100f0e0d)
       )
      )
      (drop
       (i16x8.extmul_low_i8x16_u
        (v128.const i32x4 0x04030201 0x08070605 0x0c0b0a09 0x100f0e0d)
        (v128.const i32x4 0x04030201 0x08070605 0x0c0b0a09 0x100f0e0d)
       )
      )
      (drop
       (i16x8.extmul_high_i8x16_u
        (v128.const i32x4 0x04030201 0x08070605 0x0c0b0a09 0x100f0e0d)
        (v128.const i32x4 0x04030201 0x08070605 0x0c0b0a09 0x100f0e0d)
       )
      )
      (drop
       (i32x4.add
        (v128.const i32x4 0x04030201 0x08070605 0x0c0b0a09 0x100f0e0d)
        (v128.const i32x4 0x04030201 0x08070605 0x0c0b0a09 0x100f0e0d)
       )
      )
      (drop
       (i32x4.sub
        (v128.const i32x4 0x04030201 0x08070605 0x0c0b0a09 0x100f0e0d)
        (v128.const i32x4 0x04030201 0x08070605 0x0c0b0a09 0x100f0e0d)
       )
      )
      (drop
       (i32x4.mul
        (v128.const i32x4 0x04030201 0x08070605 0x0c0b0a09 0x100f0e0d)
        (v128.const i32x4 0x04030201 0x08070605 0x0c0b0a09 0x100f0e0d)
       )
      )
      (drop
       (i64x2.add
        (v128.const i32x4 0x04030201 0x08070605 0x0c0b0a09 0x100f0e0d)
        (v128.const i32x4 0x04030201 0x08070605 0x0c0b0a09 0x100f0e0d)
       )
      )
      (drop
       (i64x2.sub
        (v128.const i32x4 0x04030201 0x08070605 0x0c0b0a09 0x100f0e0d)
        (v128.const i32x4 0x04030201 0x08070605 0x0c0b0a09 0x100f0e0d)
       )
      )
      (drop
       (i64x2.mul
        (v128.const i32x4 0x04030201 0x08070605 0x0c0b0a09 0x100f0e0d)
        (v128.const i32x4 0x04030201 0x08070605 0x0c0b0a09 0x100f0e0d)
       )
      )
      (drop
       (i64x2.extmul_low_i32x4_s
        (v128.const i32x4 0x04030201 0x08070605 0x0c0b0a09 0x100f0e0d)
        (v128.const i32x4 0x04030201 0x08070605 0x0c0b0a09 0x100f0e0d)
       )
      )
      (drop
       (i64x2.extmul_high_i32x4_s
        (v128.const i32x4 0x04030201 0x08070605 0x0c0b0a09 0x100f0e0d)
        (v128.const i32x4 0x04030201 0x08070605 0x0c0b0a09 0x100f0e0d)
       )
      )
      (drop
       (i64x2.extmul_low_i32x4_u
        (v128.const i32x4 0x04030201 0x08070605 0x0c0b0a09 0x100f0e0d)
        (v128.const i32x4 0x04030201 0x08070605 0x0c0b0a09 0x100f0e0d)
       )
      )
      (drop
       (i64x2.extmul_high_i32x4_u
        (v128.const i32x4 0x04030201 0x08070605 0x0c0b0a09 0x100f0e0d)
        (v128.const i32x4 0x04030201 0x08070605 0x0c0b0a09 0x100f0e0d)
       )
      )
      (drop
       (f32x4.add
        (v128.const i32x4 0x04030201 0x08070605 0x0c0b0a09 0x100f0e0d)
        (v128.const i32x4 0x04030201 0x08070605 0x0c0b0a09 0x100f0e0d)
       )
      )
      (drop
       (f32x4.sub
        (v128.const i32x4 0x04030201 0x08070605 0x0c0b0a09 0x100f0e0d)
        (v128.const i32x4 0x04030201 0x08070605 0x0c0b0a09 0x100f0e0d)
       )
      )
      (drop
       (f32x4.mul
        (v128.const i32x4 0x04030201 0x08070605 0x0c0b0a09 0x100f0e0d)
        (v128.const i32x4 0x04030201 0x08070605 0x0c0b0a09 0x100f0e0d)
       )
      )
      (drop
       (i32x4.min_s
        (v128.const i32x4 0x04030201 0x08070605 0x0c0b0a09 0x100f0e0d)
        (v128.const i32x4 0x04030201 0x08070605 0x0c0b0a09 0x100f0e0d)
       )
      )
      (drop
       (i32x4.min_u
        (v128.const i32x4 0x04030201 0x08070605 0x0c0b0a09 0x100f0e0d)
        (v128.const i32x4 0x04030201 0x08070605 0x0c0b0a09 0x100f0e0d)
       )
      )
      (drop
       (i32x4.max_s
        (v128.const i32x4 0x04030201 0x08070605 0x0c0b0a09 0x100f0e0d)
        (v128.const i32x4 0x04030201 0x08070605 0x0c0b0a09 0x100f0e0d)
       )
      )
      (drop
       (i32x4.max_u
        (v128.const i32x4 0x04030201 0x08070605 0x0c0b0a09 0x100f0e0d)
        (v128.const i32x4 0x04030201 0x08070605 0x0c0b0a09 0x100f0e0d)
       )
      )
      (drop
       (i32x4.dot_i16x8_s
        (v128.const i32x4 0x04030201 0x08070605 0x0c0b0a09 0x100f0e0d)
        (v128.const i32x4 0x04030201 0x08070605 0x0c0b0a09 0x100f0e0d)
       )
      )
      (drop
       (i32x4.extmul_low_i16x8_s
        (v128.const i32x4 0x04030201 0x08070605 0x0c0b0a09 0x100f0e0d)
        (v128.const i32x4 0x04030201 0x08070605 0x0c0b0a09 0x100f0e0d)
       )
      )
      (drop
       (i32x4.extmul_high_i16x8_s
        (v128.const i32x4 0x04030201 0x08070605 0x0c0b0a09 0x100f0e0d)
        (v128.const i32x4 0x04030201 0x08070605 0x0c0b0a09 0x100f0e0d)
       )
      )
      (drop
       (i32x4.extmul_low_i16x8_u
        (v128.const i32x4 0x04030201 0x08070605 0x0c0b0a09 0x100f0e0d)
        (v128.const i32x4 0x04030201 0x08070605 0x0c0b0a09 0x100f0e0d)
       )
      )
      (drop
       (i32x4.extmul_high_i16x8_u
        (v128.const i32x4 0x04030201 0x08070605 0x0c0b0a09 0x100f0e0d)
        (v128.const i32x4 0x04030201 0x08070605 0x0c0b0a09 0x100f0e0d)
       )
      )
      (drop
       (f32x4.div
        (v128.const i32x4 0x04030201 0x08070605 0x0c0b0a09 0x100f0e0d)
        (v128.const i32x4 0x04030201 0x08070605 0x0c0b0a09 0x100f0e0d)
       )
      )
      (drop
       (f32x4.min
        (v128.const i32x4 0x04030201 0x08070605 0x0c0b0a09 0x100f0e0d)
        (v128.const i32x4 0x04030201 0x08070605 0x0c0b0a09 0x100f0e0d)
       )
      )
      (drop
       (f32x4.max
        (v128.const i32x4 0x04030201 0x08070605 0x0c0b0a09 0x100f0e0d)
        (v128.const i32x4 0x04030201 0x08070605 0x0c0b0a09 0x100f0e0d)
       )
      )
      (drop
       (f32x4.pmin
        (v128.const i32x4 0x04030201 0x08070605 0x0c0b0a09 0x100f0e0d)
        (v128.const i32x4 0x04030201 0x08070605 0x0c0b0a09 0x100f0e0d)
       )
      )
      (drop
       (f32x4.pmax
        (v128.const i32x4 0x04030201 0x08070605 0x0c0b0a09 0x100f0e0d)
        (v128.const i32x4 0x04030201 0x08070605 0x0c0b0a09 0x100f0e0d)
       )
      )
      (drop
       (f32x4.ceil
        (v128.const i32x4 0x04030201 0x08070605 0x0c0b0a09 0x100f0e0d)
       )
      )
      (drop
       (f32x4.floor
        (v128.const i32x4 0x04030201 0x08070605 0x0c0b0a09 0x100f0e0d)
       )
      )
      (drop
       (f32x4.trunc
        (v128.const i32x4 0x04030201 0x08070605 0x0c0b0a09 0x100f0e0d)
       )
      )
      (drop
       (f32x4.nearest
        (v128.const i32x4 0x04030201 0x08070605 0x0c0b0a09 0x100f0e0d)
       )
      )
      (drop
       (f64x2.add
        (v128.const i32x4 0x04030201 0x08070605 0x0c0b0a09 0x100f0e0d)
        (v128.const i32x4 0x04030201 0x08070605 0x0c0b0a09 0x100f0e0d)
       )
      )
      (drop
       (f64x2.sub
        (v128.const i32x4 0x04030201 0x08070605 0x0c0b0a09 0x100f0e0d)
        (v128.const i32x4 0x04030201 0x08070605 0x0c0b0a09 0x100f0e0d)
       )
      )
      (drop
       (f64x2.mul
        (v128.const i32x4 0x04030201 0x08070605 0x0c0b0a09 0x100f0e0d)
        (v128.const i32x4 0x04030201 0x08070605 0x0c0b0a09 0x100f0e0d)
       )
      )
      (drop
       (f64x2.div
        (v128.const i32x4 0x04030201 0x08070605 0x0c0b0a09 0x100f0e0d)
        (v128.const i32x4 0x04030201 0x08070605 0x0c0b0a09 0x100f0e0d)
       )
      )
      (drop
       (f64x2.min
        (v128.const i32x4 0x04030201 0x08070605 0x0c0b0a09 0x100f0e0d)
        (v128.const i32x4 0x04030201 0x08070605 0x0c0b0a09 0x100f0e0d)
       )
      )
      (drop
       (f64x2.max
        (v128.const i32x4 0x04030201 0x08070605 0x0c0b0a09 0x100f0e0d)
        (v128.const i32x4 0x04030201 0x08070605 0x0c0b0a09 0x100f0e0d)
       )
      )
      (drop
       (f64x2.pmin
        (v128.const i32x4 0x04030201 0x08070605 0x0c0b0a09 0x100f0e0d)
        (v128.const i32x4 0x04030201 0x08070605 0x0c0b0a09 0x100f0e0d)
       )
      )
      (drop
       (f64x2.pmax
        (v128.const i32x4 0x04030201 0x08070605 0x0c0b0a09 0x100f0e0d)
        (v128.const i32x4 0x04030201 0x08070605 0x0c0b0a09 0x100f0e0d)
       )
      )
      (drop
       (f64x2.ceil
        (v128.const i32x4 0x04030201 0x08070605 0x0c0b0a09 0x100f0e0d)
       )
      )
      (drop
       (f64x2.floor
        (v128.const i32x4 0x04030201 0x08070605 0x0c0b0a09 0x100f0e0d)
       )
      )
      (drop
       (f64x2.trunc
        (v128.const i32x4 0x04030201 0x08070605 0x0c0b0a09 0x100f0e0d)
       )
      )
      (drop
       (f64x2.nearest
        (v128.const i32x4 0x04030201 0x08070605 0x0c0b0a09 0x100f0e0d)
       )
      )
      (drop
       (i16x8.extadd_pairwise_i8x16_s
        (v128.const i32x4 0x04030201 0x08070605 0x0c0b0a09 0x100f0e0d)
       )
      )
      (drop
       (i16x8.extadd_pairwise_i8x16_u
        (v128.const i32x4 0x04030201 0x08070605 0x0c0b0a09 0x100f0e0d)
       )
      )
      (drop
       (i32x4.extadd_pairwise_i16x8_s
        (v128.const i32x4 0x04030201 0x08070605 0x0c0b0a09 0x100f0e0d)
       )
      )
      (drop
       (i32x4.extadd_pairwise_i16x8_u
        (v128.const i32x4 0x04030201 0x08070605 0x0c0b0a09 0x100f0e0d)
       )
      )
      (drop
       (i8x16.narrow_i16x8_s
        (v128.const i32x4 0x04030201 0x08070605 0x0c0b0a09 0x100f0e0d)
        (v128.const i32x4 0x04030201 0x08070605 0x0c0b0a09 0x100f0e0d)
       )
      )
      (drop
       (i8x16.narrow_i16x8_u
        (v128.const i32x4 0x04030201 0x08070605 0x0c0b0a09 0x100f0e0d)
        (v128.const i32x4 0x04030201 0x08070605 0x0c0b0a09 0x100f0e0d)
       )
      )
      (drop
       (i16x8.narrow_i32x4_s
        (v128.const i32x4 0x04030201 0x08070605 0x0c0b0a09 0x100f0e0d)
        (v128.const i32x4 0x04030201 0x08070605 0x0c0b0a09 0x100f0e0d)
       )
      )
      (drop
       (i16x8.narrow_i32x4_u
        (v128.const i32x4 0x04030201 0x08070605 0x0c0b0a09 0x100f0e0d)
        (v128.const i32x4 0x04030201 0x08070605 0x0c0b0a09 0x100f0e0d)
       )
      )
      (drop
       (i8x16.swizzle
        (v128.const i32x4 0x04030201 0x08070605 0x0c0b0a09 0x100f0e0d)
        (v128.const i32x4 0x04030201 0x08070605 0x0c0b0a09 0x100f0e0d)
       )
      )
      (drop
       (i8x16.extract_lane_s 0
        (v128.const i32x4 0x04030201 0x08070605 0x0c0b0a09 0x100f0e0d)
       )
      )
      (drop
       (i8x16.extract_lane_u 0
        (v128.const i32x4 0x04030201 0x08070605 0x0c0b0a09 0x100f0e0d)
       )
      )
      (drop
       (i16x8.extract_lane_s 0
        (v128.const i32x4 0x04030201 0x08070605 0x0c0b0a09 0x100f0e0d)
       )
      )
      (drop
       (i16x8.extract_lane_u 0
        (v128.const i32x4 0x04030201 0x08070605 0x0c0b0a09 0x100f0e0d)
       )
      )
      (drop
       (i32x4.extract_lane 0
        (v128.const i32x4 0x04030201 0x08070605 0x0c0b0a09 0x100f0e0d)
       )
      )
      (drop
       (i64x2.extract_lane 0
        (v128.const i32x4 0x04030201 0x08070605 0x0c0b0a09 0x100f0e0d)
       )
      )
      (drop
       (f32x4.extract_lane 0
        (v128.const i32x4 0x04030201 0x08070605 0x0c0b0a09 0x100f0e0d)
       )
      )
      (drop
       (f64x2.extract_lane 0
        (v128.const i32x4 0x04030201 0x08070605 0x0c0b0a09 0x100f0e0d)
       )
      )
      (drop
       (i8x16.replace_lane 0
        (v128.const i32x4 0x04030201 0x08070605 0x0c0b0a09 0x100f0e0d)
        (i32.const 42)
       )
      )
      (drop
       (i16x8.replace_lane 0
        (v128.const i32x4 0x04030201 0x08070605 0x0c0b0a09 0x100f0e0d)
        (i32.const 42)
       )
      )
      (drop
       (i32x4.replace_lane 0
        (v128.const i32x4 0x04030201 0x08070605 0x0c0b0a09 0x100f0e0d)
        (i32.const 42)
       )
      )
      (drop
       (i64x2.replace_lane 0
        (v128.const i32x4 0x04030201 0x08070605 0x0c0b0a09 0x100f0e0d)
        (i64.const 42)
       )
      )
      (drop
       (f32x4.replace_lane 0
        (v128.const i32x4 0x04030201 0x08070605 0x0c0b0a09 0x100f0e0d)
        (f32.const 42)
       )
      )
      (drop
       (f64x2.replace_lane 0
        (v128.const i32x4 0x04030201 0x08070605 0x0c0b0a09 0x100f0e0d)
        (f64.const 42)
       )
      )
      (drop
       (i8x16.shl
        (v128.const i32x4 0x04030201 0x08070605 0x0c0b0a09 0x100f0e0d)
        (i32.const 1)
       )
      )
      (drop
       (i8x16.shr_s
        (v128.const i32x4 0x04030201 0x08070605 0x0c0b0a09 0x100f0e0d)
        (i32.const 1)
       )
      )
      (drop
       (i8x16.shr_u
        (v128.const i32x4 0x04030201 0x08070605 0x0c0b0a09 0x100f0e0d)
        (i32.const 1)
       )
      )
      (drop
       (i16x8.shl
        (v128.const i32x4 0x04030201 0x08070605 0x0c0b0a09 0x100f0e0d)
        (i32.const 1)
       )
      )
      (drop
       (i16x8.shr_s
        (v128.const i32x4 0x04030201 0x08070605 0x0c0b0a09 0x100f0e0d)
        (i32.const 1)
       )
      )
      (drop
       (i16x8.shr_u
        (v128.const i32x4 0x04030201 0x08070605 0x0c0b0a09 0x100f0e0d)
        (i32.const 1)
       )
      )
      (drop
       (i32x4.shl
        (v128.const i32x4 0x04030201 0x08070605 0x0c0b0a09 0x100f0e0d)
        (i32.const 1)
       )
      )
      (drop
       (i32x4.shr_s
        (v128.const i32x4 0x04030201 0x08070605 0x0c0b0a09 0x100f0e0d)
        (i32.const 1)
       )
      )
      (drop
       (i32x4.shr_u
        (v128.const i32x4 0x04030201 0x08070605 0x0c0b0a09 0x100f0e0d)
        (i32.const 1)
       )
      )
      (drop
       (i64x2.shl
        (v128.const i32x4 0x04030201 0x08070605 0x0c0b0a09 0x100f0e0d)
        (i32.const 1)
       )
      )
      (drop
       (i64x2.shr_s
        (v128.const i32x4 0x04030201 0x08070605 0x0c0b0a09 0x100f0e0d)
        (i32.const 1)
       )
      )
      (drop
       (i64x2.shr_u
        (v128.const i32x4 0x04030201 0x08070605 0x0c0b0a09 0x100f0e0d)
        (i32.const 1)
       )
      )
      (drop
       (v128.load8_splat
        (i32.const 128)
       )
      )
      (drop
       (v128.load16_splat offset=16 align=1
        (i32.const 128)
       )
      )
      (drop
       (v128.load32_splat offset=16
        (i32.const 128)
       )
      )
      (drop
       (v128.load64_splat align=4
        (i32.const 128)
       )
      )
      (drop
       (v128.load8x8_s
        (i32.const 128)
       )
      )
      (drop
       (v128.load8x8_u
        (i32.const 128)
       )
      )
      (drop
       (v128.load16x4_s
        (i32.const 128)
       )
      )
      (drop
       (v128.load16x4_u
        (i32.const 128)
       )
      )
      (drop
       (v128.load32x2_s
        (i32.const 128)
       )
      )
      (drop
       (v128.load32x2_u
        (i32.const 128)
       )
      )
      (drop
<<<<<<< HEAD
       (v128.load8_lane 0
        (i32.const 128)
        (v128.const i32x4 0x04030201 0x08070605 0x0c0b0a09 0x100f0e0d)
       )
      )
      (drop
       (v128.load16_lane 0
        (i32.const 128)
        (v128.const i32x4 0x04030201 0x08070605 0x0c0b0a09 0x100f0e0d)
       )
      )
      (drop
       (v128.load32_lane 0
        (i32.const 128)
        (v128.const i32x4 0x04030201 0x08070605 0x0c0b0a09 0x100f0e0d)
       )
      )
      (drop
       (v128.load64_lane 0
        (i32.const 128)
        (v128.const i32x4 0x04030201 0x08070605 0x0c0b0a09 0x100f0e0d)
       )
      )
      (v128.store8_lane 0
       (i32.const 128)
       (v128.const i32x4 0x04030201 0x08070605 0x0c0b0a09 0x100f0e0d)
      )
      (v128.store16_lane 0
       (i32.const 128)
       (v128.const i32x4 0x04030201 0x08070605 0x0c0b0a09 0x100f0e0d)
      )
      (v128.store32_lane 0
       (i32.const 128)
       (v128.const i32x4 0x04030201 0x08070605 0x0c0b0a09 0x100f0e0d)
      )
      (v128.store64_lane 0
       (i32.const 128)
       (v128.const i32x4 0x04030201 0x08070605 0x0c0b0a09 0x100f0e0d)
      )
      (drop
=======
       (v128.load32_zero
        (i32.const 128)
       )
      )
      (drop
       (v128.load64_zero
        (i32.const 128)
       )
      )
      (drop
>>>>>>> 6921dd30
       (i8x16.shuffle 0 0 0 0 0 0 0 0 0 0 0 0 0 0 0 0
        (v128.const i32x4 0x04030201 0x08070605 0x0c0b0a09 0x100f0e0d)
        (v128.const i32x4 0x04030201 0x08070605 0x0c0b0a09 0x100f0e0d)
       )
      )
      (drop
       (v128.bitselect
        (v128.const i32x4 0x04030201 0x08070605 0x0c0b0a09 0x100f0e0d)
        (v128.const i32x4 0x04030201 0x08070605 0x0c0b0a09 0x100f0e0d)
        (v128.const i32x4 0x04030201 0x08070605 0x0c0b0a09 0x100f0e0d)
       )
      )
      (memory.init 0
       (i32.const 1024)
       (i32.const 0)
       (i32.const 12)
      )
      (data.drop 0)
      (memory.copy
       (i32.const 2048)
       (i32.const 1024)
       (i32.const 12)
      )
      (memory.fill
       (i32.const 0)
       (i32.const 42)
       (i32.const 1024)
      )
      (block
      )
      (if
       (i32.const 1)
       (drop
        (i32.const 2)
       )
       (drop
        (i32.const 3)
       )
      )
      (if
       (i32.const 4)
       (drop
        (i32.const 5)
       )
      )
      (drop
       (loop $in (result i32)
        (i32.const 0)
       )
      )
      (drop
       (loop (result i32)
        (i32.const 0)
       )
      )
      (drop
       (br_if $the-value
        (i32.const 1)
        (i32.const 0)
       )
      )
      (br_if $the-nothing
       (i32.const 2)
      )
      (br $the-value
       (i32.const 3)
      )
      (br $the-nothing)
      (br_table $the-value $the-value
       (i32.const 1)
       (i32.const 0)
      )
      (br_table $the-nothing $the-nothing
       (i32.const 2)
      )
      (drop
       (i32.eqz
        (call "$kitchen()sinker"
         (i32.const 13)
         (i64.const 37)
         (f32.const 1.2999999523162842)
         (f64.const 3.7)
        )
       )
      )
      (drop
       (i32.eqz
        (i32.trunc_f32_s
         (call $an-imported
          (i32.const 13)
          (f64.const 3.7)
         )
        )
       )
      )
      (drop
       (i32.eqz
        (call_indirect $tab (type $i32_i64_f32_f64_=>_i32)
         (i32.const 13)
         (i64.const 37)
         (f32.const 1.2999999523162842)
         (f64.const 3.7)
         (i32.const 2449)
        )
       )
      )
      (drop
       (local.get $0)
      )
      (local.set $0
       (i32.const 101)
      )
      (drop
       (local.tee $0
        (i32.const 102)
       )
      )
      (drop
       (i32.load
        (i32.const 1)
       )
      )
      (drop
       (i64.load16_s offset=2 align=1
        (i32.const 8)
       )
      )
      (drop
       (f32.load
        (i32.const 2)
       )
      )
      (drop
       (f64.load offset=2
        (i32.const 9)
       )
      )
      (i32.store
       (i32.const 10)
       (i32.const 11)
      )
      (i64.store offset=2 align=4
       (i32.const 110)
       (i64.const 111)
      )
      (drop
       (select
        (i32.const 3)
        (i32.const 5)
        (i32.const 1)
       )
      )
      (return
       (i32.const 1337)
      )
      (return_call "$kitchen()sinker"
       (i32.const 13)
       (i64.const 37)
       (f32.const 1.2999999523162842)
       (f64.const 3.7)
      )
      (return_call_indirect $tab (type $i32_i64_f32_f64_=>_i32)
       (i32.const 13)
       (i64.const 37)
       (f32.const 1.2999999523162842)
       (f64.const 3.7)
       (i32.const 2449)
      )
      (drop
       (ref.is_null
        (ref.null extern)
       )
      )
      (drop
       (ref.is_null
        (ref.func "$kitchen()sinker")
       )
      )
      (drop
       (select (result funcref)
        (ref.null func)
        (ref.func "$kitchen()sinker")
        (i32.const 1)
       )
      )
      (drop
       (ref.eq
        (ref.null eq)
        (ref.null eq)
       )
      )
      (drop
       (ref.is_func
        (ref.null any)
       )
      )
      (drop
       (ref.is_data
        (ref.null any)
       )
      )
      (drop
       (ref.is_i31
        (ref.null any)
       )
      )
      (drop
       (ref.as_non_null
        (ref.null any)
       )
      )
      (drop
       (ref.as_func
        (ref.null any)
       )
      )
      (drop
       (ref.as_data
        (ref.null any)
       )
      )
      (drop
       (ref.as_i31
        (ref.null any)
       )
      )
      (try
       (do
        (throw $a-event
         (i32.const 0)
        )
       )
       (catch $a-event
        (drop
         (pop i32)
        )
       )
       (catch_all
        (nop)
       )
      )
      (try $try_outer
       (do
        (try
         (do
          (throw $a-event
           (i32.const 0)
          )
         )
         (delegate $try_outer)
        )
       )
       (catch_all
        (nop)
       )
      )
      (i32.atomic.store
       (i32.const 0)
       (i32.atomic.load
        (i32.const 0)
       )
      )
      (drop
       (memory.atomic.wait32
        (i32.const 0)
        (i32.const 0)
        (i64.const 111)
       )
      )
      (drop
       (memory.atomic.notify
        (i32.const 0)
        (i32.const 0)
       )
      )
      (atomic.fence)
      (drop
       (tuple.make
        (i32.const 13)
        (i64.const 37)
        (f32.const 1.2999999523162842)
        (f64.const 3.7)
       )
      )
      (drop
       (tuple.extract 2
        (tuple.make
         (i32.const 13)
         (i64.const 37)
         (f32.const 1.2999999523162842)
         (f64.const 3.7)
        )
       )
      )
      (drop
       (pop i32)
      )
      (drop
       (pop i64)
      )
      (drop
       (pop f32)
      )
      (drop
       (pop f64)
      )
      (drop
       (pop funcref)
      )
      (drop
       (pop externref)
      )
      (drop
       (pop i32 i64 f32 f64)
      )
      (drop
       (memory.size)
      )
      (drop
       (memory.grow
        (i32.const 0)
       )
      )
      (drop
       (i31.new
        (i32.const 0)
       )
      )
      (drop
       (i31.get_s
        (i31.new
         (i32.const 1)
        )
       )
      )
      (drop
       (i31.get_u
        (i31.new
         (i32.const 2)
        )
       )
      )
      (nop)
      (unreachable)
     )
    )
   )
   (i32.const 42)
  )
 )
 (func $starter
  (nop)
 )
)
(module
 (type $none_=>_i32 (func (result i32)))
 (type $none_=>_i64 (func (result i64)))
 (func $unreachable-fn (result i32)
  (call_indirect (type $none_=>_i64)
   (unreachable)
  )
 )
)
raw:
(module
 (type $none_=>_none (func))
 (type $i32_=>_none (func (param i32)))
 (type $none_=>_i32 (func (result i32)))
 (import "module" "check" (func $check (param i32)))
 (func $just-one-block
  (local $0 i32)
  (call $check
   (i32.const 1337)
  )
 )
 (func $two-blocks
  (local $0 i32)
  (block
   (call $check
    (i32.const 0)
   )
   (call $check
    (i32.const 1)
   )
  )
 )
 (func $two-blocks-plus-code
  (local $0 i32)
  (block
   (block
    (call $check
     (i32.const 0)
    )
    (drop
     (i32.const 77)
    )
   )
   (call $check
    (i32.const 1)
   )
  )
 )
 (func $loop
  (local $0 i32)
  (loop $shape$0$continue
   (block
    (call $check
     (i32.const 0)
    )
    (call $check
     (i32.const 1)
    )
   )
   (block
    (br $shape$0$continue)
   )
  )
 )
 (func $loop-plus-code
  (local $0 i32)
  (loop $shape$0$continue
   (block
    (block
     (call $check
      (i32.const 0)
     )
     (drop
      (i32.const 33)
     )
    )
    (call $check
     (i32.const 1)
    )
   )
   (block
    (drop
     (i32.const -66)
    )
    (br $shape$0$continue)
   )
  )
 )
 (func $split
  (local $0 i32)
  (call $check
   (i32.const 0)
  )
  (if
   (i32.const 55)
   (block
    (call $check
     (i32.const 1)
    )
   )
   (block
    (call $check
     (i32.const 2)
    )
   )
  )
 )
 (func $split-plus-code
  (local $0 i32)
  (call $check
   (i32.const 0)
  )
  (if
   (i32.const 55)
   (block
    (drop
     (i32.const 10)
    )
    (block
     (call $check
      (i32.const 1)
     )
    )
   )
   (block
    (drop
     (i32.const 20)
    )
    (block
     (call $check
      (i32.const 2)
     )
    )
   )
  )
 )
 (func $if
  (local $0 i32)
  (block $block$3$break
   (call $check
    (i32.const 0)
   )
   (if
    (i32.const 55)
    (block
     (call $check
      (i32.const 1)
     )
     (block
      (br $block$3$break)
     )
    )
    (br $block$3$break)
   )
  )
  (block
   (call $check
    (i32.const 2)
   )
  )
 )
 (func $if-plus-code
  (local $0 i32)
  (block $block$3$break
   (call $check
    (i32.const 0)
   )
   (if
    (i32.const 55)
    (block
     (drop
      (i32.const -1)
     )
     (block
      (call $check
       (i32.const 1)
      )
      (block
       (drop
        (i32.const -3)
       )
       (br $block$3$break)
      )
     )
    )
    (block
     (drop
      (i32.const -2)
     )
     (br $block$3$break)
    )
   )
  )
  (block
   (call $check
    (i32.const 2)
   )
  )
 )
 (func $if-else
  (local $0 i32)
  (block $block$4$break
   (call $check
    (i32.const 0)
   )
   (if
    (i32.const 55)
    (block
     (call $check
      (i32.const 1)
     )
     (block
      (br $block$4$break)
     )
    )
    (block
     (call $check
      (i32.const 2)
     )
     (block
      (br $block$4$break)
     )
    )
   )
  )
  (block
   (call $check
    (i32.const 3)
   )
  )
 )
 (func $loop-tail
  (local $0 i32)
  (block $block$3$break
   (loop $shape$0$continue
    (block
     (call $check
      (i32.const 0)
     )
     (call $check
      (i32.const 1)
     )
    )
    (if
     (i32.const 10)
     (br $shape$0$continue)
     (br $block$3$break)
    )
   )
  )
  (block
   (call $check
    (i32.const 2)
   )
  )
 )
 (func $nontrivial-loop-plus-phi-to-head
  (local $0 i32)
  (block $block$2$break
   (call $check
    (i32.const 0)
   )
   (block
    (drop
     (i32.const 10)
    )
    (br $block$2$break)
   )
  )
  (block
   (block $block$7$break
    (block $block$4$break
     (loop $shape$1$continue
      (block $block$3$break
       (call $check
        (i32.const 1)
       )
       (if
        (i32.const -2)
        (br $block$3$break)
        (block
         (drop
          (i32.const 20)
         )
         (br $block$7$break)
        )
       )
      )
      (block
       (call $check
        (i32.const 2)
       )
       (if
        (i32.const -6)
        (br $block$4$break)
        (block
         (drop
          (i32.const 30)
         )
         (br $shape$1$continue)
        )
       )
      )
     )
    )
    (block
     (block $block$6$break
      (call $check
       (i32.const 3)
      )
      (if
       (i32.const -10)
       (block
        (call $check
         (i32.const 4)
        )
        (block
         (br $block$6$break)
        )
       )
       (br $block$6$break)
      )
     )
     (block
      (call $check
       (i32.const 5)
      )
      (block
       (drop
        (i32.const 40)
       )
       (br $block$7$break)
      )
     )
    )
   )
   (block
    (call $check
     (i32.const 6)
    )
   )
  )
 )
 (func $switch
  (local $0 i32)
  (call $check
   (i32.const 0)
  )
  (block $switch$1$leave
   (block $switch$1$default
    (block $switch$1$case$3
     (block $switch$1$case$2
      (br_table $switch$1$default $switch$1$default $switch$1$case$2 $switch$1$default $switch$1$case$3 $switch$1$case$2 $switch$1$default
       (i32.const -99)
      )
     )
     (block
      (block
       (call $check
        (i32.const 1)
       )
      )
     )
     (br $switch$1$leave)
    )
    (block
     (drop
      (i32.const 55)
     )
     (block
      (call $check
       (i32.const 2)
      )
     )
    )
    (br $switch$1$leave)
   )
   (block
    (block
     (call $check
      (i32.const 3)
     )
    )
   )
   (br $switch$1$leave)
  )
 )
 (func $duffs-device
  (local $0 i32)
  (local $1 i32)
  (local $2 i64)
  (local $3 i32)
  (local $4 f32)
  (local $5 f64)
  (local $6 i32)
  (block
   (block $block$3$break
    (block $block$2$break
     (call $check
      (i32.const 0)
     )
     (if
      (i32.const 10)
      (block
       (local.set $3
        (i32.const 2)
       )
       (br $block$2$break)
      )
      (block
       (local.set $3
        (i32.const 3)
       )
       (br $block$3$break)
      )
     )
    )
   )
  )
  (loop $shape$1$continue
   (if
    (i32.eq
     (local.get $3)
     (i32.const 2)
    )
    (block
     (local.set $3
      (i32.const 0)
     )
     (call $check
      (i32.const 1)
     )
     (block
      (local.set $3
       (i32.const 3)
      )
      (br $shape$1$continue)
     )
    )
    (if
     (i32.eq
      (local.get $3)
      (i32.const 3)
     )
     (block
      (local.set $3
       (i32.const 0)
      )
      (call $check
       (i32.const 2)
      )
      (block
       (local.set $3
        (i32.const 2)
       )
       (br $shape$1$continue)
      )
     )
    )
   )
  )
 )
 (func $return (result i32)
  (local $0 i32)
  (block
   (call $check
    (i32.const 42)
   )
   (return
    (i32.const 1337)
   )
  )
 )
)
optimized:
(module
)
module loaded from binary form:
(module
 (type $i32_i32_=>_i32 (func (param i32 i32) (result i32)))
 (func $adder (param $0 i32) (param $1 i32) (result i32)
  (i32.add
   (local.get $0)
   (local.get $1)
  )
 )
)
module s-expr printed (in memory):
(module
 (type $i32_i32_=>_i32 (func (param i32 i32) (result i32)))
 (func $adder (param $0 i32) (param $1 i32) (result i32)
  (i32.add
   (local.get $0)
   (local.get $1)
  )
 )
)

module s-expr printed (in memory, caller-owned):
(module
 (type $i32_i32_=>_i32 (func (param i32 i32) (result i32)))
 (func $adder (param $0 i32) (param $1 i32) (result i32)
  (i32.add
   (local.get $0)
   (local.get $1)
  )
 )
)

(module
 (type $none_=>_none (func))
 (type $i32_=>_none (func (param i32)))
 (import "spectest" "print" (func $print-i32 (param i32)))
 (start $starter)
 (func $starter
  (call $print-i32
   (i32.const 1234)
  )
 )
)
1234 : i32
(module
 (type $none_=>_none (func))
 (func $func
  (local $0 i32)
  (local.set $0
   (i64.const 1234)
  )
 )
)
validation: 0
(module
 (type $none_=>_none (func))
 (global $a-global i32 (i32.const 125))
 (memory $0 1 256)
 (data (i32.const 10) "hello, world")
 (data (global.get $a-global) "segment data 2")
 (table $0 1 1 funcref)
 (elem $0 (i32.const 0) $fn0 $fn1 $fn2)
 (export "export0" (func $fn0))
 (export "export1" (func $fn1))
 (export "export2" (func $fn2))
 (export "mem" (memory $0))
 (func $fn0
  (nop)
 )
 (func $fn1
  (nop)
 )
 (func $fn2
  (nop)
 )
)
module with a function to optimize:
(module
 (type $none_=>_i32 (func (result i32)))
 (func $adder (result i32)
  (i32.add
   (i32.const 1)
   (i32.const 3)
  )
 )
)
optimized:
(module
 (type $none_=>_i32 (func (result i32)))
 (func $adder (result i32)
  (i32.const 4)
 )
)<|MERGE_RESOLUTION|>--- conflicted
+++ resolved
@@ -1712,7 +1712,16 @@
        )
       )
       (drop
-<<<<<<< HEAD
+       (v128.load32_zero
+        (i32.const 128)
+       )
+      )
+      (drop
+       (v128.load64_zero
+        (i32.const 128)
+       )
+      )
+      (drop
        (v128.load8_lane 0
         (i32.const 128)
         (v128.const i32x4 0x04030201 0x08070605 0x0c0b0a09 0x100f0e0d)
@@ -1753,18 +1762,6 @@
        (v128.const i32x4 0x04030201 0x08070605 0x0c0b0a09 0x100f0e0d)
       )
       (drop
-=======
-       (v128.load32_zero
-        (i32.const 128)
-       )
-      )
-      (drop
-       (v128.load64_zero
-        (i32.const 128)
-       )
-      )
-      (drop
->>>>>>> 6921dd30
        (i8x16.shuffle 0 0 0 0 0 0 0 0 0 0 0 0 0 0 0 0
         (v128.const i32x4 0x04030201 0x08070605 0x0c0b0a09 0x100f0e0d)
         (v128.const i32x4 0x04030201 0x08070605 0x0c0b0a09 0x100f0e0d)
