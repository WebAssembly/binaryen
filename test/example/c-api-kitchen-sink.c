--- conflicted
+++ resolved
@@ -654,17 +654,6 @@
     BinaryenSIMDLoad(
       module, BinaryenLoad8x8SVec128(), 0, 8, makeInt32(module, 128)),
     BinaryenSIMDLoad(
-<<<<<<< HEAD
-      module, BinaryenLoad8x8UVec128(), 0, 8, makeInt32(module, 128)),
-    BinaryenSIMDLoad(
-      module, BinaryenLoad16x4SVec128(), 0, 8, makeInt32(module, 128)),
-    BinaryenSIMDLoad(
-      module, BinaryenLoad16x4UVec128(), 0, 8, makeInt32(module, 128)),
-    BinaryenSIMDLoad(
-      module, BinaryenLoad32x2SVec128(), 0, 8, makeInt32(module, 128)),
-    BinaryenSIMDLoad(
-      module, BinaryenLoad32x2UVec128(), 0, 8, makeInt32(module, 128)),
-=======
       module, BinaryenLoadExtUVec8x8ToVecI16x8(), 0, 8, makeInt32(module, 128)),
     BinaryenSIMDLoad(module,
                      BinaryenLoadExtSVec16x4ToVecI32x4(),
@@ -686,7 +675,6 @@
                      0,
                      8,
                      makeInt32(module, 128)),
->>>>>>> e352f3ab
     BinaryenSIMDLoad(
       module, BinaryenLoad32ZeroVec128(), 0, 4, makeInt32(module, 128)),
     BinaryenSIMDLoad(
