// We always need asserts here
#ifdef NDEBUG
#undef NDEBUG
#endif

#include <assert.h>
#include <stdio.h>
#include <stdlib.h>
#include <string.h>

#include <binaryen-c.h>

// kitchen sink, tests the full API

// helpers

static const uint8_t v128_bytes[] = {
  1, 2, 3, 4, 5, 6, 7, 8, 9, 10, 11, 12, 13, 14, 15, 16};

BinaryenExpressionRef
makeUnary(BinaryenModuleRef module, BinaryenOp op, BinaryenType inputType) {
  if (inputType == BinaryenTypeInt32())
    return BinaryenUnary(
      module, op, BinaryenConst(module, BinaryenLiteralInt32(-10)));
  if (inputType == BinaryenTypeInt64())
    return BinaryenUnary(
      module, op, BinaryenConst(module, BinaryenLiteralInt64(-22)));
  if (inputType == BinaryenTypeFloat32())
    return BinaryenUnary(
      module, op, BinaryenConst(module, BinaryenLiteralFloat32(-33.612f)));
  if (inputType == BinaryenTypeFloat64())
    return BinaryenUnary(
      module, op, BinaryenConst(module, BinaryenLiteralFloat64(-9005.841)));
  if (inputType == BinaryenTypeVec128())
    return BinaryenUnary(
      module, op, BinaryenConst(module, BinaryenLiteralVec128(v128_bytes)));
  abort();
}

BinaryenExpressionRef
makeBinary(BinaryenModuleRef module, BinaryenOp op, BinaryenType type) {
  if (type == BinaryenTypeInt32()) {
    // use temp vars to ensure optimization doesn't change the order of
    // operation in our trace recording
    BinaryenExpressionRef temp =
      BinaryenConst(module, BinaryenLiteralInt32(-11));
    return BinaryenBinary(
      module, op, BinaryenConst(module, BinaryenLiteralInt32(-10)), temp);
  }
  if (type == BinaryenTypeInt64()) {
    BinaryenExpressionRef temp =
      BinaryenConst(module, BinaryenLiteralInt64(-23));
    return BinaryenBinary(
      module, op, BinaryenConst(module, BinaryenLiteralInt64(-22)), temp);
  }
  if (type == BinaryenTypeFloat32()) {
    BinaryenExpressionRef temp =
      BinaryenConst(module, BinaryenLiteralFloat32(-62.5f));
    return BinaryenBinary(
      module,
      op,
      BinaryenConst(module, BinaryenLiteralFloat32(-33.612f)),
      temp);
  }
  if (type == BinaryenTypeFloat64()) {
    BinaryenExpressionRef temp =
      BinaryenConst(module, BinaryenLiteralFloat64(-9007.333));
    return BinaryenBinary(
      module,
      op,
      BinaryenConst(module, BinaryenLiteralFloat64(-9005.841)),
      temp);
  }
  if (type == BinaryenTypeVec128()) {
    BinaryenExpressionRef temp =
      BinaryenConst(module, BinaryenLiteralVec128(v128_bytes));
    return BinaryenBinary(
      module,
      op,
      BinaryenConst(module, BinaryenLiteralVec128(v128_bytes)),
      temp);
  }
  abort();
}

BinaryenExpressionRef makeInt32(BinaryenModuleRef module, int x) {
  return BinaryenConst(module, BinaryenLiteralInt32(x));
}

BinaryenExpressionRef makeFloat32(BinaryenModuleRef module, float x) {
  return BinaryenConst(module, BinaryenLiteralFloat32(x));
}

BinaryenExpressionRef makeInt64(BinaryenModuleRef module, int64_t x) {
  return BinaryenConst(module, BinaryenLiteralInt64(x));
}

BinaryenExpressionRef makeFloat64(BinaryenModuleRef module, double x) {
  return BinaryenConst(module, BinaryenLiteralFloat64(x));
}

BinaryenExpressionRef makeVec128(BinaryenModuleRef module,
                                 uint8_t const* bytes) {
  return BinaryenConst(module, BinaryenLiteralVec128(bytes));
}

BinaryenExpressionRef makeSomething(BinaryenModuleRef module) {
  return makeInt32(module, 1337);
}

BinaryenExpressionRef makeDroppedInt32(BinaryenModuleRef module, int x) {
  return BinaryenDrop(module, BinaryenConst(module, BinaryenLiteralInt32(x)));
}

BinaryenExpressionRef makeSIMDExtract(BinaryenModuleRef module, BinaryenOp op) {
  return BinaryenSIMDExtract(module, op, makeVec128(module, v128_bytes), 0);
}

BinaryenExpressionRef
makeSIMDReplace(BinaryenModuleRef module, BinaryenOp op, BinaryenType type) {
  BinaryenExpressionRef val;
  if (type == BinaryenTypeInt32()) {
    val = makeInt32(module, 42);
  }
  if (type == BinaryenTypeInt64()) {
    val = makeInt64(module, 42);
  }
  if (type == BinaryenTypeFloat32()) {
    val = makeFloat32(module, 42.);
  }
  if (type == BinaryenTypeFloat64()) {
    val = makeFloat64(module, 42.);
  }
  if (!val) {
    abort();
  }
  return BinaryenSIMDReplace(
    module, op, makeVec128(module, v128_bytes), 0, val);
}

BinaryenExpressionRef makeSIMDShuffle(BinaryenModuleRef module) {
  BinaryenExpressionRef left = makeVec128(module, v128_bytes);
  BinaryenExpressionRef right = makeVec128(module, v128_bytes);
  return BinaryenSIMDShuffle(module, left, right, (uint8_t[16]){});
}

BinaryenExpressionRef makeSIMDTernary(BinaryenModuleRef module, BinaryenOp op) {
  BinaryenExpressionRef a = makeVec128(module, v128_bytes);
  BinaryenExpressionRef b = makeVec128(module, v128_bytes);
  BinaryenExpressionRef c = makeVec128(module, v128_bytes);
  return BinaryenSIMDTernary(module, op, a, b, c);
}

BinaryenExpressionRef makeSIMDShift(BinaryenModuleRef module, BinaryenOp op) {
  BinaryenExpressionRef vec = makeVec128(module, v128_bytes);
  return BinaryenSIMDShift(module, op, vec, makeInt32(module, 1));
}

BinaryenExpressionRef makeMemoryInit(BinaryenModuleRef module) {
  BinaryenExpressionRef dest = makeInt32(module, 1024);
  BinaryenExpressionRef offset = makeInt32(module, 0);
  BinaryenExpressionRef size = makeInt32(module, 12);
  return BinaryenMemoryInit(module, 0, dest, offset, size);
};

BinaryenExpressionRef makeDataDrop(BinaryenModuleRef module) {
  return BinaryenDataDrop(module, 0);
};

BinaryenExpressionRef makeMemoryCopy(BinaryenModuleRef module) {
  BinaryenExpressionRef dest = makeInt32(module, 2048);
  BinaryenExpressionRef source = makeInt32(module, 1024);
  BinaryenExpressionRef size = makeInt32(module, 12);
  return BinaryenMemoryCopy(module, dest, source, size);
};

BinaryenExpressionRef makeMemoryFill(BinaryenModuleRef module) {
  BinaryenExpressionRef dest = makeInt32(module, 0);
  BinaryenExpressionRef value = makeInt32(module, 42);
  BinaryenExpressionRef size = makeInt32(module, 1024);
  return BinaryenMemoryFill(module, dest, value, size);
};

// tests

void test_types() {
  BinaryenType valueType = 0xdeadbeef;

  BinaryenType none = BinaryenTypeNone();
  printf("BinaryenTypeNone: %d\n", none);
  assert(BinaryenTypeArity(none) == 0);
  BinaryenTypeExpand(none, &valueType);
  assert(valueType == 0xdeadbeef);

  BinaryenType unreachable = BinaryenTypeUnreachable();
  printf("BinaryenTypeUnreachable: %d\n", unreachable);
  assert(BinaryenTypeArity(unreachable) == 1);
  BinaryenTypeExpand(unreachable, &valueType);
  assert(valueType == unreachable);

  BinaryenType i32 = BinaryenTypeInt32();
  printf("BinaryenTypeInt32: %d\n", i32);
  assert(BinaryenTypeArity(i32) == 1);
  BinaryenTypeExpand(i32, &valueType);
  assert(valueType == i32);

  BinaryenType i64 = BinaryenTypeInt64();
  printf("BinaryenTypeInt64: %d\n", i64);
  assert(BinaryenTypeArity(i64) == 1);
  BinaryenTypeExpand(i64, &valueType);
  assert(valueType == i64);

  BinaryenType f32 = BinaryenTypeFloat32();
  printf("BinaryenTypeFloat32: %d\n", f32);
  assert(BinaryenTypeArity(f32) == 1);
  BinaryenTypeExpand(f32, &valueType);
  assert(valueType == f32);

  BinaryenType f64 = BinaryenTypeFloat64();
  printf("BinaryenTypeFloat64: %d\n", f64);
  assert(BinaryenTypeArity(f64) == 1);
  BinaryenTypeExpand(f64, &valueType);
  assert(valueType == f64);

  BinaryenType v128 = BinaryenTypeVec128();
  printf("BinaryenTypeVec128: %d\n", v128);
  assert(BinaryenTypeArity(v128) == 1);
  BinaryenTypeExpand(v128, &valueType);
  assert(valueType == v128);

  BinaryenType funcref = BinaryenTypeFuncref();
  printf("BinaryenTypeFuncref: %d\n", funcref);
  assert(BinaryenTypeArity(funcref) == 1);
  BinaryenTypeExpand(funcref, &valueType);
  assert(valueType == funcref);

  BinaryenType externref = BinaryenTypeExternref();
  printf("BinaryenTypeExternref: %d\n", externref);
  assert(BinaryenTypeArity(externref) == 1);
  BinaryenTypeExpand(externref, &valueType);
  assert(valueType == externref);

  BinaryenType anyref = BinaryenTypeAnyref();
  printf("BinaryenTypeAnyref: %d\n", anyref);
  assert(BinaryenTypeArity(anyref) == 1);
  BinaryenTypeExpand(anyref, &valueType);
  assert(valueType == anyref);

  BinaryenType eqref = BinaryenTypeEqref();
  printf("BinaryenTypeEqref: %d\n", eqref);
  assert(BinaryenTypeArity(eqref) == 1);
  BinaryenTypeExpand(eqref, &valueType);
  assert(valueType == eqref);

  BinaryenType i31ref = BinaryenTypeI31ref();
  printf("BinaryenTypeI31ref: %d\n", i31ref);
  assert(BinaryenTypeArity(i31ref) == 1);
  BinaryenTypeExpand(i31ref, &valueType);
  assert(valueType == i31ref);

  BinaryenType dataref = BinaryenTypeDataref();
  printf("BinaryenTypeDataref: %d\n", dataref);
  assert(BinaryenTypeArity(dataref) == 1);
  BinaryenTypeExpand(dataref, &valueType);
  assert(valueType == dataref);

  printf("BinaryenTypeAuto: %d\n", BinaryenTypeAuto());

  BinaryenType pair[] = {i32, i32};

  BinaryenType i32_pair = BinaryenTypeCreate(pair, 2);
  assert(BinaryenTypeArity(i32_pair) == 2);
  pair[0] = pair[1] = none;
  BinaryenTypeExpand(i32_pair, pair);
  assert(pair[0] == i32 && pair[1] == i32);

  BinaryenType duplicate_pair = BinaryenTypeCreate(pair, 2);
  assert(duplicate_pair == i32_pair);

  pair[0] = pair[1] = f32;
  BinaryenType float_pair = BinaryenTypeCreate(pair, 2);
  assert(float_pair != i32_pair);

  BinaryenPackedType notPacked = BinaryenPackedTypeNotPacked();
  printf("BinaryenPackedTypeNotPacked: %d\n", notPacked);
  BinaryenPackedType i8 = BinaryenPackedTypeInt8();
  printf("BinaryenPackedTypeInt8: %d\n", i8);
  BinaryenPackedType i16 = BinaryenPackedTypeInt16();
<<<<<<< HEAD
  printf("  // BinaryenPackedTypeInt16: %d\n", i16);

  BinaryenHeapType eq = BinaryenTypeGetHeapType(eqref);
  BinaryenType ref_null_eq = BinaryenTypeFromHeapType(eq, true);
  assert(BinaryenTypeGetHeapType(ref_null_eq) == eq);
  assert(BinaryenTypeIsNullable(ref_null_eq));
  BinaryenType ref_eq = BinaryenTypeFromHeapType(eq, false);
  assert(ref_eq != ref_null_eq);
  assert(BinaryenTypeGetHeapType(ref_eq) == eq);
  assert(!BinaryenTypeIsNullable(ref_eq));
=======
  printf("BinaryenPackedTypeInt16: %d\n", i16);
>>>>>>> 7b9c18b9
}

void test_features() {
  printf("BinaryenFeatureMVP: %d\n", BinaryenFeatureMVP());
  printf("BinaryenFeatureAtomics: %d\n", BinaryenFeatureAtomics());
  printf("BinaryenFeatureBulkMemory: %d\n", BinaryenFeatureBulkMemory());
  printf("BinaryenFeatureMutableGlobals: %d\n",
         BinaryenFeatureMutableGlobals());
  printf("BinaryenFeatureNontrappingFPToInt: %d\n",
         BinaryenFeatureNontrappingFPToInt());
  printf("BinaryenFeatureSignExt: %d\n", BinaryenFeatureSignExt());
  printf("BinaryenFeatureSIMD128: %d\n", BinaryenFeatureSIMD128());
  printf("BinaryenFeatureExceptionHandling: %d\n",
         BinaryenFeatureExceptionHandling());
  printf("BinaryenFeatureTailCall: %d\n", BinaryenFeatureTailCall());
  printf("BinaryenFeatureReferenceTypes: %d\n",
         BinaryenFeatureReferenceTypes());
  printf("BinaryenFeatureMultivalue: %d\n", BinaryenFeatureMultivalue());
  printf("BinaryenFeatureGC: %d\n", BinaryenFeatureGC());
  printf("BinaryenFeatureMemory64: %d\n", BinaryenFeatureMemory64());
  printf("BinaryenFeatureTypedFunctionReferences: %d\n",
         BinaryenFeatureTypedFunctionReferences());
  printf("BinaryenFeatureRelaxedSIMD: %d\n", BinaryenFeatureRelaxedSIMD());
  printf("BinaryenFeatureExtendedConst: %d\n", BinaryenFeatureExtendedConst());
  printf("BinaryenFeatureAll: %d\n", BinaryenFeatureAll());
}

void test_core() {

  // Module creation

  BinaryenModuleRef module = BinaryenModuleCreate();

  // Literals and consts

  BinaryenExpressionRef
    constI32 = BinaryenConst(module, BinaryenLiteralInt32(1)),
    constI64 = BinaryenConst(module, BinaryenLiteralInt64(2)),
    constF32 = BinaryenConst(module, BinaryenLiteralFloat32(3.14f)),
    constF64 = BinaryenConst(module, BinaryenLiteralFloat64(2.1828)),
    constF32Bits =
      BinaryenConst(module, BinaryenLiteralFloat32Bits(0xffff1234)),
    constF64Bits =
      BinaryenConst(module, BinaryenLiteralFloat64Bits(0xffff12345678abcdLL)),
    constV128 = BinaryenConst(module, BinaryenLiteralVec128(v128_bytes));

  const char* switchValueNames[] = {"the-value"};
  const char* switchBodyNames[] = {"the-nothing"};

  BinaryenExpressionRef callOperands2[] = {makeInt32(module, 13),
                                           makeFloat64(module, 3.7)};
  BinaryenExpressionRef callOperands4[] = {makeInt32(module, 13),
                                           makeInt64(module, 37),
                                           makeFloat32(module, 1.3f),
                                           makeFloat64(module, 3.7)};
  BinaryenExpressionRef callOperands4b[] = {makeInt32(module, 13),
                                            makeInt64(module, 37),
                                            makeFloat32(module, 1.3f),
                                            makeFloat64(module, 3.7)};
  BinaryenExpressionRef tupleElements4a[] = {makeInt32(module, 13),
                                             makeInt64(module, 37),
                                             makeFloat32(module, 1.3f),
                                             makeFloat64(module, 3.7)};
  BinaryenExpressionRef tupleElements4b[] = {makeInt32(module, 13),
                                             makeInt64(module, 37),
                                             makeFloat32(module, 1.3f),
                                             makeFloat64(module, 3.7)};

  BinaryenType iIfF_[4] = {BinaryenTypeInt32(),
                           BinaryenTypeInt64(),
                           BinaryenTypeFloat32(),
                           BinaryenTypeFloat64()};
  BinaryenType iIfF = BinaryenTypeCreate(iIfF_, 4);

  BinaryenExpressionRef temp1 = makeInt32(module, 1),
                        temp2 = makeInt32(module, 2),
                        temp3 = makeInt32(module, 3),
                        temp4 = makeInt32(module, 4),
                        temp5 = makeInt32(module, 5),
                        temp6 = makeInt32(module, 0),
                        temp7 = makeInt32(module, 1),
                        temp8 = makeInt32(module, 0),
                        temp9 = makeInt32(module, 1),
                        temp10 = makeInt32(module, 1),
                        temp11 = makeInt32(module, 3),
                        temp12 = makeInt32(module, 5),
                        temp13 = makeInt32(module, 10),
                        temp14 = makeInt32(module, 11),
                        temp15 = makeInt32(module, 110),
                        temp16 = makeInt64(module, 111);
  BinaryenExpressionRef externrefExpr =
    BinaryenRefNull(module, BinaryenTypeExternref());
  BinaryenExpressionRef funcrefExpr =
    BinaryenRefNull(module, BinaryenTypeFuncref());
  funcrefExpr =
    BinaryenRefFunc(module, "kitchen()sinker", BinaryenTypeFuncref());
  BinaryenExpressionRef i31refExpr =
    BinaryenI31New(module, makeInt32(module, 1));

  // Tags
  BinaryenAddTag(module, "a-tag", BinaryenTypeInt32(), BinaryenTypeNone());

  BinaryenAddTable(module, "tab", 0, 100, BinaryenTypeFuncref());

  // Exception handling

  // (try
  //   (do
  //     (throw $a-tag (i32.const 0))
  //   )
  //   (catch $a-tag
  //     (drop (i32 pop))
  //   )
  //   (catch_all)
  // )
  BinaryenExpressionRef tryBody = BinaryenThrow(
    module, "a-tag", (BinaryenExpressionRef[]){makeInt32(module, 0)}, 1);
  BinaryenExpressionRef catchBody =
    BinaryenDrop(module, BinaryenPop(module, BinaryenTypeInt32()));
  BinaryenExpressionRef catchAllBody = BinaryenNop(module);
  const char* catchTags[] = {"a-tag"};
  BinaryenExpressionRef catchBodies[] = {catchBody, catchAllBody};
  const char* emptyCatchTags[] = {};
  BinaryenExpressionRef emptyCatchBodies[] = {};
  BinaryenExpressionRef nopCatchBody[] = {BinaryenNop(module)};

  BinaryenType i32 = BinaryenTypeInt32();
  BinaryenType i64 = BinaryenTypeInt64();
  BinaryenType f32 = BinaryenTypeFloat32();
  BinaryenType f64 = BinaryenTypeFloat64();
  BinaryenType v128 = BinaryenTypeVec128();

  BinaryenExpressionRef valueList[] = {
    // Unary
    makeUnary(module, BinaryenClzInt32(), i32),
    makeUnary(module, BinaryenCtzInt64(), i64),
    makeUnary(module, BinaryenPopcntInt32(), i32),
    makeUnary(module, BinaryenNegFloat32(), f32),
    makeUnary(module, BinaryenAbsFloat64(), f64),
    makeUnary(module, BinaryenCeilFloat32(), f32),
    makeUnary(module, BinaryenFloorFloat64(), f64),
    makeUnary(module, BinaryenTruncFloat32(), f32),
    makeUnary(module, BinaryenNearestFloat32(), f32),
    makeUnary(module, BinaryenSqrtFloat64(), f64),
    makeUnary(module, BinaryenEqZInt32(), i32),
    makeUnary(module, BinaryenExtendSInt32(), i32),
    makeUnary(module, BinaryenExtendUInt32(), i32),
    makeUnary(module, BinaryenWrapInt64(), i64),
    makeUnary(module, BinaryenTruncSFloat32ToInt32(), f32),
    makeUnary(module, BinaryenTruncSFloat32ToInt64(), f32),
    makeUnary(module, BinaryenTruncUFloat32ToInt32(), f32),
    makeUnary(module, BinaryenTruncUFloat32ToInt64(), f32),
    makeUnary(module, BinaryenTruncSFloat64ToInt32(), f64),
    makeUnary(module, BinaryenTruncSFloat64ToInt64(), f64),
    makeUnary(module, BinaryenTruncUFloat64ToInt32(), f64),
    makeUnary(module, BinaryenTruncUFloat64ToInt64(), f64),
    makeUnary(module, BinaryenTruncSatSFloat32ToInt32(), f32),
    makeUnary(module, BinaryenTruncSatSFloat32ToInt64(), f32),
    makeUnary(module, BinaryenTruncSatUFloat32ToInt32(), f32),
    makeUnary(module, BinaryenTruncSatUFloat32ToInt64(), f32),
    makeUnary(module, BinaryenTruncSatSFloat64ToInt32(), f64),
    makeUnary(module, BinaryenTruncSatSFloat64ToInt64(), f64),
    makeUnary(module, BinaryenTruncSatUFloat64ToInt32(), f64),
    makeUnary(module, BinaryenTruncSatUFloat64ToInt64(), f64),
    makeUnary(module, BinaryenReinterpretFloat32(), f32),
    makeUnary(module, BinaryenReinterpretFloat64(), f64),
    makeUnary(module, BinaryenConvertSInt32ToFloat32(), i32),
    makeUnary(module, BinaryenConvertSInt32ToFloat64(), i32),
    makeUnary(module, BinaryenConvertUInt32ToFloat32(), i32),
    makeUnary(module, BinaryenConvertUInt32ToFloat64(), i32),
    makeUnary(module, BinaryenConvertSInt64ToFloat32(), i64),
    makeUnary(module, BinaryenConvertSInt64ToFloat64(), i64),
    makeUnary(module, BinaryenConvertUInt64ToFloat32(), i64),
    makeUnary(module, BinaryenConvertUInt64ToFloat64(), i64),
    makeUnary(module, BinaryenPromoteFloat32(), f32),
    makeUnary(module, BinaryenDemoteFloat64(), f64),
    makeUnary(module, BinaryenReinterpretInt32(), i32),
    makeUnary(module, BinaryenReinterpretInt64(), i64),
    makeUnary(module, BinaryenSplatVecI8x16(), i32),
    makeUnary(module, BinaryenSplatVecI16x8(), i32),
    makeUnary(module, BinaryenSplatVecI32x4(), i32),
    makeUnary(module, BinaryenSplatVecI64x2(), i64),
    makeUnary(module, BinaryenSplatVecF32x4(), f32),
    makeUnary(module, BinaryenSplatVecF64x2(), f64),
    makeUnary(module, BinaryenNotVec128(), v128),
    makeUnary(module, BinaryenAnyTrueVec128(), v128),
    makeUnary(module, BinaryenPopcntVecI8x16(), v128),
    makeUnary(module, BinaryenAbsVecI8x16(), v128),
    makeUnary(module, BinaryenNegVecI8x16(), v128),
    makeUnary(module, BinaryenAllTrueVecI8x16(), v128),
    makeUnary(module, BinaryenBitmaskVecI8x16(), v128),
    makeUnary(module, BinaryenAbsVecI16x8(), v128),
    makeUnary(module, BinaryenNegVecI16x8(), v128),
    makeUnary(module, BinaryenAllTrueVecI16x8(), v128),
    makeUnary(module, BinaryenBitmaskVecI16x8(), v128),
    makeUnary(module, BinaryenAbsVecI32x4(), v128),
    makeUnary(module, BinaryenNegVecI32x4(), v128),
    makeUnary(module, BinaryenAllTrueVecI32x4(), v128),
    makeUnary(module, BinaryenBitmaskVecI32x4(), v128),
    makeUnary(module, BinaryenAbsVecI64x2(), v128),
    makeUnary(module, BinaryenNegVecI64x2(), v128),
    makeUnary(module, BinaryenAllTrueVecI64x2(), v128),
    makeUnary(module, BinaryenBitmaskVecI64x2(), v128),
    makeUnary(module, BinaryenAbsVecF32x4(), v128),
    makeUnary(module, BinaryenNegVecF32x4(), v128),
    makeUnary(module, BinaryenSqrtVecF32x4(), v128),
    makeUnary(module, BinaryenAbsVecF64x2(), v128),
    makeUnary(module, BinaryenNegVecF64x2(), v128),
    makeUnary(module, BinaryenSqrtVecF64x2(), v128),
    makeUnary(module, BinaryenTruncSatSVecF32x4ToVecI32x4(), v128),
    makeUnary(module, BinaryenTruncSatUVecF32x4ToVecI32x4(), v128),
    makeUnary(module, BinaryenConvertSVecI32x4ToVecF32x4(), v128),
    makeUnary(module, BinaryenConvertUVecI32x4ToVecF32x4(), v128),
    makeUnary(module, BinaryenExtendLowSVecI8x16ToVecI16x8(), v128),
    makeUnary(module, BinaryenExtendHighSVecI8x16ToVecI16x8(), v128),
    makeUnary(module, BinaryenExtendLowUVecI8x16ToVecI16x8(), v128),
    makeUnary(module, BinaryenExtendHighUVecI8x16ToVecI16x8(), v128),
    makeUnary(module, BinaryenExtendLowSVecI16x8ToVecI32x4(), v128),
    makeUnary(module, BinaryenExtendHighSVecI16x8ToVecI32x4(), v128),
    makeUnary(module, BinaryenExtendLowUVecI16x8ToVecI32x4(), v128),
    makeUnary(module, BinaryenExtendHighUVecI16x8ToVecI32x4(), v128),
    makeUnary(module, BinaryenExtendLowSVecI32x4ToVecI64x2(), v128),
    makeUnary(module, BinaryenExtendHighSVecI32x4ToVecI64x2(), v128),
    makeUnary(module, BinaryenExtendLowUVecI32x4ToVecI64x2(), v128),
    makeUnary(module, BinaryenExtendHighUVecI32x4ToVecI64x2(), v128),
    makeUnary(module, BinaryenConvertLowSVecI32x4ToVecF64x2(), v128),
    makeUnary(module, BinaryenConvertLowUVecI32x4ToVecF64x2(), v128),
    makeUnary(module, BinaryenTruncSatZeroSVecF64x2ToVecI32x4(), v128),
    makeUnary(module, BinaryenTruncSatZeroUVecF64x2ToVecI32x4(), v128),
    makeUnary(module, BinaryenDemoteZeroVecF64x2ToVecF32x4(), v128),
    makeUnary(module, BinaryenPromoteLowVecF32x4ToVecF64x2(), v128),
    // Binary
    makeBinary(module, BinaryenAddInt32(), i32),
    makeBinary(module, BinaryenSubFloat64(), f64),
    makeBinary(module, BinaryenDivSInt32(), i32),
    makeBinary(module, BinaryenDivUInt64(), i64),
    makeBinary(module, BinaryenRemSInt64(), i64),
    makeBinary(module, BinaryenRemUInt32(), i32),
    makeBinary(module, BinaryenAndInt32(), i32),
    makeBinary(module, BinaryenOrInt64(), i64),
    makeBinary(module, BinaryenXorInt32(), i32),
    makeBinary(module, BinaryenShlInt64(), i64),
    makeBinary(module, BinaryenShrUInt64(), i64),
    makeBinary(module, BinaryenShrSInt32(), i32),
    makeBinary(module, BinaryenRotLInt32(), i32),
    makeBinary(module, BinaryenRotRInt64(), i64),
    makeBinary(module, BinaryenDivFloat32(), f32),
    makeBinary(module, BinaryenCopySignFloat64(), f64),
    makeBinary(module, BinaryenMinFloat32(), f32),
    makeBinary(module, BinaryenMaxFloat64(), f64),
    makeBinary(module, BinaryenEqInt32(), i32),
    makeBinary(module, BinaryenNeFloat32(), f32),
    makeBinary(module, BinaryenLtSInt32(), i32),
    makeBinary(module, BinaryenLtUInt64(), i64),
    makeBinary(module, BinaryenLeSInt64(), i64),
    makeBinary(module, BinaryenLeUInt32(), i32),
    makeBinary(module, BinaryenGtSInt64(), i64),
    makeBinary(module, BinaryenGtUInt32(), i32),
    makeBinary(module, BinaryenGeSInt32(), i32),
    makeBinary(module, BinaryenGeUInt64(), i64),
    makeBinary(module, BinaryenLtFloat32(), f32),
    makeBinary(module, BinaryenLeFloat64(), f64),
    makeBinary(module, BinaryenGtFloat64(), f64),
    makeBinary(module, BinaryenGeFloat32(), f32),
    makeBinary(module, BinaryenEqVecI8x16(), v128),
    makeBinary(module, BinaryenNeVecI8x16(), v128),
    makeBinary(module, BinaryenLtSVecI8x16(), v128),
    makeBinary(module, BinaryenLtUVecI8x16(), v128),
    makeBinary(module, BinaryenGtSVecI8x16(), v128),
    makeBinary(module, BinaryenGtUVecI8x16(), v128),
    makeBinary(module, BinaryenLeSVecI8x16(), v128),
    makeBinary(module, BinaryenLeUVecI8x16(), v128),
    makeBinary(module, BinaryenGeSVecI8x16(), v128),
    makeBinary(module, BinaryenGeUVecI8x16(), v128),
    makeBinary(module, BinaryenEqVecI16x8(), v128),
    makeBinary(module, BinaryenNeVecI16x8(), v128),
    makeBinary(module, BinaryenLtSVecI16x8(), v128),
    makeBinary(module, BinaryenLtUVecI16x8(), v128),
    makeBinary(module, BinaryenGtSVecI16x8(), v128),
    makeBinary(module, BinaryenGtUVecI16x8(), v128),
    makeBinary(module, BinaryenLeSVecI16x8(), v128),
    makeBinary(module, BinaryenLeUVecI16x8(), v128),
    makeBinary(module, BinaryenGeSVecI16x8(), v128),
    makeBinary(module, BinaryenGeUVecI16x8(), v128),
    makeBinary(module, BinaryenEqVecI32x4(), v128),
    makeBinary(module, BinaryenNeVecI32x4(), v128),
    makeBinary(module, BinaryenLtSVecI32x4(), v128),
    makeBinary(module, BinaryenLtUVecI32x4(), v128),
    makeBinary(module, BinaryenGtSVecI32x4(), v128),
    makeBinary(module, BinaryenGtUVecI32x4(), v128),
    makeBinary(module, BinaryenLeSVecI32x4(), v128),
    makeBinary(module, BinaryenLeUVecI32x4(), v128),
    makeBinary(module, BinaryenGeSVecI32x4(), v128),
    makeBinary(module, BinaryenGeUVecI32x4(), v128),
    makeBinary(module, BinaryenEqVecI64x2(), v128),
    makeBinary(module, BinaryenNeVecI64x2(), v128),
    makeBinary(module, BinaryenLtSVecI64x2(), v128),
    makeBinary(module, BinaryenGtSVecI64x2(), v128),
    makeBinary(module, BinaryenLeSVecI64x2(), v128),
    makeBinary(module, BinaryenGeSVecI64x2(), v128),
    makeBinary(module, BinaryenEqVecF32x4(), v128),
    makeBinary(module, BinaryenNeVecF32x4(), v128),
    makeBinary(module, BinaryenLtVecF32x4(), v128),
    makeBinary(module, BinaryenGtVecF32x4(), v128),
    makeBinary(module, BinaryenLeVecF32x4(), v128),
    makeBinary(module, BinaryenGeVecF32x4(), v128),
    makeBinary(module, BinaryenEqVecF64x2(), v128),
    makeBinary(module, BinaryenNeVecF64x2(), v128),
    makeBinary(module, BinaryenLtVecF64x2(), v128),
    makeBinary(module, BinaryenGtVecF64x2(), v128),
    makeBinary(module, BinaryenLeVecF64x2(), v128),
    makeBinary(module, BinaryenGeVecF64x2(), v128),
    makeBinary(module, BinaryenAndVec128(), v128),
    makeBinary(module, BinaryenOrVec128(), v128),
    makeBinary(module, BinaryenXorVec128(), v128),
    makeBinary(module, BinaryenAndNotVec128(), v128),
    makeBinary(module, BinaryenAddVecI8x16(), v128),
    makeBinary(module, BinaryenAddSatSVecI8x16(), v128),
    makeBinary(module, BinaryenAddSatUVecI8x16(), v128),
    makeBinary(module, BinaryenSubVecI8x16(), v128),
    makeBinary(module, BinaryenSubSatSVecI8x16(), v128),
    makeBinary(module, BinaryenSubSatUVecI8x16(), v128),
    makeBinary(module, BinaryenMinSVecI8x16(), v128),
    makeBinary(module, BinaryenMinUVecI8x16(), v128),
    makeBinary(module, BinaryenMaxSVecI8x16(), v128),
    makeBinary(module, BinaryenMaxUVecI8x16(), v128),
    makeBinary(module, BinaryenAvgrUVecI8x16(), v128),
    makeBinary(module, BinaryenAddVecI16x8(), v128),
    makeBinary(module, BinaryenAddSatSVecI16x8(), v128),
    makeBinary(module, BinaryenAddSatUVecI16x8(), v128),
    makeBinary(module, BinaryenSubVecI16x8(), v128),
    makeBinary(module, BinaryenSubSatSVecI16x8(), v128),
    makeBinary(module, BinaryenSubSatUVecI16x8(), v128),
    makeBinary(module, BinaryenMulVecI16x8(), v128),
    makeBinary(module, BinaryenMinSVecI16x8(), v128),
    makeBinary(module, BinaryenMinUVecI16x8(), v128),
    makeBinary(module, BinaryenMaxSVecI16x8(), v128),
    makeBinary(module, BinaryenMaxUVecI16x8(), v128),
    makeBinary(module, BinaryenAvgrUVecI16x8(), v128),
    makeBinary(module, BinaryenQ15MulrSatSVecI16x8(), v128),
    makeBinary(module, BinaryenExtMulLowSVecI16x8(), v128),
    makeBinary(module, BinaryenExtMulHighSVecI16x8(), v128),
    makeBinary(module, BinaryenExtMulLowUVecI16x8(), v128),
    makeBinary(module, BinaryenExtMulHighUVecI16x8(), v128),
    makeBinary(module, BinaryenAddVecI32x4(), v128),
    makeBinary(module, BinaryenSubVecI32x4(), v128),
    makeBinary(module, BinaryenMulVecI32x4(), v128),
    makeBinary(module, BinaryenAddVecI64x2(), v128),
    makeBinary(module, BinaryenSubVecI64x2(), v128),
    makeBinary(module, BinaryenMulVecI64x2(), v128),
    makeBinary(module, BinaryenExtMulLowSVecI64x2(), v128),
    makeBinary(module, BinaryenExtMulHighSVecI64x2(), v128),
    makeBinary(module, BinaryenExtMulLowUVecI64x2(), v128),
    makeBinary(module, BinaryenExtMulHighUVecI64x2(), v128),
    makeBinary(module, BinaryenAddVecF32x4(), v128),
    makeBinary(module, BinaryenSubVecF32x4(), v128),
    makeBinary(module, BinaryenMulVecF32x4(), v128),
    makeBinary(module, BinaryenMinSVecI32x4(), v128),
    makeBinary(module, BinaryenMinUVecI32x4(), v128),
    makeBinary(module, BinaryenMaxSVecI32x4(), v128),
    makeBinary(module, BinaryenMaxUVecI32x4(), v128),
    makeBinary(module, BinaryenDotSVecI16x8ToVecI32x4(), v128),
    makeBinary(module, BinaryenExtMulLowSVecI32x4(), v128),
    makeBinary(module, BinaryenExtMulHighSVecI32x4(), v128),
    makeBinary(module, BinaryenExtMulLowUVecI32x4(), v128),
    makeBinary(module, BinaryenExtMulHighUVecI32x4(), v128),
    makeBinary(module, BinaryenDivVecF32x4(), v128),
    makeBinary(module, BinaryenMinVecF32x4(), v128),
    makeBinary(module, BinaryenMaxVecF32x4(), v128),
    makeBinary(module, BinaryenPMinVecF32x4(), v128),
    makeBinary(module, BinaryenPMaxVecF32x4(), v128),
    makeUnary(module, BinaryenCeilVecF32x4(), v128),
    makeUnary(module, BinaryenFloorVecF32x4(), v128),
    makeUnary(module, BinaryenTruncVecF32x4(), v128),
    makeUnary(module, BinaryenNearestVecF32x4(), v128),
    makeBinary(module, BinaryenAddVecF64x2(), v128),
    makeBinary(module, BinaryenSubVecF64x2(), v128),
    makeBinary(module, BinaryenMulVecF64x2(), v128),
    makeBinary(module, BinaryenDivVecF64x2(), v128),
    makeBinary(module, BinaryenMinVecF64x2(), v128),
    makeBinary(module, BinaryenMaxVecF64x2(), v128),
    makeBinary(module, BinaryenPMinVecF64x2(), v128),
    makeBinary(module, BinaryenPMaxVecF64x2(), v128),
    makeUnary(module, BinaryenCeilVecF64x2(), v128),
    makeUnary(module, BinaryenFloorVecF64x2(), v128),
    makeUnary(module, BinaryenTruncVecF64x2(), v128),
    makeUnary(module, BinaryenNearestVecF64x2(), v128),
    makeUnary(module, BinaryenExtAddPairwiseSVecI8x16ToI16x8(), v128),
    makeUnary(module, BinaryenExtAddPairwiseUVecI8x16ToI16x8(), v128),
    makeUnary(module, BinaryenExtAddPairwiseSVecI16x8ToI32x4(), v128),
    makeUnary(module, BinaryenExtAddPairwiseUVecI16x8ToI32x4(), v128),
    makeBinary(module, BinaryenNarrowSVecI16x8ToVecI8x16(), v128),
    makeBinary(module, BinaryenNarrowUVecI16x8ToVecI8x16(), v128),
    makeBinary(module, BinaryenNarrowSVecI32x4ToVecI16x8(), v128),
    makeBinary(module, BinaryenNarrowUVecI32x4ToVecI16x8(), v128),
    makeBinary(module, BinaryenSwizzleVecI8x16(), v128),
    // SIMD lane manipulation
    makeSIMDExtract(module, BinaryenExtractLaneSVecI8x16()),
    makeSIMDExtract(module, BinaryenExtractLaneUVecI8x16()),
    makeSIMDExtract(module, BinaryenExtractLaneSVecI16x8()),
    makeSIMDExtract(module, BinaryenExtractLaneUVecI16x8()),
    makeSIMDExtract(module, BinaryenExtractLaneVecI32x4()),
    makeSIMDExtract(module, BinaryenExtractLaneVecI64x2()),
    makeSIMDExtract(module, BinaryenExtractLaneVecF32x4()),
    makeSIMDExtract(module, BinaryenExtractLaneVecF64x2()),
    makeSIMDReplace(module, BinaryenReplaceLaneVecI8x16(), i32),
    makeSIMDReplace(module, BinaryenReplaceLaneVecI16x8(), i32),
    makeSIMDReplace(module, BinaryenReplaceLaneVecI32x4(), i32),
    makeSIMDReplace(module, BinaryenReplaceLaneVecI64x2(), i64),
    makeSIMDReplace(module, BinaryenReplaceLaneVecF32x4(), f32),
    makeSIMDReplace(module, BinaryenReplaceLaneVecF64x2(), f64),
    // SIMD shift
    makeSIMDShift(module, BinaryenShlVecI8x16()),
    makeSIMDShift(module, BinaryenShrSVecI8x16()),
    makeSIMDShift(module, BinaryenShrUVecI8x16()),
    makeSIMDShift(module, BinaryenShlVecI16x8()),
    makeSIMDShift(module, BinaryenShrSVecI16x8()),
    makeSIMDShift(module, BinaryenShrUVecI16x8()),
    makeSIMDShift(module, BinaryenShlVecI32x4()),
    makeSIMDShift(module, BinaryenShrSVecI32x4()),
    makeSIMDShift(module, BinaryenShrUVecI32x4()),
    makeSIMDShift(module, BinaryenShlVecI64x2()),
    makeSIMDShift(module, BinaryenShrSVecI64x2()),
    makeSIMDShift(module, BinaryenShrUVecI64x2()),
    // SIMD load
    BinaryenSIMDLoad(
      module, BinaryenLoad8SplatVec128(), 0, 1, makeInt32(module, 128)),
    BinaryenSIMDLoad(
      module, BinaryenLoad16SplatVec128(), 16, 1, makeInt32(module, 128)),
    BinaryenSIMDLoad(
      module, BinaryenLoad32SplatVec128(), 16, 4, makeInt32(module, 128)),
    BinaryenSIMDLoad(
      module, BinaryenLoad64SplatVec128(), 0, 4, makeInt32(module, 128)),
    BinaryenSIMDLoad(
      module, BinaryenLoad8x8SVec128(), 0, 8, makeInt32(module, 128)),
    BinaryenSIMDLoad(
      module, BinaryenLoad8x8UVec128(), 0, 8, makeInt32(module, 128)),
    BinaryenSIMDLoad(
      module, BinaryenLoad16x4SVec128(), 0, 8, makeInt32(module, 128)),
    BinaryenSIMDLoad(
      module, BinaryenLoad16x4UVec128(), 0, 8, makeInt32(module, 128)),
    BinaryenSIMDLoad(
      module, BinaryenLoad32x2SVec128(), 0, 8, makeInt32(module, 128)),
    BinaryenSIMDLoad(
      module, BinaryenLoad32x2UVec128(), 0, 8, makeInt32(module, 128)),
    BinaryenSIMDLoad(
      module, BinaryenLoad32ZeroVec128(), 0, 4, makeInt32(module, 128)),
    BinaryenSIMDLoad(
      module, BinaryenLoad64ZeroVec128(), 0, 8, makeInt32(module, 128)),
    // SIMD load/store lane
    BinaryenSIMDLoadStoreLane(module,
                              BinaryenLoad8LaneVec128(),
                              0,
                              1,
                              0,
                              makeInt32(module, 128),
                              makeVec128(module, v128_bytes)),
    BinaryenSIMDLoadStoreLane(module,
                              BinaryenLoad16LaneVec128(),
                              0,
                              2,
                              0,
                              makeInt32(module, 128),
                              makeVec128(module, v128_bytes)),
    BinaryenSIMDLoadStoreLane(module,
                              BinaryenLoad32LaneVec128(),
                              0,
                              4,
                              0,
                              makeInt32(module, 128),
                              makeVec128(module, v128_bytes)),
    BinaryenSIMDLoadStoreLane(module,
                              BinaryenLoad64LaneVec128(),
                              0,
                              8,
                              0,
                              makeInt32(module, 128),
                              makeVec128(module, v128_bytes)),

    BinaryenSIMDLoadStoreLane(module,
                              BinaryenStore8LaneVec128(),
                              0,
                              1,
                              0,
                              makeInt32(module, 128),
                              makeVec128(module, v128_bytes)),
    BinaryenSIMDLoadStoreLane(module,
                              BinaryenStore16LaneVec128(),
                              0,
                              2,
                              0,
                              makeInt32(module, 128),
                              makeVec128(module, v128_bytes)),
    BinaryenSIMDLoadStoreLane(module,
                              BinaryenStore32LaneVec128(),
                              0,
                              4,
                              0,
                              makeInt32(module, 128),
                              makeVec128(module, v128_bytes)),
    BinaryenSIMDLoadStoreLane(module,
                              BinaryenStore64LaneVec128(),
                              0,
                              8,
                              0,
                              makeInt32(module, 128),
                              makeVec128(module, v128_bytes)),
    // Other SIMD
    makeSIMDShuffle(module),
    makeSIMDTernary(module, BinaryenBitselectVec128()),
    // Bulk memory
    makeMemoryInit(module),
    makeDataDrop(module),
    makeMemoryCopy(module),
    makeMemoryFill(module),
    // All the rest
    BinaryenBlock(module, NULL, NULL, 0, -1), // block with no name and no type
    BinaryenIf(module, temp1, temp2, temp3),
    BinaryenIf(module, temp4, temp5, NULL),
    BinaryenLoop(module, "in", makeInt32(module, 0)),
    BinaryenLoop(module, NULL, makeInt32(module, 0)),
    BinaryenBreak(module, "the-value", temp6, temp7),
    BinaryenBreak(module, "the-nothing", makeInt32(module, 2), NULL),
    BinaryenBreak(module, "the-value", NULL, makeInt32(module, 3)),
    BinaryenBreak(module, "the-nothing", NULL, NULL),
    BinaryenSwitch(module, switchValueNames, 1, "the-value", temp8, temp9),
    BinaryenSwitch(
      module, switchBodyNames, 1, "the-nothing", makeInt32(module, 2), NULL),
    BinaryenUnary(
      module,
      BinaryenEqZInt32(), // check the output type of the call node
      BinaryenCall(
        module, "kitchen()sinker", callOperands4, 4, BinaryenTypeInt32())),
    BinaryenUnary(module,
                  BinaryenEqZInt32(), // check the output type of the call node
                  BinaryenUnary(module,
                                BinaryenTruncSFloat32ToInt32(),
                                BinaryenCall(module,
                                             "an-imported",
                                             callOperands2,
                                             2,
                                             BinaryenTypeFloat32()))),
    BinaryenUnary(module,
                  BinaryenEqZInt32(), // check the output type of the call node
                  BinaryenCallIndirect(module,
                                       "tab",
                                       makeInt32(module, 2449),
                                       callOperands4b,
                                       4,
                                       iIfF,
                                       BinaryenTypeInt32())),
    BinaryenDrop(module, BinaryenLocalGet(module, 0, BinaryenTypeInt32())),
    BinaryenLocalSet(module, 0, makeInt32(module, 101)),
    BinaryenDrop(
      module,
      BinaryenLocalTee(module, 0, makeInt32(module, 102), BinaryenTypeInt32())),
    BinaryenLoad(module, 4, 0, 0, 0, BinaryenTypeInt32(), makeInt32(module, 1)),
    BinaryenLoad(module, 2, 1, 2, 1, BinaryenTypeInt64(), makeInt32(module, 8)),
    BinaryenLoad(
      module, 4, 0, 0, 0, BinaryenTypeFloat32(), makeInt32(module, 2)),
    BinaryenLoad(
      module, 8, 0, 2, 8, BinaryenTypeFloat64(), makeInt32(module, 9)),
    BinaryenStore(module, 4, 0, 0, temp13, temp14, BinaryenTypeInt32()),
    BinaryenStore(module, 8, 2, 4, temp15, temp16, BinaryenTypeInt64()),
    BinaryenSelect(module, temp10, temp11, temp12, BinaryenTypeAuto()),
    BinaryenReturn(module, makeInt32(module, 1337)),
    // Tail call
    BinaryenReturnCall(
      module, "kitchen()sinker", callOperands4, 4, BinaryenTypeInt32()),
    BinaryenReturnCallIndirect(module,
                               "tab",
                               makeInt32(module, 2449),
                               callOperands4b,
                               4,
                               iIfF,
                               BinaryenTypeInt32()),
    // Reference types
    BinaryenRefIs(module, BinaryenRefIsNull(), externrefExpr),
    BinaryenRefIs(module, BinaryenRefIsNull(), funcrefExpr),
    BinaryenSelect(
      module,
      temp10,
      BinaryenRefNull(module, BinaryenTypeFuncref()),
      BinaryenRefFunc(module, "kitchen()sinker", BinaryenTypeFuncref()),
      BinaryenTypeFuncref()),
    // GC
    BinaryenRefEq(module,
                  BinaryenRefNull(module, BinaryenTypeEqref()),
                  BinaryenRefNull(module, BinaryenTypeEqref())),
    BinaryenRefIs(module,
                  BinaryenRefIsFunc(),
                  BinaryenRefNull(module, BinaryenTypeAnyref())),
    BinaryenRefIs(module,
                  BinaryenRefIsData(),
                  BinaryenRefNull(module, BinaryenTypeAnyref())),
    BinaryenRefIs(module,
                  BinaryenRefIsI31(),
                  BinaryenRefNull(module, BinaryenTypeAnyref())),
    BinaryenRefAs(module,
                  BinaryenRefAsNonNull(),
                  BinaryenRefNull(module, BinaryenTypeAnyref())),
    BinaryenRefAs(module,
                  BinaryenRefAsFunc(),
                  BinaryenRefNull(module, BinaryenTypeAnyref())),
    BinaryenRefAs(module,
                  BinaryenRefAsData(),
                  BinaryenRefNull(module, BinaryenTypeAnyref())),
    BinaryenRefAs(module,
                  BinaryenRefAsI31(),
                  BinaryenRefNull(module, BinaryenTypeAnyref())),
    // Exception handling
    BinaryenTry(module, NULL, tryBody, catchTags, 1, catchBodies, 2, NULL),
    // (try $try_outer
    //   (do
    //     (try
    //       (do
    //         (throw $a-tag (i32.const 0))
    //       )
    //       (delegate $try_outer)
    //     )
    //   )
    //   (catch_all)
    // )
    BinaryenTry(module,
                "try_outer",
                BinaryenTry(module,
                            NULL,
                            tryBody,
                            emptyCatchTags,
                            0,
                            emptyCatchBodies,
                            0,
                            "try_outer"),
                emptyCatchTags,
                0,
                nopCatchBody,
                1,
                NULL),
    // Atomics
    BinaryenAtomicStore(
      module,
      4,
      0,
      temp6,
      BinaryenAtomicLoad(module, 4, 0, BinaryenTypeInt32(), temp6),
      BinaryenTypeInt32()),
    BinaryenDrop(
      module,
      BinaryenAtomicWait(module, temp6, temp6, temp16, BinaryenTypeInt32())),
    BinaryenDrop(module, BinaryenAtomicNotify(module, temp6, temp6)),
    BinaryenAtomicFence(module),
    // Tuples
    BinaryenTupleMake(module, tupleElements4a, 4),
    BinaryenTupleExtract(
      module, BinaryenTupleMake(module, tupleElements4b, 4), 2),
    // Pop
    BinaryenPop(module, BinaryenTypeInt32()),
    BinaryenPop(module, BinaryenTypeInt64()),
    BinaryenPop(module, BinaryenTypeFloat32()),
    BinaryenPop(module, BinaryenTypeFloat64()),
    BinaryenPop(module, BinaryenTypeFuncref()),
    BinaryenPop(module, BinaryenTypeExternref()),
    BinaryenPop(module, iIfF),
    // Memory
    BinaryenMemorySize(module),
    BinaryenMemoryGrow(module, makeInt32(module, 0)),
    // GC
    BinaryenI31New(module, makeInt32(module, 0)),
    BinaryenI31Get(module, i31refExpr, 1),
    BinaryenI31Get(module, BinaryenI31New(module, makeInt32(module, 2)), 0),
    // Other
    BinaryenNop(module),
    BinaryenUnreachable(module),
  };

  BinaryenExpressionPrint(
    valueList[3]); // test printing a standalone expression

  // Make the main body of the function. and one block with a return value, one
  // without
  BinaryenExpressionRef value =
    BinaryenBlock(module,
                  "the-value",
                  valueList,
                  sizeof(valueList) / sizeof(BinaryenExpressionRef),
                  BinaryenTypeAuto());
  BinaryenExpressionRef droppedValue = BinaryenDrop(module, value);
  BinaryenExpressionRef nothing =
    BinaryenBlock(module, "the-nothing", &droppedValue, 1, -1);
  BinaryenExpressionRef bodyList[] = {nothing, makeInt32(module, 42)};
  BinaryenExpressionRef body =
    BinaryenBlock(module, "the-body", bodyList, 2, BinaryenTypeAuto());

  // Create the function
  BinaryenType localTypes[] = {BinaryenTypeInt32(), BinaryenTypeExternref()};
  BinaryenFunctionRef sinker = BinaryenAddFunction(
    module, "kitchen()sinker", iIfF, BinaryenTypeInt32(), localTypes, 2, body);

  // Globals

  BinaryenAddGlobal(
    module, "a-global", BinaryenTypeInt32(), 0, makeInt32(module, 7));
  BinaryenAddGlobal(module,
                    "a-mutable-global",
                    BinaryenTypeFloat32(),
                    1,
                    makeFloat32(module, 7.5));

  // Imports

  BinaryenType iF_[2] = {BinaryenTypeInt32(), BinaryenTypeFloat64()};
  BinaryenType iF = BinaryenTypeCreate(iF_, 2);
  BinaryenAddFunctionImport(
    module, "an-imported", "module", "base", iF, BinaryenTypeFloat32());

  // Exports

  BinaryenAddFunctionExport(module, "kitchen()sinker", "kitchen_sinker");

  // Function table. One per module
  const char* funcNames[] = {BinaryenFunctionGetName(sinker)};
  BinaryenAddTable(module, "0", 1, 1, BinaryenTypeFuncref());
  BinaryenAddActiveElementSegment(
    module,
    "0",
    "0",
    funcNames,
    1,
    BinaryenConst(module, BinaryenLiteralInt32(0)));
  BinaryenAddPassiveElementSegment(module, "passive", funcNames, 1);
  BinaryenAddPassiveElementSegment(module, "p2", funcNames, 1);
  BinaryenRemoveElementSegment(module, "p2");

  BinaryenExpressionRef funcrefExpr1 =
    BinaryenRefFunc(module, "kitchen()sinker", BinaryenTypeFuncref());

  BinaryenExpressionPrint(BinaryenTableSet(
    module, "0", BinaryenConst(module, BinaryenLiteralInt32(0)), funcrefExpr1));

  BinaryenExpressionRef funcrefExpr2 =
    BinaryenTableGet(module,
                     "0",
                     BinaryenConst(module, BinaryenLiteralInt32(0)),
                     BinaryenTypeFuncref());

  BinaryenExpressionPrint(funcrefExpr2);

  BinaryenExpressionRef tablesize = BinaryenTableSize(module, "0");
  BinaryenExpressionPrint(tablesize);

  const char* table = BinaryenTableSizeGetTable(tablesize);
  BinaryenTableSizeSetTable(tablesize, table);

  BinaryenExpressionRef valueExpr =
    BinaryenRefNull(module, BinaryenTypeFuncref());
  BinaryenExpressionRef sizeExpr = makeInt32(module, 0);
  BinaryenExpressionRef growExpr =
    BinaryenTableGrow(module, "0", valueExpr, sizeExpr);
  BinaryenExpressionPrint(growExpr);

  // Memory. One per module

  const char* segments[] = {"hello, world", "I am passive"};
  bool segmentPassive[] = {false, true};
  BinaryenExpressionRef segmentOffsets[] = {
    BinaryenConst(module, BinaryenLiteralInt32(10)), NULL};
  BinaryenIndex segmentSizes[] = {12, 12};
  BinaryenSetMemory(module,
                    1,
                    256,
                    "mem",
                    segments,
                    segmentPassive,
                    segmentOffsets,
                    segmentSizes,
                    2,
                    1);

  // Start function. One per module

  BinaryenFunctionRef starter = BinaryenAddFunction(module,
                                                    "starter",
                                                    BinaryenTypeNone(),
                                                    BinaryenTypeNone(),
                                                    NULL,
                                                    0,
                                                    BinaryenNop(module));
  BinaryenSetStart(module, starter);

  // A bunch of our code needs drop(), auto-add it
  BinaryenModuleAutoDrop(module);

  BinaryenFeatures features = BinaryenFeatureAll();
  BinaryenModuleSetFeatures(module, features);
  assert(BinaryenModuleGetFeatures(module) == features);

  // Print it out
  BinaryenModulePrint(module);

  // Verify it validates
  assert(BinaryenModuleValidate(module));

  // Clean up the module, which owns all the objects we created above
  BinaryenModuleDispose(module);
}

void test_unreachable() {
  BinaryenModuleRef module = BinaryenModuleCreate();
  BinaryenExpressionRef body = BinaryenCallIndirect(module,
                                                    "invalid-table",
                                                    BinaryenUnreachable(module),
                                                    NULL,
                                                    0,
                                                    BinaryenTypeNone(),
                                                    BinaryenTypeInt64());
  BinaryenFunctionRef fn = BinaryenAddFunction(module,
                                               "unreachable-fn",
                                               BinaryenTypeNone(),
                                               BinaryenTypeInt32(),
                                               NULL,
                                               0,
                                               body);

  assert(BinaryenModuleValidate(module));
  BinaryenModulePrint(module);
  BinaryenModuleDispose(module);
}

BinaryenExpressionRef makeCallCheck(BinaryenModuleRef module, int x) {
  BinaryenExpressionRef callOperands[] = {makeInt32(module, x)};
  return BinaryenCall(module, "check", callOperands, 1, BinaryenTypeNone());
}

void test_relooper() {
  BinaryenModuleRef module = BinaryenModuleCreate();
  BinaryenType localTypes[] = {BinaryenTypeInt32()};

  BinaryenAddFunctionImport(module,
                            "check",
                            "module",
                            "check",
                            BinaryenTypeInt32(),
                            BinaryenTypeNone());

  { // trivial: just one block
    RelooperRef relooper = RelooperCreate(module);
    RelooperBlockRef block =
      RelooperAddBlock(relooper, makeCallCheck(module, 1337));
    BinaryenExpressionRef body = RelooperRenderAndDispose(relooper, block, 0);
    BinaryenFunctionRef sinker = BinaryenAddFunction(module,
                                                     "just-one-block",
                                                     BinaryenTypeNone(),
                                                     BinaryenTypeNone(),
                                                     localTypes,
                                                     1,
                                                     body);
  }
  { // two blocks
    RelooperRef relooper = RelooperCreate(module);
    RelooperBlockRef block0 =
      RelooperAddBlock(relooper, makeCallCheck(module, 0));
    RelooperBlockRef block1 =
      RelooperAddBlock(relooper, makeCallCheck(module, 1));
    RelooperAddBranch(
      block0, block1, NULL, NULL); // no condition, no code on branch
    BinaryenExpressionRef body = RelooperRenderAndDispose(relooper, block0, 0);
    BinaryenFunctionRef sinker = BinaryenAddFunction(module,
                                                     "two-blocks",
                                                     BinaryenTypeNone(),
                                                     BinaryenTypeNone(),
                                                     localTypes,
                                                     1,
                                                     body);
  }
  { // two blocks with code between them
    RelooperRef relooper = RelooperCreate(module);
    RelooperBlockRef block0 =
      RelooperAddBlock(relooper, makeCallCheck(module, 0));
    RelooperBlockRef block1 =
      RelooperAddBlock(relooper, makeCallCheck(module, 1));
    RelooperAddBranch(
      block0, block1, NULL, makeDroppedInt32(module, 77)); // code on branch
    BinaryenExpressionRef body = RelooperRenderAndDispose(relooper, block0, 0);
    BinaryenFunctionRef sinker = BinaryenAddFunction(module,
                                                     "two-blocks-plus-code",
                                                     BinaryenTypeNone(),
                                                     BinaryenTypeNone(),
                                                     localTypes,
                                                     1,
                                                     body);
  }
  { // two blocks in a loop
    RelooperRef relooper = RelooperCreate(module);
    RelooperBlockRef block0 =
      RelooperAddBlock(relooper, makeCallCheck(module, 0));
    RelooperBlockRef block1 =
      RelooperAddBlock(relooper, makeCallCheck(module, 1));
    RelooperAddBranch(block0, block1, NULL, NULL);
    RelooperAddBranch(block1, block0, NULL, NULL);
    BinaryenExpressionRef body = RelooperRenderAndDispose(relooper, block0, 0);
    BinaryenFunctionRef sinker = BinaryenAddFunction(module,
                                                     "loop",
                                                     BinaryenTypeNone(),
                                                     BinaryenTypeNone(),
                                                     localTypes,
                                                     1,
                                                     body);
  }
  { // two blocks in a loop with codes
    RelooperRef relooper = RelooperCreate(module);
    RelooperBlockRef block0 =
      RelooperAddBlock(relooper, makeCallCheck(module, 0));
    RelooperBlockRef block1 =
      RelooperAddBlock(relooper, makeCallCheck(module, 1));
    RelooperAddBranch(block0, block1, NULL, makeDroppedInt32(module, 33));
    RelooperAddBranch(block1, block0, NULL, makeDroppedInt32(module, -66));
    BinaryenExpressionRef body = RelooperRenderAndDispose(relooper, block0, 0);
    BinaryenFunctionRef sinker = BinaryenAddFunction(module,
                                                     "loop-plus-code",
                                                     BinaryenTypeNone(),
                                                     BinaryenTypeNone(),
                                                     localTypes,
                                                     1,
                                                     body);
  }
  { // split
    RelooperRef relooper = RelooperCreate(module);
    RelooperBlockRef block0 =
      RelooperAddBlock(relooper, makeCallCheck(module, 0));
    RelooperBlockRef block1 =
      RelooperAddBlock(relooper, makeCallCheck(module, 1));
    RelooperBlockRef block2 =
      RelooperAddBlock(relooper, makeCallCheck(module, 2));
    RelooperAddBranch(block0, block1, makeInt32(module, 55), NULL);
    RelooperAddBranch(block0, block2, NULL, NULL);
    BinaryenExpressionRef body = RelooperRenderAndDispose(relooper, block0, 0);
    BinaryenFunctionRef sinker = BinaryenAddFunction(module,
                                                     "split",
                                                     BinaryenTypeNone(),
                                                     BinaryenTypeNone(),
                                                     localTypes,
                                                     1,
                                                     body);
  }
  { // split + code
    RelooperRef relooper = RelooperCreate(module);
    RelooperBlockRef block0 =
      RelooperAddBlock(relooper, makeCallCheck(module, 0));
    RelooperBlockRef block1 =
      RelooperAddBlock(relooper, makeCallCheck(module, 1));
    RelooperBlockRef block2 =
      RelooperAddBlock(relooper, makeCallCheck(module, 2));
    BinaryenExpressionRef temp = makeDroppedInt32(module, 10);
    RelooperAddBranch(block0, block1, makeInt32(module, 55), temp);
    RelooperAddBranch(block0, block2, NULL, makeDroppedInt32(module, 20));
    BinaryenExpressionRef body = RelooperRenderAndDispose(relooper, block0, 0);
    BinaryenFunctionRef sinker = BinaryenAddFunction(module,
                                                     "split-plus-code",
                                                     BinaryenTypeNone(),
                                                     BinaryenTypeNone(),
                                                     localTypes,
                                                     1,
                                                     body);
  }
  { // if
    RelooperRef relooper = RelooperCreate(module);
    RelooperBlockRef block0 =
      RelooperAddBlock(relooper, makeCallCheck(module, 0));
    RelooperBlockRef block1 =
      RelooperAddBlock(relooper, makeCallCheck(module, 1));
    RelooperBlockRef block2 =
      RelooperAddBlock(relooper, makeCallCheck(module, 2));
    RelooperAddBranch(block0, block1, makeInt32(module, 55), NULL);
    RelooperAddBranch(block0, block2, NULL, NULL);
    RelooperAddBranch(block1, block2, NULL, NULL);
    BinaryenExpressionRef body = RelooperRenderAndDispose(relooper, block0, 0);
    BinaryenFunctionRef sinker = BinaryenAddFunction(module,
                                                     "if",
                                                     BinaryenTypeNone(),
                                                     BinaryenTypeNone(),
                                                     localTypes,
                                                     1,
                                                     body);
  }
  { // if + code
    RelooperRef relooper = RelooperCreate(module);
    RelooperBlockRef block0 =
      RelooperAddBlock(relooper, makeCallCheck(module, 0));
    RelooperBlockRef block1 =
      RelooperAddBlock(relooper, makeCallCheck(module, 1));
    RelooperBlockRef block2 =
      RelooperAddBlock(relooper, makeCallCheck(module, 2));
    BinaryenExpressionRef temp = makeDroppedInt32(module, -1);
    RelooperAddBranch(block0, block1, makeInt32(module, 55), temp);
    RelooperAddBranch(block0, block2, NULL, makeDroppedInt32(module, -2));
    RelooperAddBranch(block1, block2, NULL, makeDroppedInt32(module, -3));
    BinaryenExpressionRef body = RelooperRenderAndDispose(relooper, block0, 0);
    BinaryenFunctionRef sinker = BinaryenAddFunction(module,
                                                     "if-plus-code",
                                                     BinaryenTypeNone(),
                                                     BinaryenTypeNone(),
                                                     localTypes,
                                                     1,
                                                     body);
  }
  { // if-else
    RelooperRef relooper = RelooperCreate(module);
    RelooperBlockRef block0 =
      RelooperAddBlock(relooper, makeCallCheck(module, 0));
    RelooperBlockRef block1 =
      RelooperAddBlock(relooper, makeCallCheck(module, 1));
    RelooperBlockRef block2 =
      RelooperAddBlock(relooper, makeCallCheck(module, 2));
    RelooperBlockRef block3 =
      RelooperAddBlock(relooper, makeCallCheck(module, 3));
    RelooperAddBranch(block0, block1, makeInt32(module, 55), NULL);
    RelooperAddBranch(block0, block2, NULL, NULL);
    RelooperAddBranch(block1, block3, NULL, NULL);
    RelooperAddBranch(block2, block3, NULL, NULL);
    BinaryenExpressionRef body = RelooperRenderAndDispose(relooper, block0, 0);
    BinaryenFunctionRef sinker = BinaryenAddFunction(module,
                                                     "if-else",
                                                     BinaryenTypeNone(),
                                                     BinaryenTypeNone(),
                                                     localTypes,
                                                     1,
                                                     body);
  }
  { // loop+tail
    RelooperRef relooper = RelooperCreate(module);
    RelooperBlockRef block0 =
      RelooperAddBlock(relooper, makeCallCheck(module, 0));
    RelooperBlockRef block1 =
      RelooperAddBlock(relooper, makeCallCheck(module, 1));
    RelooperBlockRef block2 =
      RelooperAddBlock(relooper, makeCallCheck(module, 2));
    RelooperAddBranch(block0, block1, NULL, NULL);
    RelooperAddBranch(block1, block0, makeInt32(module, 10), NULL);
    RelooperAddBranch(block1, block2, NULL, NULL);
    BinaryenExpressionRef body = RelooperRenderAndDispose(relooper, block0, 0);
    BinaryenFunctionRef sinker = BinaryenAddFunction(module,
                                                     "loop-tail",
                                                     BinaryenTypeNone(),
                                                     BinaryenTypeNone(),
                                                     localTypes,
                                                     1,
                                                     body);
  }
  { // nontrivial loop + phi to head
    RelooperRef relooper = RelooperCreate(module);
    RelooperBlockRef block0 =
      RelooperAddBlock(relooper, makeCallCheck(module, 0));
    RelooperBlockRef block1 =
      RelooperAddBlock(relooper, makeCallCheck(module, 1));
    RelooperBlockRef block2 =
      RelooperAddBlock(relooper, makeCallCheck(module, 2));
    RelooperBlockRef block3 =
      RelooperAddBlock(relooper, makeCallCheck(module, 3));
    RelooperBlockRef block4 =
      RelooperAddBlock(relooper, makeCallCheck(module, 4));
    RelooperBlockRef block5 =
      RelooperAddBlock(relooper, makeCallCheck(module, 5));
    RelooperBlockRef block6 =
      RelooperAddBlock(relooper, makeCallCheck(module, 6));
    RelooperAddBranch(block0, block1, NULL, makeDroppedInt32(module, 10));
    RelooperAddBranch(block1, block2, makeInt32(module, -2), NULL);
    RelooperAddBranch(block1, block6, NULL, makeDroppedInt32(module, 20));
    RelooperAddBranch(block2, block3, makeInt32(module, -6), NULL);
    RelooperAddBranch(block2, block1, NULL, makeDroppedInt32(module, 30));
    RelooperAddBranch(block3, block4, makeInt32(module, -10), NULL);
    RelooperAddBranch(block3, block5, NULL, NULL);
    RelooperAddBranch(block4, block5, NULL, NULL);
    RelooperAddBranch(block5, block6, NULL, makeDroppedInt32(module, 40));
    BinaryenExpressionRef body = RelooperRenderAndDispose(relooper, block0, 0);
    BinaryenFunctionRef sinker =
      BinaryenAddFunction(module,
                          "nontrivial-loop-plus-phi-to-head",
                          BinaryenTypeNone(),
                          BinaryenTypeNone(),
                          localTypes,
                          1,
                          body);
  }
  { // switch
    RelooperRef relooper = RelooperCreate(module);
    BinaryenExpressionRef temp = makeInt32(module, -99);
    RelooperBlockRef block0 =
      RelooperAddBlockWithSwitch(relooper, makeCallCheck(module, 0), temp);
    // TODO: this example is not very good, the blocks should end in a |return|
    // as otherwise they
    //       fall through to each other. A relooper block should end in
    //       something that stops control flow, if it doesn't have branches
    //       going out
    RelooperBlockRef block1 =
      RelooperAddBlock(relooper, makeCallCheck(module, 1));
    RelooperBlockRef block2 =
      RelooperAddBlock(relooper, makeCallCheck(module, 2));
    RelooperBlockRef block3 =
      RelooperAddBlock(relooper, makeCallCheck(module, 3));
    BinaryenIndex to_block1[] = {2, 5};
    RelooperAddBranchForSwitch(block0, block1, to_block1, 2, NULL);
    BinaryenIndex to_block2[] = {4};
    RelooperAddBranchForSwitch(
      block0, block2, to_block2, 1, makeDroppedInt32(module, 55));
    RelooperAddBranchForSwitch(block0, block3, NULL, 0, NULL);
    BinaryenExpressionRef body = RelooperRenderAndDispose(relooper, block0, 0);
    BinaryenFunctionRef sinker = BinaryenAddFunction(module,
                                                     "switch",
                                                     BinaryenTypeNone(),
                                                     BinaryenTypeNone(),
                                                     localTypes,
                                                     1,
                                                     body);
  }
  { // duff's device
    RelooperRef relooper = RelooperCreate(module);
    RelooperBlockRef block0 =
      RelooperAddBlock(relooper, makeCallCheck(module, 0));
    RelooperBlockRef block1 =
      RelooperAddBlock(relooper, makeCallCheck(module, 1));
    RelooperBlockRef block2 =
      RelooperAddBlock(relooper, makeCallCheck(module, 2));
    RelooperAddBranch(block0, block1, makeInt32(module, 10), NULL);
    RelooperAddBranch(block0, block2, NULL, NULL);
    RelooperAddBranch(block1, block2, NULL, NULL);
    RelooperAddBranch(block2, block1, NULL, NULL);
    BinaryenExpressionRef body =
      RelooperRenderAndDispose(relooper, block0, 3); // use $3 as the helper var
    BinaryenType localTypes[] = {BinaryenTypeInt32(),
                                 BinaryenTypeInt32(),
                                 BinaryenTypeInt64(),
                                 BinaryenTypeInt32(),
                                 BinaryenTypeFloat32(),
                                 BinaryenTypeFloat64(),
                                 BinaryenTypeInt32()};
    BinaryenFunctionRef sinker =
      BinaryenAddFunction(module,
                          "duffs-device",
                          BinaryenTypeNone(),
                          BinaryenTypeNone(),
                          localTypes,
                          sizeof(localTypes) / sizeof(BinaryenType),
                          body);
  }

  { // return in a block
    RelooperRef relooper = RelooperCreate(module);
    BinaryenExpressionRef listList[] = {
      makeCallCheck(module, 42),
      BinaryenReturn(module, makeInt32(module, 1337))};
    BinaryenExpressionRef list =
      BinaryenBlock(module, "the-list", listList, 2, -1);
    RelooperBlockRef block = RelooperAddBlock(relooper, list);
    BinaryenExpressionRef body = RelooperRenderAndDispose(relooper, block, 0);
    BinaryenFunctionRef sinker = BinaryenAddFunction(module,
                                                     "return",
                                                     BinaryenTypeNone(),
                                                     BinaryenTypeInt32(),
                                                     localTypes,
                                                     1,
                                                     body);
  }

  printf("raw:\n");
  BinaryenModulePrint(module);

  assert(BinaryenModuleValidate(module));

  BinaryenModuleOptimize(module);

  assert(BinaryenModuleValidate(module));

  printf("optimized:\n");
  BinaryenModulePrint(module);

  BinaryenModuleDispose(module);
}

void test_binaries() {
  char buffer[1024];
  size_t size;

  { // create a module and write it to binary
    BinaryenModuleRef module = BinaryenModuleCreate();
    BinaryenType ii_[2] = {BinaryenTypeInt32(), BinaryenTypeInt32()};
    BinaryenType ii = BinaryenTypeCreate(ii_, 2);
    BinaryenExpressionRef x = BinaryenLocalGet(module, 0, BinaryenTypeInt32()),
                          y = BinaryenLocalGet(module, 1, BinaryenTypeInt32());
    BinaryenExpressionRef add =
      BinaryenBinary(module, BinaryenAddInt32(), x, y);
    BinaryenFunctionRef adder = BinaryenAddFunction(
      module, "adder", ii, BinaryenTypeInt32(), NULL, 0, add);
    BinaryenSetDebugInfo(1);                          // include names section
    size = BinaryenModuleWrite(module, buffer, 1024); // write out the module
    BinaryenSetDebugInfo(0);
    BinaryenModuleDispose(module);
  }

  assert(size > 0);
  assert(size < 512); // this is a tiny module

  // read the module from the binary
  BinaryenModuleRef module = BinaryenModuleRead(buffer, size);

  // validate, print, and free
  assert(BinaryenModuleValidate(module));
  printf("module loaded from binary form:\n");
  BinaryenModulePrint(module);

  // write the s-expr representation of the module.
  BinaryenModuleWriteText(module, buffer, 1024);
  printf("module s-expr printed (in memory):\n%s\n", buffer);

  // writ the s-expr representation to a pointer which is managed by the
  // caller
  char* text = BinaryenModuleAllocateAndWriteText(module);
  printf("module s-expr printed (in memory, caller-owned):\n%s\n", text);
  free(text);

  BinaryenModuleDispose(module);
}

void test_interpret() {
  // create a simple module with a start method that prints a number, and
  // interpret it, printing that number.
  BinaryenModuleRef module = BinaryenModuleCreate();

  BinaryenType iparams[2] = {BinaryenTypeInt32()};
  BinaryenAddFunctionImport(module,
                            "print-i32",
                            "spectest",
                            "print",
                            BinaryenTypeInt32(),
                            BinaryenTypeNone());

  BinaryenExpressionRef callOperands[] = {makeInt32(module, 1234)};
  BinaryenExpressionRef call =
    BinaryenCall(module, "print-i32", callOperands, 1, BinaryenTypeNone());
  BinaryenFunctionRef starter = BinaryenAddFunction(
    module, "starter", BinaryenTypeNone(), BinaryenTypeNone(), NULL, 0, call);
  BinaryenSetStart(module, starter);

  BinaryenModulePrint(module);
  assert(BinaryenModuleValidate(module));
  BinaryenModuleInterpret(module);
  BinaryenModuleDispose(module);
}

void test_nonvalid() {
  // create a module that fails to validate
  {
    BinaryenModuleRef module = BinaryenModuleCreate();

    BinaryenType localTypes[] = {BinaryenTypeInt32()};
    BinaryenFunctionRef func = BinaryenAddFunction(
      module,
      "func",
      BinaryenTypeNone(),
      BinaryenTypeNone(),
      localTypes,
      1,
      BinaryenLocalSet(module, 0, makeInt64(module, 1234)) // wrong type!
    );

    BinaryenModulePrint(module);
    printf("validation: %d\n", BinaryenModuleValidate(module));

    BinaryenModuleDispose(module);
  }
}

void test_color_status() {
  int i;

  // save old state
  const int old_state = BinaryenAreColorsEnabled();

  // Check that we can set the state to both {0, 1}
  for (i = 0; i <= 1; i++) {
    BinaryenSetColorsEnabled(i);
    assert(BinaryenAreColorsEnabled() == i);
  }

  BinaryenSetColorsEnabled(old_state);
}

void test_for_each() {
  BinaryenIndex i;

  BinaryenModuleRef module = BinaryenModuleCreate();
  BinaryenFunctionRef fns[3] = {};
  fns[0] = BinaryenAddFunction(module,
                               "fn0",
                               BinaryenTypeNone(),
                               BinaryenTypeNone(),
                               NULL,
                               0,
                               BinaryenNop(module));
  fns[1] = BinaryenAddFunction(module,
                               "fn1",
                               BinaryenTypeNone(),
                               BinaryenTypeNone(),
                               NULL,
                               0,
                               BinaryenNop(module));
  fns[2] = BinaryenAddFunction(module,
                               "fn2",
                               BinaryenTypeNone(),
                               BinaryenTypeNone(),
                               NULL,
                               0,
                               BinaryenNop(module));
  {
    for (i = 0; i < BinaryenGetNumFunctions(module); i++) {
      assert(BinaryenGetFunctionByIndex(module, i) == fns[i]);
    }

    BinaryenExportRef exps[3] = {0};
    exps[0] = BinaryenAddFunctionExport(module, "fn0", "export0");
    exps[1] = BinaryenAddFunctionExport(module, "fn1", "export1");
    exps[2] = BinaryenAddFunctionExport(module, "fn2", "export2");

    for (i = 0; i < BinaryenGetNumExports(module); i++) {
      assert(BinaryenGetExportByIndex(module, i) == exps[i]);
    }

    const char* segments[] = {"hello, world", "segment data 2"};
    const uint32_t expected_offsets[] = {10, 125};
    bool segmentPassive[] = {false, false};
    BinaryenIndex segmentSizes[] = {12, 14};

    BinaryenExpressionRef segmentOffsets[] = {
      BinaryenConst(module, BinaryenLiteralInt32(expected_offsets[0])),
      BinaryenGlobalGet(module, "a-global", BinaryenTypeInt32())};
    BinaryenSetMemory(module,
                      1,
                      256,
                      "mem",
                      segments,
                      segmentPassive,
                      segmentOffsets,
                      segmentSizes,
                      2,
                      0);
    BinaryenAddGlobal(module,
                      "a-global",
                      BinaryenTypeInt32(),
                      0,
                      makeInt32(module, expected_offsets[1]));

    for (i = 0; i < BinaryenGetNumMemorySegments(module); i++) {
      char out[15] = {};
      assert(BinaryenGetMemorySegmentByteOffset(module, i) ==
             expected_offsets[i]);
      assert(BinaryenGetMemorySegmentByteLength(module, i) == segmentSizes[i]);
      BinaryenCopyMemorySegmentData(module, i, out);
      assert(0 == strcmp(segments[i], out));
    }
  }
  {
    const char* funcNames[] = {BinaryenFunctionGetName(fns[0]),
                               BinaryenFunctionGetName(fns[1]),
                               BinaryenFunctionGetName(fns[2])};
    BinaryenExpressionRef constExprRef =
      BinaryenConst(module, BinaryenLiteralInt32(0));
    BinaryenAddTable(module, "0", 1, 1, BinaryenTypeFuncref());
    BinaryenAddActiveElementSegment(
      module, "0", "0", funcNames, 3, constExprRef);
    assert(1 == BinaryenGetNumElementSegments(module));
    BinaryenElementSegmentRef segment =
      BinaryenGetElementSegmentByIndex(module, 0);
    assert(constExprRef == BinaryenElementSegmentGetOffset(segment));
    for (i = 0; i != BinaryenElementSegmentGetLength(segment); ++i) {
      const char* str = BinaryenElementSegmentGetData(segment, i);
      assert(0 == strcmp(funcNames[i], str));
    }
  }
  BinaryenModulePrint(module);
  BinaryenModuleDispose(module);
}

void test_func_opt() {
  BinaryenModuleRef module = BinaryenModuleCreate();
  BinaryenType ii_[2] = {BinaryenTypeInt32(), BinaryenTypeInt32()};
  BinaryenType ii = BinaryenTypeCreate(ii_, 2);
  BinaryenExpressionRef x = BinaryenConst(module, BinaryenLiteralInt32(1)),
                        y = BinaryenConst(module, BinaryenLiteralInt32(3));
  BinaryenExpressionRef add = BinaryenBinary(module, BinaryenAddInt32(), x, y);
  BinaryenFunctionRef adder = BinaryenAddFunction(
    module, "adder", BinaryenTypeNone(), BinaryenTypeInt32(), NULL, 0, add);

  puts("module with a function to optimize:");
  BinaryenModulePrint(module);

  assert(BinaryenModuleValidate(module));

  BinaryenFunctionOptimize(adder, module);

  assert(BinaryenModuleValidate(module));

  puts("optimized:");
  BinaryenModulePrint(module);

  BinaryenModuleDispose(module);
}

void test_typesystem() {
  BinaryenTypeSystem defaultTypeSystem = BinaryenGetTypeSystem();
  assert(defaultTypeSystem == BinaryenTypeSystemEquirecursive());
  printf("BinaryenTypeSystemEquirecursive: %d\n",
         BinaryenTypeSystemEquirecursive());
  BinaryenSetTypeSystem(BinaryenTypeSystemNominal());
  assert(BinaryenGetTypeSystem() == BinaryenTypeSystemNominal());
  printf("BinaryenTypeSystemNominal: %d\n", BinaryenTypeSystemNominal());
  BinaryenSetTypeSystem(BinaryenTypeSystemIsorecursive());
  assert(BinaryenGetTypeSystem() == BinaryenTypeSystemIsorecursive());
  printf("BinaryenTypeSystemIsorecursive: %d\n",
         BinaryenTypeSystemIsorecursive());
  BinaryenSetTypeSystem(defaultTypeSystem);
}

int main() {
  test_types();
  test_features();
  test_core();
  test_unreachable();
  test_relooper();
  test_binaries();
  test_interpret();
  test_nonvalid();
  test_color_status();
  test_for_each();
  test_func_opt();
  test_typesystem();

  return 0;
}<|MERGE_RESOLUTION|>--- conflicted
+++ resolved
@@ -286,8 +286,7 @@
   BinaryenPackedType i8 = BinaryenPackedTypeInt8();
   printf("BinaryenPackedTypeInt8: %d\n", i8);
   BinaryenPackedType i16 = BinaryenPackedTypeInt16();
-<<<<<<< HEAD
-  printf("  // BinaryenPackedTypeInt16: %d\n", i16);
+  printf("BinaryenPackedTypeInt16: %d\n", i16);
 
   BinaryenHeapType eq = BinaryenTypeGetHeapType(eqref);
   BinaryenType ref_null_eq = BinaryenTypeFromHeapType(eq, true);
@@ -297,9 +296,6 @@
   assert(ref_eq != ref_null_eq);
   assert(BinaryenTypeGetHeapType(ref_eq) == eq);
   assert(!BinaryenTypeIsNullable(ref_eq));
-=======
-  printf("BinaryenPackedTypeInt16: %d\n", i16);
->>>>>>> 7b9c18b9
 }
 
 void test_features() {
