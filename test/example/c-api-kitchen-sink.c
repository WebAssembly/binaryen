--- conflicted
+++ resolved
@@ -675,12 +675,6 @@
                      0,
                      8,
                      makeInt32(module, 128)),
-<<<<<<< HEAD
-    BinaryenSIMDLoad(
-      module, BinaryenLoad32Zero(), 0, 4, makeInt32(module, 128)),
-    BinaryenSIMDLoad(
-      module, BinaryenLoad64Zero(), 0, 8, makeInt32(module, 128)),
-=======
     BinaryenSIMDLoad(module,
                      BinaryenLoad32ZeroVec128(),
                      0,
@@ -691,7 +685,6 @@
                      0,
                      8,
                      makeInt32(module, 128)),
->>>>>>> 2e4c96fa
     // SIMD load/store lane
     BinaryenSIMDLoadStoreLane(module,
                               BinaryenLoad8LaneVec128(),
