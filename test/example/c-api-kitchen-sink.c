// We always need asserts here
#ifdef NDEBUG
#undef NDEBUG
#endif

#include <assert.h>
#include <stdio.h>
#include <stdlib.h>
#include <string.h>

#include <binaryen-c.h>

// kitchen sink, tests the full API

// helpers

static const uint8_t v128_bytes[] = {
  1, 2, 3, 4, 5, 6, 7, 8, 9, 10, 11, 12, 13, 14, 15, 16};

BinaryenExpressionRef
makeUnary(BinaryenModuleRef module, BinaryenOp op, BinaryenType inputType) {
  if (inputType == BinaryenTypeInt32())
    return BinaryenUnary(
      module, op, BinaryenConst(module, BinaryenLiteralInt32(-10)));
  if (inputType == BinaryenTypeInt64())
    return BinaryenUnary(
      module, op, BinaryenConst(module, BinaryenLiteralInt64(-22)));
  if (inputType == BinaryenTypeFloat32())
    return BinaryenUnary(
      module, op, BinaryenConst(module, BinaryenLiteralFloat32(-33.612f)));
  if (inputType == BinaryenTypeFloat64())
    return BinaryenUnary(
      module, op, BinaryenConst(module, BinaryenLiteralFloat64(-9005.841)));
  if (inputType == BinaryenTypeVec128())
    return BinaryenUnary(
      module, op, BinaryenConst(module, BinaryenLiteralVec128(v128_bytes)));
  abort();
}

BinaryenExpressionRef
makeBinary(BinaryenModuleRef module, BinaryenOp op, BinaryenType type) {
  if (type == BinaryenTypeInt32()) {
    // use temp vars to ensure optimization doesn't change the order of
    // operation in our trace recording
    BinaryenExpressionRef temp =
      BinaryenConst(module, BinaryenLiteralInt32(-11));
    return BinaryenBinary(
      module, op, BinaryenConst(module, BinaryenLiteralInt32(-10)), temp);
  }
  if (type == BinaryenTypeInt64()) {
    BinaryenExpressionRef temp =
      BinaryenConst(module, BinaryenLiteralInt64(-23));
    return BinaryenBinary(
      module, op, BinaryenConst(module, BinaryenLiteralInt64(-22)), temp);
  }
  if (type == BinaryenTypeFloat32()) {
    BinaryenExpressionRef temp =
      BinaryenConst(module, BinaryenLiteralFloat32(-62.5f));
    return BinaryenBinary(
      module,
      op,
      BinaryenConst(module, BinaryenLiteralFloat32(-33.612f)),
      temp);
  }
  if (type == BinaryenTypeFloat64()) {
    BinaryenExpressionRef temp =
      BinaryenConst(module, BinaryenLiteralFloat64(-9007.333));
    return BinaryenBinary(
      module,
      op,
      BinaryenConst(module, BinaryenLiteralFloat64(-9005.841)),
      temp);
  }
  if (type == BinaryenTypeVec128()) {
    BinaryenExpressionRef temp =
      BinaryenConst(module, BinaryenLiteralVec128(v128_bytes));
    return BinaryenBinary(
      module,
      op,
      BinaryenConst(module, BinaryenLiteralVec128(v128_bytes)),
      temp);
  }
  abort();
}

BinaryenExpressionRef makeInt32(BinaryenModuleRef module, int x) {
  return BinaryenConst(module, BinaryenLiteralInt32(x));
}

BinaryenExpressionRef makeFloat32(BinaryenModuleRef module, float x) {
  return BinaryenConst(module, BinaryenLiteralFloat32(x));
}

BinaryenExpressionRef makeInt64(BinaryenModuleRef module, int64_t x) {
  return BinaryenConst(module, BinaryenLiteralInt64(x));
}

BinaryenExpressionRef makeFloat64(BinaryenModuleRef module, double x) {
  return BinaryenConst(module, BinaryenLiteralFloat64(x));
}

BinaryenExpressionRef makeVec128(BinaryenModuleRef module,
                                 uint8_t const* bytes) {
  return BinaryenConst(module, BinaryenLiteralVec128(bytes));
}

BinaryenExpressionRef makeSomething(BinaryenModuleRef module) {
  return makeInt32(module, 1337);
}

BinaryenExpressionRef makeDroppedInt32(BinaryenModuleRef module, int x) {
  return BinaryenDrop(module, BinaryenConst(module, BinaryenLiteralInt32(x)));
}

BinaryenExpressionRef makeSIMDExtract(BinaryenModuleRef module, BinaryenOp op) {
  return BinaryenSIMDExtract(module, op, makeVec128(module, v128_bytes), 0);
}

BinaryenExpressionRef
makeSIMDReplace(BinaryenModuleRef module, BinaryenOp op, BinaryenType type) {
  BinaryenExpressionRef val;
  if (type == BinaryenTypeInt32()) {
    val = makeInt32(module, 42);
  }
  if (type == BinaryenTypeInt64()) {
    val = makeInt64(module, 42);
  }
  if (type == BinaryenTypeFloat32()) {
    val = makeFloat32(module, 42.);
  }
  if (type == BinaryenTypeFloat64()) {
    val = makeFloat64(module, 42.);
  }
  if (!val) {
    abort();
  }
  return BinaryenSIMDReplace(
    module, op, makeVec128(module, v128_bytes), 0, val);
}

BinaryenExpressionRef makeSIMDShuffle(BinaryenModuleRef module) {
  BinaryenExpressionRef left = makeVec128(module, v128_bytes);
  BinaryenExpressionRef right = makeVec128(module, v128_bytes);
  return BinaryenSIMDShuffle(module, left, right, (uint8_t[16]){});
}

BinaryenExpressionRef makeSIMDTernary(BinaryenModuleRef module, BinaryenOp op) {
  BinaryenExpressionRef a = makeVec128(module, v128_bytes);
  BinaryenExpressionRef b = makeVec128(module, v128_bytes);
  BinaryenExpressionRef c = makeVec128(module, v128_bytes);
  return BinaryenSIMDTernary(module, op, a, b, c);
}

BinaryenExpressionRef makeSIMDShift(BinaryenModuleRef module, BinaryenOp op) {
  BinaryenExpressionRef vec = makeVec128(module, v128_bytes);
  return BinaryenSIMDShift(module, op, vec, makeInt32(module, 1));
}

BinaryenExpressionRef makeMemoryInit(BinaryenModuleRef module) {
  BinaryenExpressionRef dest = makeInt32(module, 1024);
  BinaryenExpressionRef offset = makeInt32(module, 0);
  BinaryenExpressionRef size = makeInt32(module, 12);
  return BinaryenMemoryInit(module, 0, dest, offset, size);
};

BinaryenExpressionRef makeDataDrop(BinaryenModuleRef module) {
  return BinaryenDataDrop(module, 0);
};

BinaryenExpressionRef makeMemoryCopy(BinaryenModuleRef module) {
  BinaryenExpressionRef dest = makeInt32(module, 2048);
  BinaryenExpressionRef source = makeInt32(module, 1024);
  BinaryenExpressionRef size = makeInt32(module, 12);
  return BinaryenMemoryCopy(module, dest, source, size);
};

BinaryenExpressionRef makeMemoryFill(BinaryenModuleRef module) {
  BinaryenExpressionRef dest = makeInt32(module, 0);
  BinaryenExpressionRef value = makeInt32(module, 42);
  BinaryenExpressionRef size = makeInt32(module, 1024);
  return BinaryenMemoryFill(module, dest, value, size);
};

// tests

void test_types() {
  BinaryenType valueType = 0xdeadbeef;

  BinaryenType none = BinaryenTypeNone();
  printf("  // BinaryenTypeNone: %d\n", none);
  assert(BinaryenTypeArity(none) == 0);
  BinaryenTypeExpand(none, &valueType);
  assert(valueType == 0xdeadbeef);

  BinaryenType unreachable = BinaryenTypeUnreachable();
  printf("  // BinaryenTypeUnreachable: %d\n", unreachable);
  assert(BinaryenTypeArity(unreachable) == 1);
  BinaryenTypeExpand(unreachable, &valueType);
  assert(valueType == unreachable);

  BinaryenType i32 = BinaryenTypeInt32();
  printf("  // BinaryenTypeInt32: %d\n", i32);
  assert(BinaryenTypeArity(i32) == 1);
  BinaryenTypeExpand(i32, &valueType);
  assert(valueType == i32);

  BinaryenType i64 = BinaryenTypeInt64();
  printf("  // BinaryenTypeInt64: %d\n", i64);
  assert(BinaryenTypeArity(i64) == 1);
  BinaryenTypeExpand(i64, &valueType);
  assert(valueType == i64);

  BinaryenType f32 = BinaryenTypeFloat32();
  printf("  // BinaryenTypeFloat32: %d\n", f32);
  assert(BinaryenTypeArity(f32) == 1);
  BinaryenTypeExpand(f32, &valueType);
  assert(valueType == f32);

  BinaryenType f64 = BinaryenTypeFloat64();
  printf("  // BinaryenTypeFloat64: %d\n", f64);
  assert(BinaryenTypeArity(f64) == 1);
  BinaryenTypeExpand(f64, &valueType);
  assert(valueType == f64);

  BinaryenType v128 = BinaryenTypeVec128();
  printf("  // BinaryenTypeVec128: %d\n", v128);
  assert(BinaryenTypeArity(v128) == 1);
  BinaryenTypeExpand(v128, &valueType);
  assert(valueType == v128);

  BinaryenType funcref = BinaryenTypeFuncref();
  printf("  // BinaryenTypeFuncref: %d\n", funcref);
  assert(BinaryenTypeArity(funcref) == 1);
  BinaryenTypeExpand(funcref, &valueType);
  assert(valueType == funcref);

  BinaryenType externref = BinaryenTypeExternref();
  printf("  // BinaryenTypeExternref: %d\n", externref);
  assert(BinaryenTypeArity(externref) == 1);
  BinaryenTypeExpand(externref, &valueType);
  assert(valueType == externref);

  BinaryenType anyref = BinaryenTypeAnyref();
  printf("  // BinaryenTypeAnyref: %d\n", anyref);
  assert(BinaryenTypeArity(anyref) == 1);
  BinaryenTypeExpand(anyref, &valueType);
  assert(valueType == anyref);

  BinaryenType eqref = BinaryenTypeEqref();
  printf("  // BinaryenTypeEqref: %d\n", eqref);
  assert(BinaryenTypeArity(eqref) == 1);
  BinaryenTypeExpand(eqref, &valueType);
  assert(valueType == eqref);

  BinaryenType i31ref = BinaryenTypeI31ref();
  printf("  // BinaryenTypeI31ref: %d\n", i31ref);
  assert(BinaryenTypeArity(i31ref) == 1);
  BinaryenTypeExpand(i31ref, &valueType);
  assert(valueType == i31ref);

  BinaryenType dataref = BinaryenTypeDataref();
  printf("  // BinaryenTypeDataref: %d\n", dataref);
  assert(BinaryenTypeArity(dataref) == 1);
  BinaryenTypeExpand(dataref, &valueType);
  assert(valueType == dataref);

  printf("  // BinaryenTypeAuto: %d\n", BinaryenTypeAuto());

  BinaryenType pair[] = {i32, i32};

  BinaryenType i32_pair = BinaryenTypeCreate(pair, 2);
  assert(BinaryenTypeArity(i32_pair) == 2);
  pair[0] = pair[1] = none;
  BinaryenTypeExpand(i32_pair, pair);
  assert(pair[0] == i32 && pair[1] == i32);

  BinaryenType duplicate_pair = BinaryenTypeCreate(pair, 2);
  assert(duplicate_pair == i32_pair);

  pair[0] = pair[1] = f32;
  BinaryenType float_pair = BinaryenTypeCreate(pair, 2);
  assert(float_pair != i32_pair);

<<<<<<< HEAD
  BinaryenHeapType eq = BinaryenTypeGetHeapType(eqref);
  BinaryenType ref_null_eq = BinaryenTypeFromHeapType(eq, true);
  assert(BinaryenTypeGetHeapType(ref_null_eq) == eq);
  assert(BinaryenTypeIsNullable(ref_null_eq));
  BinaryenType ref_eq = BinaryenTypeFromHeapType(eq, false);
  assert(ref_eq != ref_null_eq);
  assert(BinaryenTypeGetHeapType(ref_eq) == eq);
  assert(!BinaryenTypeIsNullable(ref_eq));
=======
  BinaryenPackedType notPacked = BinaryenPackedTypeNotPacked();
  printf("  // BinaryenPackedTypeNotPacked: %d\n", notPacked);
  BinaryenPackedType i8 = BinaryenPackedTypeInt8();
  printf("  // BinaryenPackedTypeInt8: %d\n", i8);
  BinaryenPackedType i16 = BinaryenPackedTypeInt16();
  printf("  // BinaryenPackedTypeInt16: %d\n", i16);
>>>>>>> 65875f3f
}

void test_features() {
  printf("BinaryenFeatureMVP: %d\n", BinaryenFeatureMVP());
  printf("BinaryenFeatureAtomics: %d\n", BinaryenFeatureAtomics());
  printf("BinaryenFeatureBulkMemory: %d\n", BinaryenFeatureBulkMemory());
  printf("BinaryenFeatureMutableGlobals: %d\n",
         BinaryenFeatureMutableGlobals());
  printf("BinaryenFeatureNontrappingFPToInt: %d\n",
         BinaryenFeatureNontrappingFPToInt());
  printf("BinaryenFeatureSignExt: %d\n", BinaryenFeatureSignExt());
  printf("BinaryenFeatureSIMD128: %d\n", BinaryenFeatureSIMD128());
  printf("BinaryenFeatureExceptionHandling: %d\n",
         BinaryenFeatureExceptionHandling());
  printf("BinaryenFeatureTailCall: %d\n", BinaryenFeatureTailCall());
  printf("BinaryenFeatureReferenceTypes: %d\n",
         BinaryenFeatureReferenceTypes());
  printf("BinaryenFeatureMultivalue: %d\n", BinaryenFeatureMultivalue());
  printf("BinaryenFeatureGC: %d\n", BinaryenFeatureGC());
  printf("BinaryenFeatureMemory64: %d\n", BinaryenFeatureMemory64());
  printf("BinaryenFeatureTypedFunctionReferences: %d\n",
         BinaryenFeatureTypedFunctionReferences());
  printf("BinaryenFeatureRelaxedSIMD: %d\n", BinaryenFeatureRelaxedSIMD());
  printf("BinaryenFeatureExtendedConst: %d\n", BinaryenFeatureExtendedConst());
  printf("BinaryenFeatureAll: %d\n", BinaryenFeatureAll());
}

void test_core() {

  // Module creation

  BinaryenModuleRef module = BinaryenModuleCreate();

  // Literals and consts

  BinaryenExpressionRef
    constI32 = BinaryenConst(module, BinaryenLiteralInt32(1)),
    constI64 = BinaryenConst(module, BinaryenLiteralInt64(2)),
    constF32 = BinaryenConst(module, BinaryenLiteralFloat32(3.14f)),
    constF64 = BinaryenConst(module, BinaryenLiteralFloat64(2.1828)),
    constF32Bits =
      BinaryenConst(module, BinaryenLiteralFloat32Bits(0xffff1234)),
    constF64Bits =
      BinaryenConst(module, BinaryenLiteralFloat64Bits(0xffff12345678abcdLL)),
    constV128 = BinaryenConst(module, BinaryenLiteralVec128(v128_bytes));

  const char* switchValueNames[] = {"the-value"};
  const char* switchBodyNames[] = {"the-nothing"};

  BinaryenExpressionRef callOperands2[] = {makeInt32(module, 13),
                                           makeFloat64(module, 3.7)};
  BinaryenExpressionRef callOperands4[] = {makeInt32(module, 13),
                                           makeInt64(module, 37),
                                           makeFloat32(module, 1.3f),
                                           makeFloat64(module, 3.7)};
  BinaryenExpressionRef callOperands4b[] = {makeInt32(module, 13),
                                            makeInt64(module, 37),
                                            makeFloat32(module, 1.3f),
                                            makeFloat64(module, 3.7)};
  BinaryenExpressionRef tupleElements4a[] = {makeInt32(module, 13),
                                             makeInt64(module, 37),
                                             makeFloat32(module, 1.3f),
                                             makeFloat64(module, 3.7)};
  BinaryenExpressionRef tupleElements4b[] = {makeInt32(module, 13),
                                             makeInt64(module, 37),
                                             makeFloat32(module, 1.3f),
                                             makeFloat64(module, 3.7)};

  BinaryenType iIfF_[4] = {BinaryenTypeInt32(),
                           BinaryenTypeInt64(),
                           BinaryenTypeFloat32(),
                           BinaryenTypeFloat64()};
  BinaryenType iIfF = BinaryenTypeCreate(iIfF_, 4);

  BinaryenExpressionRef temp1 = makeInt32(module, 1),
                        temp2 = makeInt32(module, 2),
                        temp3 = makeInt32(module, 3),
                        temp4 = makeInt32(module, 4),
                        temp5 = makeInt32(module, 5),
                        temp6 = makeInt32(module, 0),
                        temp7 = makeInt32(module, 1),
                        temp8 = makeInt32(module, 0),
                        temp9 = makeInt32(module, 1),
                        temp10 = makeInt32(module, 1),
                        temp11 = makeInt32(module, 3),
                        temp12 = makeInt32(module, 5),
                        temp13 = makeInt32(module, 10),
                        temp14 = makeInt32(module, 11),
                        temp15 = makeInt32(module, 110),
                        temp16 = makeInt64(module, 111);
  BinaryenExpressionRef externrefExpr =
    BinaryenRefNull(module, BinaryenTypeExternref());
  BinaryenExpressionRef funcrefExpr =
    BinaryenRefNull(module, BinaryenTypeFuncref());
  funcrefExpr =
    BinaryenRefFunc(module, "kitchen()sinker", BinaryenTypeFuncref());
  BinaryenExpressionRef i31refExpr =
    BinaryenI31New(module, makeInt32(module, 1));

  // Tags
  BinaryenAddTag(module, "a-tag", BinaryenTypeInt32(), BinaryenTypeNone());

  BinaryenAddTable(module, "tab", 0, 100, BinaryenTypeFuncref());

  // Exception handling

  // (try
  //   (do
  //     (throw $a-tag (i32.const 0))
  //   )
  //   (catch $a-tag
  //     (drop (i32 pop))
  //   )
  //   (catch_all)
  // )
  BinaryenExpressionRef tryBody = BinaryenThrow(
    module, "a-tag", (BinaryenExpressionRef[]){makeInt32(module, 0)}, 1);
  BinaryenExpressionRef catchBody =
    BinaryenDrop(module, BinaryenPop(module, BinaryenTypeInt32()));
  BinaryenExpressionRef catchAllBody = BinaryenNop(module);
  const char* catchTags[] = {"a-tag"};
  BinaryenExpressionRef catchBodies[] = {catchBody, catchAllBody};
  const char* emptyCatchTags[] = {};
  BinaryenExpressionRef emptyCatchBodies[] = {};
  BinaryenExpressionRef nopCatchBody[] = {BinaryenNop(module)};

  BinaryenType i32 = BinaryenTypeInt32();
  BinaryenType i64 = BinaryenTypeInt64();
  BinaryenType f32 = BinaryenTypeFloat32();
  BinaryenType f64 = BinaryenTypeFloat64();
  BinaryenType v128 = BinaryenTypeVec128();

  BinaryenExpressionRef valueList[] = {
    // Unary
    makeUnary(module, BinaryenClzInt32(), i32),
    makeUnary(module, BinaryenCtzInt64(), i64),
    makeUnary(module, BinaryenPopcntInt32(), i32),
    makeUnary(module, BinaryenNegFloat32(), f32),
    makeUnary(module, BinaryenAbsFloat64(), f64),
    makeUnary(module, BinaryenCeilFloat32(), f32),
    makeUnary(module, BinaryenFloorFloat64(), f64),
    makeUnary(module, BinaryenTruncFloat32(), f32),
    makeUnary(module, BinaryenNearestFloat32(), f32),
    makeUnary(module, BinaryenSqrtFloat64(), f64),
    makeUnary(module, BinaryenEqZInt32(), i32),
    makeUnary(module, BinaryenExtendSInt32(), i32),
    makeUnary(module, BinaryenExtendUInt32(), i32),
    makeUnary(module, BinaryenWrapInt64(), i64),
    makeUnary(module, BinaryenTruncSFloat32ToInt32(), f32),
    makeUnary(module, BinaryenTruncSFloat32ToInt64(), f32),
    makeUnary(module, BinaryenTruncUFloat32ToInt32(), f32),
    makeUnary(module, BinaryenTruncUFloat32ToInt64(), f32),
    makeUnary(module, BinaryenTruncSFloat64ToInt32(), f64),
    makeUnary(module, BinaryenTruncSFloat64ToInt64(), f64),
    makeUnary(module, BinaryenTruncUFloat64ToInt32(), f64),
    makeUnary(module, BinaryenTruncUFloat64ToInt64(), f64),
    makeUnary(module, BinaryenTruncSatSFloat32ToInt32(), f32),
    makeUnary(module, BinaryenTruncSatSFloat32ToInt64(), f32),
    makeUnary(module, BinaryenTruncSatUFloat32ToInt32(), f32),
    makeUnary(module, BinaryenTruncSatUFloat32ToInt64(), f32),
    makeUnary(module, BinaryenTruncSatSFloat64ToInt32(), f64),
    makeUnary(module, BinaryenTruncSatSFloat64ToInt64(), f64),
    makeUnary(module, BinaryenTruncSatUFloat64ToInt32(), f64),
    makeUnary(module, BinaryenTruncSatUFloat64ToInt64(), f64),
    makeUnary(module, BinaryenReinterpretFloat32(), f32),
    makeUnary(module, BinaryenReinterpretFloat64(), f64),
    makeUnary(module, BinaryenConvertSInt32ToFloat32(), i32),
    makeUnary(module, BinaryenConvertSInt32ToFloat64(), i32),
    makeUnary(module, BinaryenConvertUInt32ToFloat32(), i32),
    makeUnary(module, BinaryenConvertUInt32ToFloat64(), i32),
    makeUnary(module, BinaryenConvertSInt64ToFloat32(), i64),
    makeUnary(module, BinaryenConvertSInt64ToFloat64(), i64),
    makeUnary(module, BinaryenConvertUInt64ToFloat32(), i64),
    makeUnary(module, BinaryenConvertUInt64ToFloat64(), i64),
    makeUnary(module, BinaryenPromoteFloat32(), f32),
    makeUnary(module, BinaryenDemoteFloat64(), f64),
    makeUnary(module, BinaryenReinterpretInt32(), i32),
    makeUnary(module, BinaryenReinterpretInt64(), i64),
    makeUnary(module, BinaryenSplatVecI8x16(), i32),
    makeUnary(module, BinaryenSplatVecI16x8(), i32),
    makeUnary(module, BinaryenSplatVecI32x4(), i32),
    makeUnary(module, BinaryenSplatVecI64x2(), i64),
    makeUnary(module, BinaryenSplatVecF32x4(), f32),
    makeUnary(module, BinaryenSplatVecF64x2(), f64),
    makeUnary(module, BinaryenNotVec128(), v128),
    makeUnary(module, BinaryenAnyTrueVec128(), v128),
    makeUnary(module, BinaryenPopcntVecI8x16(), v128),
    makeUnary(module, BinaryenAbsVecI8x16(), v128),
    makeUnary(module, BinaryenNegVecI8x16(), v128),
    makeUnary(module, BinaryenAllTrueVecI8x16(), v128),
    makeUnary(module, BinaryenBitmaskVecI8x16(), v128),
    makeUnary(module, BinaryenAbsVecI16x8(), v128),
    makeUnary(module, BinaryenNegVecI16x8(), v128),
    makeUnary(module, BinaryenAllTrueVecI16x8(), v128),
    makeUnary(module, BinaryenBitmaskVecI16x8(), v128),
    makeUnary(module, BinaryenAbsVecI32x4(), v128),
    makeUnary(module, BinaryenNegVecI32x4(), v128),
    makeUnary(module, BinaryenAllTrueVecI32x4(), v128),
    makeUnary(module, BinaryenBitmaskVecI32x4(), v128),
    makeUnary(module, BinaryenAbsVecI64x2(), v128),
    makeUnary(module, BinaryenNegVecI64x2(), v128),
    makeUnary(module, BinaryenAllTrueVecI64x2(), v128),
    makeUnary(module, BinaryenBitmaskVecI64x2(), v128),
    makeUnary(module, BinaryenAbsVecF32x4(), v128),
    makeUnary(module, BinaryenNegVecF32x4(), v128),
    makeUnary(module, BinaryenSqrtVecF32x4(), v128),
    makeUnary(module, BinaryenAbsVecF64x2(), v128),
    makeUnary(module, BinaryenNegVecF64x2(), v128),
    makeUnary(module, BinaryenSqrtVecF64x2(), v128),
    makeUnary(module, BinaryenTruncSatSVecF32x4ToVecI32x4(), v128),
    makeUnary(module, BinaryenTruncSatUVecF32x4ToVecI32x4(), v128),
    makeUnary(module, BinaryenConvertSVecI32x4ToVecF32x4(), v128),
    makeUnary(module, BinaryenConvertUVecI32x4ToVecF32x4(), v128),
    makeUnary(module, BinaryenExtendLowSVecI8x16ToVecI16x8(), v128),
    makeUnary(module, BinaryenExtendHighSVecI8x16ToVecI16x8(), v128),
    makeUnary(module, BinaryenExtendLowUVecI8x16ToVecI16x8(), v128),
    makeUnary(module, BinaryenExtendHighUVecI8x16ToVecI16x8(), v128),
    makeUnary(module, BinaryenExtendLowSVecI16x8ToVecI32x4(), v128),
    makeUnary(module, BinaryenExtendHighSVecI16x8ToVecI32x4(), v128),
    makeUnary(module, BinaryenExtendLowUVecI16x8ToVecI32x4(), v128),
    makeUnary(module, BinaryenExtendHighUVecI16x8ToVecI32x4(), v128),
    makeUnary(module, BinaryenExtendLowSVecI32x4ToVecI64x2(), v128),
    makeUnary(module, BinaryenExtendHighSVecI32x4ToVecI64x2(), v128),
    makeUnary(module, BinaryenExtendLowUVecI32x4ToVecI64x2(), v128),
    makeUnary(module, BinaryenExtendHighUVecI32x4ToVecI64x2(), v128),
    makeUnary(module, BinaryenConvertLowSVecI32x4ToVecF64x2(), v128),
    makeUnary(module, BinaryenConvertLowUVecI32x4ToVecF64x2(), v128),
    makeUnary(module, BinaryenTruncSatZeroSVecF64x2ToVecI32x4(), v128),
    makeUnary(module, BinaryenTruncSatZeroUVecF64x2ToVecI32x4(), v128),
    makeUnary(module, BinaryenDemoteZeroVecF64x2ToVecF32x4(), v128),
    makeUnary(module, BinaryenPromoteLowVecF32x4ToVecF64x2(), v128),
    // Binary
    makeBinary(module, BinaryenAddInt32(), i32),
    makeBinary(module, BinaryenSubFloat64(), f64),
    makeBinary(module, BinaryenDivSInt32(), i32),
    makeBinary(module, BinaryenDivUInt64(), i64),
    makeBinary(module, BinaryenRemSInt64(), i64),
    makeBinary(module, BinaryenRemUInt32(), i32),
    makeBinary(module, BinaryenAndInt32(), i32),
    makeBinary(module, BinaryenOrInt64(), i64),
    makeBinary(module, BinaryenXorInt32(), i32),
    makeBinary(module, BinaryenShlInt64(), i64),
    makeBinary(module, BinaryenShrUInt64(), i64),
    makeBinary(module, BinaryenShrSInt32(), i32),
    makeBinary(module, BinaryenRotLInt32(), i32),
    makeBinary(module, BinaryenRotRInt64(), i64),
    makeBinary(module, BinaryenDivFloat32(), f32),
    makeBinary(module, BinaryenCopySignFloat64(), f64),
    makeBinary(module, BinaryenMinFloat32(), f32),
    makeBinary(module, BinaryenMaxFloat64(), f64),
    makeBinary(module, BinaryenEqInt32(), i32),
    makeBinary(module, BinaryenNeFloat32(), f32),
    makeBinary(module, BinaryenLtSInt32(), i32),
    makeBinary(module, BinaryenLtUInt64(), i64),
    makeBinary(module, BinaryenLeSInt64(), i64),
    makeBinary(module, BinaryenLeUInt32(), i32),
    makeBinary(module, BinaryenGtSInt64(), i64),
    makeBinary(module, BinaryenGtUInt32(), i32),
    makeBinary(module, BinaryenGeSInt32(), i32),
    makeBinary(module, BinaryenGeUInt64(), i64),
    makeBinary(module, BinaryenLtFloat32(), f32),
    makeBinary(module, BinaryenLeFloat64(), f64),
    makeBinary(module, BinaryenGtFloat64(), f64),
    makeBinary(module, BinaryenGeFloat32(), f32),
    makeBinary(module, BinaryenEqVecI8x16(), v128),
    makeBinary(module, BinaryenNeVecI8x16(), v128),
    makeBinary(module, BinaryenLtSVecI8x16(), v128),
    makeBinary(module, BinaryenLtUVecI8x16(), v128),
    makeBinary(module, BinaryenGtSVecI8x16(), v128),
    makeBinary(module, BinaryenGtUVecI8x16(), v128),
    makeBinary(module, BinaryenLeSVecI8x16(), v128),
    makeBinary(module, BinaryenLeUVecI8x16(), v128),
    makeBinary(module, BinaryenGeSVecI8x16(), v128),
    makeBinary(module, BinaryenGeUVecI8x16(), v128),
    makeBinary(module, BinaryenEqVecI16x8(), v128),
    makeBinary(module, BinaryenNeVecI16x8(), v128),
    makeBinary(module, BinaryenLtSVecI16x8(), v128),
    makeBinary(module, BinaryenLtUVecI16x8(), v128),
    makeBinary(module, BinaryenGtSVecI16x8(), v128),
    makeBinary(module, BinaryenGtUVecI16x8(), v128),
    makeBinary(module, BinaryenLeSVecI16x8(), v128),
    makeBinary(module, BinaryenLeUVecI16x8(), v128),
    makeBinary(module, BinaryenGeSVecI16x8(), v128),
    makeBinary(module, BinaryenGeUVecI16x8(), v128),
    makeBinary(module, BinaryenEqVecI32x4(), v128),
    makeBinary(module, BinaryenNeVecI32x4(), v128),
    makeBinary(module, BinaryenLtSVecI32x4(), v128),
    makeBinary(module, BinaryenLtUVecI32x4(), v128),
    makeBinary(module, BinaryenGtSVecI32x4(), v128),
    makeBinary(module, BinaryenGtUVecI32x4(), v128),
    makeBinary(module, BinaryenLeSVecI32x4(), v128),
    makeBinary(module, BinaryenLeUVecI32x4(), v128),
    makeBinary(module, BinaryenGeSVecI32x4(), v128),
    makeBinary(module, BinaryenGeUVecI32x4(), v128),
    makeBinary(module, BinaryenEqVecI64x2(), v128),
    makeBinary(module, BinaryenNeVecI64x2(), v128),
    makeBinary(module, BinaryenLtSVecI64x2(), v128),
    makeBinary(module, BinaryenGtSVecI64x2(), v128),
    makeBinary(module, BinaryenLeSVecI64x2(), v128),
    makeBinary(module, BinaryenGeSVecI64x2(), v128),
    makeBinary(module, BinaryenEqVecF32x4(), v128),
    makeBinary(module, BinaryenNeVecF32x4(), v128),
    makeBinary(module, BinaryenLtVecF32x4(), v128),
    makeBinary(module, BinaryenGtVecF32x4(), v128),
    makeBinary(module, BinaryenLeVecF32x4(), v128),
    makeBinary(module, BinaryenGeVecF32x4(), v128),
    makeBinary(module, BinaryenEqVecF64x2(), v128),
    makeBinary(module, BinaryenNeVecF64x2(), v128),
    makeBinary(module, BinaryenLtVecF64x2(), v128),
    makeBinary(module, BinaryenGtVecF64x2(), v128),
    makeBinary(module, BinaryenLeVecF64x2(), v128),
    makeBinary(module, BinaryenGeVecF64x2(), v128),
    makeBinary(module, BinaryenAndVec128(), v128),
    makeBinary(module, BinaryenOrVec128(), v128),
    makeBinary(module, BinaryenXorVec128(), v128),
    makeBinary(module, BinaryenAndNotVec128(), v128),
    makeBinary(module, BinaryenAddVecI8x16(), v128),
    makeBinary(module, BinaryenAddSatSVecI8x16(), v128),
    makeBinary(module, BinaryenAddSatUVecI8x16(), v128),
    makeBinary(module, BinaryenSubVecI8x16(), v128),
    makeBinary(module, BinaryenSubSatSVecI8x16(), v128),
    makeBinary(module, BinaryenSubSatUVecI8x16(), v128),
    makeBinary(module, BinaryenMinSVecI8x16(), v128),
    makeBinary(module, BinaryenMinUVecI8x16(), v128),
    makeBinary(module, BinaryenMaxSVecI8x16(), v128),
    makeBinary(module, BinaryenMaxUVecI8x16(), v128),
    makeBinary(module, BinaryenAvgrUVecI8x16(), v128),
    makeBinary(module, BinaryenAddVecI16x8(), v128),
    makeBinary(module, BinaryenAddSatSVecI16x8(), v128),
    makeBinary(module, BinaryenAddSatUVecI16x8(), v128),
    makeBinary(module, BinaryenSubVecI16x8(), v128),
    makeBinary(module, BinaryenSubSatSVecI16x8(), v128),
    makeBinary(module, BinaryenSubSatUVecI16x8(), v128),
    makeBinary(module, BinaryenMulVecI16x8(), v128),
    makeBinary(module, BinaryenMinSVecI16x8(), v128),
    makeBinary(module, BinaryenMinUVecI16x8(), v128),
    makeBinary(module, BinaryenMaxSVecI16x8(), v128),
    makeBinary(module, BinaryenMaxUVecI16x8(), v128),
    makeBinary(module, BinaryenAvgrUVecI16x8(), v128),
    makeBinary(module, BinaryenQ15MulrSatSVecI16x8(), v128),
    makeBinary(module, BinaryenExtMulLowSVecI16x8(), v128),
    makeBinary(module, BinaryenExtMulHighSVecI16x8(), v128),
    makeBinary(module, BinaryenExtMulLowUVecI16x8(), v128),
    makeBinary(module, BinaryenExtMulHighUVecI16x8(), v128),
    makeBinary(module, BinaryenAddVecI32x4(), v128),
    makeBinary(module, BinaryenSubVecI32x4(), v128),
    makeBinary(module, BinaryenMulVecI32x4(), v128),
    makeBinary(module, BinaryenAddVecI64x2(), v128),
    makeBinary(module, BinaryenSubVecI64x2(), v128),
    makeBinary(module, BinaryenMulVecI64x2(), v128),
    makeBinary(module, BinaryenExtMulLowSVecI64x2(), v128),
    makeBinary(module, BinaryenExtMulHighSVecI64x2(), v128),
    makeBinary(module, BinaryenExtMulLowUVecI64x2(), v128),
    makeBinary(module, BinaryenExtMulHighUVecI64x2(), v128),
    makeBinary(module, BinaryenAddVecF32x4(), v128),
    makeBinary(module, BinaryenSubVecF32x4(), v128),
    makeBinary(module, BinaryenMulVecF32x4(), v128),
    makeBinary(module, BinaryenMinSVecI32x4(), v128),
    makeBinary(module, BinaryenMinUVecI32x4(), v128),
    makeBinary(module, BinaryenMaxSVecI32x4(), v128),
    makeBinary(module, BinaryenMaxUVecI32x4(), v128),
    makeBinary(module, BinaryenDotSVecI16x8ToVecI32x4(), v128),
    makeBinary(module, BinaryenExtMulLowSVecI32x4(), v128),
    makeBinary(module, BinaryenExtMulHighSVecI32x4(), v128),
    makeBinary(module, BinaryenExtMulLowUVecI32x4(), v128),
    makeBinary(module, BinaryenExtMulHighUVecI32x4(), v128),
    makeBinary(module, BinaryenDivVecF32x4(), v128),
    makeBinary(module, BinaryenMinVecF32x4(), v128),
    makeBinary(module, BinaryenMaxVecF32x4(), v128),
    makeBinary(module, BinaryenPMinVecF32x4(), v128),
    makeBinary(module, BinaryenPMaxVecF32x4(), v128),
    makeUnary(module, BinaryenCeilVecF32x4(), v128),
    makeUnary(module, BinaryenFloorVecF32x4(), v128),
    makeUnary(module, BinaryenTruncVecF32x4(), v128),
    makeUnary(module, BinaryenNearestVecF32x4(), v128),
    makeBinary(module, BinaryenAddVecF64x2(), v128),
    makeBinary(module, BinaryenSubVecF64x2(), v128),
    makeBinary(module, BinaryenMulVecF64x2(), v128),
    makeBinary(module, BinaryenDivVecF64x2(), v128),
    makeBinary(module, BinaryenMinVecF64x2(), v128),
    makeBinary(module, BinaryenMaxVecF64x2(), v128),
    makeBinary(module, BinaryenPMinVecF64x2(), v128),
    makeBinary(module, BinaryenPMaxVecF64x2(), v128),
    makeUnary(module, BinaryenCeilVecF64x2(), v128),
    makeUnary(module, BinaryenFloorVecF64x2(), v128),
    makeUnary(module, BinaryenTruncVecF64x2(), v128),
    makeUnary(module, BinaryenNearestVecF64x2(), v128),
    makeUnary(module, BinaryenExtAddPairwiseSVecI8x16ToI16x8(), v128),
    makeUnary(module, BinaryenExtAddPairwiseUVecI8x16ToI16x8(), v128),
    makeUnary(module, BinaryenExtAddPairwiseSVecI16x8ToI32x4(), v128),
    makeUnary(module, BinaryenExtAddPairwiseUVecI16x8ToI32x4(), v128),
    makeBinary(module, BinaryenNarrowSVecI16x8ToVecI8x16(), v128),
    makeBinary(module, BinaryenNarrowUVecI16x8ToVecI8x16(), v128),
    makeBinary(module, BinaryenNarrowSVecI32x4ToVecI16x8(), v128),
    makeBinary(module, BinaryenNarrowUVecI32x4ToVecI16x8(), v128),
    makeBinary(module, BinaryenSwizzleVecI8x16(), v128),
    // SIMD lane manipulation
    makeSIMDExtract(module, BinaryenExtractLaneSVecI8x16()),
    makeSIMDExtract(module, BinaryenExtractLaneUVecI8x16()),
    makeSIMDExtract(module, BinaryenExtractLaneSVecI16x8()),
    makeSIMDExtract(module, BinaryenExtractLaneUVecI16x8()),
    makeSIMDExtract(module, BinaryenExtractLaneVecI32x4()),
    makeSIMDExtract(module, BinaryenExtractLaneVecI64x2()),
    makeSIMDExtract(module, BinaryenExtractLaneVecF32x4()),
    makeSIMDExtract(module, BinaryenExtractLaneVecF64x2()),
    makeSIMDReplace(module, BinaryenReplaceLaneVecI8x16(), i32),
    makeSIMDReplace(module, BinaryenReplaceLaneVecI16x8(), i32),
    makeSIMDReplace(module, BinaryenReplaceLaneVecI32x4(), i32),
    makeSIMDReplace(module, BinaryenReplaceLaneVecI64x2(), i64),
    makeSIMDReplace(module, BinaryenReplaceLaneVecF32x4(), f32),
    makeSIMDReplace(module, BinaryenReplaceLaneVecF64x2(), f64),
    // SIMD shift
    makeSIMDShift(module, BinaryenShlVecI8x16()),
    makeSIMDShift(module, BinaryenShrSVecI8x16()),
    makeSIMDShift(module, BinaryenShrUVecI8x16()),
    makeSIMDShift(module, BinaryenShlVecI16x8()),
    makeSIMDShift(module, BinaryenShrSVecI16x8()),
    makeSIMDShift(module, BinaryenShrUVecI16x8()),
    makeSIMDShift(module, BinaryenShlVecI32x4()),
    makeSIMDShift(module, BinaryenShrSVecI32x4()),
    makeSIMDShift(module, BinaryenShrUVecI32x4()),
    makeSIMDShift(module, BinaryenShlVecI64x2()),
    makeSIMDShift(module, BinaryenShrSVecI64x2()),
    makeSIMDShift(module, BinaryenShrUVecI64x2()),
    // SIMD load
    BinaryenSIMDLoad(
      module, BinaryenLoad8SplatVec128(), 0, 1, makeInt32(module, 128)),
    BinaryenSIMDLoad(
      module, BinaryenLoad16SplatVec128(), 16, 1, makeInt32(module, 128)),
    BinaryenSIMDLoad(
      module, BinaryenLoad32SplatVec128(), 16, 4, makeInt32(module, 128)),
    BinaryenSIMDLoad(
      module, BinaryenLoad64SplatVec128(), 0, 4, makeInt32(module, 128)),
    BinaryenSIMDLoad(
      module, BinaryenLoad8x8SVec128(), 0, 8, makeInt32(module, 128)),
    BinaryenSIMDLoad(
      module, BinaryenLoad8x8UVec128(), 0, 8, makeInt32(module, 128)),
    BinaryenSIMDLoad(
      module, BinaryenLoad16x4SVec128(), 0, 8, makeInt32(module, 128)),
    BinaryenSIMDLoad(
      module, BinaryenLoad16x4UVec128(), 0, 8, makeInt32(module, 128)),
    BinaryenSIMDLoad(
      module, BinaryenLoad32x2SVec128(), 0, 8, makeInt32(module, 128)),
    BinaryenSIMDLoad(
      module, BinaryenLoad32x2UVec128(), 0, 8, makeInt32(module, 128)),
    BinaryenSIMDLoad(
      module, BinaryenLoad32ZeroVec128(), 0, 4, makeInt32(module, 128)),
    BinaryenSIMDLoad(
      module, BinaryenLoad64ZeroVec128(), 0, 8, makeInt32(module, 128)),
    // SIMD load/store lane
    BinaryenSIMDLoadStoreLane(module,
                              BinaryenLoad8LaneVec128(),
                              0,
                              1,
                              0,
                              makeInt32(module, 128),
                              makeVec128(module, v128_bytes)),
    BinaryenSIMDLoadStoreLane(module,
                              BinaryenLoad16LaneVec128(),
                              0,
                              2,
                              0,
                              makeInt32(module, 128),
                              makeVec128(module, v128_bytes)),
    BinaryenSIMDLoadStoreLane(module,
                              BinaryenLoad32LaneVec128(),
                              0,
                              4,
                              0,
                              makeInt32(module, 128),
                              makeVec128(module, v128_bytes)),
    BinaryenSIMDLoadStoreLane(module,
                              BinaryenLoad64LaneVec128(),
                              0,
                              8,
                              0,
                              makeInt32(module, 128),
                              makeVec128(module, v128_bytes)),

    BinaryenSIMDLoadStoreLane(module,
                              BinaryenStore8LaneVec128(),
                              0,
                              1,
                              0,
                              makeInt32(module, 128),
                              makeVec128(module, v128_bytes)),
    BinaryenSIMDLoadStoreLane(module,
                              BinaryenStore16LaneVec128(),
                              0,
                              2,
                              0,
                              makeInt32(module, 128),
                              makeVec128(module, v128_bytes)),
    BinaryenSIMDLoadStoreLane(module,
                              BinaryenStore32LaneVec128(),
                              0,
                              4,
                              0,
                              makeInt32(module, 128),
                              makeVec128(module, v128_bytes)),
    BinaryenSIMDLoadStoreLane(module,
                              BinaryenStore64LaneVec128(),
                              0,
                              8,
                              0,
                              makeInt32(module, 128),
                              makeVec128(module, v128_bytes)),
    // Other SIMD
    makeSIMDShuffle(module),
    makeSIMDTernary(module, BinaryenBitselectVec128()),
    // Bulk memory
    makeMemoryInit(module),
    makeDataDrop(module),
    makeMemoryCopy(module),
    makeMemoryFill(module),
    // All the rest
    BinaryenBlock(module, NULL, NULL, 0, -1), // block with no name and no type
    BinaryenIf(module, temp1, temp2, temp3),
    BinaryenIf(module, temp4, temp5, NULL),
    BinaryenLoop(module, "in", makeInt32(module, 0)),
    BinaryenLoop(module, NULL, makeInt32(module, 0)),
    BinaryenBreak(module, "the-value", temp6, temp7),
    BinaryenBreak(module, "the-nothing", makeInt32(module, 2), NULL),
    BinaryenBreak(module, "the-value", NULL, makeInt32(module, 3)),
    BinaryenBreak(module, "the-nothing", NULL, NULL),
    BinaryenSwitch(module, switchValueNames, 1, "the-value", temp8, temp9),
    BinaryenSwitch(
      module, switchBodyNames, 1, "the-nothing", makeInt32(module, 2), NULL),
    BinaryenUnary(
      module,
      BinaryenEqZInt32(), // check the output type of the call node
      BinaryenCall(
        module, "kitchen()sinker", callOperands4, 4, BinaryenTypeInt32())),
    BinaryenUnary(module,
                  BinaryenEqZInt32(), // check the output type of the call node
                  BinaryenUnary(module,
                                BinaryenTruncSFloat32ToInt32(),
                                BinaryenCall(module,
                                             "an-imported",
                                             callOperands2,
                                             2,
                                             BinaryenTypeFloat32()))),
    BinaryenUnary(module,
                  BinaryenEqZInt32(), // check the output type of the call node
                  BinaryenCallIndirect(module,
                                       "tab",
                                       makeInt32(module, 2449),
                                       callOperands4b,
                                       4,
                                       iIfF,
                                       BinaryenTypeInt32())),
    BinaryenDrop(module, BinaryenLocalGet(module, 0, BinaryenTypeInt32())),
    BinaryenLocalSet(module, 0, makeInt32(module, 101)),
    BinaryenDrop(
      module,
      BinaryenLocalTee(module, 0, makeInt32(module, 102), BinaryenTypeInt32())),
    BinaryenLoad(module, 4, 0, 0, 0, BinaryenTypeInt32(), makeInt32(module, 1)),
    BinaryenLoad(module, 2, 1, 2, 1, BinaryenTypeInt64(), makeInt32(module, 8)),
    BinaryenLoad(
      module, 4, 0, 0, 0, BinaryenTypeFloat32(), makeInt32(module, 2)),
    BinaryenLoad(
      module, 8, 0, 2, 8, BinaryenTypeFloat64(), makeInt32(module, 9)),
    BinaryenStore(module, 4, 0, 0, temp13, temp14, BinaryenTypeInt32()),
    BinaryenStore(module, 8, 2, 4, temp15, temp16, BinaryenTypeInt64()),
    BinaryenSelect(module, temp10, temp11, temp12, BinaryenTypeAuto()),
    BinaryenReturn(module, makeInt32(module, 1337)),
    // Tail call
    BinaryenReturnCall(
      module, "kitchen()sinker", callOperands4, 4, BinaryenTypeInt32()),
    BinaryenReturnCallIndirect(module,
                               "tab",
                               makeInt32(module, 2449),
                               callOperands4b,
                               4,
                               iIfF,
                               BinaryenTypeInt32()),
    // Reference types
    BinaryenRefIs(module, BinaryenRefIsNull(), externrefExpr),
    BinaryenRefIs(module, BinaryenRefIsNull(), funcrefExpr),
    BinaryenSelect(
      module,
      temp10,
      BinaryenRefNull(module, BinaryenTypeFuncref()),
      BinaryenRefFunc(module, "kitchen()sinker", BinaryenTypeFuncref()),
      BinaryenTypeFuncref()),
    // GC
    BinaryenRefEq(module,
                  BinaryenRefNull(module, BinaryenTypeEqref()),
                  BinaryenRefNull(module, BinaryenTypeEqref())),
    BinaryenRefIs(module,
                  BinaryenRefIsFunc(),
                  BinaryenRefNull(module, BinaryenTypeAnyref())),
    BinaryenRefIs(module,
                  BinaryenRefIsData(),
                  BinaryenRefNull(module, BinaryenTypeAnyref())),
    BinaryenRefIs(module,
                  BinaryenRefIsI31(),
                  BinaryenRefNull(module, BinaryenTypeAnyref())),
    BinaryenRefAs(module,
                  BinaryenRefAsNonNull(),
                  BinaryenRefNull(module, BinaryenTypeAnyref())),
    BinaryenRefAs(module,
                  BinaryenRefAsFunc(),
                  BinaryenRefNull(module, BinaryenTypeAnyref())),
    BinaryenRefAs(module,
                  BinaryenRefAsData(),
                  BinaryenRefNull(module, BinaryenTypeAnyref())),
    BinaryenRefAs(module,
                  BinaryenRefAsI31(),
                  BinaryenRefNull(module, BinaryenTypeAnyref())),
    // Exception handling
    BinaryenTry(module, NULL, tryBody, catchTags, 1, catchBodies, 2, NULL),
    // (try $try_outer
    //   (do
    //     (try
    //       (do
    //         (throw $a-tag (i32.const 0))
    //       )
    //       (delegate $try_outer)
    //     )
    //   )
    //   (catch_all)
    // )
    BinaryenTry(module,
                "try_outer",
                BinaryenTry(module,
                            NULL,
                            tryBody,
                            emptyCatchTags,
                            0,
                            emptyCatchBodies,
                            0,
                            "try_outer"),
                emptyCatchTags,
                0,
                nopCatchBody,
                1,
                NULL),
    // Atomics
    BinaryenAtomicStore(
      module,
      4,
      0,
      temp6,
      BinaryenAtomicLoad(module, 4, 0, BinaryenTypeInt32(), temp6),
      BinaryenTypeInt32()),
    BinaryenDrop(
      module,
      BinaryenAtomicWait(module, temp6, temp6, temp16, BinaryenTypeInt32())),
    BinaryenDrop(module, BinaryenAtomicNotify(module, temp6, temp6)),
    BinaryenAtomicFence(module),
    // Tuples
    BinaryenTupleMake(module, tupleElements4a, 4),
    BinaryenTupleExtract(
      module, BinaryenTupleMake(module, tupleElements4b, 4), 2),
    // Pop
    BinaryenPop(module, BinaryenTypeInt32()),
    BinaryenPop(module, BinaryenTypeInt64()),
    BinaryenPop(module, BinaryenTypeFloat32()),
    BinaryenPop(module, BinaryenTypeFloat64()),
    BinaryenPop(module, BinaryenTypeFuncref()),
    BinaryenPop(module, BinaryenTypeExternref()),
    BinaryenPop(module, iIfF),
    // Memory
    BinaryenMemorySize(module),
    BinaryenMemoryGrow(module, makeInt32(module, 0)),
    // GC
    BinaryenI31New(module, makeInt32(module, 0)),
    BinaryenI31Get(module, i31refExpr, 1),
    BinaryenI31Get(module, BinaryenI31New(module, makeInt32(module, 2)), 0),
    // Other
    BinaryenNop(module),
    BinaryenUnreachable(module),
  };

  BinaryenExpressionPrint(
    valueList[3]); // test printing a standalone expression

  // Make the main body of the function. and one block with a return value, one
  // without
  BinaryenExpressionRef value =
    BinaryenBlock(module,
                  "the-value",
                  valueList,
                  sizeof(valueList) / sizeof(BinaryenExpressionRef),
                  BinaryenTypeAuto());
  BinaryenExpressionRef droppedValue = BinaryenDrop(module, value);
  BinaryenExpressionRef nothing =
    BinaryenBlock(module, "the-nothing", &droppedValue, 1, -1);
  BinaryenExpressionRef bodyList[] = {nothing, makeInt32(module, 42)};
  BinaryenExpressionRef body =
    BinaryenBlock(module, "the-body", bodyList, 2, BinaryenTypeAuto());

  // Create the function
  BinaryenType localTypes[] = {BinaryenTypeInt32(), BinaryenTypeExternref()};
  BinaryenFunctionRef sinker = BinaryenAddFunction(
    module, "kitchen()sinker", iIfF, BinaryenTypeInt32(), localTypes, 2, body);

  // Globals

  BinaryenAddGlobal(
    module, "a-global", BinaryenTypeInt32(), 0, makeInt32(module, 7));
  BinaryenAddGlobal(module,
                    "a-mutable-global",
                    BinaryenTypeFloat32(),
                    1,
                    makeFloat32(module, 7.5));

  // Imports

  BinaryenType iF_[2] = {BinaryenTypeInt32(), BinaryenTypeFloat64()};
  BinaryenType iF = BinaryenTypeCreate(iF_, 2);
  BinaryenAddFunctionImport(
    module, "an-imported", "module", "base", iF, BinaryenTypeFloat32());

  // Exports

  BinaryenAddFunctionExport(module, "kitchen()sinker", "kitchen_sinker");

  // Function table. One per module
  const char* funcNames[] = {BinaryenFunctionGetName(sinker)};
  BinaryenAddTable(module, "0", 1, 1, BinaryenTypeFuncref());
  BinaryenAddActiveElementSegment(
    module,
    "0",
    "0",
    funcNames,
    1,
    BinaryenConst(module, BinaryenLiteralInt32(0)));
  BinaryenAddPassiveElementSegment(module, "passive", funcNames, 1);
  BinaryenAddPassiveElementSegment(module, "p2", funcNames, 1);
  BinaryenRemoveElementSegment(module, "p2");

  BinaryenExpressionRef funcrefExpr1 =
    BinaryenRefFunc(module, "kitchen()sinker", BinaryenTypeFuncref());

  BinaryenExpressionPrint(BinaryenTableSet(
    module, "0", BinaryenConst(module, BinaryenLiteralInt32(0)), funcrefExpr1));

  BinaryenExpressionRef funcrefExpr2 =
    BinaryenTableGet(module,
                     "0",
                     BinaryenConst(module, BinaryenLiteralInt32(0)),
                     BinaryenTypeFuncref());

  BinaryenExpressionPrint(funcrefExpr2);

  BinaryenExpressionRef tablesize = BinaryenTableSize(module, "0");
  BinaryenExpressionPrint(tablesize);

  const char* table = BinaryenTableSizeGetTable(tablesize);
  BinaryenTableSizeSetTable(tablesize, table);

  BinaryenExpressionRef valueExpr =
    BinaryenRefNull(module, BinaryenTypeFuncref());
  BinaryenExpressionRef sizeExpr = makeInt32(module, 0);
  BinaryenExpressionRef growExpr =
    BinaryenTableGrow(module, "0", valueExpr, sizeExpr);
  BinaryenExpressionPrint(growExpr);

  // Memory. One per module

  const char* segments[] = {"hello, world", "I am passive"};
  bool segmentPassive[] = {false, true};
  BinaryenExpressionRef segmentOffsets[] = {
    BinaryenConst(module, BinaryenLiteralInt32(10)), NULL};
  BinaryenIndex segmentSizes[] = {12, 12};
  BinaryenSetMemory(module,
                    1,
                    256,
                    "mem",
                    segments,
                    segmentPassive,
                    segmentOffsets,
                    segmentSizes,
                    2,
                    1);

  // Start function. One per module

  BinaryenFunctionRef starter = BinaryenAddFunction(module,
                                                    "starter",
                                                    BinaryenTypeNone(),
                                                    BinaryenTypeNone(),
                                                    NULL,
                                                    0,
                                                    BinaryenNop(module));
  BinaryenSetStart(module, starter);

  // A bunch of our code needs drop(), auto-add it
  BinaryenModuleAutoDrop(module);

  BinaryenFeatures features = BinaryenFeatureAll();
  BinaryenModuleSetFeatures(module, features);
  assert(BinaryenModuleGetFeatures(module) == features);

  // Print it out
  BinaryenModulePrint(module);

  // Verify it validates
  assert(BinaryenModuleValidate(module));

  // Clean up the module, which owns all the objects we created above
  BinaryenModuleDispose(module);
}

void test_unreachable() {
  BinaryenModuleRef module = BinaryenModuleCreate();
  BinaryenExpressionRef body = BinaryenCallIndirect(module,
                                                    "invalid-table",
                                                    BinaryenUnreachable(module),
                                                    NULL,
                                                    0,
                                                    BinaryenTypeNone(),
                                                    BinaryenTypeInt64());
  BinaryenFunctionRef fn = BinaryenAddFunction(module,
                                               "unreachable-fn",
                                               BinaryenTypeNone(),
                                               BinaryenTypeInt32(),
                                               NULL,
                                               0,
                                               body);

  assert(BinaryenModuleValidate(module));
  BinaryenModulePrint(module);
  BinaryenModuleDispose(module);
}

BinaryenExpressionRef makeCallCheck(BinaryenModuleRef module, int x) {
  BinaryenExpressionRef callOperands[] = {makeInt32(module, x)};
  return BinaryenCall(module, "check", callOperands, 1, BinaryenTypeNone());
}

void test_relooper() {
  BinaryenModuleRef module = BinaryenModuleCreate();
  BinaryenType localTypes[] = {BinaryenTypeInt32()};

  BinaryenAddFunctionImport(module,
                            "check",
                            "module",
                            "check",
                            BinaryenTypeInt32(),
                            BinaryenTypeNone());

  { // trivial: just one block
    RelooperRef relooper = RelooperCreate(module);
    RelooperBlockRef block =
      RelooperAddBlock(relooper, makeCallCheck(module, 1337));
    BinaryenExpressionRef body = RelooperRenderAndDispose(relooper, block, 0);
    BinaryenFunctionRef sinker = BinaryenAddFunction(module,
                                                     "just-one-block",
                                                     BinaryenTypeNone(),
                                                     BinaryenTypeNone(),
                                                     localTypes,
                                                     1,
                                                     body);
  }
  { // two blocks
    RelooperRef relooper = RelooperCreate(module);
    RelooperBlockRef block0 =
      RelooperAddBlock(relooper, makeCallCheck(module, 0));
    RelooperBlockRef block1 =
      RelooperAddBlock(relooper, makeCallCheck(module, 1));
    RelooperAddBranch(
      block0, block1, NULL, NULL); // no condition, no code on branch
    BinaryenExpressionRef body = RelooperRenderAndDispose(relooper, block0, 0);
    BinaryenFunctionRef sinker = BinaryenAddFunction(module,
                                                     "two-blocks",
                                                     BinaryenTypeNone(),
                                                     BinaryenTypeNone(),
                                                     localTypes,
                                                     1,
                                                     body);
  }
  { // two blocks with code between them
    RelooperRef relooper = RelooperCreate(module);
    RelooperBlockRef block0 =
      RelooperAddBlock(relooper, makeCallCheck(module, 0));
    RelooperBlockRef block1 =
      RelooperAddBlock(relooper, makeCallCheck(module, 1));
    RelooperAddBranch(
      block0, block1, NULL, makeDroppedInt32(module, 77)); // code on branch
    BinaryenExpressionRef body = RelooperRenderAndDispose(relooper, block0, 0);
    BinaryenFunctionRef sinker = BinaryenAddFunction(module,
                                                     "two-blocks-plus-code",
                                                     BinaryenTypeNone(),
                                                     BinaryenTypeNone(),
                                                     localTypes,
                                                     1,
                                                     body);
  }
  { // two blocks in a loop
    RelooperRef relooper = RelooperCreate(module);
    RelooperBlockRef block0 =
      RelooperAddBlock(relooper, makeCallCheck(module, 0));
    RelooperBlockRef block1 =
      RelooperAddBlock(relooper, makeCallCheck(module, 1));
    RelooperAddBranch(block0, block1, NULL, NULL);
    RelooperAddBranch(block1, block0, NULL, NULL);
    BinaryenExpressionRef body = RelooperRenderAndDispose(relooper, block0, 0);
    BinaryenFunctionRef sinker = BinaryenAddFunction(module,
                                                     "loop",
                                                     BinaryenTypeNone(),
                                                     BinaryenTypeNone(),
                                                     localTypes,
                                                     1,
                                                     body);
  }
  { // two blocks in a loop with codes
    RelooperRef relooper = RelooperCreate(module);
    RelooperBlockRef block0 =
      RelooperAddBlock(relooper, makeCallCheck(module, 0));
    RelooperBlockRef block1 =
      RelooperAddBlock(relooper, makeCallCheck(module, 1));
    RelooperAddBranch(block0, block1, NULL, makeDroppedInt32(module, 33));
    RelooperAddBranch(block1, block0, NULL, makeDroppedInt32(module, -66));
    BinaryenExpressionRef body = RelooperRenderAndDispose(relooper, block0, 0);
    BinaryenFunctionRef sinker = BinaryenAddFunction(module,
                                                     "loop-plus-code",
                                                     BinaryenTypeNone(),
                                                     BinaryenTypeNone(),
                                                     localTypes,
                                                     1,
                                                     body);
  }
  { // split
    RelooperRef relooper = RelooperCreate(module);
    RelooperBlockRef block0 =
      RelooperAddBlock(relooper, makeCallCheck(module, 0));
    RelooperBlockRef block1 =
      RelooperAddBlock(relooper, makeCallCheck(module, 1));
    RelooperBlockRef block2 =
      RelooperAddBlock(relooper, makeCallCheck(module, 2));
    RelooperAddBranch(block0, block1, makeInt32(module, 55), NULL);
    RelooperAddBranch(block0, block2, NULL, NULL);
    BinaryenExpressionRef body = RelooperRenderAndDispose(relooper, block0, 0);
    BinaryenFunctionRef sinker = BinaryenAddFunction(module,
                                                     "split",
                                                     BinaryenTypeNone(),
                                                     BinaryenTypeNone(),
                                                     localTypes,
                                                     1,
                                                     body);
  }
  { // split + code
    RelooperRef relooper = RelooperCreate(module);
    RelooperBlockRef block0 =
      RelooperAddBlock(relooper, makeCallCheck(module, 0));
    RelooperBlockRef block1 =
      RelooperAddBlock(relooper, makeCallCheck(module, 1));
    RelooperBlockRef block2 =
      RelooperAddBlock(relooper, makeCallCheck(module, 2));
    BinaryenExpressionRef temp = makeDroppedInt32(module, 10);
    RelooperAddBranch(block0, block1, makeInt32(module, 55), temp);
    RelooperAddBranch(block0, block2, NULL, makeDroppedInt32(module, 20));
    BinaryenExpressionRef body = RelooperRenderAndDispose(relooper, block0, 0);
    BinaryenFunctionRef sinker = BinaryenAddFunction(module,
                                                     "split-plus-code",
                                                     BinaryenTypeNone(),
                                                     BinaryenTypeNone(),
                                                     localTypes,
                                                     1,
                                                     body);
  }
  { // if
    RelooperRef relooper = RelooperCreate(module);
    RelooperBlockRef block0 =
      RelooperAddBlock(relooper, makeCallCheck(module, 0));
    RelooperBlockRef block1 =
      RelooperAddBlock(relooper, makeCallCheck(module, 1));
    RelooperBlockRef block2 =
      RelooperAddBlock(relooper, makeCallCheck(module, 2));
    RelooperAddBranch(block0, block1, makeInt32(module, 55), NULL);
    RelooperAddBranch(block0, block2, NULL, NULL);
    RelooperAddBranch(block1, block2, NULL, NULL);
    BinaryenExpressionRef body = RelooperRenderAndDispose(relooper, block0, 0);
    BinaryenFunctionRef sinker = BinaryenAddFunction(module,
                                                     "if",
                                                     BinaryenTypeNone(),
                                                     BinaryenTypeNone(),
                                                     localTypes,
                                                     1,
                                                     body);
  }
  { // if + code
    RelooperRef relooper = RelooperCreate(module);
    RelooperBlockRef block0 =
      RelooperAddBlock(relooper, makeCallCheck(module, 0));
    RelooperBlockRef block1 =
      RelooperAddBlock(relooper, makeCallCheck(module, 1));
    RelooperBlockRef block2 =
      RelooperAddBlock(relooper, makeCallCheck(module, 2));
    BinaryenExpressionRef temp = makeDroppedInt32(module, -1);
    RelooperAddBranch(block0, block1, makeInt32(module, 55), temp);
    RelooperAddBranch(block0, block2, NULL, makeDroppedInt32(module, -2));
    RelooperAddBranch(block1, block2, NULL, makeDroppedInt32(module, -3));
    BinaryenExpressionRef body = RelooperRenderAndDispose(relooper, block0, 0);
    BinaryenFunctionRef sinker = BinaryenAddFunction(module,
                                                     "if-plus-code",
                                                     BinaryenTypeNone(),
                                                     BinaryenTypeNone(),
                                                     localTypes,
                                                     1,
                                                     body);
  }
  { // if-else
    RelooperRef relooper = RelooperCreate(module);
    RelooperBlockRef block0 =
      RelooperAddBlock(relooper, makeCallCheck(module, 0));
    RelooperBlockRef block1 =
      RelooperAddBlock(relooper, makeCallCheck(module, 1));
    RelooperBlockRef block2 =
      RelooperAddBlock(relooper, makeCallCheck(module, 2));
    RelooperBlockRef block3 =
      RelooperAddBlock(relooper, makeCallCheck(module, 3));
    RelooperAddBranch(block0, block1, makeInt32(module, 55), NULL);
    RelooperAddBranch(block0, block2, NULL, NULL);
    RelooperAddBranch(block1, block3, NULL, NULL);
    RelooperAddBranch(block2, block3, NULL, NULL);
    BinaryenExpressionRef body = RelooperRenderAndDispose(relooper, block0, 0);
    BinaryenFunctionRef sinker = BinaryenAddFunction(module,
                                                     "if-else",
                                                     BinaryenTypeNone(),
                                                     BinaryenTypeNone(),
                                                     localTypes,
                                                     1,
                                                     body);
  }
  { // loop+tail
    RelooperRef relooper = RelooperCreate(module);
    RelooperBlockRef block0 =
      RelooperAddBlock(relooper, makeCallCheck(module, 0));
    RelooperBlockRef block1 =
      RelooperAddBlock(relooper, makeCallCheck(module, 1));
    RelooperBlockRef block2 =
      RelooperAddBlock(relooper, makeCallCheck(module, 2));
    RelooperAddBranch(block0, block1, NULL, NULL);
    RelooperAddBranch(block1, block0, makeInt32(module, 10), NULL);
    RelooperAddBranch(block1, block2, NULL, NULL);
    BinaryenExpressionRef body = RelooperRenderAndDispose(relooper, block0, 0);
    BinaryenFunctionRef sinker = BinaryenAddFunction(module,
                                                     "loop-tail",
                                                     BinaryenTypeNone(),
                                                     BinaryenTypeNone(),
                                                     localTypes,
                                                     1,
                                                     body);
  }
  { // nontrivial loop + phi to head
    RelooperRef relooper = RelooperCreate(module);
    RelooperBlockRef block0 =
      RelooperAddBlock(relooper, makeCallCheck(module, 0));
    RelooperBlockRef block1 =
      RelooperAddBlock(relooper, makeCallCheck(module, 1));
    RelooperBlockRef block2 =
      RelooperAddBlock(relooper, makeCallCheck(module, 2));
    RelooperBlockRef block3 =
      RelooperAddBlock(relooper, makeCallCheck(module, 3));
    RelooperBlockRef block4 =
      RelooperAddBlock(relooper, makeCallCheck(module, 4));
    RelooperBlockRef block5 =
      RelooperAddBlock(relooper, makeCallCheck(module, 5));
    RelooperBlockRef block6 =
      RelooperAddBlock(relooper, makeCallCheck(module, 6));
    RelooperAddBranch(block0, block1, NULL, makeDroppedInt32(module, 10));
    RelooperAddBranch(block1, block2, makeInt32(module, -2), NULL);
    RelooperAddBranch(block1, block6, NULL, makeDroppedInt32(module, 20));
    RelooperAddBranch(block2, block3, makeInt32(module, -6), NULL);
    RelooperAddBranch(block2, block1, NULL, makeDroppedInt32(module, 30));
    RelooperAddBranch(block3, block4, makeInt32(module, -10), NULL);
    RelooperAddBranch(block3, block5, NULL, NULL);
    RelooperAddBranch(block4, block5, NULL, NULL);
    RelooperAddBranch(block5, block6, NULL, makeDroppedInt32(module, 40));
    BinaryenExpressionRef body = RelooperRenderAndDispose(relooper, block0, 0);
    BinaryenFunctionRef sinker =
      BinaryenAddFunction(module,
                          "nontrivial-loop-plus-phi-to-head",
                          BinaryenTypeNone(),
                          BinaryenTypeNone(),
                          localTypes,
                          1,
                          body);
  }
  { // switch
    RelooperRef relooper = RelooperCreate(module);
    BinaryenExpressionRef temp = makeInt32(module, -99);
    RelooperBlockRef block0 =
      RelooperAddBlockWithSwitch(relooper, makeCallCheck(module, 0), temp);
    // TODO: this example is not very good, the blocks should end in a |return|
    // as otherwise they
    //       fall through to each other. A relooper block should end in
    //       something that stops control flow, if it doesn't have branches
    //       going out
    RelooperBlockRef block1 =
      RelooperAddBlock(relooper, makeCallCheck(module, 1));
    RelooperBlockRef block2 =
      RelooperAddBlock(relooper, makeCallCheck(module, 2));
    RelooperBlockRef block3 =
      RelooperAddBlock(relooper, makeCallCheck(module, 3));
    BinaryenIndex to_block1[] = {2, 5};
    RelooperAddBranchForSwitch(block0, block1, to_block1, 2, NULL);
    BinaryenIndex to_block2[] = {4};
    RelooperAddBranchForSwitch(
      block0, block2, to_block2, 1, makeDroppedInt32(module, 55));
    RelooperAddBranchForSwitch(block0, block3, NULL, 0, NULL);
    BinaryenExpressionRef body = RelooperRenderAndDispose(relooper, block0, 0);
    BinaryenFunctionRef sinker = BinaryenAddFunction(module,
                                                     "switch",
                                                     BinaryenTypeNone(),
                                                     BinaryenTypeNone(),
                                                     localTypes,
                                                     1,
                                                     body);
  }
  { // duff's device
    RelooperRef relooper = RelooperCreate(module);
    RelooperBlockRef block0 =
      RelooperAddBlock(relooper, makeCallCheck(module, 0));
    RelooperBlockRef block1 =
      RelooperAddBlock(relooper, makeCallCheck(module, 1));
    RelooperBlockRef block2 =
      RelooperAddBlock(relooper, makeCallCheck(module, 2));
    RelooperAddBranch(block0, block1, makeInt32(module, 10), NULL);
    RelooperAddBranch(block0, block2, NULL, NULL);
    RelooperAddBranch(block1, block2, NULL, NULL);
    RelooperAddBranch(block2, block1, NULL, NULL);
    BinaryenExpressionRef body =
      RelooperRenderAndDispose(relooper, block0, 3); // use $3 as the helper var
    BinaryenType localTypes[] = {BinaryenTypeInt32(),
                                 BinaryenTypeInt32(),
                                 BinaryenTypeInt64(),
                                 BinaryenTypeInt32(),
                                 BinaryenTypeFloat32(),
                                 BinaryenTypeFloat64(),
                                 BinaryenTypeInt32()};
    BinaryenFunctionRef sinker =
      BinaryenAddFunction(module,
                          "duffs-device",
                          BinaryenTypeNone(),
                          BinaryenTypeNone(),
                          localTypes,
                          sizeof(localTypes) / sizeof(BinaryenType),
                          body);
  }

  { // return in a block
    RelooperRef relooper = RelooperCreate(module);
    BinaryenExpressionRef listList[] = {
      makeCallCheck(module, 42),
      BinaryenReturn(module, makeInt32(module, 1337))};
    BinaryenExpressionRef list =
      BinaryenBlock(module, "the-list", listList, 2, -1);
    RelooperBlockRef block = RelooperAddBlock(relooper, list);
    BinaryenExpressionRef body = RelooperRenderAndDispose(relooper, block, 0);
    BinaryenFunctionRef sinker = BinaryenAddFunction(module,
                                                     "return",
                                                     BinaryenTypeNone(),
                                                     BinaryenTypeInt32(),
                                                     localTypes,
                                                     1,
                                                     body);
  }

  printf("raw:\n");
  BinaryenModulePrint(module);

  assert(BinaryenModuleValidate(module));

  BinaryenModuleOptimize(module);

  assert(BinaryenModuleValidate(module));

  printf("optimized:\n");
  BinaryenModulePrint(module);

  BinaryenModuleDispose(module);
}

void test_binaries() {
  char buffer[1024];
  size_t size;

  { // create a module and write it to binary
    BinaryenModuleRef module = BinaryenModuleCreate();
    BinaryenType ii_[2] = {BinaryenTypeInt32(), BinaryenTypeInt32()};
    BinaryenType ii = BinaryenTypeCreate(ii_, 2);
    BinaryenExpressionRef x = BinaryenLocalGet(module, 0, BinaryenTypeInt32()),
                          y = BinaryenLocalGet(module, 1, BinaryenTypeInt32());
    BinaryenExpressionRef add =
      BinaryenBinary(module, BinaryenAddInt32(), x, y);
    BinaryenFunctionRef adder = BinaryenAddFunction(
      module, "adder", ii, BinaryenTypeInt32(), NULL, 0, add);
    BinaryenSetDebugInfo(1);                          // include names section
    size = BinaryenModuleWrite(module, buffer, 1024); // write out the module
    BinaryenSetDebugInfo(0);
    BinaryenModuleDispose(module);
  }

  assert(size > 0);
  assert(size < 512); // this is a tiny module

  // read the module from the binary
  BinaryenModuleRef module = BinaryenModuleRead(buffer, size);

  // validate, print, and free
  assert(BinaryenModuleValidate(module));
  printf("module loaded from binary form:\n");
  BinaryenModulePrint(module);

  // write the s-expr representation of the module.
  BinaryenModuleWriteText(module, buffer, 1024);
  printf("module s-expr printed (in memory):\n%s\n", buffer);

  // writ the s-expr representation to a pointer which is managed by the
  // caller
  char* text = BinaryenModuleAllocateAndWriteText(module);
  printf("module s-expr printed (in memory, caller-owned):\n%s\n", text);
  free(text);

  BinaryenModuleDispose(module);
}

void test_interpret() {
  // create a simple module with a start method that prints a number, and
  // interpret it, printing that number.
  BinaryenModuleRef module = BinaryenModuleCreate();

  BinaryenType iparams[2] = {BinaryenTypeInt32()};
  BinaryenAddFunctionImport(module,
                            "print-i32",
                            "spectest",
                            "print",
                            BinaryenTypeInt32(),
                            BinaryenTypeNone());

  BinaryenExpressionRef callOperands[] = {makeInt32(module, 1234)};
  BinaryenExpressionRef call =
    BinaryenCall(module, "print-i32", callOperands, 1, BinaryenTypeNone());
  BinaryenFunctionRef starter = BinaryenAddFunction(
    module, "starter", BinaryenTypeNone(), BinaryenTypeNone(), NULL, 0, call);
  BinaryenSetStart(module, starter);

  BinaryenModulePrint(module);
  assert(BinaryenModuleValidate(module));
  BinaryenModuleInterpret(module);
  BinaryenModuleDispose(module);
}

void test_nonvalid() {
  // create a module that fails to validate
  {
    BinaryenModuleRef module = BinaryenModuleCreate();

    BinaryenType localTypes[] = {BinaryenTypeInt32()};
    BinaryenFunctionRef func = BinaryenAddFunction(
      module,
      "func",
      BinaryenTypeNone(),
      BinaryenTypeNone(),
      localTypes,
      1,
      BinaryenLocalSet(module, 0, makeInt64(module, 1234)) // wrong type!
    );

    BinaryenModulePrint(module);
    printf("validation: %d\n", BinaryenModuleValidate(module));

    BinaryenModuleDispose(module);
  }
}

void test_color_status() {
  int i;

  // save old state
  const int old_state = BinaryenAreColorsEnabled();

  // Check that we can set the state to both {0, 1}
  for (i = 0; i <= 1; i++) {
    BinaryenSetColorsEnabled(i);
    assert(BinaryenAreColorsEnabled() == i);
  }

  BinaryenSetColorsEnabled(old_state);
}

void test_for_each() {
  BinaryenIndex i;

  BinaryenModuleRef module = BinaryenModuleCreate();
  BinaryenFunctionRef fns[3] = {};
  fns[0] = BinaryenAddFunction(module,
                               "fn0",
                               BinaryenTypeNone(),
                               BinaryenTypeNone(),
                               NULL,
                               0,
                               BinaryenNop(module));
  fns[1] = BinaryenAddFunction(module,
                               "fn1",
                               BinaryenTypeNone(),
                               BinaryenTypeNone(),
                               NULL,
                               0,
                               BinaryenNop(module));
  fns[2] = BinaryenAddFunction(module,
                               "fn2",
                               BinaryenTypeNone(),
                               BinaryenTypeNone(),
                               NULL,
                               0,
                               BinaryenNop(module));
  {
    for (i = 0; i < BinaryenGetNumFunctions(module); i++) {
      assert(BinaryenGetFunctionByIndex(module, i) == fns[i]);
    }

    BinaryenExportRef exps[3] = {0};
    exps[0] = BinaryenAddFunctionExport(module, "fn0", "export0");
    exps[1] = BinaryenAddFunctionExport(module, "fn1", "export1");
    exps[2] = BinaryenAddFunctionExport(module, "fn2", "export2");

    for (i = 0; i < BinaryenGetNumExports(module); i++) {
      assert(BinaryenGetExportByIndex(module, i) == exps[i]);
    }

    const char* segments[] = {"hello, world", "segment data 2"};
    const uint32_t expected_offsets[] = {10, 125};
    bool segmentPassive[] = {false, false};
    BinaryenIndex segmentSizes[] = {12, 14};

    BinaryenExpressionRef segmentOffsets[] = {
      BinaryenConst(module, BinaryenLiteralInt32(expected_offsets[0])),
      BinaryenGlobalGet(module, "a-global", BinaryenTypeInt32())};
    BinaryenSetMemory(module,
                      1,
                      256,
                      "mem",
                      segments,
                      segmentPassive,
                      segmentOffsets,
                      segmentSizes,
                      2,
                      0);
    BinaryenAddGlobal(module,
                      "a-global",
                      BinaryenTypeInt32(),
                      0,
                      makeInt32(module, expected_offsets[1]));

    for (i = 0; i < BinaryenGetNumMemorySegments(module); i++) {
      char out[15] = {};
      assert(BinaryenGetMemorySegmentByteOffset(module, i) ==
             expected_offsets[i]);
      assert(BinaryenGetMemorySegmentByteLength(module, i) == segmentSizes[i]);
      BinaryenCopyMemorySegmentData(module, i, out);
      assert(0 == strcmp(segments[i], out));
    }
  }
  {
    const char* funcNames[] = {BinaryenFunctionGetName(fns[0]),
                               BinaryenFunctionGetName(fns[1]),
                               BinaryenFunctionGetName(fns[2])};
    BinaryenExpressionRef constExprRef =
      BinaryenConst(module, BinaryenLiteralInt32(0));
    BinaryenAddTable(module, "0", 1, 1, BinaryenTypeFuncref());
    BinaryenAddActiveElementSegment(
      module, "0", "0", funcNames, 3, constExprRef);
    assert(1 == BinaryenGetNumElementSegments(module));
    BinaryenElementSegmentRef segment =
      BinaryenGetElementSegmentByIndex(module, 0);
    assert(constExprRef == BinaryenElementSegmentGetOffset(segment));
    for (i = 0; i != BinaryenElementSegmentGetLength(segment); ++i) {
      const char* str = BinaryenElementSegmentGetData(segment, i);
      assert(0 == strcmp(funcNames[i], str));
    }
  }
  BinaryenModulePrint(module);
  BinaryenModuleDispose(module);
}

void test_func_opt() {
  BinaryenModuleRef module = BinaryenModuleCreate();
  BinaryenType ii_[2] = {BinaryenTypeInt32(), BinaryenTypeInt32()};
  BinaryenType ii = BinaryenTypeCreate(ii_, 2);
  BinaryenExpressionRef x = BinaryenConst(module, BinaryenLiteralInt32(1)),
                        y = BinaryenConst(module, BinaryenLiteralInt32(3));
  BinaryenExpressionRef add = BinaryenBinary(module, BinaryenAddInt32(), x, y);
  BinaryenFunctionRef adder = BinaryenAddFunction(
    module, "adder", BinaryenTypeNone(), BinaryenTypeInt32(), NULL, 0, add);

  puts("module with a function to optimize:");
  BinaryenModulePrint(module);

  assert(BinaryenModuleValidate(module));

  BinaryenFunctionOptimize(adder, module);

  assert(BinaryenModuleValidate(module));

  puts("optimized:");
  BinaryenModulePrint(module);

  BinaryenModuleDispose(module);
}

int main() {
  test_types();
  test_features();
  test_core();
  test_unreachable();
  test_relooper();
  test_binaries();
  test_interpret();
  test_nonvalid();
  test_color_status();
  test_for_each();
  test_func_opt();

  return 0;
}<|MERGE_RESOLUTION|>--- conflicted
+++ resolved
@@ -280,8 +280,14 @@
   pair[0] = pair[1] = f32;
   BinaryenType float_pair = BinaryenTypeCreate(pair, 2);
   assert(float_pair != i32_pair);
-
-<<<<<<< HEAD
+  
+  BinaryenPackedType notPacked = BinaryenPackedTypeNotPacked();
+  printf("  // BinaryenPackedTypeNotPacked: %d\n", notPacked);
+  BinaryenPackedType i8 = BinaryenPackedTypeInt8();
+  printf("  // BinaryenPackedTypeInt8: %d\n", i8);
+  BinaryenPackedType i16 = BinaryenPackedTypeInt16();
+  printf("  // BinaryenPackedTypeInt16: %d\n", i16);
+
   BinaryenHeapType eq = BinaryenTypeGetHeapType(eqref);
   BinaryenType ref_null_eq = BinaryenTypeFromHeapType(eq, true);
   assert(BinaryenTypeGetHeapType(ref_null_eq) == eq);
@@ -290,14 +296,6 @@
   assert(ref_eq != ref_null_eq);
   assert(BinaryenTypeGetHeapType(ref_eq) == eq);
   assert(!BinaryenTypeIsNullable(ref_eq));
-=======
-  BinaryenPackedType notPacked = BinaryenPackedTypeNotPacked();
-  printf("  // BinaryenPackedTypeNotPacked: %d\n", notPacked);
-  BinaryenPackedType i8 = BinaryenPackedTypeInt8();
-  printf("  // BinaryenPackedTypeInt8: %d\n", i8);
-  BinaryenPackedType i16 = BinaryenPackedTypeInt16();
-  printf("  // BinaryenPackedTypeInt16: %d\n", i16);
->>>>>>> 65875f3f
 }
 
 void test_features() {
