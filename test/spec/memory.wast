;; Test memory section structure

(module (memory 0 0))
(module (memory 0 1))
(module (memory 1 256))
(module (memory 0 65536))

(assert_invalid (module (data (i32.const 0))) "unknown memory")
(assert_invalid (module (data (i32.const 0) "")) "unknown memory")
(assert_invalid (module (data (i32.const 0) "x")) "unknown memory")

(assert_invalid
  (module (func (drop (f32.load (i32.const 0)))))
  "unknown memory"
)
(assert_invalid
  (module (func (f32.store (f32.const 0) (i32.const 0))))
  "unknown memory"
)
(assert_invalid
  (module (func (drop (i32.load8_s (i32.const 0)))))
  "unknown memory"
)
(assert_invalid
  (module (func (i32.store8 (i32.const 0) (i32.const 0))))
  "unknown memory"
)
(assert_invalid
  (module (func (drop (memory.grow (i32.const 0)))))
  "unknown memory"
)


(assert_invalid
  (module (memory 1 0))
  "size minimum must not be greater than maximum"
)
(assert_invalid
  (module (memory 65537))
  "memory size must be at most 65536 pages (4GiB)"
)
(assert_invalid
  (module (memory 2147483648))
  "memory size must be at most 65536 pages (4GiB)"
)
(assert_invalid
  (module (memory 4294967295))
  "memory size must be at most 65536 pages (4GiB)"
)
(assert_invalid
  (module (memory 0 65537))
  "memory size must be at most 65536 pages (4GiB)"
)
(assert_invalid
  (module (memory 0 2147483648))
  "memory size must be at most 65536 pages (4GiB)"
)
(assert_invalid
  (module (memory 0 4294967295))
  "memory size must be at most 65536 pages (4GiB)"
)

(module
  (memory 1)
  (data (i32.const 0) "ABC\a7D") (data (i32.const 20) "WASM")

  ;; Data section
  (func (export "data") (result i32)
    (i32.and
      (i32.and
        (i32.and
          (i32.eq (i32.load8_u (i32.const 0)) (i32.const 65))
          (i32.eq (i32.load8_u (i32.const 3)) (i32.const 167))
        )
        (i32.and
          (i32.eq (i32.load8_u (i32.const 6)) (i32.const 0))
          (i32.eq (i32.load8_u (i32.const 19)) (i32.const 0))
        )
      )
      (i32.and
        (i32.and
          (i32.eq (i32.load8_u (i32.const 20)) (i32.const 87))
          (i32.eq (i32.load8_u (i32.const 23)) (i32.const 77))
        )
        (i32.and
          (i32.eq (i32.load8_u (i32.const 24)) (i32.const 0))
          (i32.eq (i32.load8_u (i32.const 1023)) (i32.const 0))
        )
      )
    )
  )

<<<<<<< HEAD
=======
  ;; Aligned read/write
  (func (export "aligned") (result i32)
    (local i32 i32 i32)
    (local.set 0 (i32.const 10))
    (block
      (loop
        (if
          (i32.eq (local.get 0) (i32.const 0))
          (br 2)
        )
        (local.set 2 (i32.mul (local.get 0) (i32.const 4)))
        (i32.store (local.get 2) (local.get 0))
        (local.set 1 (i32.load (local.get 2)))
        (if
          (i32.ne (local.get 0) (local.get 1))
          (return (i32.const 0))
        )
        (local.set 0 (i32.sub (local.get 0) (i32.const 1)))
        (br 0)
      )
    )
    (i32.const 1)
  )

  ;; Unaligned read/write
  (func (export "unaligned") (result i32)
    (local i32 f64 f64)
    (local.set 0 (i32.const 10))
    (block
      (loop
        (if
          (i32.eq (local.get 0) (i32.const 0))
          (br 2)
        )
        (local.set 2 (f64.convert_i32_s (local.get 0)))
        (f64.store align=1 (local.get 0) (local.get 2))
        (local.set 1 (f64.load align=1 (local.get 0)))
        (if
          (f64.ne (local.get 2) (local.get 1))
          (return (i32.const 0))
        )
        (local.set 0 (i32.sub (local.get 0) (i32.const 1)))
        (br 0)
      )
    )
    (i32.const 1)
  )

>>>>>>> 02198da7
  ;; Memory cast
  (func (export "cast") (result f64)
    (i64.store (i32.const 8) (i64.const -12345))
    (if
      (f64.eq
        (f64.load (i32.const 8))
        (f64.reinterpret_i64 (i64.const -12345))
      )
      (then (return (f64.const 0)))
    )
    (i64.store align=1 (i32.const 9) (i64.const 0))
    (i32.store16 align=1 (i32.const 15) (i32.const 16453))
    (f64.load align=1 (i32.const 9))
  )

  ;; Sign and zero extending memory loads
  (func (export "i32_load8_s") (param $i i32) (result i32)
	(i32.store8 (i32.const 8) (local.get $i))
	(i32.load8_s (i32.const 8))
  )
  (func (export "i32_load8_u") (param $i i32) (result i32)
	(i32.store8 (i32.const 8) (local.get $i))
	(i32.load8_u (i32.const 8))
  )
  (func (export "i32_load16_s") (param $i i32) (result i32)
	(i32.store16 (i32.const 8) (local.get $i))
	(i32.load16_s (i32.const 8))
  )
  (func (export "i32_load16_u") (param $i i32) (result i32)
	(i32.store16 (i32.const 8) (local.get $i))
	(i32.load16_u (i32.const 8))
  )
  (func (export "i64_load8_s") (param $i i64) (result i64)
	(i64.store8 (i32.const 8) (local.get $i))
	(i64.load8_s (i32.const 8))
  )
  (func (export "i64_load8_u") (param $i i64) (result i64)
	(i64.store8 (i32.const 8) (local.get $i))
	(i64.load8_u (i32.const 8))
  )
  (func (export "i64_load16_s") (param $i i64) (result i64)
	(i64.store16 (i32.const 8) (local.get $i))
	(i64.load16_s (i32.const 8))
  )
  (func (export "i64_load16_u") (param $i i64) (result i64)
	(i64.store16 (i32.const 8) (local.get $i))
	(i64.load16_u (i32.const 8))
  )
  (func (export "i64_load32_s") (param $i i64) (result i64)
	(i64.store32 (i32.const 8) (local.get $i))
	(i64.load32_s (i32.const 8))
  )
  (func (export "i64_load32_u") (param $i i64) (result i64)
	(i64.store32 (i32.const 8) (local.get $i))
	(i64.load32_u (i32.const 8))
  )
)

(assert_return (invoke "data") (i32.const 1))
(assert_return (invoke "cast") (f64.const 42.0))

(assert_return (invoke "i32_load8_s" (i32.const -1)) (i32.const -1))
(assert_return (invoke "i32_load8_u" (i32.const -1)) (i32.const 255))
(assert_return (invoke "i32_load16_s" (i32.const -1)) (i32.const -1))
(assert_return (invoke "i32_load16_u" (i32.const -1)) (i32.const 65535))

(assert_return (invoke "i32_load8_s" (i32.const 100)) (i32.const 100))
(assert_return (invoke "i32_load8_u" (i32.const 200)) (i32.const 200))
(assert_return (invoke "i32_load16_s" (i32.const 20000)) (i32.const 20000))
(assert_return (invoke "i32_load16_u" (i32.const 40000)) (i32.const 40000))

(assert_return (invoke "i32_load8_s" (i32.const 0xfedc6543)) (i32.const 0x43))
(assert_return (invoke "i32_load8_s" (i32.const 0x3456cdef)) (i32.const 0xffffffef))
(assert_return (invoke "i32_load8_u" (i32.const 0xfedc6543)) (i32.const 0x43))
(assert_return (invoke "i32_load8_u" (i32.const 0x3456cdef)) (i32.const 0xef))
(assert_return (invoke "i32_load16_s" (i32.const 0xfedc6543)) (i32.const 0x6543))
(assert_return (invoke "i32_load16_s" (i32.const 0x3456cdef)) (i32.const 0xffffcdef))
(assert_return (invoke "i32_load16_u" (i32.const 0xfedc6543)) (i32.const 0x6543))
(assert_return (invoke "i32_load16_u" (i32.const 0x3456cdef)) (i32.const 0xcdef))

(assert_return (invoke "i64_load8_s" (i64.const -1)) (i64.const -1))
(assert_return (invoke "i64_load8_u" (i64.const -1)) (i64.const 255))
(assert_return (invoke "i64_load16_s" (i64.const -1)) (i64.const -1))
(assert_return (invoke "i64_load16_u" (i64.const -1)) (i64.const 65535))
(assert_return (invoke "i64_load32_s" (i64.const -1)) (i64.const -1))
(assert_return (invoke "i64_load32_u" (i64.const -1)) (i64.const 4294967295))

(assert_return (invoke "i64_load8_s" (i64.const 100)) (i64.const 100))
(assert_return (invoke "i64_load8_u" (i64.const 200)) (i64.const 200))
(assert_return (invoke "i64_load16_s" (i64.const 20000)) (i64.const 20000))
(assert_return (invoke "i64_load16_u" (i64.const 40000)) (i64.const 40000))
(assert_return (invoke "i64_load32_s" (i64.const 20000)) (i64.const 20000))
(assert_return (invoke "i64_load32_u" (i64.const 40000)) (i64.const 40000))

(assert_return (invoke "i64_load8_s" (i64.const 0xfedcba9856346543)) (i64.const 0x43))
(assert_return (invoke "i64_load8_s" (i64.const 0x3456436598bacdef)) (i64.const 0xffffffffffffffef))
(assert_return (invoke "i64_load8_u" (i64.const 0xfedcba9856346543)) (i64.const 0x43))
(assert_return (invoke "i64_load8_u" (i64.const 0x3456436598bacdef)) (i64.const 0xef))
(assert_return (invoke "i64_load16_s" (i64.const 0xfedcba9856346543)) (i64.const 0x6543))
(assert_return (invoke "i64_load16_s" (i64.const 0x3456436598bacdef)) (i64.const 0xffffffffffffcdef))
(assert_return (invoke "i64_load16_u" (i64.const 0xfedcba9856346543)) (i64.const 0x6543))
(assert_return (invoke "i64_load16_u" (i64.const 0x3456436598bacdef)) (i64.const 0xcdef))
(assert_return (invoke "i64_load32_s" (i64.const 0xfedcba9856346543)) (i64.const 0x56346543))
(assert_return (invoke "i64_load32_s" (i64.const 0x3456436598bacdef)) (i64.const 0xffffffff98bacdef))
(assert_return (invoke "i64_load32_u" (i64.const 0xfedcba9856346543)) (i64.const 0x56346543))
(assert_return (invoke "i64_load32_u" (i64.const 0x3456436598bacdef)) (i64.const 0x98bacdef))<|MERGE_RESOLUTION|>--- conflicted
+++ resolved
@@ -90,57 +90,6 @@
     )
   )
 
-<<<<<<< HEAD
-=======
-  ;; Aligned read/write
-  (func (export "aligned") (result i32)
-    (local i32 i32 i32)
-    (local.set 0 (i32.const 10))
-    (block
-      (loop
-        (if
-          (i32.eq (local.get 0) (i32.const 0))
-          (br 2)
-        )
-        (local.set 2 (i32.mul (local.get 0) (i32.const 4)))
-        (i32.store (local.get 2) (local.get 0))
-        (local.set 1 (i32.load (local.get 2)))
-        (if
-          (i32.ne (local.get 0) (local.get 1))
-          (return (i32.const 0))
-        )
-        (local.set 0 (i32.sub (local.get 0) (i32.const 1)))
-        (br 0)
-      )
-    )
-    (i32.const 1)
-  )
-
-  ;; Unaligned read/write
-  (func (export "unaligned") (result i32)
-    (local i32 f64 f64)
-    (local.set 0 (i32.const 10))
-    (block
-      (loop
-        (if
-          (i32.eq (local.get 0) (i32.const 0))
-          (br 2)
-        )
-        (local.set 2 (f64.convert_i32_s (local.get 0)))
-        (f64.store align=1 (local.get 0) (local.get 2))
-        (local.set 1 (f64.load align=1 (local.get 0)))
-        (if
-          (f64.ne (local.get 2) (local.get 1))
-          (return (i32.const 0))
-        )
-        (local.set 0 (i32.sub (local.get 0) (i32.const 1)))
-        (br 0)
-      )
-    )
-    (i32.const 1)
-  )
-
->>>>>>> 02198da7
   ;; Memory cast
   (func (export "cast") (result f64)
     (i64.store (i32.const 8) (i64.const -12345))
