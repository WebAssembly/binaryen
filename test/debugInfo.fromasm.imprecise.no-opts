(module
 (type $FUNCSIG$vii (func (param i32 i32)))
 (import "env" "memory" (memory $0 256 256))
 (import "env" "table" (table 0 0 anyfunc))
 (import "env" "memoryBase" (global $memoryBase i32))
 (import "env" "tableBase" (global $tableBase i32))
 (export "add" (func $add))
 (export "ret" (func $ret))
 (export "opts" (func $opts))
 (func $add (param $x i32) (param $y i32) (result i32)
  ;; tests/hello_world.c:5
  (set_local $x
   (get_local $x)
  )
<<<<<<< HEAD
  ;; tests/hello_world.c:6
  (set_local $y
   (get_local $y)
=======
  (func $ret (param $x i32) (result i32)
    ;; return.cpp:50
    (set_local $x
      (i32.shl
        (get_local $x)
        (i32.const 1)
      )
    )
    ;; return.cpp:100
    (return
      (i32.add
        (get_local $x)
        (i32.const 1)
      )
    )
    (unreachable)
>>>>>>> d6508e1f
  )
  ;; tests/other_file.cpp:314159
  (set_local $x
   (get_local $y)
  )
  (return
   (i32.add
    (get_local $x)
    (get_local $y)
   )
  )
 )
 (func $ret (param $x i32) (result i32)
  ;; return.cpp:50
  (set_local $x
   (i32.shl
    (get_local $x)
    (i32.const 1)
   )
  )
  ;; return.cpp:100
  (return
   (i32.add
    (get_local $x)
    (i32.const 1)
   )
  )
 )
 (func $opts (param $x i32) (param $y i32) (result i32)
  ;; even-opted.cpp:1
  (set_local $x
   (i32.add
    (get_local $x)
    (get_local $y)
   )
  )
  ;; even-opted.cpp:2
  (set_local $y
   (i32.shr_s
    (get_local $y)
    (get_local $x)
   )
  )
  ;; even-opted.cpp:3
  (set_local $x
   (i32.rem_s
    (get_local $x)
    (get_local $y)
   )
  )
  (return
   (i32.add
    (get_local $x)
    (get_local $y)
   )
  )
 )
)<|MERGE_RESOLUTION|>--- conflicted
+++ resolved
@@ -12,28 +12,9 @@
   (set_local $x
    (get_local $x)
   )
-<<<<<<< HEAD
   ;; tests/hello_world.c:6
   (set_local $y
    (get_local $y)
-=======
-  (func $ret (param $x i32) (result i32)
-    ;; return.cpp:50
-    (set_local $x
-      (i32.shl
-        (get_local $x)
-        (i32.const 1)
-      )
-    )
-    ;; return.cpp:100
-    (return
-      (i32.add
-        (get_local $x)
-        (i32.const 1)
-      )
-    )
-    (unreachable)
->>>>>>> d6508e1f
   )
   ;; tests/other_file.cpp:314159
   (set_local $x
@@ -61,6 +42,7 @@
     (i32.const 1)
    )
   )
+  (unreachable)
  )
  (func $opts (param $x i32) (param $y i32) (result i32)
   ;; even-opted.cpp:1
