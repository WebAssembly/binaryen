--- conflicted
+++ resolved
@@ -79,13 +79,10 @@
     (return
      (get_local $i5)
     )
-<<<<<<< HEAD
    )
-=======
-    (return
-      (i32.const 0)
-    )
->>>>>>> d6508e1f
+  )
+  (return
+   (i32.const 0)
   )
  )
 )