(module
 (type $FUNCSIG$id (func (param f64) (result i32)))
 (type $FUNCSIG$ddd (func (param f64 f64) (result f64)))
 (type $FUNCSIG$vf (func (param f32)))
 (type $FUNCSIG$vi (func (param i32)))
 (type $FUNCSIG$v (func))
 (type $FUNCSIG$idi (func (param f64 i32) (result i32)))
 (type $FUNCSIG$ii (func (param i32) (result i32)))
 (type $FUNCSIG$dd (func (param f64) (result f64)))
 (type $FUNCSIG$i (func (result i32)))
 (import "env" "gb" (global $n$asm2wasm$import i32))
 (import "env" "setTempRet0" (func $setTempRet0 (param i32) (result i32)))
 (import "env" "abort" (func $abort (param f64) (result f64)))
 (import "env" "print" (func $print (param i32)))
 (import "env" "h" (func $h (param i32)))
 (import "env" "return_int" (func $return_int (result i32)))
 (import "env" "emscripten_log" (func $emscripten_log))
 (import "asm2wasm" "f64-to-int" (func $f64-to-int (param f64) (result i32)))
 (import "asm2wasm" "f64-rem" (func $f64-rem (param f64 f64) (result f64)))
 (import "env" "memory" (memory $0 256 256))
 (import "env" "table" (table 25 25 anyfunc))
 (import "env" "memoryBase" (global $memoryBase i32))
 (import "env" "tableBase" (global $tableBase i32))
 (global $Int (mut i32) (i32.const 0))
 (global $Double (mut f64) (f64.const 0))
 (global $n (mut i32) (get_global $n$asm2wasm$import))
 (global $exportedNumber i32 (i32.const 42))
 (elem (get_global $tableBase) $big_negative $big_negative $big_negative $big_negative $w $w $importedDoubles $w $fr $cneg $fr $fr $fr $fr $fr $fr $vi $vi $vi $vi $vi $vi $vi $vi $ii)
 (data (get_global $memoryBase) "unit.asm.js")
 (export "big_negative" (func $big_negative))
 (export "pick" (func $big_negative))
 (export "doubleCompares" (func $doubleCompares))
 (export "intOps" (func $intOps))
 (export "conversions" (func $conversions))
 (export "switcher" (func $switcher))
 (export "frem" (func $frem))
 (export "frem_float" (func $legalstub$frem_float))
 (export "big_uint_div_u" (func $big_uint_div_u))
 (export "fr" (func $legalstub$fr))
 (export "negZero" (func $negZero))
 (export "neg" (func $neg))
 (export "smallCompare" (func $smallCompare))
 (export "cneg_nosemicolon" (func $cneg_nosemicolon))
 (export "forLoop" (func $forLoop))
 (export "ceiling_32_64" (func $legalstub$ceiling_32_64))
 (export "aborts" (func $aborts))
 (export "continues" (func $continues))
 (export "bitcasts" (func $legalstub$bitcasts))
 (export "recursiveBlockMerging" (func $recursiveBlockMerging))
 (export "lb" (func $lb))
 (export "zeroInit" (func $zeroInit))
 (export "phi" (func $phi))
 (export "smallIf" (func $smallIf))
 (export "dropCall" (func $dropCall))
 (export "useSetGlobal" (func $useSetGlobal))
 (export "usesSetGlobal2" (func $usesSetGlobal2))
 (export "breakThroughMany" (func $breakThroughMany))
 (export "ifChainEmpty" (func $ifChainEmpty))
 (export "heap8NoShift" (func $heap8NoShift))
 (export "conditionalTypeFun" (func $conditionalTypeFun))
 (export "loadSigned" (func $loadSigned))
 (export "globalOpts" (func $globalOpts))
 (export "dropCallImport" (func $dropCallImport))
 (export "loophi" (func $loophi))
 (export "loophi2" (func $loophi2))
 (export "relooperJumpThreading" (func $relooperJumpThreading))
 (export "relooperJumpThreading__ZN4game14preloadweaponsEv" (func $relooperJumpThreading__ZN4game14preloadweaponsEv))
 (export "__Z12multi_varargiz" (func $__Z12multi_varargiz))
 (export "jumpThreadDrop" (func $jumpThreadDrop))
 (export "dropIgnoredImportInIf" (func $dropIgnoredImportInIf))
 (export "dropIgnoredImportsInIf" (func $dropIgnoredImportsInIf))
 (export "relooperJumpThreading_irreducible" (func $relooperJumpThreading_irreducible))
 (export "store_fround" (func $store_fround))
 (export "exportedNumber" (global $exportedNumber))
 (export "relocatableAndModules" (func $relocatableAndModules))
 (export "exported_f32_user" (func $legalstub$exported_f32_user))
 (export "keepAlive" (func $keepAlive))
 (func $big_negative
  (nop)
 )
 (func $importedDoubles (result f64)
  (if
   (i32.gt_s
    (get_global $Int)
    (i32.const 0)
   )
   (return
    (f64.const -3.4)
   )
  )
  (if
   (f64.gt
    (get_global $Double)
    (f64.const 0)
   )
   (return
    (f64.const 5.6)
   )
  )
  (f64.const 1.2)
 )
 (func $doubleCompares (param $0 f64) (param $1 f64) (result f64)
  (local $2 f64)
  (local $3 i32)
  (if
   (f64.gt
    (get_local $0)
    (f64.const 0)
   )
   (return
    (f64.const 1.2)
   )
  )
  (if
   (f64.gt
    (get_local $2)
    (f64.const 0)
   )
   (return
    (f64.const -3.4)
   )
  )
  (if
   (i32.gt_s
    (get_local $3)
    (i32.const 0)
   )
   (return
    (f64.const 5.6)
   )
  )
  (if
   (f64.lt
    (get_local $0)
    (get_local $1)
   )
   (return
    (get_local $0)
   )
  )
  (get_local $1)
 )
 (func $intOps (result i32)
  (local $0 i32)
  (i32.eqz
   (get_local $0)
  )
 )
 (func $conversions
  (local $0 f64)
  (local $1 f32)
  (drop
   (call $f64-to-int
    (get_local $0)
   )
  )
  (drop
   (call $f64-to-int
    (f64.promote/f32
     (get_local $1)
    )
   )
  )
 )
 (func $switcher (param $0 i32) (result i32)
  (block $switch
   (block $switch-case0
    (block $switch-case
     (br_table $switch-case $switch-case0 $switch
      (i32.sub
       (get_local $0)
       (i32.const 1)
      )
     )
    )
    (return
     (i32.const 1)
    )
   )
   (return
    (i32.const 2)
   )
  )
  (block $switch1
   (block $switch-case3
    (block $switch-case2
     (br_table $switch-case3 $switch1 $switch1 $switch1 $switch1 $switch1 $switch1 $switch-case2 $switch1
      (i32.sub
       (get_local $0)
       (i32.const 5)
      )
     )
    )
    (return
     (i32.const 121)
    )
   )
   (return
    (i32.const 51)
   )
  )
  (block $switch-case9
   (block $switch-case4
    (br_table $switch-case9 $switch-case9 $switch-case9 $switch-case4 $switch-case9 $switch-case9 $switch-case9 $switch-case9 $switch-case4 $switch-case9 $switch-case4 $switch-case9
     (i32.sub
      (get_local $0)
      (i32.const 2)
     )
    )
   )
  )
  (loop $label$continue$L1
   (block $label$break$L1
    (loop $label$continue$L3
     (block $label$break$L3
      (block $switch-default
       (block $switch-case13
        (block $switch-case12
         (block $switch-case11
          (br_table $switch-case11 $switch-default $switch-default $switch-default $switch-default $switch-default $switch-default $switch-default $switch-default $switch-default $switch-default $switch-default $switch-default $switch-default $switch-default $switch-default $switch-default $switch-default $switch-default $switch-default $switch-default $switch-default $switch-default $switch-default $switch-default $switch-default $switch-default $switch-default $switch-default $switch-default $switch-default $switch-default $switch-default $switch-default $switch-default $switch-default $switch-default $switch-default $switch-default $switch-default $switch-default $switch-default $switch-default $switch-default $switch-default $switch-default $switch-default $switch-default $switch-default $switch-default $switch-default $switch-default $switch-default $switch-default $switch-default $switch-default $switch-default $switch-default $switch-default $switch-default $switch-default $switch-default $switch-default $switch-default $switch-default $switch-default $switch-default $switch-default $switch-default $switch-default $switch-default $switch-default $switch-default $switch-default $switch-default $switch-default $switch-default $switch-default $switch-default $switch-default $switch-default $switch-default $switch-default $switch-default $switch-default $switch-default $switch-default $switch-default $switch-default $switch-default $switch-default $switch-default $switch-default $switch-default $switch-default $switch-default $switch-default $switch-default $switch-default $switch-default $switch-default $switch-default $switch-default $switch-default $switch-default $switch-default $switch-default $switch-default $switch-default $switch-default $switch-default $switch-case13 $switch-default $switch-default $switch-default $switch-default $switch-default $switch-case12 $switch-default
           (i32.sub
            (get_local $0)
            (i32.const -1)
           )
          )
         )
         (br $label$break$L1)
        )
        (br $label$continue$L3)
       )
       (br $label$break$L3)
      )
      (br $label$break$L1)
     )
    )
    (call $h
     (i32.const 120)
    )
    (br $label$continue$L1)
   )
  )
  (i32.const 0)
 )
 (func $frem (result f64)
  (call $f64-rem
   (f64.const 5.5)
   (f64.const 1.2)
  )
 )
<<<<<<< HEAD
 (func $big_uint_div_u (result i32)
  (local $0 i32)
  (local $1 i32)
  (set_local $0
   (i32.const -1)
  )
  (if i32
   (tee_local $1
    (i32.const 2)
   )
=======
 (func $frem_float (result f32)
  (f32.demote/f64
   (call $f64-rem
    (f64.const 5.5)
    (f64.const 1.2000000476837158)
   )
  )
 )
 (func $i32u-div (param $0 i32) (param $1 i32) (result i32)
  (if (result i32)
   (get_local $1)
>>>>>>> ffd9a72d
   (i32.div_u
    (get_local $0)
    (get_local $1)
   )
   (i32.const 0)
  )
 )
 (func $fr (param $0 f32)
  (nop)
 )
 (func $negZero (result f64)
  (f64.const -0)
 )
 (func $neg
  (local $0 f32)
  (call_indirect $FUNCSIG$vf
   (f32.neg
    (get_local $0)
   )
   (i32.const 9)
  )
 )
 (func $cneg (param $0 f32)
  (call_indirect $FUNCSIG$vf
   (get_local $0)
   (i32.const 9)
  )
 )
 (func $smallCompare (result i32)
  (local $0 i32)
  (local $1 i32)
  (if
   (i32.lt_s
    (get_local $0)
    (get_local $1)
   )
   (set_local $0
    (i32.add
     (get_local $0)
     (i32.const 1)
    )
   )
  )
  (if
   (i32.lt_u
    (get_local $0)
    (get_local $1)
   )
   (set_local $0
    (i32.add
     (get_local $0)
     (i32.const 1)
    )
   )
  )
  (get_local $0)
 )
 (func $cneg_nosemicolon
  (call_indirect $FUNCSIG$vi
   (i32.const 1)
   (i32.const 17)
  )
 )
 (func $forLoop
  (local $0 i32)
  (set_local $0
   (i32.const 1)
  )
  (loop $for-in
   (if
    (i32.lt_s
     (get_local $0)
     (i32.const 200)
    )
    (block
     (call $h
      (get_local $0)
     )
     (set_local $0
      (i32.add
       (get_local $0)
       (i32.const 1)
      )
     )
     (br $for-in)
    )
   )
  )
 )
 (func $ceiling_32_64 (param $0 f32) (param $1 f64)
  (nop)
 )
 (func $aborts
  (drop
   (call $abort
    (f64.const 0)
   )
  )
  (drop
   (call $abort
    (f64.convert_s/i32
     (i32.const 55)
    )
   )
  )
  (drop
   (call $abort
    (f64.const 0)
   )
  )
  (drop
   (call $abort
    (f64.const 12.34)
   )
  )
  (drop
   (call $abort
    (f64.const 56.779998779296875)
   )
  )
 )
 (func $continues
  (loop $while-in
   (call $print
    (i32.const 1)
   )
   (loop $unlikely-continue
    (call $print
     (i32.const 5)
    )
    (br_if $unlikely-continue
     (call $return_int)
    )
   )
   (call $print
    (i32.const 2)
   )
   (br $while-in)
  )
 )
 (func $bitcasts (param $0 i32) (param $1 f32)
  (nop)
 )
 (func $recursiveBlockMerging (param $0 i32) (result i32)
  (drop
   (call $lb
    (i32.add
     (get_local $0)
     (i32.const 22)
    )
   )
  )
  (drop
   (call $lb
    (i32.const 1)
   )
  )
  (drop
   (call $lb
    (i32.const 2)
   )
  )
  (i32.add
   (i32.add
    (i32.add
     (get_local $0)
     (call $lb
      (i32.const 3)
     )
    )
    (block (result i32)
     (drop
      (call $lb
       (i32.const 4)
      )
     )
     (drop
      (call $lb
       (i32.const 5)
      )
     )
     (drop
      (call $lb
       (i32.const 6)
      )
     )
     (call $lb
      (i32.const 7)
     )
    )
   )
   (block (result i32)
    (drop
     (call $lb
      (i32.const 8)
     )
    )
    (drop
     (call $lb
      (i32.const 9)
     )
    )
    (drop
     (call $lb
      (i32.const 10)
     )
    )
    (drop
     (call $lb
      (i32.const 11)
     )
    )
    (call $lb
     (i32.const 12)
    )
   )
  )
 )
 (func $lb (param $0 i32) (result i32)
  (i32.store
   (get_local $0)
   (i32.add
    (get_global $n)
    (i32.const 144)
   )
  )
  (i32.const 0)
 )
 (func $zeroInit (param $0 i32)
  (local $1 i32)
  (if
   (call $lb
    (i32.const 0)
   )
   (if
    (call $lb
     (i32.const 1)
    )
    (set_local $1
     (i32.const 3)
    )
   )
   (set_local $1
    (i32.const 3)
   )
  )
  (if
   (i32.eq
    (get_local $1)
    (i32.const 3)
   )
   (drop
    (call $lb
     (i32.const 2)
    )
   )
  )
 )
 (func $phi (result i32)
  (block $do-once (result i32)
   (drop
    (br_if $do-once
     (i32.const 0)
     (call $lb
      (i32.const 1)
     )
    )
   )
   (i32.const 1)
  )
 )
 (func $smallIf
  (if
   (call $return_int)
   (drop
    (call $lb
     (i32.const 3)
    )
   )
  )
 )
 (func $dropCall (result i32)
  (if
   (call $return_int)
   (block
    (drop
     (call $phi)
    )
    (drop
     (call $setTempRet0
      (i32.const 10)
     )
    )
    (call $zeroInit
     (call $setTempRet0
      (i32.const 10)
     )
    )
   )
  )
  (call $phi)
 )
 (func $useSetGlobal (result i32)
  (set_global $Int
   (i32.const 10)
  )
  (set_global $Int
   (i32.const 20)
  )
  (set_global $Int
   (i32.const 30)
  )
  (get_global $Int)
 )
 (func $usesSetGlobal2 (result i32)
  (set_global $Int
   (i32.const 40)
  )
  (i32.const 50)
 )
 (func $breakThroughMany (param $0 i32)
  (block $label$break$L1
   (if
    (get_local $0)
    (loop $while-in
     (br_if $label$break$L1
      (i32.eqz
       (get_local $0)
      )
     )
     (call $zeroInit
      (i32.const 0)
     )
     (br $while-in)
    )
   )
  )
 )
 (func $ifChainEmpty (param $0 i32) (result i32)
  (if
   (i32.eq
    (get_local $0)
    (i32.const 4)
   )
   (return
    (i32.const 0)
   )
  )
  (i32.const 0)
 )
 (func $heap8NoShift (param $0 i32) (result i32)
  (i32.load8_s
   (get_local $0)
  )
 )
 (func $conditionalTypeFun
  (drop
   (if (result i32)
    (call $return_int)
    (call $f64-to-int
     (call $abort
      (f64.convert_s/i32
       (i32.const 5)
      )
     )
    )
    (i32.const 2)
   )
  )
  (drop
   (if (result f64)
    (call $return_int)
    (call $abort
     (f64.convert_s/i32
      (i32.const 7)
     )
    )
    (f64.const 4.5)
   )
  )
 )
 (func $loadSigned (param $0 i32)
  (call $loadSigned
   (i32.load8_s
    (get_local $0)
   )
  )
  (call $loadSigned
   (i32.load8_s
    (get_local $0)
   )
  )
  (call $loadSigned
   (i32.load16_s
    (get_local $0)
   )
  )
  (call $loadSigned
   (i32.load16_s
    (get_local $0)
   )
  )
  (call $loadSigned
   (i32.shr_s
    (i32.shl
     (i32.load8_s
      (get_local $0)
     )
     (i32.const 24)
    )
    (i32.const 16)
   )
  )
  (call $loadSigned
   (i32.shr_s
    (i32.shl
     (i32.load8_u
      (get_local $0)
     )
     (i32.const 16)
    )
    (i32.const 24)
   )
  )
  (call $loadSigned
   (i32.shr_s
    (i32.shl
     (i32.load16_s
      (get_local $0)
     )
     (i32.const 16)
    )
    (i32.const 24)
   )
  )
  (call $loadSigned
   (i32.shr_s
    (i32.shl
     (i32.load16_u
      (get_local $0)
     )
     (i32.const 24)
    )
    (i32.const 16)
   )
  )
 )
 (func $w (result f64)
  (f64.const 0)
 )
 (func $globalOpts
  (local $0 i32)
  (i32.store8
   (i32.const 13)
   (i32.load
    (i32.const 12)
   )
  )
  (call $globalOpts)
  (set_local $0
   (get_global $Int)
  )
  (if
   (call $return_int)
   (set_global $Int
    (i32.const 20)
   )
  )
  (set_global $Int
   (get_local $0)
  )
  (call $globalOpts)
  (set_local $0
   (get_global $Int)
  )
  (call $globalOpts)
  (set_global $Int
   (get_local $0)
  )
 )
 (func $dropCallImport
  (if
   (call $return_int)
   (drop
    (call $return_int)
   )
  )
 )
 (func $loophi (param $0 i32) (param $1 i32)
  (local $2 i32)
  (loop $while-in
   (block $while-out
    (call $loophi
     (get_local $0)
     (i32.const 0)
    )
    (if
     (tee_local $2
      (get_local $0)
     )
     (br_if $while-out
      (get_local $2)
     )
    )
    (br_if $while-in
     (i32.eq
      (tee_local $0
       (i32.add
        (get_local $0)
        (i32.const 1)
       )
      )
      (get_local $1)
     )
    )
   )
  )
 )
 (func $loophi2 (result i32)
  (local $0 i32)
  (local $1 i32)
  (local $2 i32)
  (set_local $1
   (i32.const 0)
  )
  (loop $label$continue$L7
   (block $label$break$L7
    (set_local $0
     (i32.const 0)
    )
    (loop $while-in
     (set_local $2
      (get_local $0)
     )
     (if
      (call $return_int)
      (br_if $label$break$L7
       (get_local $2)
      )
     )
     (br_if $while-in
      (tee_local $0
       (i32.add
        (get_local $0)
        (i32.const 1)
       )
      )
     )
    )
    (br $label$continue$L7)
   )
  )
  (get_local $1)
 )
 (func $relooperJumpThreading (param $0 i32) (result i32)
  (block $__rjto$0
   (block $__rjti$0
    (if
     (get_local $0)
     (block
      (call $h
       (i32.const 0)
      )
      (br $__rjti$0)
     )
    )
    (br $__rjto$0)
   )
   (call $h
    (i32.const 1)
   )
  )
  (call $h
   (i32.const -1)
  )
  (loop $while-in
   (br_if $while-in
    (i32.eqz
     (tee_local $0
      (i32.add
       (get_local $0)
       (i32.const 1)
      )
     )
    )
   )
   (call $h
    (i32.const 2)
   )
  )
  (call $h
   (i32.const 3)
  )
  (call $h
   (i32.const -2)
  )
  (block $__rjto$3
   (block $__rjti$3
    (block $__rjti$2
     (if
      (get_local $0)
      (block
       (call $h
        (i32.const 4)
       )
       (br_if $__rjti$2
        (i32.eq
         (get_local $0)
         (i32.const 3)
        )
       )
       (br $__rjti$3)
      )
     )
     (br $__rjto$3)
    )
    (call $h
     (i32.const 5)
    )
    (br $__rjto$3)
   )
   (call $h
    (i32.const 6)
   )
  )
  (call $h
   (i32.const -3)
  )
  (block $__rjto$5
   (block $__rjti$5
    (block $__rjti$4
     (if
      (get_local $0)
      (block
       (call $h
        (i32.const 7)
       )
       (br_if $__rjti$4
        (i32.eq
         (get_local $0)
         (i32.const 5)
        )
       )
       (br $__rjti$5)
      )
     )
     (br $__rjto$5)
    )
    (call $h
     (i32.const 8)
    )
    (br_if $__rjti$5
     (i32.eq
      (get_local $0)
      (i32.const 6)
     )
    )
    (br $__rjto$5)
   )
   (call $h
    (i32.const 9)
   )
  )
  (call $h
   (i32.const -4)
  )
  (block $label$break$L1
   (block $__rjti$6
    (if
     (get_local $0)
     (block
      (call $h
       (i32.const 10)
      )
      (br $__rjti$6)
     )
    )
    (br $label$break$L1)
   )
   (call $h
    (i32.const 11)
   )
  )
  (call $h
   (i32.const -5)
  )
  (block $label$break$L10
   (block $__rjti$8
    (block $__rjti$7
     (if
      (get_local $0)
      (block
       (call $h
        (i32.const 12)
       )
       (br_if $__rjti$7
        (i32.eq
         (get_local $0)
         (i32.const 8)
        )
       )
       (br $__rjti$8)
      )
     )
     (br $label$break$L10)
    )
    (call $h
     (i32.const 13)
    )
    (br_if $__rjti$8
     (get_local $0)
    )
    (br $label$break$L10)
   )
   (call $h
    (i32.const 14)
   )
  )
  (call $h
   (i32.const -6)
  )
  (get_local $0)
 )
 (func $relooperJumpThreading__ZN4game14preloadweaponsEv
  (local $0 i32)
  (local $1 i32)
  (local $2 i32)
  (local $3 i32)
  (local $4 i32)
  (loop $while-in
   (block $__rjto$1
    (block $__rjti$1
     (if
      (get_local $0)
      (br_if $__rjti$1
       (i32.eqz
        (get_local $1)
       )
      )
      (br_if $__rjti$1
       (i32.eqz
        (get_local $2)
       )
      )
     )
     (br $while-in)
    )
    (i32.store
     (get_local $3)
     (get_local $4)
    )
   )
   (br $while-in)
  )
 )
 (func $relooperJumpThreading_irreducible (param $0 i32)
  (local $1 i32)
  (if
   (i32.eq
    (get_local $0)
    (i32.const 100)
   )
   (loop $while-in
    (call $relooperJumpThreading_irreducible
     (i32.const 1337)
    )
    (br $while-in)
   )
  )
  (set_local $1
   (select
    (i32.const 2)
    (i32.const 10)
    (i32.eq
     (get_local $0)
     (i32.const 200)
    )
   )
  )
  (if
   (i32.eq
    (get_local $0)
    (i32.const 300)
   )
   (set_local $1
    (i32.const 2)
   )
  )
  (if
   (i32.eq
    (get_local $1)
    (i32.const 2)
   )
   (call $relooperJumpThreading_irreducible
    (i32.const 1448)
   )
  )
  (if
   (i32.eq
    (get_local $1)
    (i32.const 10)
   )
   (call $relooperJumpThreading_irreducible
    (i32.const 2000)
   )
  )
 )
 (func $__Z12multi_varargiz (param $0 i32)
  (local $1 i32)
  (local $2 i32)
  (if
   (get_local $1)
   (loop $while-in
    (br_if $while-in
     (i32.eqz
      (get_local $2)
     )
    )
   )
   (drop
    (call $lb
     (i32.const 1)
    )
   )
  )
 )
 (func $jumpThreadDrop (result i32)
  (call $return_int)
 )
 (func $dropIgnoredImportInIf (param $0 i32) (param $1 i32) (param $2 i32)
  (if
   (get_local $0)
   (drop
    (call $lb
     (get_local $2)
    )
   )
  )
 )
 (func $dropIgnoredImportsInIf (param $0 i32) (param $1 i32) (param $2 i32)
  (drop
   (if (result i32)
    (get_local $0)
    (call $lb
     (get_local $1)
    )
    (call $lb
     (get_local $2)
    )
   )
  )
 )
 (func $store_fround (param $0 i32)
  (f64.store
   (i32.const 80)
   (f64.promote/f32
    (f32.convert_s/i32
     (get_local $0)
    )
   )
  )
 )
 (func $relocatableAndModules (result i32)
  (call_indirect $FUNCSIG$v
   (i32.const 10)
  )
  (call_indirect $FUNCSIG$v
   (i32.const 20)
  )
  (call_indirect $FUNCSIG$idi
   (f64.const 1.5)
   (i32.const 200)
   (i32.const 30)
  )
 )
 (func $exported_f32_user (param $0 i32) (param $1 f32) (param $2 f64) (result f32)
  (get_local $1)
 )
 (func $sqrts (param $0 f64) (result f64)
  (f64.add
   (f64.sqrt
    (get_local $0)
   )
   (f64.promote/f32
    (f32.sqrt
     (f32.demote/f64
      (get_local $0)
     )
    )
   )
  )
 )
 (func $f2u (param $0 f64) (result i32)
  (call $f64-to-int
   (get_local $0)
  )
 )
 (func $autoDrop (param $0 i32) (result i32)
  (if
   (i32.eq
    (get_local $0)
    (i32.const 17)
   )
   (return
    (i32.const 5)
   )
  )
  (get_local $0)
 )
 (func $indirectInSequence
  (call_indirect $FUNCSIG$vi
   (i32.const 0)
   (i32.const 17)
  )
 )
 (func $emterpretify_assertions_safeHeap
  (local $0 i32)
  (call_indirect $FUNCSIG$vi
   (get_local $0)
   (block (result i32)
    (set_global $Int
     (i32.const 1)
    )
    (i32.add
     (i32.and
      (get_global $Int)
      (i32.const 7)
     )
     (i32.const 16)
    )
   )
  )
 )
 (func $call_emscripten_log
  (call $emscripten_log)
  (drop
   (call $f64-to-int
    (call $abort
     (f64.const 0)
    )
   )
  )
 )
 (func $keepAlive
  (drop
   (call $sqrts
    (f64.const 3.14159)
   )
  )
  (drop
   (call $sqrts
    (f64.const 2.18281)
   )
  )
  (drop
   (call $f2u
    (f64.const 100)
   )
  )
  (drop
   (call $f2u
    (f64.const 100)
   )
  )
  (drop
   (call $autoDrop
    (i32.const 52)
   )
  )
  (call $indirectInSequence)
  (call $emterpretify_assertions_safeHeap)
  (call $call_emscripten_log)
 )
 (func $vi (param $0 i32)
  (nop)
 )
 (func $ii (param $0 i32) (result i32)
  (get_local $0)
 )
 (func $legalstub$frem_float (result f64)
  (f64.promote/f32
   (call $frem_float)
  )
 )
 (func $legalstub$fr (param $0 f64)
  (call $fr
   (f32.demote/f64
    (get_local $0)
   )
  )
 )
 (func $legalstub$ceiling_32_64 (param $0 f64) (param $1 f64)
  (call $ceiling_32_64
   (f32.demote/f64
    (get_local $0)
   )
   (get_local $1)
  )
 )
 (func $legalstub$bitcasts (param $0 i32) (param $1 f64)
  (call $bitcasts
   (get_local $0)
   (f32.demote/f64
    (get_local $1)
   )
  )
 )
 (func $legalstub$exported_f32_user (param $0 i32) (param $1 f64) (param $2 f64) (result f64)
  (f64.promote/f32
   (call $exported_f32_user
    (get_local $0)
    (f32.demote/f64
     (get_local $1)
    )
    (get_local $2)
   )
  )
 )
)<|MERGE_RESOLUTION|>--- conflicted
+++ resolved
@@ -247,30 +247,24 @@
    (f64.const 1.2)
   )
  )
-<<<<<<< HEAD
+ (func $frem_float (result f32)
+  (f32.demote/f64
+   (call $f64-rem
+    (f64.const 5.5)
+    (f64.const 1.2000000476837158)
+   )
+  )
+ )
  (func $big_uint_div_u (result i32)
   (local $0 i32)
   (local $1 i32)
   (set_local $0
    (i32.const -1)
   )
-  (if i32
+  (if (result i32)
    (tee_local $1
     (i32.const 2)
    )
-=======
- (func $frem_float (result f32)
-  (f32.demote/f64
-   (call $f64-rem
-    (f64.const 5.5)
-    (f64.const 1.2000000476837158)
-   )
-  )
- )
- (func $i32u-div (param $0 i32) (param $1 i32) (result i32)
-  (if (result i32)
-   (get_local $1)
->>>>>>> ffd9a72d
    (i32.div_u
     (get_local $0)
     (get_local $1)
@@ -1168,28 +1162,45 @@
    (get_local $0)
   )
  )
- (func $autoDrop (param $0 i32) (result i32)
-  (if
-   (i32.eq
-    (get_local $0)
-    (i32.const 17)
-   )
-   (return
-    (i32.const 5)
-   )
-  )
-  (get_local $0)
- )
- (func $indirectInSequence
+ (func $keepAlive
+  (local $0 i32)
+  (local $1 i32)
+  (drop
+   (call $sqrts
+    (f64.const 3.14159)
+   )
+  )
+  (drop
+   (call $sqrts
+    (f64.const 2.18281)
+   )
+  )
+  (drop
+   (call $f2u
+    (f64.const 100)
+   )
+  )
+  (drop
+   (call $f2u
+    (f64.const 100)
+   )
+  )
+  (block $__inlined_func$autoDrop
+   (br_if $__inlined_func$autoDrop
+    (i32.eq
+     (tee_local $0
+      (i32.const 52)
+     )
+     (i32.const 17)
+    )
+   )
+  )
   (call_indirect $FUNCSIG$vi
    (i32.const 0)
    (i32.const 17)
   )
- )
- (func $emterpretify_assertions_safeHeap
-  (local $0 i32)
   (call_indirect $FUNCSIG$vi
-   (get_local $0)
+   (get_local $1)
    (block (result i32)
     (set_global $Int
      (i32.const 1)
@@ -1203,8 +1214,6 @@
     )
    )
   )
- )
- (func $call_emscripten_log
   (call $emscripten_log)
   (drop
    (call $f64-to-int
@@ -1213,36 +1222,6 @@
     )
    )
   )
- )
- (func $keepAlive
-  (drop
-   (call $sqrts
-    (f64.const 3.14159)
-   )
-  )
-  (drop
-   (call $sqrts
-    (f64.const 2.18281)
-   )
-  )
-  (drop
-   (call $f2u
-    (f64.const 100)
-   )
-  )
-  (drop
-   (call $f2u
-    (f64.const 100)
-   )
-  )
-  (drop
-   (call $autoDrop
-    (i32.const 52)
-   )
-  )
-  (call $indirectInSequence)
-  (call $emterpretify_assertions_safeHeap)
-  (call $call_emscripten_log)
  )
  (func $vi (param $0 i32)
   (nop)
