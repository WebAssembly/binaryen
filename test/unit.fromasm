--- conflicted
+++ resolved
@@ -692,28 +692,18 @@
      )
      (i32.const 16)
     )
-<<<<<<< HEAD
-    (call $loadSigned
-      (i32.shr_s
-        (i32.shl
-          (i32.load16_u
-            (get_local $0)
-          )
-          (i32.const 24)
-        )
-        (i32.const 16)
-      )
-=======
     (i32.const 24)
    )
   )
   (call $loadSigned
-   (i32.shl
-    (i32.load16_s
-     (get_local $0)
->>>>>>> be4be557
-    )
-    (i32.const 8)
+   (i32.shr_s
+    (i32.shl
+     (i32.load16_u
+      (get_local $0)
+     )
+     (i32.const 24)
+    )
+    (i32.const 16)
    )
   )
  )
