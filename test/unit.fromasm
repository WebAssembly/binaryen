--- conflicted
+++ resolved
@@ -1168,10 +1168,11 @@
    )
   )
   (drop
-<<<<<<< HEAD
    (call $sqrts
     (f64.const 2.18281)
-=======
+   )
+  )
+  (drop
    (call $f2u
     (f64.const 100)
    )
@@ -1179,7 +1180,6 @@
   (drop
    (call $f2u
     (f64.const 100)
->>>>>>> c945f3be
    )
   )
  )
