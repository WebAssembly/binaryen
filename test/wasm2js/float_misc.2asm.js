--- conflicted
+++ resolved
@@ -25,14 +25,10 @@
  var abort = env.abort;
  var nan = global.NaN;
  var infinity = global.Infinity;
-<<<<<<< HEAD
  var wasm2js_scratch_load_i32 = env.wasm2js_scratch_load_i32;
  var wasm2js_scratch_store_i32 = env.wasm2js_scratch_store_i32;
  var wasm2js_scratch_load_f64 = env.wasm2js_scratch_load_f64;
  var wasm2js_scratch_store_f64 = env.wasm2js_scratch_store_f64;
-=======
- var __tempMemory__ = env.__tempMemory__ | 0;
->>>>>>> 3ccf14f9
  function $0(x, y) {
   x = Math_fround(x);
   y = Math_fround(y);
