--- conflicted
+++ resolved
@@ -112,13 +112,6 @@
  }
  
  function legalstub$1() {
-<<<<<<< HEAD
-  var $0_1 = 0, wasm2js_i32$0 = 0;
-  i64toi32_i32$HIGH_BITS = (wasm2js_i32$0 = 4, HEAPU8[wasm2js_i32$0 | 0] | HEAPU8[wasm2js_i32$0 + 1 | 0] << 8 | HEAPU8[wasm2js_i32$0 + 2 | 0] << 16 | HEAPU8[wasm2js_i32$0 + 3 | 0] << 24);
-  $0_1 = (wasm2js_i32$0 = 0, HEAPU8[wasm2js_i32$0 | 0] | HEAPU8[wasm2js_i32$0 + 1 | 0] << 8 | HEAPU8[wasm2js_i32$0 + 2 | 0] << 16 | HEAPU8[wasm2js_i32$0 + 3 | 0] << 24);
-  setTempRet0(i64toi32_i32$HIGH_BITS | 0);
-  return $0_1;
-=======
   var $0_1 = 0, $1_1 = 0, $2_1 = 0, $3_1 = 0;
   $1_1 = $1();
   $2_1 = i64toi32_i32$HIGH_BITS;
@@ -126,7 +119,6 @@
   $0_1 = $3_1 & 31;
   setTempRet0((32 >>> 0 <= $3_1 >>> 0 ? $2_1 >>> $0_1 : ((1 << $0_1) - 1 & $2_1) << 32 - $0_1 | $1_1 >>> $0_1) | 0);
   return $1_1;
->>>>>>> b394fcc8
  }
  
  var FUNCTION_TABLE = [];
