import { setTempRet0 } from 'env';


  var scratchBuffer = new ArrayBuffer(8);
  var i32ScratchView = new Int32Array(scratchBuffer);
  var f32ScratchView = new Float32Array(scratchBuffer);
  var f64ScratchView = new Float64Array(scratchBuffer);
  
  function wasm2js_scratch_load_i32(index) {
    return i32ScratchView[index];
  }
      
  function wasm2js_scratch_store_i32(index, value) {
    i32ScratchView[index] = value;
  }
      
  function wasm2js_scratch_load_f64() {
    return f64ScratchView[0];
  }
      
  function wasm2js_scratch_store_f64(value) {
    f64ScratchView[0] = value;
  }
      
  function wasm2js_scratch_load_f32() {
    return f32ScratchView[0];
  }
      
  function wasm2js_scratch_store_f32(value) {
    f32ScratchView[0] = value;
  }
      
function asmFunc(global, env, buffer) {
 "almost asm";
 var HEAP8 = new global.Int8Array(buffer);
 var HEAP16 = new global.Int16Array(buffer);
 var HEAP32 = new global.Int32Array(buffer);
 var HEAPU8 = new global.Uint8Array(buffer);
 var HEAPU16 = new global.Uint16Array(buffer);
 var HEAPU32 = new global.Uint32Array(buffer);
 var HEAPF32 = new global.Float32Array(buffer);
 var HEAPF64 = new global.Float64Array(buffer);
 var Math_imul = global.Math.imul;
 var Math_fround = global.Math.fround;
 var Math_abs = global.Math.abs;
 var Math_clz32 = global.Math.clz32;
 var Math_min = global.Math.min;
 var Math_max = global.Math.max;
 var Math_floor = global.Math.floor;
 var Math_ceil = global.Math.ceil;
 var Math_sqrt = global.Math.sqrt;
 var abort = env.abort;
 var nan = global.NaN;
 var infinity = global.Infinity;
 var setTempRet0 = env.setTempRet0;
 var i64toi32_i32$HIGH_BITS = 0;
 function $0() {
  var wasm2js_i32$0 = 0;
  return (wasm2js_i32$0 = 0, HEAPU8[wasm2js_i32$0 >> 0] | 0 | 0 | (HEAPU8[(wasm2js_i32$0 + 1 | 0) >> 0] | 0 | 0) << 8 | (HEAPU8[(wasm2js_i32$0 + 2 | 0) >> 0] | 0 | 0) << 16 | (HEAPU8[(wasm2js_i32$0 + 3 | 0) >> 0] | 0 | 0) << 24) | 0;
 }
 
 function $1() {
  var i64toi32_i32$2 = 0, i64toi32_i32$0 = 0, i64toi32_i32$1 = 0, wasm2js_i32$0 = 0;
  i64toi32_i32$2 = 0;
  i64toi32_i32$0 = (wasm2js_i32$0 = i64toi32_i32$2, HEAPU8[wasm2js_i32$0 >> 0] | 0 | 0 | (HEAPU8[(wasm2js_i32$0 + 1 | 0) >> 0] | 0 | 0) << 8 | (HEAPU8[(wasm2js_i32$0 + 2 | 0) >> 0] | 0 | 0) << 16 | (HEAPU8[(wasm2js_i32$0 + 3 | 0) >> 0] | 0 | 0) << 24);
  i64toi32_i32$1 = (wasm2js_i32$0 = i64toi32_i32$2, HEAPU8[(wasm2js_i32$0 + 4 | 0) >> 0] | 0 | 0 | (HEAPU8[(wasm2js_i32$0 + 5 | 0) >> 0] | 0 | 0) << 8 | (HEAPU8[(wasm2js_i32$0 + 6 | 0) >> 0] | 0 | 0) << 16 | (HEAPU8[(wasm2js_i32$0 + 7 | 0) >> 0] | 0 | 0) << 24);
  i64toi32_i32$HIGH_BITS = i64toi32_i32$1;
  return i64toi32_i32$0 | 0;
 }
 
 function $2() {
  var wasm2js_i32$0 = 0;
  return Math_fround((wasm2js_scratch_store_i32(0, (wasm2js_i32$0 = 0, HEAPU8[wasm2js_i32$0 >> 0] | 0 | 0 | (HEAPU8[(wasm2js_i32$0 + 1 | 0) >> 0] | 0 | 0) << 8 | (HEAPU8[(wasm2js_i32$0 + 2 | 0) >> 0] | 0 | 0) << 16 | (HEAPU8[(wasm2js_i32$0 + 3 | 0) >> 0] | 0 | 0) << 24)), wasm2js_scratch_load_f32()));
 }
 
 function $3() {
  var i64toi32_i32$2 = 0, i64toi32_i32$1 = 0, wasm2js_i32$0 = 0;
  i64toi32_i32$2 = 0;
  i64toi32_i32$1 = (wasm2js_i32$0 = i64toi32_i32$2, HEAPU8[(wasm2js_i32$0 + 4 | 0) >> 0] | 0 | 0 | (HEAPU8[(wasm2js_i32$0 + 5 | 0) >> 0] | 0 | 0) << 8 | (HEAPU8[(wasm2js_i32$0 + 6 | 0) >> 0] | 0 | 0) << 16 | (HEAPU8[(wasm2js_i32$0 + 7 | 0) >> 0] | 0 | 0) << 24);
<<<<<<< HEAD
  HEAP32[__tempMemory__ >> 2] = (wasm2js_i32$0 = i64toi32_i32$2, HEAPU8[wasm2js_i32$0 >> 0] | 0 | 0 | (HEAPU8[(wasm2js_i32$0 + 1 | 0) >> 0] | 0 | 0) << 8 | (HEAPU8[(wasm2js_i32$0 + 2 | 0) >> 0] | 0 | 0) << 16 | (HEAPU8[(wasm2js_i32$0 + 3 | 0) >> 0] | 0 | 0) << 24);
  HEAP32[(__tempMemory__ + 4 | 0) >> 2] = i64toi32_i32$1;
  return +(+HEAPF64[__tempMemory__ >> 3]);
=======
  wasm2js_scratch_store_i32(0 | 0, (wasm2js_i32$0 = i64toi32_i32$2, HEAPU8[wasm2js_i32$0 >> 0] | 0 | 0 | (HEAPU8[(wasm2js_i32$0 + 1 | 0) >> 0] | 0 | 0) << 8 | (HEAPU8[(wasm2js_i32$0 + 2 | 0) >> 0] | 0 | 0) << 16 | (HEAPU8[(wasm2js_i32$0 + 3 | 0) >> 0] | 0 | 0) << 24) | 0);
  wasm2js_scratch_store_i32(1 | 0, i64toi32_i32$1 | 0);
  return +(+wasm2js_scratch_load_f64());
>>>>>>> b2161e31
 }
 
 function $4() {
  var wasm2js_i32$0 = 0, wasm2js_i32$1 = 0;
  (wasm2js_i32$0 = 0, wasm2js_i32$1 = 0), ((HEAP8[wasm2js_i32$0 >> 0] = wasm2js_i32$1 & 255 | 0, HEAP8[(wasm2js_i32$0 + 1 | 0) >> 0] = (wasm2js_i32$1 >>> 8 | 0) & 255 | 0), HEAP8[(wasm2js_i32$0 + 2 | 0) >> 0] = (wasm2js_i32$1 >>> 16 | 0) & 255 | 0), HEAP8[(wasm2js_i32$0 + 3 | 0) >> 0] = (wasm2js_i32$1 >>> 24 | 0) & 255 | 0;
 }
 
 function $5() {
  var i64toi32_i32$1 = 0, wasm2js_i32$0 = 0, wasm2js_i32$1 = 0;
  i64toi32_i32$1 = 0;
  (wasm2js_i32$0 = i64toi32_i32$1, wasm2js_i32$1 = 0), ((HEAP8[wasm2js_i32$0 >> 0] = wasm2js_i32$1 & 255 | 0, HEAP8[(wasm2js_i32$0 + 1 | 0) >> 0] = (wasm2js_i32$1 >>> 8 | 0) & 255 | 0), HEAP8[(wasm2js_i32$0 + 2 | 0) >> 0] = (wasm2js_i32$1 >>> 16 | 0) & 255 | 0), HEAP8[(wasm2js_i32$0 + 3 | 0) >> 0] = (wasm2js_i32$1 >>> 24 | 0) & 255 | 0;
  (wasm2js_i32$0 = i64toi32_i32$1, wasm2js_i32$1 = 0), ((HEAP8[(wasm2js_i32$0 + 4 | 0) >> 0] = wasm2js_i32$1 & 255 | 0, HEAP8[(wasm2js_i32$0 + 5 | 0) >> 0] = (wasm2js_i32$1 >>> 8 | 0) & 255 | 0), HEAP8[(wasm2js_i32$0 + 6 | 0) >> 0] = (wasm2js_i32$1 >>> 16 | 0) & 255 | 0), HEAP8[(wasm2js_i32$0 + 7 | 0) >> 0] = (wasm2js_i32$1 >>> 24 | 0) & 255 | 0;
 }
 
 function $6() {
<<<<<<< HEAD
  var wasm2js_i32$0 = 0, wasm2js_i32$1 = 0;
  (wasm2js_i32$0 = 0, wasm2js_i32$1 = (HEAPF32[0] = Math_fround(0.0), HEAP32[0] | 0)), ((HEAP8[wasm2js_i32$0 >> 0] = wasm2js_i32$1 & 255 | 0, HEAP8[(wasm2js_i32$0 + 1 | 0) >> 0] = (wasm2js_i32$1 >>> 8 | 0) & 255 | 0), HEAP8[(wasm2js_i32$0 + 2 | 0) >> 0] = (wasm2js_i32$1 >>> 16 | 0) & 255 | 0), HEAP8[(wasm2js_i32$0 + 3 | 0) >> 0] = (wasm2js_i32$1 >>> 24 | 0) & 255 | 0;
 }
 
 function $7() {
  var i64toi32_i32$1 = 0, i64toi32_i32$0 = 0, wasm2js_i32$0 = 0, wasm2js_i32$1 = 0;
  HEAPF64[__tempMemory__ >> 3] = 0.0;
  i64toi32_i32$0 = HEAP32[(__tempMemory__ + 4 | 0) >> 2] | 0;
  i64toi32_i32$1 = 0;
  (wasm2js_i32$0 = i64toi32_i32$1, wasm2js_i32$1 = HEAP32[__tempMemory__ >> 2] | 0), ((HEAP8[wasm2js_i32$0 >> 0] = wasm2js_i32$1 & 255 | 0, HEAP8[(wasm2js_i32$0 + 1 | 0) >> 0] = (wasm2js_i32$1 >>> 8 | 0) & 255 | 0), HEAP8[(wasm2js_i32$0 + 2 | 0) >> 0] = (wasm2js_i32$1 >>> 16 | 0) & 255 | 0), HEAP8[(wasm2js_i32$0 + 3 | 0) >> 0] = (wasm2js_i32$1 >>> 24 | 0) & 255 | 0;
  (wasm2js_i32$0 = i64toi32_i32$1, wasm2js_i32$1 = i64toi32_i32$0), ((HEAP8[(wasm2js_i32$0 + 4 | 0) >> 0] = wasm2js_i32$1 & 255 | 0, HEAP8[(wasm2js_i32$0 + 5 | 0) >> 0] = (wasm2js_i32$1 >>> 8 | 0) & 255 | 0), HEAP8[(wasm2js_i32$0 + 6 | 0) >> 0] = (wasm2js_i32$1 >>> 16 | 0) & 255 | 0), HEAP8[(wasm2js_i32$0 + 7 | 0) >> 0] = (wasm2js_i32$1 >>> 24 | 0) & 255 | 0;
=======
  var wasm2js_i32$0 = 0, wasm2js_i32$1 = 0, wasm2js_i32$2 = 0, wasm2js_i32$3 = 0;
  wasm2js_i32$0 = 0;
  wasm2js_i32$1 = (wasm2js_scratch_store_f32(Math_fround(0.0)), wasm2js_scratch_load_i32(0));
  (wasm2js_i32$2 = wasm2js_i32$0, wasm2js_i32$3 = wasm2js_i32$1), ((HEAP8[wasm2js_i32$2 >> 0] = wasm2js_i32$3 & 255 | 0, HEAP8[(wasm2js_i32$2 + 1 | 0) >> 0] = (wasm2js_i32$3 >>> 8 | 0) & 255 | 0), HEAP8[(wasm2js_i32$2 + 2 | 0) >> 0] = (wasm2js_i32$3 >>> 16 | 0) & 255 | 0), HEAP8[(wasm2js_i32$2 + 3 | 0) >> 0] = (wasm2js_i32$3 >>> 24 | 0) & 255 | 0;
 }
 
 function $7() {
  var i64toi32_i32$1 = 0, i64toi32_i32$0 = 0, wasm2js_i32$0 = 0, wasm2js_i32$1 = 0, wasm2js_i32$2 = 0, wasm2js_i32$3 = 0;
  wasm2js_scratch_store_f64(+(0.0));
  i64toi32_i32$0 = wasm2js_scratch_load_i32(1 | 0) | 0;
  i64toi32_i32$1 = 0;
  wasm2js_i32$0 = i64toi32_i32$1;
  wasm2js_i32$1 = wasm2js_scratch_load_i32(0 | 0) | 0;
  (wasm2js_i32$2 = wasm2js_i32$0, wasm2js_i32$3 = wasm2js_i32$1), ((HEAP8[wasm2js_i32$2 >> 0] = wasm2js_i32$3 & 255 | 0, HEAP8[(wasm2js_i32$2 + 1 | 0) >> 0] = (wasm2js_i32$3 >>> 8 | 0) & 255 | 0), HEAP8[(wasm2js_i32$2 + 2 | 0) >> 0] = (wasm2js_i32$3 >>> 16 | 0) & 255 | 0), HEAP8[(wasm2js_i32$2 + 3 | 0) >> 0] = (wasm2js_i32$3 >>> 24 | 0) & 255 | 0;
  wasm2js_i32$0 = i64toi32_i32$1;
  wasm2js_i32$1 = i64toi32_i32$0;
  (wasm2js_i32$2 = wasm2js_i32$0, wasm2js_i32$3 = wasm2js_i32$1), ((HEAP8[(wasm2js_i32$2 + 4 | 0) >> 0] = wasm2js_i32$3 & 255 | 0, HEAP8[(wasm2js_i32$2 + 5 | 0) >> 0] = (wasm2js_i32$3 >>> 8 | 0) & 255 | 0), HEAP8[(wasm2js_i32$2 + 6 | 0) >> 0] = (wasm2js_i32$3 >>> 16 | 0) & 255 | 0), HEAP8[(wasm2js_i32$2 + 7 | 0) >> 0] = (wasm2js_i32$3 >>> 24 | 0) & 255 | 0;
>>>>>>> b2161e31
 }
 
 function legalstub$1() {
  var i64toi32_i32$0 = 0, i64toi32_i32$4 = 0, i64toi32_i32$1 = 0, i64toi32_i32$3 = 0, $7_1 = 0, $0_1 = 0, $0$hi = 0, i64toi32_i32$2 = 0;
  i64toi32_i32$0 = $1() | 0;
  i64toi32_i32$1 = i64toi32_i32$HIGH_BITS;
  $0_1 = i64toi32_i32$0;
  $0$hi = i64toi32_i32$1;
  i64toi32_i32$2 = i64toi32_i32$0;
  i64toi32_i32$0 = 0;
  i64toi32_i32$3 = 32;
  i64toi32_i32$4 = i64toi32_i32$3 & 31 | 0;
  if (32 >>> 0 <= (i64toi32_i32$3 & 63 | 0) >>> 0) {
   {
    i64toi32_i32$0 = 0;
    $7_1 = i64toi32_i32$1 >>> i64toi32_i32$4 | 0;
   }
  } else {
   {
    i64toi32_i32$0 = i64toi32_i32$1 >>> i64toi32_i32$4 | 0;
    $7_1 = (((1 << i64toi32_i32$4 | 0) - 1 | 0) & i64toi32_i32$1 | 0) << (32 - i64toi32_i32$4 | 0) | 0 | (i64toi32_i32$2 >>> i64toi32_i32$4 | 0) | 0;
   }
  }
  setTempRet0($7_1 | 0);
  i64toi32_i32$0 = $0$hi;
  return $0_1 | 0;
 }
 
 function legalstub$2() {
  return +(+Math_fround($2()));
 }
 
 var FUNCTION_TABLE = [];
 return {
  i32_load: $0, 
  i64_load: legalstub$1, 
  f32_load: legalstub$2, 
  f64_load: $3, 
  i32_store: $4, 
  i64_store: $5, 
  f32_store: $6, 
  f64_store: $7
 };
}

const memasmFunc = new ArrayBuffer(65536);
const retasmFunc = asmFunc({Math,Int8Array,Uint8Array,Int16Array,Uint16Array,Int32Array,Uint32Array,Float32Array,Float64Array,NaN,Infinity}, {abort:function() { throw new Error('abort'); },setTempRet0},memasmFunc);
export const i32_load = retasmFunc.i32_load;
export const i64_load = retasmFunc.i64_load;
export const f32_load = retasmFunc.f32_load;
export const f64_load = retasmFunc.f64_load;
export const i32_store = retasmFunc.i32_store;
export const i64_store = retasmFunc.i64_store;
export const f32_store = retasmFunc.f32_store;
export const f64_store = retasmFunc.f64_store;<|MERGE_RESOLUTION|>--- conflicted
+++ resolved
@@ -77,15 +77,9 @@
   var i64toi32_i32$2 = 0, i64toi32_i32$1 = 0, wasm2js_i32$0 = 0;
   i64toi32_i32$2 = 0;
   i64toi32_i32$1 = (wasm2js_i32$0 = i64toi32_i32$2, HEAPU8[(wasm2js_i32$0 + 4 | 0) >> 0] | 0 | 0 | (HEAPU8[(wasm2js_i32$0 + 5 | 0) >> 0] | 0 | 0) << 8 | (HEAPU8[(wasm2js_i32$0 + 6 | 0) >> 0] | 0 | 0) << 16 | (HEAPU8[(wasm2js_i32$0 + 7 | 0) >> 0] | 0 | 0) << 24);
-<<<<<<< HEAD
-  HEAP32[__tempMemory__ >> 2] = (wasm2js_i32$0 = i64toi32_i32$2, HEAPU8[wasm2js_i32$0 >> 0] | 0 | 0 | (HEAPU8[(wasm2js_i32$0 + 1 | 0) >> 0] | 0 | 0) << 8 | (HEAPU8[(wasm2js_i32$0 + 2 | 0) >> 0] | 0 | 0) << 16 | (HEAPU8[(wasm2js_i32$0 + 3 | 0) >> 0] | 0 | 0) << 24);
-  HEAP32[(__tempMemory__ + 4 | 0) >> 2] = i64toi32_i32$1;
-  return +(+HEAPF64[__tempMemory__ >> 3]);
-=======
   wasm2js_scratch_store_i32(0 | 0, (wasm2js_i32$0 = i64toi32_i32$2, HEAPU8[wasm2js_i32$0 >> 0] | 0 | 0 | (HEAPU8[(wasm2js_i32$0 + 1 | 0) >> 0] | 0 | 0) << 8 | (HEAPU8[(wasm2js_i32$0 + 2 | 0) >> 0] | 0 | 0) << 16 | (HEAPU8[(wasm2js_i32$0 + 3 | 0) >> 0] | 0 | 0) << 24) | 0);
   wasm2js_scratch_store_i32(1 | 0, i64toi32_i32$1 | 0);
   return +(+wasm2js_scratch_load_f64());
->>>>>>> b2161e31
  }
  
  function $4() {
@@ -101,37 +95,17 @@
  }
  
  function $6() {
-<<<<<<< HEAD
   var wasm2js_i32$0 = 0, wasm2js_i32$1 = 0;
-  (wasm2js_i32$0 = 0, wasm2js_i32$1 = (HEAPF32[0] = Math_fround(0.0), HEAP32[0] | 0)), ((HEAP8[wasm2js_i32$0 >> 0] = wasm2js_i32$1 & 255 | 0, HEAP8[(wasm2js_i32$0 + 1 | 0) >> 0] = (wasm2js_i32$1 >>> 8 | 0) & 255 | 0), HEAP8[(wasm2js_i32$0 + 2 | 0) >> 0] = (wasm2js_i32$1 >>> 16 | 0) & 255 | 0), HEAP8[(wasm2js_i32$0 + 3 | 0) >> 0] = (wasm2js_i32$1 >>> 24 | 0) & 255 | 0;
+  (wasm2js_i32$0 = 0, wasm2js_i32$1 = (wasm2js_scratch_store_f32(Math_fround(0.0)), wasm2js_scratch_load_i32(0))), ((HEAP8[wasm2js_i32$0 >> 0] = wasm2js_i32$1 & 255 | 0, HEAP8[(wasm2js_i32$0 + 1 | 0) >> 0] = (wasm2js_i32$1 >>> 8 | 0) & 255 | 0), HEAP8[(wasm2js_i32$0 + 2 | 0) >> 0] = (wasm2js_i32$1 >>> 16 | 0) & 255 | 0), HEAP8[(wasm2js_i32$0 + 3 | 0) >> 0] = (wasm2js_i32$1 >>> 24 | 0) & 255 | 0;
  }
  
  function $7() {
   var i64toi32_i32$1 = 0, i64toi32_i32$0 = 0, wasm2js_i32$0 = 0, wasm2js_i32$1 = 0;
-  HEAPF64[__tempMemory__ >> 3] = 0.0;
-  i64toi32_i32$0 = HEAP32[(__tempMemory__ + 4 | 0) >> 2] | 0;
-  i64toi32_i32$1 = 0;
-  (wasm2js_i32$0 = i64toi32_i32$1, wasm2js_i32$1 = HEAP32[__tempMemory__ >> 2] | 0), ((HEAP8[wasm2js_i32$0 >> 0] = wasm2js_i32$1 & 255 | 0, HEAP8[(wasm2js_i32$0 + 1 | 0) >> 0] = (wasm2js_i32$1 >>> 8 | 0) & 255 | 0), HEAP8[(wasm2js_i32$0 + 2 | 0) >> 0] = (wasm2js_i32$1 >>> 16 | 0) & 255 | 0), HEAP8[(wasm2js_i32$0 + 3 | 0) >> 0] = (wasm2js_i32$1 >>> 24 | 0) & 255 | 0;
-  (wasm2js_i32$0 = i64toi32_i32$1, wasm2js_i32$1 = i64toi32_i32$0), ((HEAP8[(wasm2js_i32$0 + 4 | 0) >> 0] = wasm2js_i32$1 & 255 | 0, HEAP8[(wasm2js_i32$0 + 5 | 0) >> 0] = (wasm2js_i32$1 >>> 8 | 0) & 255 | 0), HEAP8[(wasm2js_i32$0 + 6 | 0) >> 0] = (wasm2js_i32$1 >>> 16 | 0) & 255 | 0), HEAP8[(wasm2js_i32$0 + 7 | 0) >> 0] = (wasm2js_i32$1 >>> 24 | 0) & 255 | 0;
-=======
-  var wasm2js_i32$0 = 0, wasm2js_i32$1 = 0, wasm2js_i32$2 = 0, wasm2js_i32$3 = 0;
-  wasm2js_i32$0 = 0;
-  wasm2js_i32$1 = (wasm2js_scratch_store_f32(Math_fround(0.0)), wasm2js_scratch_load_i32(0));
-  (wasm2js_i32$2 = wasm2js_i32$0, wasm2js_i32$3 = wasm2js_i32$1), ((HEAP8[wasm2js_i32$2 >> 0] = wasm2js_i32$3 & 255 | 0, HEAP8[(wasm2js_i32$2 + 1 | 0) >> 0] = (wasm2js_i32$3 >>> 8 | 0) & 255 | 0), HEAP8[(wasm2js_i32$2 + 2 | 0) >> 0] = (wasm2js_i32$3 >>> 16 | 0) & 255 | 0), HEAP8[(wasm2js_i32$2 + 3 | 0) >> 0] = (wasm2js_i32$3 >>> 24 | 0) & 255 | 0;
- }
- 
- function $7() {
-  var i64toi32_i32$1 = 0, i64toi32_i32$0 = 0, wasm2js_i32$0 = 0, wasm2js_i32$1 = 0, wasm2js_i32$2 = 0, wasm2js_i32$3 = 0;
   wasm2js_scratch_store_f64(+(0.0));
   i64toi32_i32$0 = wasm2js_scratch_load_i32(1 | 0) | 0;
   i64toi32_i32$1 = 0;
-  wasm2js_i32$0 = i64toi32_i32$1;
-  wasm2js_i32$1 = wasm2js_scratch_load_i32(0 | 0) | 0;
-  (wasm2js_i32$2 = wasm2js_i32$0, wasm2js_i32$3 = wasm2js_i32$1), ((HEAP8[wasm2js_i32$2 >> 0] = wasm2js_i32$3 & 255 | 0, HEAP8[(wasm2js_i32$2 + 1 | 0) >> 0] = (wasm2js_i32$3 >>> 8 | 0) & 255 | 0), HEAP8[(wasm2js_i32$2 + 2 | 0) >> 0] = (wasm2js_i32$3 >>> 16 | 0) & 255 | 0), HEAP8[(wasm2js_i32$2 + 3 | 0) >> 0] = (wasm2js_i32$3 >>> 24 | 0) & 255 | 0;
-  wasm2js_i32$0 = i64toi32_i32$1;
-  wasm2js_i32$1 = i64toi32_i32$0;
-  (wasm2js_i32$2 = wasm2js_i32$0, wasm2js_i32$3 = wasm2js_i32$1), ((HEAP8[(wasm2js_i32$2 + 4 | 0) >> 0] = wasm2js_i32$3 & 255 | 0, HEAP8[(wasm2js_i32$2 + 5 | 0) >> 0] = (wasm2js_i32$3 >>> 8 | 0) & 255 | 0), HEAP8[(wasm2js_i32$2 + 6 | 0) >> 0] = (wasm2js_i32$3 >>> 16 | 0) & 255 | 0), HEAP8[(wasm2js_i32$2 + 7 | 0) >> 0] = (wasm2js_i32$3 >>> 24 | 0) & 255 | 0;
->>>>>>> b2161e31
+  (wasm2js_i32$0 = i64toi32_i32$1, wasm2js_i32$1 = wasm2js_scratch_load_i32(0 | 0) | 0), ((HEAP8[wasm2js_i32$0 >> 0] = wasm2js_i32$1 & 255 | 0, HEAP8[(wasm2js_i32$0 + 1 | 0) >> 0] = (wasm2js_i32$1 >>> 8 | 0) & 255 | 0), HEAP8[(wasm2js_i32$0 + 2 | 0) >> 0] = (wasm2js_i32$1 >>> 16 | 0) & 255 | 0), HEAP8[(wasm2js_i32$0 + 3 | 0) >> 0] = (wasm2js_i32$1 >>> 24 | 0) & 255 | 0;
+  (wasm2js_i32$0 = i64toi32_i32$1, wasm2js_i32$1 = i64toi32_i32$0), ((HEAP8[(wasm2js_i32$0 + 4 | 0) >> 0] = wasm2js_i32$1 & 255 | 0, HEAP8[(wasm2js_i32$0 + 5 | 0) >> 0] = (wasm2js_i32$1 >>> 8 | 0) & 255 | 0), HEAP8[(wasm2js_i32$0 + 6 | 0) >> 0] = (wasm2js_i32$1 >>> 16 | 0) & 255 | 0), HEAP8[(wasm2js_i32$0 + 7 | 0) >> 0] = (wasm2js_i32$1 >>> 24 | 0) & 255 | 0;
  }
  
  function legalstub$1() {
