--- conflicted
+++ resolved
@@ -70,23 +70,14 @@
   var i = 0, $6_1 = 0;
   i = 0;
   exit : {
-<<<<<<< HEAD
    cont : while (1) {
     i = i + 1 | 0;
     if ((i | 0) == (5 | 0)) {
-     {
-      $6_1 = i;
-      break exit;
-     }
+     $6_1 = i;
+     break exit;
     }
     break cont;
    };
-=======
-   if ((i | 0) == (5 | 0)) {
-    $6_1 = i;
-    break exit;
-   }
->>>>>>> 80b509cf
    $6_1 = i;
   }
   return $6_1 | 0;
