import { setTempRet0 } from 'env';


  var scratchBuffer = new ArrayBuffer(8);
  var i32ScratchView = new Int32Array(scratchBuffer);
  var f32ScratchView = new Float32Array(scratchBuffer);
  var f64ScratchView = new Float64Array(scratchBuffer);
  
  function wasm2js_scratch_load_i32(index) {
    return i32ScratchView[index];
  }
      
  function wasm2js_scratch_store_i32(index, value) {
    i32ScratchView[index] = value;
  }
      
  function wasm2js_scratch_load_f64() {
    return f64ScratchView[0];
  }
      
  function wasm2js_scratch_store_f64(value) {
    f64ScratchView[0] = value;
  }
      
  function wasm2js_scratch_store_f32(value) {
    f32ScratchView[0] = value;
  }
      
  function wasm2js_scratch_load_f32() {
    return f32ScratchView[0];
  }
      
function asmFunc(global, env, buffer) {
 "almost asm";
 var HEAP8 = new global.Int8Array(buffer);
 var HEAP16 = new global.Int16Array(buffer);
 var HEAP32 = new global.Int32Array(buffer);
 var HEAPU8 = new global.Uint8Array(buffer);
 var HEAPU16 = new global.Uint16Array(buffer);
 var HEAPU32 = new global.Uint32Array(buffer);
 var HEAPF32 = new global.Float32Array(buffer);
 var HEAPF64 = new global.Float64Array(buffer);
 var Math_imul = global.Math.imul;
 var Math_fround = global.Math.fround;
 var Math_abs = global.Math.abs;
 var Math_clz32 = global.Math.clz32;
 var Math_min = global.Math.min;
 var Math_max = global.Math.max;
 var Math_floor = global.Math.floor;
 var Math_ceil = global.Math.ceil;
 var Math_sqrt = global.Math.sqrt;
 var abort = env.abort;
 var nan = global.NaN;
 var infinity = global.Infinity;
 var setTempRet0 = env.setTempRet0;
 var i64toi32_i32$HIGH_BITS = 0;
 function i16_store_little(address, value) {
  HEAP8[address | 0] = value;
  HEAP8[address + 1 | 0] = value >>> 8;
 }
 
 function i32_store_little(address, value) {
  i16_store_little(address, value);
  i16_store_little(address + 2 | 0, value >>> 16);
 }
 
 function i64_store_little(address, value, value$hi) {
  var i64toi32_i32$4 = 0, i64toi32_i32$0 = 0, i64toi32_i32$1 = 0, i64toi32_i32$3 = 0, $9_1 = 0, $6_1 = 0, i64toi32_i32$2 = 0;
  i64toi32_i32$0 = value$hi;
  i32_store_little(address, value);
  $6_1 = address + 4 | 0;
  i64toi32_i32$2 = value;
  i64toi32_i32$1 = 0;
  i64toi32_i32$3 = 32;
  i64toi32_i32$4 = i64toi32_i32$3 & 31;
  if (32 >>> 0 <= (i64toi32_i32$3 & 63) >>> 0) {
   {
    i64toi32_i32$1 = 0;
    $9_1 = i64toi32_i32$0 >>> i64toi32_i32$4;
   }
  } else {
   {
    i64toi32_i32$1 = i64toi32_i32$0 >>> i64toi32_i32$4;
    $9_1 = ((1 << i64toi32_i32$4) - 1 & i64toi32_i32$0) << 32 - i64toi32_i32$4 | i64toi32_i32$2 >>> i64toi32_i32$4;
   }
  }
  i32_store_little($6_1, $9_1);
 }
 
 function i16_load_little(address) {
  return HEAPU8[address | 0] | HEAPU8[address + 1 | 0] << 8;
 }
 
 function i32_load_little(address) {
  return i16_load_little(address) | i16_load_little(address + 2 | 0) << 16;
 }
 
 function i64_load_little(address) {
  var i64toi32_i32$0 = 0, i64toi32_i32$2 = 0, i64toi32_i32$1 = 0, i64toi32_i32$4 = 0, i64toi32_i32$3 = 0, $9_1 = 0, $3 = 0, $3$hi = 0, $8$hi = 0;
  i64toi32_i32$0 = 0;
  $3 = i32_load_little(address);
  $3$hi = i64toi32_i32$0;
  i64toi32_i32$0 = 0;
  i64toi32_i32$2 = i32_load_little(address + 4 | 0);
  i64toi32_i32$1 = 0;
  i64toi32_i32$3 = 32;
  i64toi32_i32$4 = i64toi32_i32$3 & 31;
  if (32 >>> 0 <= (i64toi32_i32$3 & 63) >>> 0) {
   {
    i64toi32_i32$1 = i64toi32_i32$2 << i64toi32_i32$4;
    $9_1 = 0;
   }
  } else {
   {
    i64toi32_i32$1 = (1 << i64toi32_i32$4) - 1 & i64toi32_i32$2 >>> 32 - i64toi32_i32$4 | i64toi32_i32$0 << i64toi32_i32$4;
    $9_1 = i64toi32_i32$2 << i64toi32_i32$4;
   }
  }
  $8$hi = i64toi32_i32$1;
  i64toi32_i32$1 = $3$hi;
  i64toi32_i32$0 = $3;
  i64toi32_i32$2 = $8$hi;
  i64toi32_i32$3 = $9_1;
  i64toi32_i32$2 = i64toi32_i32$1 | i64toi32_i32$2;
  i64toi32_i32$0 = i64toi32_i32$0 | i64toi32_i32$3;
  i64toi32_i32$HIGH_BITS = i64toi32_i32$2;
  return i64toi32_i32$0;
 }
 
 function $6(value) {
  value = value | 0;
  i16_store_little(0, value);
  return HEAP16[0 >> 1] | 0;
 }
 
 function $7(value) {
  value = value | 0;
  i16_store_little(0, value);
  return HEAPU16[0 >> 1] | 0;
 }
 
 function $8(value) {
  value = value | 0;
  i32_store_little(0, value);
  return HEAP32[0 >> 2] | 0;
 }
 
 function $9(value, value$hi) {
  value = value | 0;
  value$hi = value$hi | 0;
  var i64toi32_i32$0 = 0, i64toi32_i32$1 = 0;
  i64toi32_i32$0 = value$hi;
  i16_store_little(0, value);
  i64toi32_i32$0 = HEAP16[0 >> 1];
  i64toi32_i32$1 = i64toi32_i32$0 >> 31;
  i64toi32_i32$HIGH_BITS = i64toi32_i32$1;
  return i64toi32_i32$0 | 0;
 }
 
 function $10(value, value$hi) {
  value = value | 0;
  value$hi = value$hi | 0;
  var i64toi32_i32$0 = 0, i64toi32_i32$1 = 0;
  i64toi32_i32$0 = value$hi;
  i16_store_little(0, value);
  i64toi32_i32$0 = HEAPU16[0 >> 1];
  i64toi32_i32$1 = 0;
  i64toi32_i32$HIGH_BITS = i64toi32_i32$1;
  return i64toi32_i32$0 | 0;
 }
 
 function $11(value, value$hi) {
  value = value | 0;
  value$hi = value$hi | 0;
  var i64toi32_i32$0 = 0, i64toi32_i32$1 = 0;
  i64toi32_i32$0 = value$hi;
  i32_store_little(0, value);
  i64toi32_i32$0 = HEAP32[0 >> 2];
  i64toi32_i32$1 = i64toi32_i32$0 >> 31;
  i64toi32_i32$HIGH_BITS = i64toi32_i32$1;
  return i64toi32_i32$0 | 0;
 }
 
 function $12(value, value$hi) {
  value = value | 0;
  value$hi = value$hi | 0;
  var i64toi32_i32$0 = 0, i64toi32_i32$1 = 0;
  i64toi32_i32$0 = value$hi;
  i32_store_little(0, value);
  i64toi32_i32$0 = HEAP32[0 >> 2];
  i64toi32_i32$1 = 0;
  i64toi32_i32$HIGH_BITS = i64toi32_i32$1;
  return i64toi32_i32$0 | 0;
 }
 
 function $13(value, value$hi) {
  value = value | 0;
  value$hi = value$hi | 0;
  var i64toi32_i32$0 = 0, i64toi32_i32$2 = 0, i64toi32_i32$1 = 0;
  i64toi32_i32$0 = value$hi;
  i64_store_little(0, value, i64toi32_i32$0);
  i64toi32_i32$2 = 0;
  i64toi32_i32$0 = HEAP32[i64toi32_i32$2 >> 2];
  i64toi32_i32$1 = HEAP32[i64toi32_i32$2 + 4 >> 2];
  i64toi32_i32$HIGH_BITS = i64toi32_i32$1;
  return i64toi32_i32$0 | 0;
 }
 
 function $14(value) {
  value = Math_fround(value);
  i32_store_little(0, (wasm2js_scratch_store_f32(value), wasm2js_scratch_load_i32(0)));
  return Math_fround(HEAPF32[0 >> 2]);
 }
 
 function $15(value) {
  value = +value;
  var i64toi32_i32$0 = 0;
  wasm2js_scratch_store_f64(+value);
  i64toi32_i32$0 = wasm2js_scratch_load_i32(1 | 0) | 0;
  i64_store_little(0, wasm2js_scratch_load_i32(0 | 0) | 0, i64toi32_i32$0);
  return +HEAPF64[0 >> 3];
 }
 
 function $16(value) {
  value = value | 0;
  HEAP16[0 >> 1] = value;
  return i16_load_little(0) | 0;
 }
 
 function $17(value) {
  value = value | 0;
  HEAP32[0 >> 2] = value;
  return i32_load_little(0) | 0;
 }
 
 function $18(value, value$hi) {
  value = value | 0;
  value$hi = value$hi | 0;
  var i64toi32_i32$0 = 0, i64toi32_i32$1 = 0;
  i64toi32_i32$0 = value$hi;
  HEAP16[0 >> 1] = value;
  i64toi32_i32$0 = 0;
  i64toi32_i32$1 = i16_load_little(0);
  i64toi32_i32$HIGH_BITS = i64toi32_i32$0;
  return i64toi32_i32$1 | 0;
 }
 
 function $19(value, value$hi) {
  value = value | 0;
  value$hi = value$hi | 0;
  var i64toi32_i32$0 = 0, i64toi32_i32$1 = 0;
  i64toi32_i32$0 = value$hi;
  HEAP32[0 >> 2] = value;
  i64toi32_i32$0 = 0;
  i64toi32_i32$1 = i32_load_little(0);
  i64toi32_i32$HIGH_BITS = i64toi32_i32$0;
  return i64toi32_i32$1 | 0;
 }
 
 function $20(value, value$hi) {
  value = value | 0;
  value$hi = value$hi | 0;
  var i64toi32_i32$1 = 0, i64toi32_i32$0 = 0;
  i64toi32_i32$0 = value$hi;
  i64toi32_i32$1 = 0;
  HEAP32[i64toi32_i32$1 >> 2] = value;
<<<<<<< HEAD
  (wasm2js_i32$0 = i64toi32_i32$1, wasm2js_i32$1 = i64toi32_i32$0), ((HEAP8[wasm2js_i32$0 + 4 | 0] = wasm2js_i32$1, HEAP8[wasm2js_i32$0 + 5 | 0] = wasm2js_i32$1 >>> 8), HEAP8[wasm2js_i32$0 + 6 | 0] = wasm2js_i32$1 >>> 16), HEAP8[wasm2js_i32$0 + 7 | 0] = wasm2js_i32$1 >>> 24;
=======
  HEAP32[i64toi32_i32$1 + 4 >> 2] = i64toi32_i32$0;
>>>>>>> 06f659cc
  i64toi32_i32$0 = i64_load_little(0);
  i64toi32_i32$1 = i64toi32_i32$HIGH_BITS;
  i64toi32_i32$HIGH_BITS = i64toi32_i32$1;
  return i64toi32_i32$0 | 0;
 }
 
 function $21(value) {
  value = Math_fround(value);
  HEAPF32[0 >> 2] = value;
  return Math_fround((wasm2js_scratch_store_i32(0, i32_load_little(0)), wasm2js_scratch_load_f32()));
 }
 
 function $22(value) {
  value = +value;
  var i64toi32_i32$0 = 0, i64toi32_i32$1 = 0;
  HEAPF64[0 >> 3] = value;
  i64toi32_i32$0 = i64_load_little(0);
  i64toi32_i32$1 = i64toi32_i32$HIGH_BITS;
  wasm2js_scratch_store_i32(0 | 0, i64toi32_i32$0 | 0);
  wasm2js_scratch_store_i32(1 | 0, i64toi32_i32$1 | 0);
  return +wasm2js_scratch_load_f64();
 }
 
 function legalstub$9($0, $1) {
  var i64toi32_i32$2 = 0, i64toi32_i32$4 = 0, i64toi32_i32$0 = 0, i64toi32_i32$1 = 0, i64toi32_i32$3 = 0, $12_1 = 0, $13_1 = 0, $4 = 0, $4$hi = 0, $7$hi = 0, $2 = 0, $2$hi = 0;
  i64toi32_i32$0 = 0;
  $4 = $0;
  $4$hi = i64toi32_i32$0;
  i64toi32_i32$0 = 0;
  i64toi32_i32$2 = $1;
  i64toi32_i32$1 = 0;
  i64toi32_i32$3 = 32;
  i64toi32_i32$4 = i64toi32_i32$3 & 31;
  if (32 >>> 0 <= (i64toi32_i32$3 & 63) >>> 0) {
   {
    i64toi32_i32$1 = i64toi32_i32$2 << i64toi32_i32$4;
    $12_1 = 0;
   }
  } else {
   {
    i64toi32_i32$1 = (1 << i64toi32_i32$4) - 1 & i64toi32_i32$2 >>> 32 - i64toi32_i32$4 | i64toi32_i32$0 << i64toi32_i32$4;
    $12_1 = i64toi32_i32$2 << i64toi32_i32$4;
   }
  }
  $7$hi = i64toi32_i32$1;
  i64toi32_i32$1 = $4$hi;
  i64toi32_i32$0 = $4;
  i64toi32_i32$2 = $7$hi;
  i64toi32_i32$3 = $12_1;
  i64toi32_i32$2 = i64toi32_i32$1 | i64toi32_i32$2;
  i64toi32_i32$2 = $9(i64toi32_i32$0 | i64toi32_i32$3, i64toi32_i32$2);
  i64toi32_i32$0 = i64toi32_i32$HIGH_BITS;
  $2 = i64toi32_i32$2;
  $2$hi = i64toi32_i32$0;
  i64toi32_i32$1 = i64toi32_i32$2;
  i64toi32_i32$2 = 0;
  i64toi32_i32$3 = 32;
  i64toi32_i32$4 = i64toi32_i32$3 & 31;
  if (32 >>> 0 <= (i64toi32_i32$3 & 63) >>> 0) {
   {
    i64toi32_i32$2 = 0;
    $13_1 = i64toi32_i32$0 >>> i64toi32_i32$4;
   }
  } else {
   {
    i64toi32_i32$2 = i64toi32_i32$0 >>> i64toi32_i32$4;
    $13_1 = ((1 << i64toi32_i32$4) - 1 & i64toi32_i32$0) << 32 - i64toi32_i32$4 | i64toi32_i32$1 >>> i64toi32_i32$4;
   }
  }
  setTempRet0($13_1 | 0);
  i64toi32_i32$2 = $2$hi;
  return $2;
 }
 
 function legalstub$10($0, $1) {
  var i64toi32_i32$2 = 0, i64toi32_i32$4 = 0, i64toi32_i32$0 = 0, i64toi32_i32$1 = 0, i64toi32_i32$3 = 0, $12_1 = 0, $13_1 = 0, $4 = 0, $4$hi = 0, $7$hi = 0, $2 = 0, $2$hi = 0;
  i64toi32_i32$0 = 0;
  $4 = $0;
  $4$hi = i64toi32_i32$0;
  i64toi32_i32$0 = 0;
  i64toi32_i32$2 = $1;
  i64toi32_i32$1 = 0;
  i64toi32_i32$3 = 32;
  i64toi32_i32$4 = i64toi32_i32$3 & 31;
  if (32 >>> 0 <= (i64toi32_i32$3 & 63) >>> 0) {
   {
    i64toi32_i32$1 = i64toi32_i32$2 << i64toi32_i32$4;
    $12_1 = 0;
   }
  } else {
   {
    i64toi32_i32$1 = (1 << i64toi32_i32$4) - 1 & i64toi32_i32$2 >>> 32 - i64toi32_i32$4 | i64toi32_i32$0 << i64toi32_i32$4;
    $12_1 = i64toi32_i32$2 << i64toi32_i32$4;
   }
  }
  $7$hi = i64toi32_i32$1;
  i64toi32_i32$1 = $4$hi;
  i64toi32_i32$0 = $4;
  i64toi32_i32$2 = $7$hi;
  i64toi32_i32$3 = $12_1;
  i64toi32_i32$2 = i64toi32_i32$1 | i64toi32_i32$2;
  i64toi32_i32$2 = $10(i64toi32_i32$0 | i64toi32_i32$3, i64toi32_i32$2);
  i64toi32_i32$0 = i64toi32_i32$HIGH_BITS;
  $2 = i64toi32_i32$2;
  $2$hi = i64toi32_i32$0;
  i64toi32_i32$1 = i64toi32_i32$2;
  i64toi32_i32$2 = 0;
  i64toi32_i32$3 = 32;
  i64toi32_i32$4 = i64toi32_i32$3 & 31;
  if (32 >>> 0 <= (i64toi32_i32$3 & 63) >>> 0) {
   {
    i64toi32_i32$2 = 0;
    $13_1 = i64toi32_i32$0 >>> i64toi32_i32$4;
   }
  } else {
   {
    i64toi32_i32$2 = i64toi32_i32$0 >>> i64toi32_i32$4;
    $13_1 = ((1 << i64toi32_i32$4) - 1 & i64toi32_i32$0) << 32 - i64toi32_i32$4 | i64toi32_i32$1 >>> i64toi32_i32$4;
   }
  }
  setTempRet0($13_1 | 0);
  i64toi32_i32$2 = $2$hi;
  return $2;
 }
 
 function legalstub$11($0, $1) {
  var i64toi32_i32$2 = 0, i64toi32_i32$4 = 0, i64toi32_i32$0 = 0, i64toi32_i32$1 = 0, i64toi32_i32$3 = 0, $12_1 = 0, $13_1 = 0, $4 = 0, $4$hi = 0, $7$hi = 0, $2 = 0, $2$hi = 0;
  i64toi32_i32$0 = 0;
  $4 = $0;
  $4$hi = i64toi32_i32$0;
  i64toi32_i32$0 = 0;
  i64toi32_i32$2 = $1;
  i64toi32_i32$1 = 0;
  i64toi32_i32$3 = 32;
  i64toi32_i32$4 = i64toi32_i32$3 & 31;
  if (32 >>> 0 <= (i64toi32_i32$3 & 63) >>> 0) {
   {
    i64toi32_i32$1 = i64toi32_i32$2 << i64toi32_i32$4;
    $12_1 = 0;
   }
  } else {
   {
    i64toi32_i32$1 = (1 << i64toi32_i32$4) - 1 & i64toi32_i32$2 >>> 32 - i64toi32_i32$4 | i64toi32_i32$0 << i64toi32_i32$4;
    $12_1 = i64toi32_i32$2 << i64toi32_i32$4;
   }
  }
  $7$hi = i64toi32_i32$1;
  i64toi32_i32$1 = $4$hi;
  i64toi32_i32$0 = $4;
  i64toi32_i32$2 = $7$hi;
  i64toi32_i32$3 = $12_1;
  i64toi32_i32$2 = i64toi32_i32$1 | i64toi32_i32$2;
  i64toi32_i32$2 = $11(i64toi32_i32$0 | i64toi32_i32$3, i64toi32_i32$2);
  i64toi32_i32$0 = i64toi32_i32$HIGH_BITS;
  $2 = i64toi32_i32$2;
  $2$hi = i64toi32_i32$0;
  i64toi32_i32$1 = i64toi32_i32$2;
  i64toi32_i32$2 = 0;
  i64toi32_i32$3 = 32;
  i64toi32_i32$4 = i64toi32_i32$3 & 31;
  if (32 >>> 0 <= (i64toi32_i32$3 & 63) >>> 0) {
   {
    i64toi32_i32$2 = 0;
    $13_1 = i64toi32_i32$0 >>> i64toi32_i32$4;
   }
  } else {
   {
    i64toi32_i32$2 = i64toi32_i32$0 >>> i64toi32_i32$4;
    $13_1 = ((1 << i64toi32_i32$4) - 1 & i64toi32_i32$0) << 32 - i64toi32_i32$4 | i64toi32_i32$1 >>> i64toi32_i32$4;
   }
  }
  setTempRet0($13_1 | 0);
  i64toi32_i32$2 = $2$hi;
  return $2;
 }
 
 function legalstub$12($0, $1) {
  var i64toi32_i32$2 = 0, i64toi32_i32$4 = 0, i64toi32_i32$0 = 0, i64toi32_i32$1 = 0, i64toi32_i32$3 = 0, $12_1 = 0, $13_1 = 0, $4 = 0, $4$hi = 0, $7$hi = 0, $2 = 0, $2$hi = 0;
  i64toi32_i32$0 = 0;
  $4 = $0;
  $4$hi = i64toi32_i32$0;
  i64toi32_i32$0 = 0;
  i64toi32_i32$2 = $1;
  i64toi32_i32$1 = 0;
  i64toi32_i32$3 = 32;
  i64toi32_i32$4 = i64toi32_i32$3 & 31;
  if (32 >>> 0 <= (i64toi32_i32$3 & 63) >>> 0) {
   {
    i64toi32_i32$1 = i64toi32_i32$2 << i64toi32_i32$4;
    $12_1 = 0;
   }
  } else {
   {
    i64toi32_i32$1 = (1 << i64toi32_i32$4) - 1 & i64toi32_i32$2 >>> 32 - i64toi32_i32$4 | i64toi32_i32$0 << i64toi32_i32$4;
    $12_1 = i64toi32_i32$2 << i64toi32_i32$4;
   }
  }
  $7$hi = i64toi32_i32$1;
  i64toi32_i32$1 = $4$hi;
  i64toi32_i32$0 = $4;
  i64toi32_i32$2 = $7$hi;
  i64toi32_i32$3 = $12_1;
  i64toi32_i32$2 = i64toi32_i32$1 | i64toi32_i32$2;
  i64toi32_i32$2 = $12(i64toi32_i32$0 | i64toi32_i32$3, i64toi32_i32$2);
  i64toi32_i32$0 = i64toi32_i32$HIGH_BITS;
  $2 = i64toi32_i32$2;
  $2$hi = i64toi32_i32$0;
  i64toi32_i32$1 = i64toi32_i32$2;
  i64toi32_i32$2 = 0;
  i64toi32_i32$3 = 32;
  i64toi32_i32$4 = i64toi32_i32$3 & 31;
  if (32 >>> 0 <= (i64toi32_i32$3 & 63) >>> 0) {
   {
    i64toi32_i32$2 = 0;
    $13_1 = i64toi32_i32$0 >>> i64toi32_i32$4;
   }
  } else {
   {
    i64toi32_i32$2 = i64toi32_i32$0 >>> i64toi32_i32$4;
    $13_1 = ((1 << i64toi32_i32$4) - 1 & i64toi32_i32$0) << 32 - i64toi32_i32$4 | i64toi32_i32$1 >>> i64toi32_i32$4;
   }
  }
  setTempRet0($13_1 | 0);
  i64toi32_i32$2 = $2$hi;
  return $2;
 }
 
 function legalstub$13($0, $1) {
  var i64toi32_i32$2 = 0, i64toi32_i32$4 = 0, i64toi32_i32$0 = 0, i64toi32_i32$1 = 0, i64toi32_i32$3 = 0, $12_1 = 0, $13_1 = 0, $4 = 0, $4$hi = 0, $7$hi = 0, $2 = 0, $2$hi = 0;
  i64toi32_i32$0 = 0;
  $4 = $0;
  $4$hi = i64toi32_i32$0;
  i64toi32_i32$0 = 0;
  i64toi32_i32$2 = $1;
  i64toi32_i32$1 = 0;
  i64toi32_i32$3 = 32;
  i64toi32_i32$4 = i64toi32_i32$3 & 31;
  if (32 >>> 0 <= (i64toi32_i32$3 & 63) >>> 0) {
   {
    i64toi32_i32$1 = i64toi32_i32$2 << i64toi32_i32$4;
    $12_1 = 0;
   }
  } else {
   {
    i64toi32_i32$1 = (1 << i64toi32_i32$4) - 1 & i64toi32_i32$2 >>> 32 - i64toi32_i32$4 | i64toi32_i32$0 << i64toi32_i32$4;
    $12_1 = i64toi32_i32$2 << i64toi32_i32$4;
   }
  }
  $7$hi = i64toi32_i32$1;
  i64toi32_i32$1 = $4$hi;
  i64toi32_i32$0 = $4;
  i64toi32_i32$2 = $7$hi;
  i64toi32_i32$3 = $12_1;
  i64toi32_i32$2 = i64toi32_i32$1 | i64toi32_i32$2;
  i64toi32_i32$2 = $13(i64toi32_i32$0 | i64toi32_i32$3, i64toi32_i32$2);
  i64toi32_i32$0 = i64toi32_i32$HIGH_BITS;
  $2 = i64toi32_i32$2;
  $2$hi = i64toi32_i32$0;
  i64toi32_i32$1 = i64toi32_i32$2;
  i64toi32_i32$2 = 0;
  i64toi32_i32$3 = 32;
  i64toi32_i32$4 = i64toi32_i32$3 & 31;
  if (32 >>> 0 <= (i64toi32_i32$3 & 63) >>> 0) {
   {
    i64toi32_i32$2 = 0;
    $13_1 = i64toi32_i32$0 >>> i64toi32_i32$4;
   }
  } else {
   {
    i64toi32_i32$2 = i64toi32_i32$0 >>> i64toi32_i32$4;
    $13_1 = ((1 << i64toi32_i32$4) - 1 & i64toi32_i32$0) << 32 - i64toi32_i32$4 | i64toi32_i32$1 >>> i64toi32_i32$4;
   }
  }
  setTempRet0($13_1 | 0);
  i64toi32_i32$2 = $2$hi;
  return $2;
 }
 
 function legalstub$18($0, $1) {
  var i64toi32_i32$2 = 0, i64toi32_i32$4 = 0, i64toi32_i32$0 = 0, i64toi32_i32$1 = 0, i64toi32_i32$3 = 0, $12_1 = 0, $13_1 = 0, $4 = 0, $4$hi = 0, $7$hi = 0, $2 = 0, $2$hi = 0;
  i64toi32_i32$0 = 0;
  $4 = $0;
  $4$hi = i64toi32_i32$0;
  i64toi32_i32$0 = 0;
  i64toi32_i32$2 = $1;
  i64toi32_i32$1 = 0;
  i64toi32_i32$3 = 32;
  i64toi32_i32$4 = i64toi32_i32$3 & 31;
  if (32 >>> 0 <= (i64toi32_i32$3 & 63) >>> 0) {
   {
    i64toi32_i32$1 = i64toi32_i32$2 << i64toi32_i32$4;
    $12_1 = 0;
   }
  } else {
   {
    i64toi32_i32$1 = (1 << i64toi32_i32$4) - 1 & i64toi32_i32$2 >>> 32 - i64toi32_i32$4 | i64toi32_i32$0 << i64toi32_i32$4;
    $12_1 = i64toi32_i32$2 << i64toi32_i32$4;
   }
  }
  $7$hi = i64toi32_i32$1;
  i64toi32_i32$1 = $4$hi;
  i64toi32_i32$0 = $4;
  i64toi32_i32$2 = $7$hi;
  i64toi32_i32$3 = $12_1;
  i64toi32_i32$2 = i64toi32_i32$1 | i64toi32_i32$2;
  i64toi32_i32$2 = $18(i64toi32_i32$0 | i64toi32_i32$3, i64toi32_i32$2);
  i64toi32_i32$0 = i64toi32_i32$HIGH_BITS;
  $2 = i64toi32_i32$2;
  $2$hi = i64toi32_i32$0;
  i64toi32_i32$1 = i64toi32_i32$2;
  i64toi32_i32$2 = 0;
  i64toi32_i32$3 = 32;
  i64toi32_i32$4 = i64toi32_i32$3 & 31;
  if (32 >>> 0 <= (i64toi32_i32$3 & 63) >>> 0) {
   {
    i64toi32_i32$2 = 0;
    $13_1 = i64toi32_i32$0 >>> i64toi32_i32$4;
   }
  } else {
   {
    i64toi32_i32$2 = i64toi32_i32$0 >>> i64toi32_i32$4;
    $13_1 = ((1 << i64toi32_i32$4) - 1 & i64toi32_i32$0) << 32 - i64toi32_i32$4 | i64toi32_i32$1 >>> i64toi32_i32$4;
   }
  }
  setTempRet0($13_1 | 0);
  i64toi32_i32$2 = $2$hi;
  return $2;
 }
 
 function legalstub$19($0, $1) {
  var i64toi32_i32$2 = 0, i64toi32_i32$4 = 0, i64toi32_i32$0 = 0, i64toi32_i32$1 = 0, i64toi32_i32$3 = 0, $12_1 = 0, $13_1 = 0, $4 = 0, $4$hi = 0, $7$hi = 0, $2 = 0, $2$hi = 0;
  i64toi32_i32$0 = 0;
  $4 = $0;
  $4$hi = i64toi32_i32$0;
  i64toi32_i32$0 = 0;
  i64toi32_i32$2 = $1;
  i64toi32_i32$1 = 0;
  i64toi32_i32$3 = 32;
  i64toi32_i32$4 = i64toi32_i32$3 & 31;
  if (32 >>> 0 <= (i64toi32_i32$3 & 63) >>> 0) {
   {
    i64toi32_i32$1 = i64toi32_i32$2 << i64toi32_i32$4;
    $12_1 = 0;
   }
  } else {
   {
    i64toi32_i32$1 = (1 << i64toi32_i32$4) - 1 & i64toi32_i32$2 >>> 32 - i64toi32_i32$4 | i64toi32_i32$0 << i64toi32_i32$4;
    $12_1 = i64toi32_i32$2 << i64toi32_i32$4;
   }
  }
  $7$hi = i64toi32_i32$1;
  i64toi32_i32$1 = $4$hi;
  i64toi32_i32$0 = $4;
  i64toi32_i32$2 = $7$hi;
  i64toi32_i32$3 = $12_1;
  i64toi32_i32$2 = i64toi32_i32$1 | i64toi32_i32$2;
  i64toi32_i32$2 = $19(i64toi32_i32$0 | i64toi32_i32$3, i64toi32_i32$2);
  i64toi32_i32$0 = i64toi32_i32$HIGH_BITS;
  $2 = i64toi32_i32$2;
  $2$hi = i64toi32_i32$0;
  i64toi32_i32$1 = i64toi32_i32$2;
  i64toi32_i32$2 = 0;
  i64toi32_i32$3 = 32;
  i64toi32_i32$4 = i64toi32_i32$3 & 31;
  if (32 >>> 0 <= (i64toi32_i32$3 & 63) >>> 0) {
   {
    i64toi32_i32$2 = 0;
    $13_1 = i64toi32_i32$0 >>> i64toi32_i32$4;
   }
  } else {
   {
    i64toi32_i32$2 = i64toi32_i32$0 >>> i64toi32_i32$4;
    $13_1 = ((1 << i64toi32_i32$4) - 1 & i64toi32_i32$0) << 32 - i64toi32_i32$4 | i64toi32_i32$1 >>> i64toi32_i32$4;
   }
  }
  setTempRet0($13_1 | 0);
  i64toi32_i32$2 = $2$hi;
  return $2;
 }
 
 function legalstub$20($0, $1) {
  var i64toi32_i32$2 = 0, i64toi32_i32$4 = 0, i64toi32_i32$0 = 0, i64toi32_i32$1 = 0, i64toi32_i32$3 = 0, $12_1 = 0, $13_1 = 0, $4 = 0, $4$hi = 0, $7$hi = 0, $2 = 0, $2$hi = 0;
  i64toi32_i32$0 = 0;
  $4 = $0;
  $4$hi = i64toi32_i32$0;
  i64toi32_i32$0 = 0;
  i64toi32_i32$2 = $1;
  i64toi32_i32$1 = 0;
  i64toi32_i32$3 = 32;
  i64toi32_i32$4 = i64toi32_i32$3 & 31;
  if (32 >>> 0 <= (i64toi32_i32$3 & 63) >>> 0) {
   {
    i64toi32_i32$1 = i64toi32_i32$2 << i64toi32_i32$4;
    $12_1 = 0;
   }
  } else {
   {
    i64toi32_i32$1 = (1 << i64toi32_i32$4) - 1 & i64toi32_i32$2 >>> 32 - i64toi32_i32$4 | i64toi32_i32$0 << i64toi32_i32$4;
    $12_1 = i64toi32_i32$2 << i64toi32_i32$4;
   }
  }
  $7$hi = i64toi32_i32$1;
  i64toi32_i32$1 = $4$hi;
  i64toi32_i32$0 = $4;
  i64toi32_i32$2 = $7$hi;
  i64toi32_i32$3 = $12_1;
  i64toi32_i32$2 = i64toi32_i32$1 | i64toi32_i32$2;
  i64toi32_i32$2 = $20(i64toi32_i32$0 | i64toi32_i32$3, i64toi32_i32$2);
  i64toi32_i32$0 = i64toi32_i32$HIGH_BITS;
  $2 = i64toi32_i32$2;
  $2$hi = i64toi32_i32$0;
  i64toi32_i32$1 = i64toi32_i32$2;
  i64toi32_i32$2 = 0;
  i64toi32_i32$3 = 32;
  i64toi32_i32$4 = i64toi32_i32$3 & 31;
  if (32 >>> 0 <= (i64toi32_i32$3 & 63) >>> 0) {
   {
    i64toi32_i32$2 = 0;
    $13_1 = i64toi32_i32$0 >>> i64toi32_i32$4;
   }
  } else {
   {
    i64toi32_i32$2 = i64toi32_i32$0 >>> i64toi32_i32$4;
    $13_1 = ((1 << i64toi32_i32$4) - 1 & i64toi32_i32$0) << 32 - i64toi32_i32$4 | i64toi32_i32$1 >>> i64toi32_i32$4;
   }
  }
  setTempRet0($13_1 | 0);
  i64toi32_i32$2 = $2$hi;
  return $2;
 }
 
 var FUNCTION_TABLE = [];
 function __wasm_grow_memory(pagesToAdd) {
  pagesToAdd = pagesToAdd | 0;
  var oldPages = __wasm_current_memory() | 0;
  var newPages = oldPages + pagesToAdd | 0;
  if ((oldPages < newPages) && (newPages < 65536)) {
   {
    var newBuffer = new ArrayBuffer(Math_imul(newPages, 65536));
    var newHEAP8 = new global.Int8Array(newBuffer);
    newHEAP8.set(HEAP8);
    HEAP8 = newHEAP8;
    HEAP16 = new global.Int16Array(newBuffer);
    HEAP32 = new global.Int32Array(newBuffer);
    HEAPU8 = new global.Uint8Array(newBuffer);
    HEAPU16 = new global.Uint16Array(newBuffer);
    HEAPU32 = new global.Uint32Array(newBuffer);
    HEAPF32 = new global.Float32Array(newBuffer);
    HEAPF64 = new global.Float64Array(newBuffer);
    buffer = newBuffer;
   }
  }
  return oldPages;
 }
 
 function __wasm_current_memory() {
  return buffer.byteLength / 65536 | 0;
 }
 
 return {
  "i32_load16_s": $6, 
  "i32_load16_u": $7, 
  "i32_load": $8, 
  "i64_load16_s": legalstub$9, 
  "i64_load16_u": legalstub$10, 
  "i64_load32_s": legalstub$11, 
  "i64_load32_u": legalstub$12, 
  "i64_load": legalstub$13, 
  "f32_load": $14, 
  "f64_load": $15, 
  "i32_store16": $16, 
  "i32_store": $17, 
  "i64_store16": legalstub$18, 
  "i64_store32": legalstub$19, 
  "i64_store": legalstub$20, 
  "f32_store": $21, 
  "f64_store": $22
 };
}

var memasmFunc = new ArrayBuffer(65536);
var retasmFunc = asmFunc({Math,Int8Array,Uint8Array,Int16Array,Uint16Array,Int32Array,Uint32Array,Float32Array,Float64Array,NaN,Infinity}, {abort:function() { throw new Error('abort'); },setTempRet0},memasmFunc);
export var i32_load16_s = retasmFunc.i32_load16_s;
export var i32_load16_u = retasmFunc.i32_load16_u;
export var i32_load = retasmFunc.i32_load;
export var i64_load16_s = retasmFunc.i64_load16_s;
export var i64_load16_u = retasmFunc.i64_load16_u;
export var i64_load32_s = retasmFunc.i64_load32_s;
export var i64_load32_u = retasmFunc.i64_load32_u;
export var i64_load = retasmFunc.i64_load;
export var f32_load = retasmFunc.f32_load;
export var f64_load = retasmFunc.f64_load;
export var i32_store16 = retasmFunc.i32_store16;
export var i32_store = retasmFunc.i32_store;
export var i64_store16 = retasmFunc.i64_store16;
export var i64_store32 = retasmFunc.i64_store32;
export var i64_store = retasmFunc.i64_store;
export var f32_store = retasmFunc.f32_store;
export var f64_store = retasmFunc.f64_store;<|MERGE_RESOLUTION|>--- conflicted
+++ resolved
@@ -264,11 +264,7 @@
   i64toi32_i32$0 = value$hi;
   i64toi32_i32$1 = 0;
   HEAP32[i64toi32_i32$1 >> 2] = value;
-<<<<<<< HEAD
-  (wasm2js_i32$0 = i64toi32_i32$1, wasm2js_i32$1 = i64toi32_i32$0), ((HEAP8[wasm2js_i32$0 + 4 | 0] = wasm2js_i32$1, HEAP8[wasm2js_i32$0 + 5 | 0] = wasm2js_i32$1 >>> 8), HEAP8[wasm2js_i32$0 + 6 | 0] = wasm2js_i32$1 >>> 16), HEAP8[wasm2js_i32$0 + 7 | 0] = wasm2js_i32$1 >>> 24;
-=======
   HEAP32[i64toi32_i32$1 + 4 >> 2] = i64toi32_i32$0;
->>>>>>> 06f659cc
   i64toi32_i32$0 = i64_load_little(0);
   i64toi32_i32$1 = i64toi32_i32$HIGH_BITS;
   i64toi32_i32$HIGH_BITS = i64toi32_i32$1;
