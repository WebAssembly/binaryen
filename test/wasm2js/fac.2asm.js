import { setTempRet0 } from 'env';

function asmFunc(global, env, buffer) {
 "almost asm";
 var HEAP8 = new global.Int8Array(buffer);
 var HEAP16 = new global.Int16Array(buffer);
 var HEAP32 = new global.Int32Array(buffer);
 var HEAPU8 = new global.Uint8Array(buffer);
 var HEAPU16 = new global.Uint16Array(buffer);
 var HEAPU32 = new global.Uint32Array(buffer);
 var HEAPF32 = new global.Float32Array(buffer);
 var HEAPF64 = new global.Float64Array(buffer);
 var Math_imul = global.Math.imul;
 var Math_fround = global.Math.fround;
 var Math_abs = global.Math.abs;
 var Math_clz32 = global.Math.clz32;
 var Math_min = global.Math.min;
 var Math_max = global.Math.max;
 var Math_floor = global.Math.floor;
 var Math_ceil = global.Math.ceil;
 var Math_sqrt = global.Math.sqrt;
 var abort = env.abort;
 var nan = global.NaN;
 var infinity = global.Infinity;
 var setTempRet0 = env.setTempRet0;
 var i64toi32_i32$HIGH_BITS = 0;
 function $0($0_1, $0$hi) {
  $0_1 = $0_1 | 0;
  $0$hi = $0$hi | 0;
  var i64toi32_i32$3 = 0, i64toi32_i32$5 = 0, i64toi32_i32$1 = 0, $8 = 0, $8$hi = 0, $6 = 0, $6$hi = 0;
  i64toi32_i32$1 = 0;
  i64toi32_i32$3 = 0;
  if (($0_1 | 0) == (i64toi32_i32$3 | 0) & ($0$hi | 0) == (i64toi32_i32$1 | 0) | 0) {
   $8 = 1;
   $8$hi = 0;
  } else {
   i64toi32_i32$3 = $0_1;
   i64toi32_i32$1 = 1;
   i64toi32_i32$5 = (i64toi32_i32$3 >>> 0 < i64toi32_i32$1 >>> 0) + 0 | 0;
   i64toi32_i32$5 = $0$hi - i64toi32_i32$5 | 0;
   i64toi32_i32$5 = $0(i64toi32_i32$3 - i64toi32_i32$1 | 0 | 0, i64toi32_i32$5 | 0) | 0;
   i64toi32_i32$3 = i64toi32_i32$HIGH_BITS;
   $6 = i64toi32_i32$5;
   $6$hi = i64toi32_i32$3;
   i64toi32_i32$3 = $0$hi;
   i64toi32_i32$5 = $6$hi;
   i64toi32_i32$5 = __wasm_i64_mul($0_1 | 0, $0$hi | 0, $6 | 0, i64toi32_i32$5 | 0) | 0;
   i64toi32_i32$3 = i64toi32_i32$HIGH_BITS;
   $8 = i64toi32_i32$5;
   $8$hi = i64toi32_i32$3;
  }
  i64toi32_i32$3 = $8$hi;
  i64toi32_i32$5 = $8;
  i64toi32_i32$HIGH_BITS = i64toi32_i32$3;
  return i64toi32_i32$5 | 0;
 }
 
 function fac_rec_named(n, n$hi) {
  n = n | 0;
  n$hi = n$hi | 0;
  var i64toi32_i32$3 = 0, i64toi32_i32$5 = 0, i64toi32_i32$1 = 0, $8 = 0, $8$hi = 0, $6 = 0, $6$hi = 0;
  i64toi32_i32$1 = 0;
  i64toi32_i32$3 = 0;
  if ((n | 0) == (i64toi32_i32$3 | 0) & (n$hi | 0) == (i64toi32_i32$1 | 0) | 0) {
   $8 = 1;
   $8$hi = 0;
  } else {
   i64toi32_i32$3 = n;
   i64toi32_i32$1 = 1;
   i64toi32_i32$5 = (i64toi32_i32$3 >>> 0 < i64toi32_i32$1 >>> 0) + 0 | 0;
   i64toi32_i32$5 = n$hi - i64toi32_i32$5 | 0;
   i64toi32_i32$5 = fac_rec_named(i64toi32_i32$3 - i64toi32_i32$1 | 0 | 0, i64toi32_i32$5 | 0) | 0;
   i64toi32_i32$3 = i64toi32_i32$HIGH_BITS;
   $6 = i64toi32_i32$5;
   $6$hi = i64toi32_i32$3;
   i64toi32_i32$3 = n$hi;
   i64toi32_i32$5 = $6$hi;
   i64toi32_i32$5 = __wasm_i64_mul(n | 0, n$hi | 0, $6 | 0, i64toi32_i32$5 | 0) | 0;
   i64toi32_i32$3 = i64toi32_i32$HIGH_BITS;
   $8 = i64toi32_i32$5;
   $8$hi = i64toi32_i32$3;
  }
  i64toi32_i32$3 = $8$hi;
  i64toi32_i32$5 = $8;
  i64toi32_i32$HIGH_BITS = i64toi32_i32$3;
  return i64toi32_i32$5 | 0;
 }
 
 function $2($0_1, $0$hi) {
  $0_1 = $0_1 | 0;
  $0$hi = $0$hi | 0;
  var i64toi32_i32$0 = 0, i64toi32_i32$2 = 0, i64toi32_i32$3 = 0, $1$hi = 0, i64toi32_i32$5 = 0, $1 = 0, $2$hi = 0, i64toi32_i32$1 = 0, $2_1 = 0;
  i64toi32_i32$0 = $0$hi;
  $1 = $0_1;
  $1$hi = i64toi32_i32$0;
  i64toi32_i32$0 = 0;
  $2_1 = 1;
  $2$hi = i64toi32_i32$0;
  block : {
   loop_in : while (1) {
    i64toi32_i32$0 = $1$hi;
    i64toi32_i32$2 = $1;
    i64toi32_i32$1 = 0;
    i64toi32_i32$3 = 0;
    if ((i64toi32_i32$2 | 0) == (i64toi32_i32$3 | 0) & (i64toi32_i32$0 | 0) == (i64toi32_i32$1 | 0) | 0) {
     break block
    } else {
<<<<<<< HEAD
     block0 : {
      i64toi32_i32$2 = $1$hi;
      i64toi32_i32$2 = $2$hi;
      i64toi32_i32$2 = $1$hi;
      i64toi32_i32$0 = $2$hi;
      i64toi32_i32$0 = __wasm_i64_mul($1 | 0, i64toi32_i32$2 | 0, $2_1 | 0, i64toi32_i32$0 | 0) | 0;
      i64toi32_i32$2 = i64toi32_i32$HIGH_BITS;
      $2_1 = i64toi32_i32$0;
      $2$hi = i64toi32_i32$2;
      i64toi32_i32$2 = $1$hi;
      i64toi32_i32$3 = $1;
      i64toi32_i32$0 = 0;
      i64toi32_i32$1 = 1;
      i64toi32_i32$5 = (i64toi32_i32$3 >>> 0 < i64toi32_i32$1 >>> 0) + i64toi32_i32$0 | 0;
      i64toi32_i32$5 = i64toi32_i32$2 - i64toi32_i32$5 | 0;
      $1 = i64toi32_i32$3 - i64toi32_i32$1 | 0;
      $1$hi = i64toi32_i32$5;
     }
=======
     i64toi32_i32$2 = $1$hi;
     i64toi32_i32$2 = $2$hi;
     i64toi32_i32$2 = $1$hi;
     i64toi32_i32$0 = $2$hi;
     i64toi32_i32$0 = __wasm_i64_mul($1 | 0, i64toi32_i32$2 | 0, $2_1 | 0, i64toi32_i32$0 | 0) | 0;
     i64toi32_i32$2 = i64toi32_i32$HIGH_BITS;
     $2_1 = i64toi32_i32$0;
     $2$hi = i64toi32_i32$2;
     i64toi32_i32$2 = $1$hi;
     i64toi32_i32$3 = $1;
     i64toi32_i32$0 = 0;
     i64toi32_i32$1 = 1;
     i64toi32_i32$5 = (i64toi32_i32$3 >>> 0 < i64toi32_i32$1 >>> 0) + i64toi32_i32$0 | 0;
     i64toi32_i32$5 = i64toi32_i32$2 - i64toi32_i32$5 | 0;
     $1 = i64toi32_i32$3 - i64toi32_i32$1 | 0;
     $1$hi = i64toi32_i32$5;
>>>>>>> 80b509cf
    }
    continue loop_in;
   };
  }
  i64toi32_i32$5 = $2$hi;
  i64toi32_i32$3 = $2_1;
  i64toi32_i32$HIGH_BITS = i64toi32_i32$5;
  return i64toi32_i32$3 | 0;
 }
 
 function $3(n, n$hi) {
  n = n | 0;
  n$hi = n$hi | 0;
  var i64toi32_i32$0 = 0, i64toi32_i32$2 = 0, i64toi32_i32$3 = 0, i$hi = 0, i64toi32_i32$5 = 0, i = 0, res$hi = 0, i64toi32_i32$1 = 0, res = 0;
  i64toi32_i32$0 = n$hi;
  i = n;
  i$hi = i64toi32_i32$0;
  i64toi32_i32$0 = 0;
  res = 1;
  res$hi = i64toi32_i32$0;
  done : {
   loop : while (1) {
    i64toi32_i32$0 = i$hi;
    i64toi32_i32$2 = i;
    i64toi32_i32$1 = 0;
    i64toi32_i32$3 = 0;
    if ((i64toi32_i32$2 | 0) == (i64toi32_i32$3 | 0) & (i64toi32_i32$0 | 0) == (i64toi32_i32$1 | 0) | 0) {
     break done
    } else {
<<<<<<< HEAD
     block : {
      i64toi32_i32$2 = i$hi;
      i64toi32_i32$2 = res$hi;
      i64toi32_i32$2 = i$hi;
      i64toi32_i32$0 = res$hi;
      i64toi32_i32$0 = __wasm_i64_mul(i | 0, i64toi32_i32$2 | 0, res | 0, i64toi32_i32$0 | 0) | 0;
      i64toi32_i32$2 = i64toi32_i32$HIGH_BITS;
      res = i64toi32_i32$0;
      res$hi = i64toi32_i32$2;
      i64toi32_i32$2 = i$hi;
      i64toi32_i32$3 = i;
      i64toi32_i32$0 = 0;
      i64toi32_i32$1 = 1;
      i64toi32_i32$5 = (i64toi32_i32$3 >>> 0 < i64toi32_i32$1 >>> 0) + i64toi32_i32$0 | 0;
      i64toi32_i32$5 = i64toi32_i32$2 - i64toi32_i32$5 | 0;
      i = i64toi32_i32$3 - i64toi32_i32$1 | 0;
      i$hi = i64toi32_i32$5;
     }
=======
     i64toi32_i32$2 = i$hi;
     i64toi32_i32$2 = res$hi;
     i64toi32_i32$2 = i$hi;
     i64toi32_i32$0 = res$hi;
     i64toi32_i32$0 = __wasm_i64_mul(i | 0, i64toi32_i32$2 | 0, res | 0, i64toi32_i32$0 | 0) | 0;
     i64toi32_i32$2 = i64toi32_i32$HIGH_BITS;
     res = i64toi32_i32$0;
     res$hi = i64toi32_i32$2;
     i64toi32_i32$2 = i$hi;
     i64toi32_i32$3 = i;
     i64toi32_i32$0 = 0;
     i64toi32_i32$1 = 1;
     i64toi32_i32$5 = (i64toi32_i32$3 >>> 0 < i64toi32_i32$1 >>> 0) + i64toi32_i32$0 | 0;
     i64toi32_i32$5 = i64toi32_i32$2 - i64toi32_i32$5 | 0;
     i = i64toi32_i32$3 - i64toi32_i32$1 | 0;
     i$hi = i64toi32_i32$5;
>>>>>>> 80b509cf
    }
    continue loop;
   };
  }
  i64toi32_i32$5 = res$hi;
  i64toi32_i32$3 = res;
  i64toi32_i32$HIGH_BITS = i64toi32_i32$5;
  return i64toi32_i32$3 | 0;
 }
 
 function $4($0_1, $0$hi) {
  $0_1 = $0_1 | 0;
  $0$hi = $0$hi | 0;
  var i64toi32_i32$2 = 0, i64toi32_i32$0 = 0, i64toi32_i32$1 = 0, i64toi32_i32$5 = 0, i64toi32_i32$3 = 0, $1$hi = 0, $1 = 0, $10 = 0, $11 = 0, $12 = 0, i64toi32_i32$4 = 0, $13 = 0, $14 = 0, $15 = 0;
  i64toi32_i32$0 = 0;
  $1 = 1;
  $1$hi = i64toi32_i32$0;
<<<<<<< HEAD
  block : {
   i64toi32_i32$0 = $0$hi;
   i64toi32_i32$2 = $0_1;
   i64toi32_i32$1 = 0;
   i64toi32_i32$3 = 2;
   if ((i64toi32_i32$0 | 0) < (i64toi32_i32$1 | 0)) {
    $10 = 1
   } else {
    {
     if ((i64toi32_i32$0 | 0) <= (i64toi32_i32$1 | 0)) {
      {
       if (i64toi32_i32$2 >>> 0 >= i64toi32_i32$3 >>> 0) {
        $11 = 0
       } else {
        $11 = 1
       }
       $12 = $11;
      }
     } else {
      $12 = 0
     }
     $10 = $12;
    }
   }
=======
  i64toi32_i32$0 = $0$hi;
  i64toi32_i32$2 = $0_1;
  i64toi32_i32$1 = 0;
  i64toi32_i32$3 = 2;
  if ((i64toi32_i32$0 | 0) < (i64toi32_i32$1 | 0)) {
   $10 = 1
  } else {
   if ((i64toi32_i32$0 | 0) <= (i64toi32_i32$1 | 0)) {
    if (i64toi32_i32$2 >>> 0 >= i64toi32_i32$3 >>> 0) {
     $11 = 0
    } else {
     $11 = 1
    }
    $12 = $11;
   } else {
    $12 = 0
   }
   $10 = $12;
  }
  block : {
>>>>>>> 80b509cf
   if ($10) {
    break block
   }
   loop_in : while (1) {
    i64toi32_i32$2 = $1$hi;
    i64toi32_i32$2 = $0$hi;
    i64toi32_i32$2 = $1$hi;
    i64toi32_i32$0 = $0$hi;
    i64toi32_i32$0 = __wasm_i64_mul($1 | 0, i64toi32_i32$2 | 0, $0_1 | 0, i64toi32_i32$0 | 0) | 0;
    i64toi32_i32$2 = i64toi32_i32$HIGH_BITS;
    $1 = i64toi32_i32$0;
    $1$hi = i64toi32_i32$2;
    i64toi32_i32$2 = $0$hi;
    i64toi32_i32$3 = $0_1;
    i64toi32_i32$0 = -1;
    i64toi32_i32$1 = -1;
    i64toi32_i32$4 = $0_1 + i64toi32_i32$1 | 0;
    i64toi32_i32$5 = i64toi32_i32$2 + i64toi32_i32$0 | 0;
    if (i64toi32_i32$4 >>> 0 < i64toi32_i32$1 >>> 0) {
     i64toi32_i32$5 = i64toi32_i32$5 + 1 | 0
    }
    $0_1 = i64toi32_i32$4;
    $0$hi = i64toi32_i32$5;
    i64toi32_i32$2 = $0_1;
    i64toi32_i32$3 = 0;
    i64toi32_i32$1 = 1;
    if ((i64toi32_i32$5 | 0) > (i64toi32_i32$3 | 0)) {
     $13 = 1
    } else {
     if ((i64toi32_i32$5 | 0) >= (i64toi32_i32$3 | 0)) {
      if (i64toi32_i32$2 >>> 0 <= i64toi32_i32$1 >>> 0) {
       $14 = 0
      } else {
       $14 = 1
      }
      $15 = $14;
     } else {
      $15 = 0
     }
     $13 = $15;
    }
    if ($13) {
     continue loop_in
    }
    break loop_in;
   };
  }
  i64toi32_i32$2 = $1$hi;
  i64toi32_i32$5 = $1;
  i64toi32_i32$HIGH_BITS = i64toi32_i32$2;
  return i64toi32_i32$5 | 0;
 }
 
 function legalstub$0($0_1, $1) {
  $0_1 = $0_1 | 0;
  $1 = $1 | 0;
  var i64toi32_i32$2 = 0, i64toi32_i32$4 = 0, i64toi32_i32$0 = 0, i64toi32_i32$1 = 0, i64toi32_i32$3 = 0, $12 = 0, $13 = 0, $4_1 = 0, $4$hi = 0, $7$hi = 0, $2_1 = 0, $2$hi = 0;
  i64toi32_i32$0 = 0;
  $4_1 = $0_1;
  $4$hi = i64toi32_i32$0;
  i64toi32_i32$0 = 0;
  i64toi32_i32$2 = $1;
  i64toi32_i32$1 = 0;
  i64toi32_i32$3 = 32;
  i64toi32_i32$4 = i64toi32_i32$3 & 31 | 0;
  if (32 >>> 0 <= (i64toi32_i32$3 & 63 | 0) >>> 0) {
   i64toi32_i32$1 = i64toi32_i32$2 << i64toi32_i32$4 | 0;
   $12 = 0;
  } else {
   i64toi32_i32$1 = ((1 << i64toi32_i32$4 | 0) - 1 | 0) & (i64toi32_i32$2 >>> (32 - i64toi32_i32$4 | 0) | 0) | 0 | (i64toi32_i32$0 << i64toi32_i32$4 | 0) | 0;
   $12 = i64toi32_i32$2 << i64toi32_i32$4 | 0;
  }
  $7$hi = i64toi32_i32$1;
  i64toi32_i32$1 = $4$hi;
  i64toi32_i32$0 = $4_1;
  i64toi32_i32$2 = $7$hi;
  i64toi32_i32$3 = $12;
  i64toi32_i32$2 = i64toi32_i32$1 | i64toi32_i32$2 | 0;
  i64toi32_i32$2 = $0(i64toi32_i32$0 | i64toi32_i32$3 | 0 | 0, i64toi32_i32$2 | 0) | 0;
  i64toi32_i32$0 = i64toi32_i32$HIGH_BITS;
  $2_1 = i64toi32_i32$2;
  $2$hi = i64toi32_i32$0;
  i64toi32_i32$1 = i64toi32_i32$2;
  i64toi32_i32$2 = 0;
  i64toi32_i32$3 = 32;
  i64toi32_i32$4 = i64toi32_i32$3 & 31 | 0;
  if (32 >>> 0 <= (i64toi32_i32$3 & 63 | 0) >>> 0) {
   i64toi32_i32$2 = 0;
   $13 = i64toi32_i32$0 >>> i64toi32_i32$4 | 0;
  } else {
   i64toi32_i32$2 = i64toi32_i32$0 >>> i64toi32_i32$4 | 0;
   $13 = (((1 << i64toi32_i32$4 | 0) - 1 | 0) & i64toi32_i32$0 | 0) << (32 - i64toi32_i32$4 | 0) | 0 | (i64toi32_i32$1 >>> i64toi32_i32$4 | 0) | 0;
  }
  setTempRet0($13 | 0);
  i64toi32_i32$2 = $2$hi;
  return $2_1 | 0;
 }
 
 function legalstub$fac_rec_named($0_1, $1) {
  $0_1 = $0_1 | 0;
  $1 = $1 | 0;
  var i64toi32_i32$2 = 0, i64toi32_i32$4 = 0, i64toi32_i32$0 = 0, i64toi32_i32$1 = 0, i64toi32_i32$3 = 0, $12 = 0, $13 = 0, $4_1 = 0, $4$hi = 0, $7$hi = 0, $2_1 = 0, $2$hi = 0;
  i64toi32_i32$0 = 0;
  $4_1 = $0_1;
  $4$hi = i64toi32_i32$0;
  i64toi32_i32$0 = 0;
  i64toi32_i32$2 = $1;
  i64toi32_i32$1 = 0;
  i64toi32_i32$3 = 32;
  i64toi32_i32$4 = i64toi32_i32$3 & 31 | 0;
  if (32 >>> 0 <= (i64toi32_i32$3 & 63 | 0) >>> 0) {
   i64toi32_i32$1 = i64toi32_i32$2 << i64toi32_i32$4 | 0;
   $12 = 0;
  } else {
   i64toi32_i32$1 = ((1 << i64toi32_i32$4 | 0) - 1 | 0) & (i64toi32_i32$2 >>> (32 - i64toi32_i32$4 | 0) | 0) | 0 | (i64toi32_i32$0 << i64toi32_i32$4 | 0) | 0;
   $12 = i64toi32_i32$2 << i64toi32_i32$4 | 0;
  }
  $7$hi = i64toi32_i32$1;
  i64toi32_i32$1 = $4$hi;
  i64toi32_i32$0 = $4_1;
  i64toi32_i32$2 = $7$hi;
  i64toi32_i32$3 = $12;
  i64toi32_i32$2 = i64toi32_i32$1 | i64toi32_i32$2 | 0;
  i64toi32_i32$2 = fac_rec_named(i64toi32_i32$0 | i64toi32_i32$3 | 0 | 0, i64toi32_i32$2 | 0) | 0;
  i64toi32_i32$0 = i64toi32_i32$HIGH_BITS;
  $2_1 = i64toi32_i32$2;
  $2$hi = i64toi32_i32$0;
  i64toi32_i32$1 = i64toi32_i32$2;
  i64toi32_i32$2 = 0;
  i64toi32_i32$3 = 32;
  i64toi32_i32$4 = i64toi32_i32$3 & 31 | 0;
  if (32 >>> 0 <= (i64toi32_i32$3 & 63 | 0) >>> 0) {
   i64toi32_i32$2 = 0;
   $13 = i64toi32_i32$0 >>> i64toi32_i32$4 | 0;
  } else {
   i64toi32_i32$2 = i64toi32_i32$0 >>> i64toi32_i32$4 | 0;
   $13 = (((1 << i64toi32_i32$4 | 0) - 1 | 0) & i64toi32_i32$0 | 0) << (32 - i64toi32_i32$4 | 0) | 0 | (i64toi32_i32$1 >>> i64toi32_i32$4 | 0) | 0;
  }
  setTempRet0($13 | 0);
  i64toi32_i32$2 = $2$hi;
  return $2_1 | 0;
 }
 
 function legalstub$2($0_1, $1) {
  $0_1 = $0_1 | 0;
  $1 = $1 | 0;
  var i64toi32_i32$2 = 0, i64toi32_i32$4 = 0, i64toi32_i32$0 = 0, i64toi32_i32$1 = 0, i64toi32_i32$3 = 0, $12 = 0, $13 = 0, $4_1 = 0, $4$hi = 0, $7$hi = 0, $2_1 = 0, $2$hi = 0;
  i64toi32_i32$0 = 0;
  $4_1 = $0_1;
  $4$hi = i64toi32_i32$0;
  i64toi32_i32$0 = 0;
  i64toi32_i32$2 = $1;
  i64toi32_i32$1 = 0;
  i64toi32_i32$3 = 32;
  i64toi32_i32$4 = i64toi32_i32$3 & 31 | 0;
  if (32 >>> 0 <= (i64toi32_i32$3 & 63 | 0) >>> 0) {
   i64toi32_i32$1 = i64toi32_i32$2 << i64toi32_i32$4 | 0;
   $12 = 0;
  } else {
   i64toi32_i32$1 = ((1 << i64toi32_i32$4 | 0) - 1 | 0) & (i64toi32_i32$2 >>> (32 - i64toi32_i32$4 | 0) | 0) | 0 | (i64toi32_i32$0 << i64toi32_i32$4 | 0) | 0;
   $12 = i64toi32_i32$2 << i64toi32_i32$4 | 0;
  }
  $7$hi = i64toi32_i32$1;
  i64toi32_i32$1 = $4$hi;
  i64toi32_i32$0 = $4_1;
  i64toi32_i32$2 = $7$hi;
  i64toi32_i32$3 = $12;
  i64toi32_i32$2 = i64toi32_i32$1 | i64toi32_i32$2 | 0;
  i64toi32_i32$2 = $2(i64toi32_i32$0 | i64toi32_i32$3 | 0 | 0, i64toi32_i32$2 | 0) | 0;
  i64toi32_i32$0 = i64toi32_i32$HIGH_BITS;
  $2_1 = i64toi32_i32$2;
  $2$hi = i64toi32_i32$0;
  i64toi32_i32$1 = i64toi32_i32$2;
  i64toi32_i32$2 = 0;
  i64toi32_i32$3 = 32;
  i64toi32_i32$4 = i64toi32_i32$3 & 31 | 0;
  if (32 >>> 0 <= (i64toi32_i32$3 & 63 | 0) >>> 0) {
   i64toi32_i32$2 = 0;
   $13 = i64toi32_i32$0 >>> i64toi32_i32$4 | 0;
  } else {
   i64toi32_i32$2 = i64toi32_i32$0 >>> i64toi32_i32$4 | 0;
   $13 = (((1 << i64toi32_i32$4 | 0) - 1 | 0) & i64toi32_i32$0 | 0) << (32 - i64toi32_i32$4 | 0) | 0 | (i64toi32_i32$1 >>> i64toi32_i32$4 | 0) | 0;
  }
  setTempRet0($13 | 0);
  i64toi32_i32$2 = $2$hi;
  return $2_1 | 0;
 }
 
 function legalstub$3($0_1, $1) {
  $0_1 = $0_1 | 0;
  $1 = $1 | 0;
  var i64toi32_i32$2 = 0, i64toi32_i32$4 = 0, i64toi32_i32$0 = 0, i64toi32_i32$1 = 0, i64toi32_i32$3 = 0, $12 = 0, $13 = 0, $4_1 = 0, $4$hi = 0, $7$hi = 0, $2_1 = 0, $2$hi = 0;
  i64toi32_i32$0 = 0;
  $4_1 = $0_1;
  $4$hi = i64toi32_i32$0;
  i64toi32_i32$0 = 0;
  i64toi32_i32$2 = $1;
  i64toi32_i32$1 = 0;
  i64toi32_i32$3 = 32;
  i64toi32_i32$4 = i64toi32_i32$3 & 31 | 0;
  if (32 >>> 0 <= (i64toi32_i32$3 & 63 | 0) >>> 0) {
   i64toi32_i32$1 = i64toi32_i32$2 << i64toi32_i32$4 | 0;
   $12 = 0;
  } else {
   i64toi32_i32$1 = ((1 << i64toi32_i32$4 | 0) - 1 | 0) & (i64toi32_i32$2 >>> (32 - i64toi32_i32$4 | 0) | 0) | 0 | (i64toi32_i32$0 << i64toi32_i32$4 | 0) | 0;
   $12 = i64toi32_i32$2 << i64toi32_i32$4 | 0;
  }
  $7$hi = i64toi32_i32$1;
  i64toi32_i32$1 = $4$hi;
  i64toi32_i32$0 = $4_1;
  i64toi32_i32$2 = $7$hi;
  i64toi32_i32$3 = $12;
  i64toi32_i32$2 = i64toi32_i32$1 | i64toi32_i32$2 | 0;
  i64toi32_i32$2 = $3(i64toi32_i32$0 | i64toi32_i32$3 | 0 | 0, i64toi32_i32$2 | 0) | 0;
  i64toi32_i32$0 = i64toi32_i32$HIGH_BITS;
  $2_1 = i64toi32_i32$2;
  $2$hi = i64toi32_i32$0;
  i64toi32_i32$1 = i64toi32_i32$2;
  i64toi32_i32$2 = 0;
  i64toi32_i32$3 = 32;
  i64toi32_i32$4 = i64toi32_i32$3 & 31 | 0;
  if (32 >>> 0 <= (i64toi32_i32$3 & 63 | 0) >>> 0) {
   i64toi32_i32$2 = 0;
   $13 = i64toi32_i32$0 >>> i64toi32_i32$4 | 0;
  } else {
   i64toi32_i32$2 = i64toi32_i32$0 >>> i64toi32_i32$4 | 0;
   $13 = (((1 << i64toi32_i32$4 | 0) - 1 | 0) & i64toi32_i32$0 | 0) << (32 - i64toi32_i32$4 | 0) | 0 | (i64toi32_i32$1 >>> i64toi32_i32$4 | 0) | 0;
  }
  setTempRet0($13 | 0);
  i64toi32_i32$2 = $2$hi;
  return $2_1 | 0;
 }
 
 function legalstub$4($0_1, $1) {
  $0_1 = $0_1 | 0;
  $1 = $1 | 0;
  var i64toi32_i32$2 = 0, i64toi32_i32$4 = 0, i64toi32_i32$0 = 0, i64toi32_i32$1 = 0, i64toi32_i32$3 = 0, $12 = 0, $13 = 0, $4_1 = 0, $4$hi = 0, $7$hi = 0, $2_1 = 0, $2$hi = 0;
  i64toi32_i32$0 = 0;
  $4_1 = $0_1;
  $4$hi = i64toi32_i32$0;
  i64toi32_i32$0 = 0;
  i64toi32_i32$2 = $1;
  i64toi32_i32$1 = 0;
  i64toi32_i32$3 = 32;
  i64toi32_i32$4 = i64toi32_i32$3 & 31 | 0;
  if (32 >>> 0 <= (i64toi32_i32$3 & 63 | 0) >>> 0) {
   i64toi32_i32$1 = i64toi32_i32$2 << i64toi32_i32$4 | 0;
   $12 = 0;
  } else {
   i64toi32_i32$1 = ((1 << i64toi32_i32$4 | 0) - 1 | 0) & (i64toi32_i32$2 >>> (32 - i64toi32_i32$4 | 0) | 0) | 0 | (i64toi32_i32$0 << i64toi32_i32$4 | 0) | 0;
   $12 = i64toi32_i32$2 << i64toi32_i32$4 | 0;
  }
  $7$hi = i64toi32_i32$1;
  i64toi32_i32$1 = $4$hi;
  i64toi32_i32$0 = $4_1;
  i64toi32_i32$2 = $7$hi;
  i64toi32_i32$3 = $12;
  i64toi32_i32$2 = i64toi32_i32$1 | i64toi32_i32$2 | 0;
  i64toi32_i32$2 = $4(i64toi32_i32$0 | i64toi32_i32$3 | 0 | 0, i64toi32_i32$2 | 0) | 0;
  i64toi32_i32$0 = i64toi32_i32$HIGH_BITS;
  $2_1 = i64toi32_i32$2;
  $2$hi = i64toi32_i32$0;
  i64toi32_i32$1 = i64toi32_i32$2;
  i64toi32_i32$2 = 0;
  i64toi32_i32$3 = 32;
  i64toi32_i32$4 = i64toi32_i32$3 & 31 | 0;
  if (32 >>> 0 <= (i64toi32_i32$3 & 63 | 0) >>> 0) {
   i64toi32_i32$2 = 0;
   $13 = i64toi32_i32$0 >>> i64toi32_i32$4 | 0;
  } else {
   i64toi32_i32$2 = i64toi32_i32$0 >>> i64toi32_i32$4 | 0;
   $13 = (((1 << i64toi32_i32$4 | 0) - 1 | 0) & i64toi32_i32$0 | 0) << (32 - i64toi32_i32$4 | 0) | 0 | (i64toi32_i32$1 >>> i64toi32_i32$4 | 0) | 0;
  }
  setTempRet0($13 | 0);
  i64toi32_i32$2 = $2$hi;
  return $2_1 | 0;
 }
 
 function _ZN17compiler_builtins3int3mul3Mul3mul17h070e9a1c69faec5bE(var$0, var$0$hi, var$1, var$1$hi) {
  var$0 = var$0 | 0;
  var$0$hi = var$0$hi | 0;
  var$1 = var$1 | 0;
  var$1$hi = var$1$hi | 0;
  var i64toi32_i32$4 = 0, i64toi32_i32$0 = 0, i64toi32_i32$1 = 0, var$2 = 0, i64toi32_i32$2 = 0, i64toi32_i32$3 = 0, var$3 = 0, var$4 = 0, var$5 = 0, $21 = 0, $22 = 0, var$6 = 0, $24 = 0, $17 = 0, $18 = 0, $23 = 0, $29 = 0, $45 = 0, $56$hi = 0, $62$hi = 0;
  i64toi32_i32$0 = var$1$hi;
  var$2 = var$1;
  var$4 = var$2 >>> 16 | 0;
  i64toi32_i32$0 = var$0$hi;
  var$3 = var$0;
  var$5 = var$3 >>> 16 | 0;
  $17 = Math_imul(var$4, var$5);
  $18 = var$2;
  i64toi32_i32$2 = var$3;
  i64toi32_i32$1 = 0;
  i64toi32_i32$3 = 32;
  i64toi32_i32$4 = i64toi32_i32$3 & 31 | 0;
  if (32 >>> 0 <= (i64toi32_i32$3 & 63 | 0) >>> 0) {
   i64toi32_i32$1 = 0;
   $21 = i64toi32_i32$0 >>> i64toi32_i32$4 | 0;
  } else {
   i64toi32_i32$1 = i64toi32_i32$0 >>> i64toi32_i32$4 | 0;
   $21 = (((1 << i64toi32_i32$4 | 0) - 1 | 0) & i64toi32_i32$0 | 0) << (32 - i64toi32_i32$4 | 0) | 0 | (i64toi32_i32$2 >>> i64toi32_i32$4 | 0) | 0;
  }
  $23 = $17 + Math_imul($18, $21) | 0;
  i64toi32_i32$1 = var$1$hi;
  i64toi32_i32$0 = var$1;
  i64toi32_i32$2 = 0;
  i64toi32_i32$3 = 32;
  i64toi32_i32$4 = i64toi32_i32$3 & 31 | 0;
  if (32 >>> 0 <= (i64toi32_i32$3 & 63 | 0) >>> 0) {
   i64toi32_i32$2 = 0;
   $22 = i64toi32_i32$1 >>> i64toi32_i32$4 | 0;
  } else {
   i64toi32_i32$2 = i64toi32_i32$1 >>> i64toi32_i32$4 | 0;
   $22 = (((1 << i64toi32_i32$4 | 0) - 1 | 0) & i64toi32_i32$1 | 0) << (32 - i64toi32_i32$4 | 0) | 0 | (i64toi32_i32$0 >>> i64toi32_i32$4 | 0) | 0;
  }
  $29 = $23 + Math_imul($22, var$3) | 0;
  var$2 = var$2 & 65535 | 0;
  var$3 = var$3 & 65535 | 0;
  var$6 = Math_imul(var$2, var$3);
  var$2 = (var$6 >>> 16 | 0) + Math_imul(var$2, var$5) | 0;
  $45 = $29 + (var$2 >>> 16 | 0) | 0;
  var$2 = (var$2 & 65535 | 0) + Math_imul(var$4, var$3) | 0;
  i64toi32_i32$2 = 0;
  i64toi32_i32$1 = $45 + (var$2 >>> 16 | 0) | 0;
  i64toi32_i32$0 = 0;
  i64toi32_i32$3 = 32;
  i64toi32_i32$4 = i64toi32_i32$3 & 31 | 0;
  if (32 >>> 0 <= (i64toi32_i32$3 & 63 | 0) >>> 0) {
   i64toi32_i32$0 = i64toi32_i32$1 << i64toi32_i32$4 | 0;
   $24 = 0;
  } else {
   i64toi32_i32$0 = ((1 << i64toi32_i32$4 | 0) - 1 | 0) & (i64toi32_i32$1 >>> (32 - i64toi32_i32$4 | 0) | 0) | 0 | (i64toi32_i32$2 << i64toi32_i32$4 | 0) | 0;
   $24 = i64toi32_i32$1 << i64toi32_i32$4 | 0;
  }
  $56$hi = i64toi32_i32$0;
  i64toi32_i32$0 = 0;
  $62$hi = i64toi32_i32$0;
  i64toi32_i32$0 = $56$hi;
  i64toi32_i32$2 = $24;
  i64toi32_i32$1 = $62$hi;
  i64toi32_i32$3 = var$2 << 16 | 0 | (var$6 & 65535 | 0) | 0;
  i64toi32_i32$1 = i64toi32_i32$0 | i64toi32_i32$1 | 0;
  i64toi32_i32$2 = i64toi32_i32$2 | i64toi32_i32$3 | 0;
  i64toi32_i32$HIGH_BITS = i64toi32_i32$1;
  return i64toi32_i32$2 | 0;
 }
 
 function __wasm_i64_mul(var$0, var$0$hi, var$1, var$1$hi) {
  var$0 = var$0 | 0;
  var$0$hi = var$0$hi | 0;
  var$1 = var$1 | 0;
  var$1$hi = var$1$hi | 0;
  var i64toi32_i32$0 = 0, i64toi32_i32$1 = 0;
  i64toi32_i32$0 = var$0$hi;
  i64toi32_i32$0 = var$1$hi;
  i64toi32_i32$0 = var$0$hi;
  i64toi32_i32$1 = var$1$hi;
  i64toi32_i32$1 = _ZN17compiler_builtins3int3mul3Mul3mul17h070e9a1c69faec5bE(var$0 | 0, i64toi32_i32$0 | 0, var$1 | 0, i64toi32_i32$1 | 0) | 0;
  i64toi32_i32$0 = i64toi32_i32$HIGH_BITS;
  i64toi32_i32$HIGH_BITS = i64toi32_i32$0;
  return i64toi32_i32$1 | 0;
 }
 
 var FUNCTION_TABLE = [];
 return {
  "fac_rec": legalstub$0, 
  "fac_rec_named": legalstub$fac_rec_named, 
  "fac_iter": legalstub$2, 
  "fac_iter_named": legalstub$3, 
  "fac_opt": legalstub$4
 };
}

var memasmFunc = new ArrayBuffer(65536);
var retasmFunc = asmFunc({Math,Int8Array,Uint8Array,Int16Array,Uint16Array,Int32Array,Uint32Array,Float32Array,Float64Array,NaN,Infinity}, {abort:function() { throw new Error('abort'); },setTempRet0},memasmFunc);
export var fac_rec = retasmFunc.fac_rec;
export var fac_rec_named = retasmFunc.fac_rec_named;
export var fac_iter = retasmFunc.fac_iter;
export var fac_iter_named = retasmFunc.fac_iter_named;
export var fac_opt = retasmFunc.fac_opt;<|MERGE_RESOLUTION|>--- conflicted
+++ resolved
@@ -105,7 +105,6 @@
     if ((i64toi32_i32$2 | 0) == (i64toi32_i32$3 | 0) & (i64toi32_i32$0 | 0) == (i64toi32_i32$1 | 0) | 0) {
      break block
     } else {
-<<<<<<< HEAD
      block0 : {
       i64toi32_i32$2 = $1$hi;
       i64toi32_i32$2 = $2$hi;
@@ -124,24 +123,6 @@
       $1 = i64toi32_i32$3 - i64toi32_i32$1 | 0;
       $1$hi = i64toi32_i32$5;
      }
-=======
-     i64toi32_i32$2 = $1$hi;
-     i64toi32_i32$2 = $2$hi;
-     i64toi32_i32$2 = $1$hi;
-     i64toi32_i32$0 = $2$hi;
-     i64toi32_i32$0 = __wasm_i64_mul($1 | 0, i64toi32_i32$2 | 0, $2_1 | 0, i64toi32_i32$0 | 0) | 0;
-     i64toi32_i32$2 = i64toi32_i32$HIGH_BITS;
-     $2_1 = i64toi32_i32$0;
-     $2$hi = i64toi32_i32$2;
-     i64toi32_i32$2 = $1$hi;
-     i64toi32_i32$3 = $1;
-     i64toi32_i32$0 = 0;
-     i64toi32_i32$1 = 1;
-     i64toi32_i32$5 = (i64toi32_i32$3 >>> 0 < i64toi32_i32$1 >>> 0) + i64toi32_i32$0 | 0;
-     i64toi32_i32$5 = i64toi32_i32$2 - i64toi32_i32$5 | 0;
-     $1 = i64toi32_i32$3 - i64toi32_i32$1 | 0;
-     $1$hi = i64toi32_i32$5;
->>>>>>> 80b509cf
     }
     continue loop_in;
    };
@@ -171,7 +152,6 @@
     if ((i64toi32_i32$2 | 0) == (i64toi32_i32$3 | 0) & (i64toi32_i32$0 | 0) == (i64toi32_i32$1 | 0) | 0) {
      break done
     } else {
-<<<<<<< HEAD
      block : {
       i64toi32_i32$2 = i$hi;
       i64toi32_i32$2 = res$hi;
@@ -190,24 +170,6 @@
       i = i64toi32_i32$3 - i64toi32_i32$1 | 0;
       i$hi = i64toi32_i32$5;
      }
-=======
-     i64toi32_i32$2 = i$hi;
-     i64toi32_i32$2 = res$hi;
-     i64toi32_i32$2 = i$hi;
-     i64toi32_i32$0 = res$hi;
-     i64toi32_i32$0 = __wasm_i64_mul(i | 0, i64toi32_i32$2 | 0, res | 0, i64toi32_i32$0 | 0) | 0;
-     i64toi32_i32$2 = i64toi32_i32$HIGH_BITS;
-     res = i64toi32_i32$0;
-     res$hi = i64toi32_i32$2;
-     i64toi32_i32$2 = i$hi;
-     i64toi32_i32$3 = i;
-     i64toi32_i32$0 = 0;
-     i64toi32_i32$1 = 1;
-     i64toi32_i32$5 = (i64toi32_i32$3 >>> 0 < i64toi32_i32$1 >>> 0) + i64toi32_i32$0 | 0;
-     i64toi32_i32$5 = i64toi32_i32$2 - i64toi32_i32$5 | 0;
-     i = i64toi32_i32$3 - i64toi32_i32$1 | 0;
-     i$hi = i64toi32_i32$5;
->>>>>>> 80b509cf
     }
     continue loop;
    };
@@ -225,7 +187,6 @@
   i64toi32_i32$0 = 0;
   $1 = 1;
   $1$hi = i64toi32_i32$0;
-<<<<<<< HEAD
   block : {
    i64toi32_i32$0 = $0$hi;
    i64toi32_i32$2 = $0_1;
@@ -234,44 +195,18 @@
    if ((i64toi32_i32$0 | 0) < (i64toi32_i32$1 | 0)) {
     $10 = 1
    } else {
-    {
-     if ((i64toi32_i32$0 | 0) <= (i64toi32_i32$1 | 0)) {
-      {
-       if (i64toi32_i32$2 >>> 0 >= i64toi32_i32$3 >>> 0) {
-        $11 = 0
-       } else {
-        $11 = 1
-       }
-       $12 = $11;
-      }
+    if ((i64toi32_i32$0 | 0) <= (i64toi32_i32$1 | 0)) {
+     if (i64toi32_i32$2 >>> 0 >= i64toi32_i32$3 >>> 0) {
+      $11 = 0
      } else {
-      $12 = 0
+      $11 = 1
      }
-     $10 = $12;
+     $12 = $11;
+    } else {
+     $12 = 0
     }
+    $10 = $12;
    }
-=======
-  i64toi32_i32$0 = $0$hi;
-  i64toi32_i32$2 = $0_1;
-  i64toi32_i32$1 = 0;
-  i64toi32_i32$3 = 2;
-  if ((i64toi32_i32$0 | 0) < (i64toi32_i32$1 | 0)) {
-   $10 = 1
-  } else {
-   if ((i64toi32_i32$0 | 0) <= (i64toi32_i32$1 | 0)) {
-    if (i64toi32_i32$2 >>> 0 >= i64toi32_i32$3 >>> 0) {
-     $11 = 0
-    } else {
-     $11 = 1
-    }
-    $12 = $11;
-   } else {
-    $12 = 0
-   }
-   $10 = $12;
-  }
-  block : {
->>>>>>> 80b509cf
    if ($10) {
     break block
    }
