--- conflicted
+++ resolved
@@ -205,53 +205,6 @@
   return +Math_sqrt($0);
  }
  
-<<<<<<< HEAD
- function copysign64($0, $1_1) {
-  $0 = +$0;
-  $1_1 = +$1_1;
-  var i64toi32_i32$0 = 0, i64toi32_i32$2 = 0, i64toi32_i32$1 = 0, i64toi32_i32$3 = 0, $4_1 = 0, $4$hi = 0, $7_1 = 0, $7$hi = 0, wasm2js_i32$0 = 0, wasm2js_f64$0 = 0.0, wasm2js_i32$1 = 0;
-  wasm2js_i32$0 = __tempMemory__;
-  wasm2js_f64$0 = $0;
-  HEAPF64[wasm2js_i32$0 >> 3] = wasm2js_f64$0;
-  i64toi32_i32$0 = HEAP32[(__tempMemory__ + 4 | 0) >> 2] | 0;
-  i64toi32_i32$2 = HEAP32[__tempMemory__ >> 2] | 0;
-  i64toi32_i32$1 = 2147483647;
-  i64toi32_i32$3 = 4294967295;
-  i64toi32_i32$1 = i64toi32_i32$0 & i64toi32_i32$1 | 0;
-  $4_1 = i64toi32_i32$2 & i64toi32_i32$3 | 0;
-  $4$hi = i64toi32_i32$1;
-  wasm2js_i32$0 = __tempMemory__;
-  wasm2js_f64$0 = $1_1;
-  HEAPF64[wasm2js_i32$0 >> 3] = wasm2js_f64$0;
-  i64toi32_i32$1 = HEAP32[(__tempMemory__ + 4 | 0) >> 2] | 0;
-  i64toi32_i32$0 = HEAP32[__tempMemory__ >> 2] | 0;
-  i64toi32_i32$2 = 2147483648;
-  i64toi32_i32$3 = 0;
-  i64toi32_i32$2 = i64toi32_i32$1 & i64toi32_i32$2 | 0;
-  $7_1 = i64toi32_i32$0 & i64toi32_i32$3 | 0;
-  $7$hi = i64toi32_i32$2;
-  i64toi32_i32$2 = $4$hi;
-  i64toi32_i32$1 = $4_1;
-  i64toi32_i32$0 = $7$hi;
-  i64toi32_i32$3 = $7_1;
-  i64toi32_i32$0 = i64toi32_i32$2 | i64toi32_i32$0 | 0;
-  wasm2js_i32$0 = __tempMemory__;
-  wasm2js_i32$1 = i64toi32_i32$1 | i64toi32_i32$3 | 0;
-  HEAP32[wasm2js_i32$0 >> 2] = wasm2js_i32$1;
-  wasm2js_i32$0 = __tempMemory__;
-  wasm2js_i32$1 = i64toi32_i32$0;
-  HEAP32[(wasm2js_i32$0 + 4 | 0) >> 2] = wasm2js_i32$1;
-  return +(+HEAPF64[__tempMemory__ >> 3]);
- }
- 
- function copysign32($0, $1_1) {
-  $0 = Math_fround($0);
-  $1_1 = Math_fround($1_1);
-  return Math_fround((HEAP32[0] = (HEAPF32[__tempMemory__] = $0, HEAP32[__tempMemory__] | 0) & 2147483647 | 0 | ((HEAPF32[__tempMemory__] = $1_1, HEAP32[__tempMemory__] | 0) & 2147483648 | 0) | 0, HEAPF32[0]));
- }
- 
-=======
->>>>>>> 3ccf14f9
  function $35($0) {
   $0 = $0 | 0;
   return Math_fround(Math_fround($0 | 0));
