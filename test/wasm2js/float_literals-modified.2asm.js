import { setTempRet0 } from 'env';


  var scratchBuffer = new ArrayBuffer(8);
  var i32ScratchView = new Int32Array(scratchBuffer);
  var f32ScratchView = new Float32Array(scratchBuffer);
  var f64ScratchView = new Float64Array(scratchBuffer);
  
  function wasm2js_scratch_load_i32(index) {
    return i32ScratchView[index];
  }
      
  function wasm2js_scratch_store_f64(value) {
    f64ScratchView[0] = value;
  }
      
  function wasm2js_scratch_store_f32(value) {
    f32ScratchView[0] = value;
  }
      
function asmFunc(global, env, buffer) {
 "almost asm";
 var HEAP8 = new global.Int8Array(buffer);
 var HEAP16 = new global.Int16Array(buffer);
 var HEAP32 = new global.Int32Array(buffer);
 var HEAPU8 = new global.Uint8Array(buffer);
 var HEAPU16 = new global.Uint16Array(buffer);
 var HEAPU32 = new global.Uint32Array(buffer);
 var HEAPF32 = new global.Float32Array(buffer);
 var HEAPF64 = new global.Float64Array(buffer);
 var Math_imul = global.Math.imul;
 var Math_fround = global.Math.fround;
 var Math_abs = global.Math.abs;
 var Math_clz32 = global.Math.clz32;
 var Math_min = global.Math.min;
 var Math_max = global.Math.max;
 var Math_floor = global.Math.floor;
 var Math_ceil = global.Math.ceil;
 var Math_sqrt = global.Math.sqrt;
 var abort = env.abort;
 var nan = global.NaN;
 var infinity = global.Infinity;
 var setTempRet0 = env.setTempRet0;
 var i64toi32_i32$HIGH_BITS = 0;
 function $0() {
  return (wasm2js_scratch_store_f32(Math_fround(nan)), wasm2js_scratch_load_i32(0)) | 0;
 }
 
 function $1() {
  return (wasm2js_scratch_store_f32(Math_fround(nan)), wasm2js_scratch_load_i32(0)) | 0;
 }
 
 function $2() {
  return (wasm2js_scratch_store_f32(Math_fround(-nan)), wasm2js_scratch_load_i32(0)) | 0;
 }
 
 function $3() {
  return (wasm2js_scratch_store_f32(Math_fround(nan)), wasm2js_scratch_load_i32(0)) | 0;
 }
 
 function $4() {
  return (wasm2js_scratch_store_f32(Math_fround(nan)), wasm2js_scratch_load_i32(0)) | 0;
 }
 
 function $5() {
  return (wasm2js_scratch_store_f32(Math_fround(-nan)), wasm2js_scratch_load_i32(0)) | 0;
 }
 
 function $6() {
  return (wasm2js_scratch_store_f32(Math_fround(nan)), wasm2js_scratch_load_i32(0)) | 0;
 }
 
 function $7() {
  return (wasm2js_scratch_store_f32(Math_fround(nan)), wasm2js_scratch_load_i32(0)) | 0;
 }
 
 function $8() {
  return (wasm2js_scratch_store_f32(Math_fround(-nan)), wasm2js_scratch_load_i32(0)) | 0;
 }
 
 function $9() {
  return (wasm2js_scratch_store_f32(Math_fround(infinity)), wasm2js_scratch_load_i32(0)) | 0;
 }
 
 function $10() {
  return (wasm2js_scratch_store_f32(Math_fround(infinity)), wasm2js_scratch_load_i32(0)) | 0;
 }
 
 function $11() {
  return (wasm2js_scratch_store_f32(Math_fround(-infinity)), wasm2js_scratch_load_i32(0)) | 0;
 }
 
 function $12() {
  return (wasm2js_scratch_store_f32(Math_fround(0.0)), wasm2js_scratch_load_i32(0)) | 0;
 }
 
 function $13() {
  return (wasm2js_scratch_store_f32(Math_fround(0.0)), wasm2js_scratch_load_i32(0)) | 0;
 }
 
 function $14() {
  return (wasm2js_scratch_store_f32(Math_fround(-0.0)), wasm2js_scratch_load_i32(0)) | 0;
 }
 
 function $15() {
  return (wasm2js_scratch_store_f32(Math_fround(6.2831854820251465)), wasm2js_scratch_load_i32(0)) | 0;
 }
 
 function $16() {
  return (wasm2js_scratch_store_f32(Math_fround(1.401298464324817e-45)), wasm2js_scratch_load_i32(0)) | 0;
 }
 
 function $17() {
  return (wasm2js_scratch_store_f32(Math_fround(1.1754943508222875e-38)), wasm2js_scratch_load_i32(0)) | 0;
 }
 
 function $18() {
  return (wasm2js_scratch_store_f32(Math_fround(3402823466385288598117041.0e14)), wasm2js_scratch_load_i32(0)) | 0;
 }
 
 function $19() {
  return (wasm2js_scratch_store_f32(Math_fround(1.1754942106924411e-38)), wasm2js_scratch_load_i32(0)) | 0;
 }
 
 function $20() {
  return (wasm2js_scratch_store_f32(Math_fround(1024.0)), wasm2js_scratch_load_i32(0)) | 0;
 }
 
 function $21() {
  return (wasm2js_scratch_store_f32(Math_fround(0.0)), wasm2js_scratch_load_i32(0)) | 0;
 }
 
 function $22() {
  return (wasm2js_scratch_store_f32(Math_fround(0.0)), wasm2js_scratch_load_i32(0)) | 0;
 }
 
 function $23() {
  return (wasm2js_scratch_store_f32(Math_fround(-0.0)), wasm2js_scratch_load_i32(0)) | 0;
 }
 
 function $24() {
  return (wasm2js_scratch_store_f32(Math_fround(6.2831854820251465)), wasm2js_scratch_load_i32(0)) | 0;
 }
 
 function $25() {
  return (wasm2js_scratch_store_f32(Math_fround(1.401298464324817e-45)), wasm2js_scratch_load_i32(0)) | 0;
 }
 
 function $26() {
  return (wasm2js_scratch_store_f32(Math_fround(1.1754943508222875e-38)), wasm2js_scratch_load_i32(0)) | 0;
 }
 
 function $27() {
  return (wasm2js_scratch_store_f32(Math_fround(1.1754942106924411e-38)), wasm2js_scratch_load_i32(0)) | 0;
 }
 
 function $28() {
  return (wasm2js_scratch_store_f32(Math_fround(3402823466385288598117041.0e14)), wasm2js_scratch_load_i32(0)) | 0;
 }
 
 function $29() {
  return (wasm2js_scratch_store_f32(Math_fround(1.0e10)), wasm2js_scratch_load_i32(0)) | 0;
 }
 
 function $30() {
  var i64toi32_i32$0 = 0, i64toi32_i32$1 = 0;
<<<<<<< HEAD
  HEAPF64[__tempMemory__ >> 3] = nan;
  i64toi32_i32$0 = HEAP32[(__tempMemory__ + 4 | 0) >> 2] | 0;
  i64toi32_i32$1 = HEAP32[__tempMemory__ >> 2] | 0;
=======
  wasm2js_scratch_store_f64(+(nan));
  i64toi32_i32$0 = wasm2js_scratch_load_i32(1 | 0) | 0;
  i64toi32_i32$1 = wasm2js_scratch_load_i32(0 | 0) | 0;
>>>>>>> b2161e31
  i64toi32_i32$HIGH_BITS = i64toi32_i32$0;
  return i64toi32_i32$1 | 0;
 }
 
 function $31() {
  var i64toi32_i32$0 = 0, i64toi32_i32$1 = 0;
<<<<<<< HEAD
  HEAPF64[__tempMemory__ >> 3] = nan;
  i64toi32_i32$0 = HEAP32[(__tempMemory__ + 4 | 0) >> 2] | 0;
  i64toi32_i32$1 = HEAP32[__tempMemory__ >> 2] | 0;
=======
  wasm2js_scratch_store_f64(+(nan));
  i64toi32_i32$0 = wasm2js_scratch_load_i32(1 | 0) | 0;
  i64toi32_i32$1 = wasm2js_scratch_load_i32(0 | 0) | 0;
>>>>>>> b2161e31
  i64toi32_i32$HIGH_BITS = i64toi32_i32$0;
  return i64toi32_i32$1 | 0;
 }
 
 function $32() {
  var i64toi32_i32$0 = 0, i64toi32_i32$1 = 0;
<<<<<<< HEAD
  HEAPF64[__tempMemory__ >> 3] = -nan;
  i64toi32_i32$0 = HEAP32[(__tempMemory__ + 4 | 0) >> 2] | 0;
  i64toi32_i32$1 = HEAP32[__tempMemory__ >> 2] | 0;
=======
  wasm2js_scratch_store_f64(+(-nan));
  i64toi32_i32$0 = wasm2js_scratch_load_i32(1 | 0) | 0;
  i64toi32_i32$1 = wasm2js_scratch_load_i32(0 | 0) | 0;
>>>>>>> b2161e31
  i64toi32_i32$HIGH_BITS = i64toi32_i32$0;
  return i64toi32_i32$1 | 0;
 }
 
 function $33() {
  var i64toi32_i32$0 = 0, i64toi32_i32$1 = 0;
<<<<<<< HEAD
  HEAPF64[__tempMemory__ >> 3] = nan;
  i64toi32_i32$0 = HEAP32[(__tempMemory__ + 4 | 0) >> 2] | 0;
  i64toi32_i32$1 = HEAP32[__tempMemory__ >> 2] | 0;
=======
  wasm2js_scratch_store_f64(+(nan));
  i64toi32_i32$0 = wasm2js_scratch_load_i32(1 | 0) | 0;
  i64toi32_i32$1 = wasm2js_scratch_load_i32(0 | 0) | 0;
>>>>>>> b2161e31
  i64toi32_i32$HIGH_BITS = i64toi32_i32$0;
  return i64toi32_i32$1 | 0;
 }
 
 function $34() {
  var i64toi32_i32$0 = 0, i64toi32_i32$1 = 0;
<<<<<<< HEAD
  HEAPF64[__tempMemory__ >> 3] = nan;
  i64toi32_i32$0 = HEAP32[(__tempMemory__ + 4 | 0) >> 2] | 0;
  i64toi32_i32$1 = HEAP32[__tempMemory__ >> 2] | 0;
=======
  wasm2js_scratch_store_f64(+(nan));
  i64toi32_i32$0 = wasm2js_scratch_load_i32(1 | 0) | 0;
  i64toi32_i32$1 = wasm2js_scratch_load_i32(0 | 0) | 0;
>>>>>>> b2161e31
  i64toi32_i32$HIGH_BITS = i64toi32_i32$0;
  return i64toi32_i32$1 | 0;
 }
 
 function $35() {
  var i64toi32_i32$0 = 0, i64toi32_i32$1 = 0;
<<<<<<< HEAD
  HEAPF64[__tempMemory__ >> 3] = -nan;
  i64toi32_i32$0 = HEAP32[(__tempMemory__ + 4 | 0) >> 2] | 0;
  i64toi32_i32$1 = HEAP32[__tempMemory__ >> 2] | 0;
=======
  wasm2js_scratch_store_f64(+(-nan));
  i64toi32_i32$0 = wasm2js_scratch_load_i32(1 | 0) | 0;
  i64toi32_i32$1 = wasm2js_scratch_load_i32(0 | 0) | 0;
>>>>>>> b2161e31
  i64toi32_i32$HIGH_BITS = i64toi32_i32$0;
  return i64toi32_i32$1 | 0;
 }
 
 function $36() {
  var i64toi32_i32$0 = 0, i64toi32_i32$1 = 0;
<<<<<<< HEAD
  HEAPF64[__tempMemory__ >> 3] = nan;
  i64toi32_i32$0 = HEAP32[(__tempMemory__ + 4 | 0) >> 2] | 0;
  i64toi32_i32$1 = HEAP32[__tempMemory__ >> 2] | 0;
=======
  wasm2js_scratch_store_f64(+(nan));
  i64toi32_i32$0 = wasm2js_scratch_load_i32(1 | 0) | 0;
  i64toi32_i32$1 = wasm2js_scratch_load_i32(0 | 0) | 0;
>>>>>>> b2161e31
  i64toi32_i32$HIGH_BITS = i64toi32_i32$0;
  return i64toi32_i32$1 | 0;
 }
 
 function $37() {
  var i64toi32_i32$0 = 0, i64toi32_i32$1 = 0;
<<<<<<< HEAD
  HEAPF64[__tempMemory__ >> 3] = nan;
  i64toi32_i32$0 = HEAP32[(__tempMemory__ + 4 | 0) >> 2] | 0;
  i64toi32_i32$1 = HEAP32[__tempMemory__ >> 2] | 0;
=======
  wasm2js_scratch_store_f64(+(nan));
  i64toi32_i32$0 = wasm2js_scratch_load_i32(1 | 0) | 0;
  i64toi32_i32$1 = wasm2js_scratch_load_i32(0 | 0) | 0;
>>>>>>> b2161e31
  i64toi32_i32$HIGH_BITS = i64toi32_i32$0;
  return i64toi32_i32$1 | 0;
 }
 
 function $38() {
  var i64toi32_i32$0 = 0, i64toi32_i32$1 = 0;
<<<<<<< HEAD
  HEAPF64[__tempMemory__ >> 3] = -nan;
  i64toi32_i32$0 = HEAP32[(__tempMemory__ + 4 | 0) >> 2] | 0;
  i64toi32_i32$1 = HEAP32[__tempMemory__ >> 2] | 0;
=======
  wasm2js_scratch_store_f64(+(-nan));
  i64toi32_i32$0 = wasm2js_scratch_load_i32(1 | 0) | 0;
  i64toi32_i32$1 = wasm2js_scratch_load_i32(0 | 0) | 0;
>>>>>>> b2161e31
  i64toi32_i32$HIGH_BITS = i64toi32_i32$0;
  return i64toi32_i32$1 | 0;
 }
 
 function $39() {
  var i64toi32_i32$0 = 0, i64toi32_i32$1 = 0;
<<<<<<< HEAD
  HEAPF64[__tempMemory__ >> 3] = infinity;
  i64toi32_i32$0 = HEAP32[(__tempMemory__ + 4 | 0) >> 2] | 0;
  i64toi32_i32$1 = HEAP32[__tempMemory__ >> 2] | 0;
=======
  wasm2js_scratch_store_f64(+(infinity));
  i64toi32_i32$0 = wasm2js_scratch_load_i32(1 | 0) | 0;
  i64toi32_i32$1 = wasm2js_scratch_load_i32(0 | 0) | 0;
>>>>>>> b2161e31
  i64toi32_i32$HIGH_BITS = i64toi32_i32$0;
  return i64toi32_i32$1 | 0;
 }
 
 function $40() {
  var i64toi32_i32$0 = 0, i64toi32_i32$1 = 0;
<<<<<<< HEAD
  HEAPF64[__tempMemory__ >> 3] = infinity;
  i64toi32_i32$0 = HEAP32[(__tempMemory__ + 4 | 0) >> 2] | 0;
  i64toi32_i32$1 = HEAP32[__tempMemory__ >> 2] | 0;
=======
  wasm2js_scratch_store_f64(+(infinity));
  i64toi32_i32$0 = wasm2js_scratch_load_i32(1 | 0) | 0;
  i64toi32_i32$1 = wasm2js_scratch_load_i32(0 | 0) | 0;
>>>>>>> b2161e31
  i64toi32_i32$HIGH_BITS = i64toi32_i32$0;
  return i64toi32_i32$1 | 0;
 }
 
 function $41() {
  var i64toi32_i32$0 = 0, i64toi32_i32$1 = 0;
<<<<<<< HEAD
  HEAPF64[__tempMemory__ >> 3] = -infinity;
  i64toi32_i32$0 = HEAP32[(__tempMemory__ + 4 | 0) >> 2] | 0;
  i64toi32_i32$1 = HEAP32[__tempMemory__ >> 2] | 0;
=======
  wasm2js_scratch_store_f64(+(-infinity));
  i64toi32_i32$0 = wasm2js_scratch_load_i32(1 | 0) | 0;
  i64toi32_i32$1 = wasm2js_scratch_load_i32(0 | 0) | 0;
>>>>>>> b2161e31
  i64toi32_i32$HIGH_BITS = i64toi32_i32$0;
  return i64toi32_i32$1 | 0;
 }
 
 function $42() {
  var i64toi32_i32$0 = 0, i64toi32_i32$1 = 0;
<<<<<<< HEAD
  HEAPF64[__tempMemory__ >> 3] = 0.0;
  i64toi32_i32$0 = HEAP32[(__tempMemory__ + 4 | 0) >> 2] | 0;
  i64toi32_i32$1 = HEAP32[__tempMemory__ >> 2] | 0;
=======
  wasm2js_scratch_store_f64(+(0.0));
  i64toi32_i32$0 = wasm2js_scratch_load_i32(1 | 0) | 0;
  i64toi32_i32$1 = wasm2js_scratch_load_i32(0 | 0) | 0;
>>>>>>> b2161e31
  i64toi32_i32$HIGH_BITS = i64toi32_i32$0;
  return i64toi32_i32$1 | 0;
 }
 
 function $43() {
  var i64toi32_i32$0 = 0, i64toi32_i32$1 = 0;
<<<<<<< HEAD
  HEAPF64[__tempMemory__ >> 3] = 0.0;
  i64toi32_i32$0 = HEAP32[(__tempMemory__ + 4 | 0) >> 2] | 0;
  i64toi32_i32$1 = HEAP32[__tempMemory__ >> 2] | 0;
=======
  wasm2js_scratch_store_f64(+(0.0));
  i64toi32_i32$0 = wasm2js_scratch_load_i32(1 | 0) | 0;
  i64toi32_i32$1 = wasm2js_scratch_load_i32(0 | 0) | 0;
>>>>>>> b2161e31
  i64toi32_i32$HIGH_BITS = i64toi32_i32$0;
  return i64toi32_i32$1 | 0;
 }
 
 function $44() {
  var i64toi32_i32$0 = 0, i64toi32_i32$1 = 0;
<<<<<<< HEAD
  HEAPF64[__tempMemory__ >> 3] = -0.0;
  i64toi32_i32$0 = HEAP32[(__tempMemory__ + 4 | 0) >> 2] | 0;
  i64toi32_i32$1 = HEAP32[__tempMemory__ >> 2] | 0;
=======
  wasm2js_scratch_store_f64(+(-0.0));
  i64toi32_i32$0 = wasm2js_scratch_load_i32(1 | 0) | 0;
  i64toi32_i32$1 = wasm2js_scratch_load_i32(0 | 0) | 0;
>>>>>>> b2161e31
  i64toi32_i32$HIGH_BITS = i64toi32_i32$0;
  return i64toi32_i32$1 | 0;
 }
 
 function $45() {
  var i64toi32_i32$0 = 0, i64toi32_i32$1 = 0;
<<<<<<< HEAD
  HEAPF64[__tempMemory__ >> 3] = 6.283185307179586;
  i64toi32_i32$0 = HEAP32[(__tempMemory__ + 4 | 0) >> 2] | 0;
  i64toi32_i32$1 = HEAP32[__tempMemory__ >> 2] | 0;
=======
  wasm2js_scratch_store_f64(+(6.283185307179586));
  i64toi32_i32$0 = wasm2js_scratch_load_i32(1 | 0) | 0;
  i64toi32_i32$1 = wasm2js_scratch_load_i32(0 | 0) | 0;
>>>>>>> b2161e31
  i64toi32_i32$HIGH_BITS = i64toi32_i32$0;
  return i64toi32_i32$1 | 0;
 }
 
 function $46() {
  var i64toi32_i32$0 = 0, i64toi32_i32$1 = 0;
<<<<<<< HEAD
  HEAPF64[__tempMemory__ >> 3] = 5.0e-324;
  i64toi32_i32$0 = HEAP32[(__tempMemory__ + 4 | 0) >> 2] | 0;
  i64toi32_i32$1 = HEAP32[__tempMemory__ >> 2] | 0;
=======
  wasm2js_scratch_store_f64(+(5.0e-324));
  i64toi32_i32$0 = wasm2js_scratch_load_i32(1 | 0) | 0;
  i64toi32_i32$1 = wasm2js_scratch_load_i32(0 | 0) | 0;
>>>>>>> b2161e31
  i64toi32_i32$HIGH_BITS = i64toi32_i32$0;
  return i64toi32_i32$1 | 0;
 }
 
 function $47() {
  var i64toi32_i32$0 = 0, i64toi32_i32$1 = 0;
<<<<<<< HEAD
  HEAPF64[__tempMemory__ >> 3] = 2.2250738585072014e-308;
  i64toi32_i32$0 = HEAP32[(__tempMemory__ + 4 | 0) >> 2] | 0;
  i64toi32_i32$1 = HEAP32[__tempMemory__ >> 2] | 0;
=======
  wasm2js_scratch_store_f64(+(2.2250738585072014e-308));
  i64toi32_i32$0 = wasm2js_scratch_load_i32(1 | 0) | 0;
  i64toi32_i32$1 = wasm2js_scratch_load_i32(0 | 0) | 0;
>>>>>>> b2161e31
  i64toi32_i32$HIGH_BITS = i64toi32_i32$0;
  return i64toi32_i32$1 | 0;
 }
 
 function $48() {
  var i64toi32_i32$0 = 0, i64toi32_i32$1 = 0;
<<<<<<< HEAD
  HEAPF64[__tempMemory__ >> 3] = 2.225073858507201e-308;
  i64toi32_i32$0 = HEAP32[(__tempMemory__ + 4 | 0) >> 2] | 0;
  i64toi32_i32$1 = HEAP32[__tempMemory__ >> 2] | 0;
=======
  wasm2js_scratch_store_f64(+(2.225073858507201e-308));
  i64toi32_i32$0 = wasm2js_scratch_load_i32(1 | 0) | 0;
  i64toi32_i32$1 = wasm2js_scratch_load_i32(0 | 0) | 0;
>>>>>>> b2161e31
  i64toi32_i32$HIGH_BITS = i64toi32_i32$0;
  return i64toi32_i32$1 | 0;
 }
 
 function $49() {
  var i64toi32_i32$0 = 0, i64toi32_i32$1 = 0;
<<<<<<< HEAD
  HEAPF64[__tempMemory__ >> 3] = 1797693134862315708145274.0e284;
  i64toi32_i32$0 = HEAP32[(__tempMemory__ + 4 | 0) >> 2] | 0;
  i64toi32_i32$1 = HEAP32[__tempMemory__ >> 2] | 0;
=======
  wasm2js_scratch_store_f64(+(1797693134862315708145274.0e284));
  i64toi32_i32$0 = wasm2js_scratch_load_i32(1 | 0) | 0;
  i64toi32_i32$1 = wasm2js_scratch_load_i32(0 | 0) | 0;
>>>>>>> b2161e31
  i64toi32_i32$HIGH_BITS = i64toi32_i32$0;
  return i64toi32_i32$1 | 0;
 }
 
 function $50() {
  var i64toi32_i32$0 = 0, i64toi32_i32$1 = 0;
<<<<<<< HEAD
  HEAPF64[__tempMemory__ >> 3] = 1267650600228229401496703.0e6;
  i64toi32_i32$0 = HEAP32[(__tempMemory__ + 4 | 0) >> 2] | 0;
  i64toi32_i32$1 = HEAP32[__tempMemory__ >> 2] | 0;
=======
  wasm2js_scratch_store_f64(+(1267650600228229401496703.0e6));
  i64toi32_i32$0 = wasm2js_scratch_load_i32(1 | 0) | 0;
  i64toi32_i32$1 = wasm2js_scratch_load_i32(0 | 0) | 0;
>>>>>>> b2161e31
  i64toi32_i32$HIGH_BITS = i64toi32_i32$0;
  return i64toi32_i32$1 | 0;
 }
 
 function $51() {
  var i64toi32_i32$0 = 0, i64toi32_i32$1 = 0;
<<<<<<< HEAD
  HEAPF64[__tempMemory__ >> 3] = 0.0;
  i64toi32_i32$0 = HEAP32[(__tempMemory__ + 4 | 0) >> 2] | 0;
  i64toi32_i32$1 = HEAP32[__tempMemory__ >> 2] | 0;
=======
  wasm2js_scratch_store_f64(+(0.0));
  i64toi32_i32$0 = wasm2js_scratch_load_i32(1 | 0) | 0;
  i64toi32_i32$1 = wasm2js_scratch_load_i32(0 | 0) | 0;
>>>>>>> b2161e31
  i64toi32_i32$HIGH_BITS = i64toi32_i32$0;
  return i64toi32_i32$1 | 0;
 }
 
 function $52() {
  var i64toi32_i32$0 = 0, i64toi32_i32$1 = 0;
<<<<<<< HEAD
  HEAPF64[__tempMemory__ >> 3] = 0.0;
  i64toi32_i32$0 = HEAP32[(__tempMemory__ + 4 | 0) >> 2] | 0;
  i64toi32_i32$1 = HEAP32[__tempMemory__ >> 2] | 0;
=======
  wasm2js_scratch_store_f64(+(0.0));
  i64toi32_i32$0 = wasm2js_scratch_load_i32(1 | 0) | 0;
  i64toi32_i32$1 = wasm2js_scratch_load_i32(0 | 0) | 0;
>>>>>>> b2161e31
  i64toi32_i32$HIGH_BITS = i64toi32_i32$0;
  return i64toi32_i32$1 | 0;
 }
 
 function $53() {
  var i64toi32_i32$0 = 0, i64toi32_i32$1 = 0;
<<<<<<< HEAD
  HEAPF64[__tempMemory__ >> 3] = -0.0;
  i64toi32_i32$0 = HEAP32[(__tempMemory__ + 4 | 0) >> 2] | 0;
  i64toi32_i32$1 = HEAP32[__tempMemory__ >> 2] | 0;
=======
  wasm2js_scratch_store_f64(+(-0.0));
  i64toi32_i32$0 = wasm2js_scratch_load_i32(1 | 0) | 0;
  i64toi32_i32$1 = wasm2js_scratch_load_i32(0 | 0) | 0;
>>>>>>> b2161e31
  i64toi32_i32$HIGH_BITS = i64toi32_i32$0;
  return i64toi32_i32$1 | 0;
 }
 
 function $54() {
  var i64toi32_i32$0 = 0, i64toi32_i32$1 = 0;
<<<<<<< HEAD
  HEAPF64[__tempMemory__ >> 3] = 6.283185307179586;
  i64toi32_i32$0 = HEAP32[(__tempMemory__ + 4 | 0) >> 2] | 0;
  i64toi32_i32$1 = HEAP32[__tempMemory__ >> 2] | 0;
=======
  wasm2js_scratch_store_f64(+(6.283185307179586));
  i64toi32_i32$0 = wasm2js_scratch_load_i32(1 | 0) | 0;
  i64toi32_i32$1 = wasm2js_scratch_load_i32(0 | 0) | 0;
>>>>>>> b2161e31
  i64toi32_i32$HIGH_BITS = i64toi32_i32$0;
  return i64toi32_i32$1 | 0;
 }
 
 function $55() {
  var i64toi32_i32$0 = 0, i64toi32_i32$1 = 0;
<<<<<<< HEAD
  HEAPF64[__tempMemory__ >> 3] = 5.0e-324;
  i64toi32_i32$0 = HEAP32[(__tempMemory__ + 4 | 0) >> 2] | 0;
  i64toi32_i32$1 = HEAP32[__tempMemory__ >> 2] | 0;
=======
  wasm2js_scratch_store_f64(+(5.0e-324));
  i64toi32_i32$0 = wasm2js_scratch_load_i32(1 | 0) | 0;
  i64toi32_i32$1 = wasm2js_scratch_load_i32(0 | 0) | 0;
>>>>>>> b2161e31
  i64toi32_i32$HIGH_BITS = i64toi32_i32$0;
  return i64toi32_i32$1 | 0;
 }
 
 function $56() {
  var i64toi32_i32$0 = 0, i64toi32_i32$1 = 0;
<<<<<<< HEAD
  HEAPF64[__tempMemory__ >> 3] = 2.2250738585072014e-308;
  i64toi32_i32$0 = HEAP32[(__tempMemory__ + 4 | 0) >> 2] | 0;
  i64toi32_i32$1 = HEAP32[__tempMemory__ >> 2] | 0;
=======
  wasm2js_scratch_store_f64(+(2.2250738585072014e-308));
  i64toi32_i32$0 = wasm2js_scratch_load_i32(1 | 0) | 0;
  i64toi32_i32$1 = wasm2js_scratch_load_i32(0 | 0) | 0;
>>>>>>> b2161e31
  i64toi32_i32$HIGH_BITS = i64toi32_i32$0;
  return i64toi32_i32$1 | 0;
 }
 
 function $57() {
  var i64toi32_i32$0 = 0, i64toi32_i32$1 = 0;
<<<<<<< HEAD
  HEAPF64[__tempMemory__ >> 3] = 2.225073858507201e-308;
  i64toi32_i32$0 = HEAP32[(__tempMemory__ + 4 | 0) >> 2] | 0;
  i64toi32_i32$1 = HEAP32[__tempMemory__ >> 2] | 0;
=======
  wasm2js_scratch_store_f64(+(2.225073858507201e-308));
  i64toi32_i32$0 = wasm2js_scratch_load_i32(1 | 0) | 0;
  i64toi32_i32$1 = wasm2js_scratch_load_i32(0 | 0) | 0;
>>>>>>> b2161e31
  i64toi32_i32$HIGH_BITS = i64toi32_i32$0;
  return i64toi32_i32$1 | 0;
 }
 
 function $58() {
  var i64toi32_i32$0 = 0, i64toi32_i32$1 = 0;
<<<<<<< HEAD
  HEAPF64[__tempMemory__ >> 3] = 1797693134862315708145274.0e284;
  i64toi32_i32$0 = HEAP32[(__tempMemory__ + 4 | 0) >> 2] | 0;
  i64toi32_i32$1 = HEAP32[__tempMemory__ >> 2] | 0;
=======
  wasm2js_scratch_store_f64(+(1797693134862315708145274.0e284));
  i64toi32_i32$0 = wasm2js_scratch_load_i32(1 | 0) | 0;
  i64toi32_i32$1 = wasm2js_scratch_load_i32(0 | 0) | 0;
>>>>>>> b2161e31
  i64toi32_i32$HIGH_BITS = i64toi32_i32$0;
  return i64toi32_i32$1 | 0;
 }
 
 function $59() {
  var i64toi32_i32$0 = 0, i64toi32_i32$1 = 0;
<<<<<<< HEAD
  HEAPF64[__tempMemory__ >> 3] = 1.e+100;
  i64toi32_i32$0 = HEAP32[(__tempMemory__ + 4 | 0) >> 2] | 0;
  i64toi32_i32$1 = HEAP32[__tempMemory__ >> 2] | 0;
=======
  wasm2js_scratch_store_f64(+(1.e+100));
  i64toi32_i32$0 = wasm2js_scratch_load_i32(1 | 0) | 0;
  i64toi32_i32$1 = wasm2js_scratch_load_i32(0 | 0) | 0;
>>>>>>> b2161e31
  i64toi32_i32$HIGH_BITS = i64toi32_i32$0;
  return i64toi32_i32$1 | 0;
 }
 
 function legalstub$30() {
  var i64toi32_i32$0 = 0, i64toi32_i32$4 = 0, i64toi32_i32$1 = 0, i64toi32_i32$3 = 0, $7_1 = 0, $0_1 = 0, $0$hi = 0, i64toi32_i32$2 = 0;
  i64toi32_i32$0 = $30() | 0;
  i64toi32_i32$1 = i64toi32_i32$HIGH_BITS;
  $0_1 = i64toi32_i32$0;
  $0$hi = i64toi32_i32$1;
  i64toi32_i32$2 = i64toi32_i32$0;
  i64toi32_i32$0 = 0;
  i64toi32_i32$3 = 32;
  i64toi32_i32$4 = i64toi32_i32$3 & 31 | 0;
  if (32 >>> 0 <= (i64toi32_i32$3 & 63 | 0) >>> 0) {
   {
    i64toi32_i32$0 = 0;
    $7_1 = i64toi32_i32$1 >>> i64toi32_i32$4 | 0;
   }
  } else {
   {
    i64toi32_i32$0 = i64toi32_i32$1 >>> i64toi32_i32$4 | 0;
    $7_1 = (((1 << i64toi32_i32$4 | 0) - 1 | 0) & i64toi32_i32$1 | 0) << (32 - i64toi32_i32$4 | 0) | 0 | (i64toi32_i32$2 >>> i64toi32_i32$4 | 0) | 0;
   }
  }
  setTempRet0($7_1 | 0);
  i64toi32_i32$0 = $0$hi;
  return $0_1 | 0;
 }
 
 function legalstub$31() {
  var i64toi32_i32$0 = 0, i64toi32_i32$4 = 0, i64toi32_i32$1 = 0, i64toi32_i32$3 = 0, $7_1 = 0, $0_1 = 0, $0$hi = 0, i64toi32_i32$2 = 0;
  i64toi32_i32$0 = $31() | 0;
  i64toi32_i32$1 = i64toi32_i32$HIGH_BITS;
  $0_1 = i64toi32_i32$0;
  $0$hi = i64toi32_i32$1;
  i64toi32_i32$2 = i64toi32_i32$0;
  i64toi32_i32$0 = 0;
  i64toi32_i32$3 = 32;
  i64toi32_i32$4 = i64toi32_i32$3 & 31 | 0;
  if (32 >>> 0 <= (i64toi32_i32$3 & 63 | 0) >>> 0) {
   {
    i64toi32_i32$0 = 0;
    $7_1 = i64toi32_i32$1 >>> i64toi32_i32$4 | 0;
   }
  } else {
   {
    i64toi32_i32$0 = i64toi32_i32$1 >>> i64toi32_i32$4 | 0;
    $7_1 = (((1 << i64toi32_i32$4 | 0) - 1 | 0) & i64toi32_i32$1 | 0) << (32 - i64toi32_i32$4 | 0) | 0 | (i64toi32_i32$2 >>> i64toi32_i32$4 | 0) | 0;
   }
  }
  setTempRet0($7_1 | 0);
  i64toi32_i32$0 = $0$hi;
  return $0_1 | 0;
 }
 
 function legalstub$32() {
  var i64toi32_i32$0 = 0, i64toi32_i32$4 = 0, i64toi32_i32$1 = 0, i64toi32_i32$3 = 0, $7_1 = 0, $0_1 = 0, $0$hi = 0, i64toi32_i32$2 = 0;
  i64toi32_i32$0 = $32() | 0;
  i64toi32_i32$1 = i64toi32_i32$HIGH_BITS;
  $0_1 = i64toi32_i32$0;
  $0$hi = i64toi32_i32$1;
  i64toi32_i32$2 = i64toi32_i32$0;
  i64toi32_i32$0 = 0;
  i64toi32_i32$3 = 32;
  i64toi32_i32$4 = i64toi32_i32$3 & 31 | 0;
  if (32 >>> 0 <= (i64toi32_i32$3 & 63 | 0) >>> 0) {
   {
    i64toi32_i32$0 = 0;
    $7_1 = i64toi32_i32$1 >>> i64toi32_i32$4 | 0;
   }
  } else {
   {
    i64toi32_i32$0 = i64toi32_i32$1 >>> i64toi32_i32$4 | 0;
    $7_1 = (((1 << i64toi32_i32$4 | 0) - 1 | 0) & i64toi32_i32$1 | 0) << (32 - i64toi32_i32$4 | 0) | 0 | (i64toi32_i32$2 >>> i64toi32_i32$4 | 0) | 0;
   }
  }
  setTempRet0($7_1 | 0);
  i64toi32_i32$0 = $0$hi;
  return $0_1 | 0;
 }
 
 function legalstub$33() {
  var i64toi32_i32$0 = 0, i64toi32_i32$4 = 0, i64toi32_i32$1 = 0, i64toi32_i32$3 = 0, $7_1 = 0, $0_1 = 0, $0$hi = 0, i64toi32_i32$2 = 0;
  i64toi32_i32$0 = $33() | 0;
  i64toi32_i32$1 = i64toi32_i32$HIGH_BITS;
  $0_1 = i64toi32_i32$0;
  $0$hi = i64toi32_i32$1;
  i64toi32_i32$2 = i64toi32_i32$0;
  i64toi32_i32$0 = 0;
  i64toi32_i32$3 = 32;
  i64toi32_i32$4 = i64toi32_i32$3 & 31 | 0;
  if (32 >>> 0 <= (i64toi32_i32$3 & 63 | 0) >>> 0) {
   {
    i64toi32_i32$0 = 0;
    $7_1 = i64toi32_i32$1 >>> i64toi32_i32$4 | 0;
   }
  } else {
   {
    i64toi32_i32$0 = i64toi32_i32$1 >>> i64toi32_i32$4 | 0;
    $7_1 = (((1 << i64toi32_i32$4 | 0) - 1 | 0) & i64toi32_i32$1 | 0) << (32 - i64toi32_i32$4 | 0) | 0 | (i64toi32_i32$2 >>> i64toi32_i32$4 | 0) | 0;
   }
  }
  setTempRet0($7_1 | 0);
  i64toi32_i32$0 = $0$hi;
  return $0_1 | 0;
 }
 
 function legalstub$34() {
  var i64toi32_i32$0 = 0, i64toi32_i32$4 = 0, i64toi32_i32$1 = 0, i64toi32_i32$3 = 0, $7_1 = 0, $0_1 = 0, $0$hi = 0, i64toi32_i32$2 = 0;
  i64toi32_i32$0 = $34() | 0;
  i64toi32_i32$1 = i64toi32_i32$HIGH_BITS;
  $0_1 = i64toi32_i32$0;
  $0$hi = i64toi32_i32$1;
  i64toi32_i32$2 = i64toi32_i32$0;
  i64toi32_i32$0 = 0;
  i64toi32_i32$3 = 32;
  i64toi32_i32$4 = i64toi32_i32$3 & 31 | 0;
  if (32 >>> 0 <= (i64toi32_i32$3 & 63 | 0) >>> 0) {
   {
    i64toi32_i32$0 = 0;
    $7_1 = i64toi32_i32$1 >>> i64toi32_i32$4 | 0;
   }
  } else {
   {
    i64toi32_i32$0 = i64toi32_i32$1 >>> i64toi32_i32$4 | 0;
    $7_1 = (((1 << i64toi32_i32$4 | 0) - 1 | 0) & i64toi32_i32$1 | 0) << (32 - i64toi32_i32$4 | 0) | 0 | (i64toi32_i32$2 >>> i64toi32_i32$4 | 0) | 0;
   }
  }
  setTempRet0($7_1 | 0);
  i64toi32_i32$0 = $0$hi;
  return $0_1 | 0;
 }
 
 function legalstub$35() {
  var i64toi32_i32$0 = 0, i64toi32_i32$4 = 0, i64toi32_i32$1 = 0, i64toi32_i32$3 = 0, $7_1 = 0, $0_1 = 0, $0$hi = 0, i64toi32_i32$2 = 0;
  i64toi32_i32$0 = $35() | 0;
  i64toi32_i32$1 = i64toi32_i32$HIGH_BITS;
  $0_1 = i64toi32_i32$0;
  $0$hi = i64toi32_i32$1;
  i64toi32_i32$2 = i64toi32_i32$0;
  i64toi32_i32$0 = 0;
  i64toi32_i32$3 = 32;
  i64toi32_i32$4 = i64toi32_i32$3 & 31 | 0;
  if (32 >>> 0 <= (i64toi32_i32$3 & 63 | 0) >>> 0) {
   {
    i64toi32_i32$0 = 0;
    $7_1 = i64toi32_i32$1 >>> i64toi32_i32$4 | 0;
   }
  } else {
   {
    i64toi32_i32$0 = i64toi32_i32$1 >>> i64toi32_i32$4 | 0;
    $7_1 = (((1 << i64toi32_i32$4 | 0) - 1 | 0) & i64toi32_i32$1 | 0) << (32 - i64toi32_i32$4 | 0) | 0 | (i64toi32_i32$2 >>> i64toi32_i32$4 | 0) | 0;
   }
  }
  setTempRet0($7_1 | 0);
  i64toi32_i32$0 = $0$hi;
  return $0_1 | 0;
 }
 
 function legalstub$36() {
  var i64toi32_i32$0 = 0, i64toi32_i32$4 = 0, i64toi32_i32$1 = 0, i64toi32_i32$3 = 0, $7_1 = 0, $0_1 = 0, $0$hi = 0, i64toi32_i32$2 = 0;
  i64toi32_i32$0 = $36() | 0;
  i64toi32_i32$1 = i64toi32_i32$HIGH_BITS;
  $0_1 = i64toi32_i32$0;
  $0$hi = i64toi32_i32$1;
  i64toi32_i32$2 = i64toi32_i32$0;
  i64toi32_i32$0 = 0;
  i64toi32_i32$3 = 32;
  i64toi32_i32$4 = i64toi32_i32$3 & 31 | 0;
  if (32 >>> 0 <= (i64toi32_i32$3 & 63 | 0) >>> 0) {
   {
    i64toi32_i32$0 = 0;
    $7_1 = i64toi32_i32$1 >>> i64toi32_i32$4 | 0;
   }
  } else {
   {
    i64toi32_i32$0 = i64toi32_i32$1 >>> i64toi32_i32$4 | 0;
    $7_1 = (((1 << i64toi32_i32$4 | 0) - 1 | 0) & i64toi32_i32$1 | 0) << (32 - i64toi32_i32$4 | 0) | 0 | (i64toi32_i32$2 >>> i64toi32_i32$4 | 0) | 0;
   }
  }
  setTempRet0($7_1 | 0);
  i64toi32_i32$0 = $0$hi;
  return $0_1 | 0;
 }
 
 function legalstub$37() {
  var i64toi32_i32$0 = 0, i64toi32_i32$4 = 0, i64toi32_i32$1 = 0, i64toi32_i32$3 = 0, $7_1 = 0, $0_1 = 0, $0$hi = 0, i64toi32_i32$2 = 0;
  i64toi32_i32$0 = $37() | 0;
  i64toi32_i32$1 = i64toi32_i32$HIGH_BITS;
  $0_1 = i64toi32_i32$0;
  $0$hi = i64toi32_i32$1;
  i64toi32_i32$2 = i64toi32_i32$0;
  i64toi32_i32$0 = 0;
  i64toi32_i32$3 = 32;
  i64toi32_i32$4 = i64toi32_i32$3 & 31 | 0;
  if (32 >>> 0 <= (i64toi32_i32$3 & 63 | 0) >>> 0) {
   {
    i64toi32_i32$0 = 0;
    $7_1 = i64toi32_i32$1 >>> i64toi32_i32$4 | 0;
   }
  } else {
   {
    i64toi32_i32$0 = i64toi32_i32$1 >>> i64toi32_i32$4 | 0;
    $7_1 = (((1 << i64toi32_i32$4 | 0) - 1 | 0) & i64toi32_i32$1 | 0) << (32 - i64toi32_i32$4 | 0) | 0 | (i64toi32_i32$2 >>> i64toi32_i32$4 | 0) | 0;
   }
  }
  setTempRet0($7_1 | 0);
  i64toi32_i32$0 = $0$hi;
  return $0_1 | 0;
 }
 
 function legalstub$38() {
  var i64toi32_i32$0 = 0, i64toi32_i32$4 = 0, i64toi32_i32$1 = 0, i64toi32_i32$3 = 0, $7_1 = 0, $0_1 = 0, $0$hi = 0, i64toi32_i32$2 = 0;
  i64toi32_i32$0 = $38() | 0;
  i64toi32_i32$1 = i64toi32_i32$HIGH_BITS;
  $0_1 = i64toi32_i32$0;
  $0$hi = i64toi32_i32$1;
  i64toi32_i32$2 = i64toi32_i32$0;
  i64toi32_i32$0 = 0;
  i64toi32_i32$3 = 32;
  i64toi32_i32$4 = i64toi32_i32$3 & 31 | 0;
  if (32 >>> 0 <= (i64toi32_i32$3 & 63 | 0) >>> 0) {
   {
    i64toi32_i32$0 = 0;
    $7_1 = i64toi32_i32$1 >>> i64toi32_i32$4 | 0;
   }
  } else {
   {
    i64toi32_i32$0 = i64toi32_i32$1 >>> i64toi32_i32$4 | 0;
    $7_1 = (((1 << i64toi32_i32$4 | 0) - 1 | 0) & i64toi32_i32$1 | 0) << (32 - i64toi32_i32$4 | 0) | 0 | (i64toi32_i32$2 >>> i64toi32_i32$4 | 0) | 0;
   }
  }
  setTempRet0($7_1 | 0);
  i64toi32_i32$0 = $0$hi;
  return $0_1 | 0;
 }
 
 function legalstub$39() {
  var i64toi32_i32$0 = 0, i64toi32_i32$4 = 0, i64toi32_i32$1 = 0, i64toi32_i32$3 = 0, $7_1 = 0, $0_1 = 0, $0$hi = 0, i64toi32_i32$2 = 0;
  i64toi32_i32$0 = $39() | 0;
  i64toi32_i32$1 = i64toi32_i32$HIGH_BITS;
  $0_1 = i64toi32_i32$0;
  $0$hi = i64toi32_i32$1;
  i64toi32_i32$2 = i64toi32_i32$0;
  i64toi32_i32$0 = 0;
  i64toi32_i32$3 = 32;
  i64toi32_i32$4 = i64toi32_i32$3 & 31 | 0;
  if (32 >>> 0 <= (i64toi32_i32$3 & 63 | 0) >>> 0) {
   {
    i64toi32_i32$0 = 0;
    $7_1 = i64toi32_i32$1 >>> i64toi32_i32$4 | 0;
   }
  } else {
   {
    i64toi32_i32$0 = i64toi32_i32$1 >>> i64toi32_i32$4 | 0;
    $7_1 = (((1 << i64toi32_i32$4 | 0) - 1 | 0) & i64toi32_i32$1 | 0) << (32 - i64toi32_i32$4 | 0) | 0 | (i64toi32_i32$2 >>> i64toi32_i32$4 | 0) | 0;
   }
  }
  setTempRet0($7_1 | 0);
  i64toi32_i32$0 = $0$hi;
  return $0_1 | 0;
 }
 
 function legalstub$40() {
  var i64toi32_i32$0 = 0, i64toi32_i32$4 = 0, i64toi32_i32$1 = 0, i64toi32_i32$3 = 0, $7_1 = 0, $0_1 = 0, $0$hi = 0, i64toi32_i32$2 = 0;
  i64toi32_i32$0 = $40() | 0;
  i64toi32_i32$1 = i64toi32_i32$HIGH_BITS;
  $0_1 = i64toi32_i32$0;
  $0$hi = i64toi32_i32$1;
  i64toi32_i32$2 = i64toi32_i32$0;
  i64toi32_i32$0 = 0;
  i64toi32_i32$3 = 32;
  i64toi32_i32$4 = i64toi32_i32$3 & 31 | 0;
  if (32 >>> 0 <= (i64toi32_i32$3 & 63 | 0) >>> 0) {
   {
    i64toi32_i32$0 = 0;
    $7_1 = i64toi32_i32$1 >>> i64toi32_i32$4 | 0;
   }
  } else {
   {
    i64toi32_i32$0 = i64toi32_i32$1 >>> i64toi32_i32$4 | 0;
    $7_1 = (((1 << i64toi32_i32$4 | 0) - 1 | 0) & i64toi32_i32$1 | 0) << (32 - i64toi32_i32$4 | 0) | 0 | (i64toi32_i32$2 >>> i64toi32_i32$4 | 0) | 0;
   }
  }
  setTempRet0($7_1 | 0);
  i64toi32_i32$0 = $0$hi;
  return $0_1 | 0;
 }
 
 function legalstub$41() {
  var i64toi32_i32$0 = 0, i64toi32_i32$4 = 0, i64toi32_i32$1 = 0, i64toi32_i32$3 = 0, $7_1 = 0, $0_1 = 0, $0$hi = 0, i64toi32_i32$2 = 0;
  i64toi32_i32$0 = $41() | 0;
  i64toi32_i32$1 = i64toi32_i32$HIGH_BITS;
  $0_1 = i64toi32_i32$0;
  $0$hi = i64toi32_i32$1;
  i64toi32_i32$2 = i64toi32_i32$0;
  i64toi32_i32$0 = 0;
  i64toi32_i32$3 = 32;
  i64toi32_i32$4 = i64toi32_i32$3 & 31 | 0;
  if (32 >>> 0 <= (i64toi32_i32$3 & 63 | 0) >>> 0) {
   {
    i64toi32_i32$0 = 0;
    $7_1 = i64toi32_i32$1 >>> i64toi32_i32$4 | 0;
   }
  } else {
   {
    i64toi32_i32$0 = i64toi32_i32$1 >>> i64toi32_i32$4 | 0;
    $7_1 = (((1 << i64toi32_i32$4 | 0) - 1 | 0) & i64toi32_i32$1 | 0) << (32 - i64toi32_i32$4 | 0) | 0 | (i64toi32_i32$2 >>> i64toi32_i32$4 | 0) | 0;
   }
  }
  setTempRet0($7_1 | 0);
  i64toi32_i32$0 = $0$hi;
  return $0_1 | 0;
 }
 
 function legalstub$42() {
  var i64toi32_i32$0 = 0, i64toi32_i32$4 = 0, i64toi32_i32$1 = 0, i64toi32_i32$3 = 0, $7_1 = 0, $0_1 = 0, $0$hi = 0, i64toi32_i32$2 = 0;
  i64toi32_i32$0 = $42() | 0;
  i64toi32_i32$1 = i64toi32_i32$HIGH_BITS;
  $0_1 = i64toi32_i32$0;
  $0$hi = i64toi32_i32$1;
  i64toi32_i32$2 = i64toi32_i32$0;
  i64toi32_i32$0 = 0;
  i64toi32_i32$3 = 32;
  i64toi32_i32$4 = i64toi32_i32$3 & 31 | 0;
  if (32 >>> 0 <= (i64toi32_i32$3 & 63 | 0) >>> 0) {
   {
    i64toi32_i32$0 = 0;
    $7_1 = i64toi32_i32$1 >>> i64toi32_i32$4 | 0;
   }
  } else {
   {
    i64toi32_i32$0 = i64toi32_i32$1 >>> i64toi32_i32$4 | 0;
    $7_1 = (((1 << i64toi32_i32$4 | 0) - 1 | 0) & i64toi32_i32$1 | 0) << (32 - i64toi32_i32$4 | 0) | 0 | (i64toi32_i32$2 >>> i64toi32_i32$4 | 0) | 0;
   }
  }
  setTempRet0($7_1 | 0);
  i64toi32_i32$0 = $0$hi;
  return $0_1 | 0;
 }
 
 function legalstub$43() {
  var i64toi32_i32$0 = 0, i64toi32_i32$4 = 0, i64toi32_i32$1 = 0, i64toi32_i32$3 = 0, $7_1 = 0, $0_1 = 0, $0$hi = 0, i64toi32_i32$2 = 0;
  i64toi32_i32$0 = $43() | 0;
  i64toi32_i32$1 = i64toi32_i32$HIGH_BITS;
  $0_1 = i64toi32_i32$0;
  $0$hi = i64toi32_i32$1;
  i64toi32_i32$2 = i64toi32_i32$0;
  i64toi32_i32$0 = 0;
  i64toi32_i32$3 = 32;
  i64toi32_i32$4 = i64toi32_i32$3 & 31 | 0;
  if (32 >>> 0 <= (i64toi32_i32$3 & 63 | 0) >>> 0) {
   {
    i64toi32_i32$0 = 0;
    $7_1 = i64toi32_i32$1 >>> i64toi32_i32$4 | 0;
   }
  } else {
   {
    i64toi32_i32$0 = i64toi32_i32$1 >>> i64toi32_i32$4 | 0;
    $7_1 = (((1 << i64toi32_i32$4 | 0) - 1 | 0) & i64toi32_i32$1 | 0) << (32 - i64toi32_i32$4 | 0) | 0 | (i64toi32_i32$2 >>> i64toi32_i32$4 | 0) | 0;
   }
  }
  setTempRet0($7_1 | 0);
  i64toi32_i32$0 = $0$hi;
  return $0_1 | 0;
 }
 
 function legalstub$44() {
  var i64toi32_i32$0 = 0, i64toi32_i32$4 = 0, i64toi32_i32$1 = 0, i64toi32_i32$3 = 0, $7_1 = 0, $0_1 = 0, $0$hi = 0, i64toi32_i32$2 = 0;
  i64toi32_i32$0 = $44() | 0;
  i64toi32_i32$1 = i64toi32_i32$HIGH_BITS;
  $0_1 = i64toi32_i32$0;
  $0$hi = i64toi32_i32$1;
  i64toi32_i32$2 = i64toi32_i32$0;
  i64toi32_i32$0 = 0;
  i64toi32_i32$3 = 32;
  i64toi32_i32$4 = i64toi32_i32$3 & 31 | 0;
  if (32 >>> 0 <= (i64toi32_i32$3 & 63 | 0) >>> 0) {
   {
    i64toi32_i32$0 = 0;
    $7_1 = i64toi32_i32$1 >>> i64toi32_i32$4 | 0;
   }
  } else {
   {
    i64toi32_i32$0 = i64toi32_i32$1 >>> i64toi32_i32$4 | 0;
    $7_1 = (((1 << i64toi32_i32$4 | 0) - 1 | 0) & i64toi32_i32$1 | 0) << (32 - i64toi32_i32$4 | 0) | 0 | (i64toi32_i32$2 >>> i64toi32_i32$4 | 0) | 0;
   }
  }
  setTempRet0($7_1 | 0);
  i64toi32_i32$0 = $0$hi;
  return $0_1 | 0;
 }
 
 function legalstub$45() {
  var i64toi32_i32$0 = 0, i64toi32_i32$4 = 0, i64toi32_i32$1 = 0, i64toi32_i32$3 = 0, $7_1 = 0, $0_1 = 0, $0$hi = 0, i64toi32_i32$2 = 0;
  i64toi32_i32$0 = $45() | 0;
  i64toi32_i32$1 = i64toi32_i32$HIGH_BITS;
  $0_1 = i64toi32_i32$0;
  $0$hi = i64toi32_i32$1;
  i64toi32_i32$2 = i64toi32_i32$0;
  i64toi32_i32$0 = 0;
  i64toi32_i32$3 = 32;
  i64toi32_i32$4 = i64toi32_i32$3 & 31 | 0;
  if (32 >>> 0 <= (i64toi32_i32$3 & 63 | 0) >>> 0) {
   {
    i64toi32_i32$0 = 0;
    $7_1 = i64toi32_i32$1 >>> i64toi32_i32$4 | 0;
   }
  } else {
   {
    i64toi32_i32$0 = i64toi32_i32$1 >>> i64toi32_i32$4 | 0;
    $7_1 = (((1 << i64toi32_i32$4 | 0) - 1 | 0) & i64toi32_i32$1 | 0) << (32 - i64toi32_i32$4 | 0) | 0 | (i64toi32_i32$2 >>> i64toi32_i32$4 | 0) | 0;
   }
  }
  setTempRet0($7_1 | 0);
  i64toi32_i32$0 = $0$hi;
  return $0_1 | 0;
 }
 
 function legalstub$46() {
  var i64toi32_i32$0 = 0, i64toi32_i32$4 = 0, i64toi32_i32$1 = 0, i64toi32_i32$3 = 0, $7_1 = 0, $0_1 = 0, $0$hi = 0, i64toi32_i32$2 = 0;
  i64toi32_i32$0 = $46() | 0;
  i64toi32_i32$1 = i64toi32_i32$HIGH_BITS;
  $0_1 = i64toi32_i32$0;
  $0$hi = i64toi32_i32$1;
  i64toi32_i32$2 = i64toi32_i32$0;
  i64toi32_i32$0 = 0;
  i64toi32_i32$3 = 32;
  i64toi32_i32$4 = i64toi32_i32$3 & 31 | 0;
  if (32 >>> 0 <= (i64toi32_i32$3 & 63 | 0) >>> 0) {
   {
    i64toi32_i32$0 = 0;
    $7_1 = i64toi32_i32$1 >>> i64toi32_i32$4 | 0;
   }
  } else {
   {
    i64toi32_i32$0 = i64toi32_i32$1 >>> i64toi32_i32$4 | 0;
    $7_1 = (((1 << i64toi32_i32$4 | 0) - 1 | 0) & i64toi32_i32$1 | 0) << (32 - i64toi32_i32$4 | 0) | 0 | (i64toi32_i32$2 >>> i64toi32_i32$4 | 0) | 0;
   }
  }
  setTempRet0($7_1 | 0);
  i64toi32_i32$0 = $0$hi;
  return $0_1 | 0;
 }
 
 function legalstub$47() {
  var i64toi32_i32$0 = 0, i64toi32_i32$4 = 0, i64toi32_i32$1 = 0, i64toi32_i32$3 = 0, $7_1 = 0, $0_1 = 0, $0$hi = 0, i64toi32_i32$2 = 0;
  i64toi32_i32$0 = $47() | 0;
  i64toi32_i32$1 = i64toi32_i32$HIGH_BITS;
  $0_1 = i64toi32_i32$0;
  $0$hi = i64toi32_i32$1;
  i64toi32_i32$2 = i64toi32_i32$0;
  i64toi32_i32$0 = 0;
  i64toi32_i32$3 = 32;
  i64toi32_i32$4 = i64toi32_i32$3 & 31 | 0;
  if (32 >>> 0 <= (i64toi32_i32$3 & 63 | 0) >>> 0) {
   {
    i64toi32_i32$0 = 0;
    $7_1 = i64toi32_i32$1 >>> i64toi32_i32$4 | 0;
   }
  } else {
   {
    i64toi32_i32$0 = i64toi32_i32$1 >>> i64toi32_i32$4 | 0;
    $7_1 = (((1 << i64toi32_i32$4 | 0) - 1 | 0) & i64toi32_i32$1 | 0) << (32 - i64toi32_i32$4 | 0) | 0 | (i64toi32_i32$2 >>> i64toi32_i32$4 | 0) | 0;
   }
  }
  setTempRet0($7_1 | 0);
  i64toi32_i32$0 = $0$hi;
  return $0_1 | 0;
 }
 
 function legalstub$48() {
  var i64toi32_i32$0 = 0, i64toi32_i32$4 = 0, i64toi32_i32$1 = 0, i64toi32_i32$3 = 0, $7_1 = 0, $0_1 = 0, $0$hi = 0, i64toi32_i32$2 = 0;
  i64toi32_i32$0 = $48() | 0;
  i64toi32_i32$1 = i64toi32_i32$HIGH_BITS;
  $0_1 = i64toi32_i32$0;
  $0$hi = i64toi32_i32$1;
  i64toi32_i32$2 = i64toi32_i32$0;
  i64toi32_i32$0 = 0;
  i64toi32_i32$3 = 32;
  i64toi32_i32$4 = i64toi32_i32$3 & 31 | 0;
  if (32 >>> 0 <= (i64toi32_i32$3 & 63 | 0) >>> 0) {
   {
    i64toi32_i32$0 = 0;
    $7_1 = i64toi32_i32$1 >>> i64toi32_i32$4 | 0;
   }
  } else {
   {
    i64toi32_i32$0 = i64toi32_i32$1 >>> i64toi32_i32$4 | 0;
    $7_1 = (((1 << i64toi32_i32$4 | 0) - 1 | 0) & i64toi32_i32$1 | 0) << (32 - i64toi32_i32$4 | 0) | 0 | (i64toi32_i32$2 >>> i64toi32_i32$4 | 0) | 0;
   }
  }
  setTempRet0($7_1 | 0);
  i64toi32_i32$0 = $0$hi;
  return $0_1 | 0;
 }
 
 function legalstub$49() {
  var i64toi32_i32$0 = 0, i64toi32_i32$4 = 0, i64toi32_i32$1 = 0, i64toi32_i32$3 = 0, $7_1 = 0, $0_1 = 0, $0$hi = 0, i64toi32_i32$2 = 0;
  i64toi32_i32$0 = $49() | 0;
  i64toi32_i32$1 = i64toi32_i32$HIGH_BITS;
  $0_1 = i64toi32_i32$0;
  $0$hi = i64toi32_i32$1;
  i64toi32_i32$2 = i64toi32_i32$0;
  i64toi32_i32$0 = 0;
  i64toi32_i32$3 = 32;
  i64toi32_i32$4 = i64toi32_i32$3 & 31 | 0;
  if (32 >>> 0 <= (i64toi32_i32$3 & 63 | 0) >>> 0) {
   {
    i64toi32_i32$0 = 0;
    $7_1 = i64toi32_i32$1 >>> i64toi32_i32$4 | 0;
   }
  } else {
   {
    i64toi32_i32$0 = i64toi32_i32$1 >>> i64toi32_i32$4 | 0;
    $7_1 = (((1 << i64toi32_i32$4 | 0) - 1 | 0) & i64toi32_i32$1 | 0) << (32 - i64toi32_i32$4 | 0) | 0 | (i64toi32_i32$2 >>> i64toi32_i32$4 | 0) | 0;
   }
  }
  setTempRet0($7_1 | 0);
  i64toi32_i32$0 = $0$hi;
  return $0_1 | 0;
 }
 
 function legalstub$50() {
  var i64toi32_i32$0 = 0, i64toi32_i32$4 = 0, i64toi32_i32$1 = 0, i64toi32_i32$3 = 0, $7_1 = 0, $0_1 = 0, $0$hi = 0, i64toi32_i32$2 = 0;
  i64toi32_i32$0 = $50() | 0;
  i64toi32_i32$1 = i64toi32_i32$HIGH_BITS;
  $0_1 = i64toi32_i32$0;
  $0$hi = i64toi32_i32$1;
  i64toi32_i32$2 = i64toi32_i32$0;
  i64toi32_i32$0 = 0;
  i64toi32_i32$3 = 32;
  i64toi32_i32$4 = i64toi32_i32$3 & 31 | 0;
  if (32 >>> 0 <= (i64toi32_i32$3 & 63 | 0) >>> 0) {
   {
    i64toi32_i32$0 = 0;
    $7_1 = i64toi32_i32$1 >>> i64toi32_i32$4 | 0;
   }
  } else {
   {
    i64toi32_i32$0 = i64toi32_i32$1 >>> i64toi32_i32$4 | 0;
    $7_1 = (((1 << i64toi32_i32$4 | 0) - 1 | 0) & i64toi32_i32$1 | 0) << (32 - i64toi32_i32$4 | 0) | 0 | (i64toi32_i32$2 >>> i64toi32_i32$4 | 0) | 0;
   }
  }
  setTempRet0($7_1 | 0);
  i64toi32_i32$0 = $0$hi;
  return $0_1 | 0;
 }
 
 function legalstub$51() {
  var i64toi32_i32$0 = 0, i64toi32_i32$4 = 0, i64toi32_i32$1 = 0, i64toi32_i32$3 = 0, $7_1 = 0, $0_1 = 0, $0$hi = 0, i64toi32_i32$2 = 0;
  i64toi32_i32$0 = $51() | 0;
  i64toi32_i32$1 = i64toi32_i32$HIGH_BITS;
  $0_1 = i64toi32_i32$0;
  $0$hi = i64toi32_i32$1;
  i64toi32_i32$2 = i64toi32_i32$0;
  i64toi32_i32$0 = 0;
  i64toi32_i32$3 = 32;
  i64toi32_i32$4 = i64toi32_i32$3 & 31 | 0;
  if (32 >>> 0 <= (i64toi32_i32$3 & 63 | 0) >>> 0) {
   {
    i64toi32_i32$0 = 0;
    $7_1 = i64toi32_i32$1 >>> i64toi32_i32$4 | 0;
   }
  } else {
   {
    i64toi32_i32$0 = i64toi32_i32$1 >>> i64toi32_i32$4 | 0;
    $7_1 = (((1 << i64toi32_i32$4 | 0) - 1 | 0) & i64toi32_i32$1 | 0) << (32 - i64toi32_i32$4 | 0) | 0 | (i64toi32_i32$2 >>> i64toi32_i32$4 | 0) | 0;
   }
  }
  setTempRet0($7_1 | 0);
  i64toi32_i32$0 = $0$hi;
  return $0_1 | 0;
 }
 
 function legalstub$52() {
  var i64toi32_i32$0 = 0, i64toi32_i32$4 = 0, i64toi32_i32$1 = 0, i64toi32_i32$3 = 0, $7_1 = 0, $0_1 = 0, $0$hi = 0, i64toi32_i32$2 = 0;
  i64toi32_i32$0 = $52() | 0;
  i64toi32_i32$1 = i64toi32_i32$HIGH_BITS;
  $0_1 = i64toi32_i32$0;
  $0$hi = i64toi32_i32$1;
  i64toi32_i32$2 = i64toi32_i32$0;
  i64toi32_i32$0 = 0;
  i64toi32_i32$3 = 32;
  i64toi32_i32$4 = i64toi32_i32$3 & 31 | 0;
  if (32 >>> 0 <= (i64toi32_i32$3 & 63 | 0) >>> 0) {
   {
    i64toi32_i32$0 = 0;
    $7_1 = i64toi32_i32$1 >>> i64toi32_i32$4 | 0;
   }
  } else {
   {
    i64toi32_i32$0 = i64toi32_i32$1 >>> i64toi32_i32$4 | 0;
    $7_1 = (((1 << i64toi32_i32$4 | 0) - 1 | 0) & i64toi32_i32$1 | 0) << (32 - i64toi32_i32$4 | 0) | 0 | (i64toi32_i32$2 >>> i64toi32_i32$4 | 0) | 0;
   }
  }
  setTempRet0($7_1 | 0);
  i64toi32_i32$0 = $0$hi;
  return $0_1 | 0;
 }
 
 function legalstub$53() {
  var i64toi32_i32$0 = 0, i64toi32_i32$4 = 0, i64toi32_i32$1 = 0, i64toi32_i32$3 = 0, $7_1 = 0, $0_1 = 0, $0$hi = 0, i64toi32_i32$2 = 0;
  i64toi32_i32$0 = $53() | 0;
  i64toi32_i32$1 = i64toi32_i32$HIGH_BITS;
  $0_1 = i64toi32_i32$0;
  $0$hi = i64toi32_i32$1;
  i64toi32_i32$2 = i64toi32_i32$0;
  i64toi32_i32$0 = 0;
  i64toi32_i32$3 = 32;
  i64toi32_i32$4 = i64toi32_i32$3 & 31 | 0;
  if (32 >>> 0 <= (i64toi32_i32$3 & 63 | 0) >>> 0) {
   {
    i64toi32_i32$0 = 0;
    $7_1 = i64toi32_i32$1 >>> i64toi32_i32$4 | 0;
   }
  } else {
   {
    i64toi32_i32$0 = i64toi32_i32$1 >>> i64toi32_i32$4 | 0;
    $7_1 = (((1 << i64toi32_i32$4 | 0) - 1 | 0) & i64toi32_i32$1 | 0) << (32 - i64toi32_i32$4 | 0) | 0 | (i64toi32_i32$2 >>> i64toi32_i32$4 | 0) | 0;
   }
  }
  setTempRet0($7_1 | 0);
  i64toi32_i32$0 = $0$hi;
  return $0_1 | 0;
 }
 
 function legalstub$54() {
  var i64toi32_i32$0 = 0, i64toi32_i32$4 = 0, i64toi32_i32$1 = 0, i64toi32_i32$3 = 0, $7_1 = 0, $0_1 = 0, $0$hi = 0, i64toi32_i32$2 = 0;
  i64toi32_i32$0 = $54() | 0;
  i64toi32_i32$1 = i64toi32_i32$HIGH_BITS;
  $0_1 = i64toi32_i32$0;
  $0$hi = i64toi32_i32$1;
  i64toi32_i32$2 = i64toi32_i32$0;
  i64toi32_i32$0 = 0;
  i64toi32_i32$3 = 32;
  i64toi32_i32$4 = i64toi32_i32$3 & 31 | 0;
  if (32 >>> 0 <= (i64toi32_i32$3 & 63 | 0) >>> 0) {
   {
    i64toi32_i32$0 = 0;
    $7_1 = i64toi32_i32$1 >>> i64toi32_i32$4 | 0;
   }
  } else {
   {
    i64toi32_i32$0 = i64toi32_i32$1 >>> i64toi32_i32$4 | 0;
    $7_1 = (((1 << i64toi32_i32$4 | 0) - 1 | 0) & i64toi32_i32$1 | 0) << (32 - i64toi32_i32$4 | 0) | 0 | (i64toi32_i32$2 >>> i64toi32_i32$4 | 0) | 0;
   }
  }
  setTempRet0($7_1 | 0);
  i64toi32_i32$0 = $0$hi;
  return $0_1 | 0;
 }
 
 function legalstub$55() {
  var i64toi32_i32$0 = 0, i64toi32_i32$4 = 0, i64toi32_i32$1 = 0, i64toi32_i32$3 = 0, $7_1 = 0, $0_1 = 0, $0$hi = 0, i64toi32_i32$2 = 0;
  i64toi32_i32$0 = $55() | 0;
  i64toi32_i32$1 = i64toi32_i32$HIGH_BITS;
  $0_1 = i64toi32_i32$0;
  $0$hi = i64toi32_i32$1;
  i64toi32_i32$2 = i64toi32_i32$0;
  i64toi32_i32$0 = 0;
  i64toi32_i32$3 = 32;
  i64toi32_i32$4 = i64toi32_i32$3 & 31 | 0;
  if (32 >>> 0 <= (i64toi32_i32$3 & 63 | 0) >>> 0) {
   {
    i64toi32_i32$0 = 0;
    $7_1 = i64toi32_i32$1 >>> i64toi32_i32$4 | 0;
   }
  } else {
   {
    i64toi32_i32$0 = i64toi32_i32$1 >>> i64toi32_i32$4 | 0;
    $7_1 = (((1 << i64toi32_i32$4 | 0) - 1 | 0) & i64toi32_i32$1 | 0) << (32 - i64toi32_i32$4 | 0) | 0 | (i64toi32_i32$2 >>> i64toi32_i32$4 | 0) | 0;
   }
  }
  setTempRet0($7_1 | 0);
  i64toi32_i32$0 = $0$hi;
  return $0_1 | 0;
 }
 
 function legalstub$56() {
  var i64toi32_i32$0 = 0, i64toi32_i32$4 = 0, i64toi32_i32$1 = 0, i64toi32_i32$3 = 0, $7_1 = 0, $0_1 = 0, $0$hi = 0, i64toi32_i32$2 = 0;
  i64toi32_i32$0 = $56() | 0;
  i64toi32_i32$1 = i64toi32_i32$HIGH_BITS;
  $0_1 = i64toi32_i32$0;
  $0$hi = i64toi32_i32$1;
  i64toi32_i32$2 = i64toi32_i32$0;
  i64toi32_i32$0 = 0;
  i64toi32_i32$3 = 32;
  i64toi32_i32$4 = i64toi32_i32$3 & 31 | 0;
  if (32 >>> 0 <= (i64toi32_i32$3 & 63 | 0) >>> 0) {
   {
    i64toi32_i32$0 = 0;
    $7_1 = i64toi32_i32$1 >>> i64toi32_i32$4 | 0;
   }
  } else {
   {
    i64toi32_i32$0 = i64toi32_i32$1 >>> i64toi32_i32$4 | 0;
    $7_1 = (((1 << i64toi32_i32$4 | 0) - 1 | 0) & i64toi32_i32$1 | 0) << (32 - i64toi32_i32$4 | 0) | 0 | (i64toi32_i32$2 >>> i64toi32_i32$4 | 0) | 0;
   }
  }
  setTempRet0($7_1 | 0);
  i64toi32_i32$0 = $0$hi;
  return $0_1 | 0;
 }
 
 function legalstub$57() {
  var i64toi32_i32$0 = 0, i64toi32_i32$4 = 0, i64toi32_i32$1 = 0, i64toi32_i32$3 = 0, $7_1 = 0, $0_1 = 0, $0$hi = 0, i64toi32_i32$2 = 0;
  i64toi32_i32$0 = $57() | 0;
  i64toi32_i32$1 = i64toi32_i32$HIGH_BITS;
  $0_1 = i64toi32_i32$0;
  $0$hi = i64toi32_i32$1;
  i64toi32_i32$2 = i64toi32_i32$0;
  i64toi32_i32$0 = 0;
  i64toi32_i32$3 = 32;
  i64toi32_i32$4 = i64toi32_i32$3 & 31 | 0;
  if (32 >>> 0 <= (i64toi32_i32$3 & 63 | 0) >>> 0) {
   {
    i64toi32_i32$0 = 0;
    $7_1 = i64toi32_i32$1 >>> i64toi32_i32$4 | 0;
   }
  } else {
   {
    i64toi32_i32$0 = i64toi32_i32$1 >>> i64toi32_i32$4 | 0;
    $7_1 = (((1 << i64toi32_i32$4 | 0) - 1 | 0) & i64toi32_i32$1 | 0) << (32 - i64toi32_i32$4 | 0) | 0 | (i64toi32_i32$2 >>> i64toi32_i32$4 | 0) | 0;
   }
  }
  setTempRet0($7_1 | 0);
  i64toi32_i32$0 = $0$hi;
  return $0_1 | 0;
 }
 
 function legalstub$58() {
  var i64toi32_i32$0 = 0, i64toi32_i32$4 = 0, i64toi32_i32$1 = 0, i64toi32_i32$3 = 0, $7_1 = 0, $0_1 = 0, $0$hi = 0, i64toi32_i32$2 = 0;
  i64toi32_i32$0 = $58() | 0;
  i64toi32_i32$1 = i64toi32_i32$HIGH_BITS;
  $0_1 = i64toi32_i32$0;
  $0$hi = i64toi32_i32$1;
  i64toi32_i32$2 = i64toi32_i32$0;
  i64toi32_i32$0 = 0;
  i64toi32_i32$3 = 32;
  i64toi32_i32$4 = i64toi32_i32$3 & 31 | 0;
  if (32 >>> 0 <= (i64toi32_i32$3 & 63 | 0) >>> 0) {
   {
    i64toi32_i32$0 = 0;
    $7_1 = i64toi32_i32$1 >>> i64toi32_i32$4 | 0;
   }
  } else {
   {
    i64toi32_i32$0 = i64toi32_i32$1 >>> i64toi32_i32$4 | 0;
    $7_1 = (((1 << i64toi32_i32$4 | 0) - 1 | 0) & i64toi32_i32$1 | 0) << (32 - i64toi32_i32$4 | 0) | 0 | (i64toi32_i32$2 >>> i64toi32_i32$4 | 0) | 0;
   }
  }
  setTempRet0($7_1 | 0);
  i64toi32_i32$0 = $0$hi;
  return $0_1 | 0;
 }
 
 function legalstub$59() {
  var i64toi32_i32$0 = 0, i64toi32_i32$4 = 0, i64toi32_i32$1 = 0, i64toi32_i32$3 = 0, $7_1 = 0, $0_1 = 0, $0$hi = 0, i64toi32_i32$2 = 0;
  i64toi32_i32$0 = $59() | 0;
  i64toi32_i32$1 = i64toi32_i32$HIGH_BITS;
  $0_1 = i64toi32_i32$0;
  $0$hi = i64toi32_i32$1;
  i64toi32_i32$2 = i64toi32_i32$0;
  i64toi32_i32$0 = 0;
  i64toi32_i32$3 = 32;
  i64toi32_i32$4 = i64toi32_i32$3 & 31 | 0;
  if (32 >>> 0 <= (i64toi32_i32$3 & 63 | 0) >>> 0) {
   {
    i64toi32_i32$0 = 0;
    $7_1 = i64toi32_i32$1 >>> i64toi32_i32$4 | 0;
   }
  } else {
   {
    i64toi32_i32$0 = i64toi32_i32$1 >>> i64toi32_i32$4 | 0;
    $7_1 = (((1 << i64toi32_i32$4 | 0) - 1 | 0) & i64toi32_i32$1 | 0) << (32 - i64toi32_i32$4 | 0) | 0 | (i64toi32_i32$2 >>> i64toi32_i32$4 | 0) | 0;
   }
  }
  setTempRet0($7_1 | 0);
  i64toi32_i32$0 = $0$hi;
  return $0_1 | 0;
 }
 
 var FUNCTION_TABLE = [];
 return {
  f32_nan: $0, 
  f32_positive_nan: $1, 
  f32_negative_nan: $2, 
  f32_plain_nan: $3, 
  f32_informally_known_as_plain_snan: $4, 
  f32_all_ones_nan: $5, 
  f32_misc_nan: $6, 
  f32_misc_positive_nan: $7, 
  f32_misc_negative_nan: $8, 
  f32_infinity: $9, 
  f32_positive_infinity: $10, 
  f32_negative_infinity: $11, 
  f32_zero: $12, 
  f32_positive_zero: $13, 
  f32_negative_zero: $14, 
  f32_misc: $15, 
  f32_min_positive: $16, 
  f32_min_normal: $17, 
  f32_max_finite: $18, 
  f32_max_subnormal: $19, 
  f32_trailing_dot: $20, 
  f32_dec_zero: $21, 
  f32_dec_positive_zero: $22, 
  f32_dec_negative_zero: $23, 
  f32_dec_misc: $24, 
  f32_dec_min_positive: $25, 
  f32_dec_min_normal: $26, 
  f32_dec_max_subnormal: $27, 
  f32_dec_max_finite: $28, 
  f32_dec_trailing_dot: $29, 
  f64_nan: legalstub$30, 
  f64_positive_nan: legalstub$31, 
  f64_negative_nan: legalstub$32, 
  f64_plain_nan: legalstub$33, 
  f64_informally_known_as_plain_snan: legalstub$34, 
  f64_all_ones_nan: legalstub$35, 
  f64_misc_nan: legalstub$36, 
  f64_misc_positive_nan: legalstub$37, 
  f64_misc_negative_nan: legalstub$38, 
  f64_infinity: legalstub$39, 
  f64_positive_infinity: legalstub$40, 
  f64_negative_infinity: legalstub$41, 
  f64_zero: legalstub$42, 
  f64_positive_zero: legalstub$43, 
  f64_negative_zero: legalstub$44, 
  f64_misc: legalstub$45, 
  f64_min_positive: legalstub$46, 
  f64_min_normal: legalstub$47, 
  f64_max_subnormal: legalstub$48, 
  f64_max_finite: legalstub$49, 
  f64_trailing_dot: legalstub$50, 
  f64_dec_zero: legalstub$51, 
  f64_dec_positive_zero: legalstub$52, 
  f64_dec_negative_zero: legalstub$53, 
  f64_dec_misc: legalstub$54, 
  f64_dec_min_positive: legalstub$55, 
  f64_dec_min_normal: legalstub$56, 
  f64_dec_max_subnormal: legalstub$57, 
  f64_dec_max_finite: legalstub$58, 
  f64_dec_trailing_dot: legalstub$59
 };
}

const memasmFunc = new ArrayBuffer(65536);
const retasmFunc = asmFunc({Math,Int8Array,Uint8Array,Int16Array,Uint16Array,Int32Array,Uint32Array,Float32Array,Float64Array,NaN,Infinity}, {abort:function() { throw new Error('abort'); },setTempRet0},memasmFunc);
export const f32_nan = retasmFunc.f32_nan;
export const f32_positive_nan = retasmFunc.f32_positive_nan;
export const f32_negative_nan = retasmFunc.f32_negative_nan;
export const f32_plain_nan = retasmFunc.f32_plain_nan;
export const f32_informally_known_as_plain_snan = retasmFunc.f32_informally_known_as_plain_snan;
export const f32_all_ones_nan = retasmFunc.f32_all_ones_nan;
export const f32_misc_nan = retasmFunc.f32_misc_nan;
export const f32_misc_positive_nan = retasmFunc.f32_misc_positive_nan;
export const f32_misc_negative_nan = retasmFunc.f32_misc_negative_nan;
export const f32_infinity = retasmFunc.f32_infinity;
export const f32_positive_infinity = retasmFunc.f32_positive_infinity;
export const f32_negative_infinity = retasmFunc.f32_negative_infinity;
export const f32_zero = retasmFunc.f32_zero;
export const f32_positive_zero = retasmFunc.f32_positive_zero;
export const f32_negative_zero = retasmFunc.f32_negative_zero;
export const f32_misc = retasmFunc.f32_misc;
export const f32_min_positive = retasmFunc.f32_min_positive;
export const f32_min_normal = retasmFunc.f32_min_normal;
export const f32_max_finite = retasmFunc.f32_max_finite;
export const f32_max_subnormal = retasmFunc.f32_max_subnormal;
export const f32_trailing_dot = retasmFunc.f32_trailing_dot;
export const f32_dec_zero = retasmFunc.f32_dec_zero;
export const f32_dec_positive_zero = retasmFunc.f32_dec_positive_zero;
export const f32_dec_negative_zero = retasmFunc.f32_dec_negative_zero;
export const f32_dec_misc = retasmFunc.f32_dec_misc;
export const f32_dec_min_positive = retasmFunc.f32_dec_min_positive;
export const f32_dec_min_normal = retasmFunc.f32_dec_min_normal;
export const f32_dec_max_subnormal = retasmFunc.f32_dec_max_subnormal;
export const f32_dec_max_finite = retasmFunc.f32_dec_max_finite;
export const f32_dec_trailing_dot = retasmFunc.f32_dec_trailing_dot;
export const f64_nan = retasmFunc.f64_nan;
export const f64_positive_nan = retasmFunc.f64_positive_nan;
export const f64_negative_nan = retasmFunc.f64_negative_nan;
export const f64_plain_nan = retasmFunc.f64_plain_nan;
export const f64_informally_known_as_plain_snan = retasmFunc.f64_informally_known_as_plain_snan;
export const f64_all_ones_nan = retasmFunc.f64_all_ones_nan;
export const f64_misc_nan = retasmFunc.f64_misc_nan;
export const f64_misc_positive_nan = retasmFunc.f64_misc_positive_nan;
export const f64_misc_negative_nan = retasmFunc.f64_misc_negative_nan;
export const f64_infinity = retasmFunc.f64_infinity;
export const f64_positive_infinity = retasmFunc.f64_positive_infinity;
export const f64_negative_infinity = retasmFunc.f64_negative_infinity;
export const f64_zero = retasmFunc.f64_zero;
export const f64_positive_zero = retasmFunc.f64_positive_zero;
export const f64_negative_zero = retasmFunc.f64_negative_zero;
export const f64_misc = retasmFunc.f64_misc;
export const f64_min_positive = retasmFunc.f64_min_positive;
export const f64_min_normal = retasmFunc.f64_min_normal;
export const f64_max_subnormal = retasmFunc.f64_max_subnormal;
export const f64_max_finite = retasmFunc.f64_max_finite;
export const f64_trailing_dot = retasmFunc.f64_trailing_dot;
export const f64_dec_zero = retasmFunc.f64_dec_zero;
export const f64_dec_positive_zero = retasmFunc.f64_dec_positive_zero;
export const f64_dec_negative_zero = retasmFunc.f64_dec_negative_zero;
export const f64_dec_misc = retasmFunc.f64_dec_misc;
export const f64_dec_min_positive = retasmFunc.f64_dec_min_positive;
export const f64_dec_min_normal = retasmFunc.f64_dec_min_normal;
export const f64_dec_max_subnormal = retasmFunc.f64_dec_max_subnormal;
export const f64_dec_max_finite = retasmFunc.f64_dec_max_finite;
export const f64_dec_trailing_dot = retasmFunc.f64_dec_trailing_dot;<|MERGE_RESOLUTION|>--- conflicted
+++ resolved
@@ -164,450 +164,270 @@
  
  function $30() {
   var i64toi32_i32$0 = 0, i64toi32_i32$1 = 0;
-<<<<<<< HEAD
-  HEAPF64[__tempMemory__ >> 3] = nan;
-  i64toi32_i32$0 = HEAP32[(__tempMemory__ + 4 | 0) >> 2] | 0;
-  i64toi32_i32$1 = HEAP32[__tempMemory__ >> 2] | 0;
-=======
   wasm2js_scratch_store_f64(+(nan));
   i64toi32_i32$0 = wasm2js_scratch_load_i32(1 | 0) | 0;
   i64toi32_i32$1 = wasm2js_scratch_load_i32(0 | 0) | 0;
->>>>>>> b2161e31
   i64toi32_i32$HIGH_BITS = i64toi32_i32$0;
   return i64toi32_i32$1 | 0;
  }
  
  function $31() {
   var i64toi32_i32$0 = 0, i64toi32_i32$1 = 0;
-<<<<<<< HEAD
-  HEAPF64[__tempMemory__ >> 3] = nan;
-  i64toi32_i32$0 = HEAP32[(__tempMemory__ + 4 | 0) >> 2] | 0;
-  i64toi32_i32$1 = HEAP32[__tempMemory__ >> 2] | 0;
-=======
   wasm2js_scratch_store_f64(+(nan));
   i64toi32_i32$0 = wasm2js_scratch_load_i32(1 | 0) | 0;
   i64toi32_i32$1 = wasm2js_scratch_load_i32(0 | 0) | 0;
->>>>>>> b2161e31
   i64toi32_i32$HIGH_BITS = i64toi32_i32$0;
   return i64toi32_i32$1 | 0;
  }
  
  function $32() {
   var i64toi32_i32$0 = 0, i64toi32_i32$1 = 0;
-<<<<<<< HEAD
-  HEAPF64[__tempMemory__ >> 3] = -nan;
-  i64toi32_i32$0 = HEAP32[(__tempMemory__ + 4 | 0) >> 2] | 0;
-  i64toi32_i32$1 = HEAP32[__tempMemory__ >> 2] | 0;
-=======
   wasm2js_scratch_store_f64(+(-nan));
   i64toi32_i32$0 = wasm2js_scratch_load_i32(1 | 0) | 0;
   i64toi32_i32$1 = wasm2js_scratch_load_i32(0 | 0) | 0;
->>>>>>> b2161e31
   i64toi32_i32$HIGH_BITS = i64toi32_i32$0;
   return i64toi32_i32$1 | 0;
  }
  
  function $33() {
   var i64toi32_i32$0 = 0, i64toi32_i32$1 = 0;
-<<<<<<< HEAD
-  HEAPF64[__tempMemory__ >> 3] = nan;
-  i64toi32_i32$0 = HEAP32[(__tempMemory__ + 4 | 0) >> 2] | 0;
-  i64toi32_i32$1 = HEAP32[__tempMemory__ >> 2] | 0;
-=======
   wasm2js_scratch_store_f64(+(nan));
   i64toi32_i32$0 = wasm2js_scratch_load_i32(1 | 0) | 0;
   i64toi32_i32$1 = wasm2js_scratch_load_i32(0 | 0) | 0;
->>>>>>> b2161e31
   i64toi32_i32$HIGH_BITS = i64toi32_i32$0;
   return i64toi32_i32$1 | 0;
  }
  
  function $34() {
   var i64toi32_i32$0 = 0, i64toi32_i32$1 = 0;
-<<<<<<< HEAD
-  HEAPF64[__tempMemory__ >> 3] = nan;
-  i64toi32_i32$0 = HEAP32[(__tempMemory__ + 4 | 0) >> 2] | 0;
-  i64toi32_i32$1 = HEAP32[__tempMemory__ >> 2] | 0;
-=======
   wasm2js_scratch_store_f64(+(nan));
   i64toi32_i32$0 = wasm2js_scratch_load_i32(1 | 0) | 0;
   i64toi32_i32$1 = wasm2js_scratch_load_i32(0 | 0) | 0;
->>>>>>> b2161e31
   i64toi32_i32$HIGH_BITS = i64toi32_i32$0;
   return i64toi32_i32$1 | 0;
  }
  
  function $35() {
   var i64toi32_i32$0 = 0, i64toi32_i32$1 = 0;
-<<<<<<< HEAD
-  HEAPF64[__tempMemory__ >> 3] = -nan;
-  i64toi32_i32$0 = HEAP32[(__tempMemory__ + 4 | 0) >> 2] | 0;
-  i64toi32_i32$1 = HEAP32[__tempMemory__ >> 2] | 0;
-=======
   wasm2js_scratch_store_f64(+(-nan));
   i64toi32_i32$0 = wasm2js_scratch_load_i32(1 | 0) | 0;
   i64toi32_i32$1 = wasm2js_scratch_load_i32(0 | 0) | 0;
->>>>>>> b2161e31
   i64toi32_i32$HIGH_BITS = i64toi32_i32$0;
   return i64toi32_i32$1 | 0;
  }
  
  function $36() {
   var i64toi32_i32$0 = 0, i64toi32_i32$1 = 0;
-<<<<<<< HEAD
-  HEAPF64[__tempMemory__ >> 3] = nan;
-  i64toi32_i32$0 = HEAP32[(__tempMemory__ + 4 | 0) >> 2] | 0;
-  i64toi32_i32$1 = HEAP32[__tempMemory__ >> 2] | 0;
-=======
   wasm2js_scratch_store_f64(+(nan));
   i64toi32_i32$0 = wasm2js_scratch_load_i32(1 | 0) | 0;
   i64toi32_i32$1 = wasm2js_scratch_load_i32(0 | 0) | 0;
->>>>>>> b2161e31
   i64toi32_i32$HIGH_BITS = i64toi32_i32$0;
   return i64toi32_i32$1 | 0;
  }
  
  function $37() {
   var i64toi32_i32$0 = 0, i64toi32_i32$1 = 0;
-<<<<<<< HEAD
-  HEAPF64[__tempMemory__ >> 3] = nan;
-  i64toi32_i32$0 = HEAP32[(__tempMemory__ + 4 | 0) >> 2] | 0;
-  i64toi32_i32$1 = HEAP32[__tempMemory__ >> 2] | 0;
-=======
   wasm2js_scratch_store_f64(+(nan));
   i64toi32_i32$0 = wasm2js_scratch_load_i32(1 | 0) | 0;
   i64toi32_i32$1 = wasm2js_scratch_load_i32(0 | 0) | 0;
->>>>>>> b2161e31
   i64toi32_i32$HIGH_BITS = i64toi32_i32$0;
   return i64toi32_i32$1 | 0;
  }
  
  function $38() {
   var i64toi32_i32$0 = 0, i64toi32_i32$1 = 0;
-<<<<<<< HEAD
-  HEAPF64[__tempMemory__ >> 3] = -nan;
-  i64toi32_i32$0 = HEAP32[(__tempMemory__ + 4 | 0) >> 2] | 0;
-  i64toi32_i32$1 = HEAP32[__tempMemory__ >> 2] | 0;
-=======
   wasm2js_scratch_store_f64(+(-nan));
   i64toi32_i32$0 = wasm2js_scratch_load_i32(1 | 0) | 0;
   i64toi32_i32$1 = wasm2js_scratch_load_i32(0 | 0) | 0;
->>>>>>> b2161e31
   i64toi32_i32$HIGH_BITS = i64toi32_i32$0;
   return i64toi32_i32$1 | 0;
  }
  
  function $39() {
   var i64toi32_i32$0 = 0, i64toi32_i32$1 = 0;
-<<<<<<< HEAD
-  HEAPF64[__tempMemory__ >> 3] = infinity;
-  i64toi32_i32$0 = HEAP32[(__tempMemory__ + 4 | 0) >> 2] | 0;
-  i64toi32_i32$1 = HEAP32[__tempMemory__ >> 2] | 0;
-=======
   wasm2js_scratch_store_f64(+(infinity));
   i64toi32_i32$0 = wasm2js_scratch_load_i32(1 | 0) | 0;
   i64toi32_i32$1 = wasm2js_scratch_load_i32(0 | 0) | 0;
->>>>>>> b2161e31
   i64toi32_i32$HIGH_BITS = i64toi32_i32$0;
   return i64toi32_i32$1 | 0;
  }
  
  function $40() {
   var i64toi32_i32$0 = 0, i64toi32_i32$1 = 0;
-<<<<<<< HEAD
-  HEAPF64[__tempMemory__ >> 3] = infinity;
-  i64toi32_i32$0 = HEAP32[(__tempMemory__ + 4 | 0) >> 2] | 0;
-  i64toi32_i32$1 = HEAP32[__tempMemory__ >> 2] | 0;
-=======
   wasm2js_scratch_store_f64(+(infinity));
   i64toi32_i32$0 = wasm2js_scratch_load_i32(1 | 0) | 0;
   i64toi32_i32$1 = wasm2js_scratch_load_i32(0 | 0) | 0;
->>>>>>> b2161e31
   i64toi32_i32$HIGH_BITS = i64toi32_i32$0;
   return i64toi32_i32$1 | 0;
  }
  
  function $41() {
   var i64toi32_i32$0 = 0, i64toi32_i32$1 = 0;
-<<<<<<< HEAD
-  HEAPF64[__tempMemory__ >> 3] = -infinity;
-  i64toi32_i32$0 = HEAP32[(__tempMemory__ + 4 | 0) >> 2] | 0;
-  i64toi32_i32$1 = HEAP32[__tempMemory__ >> 2] | 0;
-=======
   wasm2js_scratch_store_f64(+(-infinity));
   i64toi32_i32$0 = wasm2js_scratch_load_i32(1 | 0) | 0;
   i64toi32_i32$1 = wasm2js_scratch_load_i32(0 | 0) | 0;
->>>>>>> b2161e31
   i64toi32_i32$HIGH_BITS = i64toi32_i32$0;
   return i64toi32_i32$1 | 0;
  }
  
  function $42() {
   var i64toi32_i32$0 = 0, i64toi32_i32$1 = 0;
-<<<<<<< HEAD
-  HEAPF64[__tempMemory__ >> 3] = 0.0;
-  i64toi32_i32$0 = HEAP32[(__tempMemory__ + 4 | 0) >> 2] | 0;
-  i64toi32_i32$1 = HEAP32[__tempMemory__ >> 2] | 0;
-=======
   wasm2js_scratch_store_f64(+(0.0));
   i64toi32_i32$0 = wasm2js_scratch_load_i32(1 | 0) | 0;
   i64toi32_i32$1 = wasm2js_scratch_load_i32(0 | 0) | 0;
->>>>>>> b2161e31
   i64toi32_i32$HIGH_BITS = i64toi32_i32$0;
   return i64toi32_i32$1 | 0;
  }
  
  function $43() {
   var i64toi32_i32$0 = 0, i64toi32_i32$1 = 0;
-<<<<<<< HEAD
-  HEAPF64[__tempMemory__ >> 3] = 0.0;
-  i64toi32_i32$0 = HEAP32[(__tempMemory__ + 4 | 0) >> 2] | 0;
-  i64toi32_i32$1 = HEAP32[__tempMemory__ >> 2] | 0;
-=======
   wasm2js_scratch_store_f64(+(0.0));
   i64toi32_i32$0 = wasm2js_scratch_load_i32(1 | 0) | 0;
   i64toi32_i32$1 = wasm2js_scratch_load_i32(0 | 0) | 0;
->>>>>>> b2161e31
   i64toi32_i32$HIGH_BITS = i64toi32_i32$0;
   return i64toi32_i32$1 | 0;
  }
  
  function $44() {
   var i64toi32_i32$0 = 0, i64toi32_i32$1 = 0;
-<<<<<<< HEAD
-  HEAPF64[__tempMemory__ >> 3] = -0.0;
-  i64toi32_i32$0 = HEAP32[(__tempMemory__ + 4 | 0) >> 2] | 0;
-  i64toi32_i32$1 = HEAP32[__tempMemory__ >> 2] | 0;
-=======
   wasm2js_scratch_store_f64(+(-0.0));
   i64toi32_i32$0 = wasm2js_scratch_load_i32(1 | 0) | 0;
   i64toi32_i32$1 = wasm2js_scratch_load_i32(0 | 0) | 0;
->>>>>>> b2161e31
   i64toi32_i32$HIGH_BITS = i64toi32_i32$0;
   return i64toi32_i32$1 | 0;
  }
  
  function $45() {
   var i64toi32_i32$0 = 0, i64toi32_i32$1 = 0;
-<<<<<<< HEAD
-  HEAPF64[__tempMemory__ >> 3] = 6.283185307179586;
-  i64toi32_i32$0 = HEAP32[(__tempMemory__ + 4 | 0) >> 2] | 0;
-  i64toi32_i32$1 = HEAP32[__tempMemory__ >> 2] | 0;
-=======
   wasm2js_scratch_store_f64(+(6.283185307179586));
   i64toi32_i32$0 = wasm2js_scratch_load_i32(1 | 0) | 0;
   i64toi32_i32$1 = wasm2js_scratch_load_i32(0 | 0) | 0;
->>>>>>> b2161e31
   i64toi32_i32$HIGH_BITS = i64toi32_i32$0;
   return i64toi32_i32$1 | 0;
  }
  
  function $46() {
   var i64toi32_i32$0 = 0, i64toi32_i32$1 = 0;
-<<<<<<< HEAD
-  HEAPF64[__tempMemory__ >> 3] = 5.0e-324;
-  i64toi32_i32$0 = HEAP32[(__tempMemory__ + 4 | 0) >> 2] | 0;
-  i64toi32_i32$1 = HEAP32[__tempMemory__ >> 2] | 0;
-=======
   wasm2js_scratch_store_f64(+(5.0e-324));
   i64toi32_i32$0 = wasm2js_scratch_load_i32(1 | 0) | 0;
   i64toi32_i32$1 = wasm2js_scratch_load_i32(0 | 0) | 0;
->>>>>>> b2161e31
   i64toi32_i32$HIGH_BITS = i64toi32_i32$0;
   return i64toi32_i32$1 | 0;
  }
  
  function $47() {
   var i64toi32_i32$0 = 0, i64toi32_i32$1 = 0;
-<<<<<<< HEAD
-  HEAPF64[__tempMemory__ >> 3] = 2.2250738585072014e-308;
-  i64toi32_i32$0 = HEAP32[(__tempMemory__ + 4 | 0) >> 2] | 0;
-  i64toi32_i32$1 = HEAP32[__tempMemory__ >> 2] | 0;
-=======
   wasm2js_scratch_store_f64(+(2.2250738585072014e-308));
   i64toi32_i32$0 = wasm2js_scratch_load_i32(1 | 0) | 0;
   i64toi32_i32$1 = wasm2js_scratch_load_i32(0 | 0) | 0;
->>>>>>> b2161e31
   i64toi32_i32$HIGH_BITS = i64toi32_i32$0;
   return i64toi32_i32$1 | 0;
  }
  
  function $48() {
   var i64toi32_i32$0 = 0, i64toi32_i32$1 = 0;
-<<<<<<< HEAD
-  HEAPF64[__tempMemory__ >> 3] = 2.225073858507201e-308;
-  i64toi32_i32$0 = HEAP32[(__tempMemory__ + 4 | 0) >> 2] | 0;
-  i64toi32_i32$1 = HEAP32[__tempMemory__ >> 2] | 0;
-=======
   wasm2js_scratch_store_f64(+(2.225073858507201e-308));
   i64toi32_i32$0 = wasm2js_scratch_load_i32(1 | 0) | 0;
   i64toi32_i32$1 = wasm2js_scratch_load_i32(0 | 0) | 0;
->>>>>>> b2161e31
   i64toi32_i32$HIGH_BITS = i64toi32_i32$0;
   return i64toi32_i32$1 | 0;
  }
  
  function $49() {
   var i64toi32_i32$0 = 0, i64toi32_i32$1 = 0;
-<<<<<<< HEAD
-  HEAPF64[__tempMemory__ >> 3] = 1797693134862315708145274.0e284;
-  i64toi32_i32$0 = HEAP32[(__tempMemory__ + 4 | 0) >> 2] | 0;
-  i64toi32_i32$1 = HEAP32[__tempMemory__ >> 2] | 0;
-=======
   wasm2js_scratch_store_f64(+(1797693134862315708145274.0e284));
   i64toi32_i32$0 = wasm2js_scratch_load_i32(1 | 0) | 0;
   i64toi32_i32$1 = wasm2js_scratch_load_i32(0 | 0) | 0;
->>>>>>> b2161e31
   i64toi32_i32$HIGH_BITS = i64toi32_i32$0;
   return i64toi32_i32$1 | 0;
  }
  
  function $50() {
   var i64toi32_i32$0 = 0, i64toi32_i32$1 = 0;
-<<<<<<< HEAD
-  HEAPF64[__tempMemory__ >> 3] = 1267650600228229401496703.0e6;
-  i64toi32_i32$0 = HEAP32[(__tempMemory__ + 4 | 0) >> 2] | 0;
-  i64toi32_i32$1 = HEAP32[__tempMemory__ >> 2] | 0;
-=======
   wasm2js_scratch_store_f64(+(1267650600228229401496703.0e6));
   i64toi32_i32$0 = wasm2js_scratch_load_i32(1 | 0) | 0;
   i64toi32_i32$1 = wasm2js_scratch_load_i32(0 | 0) | 0;
->>>>>>> b2161e31
   i64toi32_i32$HIGH_BITS = i64toi32_i32$0;
   return i64toi32_i32$1 | 0;
  }
  
  function $51() {
   var i64toi32_i32$0 = 0, i64toi32_i32$1 = 0;
-<<<<<<< HEAD
-  HEAPF64[__tempMemory__ >> 3] = 0.0;
-  i64toi32_i32$0 = HEAP32[(__tempMemory__ + 4 | 0) >> 2] | 0;
-  i64toi32_i32$1 = HEAP32[__tempMemory__ >> 2] | 0;
-=======
   wasm2js_scratch_store_f64(+(0.0));
   i64toi32_i32$0 = wasm2js_scratch_load_i32(1 | 0) | 0;
   i64toi32_i32$1 = wasm2js_scratch_load_i32(0 | 0) | 0;
->>>>>>> b2161e31
   i64toi32_i32$HIGH_BITS = i64toi32_i32$0;
   return i64toi32_i32$1 | 0;
  }
  
  function $52() {
   var i64toi32_i32$0 = 0, i64toi32_i32$1 = 0;
-<<<<<<< HEAD
-  HEAPF64[__tempMemory__ >> 3] = 0.0;
-  i64toi32_i32$0 = HEAP32[(__tempMemory__ + 4 | 0) >> 2] | 0;
-  i64toi32_i32$1 = HEAP32[__tempMemory__ >> 2] | 0;
-=======
   wasm2js_scratch_store_f64(+(0.0));
   i64toi32_i32$0 = wasm2js_scratch_load_i32(1 | 0) | 0;
   i64toi32_i32$1 = wasm2js_scratch_load_i32(0 | 0) | 0;
->>>>>>> b2161e31
   i64toi32_i32$HIGH_BITS = i64toi32_i32$0;
   return i64toi32_i32$1 | 0;
  }
  
  function $53() {
   var i64toi32_i32$0 = 0, i64toi32_i32$1 = 0;
-<<<<<<< HEAD
-  HEAPF64[__tempMemory__ >> 3] = -0.0;
-  i64toi32_i32$0 = HEAP32[(__tempMemory__ + 4 | 0) >> 2] | 0;
-  i64toi32_i32$1 = HEAP32[__tempMemory__ >> 2] | 0;
-=======
   wasm2js_scratch_store_f64(+(-0.0));
   i64toi32_i32$0 = wasm2js_scratch_load_i32(1 | 0) | 0;
   i64toi32_i32$1 = wasm2js_scratch_load_i32(0 | 0) | 0;
->>>>>>> b2161e31
   i64toi32_i32$HIGH_BITS = i64toi32_i32$0;
   return i64toi32_i32$1 | 0;
  }
  
  function $54() {
   var i64toi32_i32$0 = 0, i64toi32_i32$1 = 0;
-<<<<<<< HEAD
-  HEAPF64[__tempMemory__ >> 3] = 6.283185307179586;
-  i64toi32_i32$0 = HEAP32[(__tempMemory__ + 4 | 0) >> 2] | 0;
-  i64toi32_i32$1 = HEAP32[__tempMemory__ >> 2] | 0;
-=======
   wasm2js_scratch_store_f64(+(6.283185307179586));
   i64toi32_i32$0 = wasm2js_scratch_load_i32(1 | 0) | 0;
   i64toi32_i32$1 = wasm2js_scratch_load_i32(0 | 0) | 0;
->>>>>>> b2161e31
   i64toi32_i32$HIGH_BITS = i64toi32_i32$0;
   return i64toi32_i32$1 | 0;
  }
  
  function $55() {
   var i64toi32_i32$0 = 0, i64toi32_i32$1 = 0;
-<<<<<<< HEAD
-  HEAPF64[__tempMemory__ >> 3] = 5.0e-324;
-  i64toi32_i32$0 = HEAP32[(__tempMemory__ + 4 | 0) >> 2] | 0;
-  i64toi32_i32$1 = HEAP32[__tempMemory__ >> 2] | 0;
-=======
   wasm2js_scratch_store_f64(+(5.0e-324));
   i64toi32_i32$0 = wasm2js_scratch_load_i32(1 | 0) | 0;
   i64toi32_i32$1 = wasm2js_scratch_load_i32(0 | 0) | 0;
->>>>>>> b2161e31
   i64toi32_i32$HIGH_BITS = i64toi32_i32$0;
   return i64toi32_i32$1 | 0;
  }
  
  function $56() {
   var i64toi32_i32$0 = 0, i64toi32_i32$1 = 0;
-<<<<<<< HEAD
-  HEAPF64[__tempMemory__ >> 3] = 2.2250738585072014e-308;
-  i64toi32_i32$0 = HEAP32[(__tempMemory__ + 4 | 0) >> 2] | 0;
-  i64toi32_i32$1 = HEAP32[__tempMemory__ >> 2] | 0;
-=======
   wasm2js_scratch_store_f64(+(2.2250738585072014e-308));
   i64toi32_i32$0 = wasm2js_scratch_load_i32(1 | 0) | 0;
   i64toi32_i32$1 = wasm2js_scratch_load_i32(0 | 0) | 0;
->>>>>>> b2161e31
   i64toi32_i32$HIGH_BITS = i64toi32_i32$0;
   return i64toi32_i32$1 | 0;
  }
  
  function $57() {
   var i64toi32_i32$0 = 0, i64toi32_i32$1 = 0;
-<<<<<<< HEAD
-  HEAPF64[__tempMemory__ >> 3] = 2.225073858507201e-308;
-  i64toi32_i32$0 = HEAP32[(__tempMemory__ + 4 | 0) >> 2] | 0;
-  i64toi32_i32$1 = HEAP32[__tempMemory__ >> 2] | 0;
-=======
   wasm2js_scratch_store_f64(+(2.225073858507201e-308));
   i64toi32_i32$0 = wasm2js_scratch_load_i32(1 | 0) | 0;
   i64toi32_i32$1 = wasm2js_scratch_load_i32(0 | 0) | 0;
->>>>>>> b2161e31
   i64toi32_i32$HIGH_BITS = i64toi32_i32$0;
   return i64toi32_i32$1 | 0;
  }
  
  function $58() {
   var i64toi32_i32$0 = 0, i64toi32_i32$1 = 0;
-<<<<<<< HEAD
-  HEAPF64[__tempMemory__ >> 3] = 1797693134862315708145274.0e284;
-  i64toi32_i32$0 = HEAP32[(__tempMemory__ + 4 | 0) >> 2] | 0;
-  i64toi32_i32$1 = HEAP32[__tempMemory__ >> 2] | 0;
-=======
   wasm2js_scratch_store_f64(+(1797693134862315708145274.0e284));
   i64toi32_i32$0 = wasm2js_scratch_load_i32(1 | 0) | 0;
   i64toi32_i32$1 = wasm2js_scratch_load_i32(0 | 0) | 0;
->>>>>>> b2161e31
   i64toi32_i32$HIGH_BITS = i64toi32_i32$0;
   return i64toi32_i32$1 | 0;
  }
  
  function $59() {
   var i64toi32_i32$0 = 0, i64toi32_i32$1 = 0;
-<<<<<<< HEAD
-  HEAPF64[__tempMemory__ >> 3] = 1.e+100;
-  i64toi32_i32$0 = HEAP32[(__tempMemory__ + 4 | 0) >> 2] | 0;
-  i64toi32_i32$1 = HEAP32[__tempMemory__ >> 2] | 0;
-=======
   wasm2js_scratch_store_f64(+(1.e+100));
   i64toi32_i32$0 = wasm2js_scratch_load_i32(1 | 0) | 0;
   i64toi32_i32$1 = wasm2js_scratch_load_i32(0 | 0) | 0;
->>>>>>> b2161e31
   i64toi32_i32$HIGH_BITS = i64toi32_i32$0;
   return i64toi32_i32$1 | 0;
  }
