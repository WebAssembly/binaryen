import { getTempRet0 } from 'env';


  var scratchBuffer = new ArrayBuffer(8);
  var i32ScratchView = new Int32Array(scratchBuffer);
  var f32ScratchView = new Float32Array(scratchBuffer);
  var f64ScratchView = new Float64Array(scratchBuffer);
  
  function wasm2js_scratch_load_i32(index) {
    return i32ScratchView[index];
  }
      
  function wasm2js_scratch_store_i32(index, value) {
    i32ScratchView[index] = value;
  }
      
  function wasm2js_scratch_load_f64() {
    return f64ScratchView[0];
  }
      
  function wasm2js_scratch_store_f64(value) {
    f64ScratchView[0] = value;
  }
      
  function legalimport$wasm2js_scratch_load_i64() {
    if (typeof setTempRet0 === 'function') setTempRet0(i32ScratchView[1]);
    return i32ScratchView[0];
  }
      
  function legalimport$wasm2js_scratch_store_i64(low, high) {
    i32ScratchView[0] = low;
    i32ScratchView[1] = high;
  }
      
  function wasm2js_scratch_store_f32(value) {
    f32ScratchView[0] = value;
  }
      
function asmFunc(global, env, buffer) {
 "almost asm";
 var HEAP8 = new global.Int8Array(buffer);
 var HEAP16 = new global.Int16Array(buffer);
 var HEAP32 = new global.Int32Array(buffer);
 var HEAPU8 = new global.Uint8Array(buffer);
 var HEAPU16 = new global.Uint16Array(buffer);
 var HEAPU32 = new global.Uint32Array(buffer);
 var HEAPF32 = new global.Float32Array(buffer);
 var HEAPF64 = new global.Float64Array(buffer);
 var Math_imul = global.Math.imul;
 var Math_fround = global.Math.fround;
 var Math_abs = global.Math.abs;
 var Math_clz32 = global.Math.clz32;
 var Math_min = global.Math.min;
 var Math_max = global.Math.max;
 var Math_floor = global.Math.floor;
 var Math_ceil = global.Math.ceil;
 var Math_sqrt = global.Math.sqrt;
 var abort = env.abort;
 var nan = global.NaN;
 var infinity = global.Infinity;
 var getTempRet0 = env.getTempRet0;
 var i64toi32_i32$HIGH_BITS = 0;
 function i32_t0($0, $1) {
  $0 = $0 | 0;
  $1 = $1 | 0;
  return -1 | 0;
 }
 
 function i32_t1($0, $1) {
  $0 = $0 | 0;
  $1 = $1 | 0;
  return -2 | 0;
 }
 
 function i64_t0($0, $0$hi, $1, $1$hi) {
  $0 = $0 | 0;
  $0$hi = $0$hi | 0;
  $1 = $1 | 0;
  $1$hi = $1$hi | 0;
  return -1 | 0;
 }
 
 function i64_t1($0, $0$hi, $1, $1$hi) {
  $0 = $0 | 0;
  $0$hi = $0$hi | 0;
  $1 = $1 | 0;
  $1$hi = $1$hi | 0;
  return -2 | 0;
 }
 
 function f32_t0($0, $1) {
  $0 = Math_fround($0);
  $1 = Math_fround($1);
  return -1 | 0;
 }
 
 function f32_t1($0, $1) {
  $0 = Math_fround($0);
  $1 = Math_fround($1);
  return -2 | 0;
 }
 
 function f64_t0($0, $1) {
  $0 = +$0;
  $1 = +$1;
  return -1 | 0;
 }
 
 function f64_t1($0, $1) {
  $0 = +$0;
  $1 = +$1;
  return -2 | 0;
 }
 
 function reset() {
  HEAP32[8 >> 2] = 0;
 }
 
 function bump() {
  HEAP8[11 | 0] = HEAPU8[10 | 0];
  HEAP8[10 | 0] = HEAPU8[9 | 0];
  HEAP8[9 | 0] = HEAPU8[8 | 0];
  HEAP8[8 | 0] = -3;
 }
 
 function get() {
  return HEAP32[8 >> 2];
 }
 
 function i32_left() {
  bump();
  HEAP8[8 | 0] = 1;
  return 0;
 }
 
 function i32_right() {
  bump();
  HEAP8[8 | 0] = 2;
  return 1;
 }
 
 function i32_callee() {
  bump();
  HEAP8[8 | 0] = 4;
  return 0;
 }
 
 function i32_bool() {
  bump();
  HEAP8[8 | 0] = 5;
  return 0;
 }
 
 function i64_left() {
  var i64toi32_i32$0 = 0;
  bump();
  HEAP8[8 | 0] = 1;
  i64toi32_i32$0 = 0;
  i64toi32_i32$HIGH_BITS = i64toi32_i32$0;
  return 0;
 }
 
 function i64_right() {
  var i64toi32_i32$0 = 0;
  bump();
  HEAP8[8 | 0] = 2;
  i64toi32_i32$0 = 0;
  i64toi32_i32$HIGH_BITS = i64toi32_i32$0;
  return 1;
 }
 
 function i64_callee() {
  bump();
  HEAP8[8 | 0] = 4;
  return 2;
 }
 
 function i64_bool() {
  bump();
  HEAP8[8 | 0] = 5;
  return 0;
 }
 
 function f32_left() {
  bump();
  HEAP8[8 | 0] = 1;
  return Math_fround(0.0);
 }
 
 function f32_right() {
  bump();
  HEAP8[8 | 0] = 2;
  return Math_fround(1.0);
 }
 
 function f32_callee() {
  bump();
  HEAP8[8 | 0] = 4;
  return 4;
 }
 
 function f32_bool() {
  bump();
  HEAP8[8 | 0] = 5;
  return 0;
 }
 
 function f64_left() {
  bump();
  HEAP8[8 | 0] = 1;
  return 0.0;
 }
 
 function f64_right() {
  bump();
  HEAP8[8 | 0] = 2;
  return 1.0;
 }
 
 function f64_callee() {
  bump();
  HEAP8[8 | 0] = 4;
  return 6;
 }
 
 function f64_bool() {
  bump();
  HEAP8[8 | 0] = 5;
  return 0;
 }
 
 function i32_dummy($0, $1) {
  
 }
 
 function i64_dummy($0, $0$hi, $1, $1$hi) {
  
 }
 
 function f32_dummy($0, $1) {
  
 }
 
 function f64_dummy($0, $1) {
  
 }
 
 function $35() {
  reset();
  i32_left() + i32_right() | 0;
  return get() | 0;
 }
 
 function $36() {
  reset();
  i32_left() - i32_right() | 0;
  return get() | 0;
 }
 
 function $37() {
  reset();
  Math_imul(i32_left(), i32_right());
  return get() | 0;
 }
 
 function $38() {
  reset();
  (i32_left() | 0) / (i32_right() | 0) | 0;
  return get() | 0;
 }
 
 function $39() {
  reset();
  (i32_left() >>> 0) / (i32_right() >>> 0) | 0;
  return get() | 0;
 }
 
 function $40() {
  reset();
  (i32_left() | 0) % (i32_right() | 0) | 0;
  return get() | 0;
 }
 
 function $41() {
  reset();
  (i32_left() >>> 0) % (i32_right() >>> 0) | 0;
  return get() | 0;
 }
 
 function $42() {
  reset();
  i32_left() & i32_right();
  return get() | 0;
 }
 
 function $43() {
  reset();
  i32_left() | i32_right();
  return get() | 0;
 }
 
 function $44() {
  reset();
  i32_left() ^ i32_right();
  return get() | 0;
 }
 
 function $45() {
  reset();
  i32_left() << i32_right();
  return get() | 0;
 }
 
 function $46() {
  reset();
  i32_left() >>> i32_right();
  return get() | 0;
 }
 
 function $47() {
  reset();
  i32_left() >> i32_right();
  return get() | 0;
 }
 
 function $48() {
  reset();
  (i32_left() | 0) == (i32_right() | 0);
  return get() | 0;
 }
 
 function $49() {
  reset();
  (i32_left() | 0) != (i32_right() | 0);
  return get() | 0;
 }
 
 function $50() {
  reset();
  (i32_left() | 0) < (i32_right() | 0);
  return get() | 0;
 }
 
 function $51() {
  reset();
  (i32_left() | 0) <= (i32_right() | 0);
  return get() | 0;
 }
 
 function $52() {
  reset();
  i32_left() >>> 0 < i32_right() >>> 0;
  return get() | 0;
 }
 
 function $53() {
  reset();
  i32_left() >>> 0 <= i32_right() >>> 0;
  return get() | 0;
 }
 
 function $54() {
  reset();
  (i32_left() | 0) > (i32_right() | 0);
  return get() | 0;
 }
 
 function $55() {
  reset();
  (i32_left() | 0) >= (i32_right() | 0);
  return get() | 0;
 }
 
 function $56() {
  reset();
  i32_left() >>> 0 > i32_right() >>> 0;
  return get() | 0;
 }
 
 function $57() {
  reset();
  i32_left() >>> 0 >= i32_right() >>> 0;
  return get() | 0;
 }
 
 function $58() {
  var wasm2js_i32$0 = 0, wasm2js_i32$1 = 0;
  reset();
  (wasm2js_i32$0 = i32_left(), wasm2js_i32$1 = i32_right()), HEAP32[wasm2js_i32$0 >> 2] = wasm2js_i32$1;
  return get() | 0;
 }
 
 function $59() {
  var wasm2js_i32$0 = 0, wasm2js_i32$1 = 0;
  reset();
  (wasm2js_i32$0 = i32_left(), wasm2js_i32$1 = i32_right()), HEAP8[wasm2js_i32$0 | 0] = wasm2js_i32$1;
  return get() | 0;
 }
 
 function $60() {
  var wasm2js_i32$0 = 0, wasm2js_i32$1 = 0;
  reset();
  (wasm2js_i32$0 = i32_left(), wasm2js_i32$1 = i32_right()), HEAP16[wasm2js_i32$0 >> 1] = wasm2js_i32$1;
  return get() | 0;
 }
 
 function $61() {
  reset();
  i32_dummy(i32_left(), i32_right());
  return get() | 0;
 }
 
 function $62() {
  var wasm2js_i32$0 = 0, wasm2js_i32$1 = 0, wasm2js_i32$2 = 0;
  reset();
  ((wasm2js_i32$1 = i32_left(), wasm2js_i32$2 = i32_right()), wasm2js_i32$0 = i32_callee()), FUNCTION_TABLE[wasm2js_i32$0](wasm2js_i32$1 | 0, wasm2js_i32$2 | 0) | 0;
  return get() | 0;
 }
 
 function $63() {
  var wasm2js_i32$0 = 0, wasm2js_i32$1 = 0, wasm2js_i32$2 = 0;
  reset();
  wasm2js_i32$0 = i32_left(), wasm2js_i32$1 = i32_right(), wasm2js_i32$2 = i32_bool(), wasm2js_i32$2 ? wasm2js_i32$0 : wasm2js_i32$1;
  return get() | 0;
 }
 
 function $64() {
  var i64toi32_i32$0 = 0, i64toi32_i32$1 = 0, i64toi32_i32$3 = 0, i64toi32_i32$4 = 0, i64toi32_i32$5 = 0, $0 = 0, $0$hi = 0, $1 = 0, $1$hi = 0;
  reset();
  i64toi32_i32$0 = i64_left();
  i64toi32_i32$1 = i64toi32_i32$HIGH_BITS;
  $0 = i64toi32_i32$0;
  $0$hi = i64toi32_i32$1;
  i64toi32_i32$1 = i64_right();
  i64toi32_i32$0 = i64toi32_i32$HIGH_BITS;
  $1 = i64toi32_i32$1;
  $1$hi = i64toi32_i32$0;
  i64toi32_i32$0 = $0$hi;
  i64toi32_i32$1 = $1$hi;
  i64toi32_i32$3 = $1;
  i64toi32_i32$4 = $0 + i64toi32_i32$3 | 0;
  i64toi32_i32$5 = i64toi32_i32$0 + i64toi32_i32$1 | 0;
  if (i64toi32_i32$4 >>> 0 < i64toi32_i32$3 >>> 0) {
   i64toi32_i32$5 = i64toi32_i32$5 + 1 | 0
  }
  return get() | 0;
 }
 
 function $65() {
  var i64toi32_i32$0 = 0, i64toi32_i32$1 = 0, i64toi32_i32$2 = 0, i64toi32_i32$3 = 0, i64toi32_i32$5 = 0, $0 = 0, $0$hi = 0, $1 = 0, $1$hi = 0;
  reset();
  i64toi32_i32$0 = i64_left();
  i64toi32_i32$1 = i64toi32_i32$HIGH_BITS;
  $0 = i64toi32_i32$0;
  $0$hi = i64toi32_i32$1;
  i64toi32_i32$1 = i64_right();
  i64toi32_i32$0 = i64toi32_i32$HIGH_BITS;
  $1 = i64toi32_i32$1;
  $1$hi = i64toi32_i32$0;
  i64toi32_i32$0 = $0$hi;
  i64toi32_i32$2 = $0;
  i64toi32_i32$1 = $1$hi;
  i64toi32_i32$3 = $1;
  i64toi32_i32$5 = (i64toi32_i32$2 >>> 0 < i64toi32_i32$3 >>> 0) + i64toi32_i32$1 | 0;
  i64toi32_i32$5 = i64toi32_i32$0 - i64toi32_i32$5 | 0;
  return get() | 0;
 }
 
 function $66() {
  var i64toi32_i32$1 = 0, i64toi32_i32$0 = 0, $0 = 0, $0$hi = 0, $1 = 0, $1$hi = 0;
  reset();
  i64toi32_i32$0 = i64_left();
  i64toi32_i32$1 = i64toi32_i32$HIGH_BITS;
  $0 = i64toi32_i32$0;
  $0$hi = i64toi32_i32$1;
  i64toi32_i32$1 = i64_right();
  i64toi32_i32$0 = i64toi32_i32$HIGH_BITS;
  $1 = i64toi32_i32$1;
  $1$hi = i64toi32_i32$0;
  i64toi32_i32$0 = $0$hi;
  i64toi32_i32$1 = $1$hi;
  i64toi32_i32$1 = __wasm_i64_mul($0, i64toi32_i32$0, $1, i64toi32_i32$1);
  i64toi32_i32$0 = i64toi32_i32$HIGH_BITS;
  return get() | 0;
 }
 
 function $67() {
  var i64toi32_i32$1 = 0, i64toi32_i32$0 = 0, $0 = 0, $0$hi = 0, $1 = 0, $1$hi = 0;
  reset();
  i64toi32_i32$0 = i64_left();
  i64toi32_i32$1 = i64toi32_i32$HIGH_BITS;
  $0 = i64toi32_i32$0;
  $0$hi = i64toi32_i32$1;
  i64toi32_i32$1 = i64_right();
  i64toi32_i32$0 = i64toi32_i32$HIGH_BITS;
  $1 = i64toi32_i32$1;
  $1$hi = i64toi32_i32$0;
  i64toi32_i32$0 = $0$hi;
  i64toi32_i32$1 = $1$hi;
  i64toi32_i32$1 = __wasm_i64_sdiv($0, i64toi32_i32$0, $1, i64toi32_i32$1);
  i64toi32_i32$0 = i64toi32_i32$HIGH_BITS;
  return get() | 0;
 }
 
 function $68() {
  var i64toi32_i32$1 = 0, i64toi32_i32$0 = 0, $0 = 0, $0$hi = 0, $1 = 0, $1$hi = 0;
  reset();
  i64toi32_i32$0 = i64_left();
  i64toi32_i32$1 = i64toi32_i32$HIGH_BITS;
  $0 = i64toi32_i32$0;
  $0$hi = i64toi32_i32$1;
  i64toi32_i32$1 = i64_right();
  i64toi32_i32$0 = i64toi32_i32$HIGH_BITS;
  $1 = i64toi32_i32$1;
  $1$hi = i64toi32_i32$0;
  i64toi32_i32$0 = $0$hi;
  i64toi32_i32$1 = $1$hi;
  i64toi32_i32$1 = __wasm_i64_udiv($0, i64toi32_i32$0, $1, i64toi32_i32$1);
  i64toi32_i32$0 = i64toi32_i32$HIGH_BITS;
  return get() | 0;
 }
 
 function $69() {
  var i64toi32_i32$1 = 0, i64toi32_i32$0 = 0, $0 = 0, $0$hi = 0, $1 = 0, $1$hi = 0;
  reset();
  i64toi32_i32$0 = i64_left();
  i64toi32_i32$1 = i64toi32_i32$HIGH_BITS;
  $0 = i64toi32_i32$0;
  $0$hi = i64toi32_i32$1;
  i64toi32_i32$1 = i64_right();
  i64toi32_i32$0 = i64toi32_i32$HIGH_BITS;
  $1 = i64toi32_i32$1;
  $1$hi = i64toi32_i32$0;
  i64toi32_i32$0 = $0$hi;
  i64toi32_i32$1 = $1$hi;
  i64toi32_i32$1 = __wasm_i64_srem($0, i64toi32_i32$0, $1, i64toi32_i32$1);
  i64toi32_i32$0 = i64toi32_i32$HIGH_BITS;
  return get() | 0;
 }
 
 function $70() {
  var i64toi32_i32$1 = 0, i64toi32_i32$0 = 0, $0 = 0, $0$hi = 0, $1 = 0, $1$hi = 0;
  reset();
  i64toi32_i32$0 = i64_left();
  i64toi32_i32$1 = i64toi32_i32$HIGH_BITS;
  $0 = i64toi32_i32$0;
  $0$hi = i64toi32_i32$1;
  i64toi32_i32$1 = i64_right();
  i64toi32_i32$0 = i64toi32_i32$HIGH_BITS;
  $1 = i64toi32_i32$1;
  $1$hi = i64toi32_i32$0;
  i64toi32_i32$0 = $0$hi;
  i64toi32_i32$1 = $1$hi;
  i64toi32_i32$1 = __wasm_i64_urem($0, i64toi32_i32$0, $1, i64toi32_i32$1);
  i64toi32_i32$0 = i64toi32_i32$HIGH_BITS;
  return get() | 0;
 }
 
 function $71() {
  var i64toi32_i32$1 = 0, i64toi32_i32$0 = 0, $0 = 0, $0$hi = 0, $1 = 0, $1$hi = 0;
  reset();
  i64toi32_i32$0 = i64_left();
  i64toi32_i32$1 = i64toi32_i32$HIGH_BITS;
  $0 = i64toi32_i32$0;
  $0$hi = i64toi32_i32$1;
  i64toi32_i32$1 = i64_right();
  i64toi32_i32$0 = i64toi32_i32$HIGH_BITS;
  $1 = i64toi32_i32$1;
  $1$hi = i64toi32_i32$0;
  i64toi32_i32$0 = $0$hi;
  i64toi32_i32$1 = $1$hi;
  i64toi32_i32$1 = i64toi32_i32$0 & i64toi32_i32$1;
  return get() | 0;
 }
 
 function $72() {
  var i64toi32_i32$1 = 0, i64toi32_i32$0 = 0, $0 = 0, $0$hi = 0, $1 = 0, $1$hi = 0;
  reset();
  i64toi32_i32$0 = i64_left();
  i64toi32_i32$1 = i64toi32_i32$HIGH_BITS;
  $0 = i64toi32_i32$0;
  $0$hi = i64toi32_i32$1;
  i64toi32_i32$1 = i64_right();
  i64toi32_i32$0 = i64toi32_i32$HIGH_BITS;
  $1 = i64toi32_i32$1;
  $1$hi = i64toi32_i32$0;
  i64toi32_i32$0 = $0$hi;
  i64toi32_i32$1 = $1$hi;
  i64toi32_i32$1 = i64toi32_i32$0 | i64toi32_i32$1;
  return get() | 0;
 }
 
 function $73() {
  var i64toi32_i32$1 = 0, i64toi32_i32$0 = 0, $0 = 0, $0$hi = 0, $1 = 0, $1$hi = 0;
  reset();
  i64toi32_i32$0 = i64_left();
  i64toi32_i32$1 = i64toi32_i32$HIGH_BITS;
  $0 = i64toi32_i32$0;
  $0$hi = i64toi32_i32$1;
  i64toi32_i32$1 = i64_right();
  i64toi32_i32$0 = i64toi32_i32$HIGH_BITS;
  $1 = i64toi32_i32$1;
  $1$hi = i64toi32_i32$0;
  i64toi32_i32$0 = $0$hi;
  i64toi32_i32$1 = $1$hi;
  i64toi32_i32$1 = i64toi32_i32$0 ^ i64toi32_i32$1;
  return get() | 0;
 }
 
 function $74() {
  var i64toi32_i32$1 = 0, i64toi32_i32$0 = 0, i64toi32_i32$4 = 0, i64toi32_i32$2 = 0, i64toi32_i32$3 = 0, $9 = 0, $0 = 0, $0$hi = 0, $1 = 0, $1$hi = 0;
  reset();
  i64toi32_i32$0 = i64_left();
  i64toi32_i32$1 = i64toi32_i32$HIGH_BITS;
  $0 = i64toi32_i32$0;
  $0$hi = i64toi32_i32$1;
  i64toi32_i32$1 = i64_right();
  i64toi32_i32$0 = i64toi32_i32$HIGH_BITS;
  $1 = i64toi32_i32$1;
  $1$hi = i64toi32_i32$0;
  i64toi32_i32$0 = $0$hi;
  i64toi32_i32$2 = $0;
  i64toi32_i32$1 = $1$hi;
  i64toi32_i32$3 = $1;
  i64toi32_i32$4 = i64toi32_i32$3 & 31;
  if (32 >>> 0 <= (i64toi32_i32$3 & 63) >>> 0) {
   {
    i64toi32_i32$1 = i64toi32_i32$2 << i64toi32_i32$4;
    $9 = 0;
   }
  } else {
   {
    i64toi32_i32$1 = (1 << i64toi32_i32$4) - 1 & i64toi32_i32$2 >>> 32 - i64toi32_i32$4 | i64toi32_i32$0 << i64toi32_i32$4;
    $9 = i64toi32_i32$2 << i64toi32_i32$4;
   }
  }
  return get() | 0;
 }
 
 function $75() {
  var i64toi32_i32$0 = 0, i64toi32_i32$1 = 0, i64toi32_i32$4 = 0, i64toi32_i32$3 = 0, $9 = 0, $0 = 0, $0$hi = 0, $1 = 0, $1$hi = 0, i64toi32_i32$2 = 0;
  reset();
  i64toi32_i32$0 = i64_left();
  i64toi32_i32$1 = i64toi32_i32$HIGH_BITS;
  $0 = i64toi32_i32$0;
  $0$hi = i64toi32_i32$1;
  i64toi32_i32$1 = i64_right();
  i64toi32_i32$0 = i64toi32_i32$HIGH_BITS;
  $1 = i64toi32_i32$1;
  $1$hi = i64toi32_i32$0;
  i64toi32_i32$0 = $0$hi;
  i64toi32_i32$2 = $0;
  i64toi32_i32$1 = $1$hi;
  i64toi32_i32$3 = $1;
  i64toi32_i32$4 = i64toi32_i32$3 & 31;
  if (32 >>> 0 <= (i64toi32_i32$3 & 63) >>> 0) {
   {
    i64toi32_i32$1 = 0;
    $9 = i64toi32_i32$0 >>> i64toi32_i32$4;
   }
  } else {
   {
    i64toi32_i32$1 = i64toi32_i32$0 >>> i64toi32_i32$4;
    $9 = ((1 << i64toi32_i32$4) - 1 & i64toi32_i32$0) << 32 - i64toi32_i32$4 | i64toi32_i32$2 >>> i64toi32_i32$4;
   }
  }
  return get() | 0;
 }
 
 function $76() {
  var i64toi32_i32$0 = 0, i64toi32_i32$1 = 0, i64toi32_i32$4 = 0, i64toi32_i32$3 = 0, $9 = 0, $0 = 0, $0$hi = 0, $1 = 0, $1$hi = 0, i64toi32_i32$2 = 0;
  reset();
  i64toi32_i32$0 = i64_left();
  i64toi32_i32$1 = i64toi32_i32$HIGH_BITS;
  $0 = i64toi32_i32$0;
  $0$hi = i64toi32_i32$1;
  i64toi32_i32$1 = i64_right();
  i64toi32_i32$0 = i64toi32_i32$HIGH_BITS;
  $1 = i64toi32_i32$1;
  $1$hi = i64toi32_i32$0;
  i64toi32_i32$0 = $0$hi;
  i64toi32_i32$2 = $0;
  i64toi32_i32$1 = $1$hi;
  i64toi32_i32$3 = $1;
  i64toi32_i32$4 = i64toi32_i32$3 & 31;
  if (32 >>> 0 <= (i64toi32_i32$3 & 63) >>> 0) {
   {
    i64toi32_i32$1 = i64toi32_i32$0 >> 31;
    $9 = i64toi32_i32$0 >> i64toi32_i32$4;
   }
  } else {
   {
    i64toi32_i32$1 = i64toi32_i32$0 >> i64toi32_i32$4;
    $9 = ((1 << i64toi32_i32$4) - 1 & i64toi32_i32$0) << 32 - i64toi32_i32$4 | i64toi32_i32$2 >>> i64toi32_i32$4;
   }
  }
  return get() | 0;
 }
 
 function $77() {
  var i64toi32_i32$0 = 0, i64toi32_i32$1 = 0, $0 = 0, $0$hi = 0, $1 = 0, $1$hi = 0;
  reset();
  i64toi32_i32$0 = i64_left();
  i64toi32_i32$1 = i64toi32_i32$HIGH_BITS;
  $0 = i64toi32_i32$0;
  $0$hi = i64toi32_i32$1;
  i64toi32_i32$1 = i64_right();
  i64toi32_i32$0 = i64toi32_i32$HIGH_BITS;
  $1 = i64toi32_i32$1;
  $1$hi = i64toi32_i32$0;
  i64toi32_i32$0 = $0$hi;
  i64toi32_i32$1 = $1$hi;
  return get() | 0;
 }
 
 function $78() {
  var i64toi32_i32$0 = 0, i64toi32_i32$1 = 0, $0 = 0, $0$hi = 0, $1 = 0, $1$hi = 0;
  reset();
  i64toi32_i32$0 = i64_left();
  i64toi32_i32$1 = i64toi32_i32$HIGH_BITS;
  $0 = i64toi32_i32$0;
  $0$hi = i64toi32_i32$1;
  i64toi32_i32$1 = i64_right();
  i64toi32_i32$0 = i64toi32_i32$HIGH_BITS;
  $1 = i64toi32_i32$1;
  $1$hi = i64toi32_i32$0;
  i64toi32_i32$0 = $0$hi;
  i64toi32_i32$1 = $1$hi;
  return get() | 0;
 }
 
 function $79() {
  var i64toi32_i32$0 = 0, i64toi32_i32$1 = 0, $8 = 0, $9 = 0, $10 = 0, $0 = 0, $0$hi = 0, $1 = 0, $1$hi = 0, i64toi32_i32$2 = 0, i64toi32_i32$3 = 0;
  reset();
  i64toi32_i32$0 = i64_left();
  i64toi32_i32$1 = i64toi32_i32$HIGH_BITS;
  $0 = i64toi32_i32$0;
  $0$hi = i64toi32_i32$1;
  i64toi32_i32$1 = i64_right();
  i64toi32_i32$0 = i64toi32_i32$HIGH_BITS;
  $1 = i64toi32_i32$1;
  $1$hi = i64toi32_i32$0;
  i64toi32_i32$0 = $0$hi;
  i64toi32_i32$2 = $0;
  i64toi32_i32$1 = $1$hi;
  i64toi32_i32$3 = $1;
  if ((i64toi32_i32$0 | 0) < (i64toi32_i32$1 | 0)) {
   $8 = 1
  } else {
   {
    if ((i64toi32_i32$0 | 0) <= (i64toi32_i32$1 | 0)) {
     {
      if (i64toi32_i32$2 >>> 0 >= i64toi32_i32$3 >>> 0) {
       $9 = 0
      } else {
       $9 = 1
      }
      $10 = $9;
     }
    } else {
     $10 = 0
    }
    $8 = $10;
   }
  }
  return get() | 0;
 }
 
 function $80() {
  var i64toi32_i32$0 = 0, i64toi32_i32$1 = 0, $8 = 0, $9 = 0, $10 = 0, $0 = 0, $0$hi = 0, $1 = 0, $1$hi = 0, i64toi32_i32$2 = 0, i64toi32_i32$3 = 0;
  reset();
  i64toi32_i32$0 = i64_left();
  i64toi32_i32$1 = i64toi32_i32$HIGH_BITS;
  $0 = i64toi32_i32$0;
  $0$hi = i64toi32_i32$1;
  i64toi32_i32$1 = i64_right();
  i64toi32_i32$0 = i64toi32_i32$HIGH_BITS;
  $1 = i64toi32_i32$1;
  $1$hi = i64toi32_i32$0;
  i64toi32_i32$0 = $0$hi;
  i64toi32_i32$2 = $0;
  i64toi32_i32$1 = $1$hi;
  i64toi32_i32$3 = $1;
  if ((i64toi32_i32$0 | 0) < (i64toi32_i32$1 | 0)) {
   $8 = 1
  } else {
   {
    if ((i64toi32_i32$0 | 0) <= (i64toi32_i32$1 | 0)) {
     {
      if (i64toi32_i32$2 >>> 0 > i64toi32_i32$3 >>> 0) {
       $9 = 0
      } else {
       $9 = 1
      }
      $10 = $9;
     }
    } else {
     $10 = 0
    }
    $8 = $10;
   }
  }
  return get() | 0;
 }
 
 function $81() {
  var i64toi32_i32$0 = 0, i64toi32_i32$1 = 0, $0 = 0, $0$hi = 0, $1 = 0, $1$hi = 0;
  reset();
  i64toi32_i32$0 = i64_left();
  i64toi32_i32$1 = i64toi32_i32$HIGH_BITS;
  $0 = i64toi32_i32$0;
  $0$hi = i64toi32_i32$1;
  i64toi32_i32$1 = i64_right();
  i64toi32_i32$0 = i64toi32_i32$HIGH_BITS;
  $1 = i64toi32_i32$1;
  $1$hi = i64toi32_i32$0;
  i64toi32_i32$0 = $0$hi;
  i64toi32_i32$1 = $1$hi;
  return get() | 0;
 }
 
 function $82() {
  var i64toi32_i32$0 = 0, i64toi32_i32$1 = 0, $0 = 0, $0$hi = 0, $1 = 0, $1$hi = 0;
  reset();
  i64toi32_i32$0 = i64_left();
  i64toi32_i32$1 = i64toi32_i32$HIGH_BITS;
  $0 = i64toi32_i32$0;
  $0$hi = i64toi32_i32$1;
  i64toi32_i32$1 = i64_right();
  i64toi32_i32$0 = i64toi32_i32$HIGH_BITS;
  $1 = i64toi32_i32$1;
  $1$hi = i64toi32_i32$0;
  i64toi32_i32$0 = $0$hi;
  i64toi32_i32$1 = $1$hi;
  return get() | 0;
 }
 
 function $83() {
  var i64toi32_i32$0 = 0, i64toi32_i32$1 = 0, $8 = 0, $9 = 0, $10 = 0, $0 = 0, $0$hi = 0, $1 = 0, $1$hi = 0, i64toi32_i32$2 = 0, i64toi32_i32$3 = 0;
  reset();
  i64toi32_i32$0 = i64_left();
  i64toi32_i32$1 = i64toi32_i32$HIGH_BITS;
  $0 = i64toi32_i32$0;
  $0$hi = i64toi32_i32$1;
  i64toi32_i32$1 = i64_right();
  i64toi32_i32$0 = i64toi32_i32$HIGH_BITS;
  $1 = i64toi32_i32$1;
  $1$hi = i64toi32_i32$0;
  i64toi32_i32$0 = $0$hi;
  i64toi32_i32$2 = $0;
  i64toi32_i32$1 = $1$hi;
  i64toi32_i32$3 = $1;
  if ((i64toi32_i32$0 | 0) > (i64toi32_i32$1 | 0)) {
   $8 = 1
  } else {
   {
    if ((i64toi32_i32$0 | 0) >= (i64toi32_i32$1 | 0)) {
     {
      if (i64toi32_i32$2 >>> 0 <= i64toi32_i32$3 >>> 0) {
       $9 = 0
      } else {
       $9 = 1
      }
      $10 = $9;
     }
    } else {
     $10 = 0
    }
    $8 = $10;
   }
  }
  return get() | 0;
 }
 
 function $84() {
  var i64toi32_i32$0 = 0, i64toi32_i32$1 = 0, $8 = 0, $9 = 0, $10 = 0, $0 = 0, $0$hi = 0, $1 = 0, $1$hi = 0, i64toi32_i32$2 = 0, i64toi32_i32$3 = 0;
  reset();
  i64toi32_i32$0 = i64_left();
  i64toi32_i32$1 = i64toi32_i32$HIGH_BITS;
  $0 = i64toi32_i32$0;
  $0$hi = i64toi32_i32$1;
  i64toi32_i32$1 = i64_right();
  i64toi32_i32$0 = i64toi32_i32$HIGH_BITS;
  $1 = i64toi32_i32$1;
  $1$hi = i64toi32_i32$0;
  i64toi32_i32$0 = $0$hi;
  i64toi32_i32$2 = $0;
  i64toi32_i32$1 = $1$hi;
  i64toi32_i32$3 = $1;
  if ((i64toi32_i32$0 | 0) > (i64toi32_i32$1 | 0)) {
   $8 = 1
  } else {
   {
    if ((i64toi32_i32$0 | 0) >= (i64toi32_i32$1 | 0)) {
     {
      if (i64toi32_i32$2 >>> 0 < i64toi32_i32$3 >>> 0) {
       $9 = 0
      } else {
       $9 = 1
      }
      $10 = $9;
     }
    } else {
     $10 = 0
    }
    $8 = $10;
   }
  }
  return get() | 0;
 }
 
 function $85() {
  var i64toi32_i32$0 = 0, i64toi32_i32$1 = 0, $0 = 0, $0$hi = 0, $1 = 0, $1$hi = 0;
  reset();
  i64toi32_i32$0 = i64_left();
  i64toi32_i32$1 = i64toi32_i32$HIGH_BITS;
  $0 = i64toi32_i32$0;
  $0$hi = i64toi32_i32$1;
  i64toi32_i32$1 = i64_right();
  i64toi32_i32$0 = i64toi32_i32$HIGH_BITS;
  $1 = i64toi32_i32$1;
  $1$hi = i64toi32_i32$0;
  i64toi32_i32$0 = $0$hi;
  i64toi32_i32$1 = $1$hi;
  return get() | 0;
 }
 
 function $86() {
  var i64toi32_i32$0 = 0, i64toi32_i32$1 = 0, $0 = 0, $0$hi = 0, $1 = 0, $1$hi = 0;
  reset();
  i64toi32_i32$0 = i64_left();
  i64toi32_i32$1 = i64toi32_i32$HIGH_BITS;
  $0 = i64toi32_i32$0;
  $0$hi = i64toi32_i32$1;
  i64toi32_i32$1 = i64_right();
  i64toi32_i32$0 = i64toi32_i32$HIGH_BITS;
  $1 = i64toi32_i32$1;
  $1$hi = i64toi32_i32$0;
  i64toi32_i32$0 = $0$hi;
  i64toi32_i32$1 = $1$hi;
  return get() | 0;
 }
 
 function $87() {
  var i64toi32_i32$0 = 0, $0 = 0, i64toi32_i32$1 = 0, $1 = 0;
  reset();
  $0 = i32_left();
  i64toi32_i32$0 = i64_right();
  i64toi32_i32$1 = i64toi32_i32$HIGH_BITS;
  $1 = i64toi32_i32$0;
  i64toi32_i32$0 = $0;
  HEAP32[i64toi32_i32$0 >> 2] = $1;
<<<<<<< HEAD
  (wasm2js_i32$0 = i64toi32_i32$0, wasm2js_i32$1 = i64toi32_i32$1), ((HEAP8[wasm2js_i32$0 + 4 | 0] = wasm2js_i32$1, HEAP8[wasm2js_i32$0 + 5 | 0] = wasm2js_i32$1 >>> 8), HEAP8[wasm2js_i32$0 + 6 | 0] = wasm2js_i32$1 >>> 16), HEAP8[wasm2js_i32$0 + 7 | 0] = wasm2js_i32$1 >>> 24;
=======
  HEAP32[i64toi32_i32$0 + 4 >> 2] = i64toi32_i32$1;
>>>>>>> 06f659cc
  return get() | 0;
 }
 
 function $88() {
  var wasm2js_i32$0 = 0, wasm2js_i32$1 = 0;
  reset();
  (wasm2js_i32$0 = i32_left(), wasm2js_i32$1 = i64_right()), HEAP8[wasm2js_i32$0 | 0] = wasm2js_i32$1;
  return get() | 0;
 }
 
 function $89() {
  var wasm2js_i32$0 = 0, wasm2js_i32$1 = 0;
  reset();
  (wasm2js_i32$0 = i32_left(), wasm2js_i32$1 = i64_right()), HEAP16[wasm2js_i32$0 >> 1] = wasm2js_i32$1;
  return get() | 0;
 }
 
 function $90() {
  var wasm2js_i32$0 = 0, wasm2js_i32$1 = 0;
  reset();
  (wasm2js_i32$0 = i32_left(), wasm2js_i32$1 = i64_right()), HEAP32[wasm2js_i32$0 >> 2] = wasm2js_i32$1;
  return get() | 0;
 }
 
 function $91() {
  var i64toi32_i32$0 = 0, i64toi32_i32$1 = 0, $0 = 0, $0$hi = 0, $1 = 0, $1$hi = 0;
  reset();
  i64toi32_i32$0 = i64_left();
  i64toi32_i32$1 = i64toi32_i32$HIGH_BITS;
  $0 = i64toi32_i32$0;
  $0$hi = i64toi32_i32$1;
  i64toi32_i32$1 = i64_right();
  i64toi32_i32$0 = i64toi32_i32$HIGH_BITS;
  $1 = i64toi32_i32$1;
  $1$hi = i64toi32_i32$0;
  i64toi32_i32$0 = $0$hi;
  i64toi32_i32$1 = $1$hi;
  i64_dummy($0, i64toi32_i32$0, $1, i64toi32_i32$1);
  return get() | 0;
 }
 
 function $92() {
  var i64toi32_i32$0 = 0, i64toi32_i32$1 = 0, $0 = 0, $0$hi = 0, $1 = 0, $1$hi = 0;
  reset();
  i64toi32_i32$0 = i64_left();
  i64toi32_i32$1 = i64toi32_i32$HIGH_BITS;
  $0 = i64toi32_i32$0;
  $0$hi = i64toi32_i32$1;
  i64toi32_i32$1 = i64_right();
  i64toi32_i32$0 = i64toi32_i32$HIGH_BITS;
  $1 = i64toi32_i32$1;
  $1$hi = i64toi32_i32$0;
  i64toi32_i32$0 = $0$hi;
  i64toi32_i32$1 = $1$hi;
  FUNCTION_TABLE[i64_callee()]($0, i64toi32_i32$0, $1, i64toi32_i32$1) | 0;
  return get() | 0;
 }
 
 function $93() {
  var i64toi32_i32$0 = 0, i64toi32_i32$1 = 0, $0 = 0, $0$hi = 0, $1 = 0, $1$hi = 0, i64toi32_i32$4 = 0;
  reset();
  i64toi32_i32$0 = i64_left();
  i64toi32_i32$1 = i64toi32_i32$HIGH_BITS;
  $0 = i64toi32_i32$0;
  $0$hi = i64toi32_i32$1;
  i64toi32_i32$1 = i64_right();
  i64toi32_i32$0 = i64toi32_i32$HIGH_BITS;
  $1 = i64toi32_i32$1;
  $1$hi = i64toi32_i32$0;
  i64toi32_i32$4 = i64_bool();
  i64toi32_i32$0 = $0$hi;
  i64toi32_i32$1 = $1$hi;
  return get() | 0;
 }
 
 function $94() {
  reset();
  Math_fround(f32_left() + f32_right());
  return get() | 0;
 }
 
 function $95() {
  reset();
  Math_fround(f32_left() - f32_right());
  return get() | 0;
 }
 
 function $96() {
  reset();
  Math_fround(f32_left() * f32_right());
  return get() | 0;
 }
 
 function $97() {
  reset();
  Math_fround(f32_left() / f32_right());
  return get() | 0;
 }
 
 function $98() {
  reset();
  (wasm2js_scratch_store_f32(f32_left()), wasm2js_scratch_load_i32(0)) & 2147483647 | (wasm2js_scratch_store_f32(f32_right()), wasm2js_scratch_load_i32(0)) & -2147483648;
  return get() | 0;
 }
 
 function $99() {
  reset();
  f32_left() == f32_right();
  return get() | 0;
 }
 
 function $100() {
  reset();
  f32_left() != f32_right();
  return get() | 0;
 }
 
 function $101() {
  reset();
  f32_left() < f32_right();
  return get() | 0;
 }
 
 function $102() {
  reset();
  f32_left() <= f32_right();
  return get() | 0;
 }
 
 function $103() {
  reset();
  f32_left() > f32_right();
  return get() | 0;
 }
 
 function $104() {
  reset();
  f32_left() >= f32_right();
  return get() | 0;
 }
 
 function $105() {
  reset();
  Math_fround(Math_min(f32_left(), f32_right()));
  return get() | 0;
 }
 
 function $106() {
  reset();
  Math_fround(Math_max(f32_left(), f32_right()));
  return get() | 0;
 }
 
 function $107() {
  var wasm2js_i32$0 = 0, wasm2js_f32$0 = Math_fround(0);
  reset();
  (wasm2js_i32$0 = i32_left(), wasm2js_f32$0 = f32_right()), HEAPF32[wasm2js_i32$0 >> 2] = wasm2js_f32$0;
  return get() | 0;
 }
 
 function $108() {
  reset();
  f32_dummy(f32_left(), f32_right());
  return get() | 0;
 }
 
 function $109() {
  var wasm2js_i32$0 = 0, wasm2js_f32$0 = Math_fround(0), wasm2js_f32$1 = Math_fround(0);
  reset();
  ((wasm2js_f32$0 = f32_left(), wasm2js_f32$1 = f32_right()), wasm2js_i32$0 = f32_callee()), FUNCTION_TABLE[wasm2js_i32$0](Math_fround(wasm2js_f32$0), Math_fround(wasm2js_f32$1)) | 0;
  return get() | 0;
 }
 
 function $110() {
  var wasm2js_f32$0 = Math_fround(0), wasm2js_f32$1 = Math_fround(0), wasm2js_i32$0 = 0;
  reset();
  wasm2js_f32$0 = f32_left(), wasm2js_f32$1 = f32_right(), wasm2js_i32$0 = f32_bool(), wasm2js_i32$0 ? wasm2js_f32$0 : wasm2js_f32$1;
  return get() | 0;
 }
 
 function $111() {
  reset();
  f64_left() + f64_right();
  return get() | 0;
 }
 
 function $112() {
  reset();
  f64_left() - f64_right();
  return get() | 0;
 }
 
 function $113() {
  reset();
  f64_left() * f64_right();
  return get() | 0;
 }
 
 function $114() {
  reset();
  f64_left() / f64_right();
  return get() | 0;
 }
 
 function $115() {
  var i64toi32_i32$0 = 0, i64toi32_i32$2 = 0, i64toi32_i32$1 = 0, i64toi32_i32$3 = 0, $2 = 0, $2$hi = 0, $5 = 0, $5$hi = 0;
  reset();
  wasm2js_scratch_store_f64(+f64_left());
  i64toi32_i32$0 = wasm2js_scratch_load_i32(1 | 0) | 0;
  i64toi32_i32$2 = wasm2js_scratch_load_i32(0 | 0) | 0;
  i64toi32_i32$1 = 2147483647;
  i64toi32_i32$3 = -1;
  i64toi32_i32$1 = i64toi32_i32$0 & i64toi32_i32$1;
  $2 = i64toi32_i32$2 & i64toi32_i32$3;
  $2$hi = i64toi32_i32$1;
  wasm2js_scratch_store_f64(+f64_right());
  i64toi32_i32$1 = wasm2js_scratch_load_i32(1 | 0) | 0;
  i64toi32_i32$0 = wasm2js_scratch_load_i32(0 | 0) | 0;
  i64toi32_i32$2 = -2147483648;
  i64toi32_i32$3 = 0;
  i64toi32_i32$2 = i64toi32_i32$1 & i64toi32_i32$2;
  $5 = i64toi32_i32$0 & i64toi32_i32$3;
  $5$hi = i64toi32_i32$2;
  i64toi32_i32$2 = $2$hi;
  i64toi32_i32$1 = $2;
  i64toi32_i32$0 = $5$hi;
  i64toi32_i32$3 = $5;
  i64toi32_i32$0 = i64toi32_i32$2 | i64toi32_i32$0;
  wasm2js_scratch_store_i32(0 | 0, i64toi32_i32$1 | i64toi32_i32$3);
  wasm2js_scratch_store_i32(1 | 0, i64toi32_i32$0 | 0);
  +wasm2js_scratch_load_f64();
  return get() | 0;
 }
 
 function $116() {
  reset();
  f64_left() == f64_right();
  return get() | 0;
 }
 
 function $117() {
  reset();
  f64_left() != f64_right();
  return get() | 0;
 }
 
 function $118() {
  reset();
  f64_left() < f64_right();
  return get() | 0;
 }
 
 function $119() {
  reset();
  f64_left() <= f64_right();
  return get() | 0;
 }
 
 function $120() {
  reset();
  f64_left() > f64_right();
  return get() | 0;
 }
 
 function $121() {
  reset();
  f64_left() >= f64_right();
  return get() | 0;
 }
 
 function $122() {
  reset();
  Math_min(f64_left(), f64_right());
  return get() | 0;
 }
 
 function $123() {
  reset();
  Math_max(f64_left(), f64_right());
  return get() | 0;
 }
 
 function $124() {
  var wasm2js_i32$0 = 0, wasm2js_f64$0 = 0.0;
  reset();
  (wasm2js_i32$0 = i32_left(), wasm2js_f64$0 = f64_right()), HEAPF64[wasm2js_i32$0 >> 3] = wasm2js_f64$0;
  return get() | 0;
 }
 
 function $125() {
  reset();
  f64_dummy(f64_left(), f64_right());
  return get() | 0;
 }
 
 function $126() {
  var wasm2js_i32$0 = 0, wasm2js_f64$0 = 0.0, wasm2js_f64$1 = 0.0;
  reset();
  ((wasm2js_f64$0 = f64_left(), wasm2js_f64$1 = f64_right()), wasm2js_i32$0 = f64_callee()), FUNCTION_TABLE[wasm2js_i32$0](+wasm2js_f64$0, +wasm2js_f64$1) | 0;
  return get() | 0;
 }
 
 function $127() {
  var wasm2js_f64$0 = 0.0, wasm2js_f64$1 = 0.0, wasm2js_i32$0 = 0;
  reset();
  wasm2js_f64$0 = f64_left(), wasm2js_f64$1 = f64_right(), wasm2js_i32$0 = f64_bool(), wasm2js_i32$0 ? wasm2js_f64$0 : wasm2js_f64$1;
  return get() | 0;
 }
 
 function $128() {
  var $3 = 0;
  block : {
   reset();
   $3 = i32_left();
   if (i32_right() & 0) {
    break block
   }
   $3 = get();
  }
  return $3 | 0;
 }
 
 function $129() {
  var $2 = 0, $3 = 0, $4 = 0;
  a : {
   reset();
   b : {
    $2 = i32_left();
    $3 = $2;
    $4 = $2;
    switch (i32_right() | 0) {
    case 0:
     break a;
    default:
     break b;
    };
   }
   $3 = get();
  }
  return $3 | 0;
 }
 
 function legalfunc$wasm2js_scratch_load_i64() {
  var i64toi32_i32$0 = 0, i64toi32_i32$2 = 0, i64toi32_i32$1 = 0, i64toi32_i32$4 = 0, i64toi32_i32$3 = 0, $8 = 0, $1 = 0, $1$hi = 0, $4$hi = 0;
  i64toi32_i32$0 = 0;
  $1 = legalimport$wasm2js_scratch_load_i64() | 0;
  $1$hi = i64toi32_i32$0;
  i64toi32_i32$0 = 0;
  i64toi32_i32$2 = getTempRet0() | 0;
  i64toi32_i32$1 = 0;
  i64toi32_i32$3 = 32;
  i64toi32_i32$4 = i64toi32_i32$3 & 31;
  if (32 >>> 0 <= (i64toi32_i32$3 & 63) >>> 0) {
   {
    i64toi32_i32$1 = i64toi32_i32$2 << i64toi32_i32$4;
    $8 = 0;
   }
  } else {
   {
    i64toi32_i32$1 = (1 << i64toi32_i32$4) - 1 & i64toi32_i32$2 >>> 32 - i64toi32_i32$4 | i64toi32_i32$0 << i64toi32_i32$4;
    $8 = i64toi32_i32$2 << i64toi32_i32$4;
   }
  }
  $4$hi = i64toi32_i32$1;
  i64toi32_i32$1 = $1$hi;
  i64toi32_i32$0 = $1;
  i64toi32_i32$2 = $4$hi;
  i64toi32_i32$3 = $8;
  i64toi32_i32$2 = i64toi32_i32$1 | i64toi32_i32$2;
  i64toi32_i32$0 = i64toi32_i32$0 | i64toi32_i32$3;
  i64toi32_i32$HIGH_BITS = i64toi32_i32$2;
  return i64toi32_i32$0;
 }
 
 function legalfunc$wasm2js_scratch_store_i64($0, $0$hi) {
  var i64toi32_i32$4 = 0, i64toi32_i32$0 = 0, i64toi32_i32$1 = 0, i64toi32_i32$3 = 0, $8 = 0, $2 = 0, i64toi32_i32$2 = 0;
  i64toi32_i32$0 = $0$hi;
  $2 = $0;
  i64toi32_i32$2 = $0;
  i64toi32_i32$1 = 0;
  i64toi32_i32$3 = 32;
  i64toi32_i32$4 = i64toi32_i32$3 & 31;
  if (32 >>> 0 <= (i64toi32_i32$3 & 63) >>> 0) {
   {
    i64toi32_i32$1 = 0;
    $8 = i64toi32_i32$0 >>> i64toi32_i32$4;
   }
  } else {
   {
    i64toi32_i32$1 = i64toi32_i32$0 >>> i64toi32_i32$4;
    $8 = ((1 << i64toi32_i32$4) - 1 & i64toi32_i32$0) << 32 - i64toi32_i32$4 | i64toi32_i32$2 >>> i64toi32_i32$4;
   }
  }
  legalimport$wasm2js_scratch_store_i64($2 | 0, $8 | 0);
 }
 
 function _ZN17compiler_builtins3int3mul3Mul3mul17h070e9a1c69faec5bE(var$0, var$0$hi, var$1, var$1$hi) {
  var i64toi32_i32$4 = 0, i64toi32_i32$0 = 0, i64toi32_i32$1 = 0, var$2 = 0, i64toi32_i32$2 = 0, i64toi32_i32$3 = 0, var$3 = 0, var$4 = 0, var$5 = 0, $21 = 0, $22 = 0, var$6 = 0, $24 = 0, $17 = 0, $18 = 0, $23 = 0, $29 = 0, $45_1 = 0, $56$hi = 0, $62$hi = 0;
  i64toi32_i32$0 = var$1$hi;
  var$2 = var$1;
  var$4 = var$2 >>> 16;
  i64toi32_i32$0 = var$0$hi;
  var$3 = var$0;
  var$5 = var$3 >>> 16;
  $17 = Math_imul(var$4, var$5);
  $18 = var$2;
  i64toi32_i32$2 = var$3;
  i64toi32_i32$1 = 0;
  i64toi32_i32$3 = 32;
  i64toi32_i32$4 = i64toi32_i32$3 & 31;
  if (32 >>> 0 <= (i64toi32_i32$3 & 63) >>> 0) {
   {
    i64toi32_i32$1 = 0;
    $21 = i64toi32_i32$0 >>> i64toi32_i32$4;
   }
  } else {
   {
    i64toi32_i32$1 = i64toi32_i32$0 >>> i64toi32_i32$4;
    $21 = ((1 << i64toi32_i32$4) - 1 & i64toi32_i32$0) << 32 - i64toi32_i32$4 | i64toi32_i32$2 >>> i64toi32_i32$4;
   }
  }
  $23 = $17 + Math_imul($18, $21) | 0;
  i64toi32_i32$1 = var$1$hi;
  i64toi32_i32$0 = var$1;
  i64toi32_i32$2 = 0;
  i64toi32_i32$3 = 32;
  i64toi32_i32$4 = i64toi32_i32$3 & 31;
  if (32 >>> 0 <= (i64toi32_i32$3 & 63) >>> 0) {
   {
    i64toi32_i32$2 = 0;
    $22 = i64toi32_i32$1 >>> i64toi32_i32$4;
   }
  } else {
   {
    i64toi32_i32$2 = i64toi32_i32$1 >>> i64toi32_i32$4;
    $22 = ((1 << i64toi32_i32$4) - 1 & i64toi32_i32$1) << 32 - i64toi32_i32$4 | i64toi32_i32$0 >>> i64toi32_i32$4;
   }
  }
  $29 = $23 + Math_imul($22, var$3) | 0;
  var$2 = var$2 & 65535;
  var$3 = var$3 & 65535;
  var$6 = Math_imul(var$2, var$3);
  var$2 = (var$6 >>> 16) + Math_imul(var$2, var$5) | 0;
  $45_1 = $29 + (var$2 >>> 16) | 0;
  var$2 = (var$2 & 65535) + Math_imul(var$4, var$3) | 0;
  i64toi32_i32$2 = 0;
  i64toi32_i32$1 = $45_1 + (var$2 >>> 16) | 0;
  i64toi32_i32$0 = 0;
  i64toi32_i32$3 = 32;
  i64toi32_i32$4 = i64toi32_i32$3 & 31;
  if (32 >>> 0 <= (i64toi32_i32$3 & 63) >>> 0) {
   {
    i64toi32_i32$0 = i64toi32_i32$1 << i64toi32_i32$4;
    $24 = 0;
   }
  } else {
   {
    i64toi32_i32$0 = (1 << i64toi32_i32$4) - 1 & i64toi32_i32$1 >>> 32 - i64toi32_i32$4 | i64toi32_i32$2 << i64toi32_i32$4;
    $24 = i64toi32_i32$1 << i64toi32_i32$4;
   }
  }
  $56$hi = i64toi32_i32$0;
  i64toi32_i32$0 = 0;
  $62$hi = i64toi32_i32$0;
  i64toi32_i32$0 = $56$hi;
  i64toi32_i32$2 = $24;
  i64toi32_i32$1 = $62$hi;
  i64toi32_i32$3 = var$2 << 16 | var$6 & 65535;
  i64toi32_i32$1 = i64toi32_i32$0 | i64toi32_i32$1;
  i64toi32_i32$2 = i64toi32_i32$2 | i64toi32_i32$3;
  i64toi32_i32$HIGH_BITS = i64toi32_i32$1;
  return i64toi32_i32$2;
 }
 
 function _ZN17compiler_builtins3int4sdiv3Div3div17he78fc483e41d7ec7E(var$0, var$0$hi, var$1, var$1$hi) {
  var i64toi32_i32$1 = 0, i64toi32_i32$2 = 0, i64toi32_i32$4 = 0, i64toi32_i32$3 = 0, i64toi32_i32$0 = 0, i64toi32_i32$5 = 0, var$2 = 0, var$2$hi = 0, i64toi32_i32$6 = 0, $21 = 0, $22 = 0, $23 = 0, $7$hi = 0, $9 = 0, $9$hi = 0, $14$hi = 0, $16$hi = 0, $17 = 0, $17$hi = 0, $23$hi = 0;
  i64toi32_i32$0 = var$0$hi;
  i64toi32_i32$2 = var$0;
  i64toi32_i32$1 = 0;
  i64toi32_i32$3 = 63;
  i64toi32_i32$4 = i64toi32_i32$3 & 31;
  if (32 >>> 0 <= (i64toi32_i32$3 & 63) >>> 0) {
   {
    i64toi32_i32$1 = i64toi32_i32$0 >> 31;
    $21 = i64toi32_i32$0 >> i64toi32_i32$4;
   }
  } else {
   {
    i64toi32_i32$1 = i64toi32_i32$0 >> i64toi32_i32$4;
    $21 = ((1 << i64toi32_i32$4) - 1 & i64toi32_i32$0) << 32 - i64toi32_i32$4 | i64toi32_i32$2 >>> i64toi32_i32$4;
   }
  }
  var$2 = $21;
  var$2$hi = i64toi32_i32$1;
  i64toi32_i32$1 = var$0$hi;
  i64toi32_i32$1 = var$2$hi;
  i64toi32_i32$0 = var$2;
  i64toi32_i32$2 = var$0$hi;
  i64toi32_i32$3 = var$0;
  i64toi32_i32$2 = i64toi32_i32$1 ^ i64toi32_i32$2;
  $7$hi = i64toi32_i32$2;
  i64toi32_i32$2 = i64toi32_i32$1;
  i64toi32_i32$2 = $7$hi;
  i64toi32_i32$1 = i64toi32_i32$0 ^ i64toi32_i32$3;
  i64toi32_i32$0 = var$2$hi;
  i64toi32_i32$3 = var$2;
  i64toi32_i32$4 = i64toi32_i32$1 - i64toi32_i32$3 | 0;
  i64toi32_i32$6 = i64toi32_i32$1 >>> 0 < i64toi32_i32$3 >>> 0;
  i64toi32_i32$5 = i64toi32_i32$6 + i64toi32_i32$0 | 0;
  i64toi32_i32$5 = i64toi32_i32$2 - i64toi32_i32$5 | 0;
  $9 = i64toi32_i32$4;
  $9$hi = i64toi32_i32$5;
  i64toi32_i32$5 = var$1$hi;
  i64toi32_i32$2 = var$1;
  i64toi32_i32$1 = 0;
  i64toi32_i32$3 = 63;
  i64toi32_i32$0 = i64toi32_i32$3 & 31;
  if (32 >>> 0 <= (i64toi32_i32$3 & 63) >>> 0) {
   {
    i64toi32_i32$1 = i64toi32_i32$5 >> 31;
    $22 = i64toi32_i32$5 >> i64toi32_i32$0;
   }
  } else {
   {
    i64toi32_i32$1 = i64toi32_i32$5 >> i64toi32_i32$0;
    $22 = ((1 << i64toi32_i32$0) - 1 & i64toi32_i32$5) << 32 - i64toi32_i32$0 | i64toi32_i32$2 >>> i64toi32_i32$0;
   }
  }
  var$2 = $22;
  var$2$hi = i64toi32_i32$1;
  i64toi32_i32$1 = var$1$hi;
  i64toi32_i32$1 = var$2$hi;
  i64toi32_i32$5 = var$2;
  i64toi32_i32$2 = var$1$hi;
  i64toi32_i32$3 = var$1;
  i64toi32_i32$2 = i64toi32_i32$1 ^ i64toi32_i32$2;
  $14$hi = i64toi32_i32$2;
  i64toi32_i32$2 = i64toi32_i32$1;
  i64toi32_i32$2 = $14$hi;
  i64toi32_i32$1 = i64toi32_i32$5 ^ i64toi32_i32$3;
  i64toi32_i32$5 = var$2$hi;
  i64toi32_i32$3 = var$2;
  i64toi32_i32$0 = i64toi32_i32$1 - i64toi32_i32$3 | 0;
  i64toi32_i32$6 = i64toi32_i32$1 >>> 0 < i64toi32_i32$3 >>> 0;
  i64toi32_i32$4 = i64toi32_i32$6 + i64toi32_i32$5 | 0;
  i64toi32_i32$4 = i64toi32_i32$2 - i64toi32_i32$4 | 0;
  $16$hi = i64toi32_i32$4;
  i64toi32_i32$4 = $9$hi;
  i64toi32_i32$1 = $16$hi;
  i64toi32_i32$1 = __wasm_i64_udiv($9, i64toi32_i32$4, i64toi32_i32$0, i64toi32_i32$1);
  i64toi32_i32$4 = i64toi32_i32$HIGH_BITS;
  $17 = i64toi32_i32$1;
  $17$hi = i64toi32_i32$4;
  i64toi32_i32$4 = var$1$hi;
  i64toi32_i32$4 = var$0$hi;
  i64toi32_i32$4 = var$1$hi;
  i64toi32_i32$2 = var$1;
  i64toi32_i32$1 = var$0$hi;
  i64toi32_i32$3 = var$0;
  i64toi32_i32$1 = i64toi32_i32$4 ^ i64toi32_i32$1;
  i64toi32_i32$4 = i64toi32_i32$2 ^ i64toi32_i32$3;
  i64toi32_i32$2 = 0;
  i64toi32_i32$3 = 63;
  i64toi32_i32$5 = i64toi32_i32$3 & 31;
  if (32 >>> 0 <= (i64toi32_i32$3 & 63) >>> 0) {
   {
    i64toi32_i32$2 = i64toi32_i32$1 >> 31;
    $23 = i64toi32_i32$1 >> i64toi32_i32$5;
   }
  } else {
   {
    i64toi32_i32$2 = i64toi32_i32$1 >> i64toi32_i32$5;
    $23 = ((1 << i64toi32_i32$5) - 1 & i64toi32_i32$1) << 32 - i64toi32_i32$5 | i64toi32_i32$4 >>> i64toi32_i32$5;
   }
  }
  var$0 = $23;
  var$0$hi = i64toi32_i32$2;
  i64toi32_i32$2 = $17$hi;
  i64toi32_i32$1 = $17;
  i64toi32_i32$4 = var$0$hi;
  i64toi32_i32$3 = var$0;
  i64toi32_i32$4 = i64toi32_i32$2 ^ i64toi32_i32$4;
  $23$hi = i64toi32_i32$4;
  i64toi32_i32$4 = var$0$hi;
  i64toi32_i32$4 = $23$hi;
  i64toi32_i32$2 = i64toi32_i32$1 ^ i64toi32_i32$3;
  i64toi32_i32$1 = var$0$hi;
  i64toi32_i32$5 = i64toi32_i32$2 - i64toi32_i32$3 | 0;
  i64toi32_i32$6 = i64toi32_i32$2 >>> 0 < i64toi32_i32$3 >>> 0;
  i64toi32_i32$0 = i64toi32_i32$6 + i64toi32_i32$1 | 0;
  i64toi32_i32$0 = i64toi32_i32$4 - i64toi32_i32$0 | 0;
  i64toi32_i32$2 = i64toi32_i32$5;
  i64toi32_i32$HIGH_BITS = i64toi32_i32$0;
  return i64toi32_i32$2;
 }
 
 function _ZN17compiler_builtins3int4sdiv3Mod4mod_17h2cbb7bbf36e41d68E(var$0, var$0$hi, var$1, var$1$hi) {
  var i64toi32_i32$1 = 0, i64toi32_i32$4 = 0, i64toi32_i32$2 = 0, i64toi32_i32$0 = 0, i64toi32_i32$3 = 0, i64toi32_i32$5 = 0, var$2$hi = 0, i64toi32_i32$6 = 0, var$2 = 0, $20 = 0, $21 = 0, $7$hi = 0, $9 = 0, $9$hi = 0, $14$hi = 0, $16$hi = 0, $17$hi = 0, $19$hi = 0;
  i64toi32_i32$0 = var$0$hi;
  i64toi32_i32$2 = var$0;
  i64toi32_i32$1 = 0;
  i64toi32_i32$3 = 63;
  i64toi32_i32$4 = i64toi32_i32$3 & 31;
  if (32 >>> 0 <= (i64toi32_i32$3 & 63) >>> 0) {
   {
    i64toi32_i32$1 = i64toi32_i32$0 >> 31;
    $20 = i64toi32_i32$0 >> i64toi32_i32$4;
   }
  } else {
   {
    i64toi32_i32$1 = i64toi32_i32$0 >> i64toi32_i32$4;
    $20 = ((1 << i64toi32_i32$4) - 1 & i64toi32_i32$0) << 32 - i64toi32_i32$4 | i64toi32_i32$2 >>> i64toi32_i32$4;
   }
  }
  var$2 = $20;
  var$2$hi = i64toi32_i32$1;
  i64toi32_i32$1 = var$0$hi;
  i64toi32_i32$1 = var$2$hi;
  i64toi32_i32$0 = var$2;
  i64toi32_i32$2 = var$0$hi;
  i64toi32_i32$3 = var$0;
  i64toi32_i32$2 = i64toi32_i32$1 ^ i64toi32_i32$2;
  $7$hi = i64toi32_i32$2;
  i64toi32_i32$2 = i64toi32_i32$1;
  i64toi32_i32$2 = $7$hi;
  i64toi32_i32$1 = i64toi32_i32$0 ^ i64toi32_i32$3;
  i64toi32_i32$0 = var$2$hi;
  i64toi32_i32$3 = var$2;
  i64toi32_i32$4 = i64toi32_i32$1 - i64toi32_i32$3 | 0;
  i64toi32_i32$6 = i64toi32_i32$1 >>> 0 < i64toi32_i32$3 >>> 0;
  i64toi32_i32$5 = i64toi32_i32$6 + i64toi32_i32$0 | 0;
  i64toi32_i32$5 = i64toi32_i32$2 - i64toi32_i32$5 | 0;
  $9 = i64toi32_i32$4;
  $9$hi = i64toi32_i32$5;
  i64toi32_i32$5 = var$1$hi;
  i64toi32_i32$2 = var$1;
  i64toi32_i32$1 = 0;
  i64toi32_i32$3 = 63;
  i64toi32_i32$0 = i64toi32_i32$3 & 31;
  if (32 >>> 0 <= (i64toi32_i32$3 & 63) >>> 0) {
   {
    i64toi32_i32$1 = i64toi32_i32$5 >> 31;
    $21 = i64toi32_i32$5 >> i64toi32_i32$0;
   }
  } else {
   {
    i64toi32_i32$1 = i64toi32_i32$5 >> i64toi32_i32$0;
    $21 = ((1 << i64toi32_i32$0) - 1 & i64toi32_i32$5) << 32 - i64toi32_i32$0 | i64toi32_i32$2 >>> i64toi32_i32$0;
   }
  }
  var$0 = $21;
  var$0$hi = i64toi32_i32$1;
  i64toi32_i32$1 = var$1$hi;
  i64toi32_i32$1 = var$0$hi;
  i64toi32_i32$5 = var$0;
  i64toi32_i32$2 = var$1$hi;
  i64toi32_i32$3 = var$1;
  i64toi32_i32$2 = i64toi32_i32$1 ^ i64toi32_i32$2;
  $14$hi = i64toi32_i32$2;
  i64toi32_i32$2 = i64toi32_i32$1;
  i64toi32_i32$2 = $14$hi;
  i64toi32_i32$1 = i64toi32_i32$5 ^ i64toi32_i32$3;
  i64toi32_i32$5 = var$0$hi;
  i64toi32_i32$3 = var$0;
  i64toi32_i32$0 = i64toi32_i32$1 - i64toi32_i32$3 | 0;
  i64toi32_i32$6 = i64toi32_i32$1 >>> 0 < i64toi32_i32$3 >>> 0;
  i64toi32_i32$4 = i64toi32_i32$6 + i64toi32_i32$5 | 0;
  i64toi32_i32$4 = i64toi32_i32$2 - i64toi32_i32$4 | 0;
  $16$hi = i64toi32_i32$4;
  i64toi32_i32$4 = $9$hi;
  i64toi32_i32$1 = $16$hi;
  i64toi32_i32$1 = __wasm_i64_urem($9, i64toi32_i32$4, i64toi32_i32$0, i64toi32_i32$1);
  i64toi32_i32$4 = i64toi32_i32$HIGH_BITS;
  $17$hi = i64toi32_i32$4;
  i64toi32_i32$4 = var$2$hi;
  i64toi32_i32$4 = $17$hi;
  i64toi32_i32$2 = i64toi32_i32$1;
  i64toi32_i32$1 = var$2$hi;
  i64toi32_i32$3 = var$2;
  i64toi32_i32$1 = i64toi32_i32$4 ^ i64toi32_i32$1;
  $19$hi = i64toi32_i32$1;
  i64toi32_i32$1 = var$2$hi;
  i64toi32_i32$1 = $19$hi;
  i64toi32_i32$4 = i64toi32_i32$2 ^ i64toi32_i32$3;
  i64toi32_i32$2 = var$2$hi;
  i64toi32_i32$5 = i64toi32_i32$4 - i64toi32_i32$3 | 0;
  i64toi32_i32$6 = i64toi32_i32$4 >>> 0 < i64toi32_i32$3 >>> 0;
  i64toi32_i32$0 = i64toi32_i32$6 + i64toi32_i32$2 | 0;
  i64toi32_i32$0 = i64toi32_i32$1 - i64toi32_i32$0 | 0;
  i64toi32_i32$4 = i64toi32_i32$5;
  i64toi32_i32$HIGH_BITS = i64toi32_i32$0;
  return i64toi32_i32$4;
 }
 
 function _ZN17compiler_builtins3int4udiv10divmod_u6417h6026910b5ed08e40E(var$0, var$0$hi, var$1, var$1$hi) {
  var i64toi32_i32$2 = 0, i64toi32_i32$3 = 0, i64toi32_i32$4 = 0, i64toi32_i32$1 = 0, i64toi32_i32$0 = 0, i64toi32_i32$5 = 0, var$2 = 0, var$3 = 0, var$4 = 0, var$5 = 0, var$5$hi = 0, var$6 = 0, var$6$hi = 0, i64toi32_i32$6 = 0, $37_1 = 0, $38_1 = 0, $39_1 = 0, $40_1 = 0, $41_1 = 0, $42_1 = 0, $43_1 = 0, $44_1 = 0, var$8$hi = 0, $45_1 = 0, $46_1 = 0, $47_1 = 0, $48_1 = 0, var$7$hi = 0, $49_1 = 0, $63$hi = 0, $65_1 = 0, $65$hi = 0, $120$hi = 0, $129$hi = 0, $134$hi = 0, var$8 = 0, $140 = 0, $140$hi = 0, $142$hi = 0, $144 = 0, $144$hi = 0, $151 = 0, $151$hi = 0, $154$hi = 0, var$7 = 0, $165$hi = 0;
  label$1 : {
   label$2 : {
    label$3 : {
     label$4 : {
      label$5 : {
       label$6 : {
        label$7 : {
         label$8 : {
          label$9 : {
           label$11 : {
            i64toi32_i32$0 = var$0$hi;
            i64toi32_i32$2 = var$0;
            i64toi32_i32$1 = 0;
            i64toi32_i32$3 = 32;
            i64toi32_i32$4 = i64toi32_i32$3 & 31;
            if (32 >>> 0 <= (i64toi32_i32$3 & 63) >>> 0) {
             {
              i64toi32_i32$1 = 0;
              $37_1 = i64toi32_i32$0 >>> i64toi32_i32$4;
             }
            } else {
             {
              i64toi32_i32$1 = i64toi32_i32$0 >>> i64toi32_i32$4;
              $37_1 = ((1 << i64toi32_i32$4) - 1 & i64toi32_i32$0) << 32 - i64toi32_i32$4 | i64toi32_i32$2 >>> i64toi32_i32$4;
             }
            }
            var$2 = $37_1;
            if (var$2) {
             {
              i64toi32_i32$1 = var$1$hi;
              var$3 = var$1;
              if (!var$3) {
               break label$11
              }
              i64toi32_i32$1 = var$1$hi;
              i64toi32_i32$0 = var$1;
              i64toi32_i32$2 = 0;
              i64toi32_i32$3 = 32;
              i64toi32_i32$4 = i64toi32_i32$3 & 31;
              if (32 >>> 0 <= (i64toi32_i32$3 & 63) >>> 0) {
               {
                i64toi32_i32$2 = 0;
                $38_1 = i64toi32_i32$1 >>> i64toi32_i32$4;
               }
              } else {
               {
                i64toi32_i32$2 = i64toi32_i32$1 >>> i64toi32_i32$4;
                $38_1 = ((1 << i64toi32_i32$4) - 1 & i64toi32_i32$1) << 32 - i64toi32_i32$4 | i64toi32_i32$0 >>> i64toi32_i32$4;
               }
              }
              var$4 = $38_1;
              if (!var$4) {
               break label$9
              }
              var$2 = Math_clz32(var$4) - Math_clz32(var$2) | 0;
              if (var$2 >>> 0 <= 31 >>> 0) {
               break label$8
              }
              break label$2;
             }
            }
            i64toi32_i32$2 = var$1$hi;
            i64toi32_i32$1 = var$1;
            i64toi32_i32$0 = 1;
            i64toi32_i32$3 = 0;
            if (i64toi32_i32$2 >>> 0 > i64toi32_i32$0 >>> 0 | (i64toi32_i32$2 | 0) == (i64toi32_i32$0 | 0) & i64toi32_i32$1 >>> 0 >= i64toi32_i32$3 >>> 0) {
             break label$2
            }
            i64toi32_i32$1 = var$0$hi;
            var$2 = var$0;
            i64toi32_i32$1 = var$1$hi;
            var$3 = var$1;
            var$2 = (var$2 >>> 0) / (var$3 >>> 0) | 0;
            i64toi32_i32$1 = 0;
            legalfunc$wasm2js_scratch_store_i64(var$0 - Math_imul(var$2, var$3) | 0, i64toi32_i32$1);
            i64toi32_i32$1 = 0;
            i64toi32_i32$2 = var$2;
            i64toi32_i32$HIGH_BITS = i64toi32_i32$1;
            return i64toi32_i32$2;
           }
           i64toi32_i32$2 = var$1$hi;
           i64toi32_i32$3 = var$1;
           i64toi32_i32$1 = 0;
           i64toi32_i32$0 = 32;
           i64toi32_i32$4 = i64toi32_i32$0 & 31;
           if (32 >>> 0 <= (i64toi32_i32$0 & 63) >>> 0) {
            {
             i64toi32_i32$1 = 0;
             $39_1 = i64toi32_i32$2 >>> i64toi32_i32$4;
            }
           } else {
            {
             i64toi32_i32$1 = i64toi32_i32$2 >>> i64toi32_i32$4;
             $39_1 = ((1 << i64toi32_i32$4) - 1 & i64toi32_i32$2) << 32 - i64toi32_i32$4 | i64toi32_i32$3 >>> i64toi32_i32$4;
            }
           }
           var$3 = $39_1;
           i64toi32_i32$1 = var$0$hi;
           if (!var$0) {
            break label$7
           }
           if (!var$3) {
            break label$6
           }
           var$4 = var$3 + -1 | 0;
           if (var$4 & var$3) {
            break label$6
           }
           i64toi32_i32$1 = 0;
           i64toi32_i32$2 = var$4 & var$2;
           i64toi32_i32$3 = 0;
           i64toi32_i32$0 = 32;
           i64toi32_i32$4 = i64toi32_i32$0 & 31;
           if (32 >>> 0 <= (i64toi32_i32$0 & 63) >>> 0) {
            {
             i64toi32_i32$3 = i64toi32_i32$2 << i64toi32_i32$4;
             $40_1 = 0;
            }
           } else {
            {
             i64toi32_i32$3 = (1 << i64toi32_i32$4) - 1 & i64toi32_i32$2 >>> 32 - i64toi32_i32$4 | i64toi32_i32$1 << i64toi32_i32$4;
             $40_1 = i64toi32_i32$2 << i64toi32_i32$4;
            }
           }
           $63$hi = i64toi32_i32$3;
           i64toi32_i32$3 = var$0$hi;
           i64toi32_i32$1 = var$0;
           i64toi32_i32$2 = 0;
           i64toi32_i32$0 = -1;
           i64toi32_i32$2 = i64toi32_i32$3 & i64toi32_i32$2;
           $65_1 = i64toi32_i32$1 & i64toi32_i32$0;
           $65$hi = i64toi32_i32$2;
           i64toi32_i32$2 = $63$hi;
           i64toi32_i32$3 = $40_1;
           i64toi32_i32$1 = $65$hi;
           i64toi32_i32$0 = $65_1;
           i64toi32_i32$1 = i64toi32_i32$2 | i64toi32_i32$1;
           legalfunc$wasm2js_scratch_store_i64(i64toi32_i32$3 | i64toi32_i32$0, i64toi32_i32$1);
           i64toi32_i32$1 = 0;
           i64toi32_i32$3 = var$2 >>> (__wasm_ctz_i32(var$3) & 31);
           i64toi32_i32$HIGH_BITS = i64toi32_i32$1;
           return i64toi32_i32$3;
          }
          var$4 = var$3 + -1 | 0;
          if (!(var$4 & var$3)) {
           break label$5
          }
          var$2 = (Math_clz32(var$3) + 33 | 0) - Math_clz32(var$2) | 0;
          var$3 = 0 - var$2 | 0;
          break label$3;
         }
         var$3 = 63 - var$2 | 0;
         var$2 = var$2 + 1 | 0;
         break label$3;
        }
        var$4 = (var$2 >>> 0) / (var$3 >>> 0) | 0;
        i64toi32_i32$3 = 0;
        i64toi32_i32$2 = var$2 - Math_imul(var$4, var$3) | 0;
        i64toi32_i32$1 = 0;
        i64toi32_i32$0 = 32;
        i64toi32_i32$4 = i64toi32_i32$0 & 31;
        if (32 >>> 0 <= (i64toi32_i32$0 & 63) >>> 0) {
         {
          i64toi32_i32$1 = i64toi32_i32$2 << i64toi32_i32$4;
          $41_1 = 0;
         }
        } else {
         {
          i64toi32_i32$1 = (1 << i64toi32_i32$4) - 1 & i64toi32_i32$2 >>> 32 - i64toi32_i32$4 | i64toi32_i32$3 << i64toi32_i32$4;
          $41_1 = i64toi32_i32$2 << i64toi32_i32$4;
         }
        }
        legalfunc$wasm2js_scratch_store_i64($41_1, i64toi32_i32$1);
        i64toi32_i32$1 = 0;
        i64toi32_i32$2 = var$4;
        i64toi32_i32$HIGH_BITS = i64toi32_i32$1;
        return i64toi32_i32$2;
       }
       var$2 = Math_clz32(var$3) - Math_clz32(var$2) | 0;
       if (var$2 >>> 0 < 31 >>> 0) {
        break label$4
       }
       break label$2;
      }
      i64toi32_i32$2 = var$0$hi;
      i64toi32_i32$2 = 0;
      legalfunc$wasm2js_scratch_store_i64(var$4 & var$0, i64toi32_i32$2);
      if ((var$3 | 0) == (1 | 0)) {
       break label$1
      }
      i64toi32_i32$2 = var$0$hi;
      i64toi32_i32$2 = 0;
      $120$hi = i64toi32_i32$2;
      i64toi32_i32$2 = var$0$hi;
      i64toi32_i32$3 = var$0;
      i64toi32_i32$1 = $120$hi;
      i64toi32_i32$0 = __wasm_ctz_i32(var$3);
      i64toi32_i32$4 = i64toi32_i32$0 & 31;
      if (32 >>> 0 <= (i64toi32_i32$0 & 63) >>> 0) {
       {
        i64toi32_i32$1 = 0;
        $42_1 = i64toi32_i32$2 >>> i64toi32_i32$4;
       }
      } else {
       {
        i64toi32_i32$1 = i64toi32_i32$2 >>> i64toi32_i32$4;
        $42_1 = ((1 << i64toi32_i32$4) - 1 & i64toi32_i32$2) << 32 - i64toi32_i32$4 | i64toi32_i32$3 >>> i64toi32_i32$4;
       }
      }
      i64toi32_i32$3 = $42_1;
      i64toi32_i32$HIGH_BITS = i64toi32_i32$1;
      return i64toi32_i32$3;
     }
     var$3 = 63 - var$2 | 0;
     var$2 = var$2 + 1 | 0;
    }
    i64toi32_i32$3 = var$0$hi;
    i64toi32_i32$3 = 0;
    $129$hi = i64toi32_i32$3;
    i64toi32_i32$3 = var$0$hi;
    i64toi32_i32$2 = var$0;
    i64toi32_i32$1 = $129$hi;
    i64toi32_i32$0 = var$2 & 63;
    i64toi32_i32$4 = i64toi32_i32$0 & 31;
    if (32 >>> 0 <= (i64toi32_i32$0 & 63) >>> 0) {
     {
      i64toi32_i32$1 = 0;
      $43_1 = i64toi32_i32$3 >>> i64toi32_i32$4;
     }
    } else {
     {
      i64toi32_i32$1 = i64toi32_i32$3 >>> i64toi32_i32$4;
      $43_1 = ((1 << i64toi32_i32$4) - 1 & i64toi32_i32$3) << 32 - i64toi32_i32$4 | i64toi32_i32$2 >>> i64toi32_i32$4;
     }
    }
    var$5 = $43_1;
    var$5$hi = i64toi32_i32$1;
    i64toi32_i32$1 = var$0$hi;
    i64toi32_i32$1 = 0;
    $134$hi = i64toi32_i32$1;
    i64toi32_i32$1 = var$0$hi;
    i64toi32_i32$3 = var$0;
    i64toi32_i32$2 = $134$hi;
    i64toi32_i32$0 = var$3 & 63;
    i64toi32_i32$4 = i64toi32_i32$0 & 31;
    if (32 >>> 0 <= (i64toi32_i32$0 & 63) >>> 0) {
     {
      i64toi32_i32$2 = i64toi32_i32$3 << i64toi32_i32$4;
      $44_1 = 0;
     }
    } else {
     {
      i64toi32_i32$2 = (1 << i64toi32_i32$4) - 1 & i64toi32_i32$3 >>> 32 - i64toi32_i32$4 | i64toi32_i32$1 << i64toi32_i32$4;
      $44_1 = i64toi32_i32$3 << i64toi32_i32$4;
     }
    }
    var$0 = $44_1;
    var$0$hi = i64toi32_i32$2;
    label$13 : {
     if (var$2) {
      {
       i64toi32_i32$2 = var$1$hi;
       i64toi32_i32$1 = var$1;
       i64toi32_i32$3 = -1;
       i64toi32_i32$0 = -1;
       i64toi32_i32$4 = i64toi32_i32$1 + i64toi32_i32$0 | 0;
       i64toi32_i32$5 = i64toi32_i32$2 + i64toi32_i32$3 | 0;
       if (i64toi32_i32$4 >>> 0 < i64toi32_i32$0 >>> 0) {
        i64toi32_i32$5 = i64toi32_i32$5 + 1 | 0
       }
       var$8 = i64toi32_i32$4;
       var$8$hi = i64toi32_i32$5;
       label$15 : while (1) {
        i64toi32_i32$5 = var$5$hi;
        i64toi32_i32$2 = var$5;
        i64toi32_i32$1 = 0;
        i64toi32_i32$0 = 1;
        i64toi32_i32$3 = i64toi32_i32$0 & 31;
        if (32 >>> 0 <= (i64toi32_i32$0 & 63) >>> 0) {
         {
          i64toi32_i32$1 = i64toi32_i32$2 << i64toi32_i32$3;
          $45_1 = 0;
         }
        } else {
         {
          i64toi32_i32$1 = (1 << i64toi32_i32$3) - 1 & i64toi32_i32$2 >>> 32 - i64toi32_i32$3 | i64toi32_i32$5 << i64toi32_i32$3;
          $45_1 = i64toi32_i32$2 << i64toi32_i32$3;
         }
        }
        $140 = $45_1;
        $140$hi = i64toi32_i32$1;
        i64toi32_i32$1 = var$0$hi;
        i64toi32_i32$5 = var$0;
        i64toi32_i32$2 = 0;
        i64toi32_i32$0 = 63;
        i64toi32_i32$3 = i64toi32_i32$0 & 31;
        if (32 >>> 0 <= (i64toi32_i32$0 & 63) >>> 0) {
         {
          i64toi32_i32$2 = 0;
          $46_1 = i64toi32_i32$1 >>> i64toi32_i32$3;
         }
        } else {
         {
          i64toi32_i32$2 = i64toi32_i32$1 >>> i64toi32_i32$3;
          $46_1 = ((1 << i64toi32_i32$3) - 1 & i64toi32_i32$1) << 32 - i64toi32_i32$3 | i64toi32_i32$5 >>> i64toi32_i32$3;
         }
        }
        $142$hi = i64toi32_i32$2;
        i64toi32_i32$2 = $140$hi;
        i64toi32_i32$1 = $140;
        i64toi32_i32$5 = $142$hi;
        i64toi32_i32$0 = $46_1;
        i64toi32_i32$5 = i64toi32_i32$2 | i64toi32_i32$5;
        var$5 = i64toi32_i32$1 | i64toi32_i32$0;
        var$5$hi = i64toi32_i32$5;
        $144 = var$5;
        $144$hi = i64toi32_i32$5;
        i64toi32_i32$5 = var$8$hi;
        i64toi32_i32$5 = var$5$hi;
        i64toi32_i32$5 = var$8$hi;
        i64toi32_i32$2 = var$8;
        i64toi32_i32$1 = var$5$hi;
        i64toi32_i32$0 = var$5;
        i64toi32_i32$3 = i64toi32_i32$2 - i64toi32_i32$0 | 0;
        i64toi32_i32$6 = i64toi32_i32$2 >>> 0 < i64toi32_i32$0 >>> 0;
        i64toi32_i32$4 = i64toi32_i32$6 + i64toi32_i32$1 | 0;
        i64toi32_i32$4 = i64toi32_i32$5 - i64toi32_i32$4 | 0;
        i64toi32_i32$5 = i64toi32_i32$3;
        i64toi32_i32$2 = 0;
        i64toi32_i32$0 = 63;
        i64toi32_i32$1 = i64toi32_i32$0 & 31;
        if (32 >>> 0 <= (i64toi32_i32$0 & 63) >>> 0) {
         {
          i64toi32_i32$2 = i64toi32_i32$4 >> 31;
          $47_1 = i64toi32_i32$4 >> i64toi32_i32$1;
         }
        } else {
         {
          i64toi32_i32$2 = i64toi32_i32$4 >> i64toi32_i32$1;
          $47_1 = ((1 << i64toi32_i32$1) - 1 & i64toi32_i32$4) << 32 - i64toi32_i32$1 | i64toi32_i32$5 >>> i64toi32_i32$1;
         }
        }
        var$6 = $47_1;
        var$6$hi = i64toi32_i32$2;
        i64toi32_i32$2 = var$1$hi;
        i64toi32_i32$2 = var$6$hi;
        i64toi32_i32$4 = var$6;
        i64toi32_i32$5 = var$1$hi;
        i64toi32_i32$0 = var$1;
        i64toi32_i32$5 = i64toi32_i32$2 & i64toi32_i32$5;
        $151 = i64toi32_i32$4 & i64toi32_i32$0;
        $151$hi = i64toi32_i32$5;
        i64toi32_i32$5 = $144$hi;
        i64toi32_i32$2 = $144;
        i64toi32_i32$4 = $151$hi;
        i64toi32_i32$0 = $151;
        i64toi32_i32$1 = i64toi32_i32$2 - i64toi32_i32$0 | 0;
        i64toi32_i32$6 = i64toi32_i32$2 >>> 0 < i64toi32_i32$0 >>> 0;
        i64toi32_i32$3 = i64toi32_i32$6 + i64toi32_i32$4 | 0;
        i64toi32_i32$3 = i64toi32_i32$5 - i64toi32_i32$3 | 0;
        var$5 = i64toi32_i32$1;
        var$5$hi = i64toi32_i32$3;
        i64toi32_i32$3 = var$0$hi;
        i64toi32_i32$5 = var$0;
        i64toi32_i32$2 = 0;
        i64toi32_i32$0 = 1;
        i64toi32_i32$4 = i64toi32_i32$0 & 31;
        if (32 >>> 0 <= (i64toi32_i32$0 & 63) >>> 0) {
         {
          i64toi32_i32$2 = i64toi32_i32$5 << i64toi32_i32$4;
          $48_1 = 0;
         }
        } else {
         {
          i64toi32_i32$2 = (1 << i64toi32_i32$4) - 1 & i64toi32_i32$5 >>> 32 - i64toi32_i32$4 | i64toi32_i32$3 << i64toi32_i32$4;
          $48_1 = i64toi32_i32$5 << i64toi32_i32$4;
         }
        }
        $154$hi = i64toi32_i32$2;
        i64toi32_i32$2 = var$7$hi;
        i64toi32_i32$2 = $154$hi;
        i64toi32_i32$3 = $48_1;
        i64toi32_i32$5 = var$7$hi;
        i64toi32_i32$0 = var$7;
        i64toi32_i32$5 = i64toi32_i32$2 | i64toi32_i32$5;
        var$0 = i64toi32_i32$3 | i64toi32_i32$0;
        var$0$hi = i64toi32_i32$5;
        i64toi32_i32$5 = var$6$hi;
        i64toi32_i32$2 = var$6;
        i64toi32_i32$3 = 0;
        i64toi32_i32$0 = 1;
        i64toi32_i32$3 = i64toi32_i32$5 & i64toi32_i32$3;
        var$6 = i64toi32_i32$2 & i64toi32_i32$0;
        var$6$hi = i64toi32_i32$3;
        var$7 = var$6;
        var$7$hi = i64toi32_i32$3;
        var$2 = var$2 + -1 | 0;
        if (var$2) {
         continue
        }
        break;
       };
       break label$13;
      }
     }
    }
    i64toi32_i32$3 = var$5$hi;
    legalfunc$wasm2js_scratch_store_i64(var$5, i64toi32_i32$3);
    i64toi32_i32$3 = var$0$hi;
    i64toi32_i32$5 = var$0;
    i64toi32_i32$2 = 0;
    i64toi32_i32$0 = 1;
    i64toi32_i32$4 = i64toi32_i32$0 & 31;
    if (32 >>> 0 <= (i64toi32_i32$0 & 63) >>> 0) {
     {
      i64toi32_i32$2 = i64toi32_i32$5 << i64toi32_i32$4;
      $49_1 = 0;
     }
    } else {
     {
      i64toi32_i32$2 = (1 << i64toi32_i32$4) - 1 & i64toi32_i32$5 >>> 32 - i64toi32_i32$4 | i64toi32_i32$3 << i64toi32_i32$4;
      $49_1 = i64toi32_i32$5 << i64toi32_i32$4;
     }
    }
    $165$hi = i64toi32_i32$2;
    i64toi32_i32$2 = var$6$hi;
    i64toi32_i32$2 = $165$hi;
    i64toi32_i32$3 = $49_1;
    i64toi32_i32$5 = var$6$hi;
    i64toi32_i32$0 = var$6;
    i64toi32_i32$5 = i64toi32_i32$2 | i64toi32_i32$5;
    i64toi32_i32$3 = i64toi32_i32$3 | i64toi32_i32$0;
    i64toi32_i32$HIGH_BITS = i64toi32_i32$5;
    return i64toi32_i32$3;
   }
   i64toi32_i32$3 = var$0$hi;
   legalfunc$wasm2js_scratch_store_i64(var$0, i64toi32_i32$3);
   i64toi32_i32$3 = 0;
   var$0 = 0;
   var$0$hi = i64toi32_i32$3;
  }
  i64toi32_i32$3 = var$0$hi;
  i64toi32_i32$5 = var$0;
  i64toi32_i32$HIGH_BITS = i64toi32_i32$3;
  return i64toi32_i32$5;
 }
 
 function __wasm_i64_mul(var$0, var$0$hi, var$1, var$1$hi) {
  var i64toi32_i32$0 = 0, i64toi32_i32$1 = 0;
  i64toi32_i32$0 = var$0$hi;
  i64toi32_i32$0 = var$1$hi;
  i64toi32_i32$0 = var$0$hi;
  i64toi32_i32$1 = var$1$hi;
  i64toi32_i32$1 = _ZN17compiler_builtins3int3mul3Mul3mul17h070e9a1c69faec5bE(var$0, i64toi32_i32$0, var$1, i64toi32_i32$1);
  i64toi32_i32$0 = i64toi32_i32$HIGH_BITS;
  i64toi32_i32$HIGH_BITS = i64toi32_i32$0;
  return i64toi32_i32$1;
 }
 
 function __wasm_i64_sdiv(var$0, var$0$hi, var$1, var$1$hi) {
  var i64toi32_i32$0 = 0, i64toi32_i32$1 = 0;
  i64toi32_i32$0 = var$0$hi;
  i64toi32_i32$0 = var$1$hi;
  i64toi32_i32$0 = var$0$hi;
  i64toi32_i32$1 = var$1$hi;
  i64toi32_i32$1 = _ZN17compiler_builtins3int4sdiv3Div3div17he78fc483e41d7ec7E(var$0, i64toi32_i32$0, var$1, i64toi32_i32$1);
  i64toi32_i32$0 = i64toi32_i32$HIGH_BITS;
  i64toi32_i32$HIGH_BITS = i64toi32_i32$0;
  return i64toi32_i32$1;
 }
 
 function __wasm_i64_srem(var$0, var$0$hi, var$1, var$1$hi) {
  var i64toi32_i32$0 = 0, i64toi32_i32$1 = 0;
  i64toi32_i32$0 = var$0$hi;
  i64toi32_i32$0 = var$1$hi;
  i64toi32_i32$0 = var$0$hi;
  i64toi32_i32$1 = var$1$hi;
  i64toi32_i32$1 = _ZN17compiler_builtins3int4sdiv3Mod4mod_17h2cbb7bbf36e41d68E(var$0, i64toi32_i32$0, var$1, i64toi32_i32$1);
  i64toi32_i32$0 = i64toi32_i32$HIGH_BITS;
  i64toi32_i32$HIGH_BITS = i64toi32_i32$0;
  return i64toi32_i32$1;
 }
 
 function __wasm_i64_udiv(var$0, var$0$hi, var$1, var$1$hi) {
  var i64toi32_i32$0 = 0, i64toi32_i32$1 = 0;
  i64toi32_i32$0 = var$0$hi;
  i64toi32_i32$0 = var$1$hi;
  i64toi32_i32$0 = var$0$hi;
  i64toi32_i32$1 = var$1$hi;
  i64toi32_i32$1 = _ZN17compiler_builtins3int4udiv10divmod_u6417h6026910b5ed08e40E(var$0, i64toi32_i32$0, var$1, i64toi32_i32$1);
  i64toi32_i32$0 = i64toi32_i32$HIGH_BITS;
  i64toi32_i32$HIGH_BITS = i64toi32_i32$0;
  return i64toi32_i32$1;
 }
 
 function __wasm_i64_urem(var$0, var$0$hi, var$1, var$1$hi) {
  var i64toi32_i32$0 = 0, i64toi32_i32$1 = 0;
  i64toi32_i32$0 = var$0$hi;
  i64toi32_i32$0 = var$1$hi;
  i64toi32_i32$0 = var$0$hi;
  i64toi32_i32$1 = var$1$hi;
  i64toi32_i32$1 = _ZN17compiler_builtins3int4udiv10divmod_u6417h6026910b5ed08e40E(var$0, i64toi32_i32$0, var$1, i64toi32_i32$1);
  i64toi32_i32$0 = i64toi32_i32$HIGH_BITS;
  i64toi32_i32$0 = legalfunc$wasm2js_scratch_load_i64();
  i64toi32_i32$1 = i64toi32_i32$HIGH_BITS;
  i64toi32_i32$HIGH_BITS = i64toi32_i32$1;
  return i64toi32_i32$0;
 }
 
 function __wasm_ctz_i32(var$0) {
  if (var$0) {
   return 31 - Math_clz32(var$0 + -1 ^ var$0) | 0
  }
  return 32;
 }
 
 var FUNCTION_TABLE = [i32_t0, i32_t1, i64_t0, i64_t1, f32_t0, f32_t1, f64_t0, f64_t1];
 function __wasm_grow_memory(pagesToAdd) {
  pagesToAdd = pagesToAdd | 0;
  var oldPages = __wasm_current_memory() | 0;
  var newPages = oldPages + pagesToAdd | 0;
  if ((oldPages < newPages) && (newPages < 65536)) {
   {
    var newBuffer = new ArrayBuffer(Math_imul(newPages, 65536));
    var newHEAP8 = new global.Int8Array(newBuffer);
    newHEAP8.set(HEAP8);
    HEAP8 = newHEAP8;
    HEAP16 = new global.Int16Array(newBuffer);
    HEAP32 = new global.Int32Array(newBuffer);
    HEAPU8 = new global.Uint8Array(newBuffer);
    HEAPU16 = new global.Uint16Array(newBuffer);
    HEAPU32 = new global.Uint32Array(newBuffer);
    HEAPF32 = new global.Float32Array(newBuffer);
    HEAPF64 = new global.Float64Array(newBuffer);
    buffer = newBuffer;
   }
  }
  return oldPages;
 }
 
 function __wasm_current_memory() {
  return buffer.byteLength / 65536 | 0;
 }
 
 return {
  "i32_add": $35, 
  "i32_sub": $36, 
  "i32_mul": $37, 
  "i32_div_s": $38, 
  "i32_div_u": $39, 
  "i32_rem_s": $40, 
  "i32_rem_u": $41, 
  "i32_and": $42, 
  "i32_or": $43, 
  "i32_xor": $44, 
  "i32_shl": $45, 
  "i32_shr_u": $46, 
  "i32_shr_s": $47, 
  "i32_eq": $48, 
  "i32_ne": $49, 
  "i32_lt_s": $50, 
  "i32_le_s": $51, 
  "i32_lt_u": $52, 
  "i32_le_u": $53, 
  "i32_gt_s": $54, 
  "i32_ge_s": $55, 
  "i32_gt_u": $56, 
  "i32_ge_u": $57, 
  "i32_store": $58, 
  "i32_store8": $59, 
  "i32_store16": $60, 
  "i32_call": $61, 
  "i32_call_indirect": $62, 
  "i32_select": $63, 
  "i64_add": $64, 
  "i64_sub": $65, 
  "i64_mul": $66, 
  "i64_div_s": $67, 
  "i64_div_u": $68, 
  "i64_rem_s": $69, 
  "i64_rem_u": $70, 
  "i64_and": $71, 
  "i64_or": $72, 
  "i64_xor": $73, 
  "i64_shl": $74, 
  "i64_shr_u": $75, 
  "i64_shr_s": $76, 
  "i64_eq": $77, 
  "i64_ne": $78, 
  "i64_lt_s": $79, 
  "i64_le_s": $80, 
  "i64_lt_u": $81, 
  "i64_le_u": $82, 
  "i64_gt_s": $83, 
  "i64_ge_s": $84, 
  "i64_gt_u": $85, 
  "i64_ge_u": $86, 
  "i64_store": $87, 
  "i64_store8": $88, 
  "i64_store16": $89, 
  "i64_store32": $90, 
  "i64_call": $91, 
  "i64_call_indirect": $92, 
  "i64_select": $93, 
  "f32_add": $94, 
  "f32_sub": $95, 
  "f32_mul": $96, 
  "f32_div": $97, 
  "f32_copysign": $98, 
  "f32_eq": $99, 
  "f32_ne": $100, 
  "f32_lt": $101, 
  "f32_le": $102, 
  "f32_gt": $103, 
  "f32_ge": $104, 
  "f32_min": $105, 
  "f32_max": $106, 
  "f32_store": $107, 
  "f32_call": $108, 
  "f32_call_indirect": $109, 
  "f32_select": $110, 
  "f64_add": $111, 
  "f64_sub": $112, 
  "f64_mul": $113, 
  "f64_div": $114, 
  "f64_copysign": $115, 
  "f64_eq": $116, 
  "f64_ne": $117, 
  "f64_lt": $118, 
  "f64_le": $119, 
  "f64_gt": $120, 
  "f64_ge": $121, 
  "f64_min": $122, 
  "f64_max": $123, 
  "f64_store": $124, 
  "f64_call": $125, 
  "f64_call_indirect": $126, 
  "f64_select": $127, 
  "br_if": $128, 
  "br_table": $129
 };
}

var memasmFunc = new ArrayBuffer(65536);
var retasmFunc = asmFunc({Math,Int8Array,Uint8Array,Int16Array,Uint16Array,Int32Array,Uint32Array,Float32Array,Float64Array,NaN,Infinity}, {abort:function() { throw new Error('abort'); },getTempRet0},memasmFunc);
export var i32_add = retasmFunc.i32_add;
export var i32_sub = retasmFunc.i32_sub;
export var i32_mul = retasmFunc.i32_mul;
export var i32_div_s = retasmFunc.i32_div_s;
export var i32_div_u = retasmFunc.i32_div_u;
export var i32_rem_s = retasmFunc.i32_rem_s;
export var i32_rem_u = retasmFunc.i32_rem_u;
export var i32_and = retasmFunc.i32_and;
export var i32_or = retasmFunc.i32_or;
export var i32_xor = retasmFunc.i32_xor;
export var i32_shl = retasmFunc.i32_shl;
export var i32_shr_u = retasmFunc.i32_shr_u;
export var i32_shr_s = retasmFunc.i32_shr_s;
export var i32_eq = retasmFunc.i32_eq;
export var i32_ne = retasmFunc.i32_ne;
export var i32_lt_s = retasmFunc.i32_lt_s;
export var i32_le_s = retasmFunc.i32_le_s;
export var i32_lt_u = retasmFunc.i32_lt_u;
export var i32_le_u = retasmFunc.i32_le_u;
export var i32_gt_s = retasmFunc.i32_gt_s;
export var i32_ge_s = retasmFunc.i32_ge_s;
export var i32_gt_u = retasmFunc.i32_gt_u;
export var i32_ge_u = retasmFunc.i32_ge_u;
export var i32_store = retasmFunc.i32_store;
export var i32_store8 = retasmFunc.i32_store8;
export var i32_store16 = retasmFunc.i32_store16;
export var i32_call = retasmFunc.i32_call;
export var i32_call_indirect = retasmFunc.i32_call_indirect;
export var i32_select = retasmFunc.i32_select;
export var i64_add = retasmFunc.i64_add;
export var i64_sub = retasmFunc.i64_sub;
export var i64_mul = retasmFunc.i64_mul;
export var i64_div_s = retasmFunc.i64_div_s;
export var i64_div_u = retasmFunc.i64_div_u;
export var i64_rem_s = retasmFunc.i64_rem_s;
export var i64_rem_u = retasmFunc.i64_rem_u;
export var i64_and = retasmFunc.i64_and;
export var i64_or = retasmFunc.i64_or;
export var i64_xor = retasmFunc.i64_xor;
export var i64_shl = retasmFunc.i64_shl;
export var i64_shr_u = retasmFunc.i64_shr_u;
export var i64_shr_s = retasmFunc.i64_shr_s;
export var i64_eq = retasmFunc.i64_eq;
export var i64_ne = retasmFunc.i64_ne;
export var i64_lt_s = retasmFunc.i64_lt_s;
export var i64_le_s = retasmFunc.i64_le_s;
export var i64_lt_u = retasmFunc.i64_lt_u;
export var i64_le_u = retasmFunc.i64_le_u;
export var i64_gt_s = retasmFunc.i64_gt_s;
export var i64_ge_s = retasmFunc.i64_ge_s;
export var i64_gt_u = retasmFunc.i64_gt_u;
export var i64_ge_u = retasmFunc.i64_ge_u;
export var i64_store = retasmFunc.i64_store;
export var i64_store8 = retasmFunc.i64_store8;
export var i64_store16 = retasmFunc.i64_store16;
export var i64_store32 = retasmFunc.i64_store32;
export var i64_call = retasmFunc.i64_call;
export var i64_call_indirect = retasmFunc.i64_call_indirect;
export var i64_select = retasmFunc.i64_select;
export var f32_add = retasmFunc.f32_add;
export var f32_sub = retasmFunc.f32_sub;
export var f32_mul = retasmFunc.f32_mul;
export var f32_div = retasmFunc.f32_div;
export var f32_copysign = retasmFunc.f32_copysign;
export var f32_eq = retasmFunc.f32_eq;
export var f32_ne = retasmFunc.f32_ne;
export var f32_lt = retasmFunc.f32_lt;
export var f32_le = retasmFunc.f32_le;
export var f32_gt = retasmFunc.f32_gt;
export var f32_ge = retasmFunc.f32_ge;
export var f32_min = retasmFunc.f32_min;
export var f32_max = retasmFunc.f32_max;
export var f32_store = retasmFunc.f32_store;
export var f32_call = retasmFunc.f32_call;
export var f32_call_indirect = retasmFunc.f32_call_indirect;
export var f32_select = retasmFunc.f32_select;
export var f64_add = retasmFunc.f64_add;
export var f64_sub = retasmFunc.f64_sub;
export var f64_mul = retasmFunc.f64_mul;
export var f64_div = retasmFunc.f64_div;
export var f64_copysign = retasmFunc.f64_copysign;
export var f64_eq = retasmFunc.f64_eq;
export var f64_ne = retasmFunc.f64_ne;
export var f64_lt = retasmFunc.f64_lt;
export var f64_le = retasmFunc.f64_le;
export var f64_gt = retasmFunc.f64_gt;
export var f64_ge = retasmFunc.f64_ge;
export var f64_min = retasmFunc.f64_min;
export var f64_max = retasmFunc.f64_max;
export var f64_store = retasmFunc.f64_store;
export var f64_call = retasmFunc.f64_call;
export var f64_call_indirect = retasmFunc.f64_call_indirect;
export var f64_select = retasmFunc.f64_select;
export var br_if = retasmFunc.br_if;
export var br_table = retasmFunc.br_table;<|MERGE_RESOLUTION|>--- conflicted
+++ resolved
@@ -950,11 +950,7 @@
   $1 = i64toi32_i32$0;
   i64toi32_i32$0 = $0;
   HEAP32[i64toi32_i32$0 >> 2] = $1;
-<<<<<<< HEAD
-  (wasm2js_i32$0 = i64toi32_i32$0, wasm2js_i32$1 = i64toi32_i32$1), ((HEAP8[wasm2js_i32$0 + 4 | 0] = wasm2js_i32$1, HEAP8[wasm2js_i32$0 + 5 | 0] = wasm2js_i32$1 >>> 8), HEAP8[wasm2js_i32$0 + 6 | 0] = wasm2js_i32$1 >>> 16), HEAP8[wasm2js_i32$0 + 7 | 0] = wasm2js_i32$1 >>> 24;
-=======
   HEAP32[i64toi32_i32$0 + 4 >> 2] = i64toi32_i32$1;
->>>>>>> 06f659cc
   return get() | 0;
  }
  
