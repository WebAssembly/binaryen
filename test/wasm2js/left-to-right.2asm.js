import { getTempRet0 } from 'env';


  var scratchBuffer = new ArrayBuffer(8);
  var i32ScratchView = new Int32Array(scratchBuffer);
  var f32ScratchView = new Float32Array(scratchBuffer);
  var f64ScratchView = new Float64Array(scratchBuffer);
  
  function wasm2js_scratch_load_i32(index) {
    return i32ScratchView[index];
  }
      
  function wasm2js_scratch_store_i32(index, value) {
    i32ScratchView[index] = value;
  }
      
  function wasm2js_scratch_load_f64() {
    return f64ScratchView[0];
  }
      
  function wasm2js_scratch_store_f64(value) {
    f64ScratchView[0] = value;
  }
      
  function legalimport$wasm2js_scratch_load_i64() {
    if (typeof setTempRet0 === 'function') setTempRet0(i32ScratchView[1]);
    return i32ScratchView[0];
  }
      
  function legalimport$wasm2js_scratch_store_i64(low, high) {
    i32ScratchView[0] = low;
    i32ScratchView[1] = high;
  }
      
  function wasm2js_scratch_store_f32(value) {
    f32ScratchView[0] = value;
  }
      
function asmFunc(global, env, buffer) {
 "almost asm";
 var HEAP8 = new global.Int8Array(buffer);
 var HEAP16 = new global.Int16Array(buffer);
 var HEAP32 = new global.Int32Array(buffer);
 var HEAPU8 = new global.Uint8Array(buffer);
 var HEAPU16 = new global.Uint16Array(buffer);
 var HEAPU32 = new global.Uint32Array(buffer);
 var HEAPF32 = new global.Float32Array(buffer);
 var HEAPF64 = new global.Float64Array(buffer);
 var Math_imul = global.Math.imul;
 var Math_fround = global.Math.fround;
 var Math_abs = global.Math.abs;
 var Math_clz32 = global.Math.clz32;
 var Math_min = global.Math.min;
 var Math_max = global.Math.max;
 var Math_floor = global.Math.floor;
 var Math_ceil = global.Math.ceil;
 var Math_sqrt = global.Math.sqrt;
 var abort = env.abort;
 var nan = global.NaN;
 var infinity = global.Infinity;
 var getTempRet0 = env.getTempRet0;
 var i64toi32_i32$HIGH_BITS = 0;
 function i32_t0($0, $1) {
  $0 = $0 | 0;
  $1 = $1 | 0;
  return -1 | 0;
 }
 
 function i32_t1($0, $1) {
  $0 = $0 | 0;
  $1 = $1 | 0;
  return -2 | 0;
 }
 
 function i64_t0($0, $0$hi, $1, $1$hi) {
  $0 = $0 | 0;
  $0$hi = $0$hi | 0;
  $1 = $1 | 0;
  $1$hi = $1$hi | 0;
  return -1 | 0;
 }
 
 function i64_t1($0, $0$hi, $1, $1$hi) {
  $0 = $0 | 0;
  $0$hi = $0$hi | 0;
  $1 = $1 | 0;
  $1$hi = $1$hi | 0;
  return -2 | 0;
 }
 
 function f32_t0($0, $1) {
  $0 = Math_fround($0);
  $1 = Math_fround($1);
  return -1 | 0;
 }
 
 function f32_t1($0, $1) {
  $0 = Math_fround($0);
  $1 = Math_fround($1);
  return -2 | 0;
 }
 
 function f64_t0($0, $1) {
  $0 = +$0;
  $1 = +$1;
  return -1 | 0;
 }
 
 function f64_t1($0, $1) {
  $0 = +$0;
  $1 = +$1;
  return -2 | 0;
 }
 
 function reset() {
  HEAP32[8 >> 2] = 0;
 }
 
 function bump() {
  HEAP8[11 >> 0] = HEAPU8[10 >> 0] | 0;
  HEAP8[10 >> 0] = HEAPU8[9 >> 0] | 0;
  HEAP8[9 >> 0] = HEAPU8[8 >> 0] | 0;
  HEAP8[8 >> 0] = -3;
 }
 
 function get() {
  return HEAP32[8 >> 2] | 0 | 0;
 }
 
 function i32_left() {
  bump();
  HEAP8[8 >> 0] = 1;
  return 0 | 0;
 }
 
 function i32_right() {
  bump();
  HEAP8[8 >> 0] = 2;
  return 1 | 0;
 }
 
 function i32_callee() {
  bump();
  HEAP8[8 >> 0] = 4;
  return 0 | 0;
 }
 
 function i32_bool() {
  bump();
  HEAP8[8 >> 0] = 5;
  return 0 | 0;
 }
 
 function i64_left() {
  var i64toi32_i32$0 = 0;
  bump();
  HEAP8[8 >> 0] = 1;
  i64toi32_i32$0 = 0;
  i64toi32_i32$HIGH_BITS = i64toi32_i32$0;
  return 0 | 0;
 }
 
 function i64_right() {
  var i64toi32_i32$0 = 0;
  bump();
  HEAP8[8 >> 0] = 2;
  i64toi32_i32$0 = 0;
  i64toi32_i32$HIGH_BITS = i64toi32_i32$0;
  return 1 | 0;
 }
 
 function i64_callee() {
  bump();
  HEAP8[8 >> 0] = 4;
  return 2 | 0;
 }
 
 function i64_bool() {
  bump();
  HEAP8[8 >> 0] = 5;
  return 0 | 0;
 }
 
 function f32_left() {
  bump();
  HEAP8[8 >> 0] = 1;
  return Math_fround(Math_fround(0.0));
 }
 
 function f32_right() {
  bump();
  HEAP8[8 >> 0] = 2;
  return Math_fround(Math_fround(1.0));
 }
 
 function f32_callee() {
  bump();
  HEAP8[8 >> 0] = 4;
  return 4 | 0;
 }
 
 function f32_bool() {
  bump();
  HEAP8[8 >> 0] = 5;
  return 0 | 0;
 }
 
 function f64_left() {
  bump();
  HEAP8[8 >> 0] = 1;
  return +(0.0);
 }
 
 function f64_right() {
  bump();
  HEAP8[8 >> 0] = 2;
  return +(1.0);
 }
 
 function f64_callee() {
  bump();
  HEAP8[8 >> 0] = 4;
  return 6 | 0;
 }
 
 function f64_bool() {
  bump();
  HEAP8[8 >> 0] = 5;
  return 0 | 0;
 }
 
 function i32_dummy($0, $1) {
  $0 = $0 | 0;
  $1 = $1 | 0;
 }
 
 function i64_dummy($0, $0$hi, $1, $1$hi) {
  $0 = $0 | 0;
  $0$hi = $0$hi | 0;
  $1 = $1 | 0;
  $1$hi = $1$hi | 0;
 }
 
 function f32_dummy($0, $1) {
  $0 = Math_fround($0);
  $1 = Math_fround($1);
 }
 
 function f64_dummy($0, $1) {
  $0 = +$0;
  $1 = +$1;
 }
 
 function $35() {
  reset();
  (i32_left() | 0) + (i32_right() | 0) | 0;
  return get() | 0 | 0;
 }
 
 function $36() {
  reset();
  (i32_left() | 0) - (i32_right() | 0) | 0;
  return get() | 0 | 0;
 }
 
 function $37() {
  reset();
  Math_imul(i32_left() | 0, i32_right() | 0);
  return get() | 0 | 0;
 }
 
 function $38() {
  reset();
  (i32_left() | 0 | 0) / (i32_right() | 0 | 0) | 0;
  return get() | 0 | 0;
 }
 
 function $39() {
  reset();
  ((i32_left() | 0) >>> 0) / ((i32_right() | 0) >>> 0) | 0;
  return get() | 0 | 0;
 }
 
 function $40() {
  reset();
  (i32_left() | 0 | 0) % (i32_right() | 0 | 0) | 0;
  return get() | 0 | 0;
 }
 
 function $41() {
  reset();
  ((i32_left() | 0) >>> 0) % ((i32_right() | 0) >>> 0) | 0;
  return get() | 0 | 0;
 }
 
 function $42() {
  reset();
  (i32_left() | 0) & (i32_right() | 0) | 0;
  return get() | 0 | 0;
 }
 
 function $43() {
  reset();
  i32_left() | 0 | (i32_right() | 0) | 0;
  return get() | 0 | 0;
 }
 
 function $44() {
  reset();
  (i32_left() | 0) ^ (i32_right() | 0) | 0;
  return get() | 0 | 0;
 }
 
 function $45() {
  reset();
  (i32_left() | 0) << (i32_right() | 0) | 0;
  return get() | 0 | 0;
 }
 
 function $46() {
  reset();
  (i32_left() | 0) >>> (i32_right() | 0) | 0;
  return get() | 0 | 0;
 }
 
 function $47() {
  reset();
  (i32_left() | 0) >> (i32_right() | 0) | 0;
  return get() | 0 | 0;
 }
 
 function $48() {
  reset();
  (i32_left() | 0 | 0) == (i32_right() | 0 | 0);
  return get() | 0 | 0;
 }
 
 function $49() {
  reset();
  (i32_left() | 0 | 0) != (i32_right() | 0 | 0);
  return get() | 0 | 0;
 }
 
 function $50() {
  reset();
  (i32_left() | 0 | 0) < (i32_right() | 0 | 0);
  return get() | 0 | 0;
 }
 
 function $51() {
  reset();
  (i32_left() | 0 | 0) <= (i32_right() | 0 | 0);
  return get() | 0 | 0;
 }
 
 function $52() {
  reset();
  (i32_left() | 0) >>> 0 < (i32_right() | 0) >>> 0;
  return get() | 0 | 0;
 }
 
 function $53() {
  reset();
  (i32_left() | 0) >>> 0 <= (i32_right() | 0) >>> 0;
  return get() | 0 | 0;
 }
 
 function $54() {
  reset();
  (i32_left() | 0 | 0) > (i32_right() | 0 | 0);
  return get() | 0 | 0;
 }
 
 function $55() {
  reset();
  (i32_left() | 0 | 0) >= (i32_right() | 0 | 0);
  return get() | 0 | 0;
 }
 
 function $56() {
  reset();
  (i32_left() | 0) >>> 0 > (i32_right() | 0) >>> 0;
  return get() | 0 | 0;
 }
 
 function $57() {
  reset();
  (i32_left() | 0) >>> 0 >= (i32_right() | 0) >>> 0;
  return get() | 0 | 0;
 }
 
 function $58() {
  var wasm2js_i32$0 = 0, wasm2js_i32$1 = 0;
  reset();
  (wasm2js_i32$0 = i32_left() | 0, wasm2js_i32$1 = i32_right() | 0), HEAP32[wasm2js_i32$0 >> 2] = wasm2js_i32$1;
  return get() | 0 | 0;
 }
 
 function $59() {
  var wasm2js_i32$0 = 0, wasm2js_i32$1 = 0;
  reset();
  (wasm2js_i32$0 = i32_left() | 0, wasm2js_i32$1 = i32_right() | 0), HEAP8[wasm2js_i32$0 >> 0] = wasm2js_i32$1;
  return get() | 0 | 0;
 }
 
 function $60() {
  var wasm2js_i32$0 = 0, wasm2js_i32$1 = 0;
  reset();
  (wasm2js_i32$0 = i32_left() | 0, wasm2js_i32$1 = i32_right() | 0), HEAP16[wasm2js_i32$0 >> 1] = wasm2js_i32$1;
  return get() | 0 | 0;
 }
 
 function $61() {
  reset();
  i32_dummy(i32_left() | 0 | 0, i32_right() | 0 | 0);
  return get() | 0 | 0;
 }
 
 function $62() {
  var wasm2js_i32$0 = 0, wasm2js_i32$1 = 0, wasm2js_i32$2 = 0;
  reset();
  ((wasm2js_i32$1 = i32_left() | 0, wasm2js_i32$2 = i32_right() | 0), wasm2js_i32$0 = i32_callee() | 0), FUNCTION_TABLE[wasm2js_i32$0](wasm2js_i32$1 | 0, wasm2js_i32$2 | 0) | 0;
  return get() | 0 | 0;
 }
 
 function $63() {
  var wasm2js_i32$0 = 0, wasm2js_i32$1 = 0, wasm2js_i32$2 = 0;
  reset();
  wasm2js_i32$0 = i32_left() | 0, wasm2js_i32$1 = i32_right() | 0, wasm2js_i32$2 = i32_bool() | 0, wasm2js_i32$2 ? wasm2js_i32$0 : wasm2js_i32$1;
  return get() | 0 | 0;
 }
 
 function $64() {
  var i64toi32_i32$0 = 0, i64toi32_i32$1 = 0, i64toi32_i32$3 = 0, i64toi32_i32$4 = 0, i64toi32_i32$5 = 0, $0 = 0, $0$hi = 0, $1 = 0, $1$hi = 0;
  reset();
  i64toi32_i32$0 = i64_left() | 0;
  i64toi32_i32$1 = i64toi32_i32$HIGH_BITS;
  $0 = i64toi32_i32$0;
  $0$hi = i64toi32_i32$1;
  i64toi32_i32$1 = i64_right() | 0;
  i64toi32_i32$0 = i64toi32_i32$HIGH_BITS;
  $1 = i64toi32_i32$1;
  $1$hi = i64toi32_i32$0;
  i64toi32_i32$0 = $0$hi;
  i64toi32_i32$1 = $1$hi;
  i64toi32_i32$3 = $1;
  i64toi32_i32$4 = $0 + i64toi32_i32$3 | 0;
  i64toi32_i32$5 = i64toi32_i32$0 + i64toi32_i32$1 | 0;
  if (i64toi32_i32$4 >>> 0 < i64toi32_i32$3 >>> 0) {
   i64toi32_i32$5 = i64toi32_i32$5 + 1 | 0
  }
  return get() | 0 | 0;
 }
 
 function $65() {
  var i64toi32_i32$0 = 0, i64toi32_i32$1 = 0, i64toi32_i32$2 = 0, i64toi32_i32$3 = 0, i64toi32_i32$5 = 0, $0 = 0, $0$hi = 0, $1 = 0, $1$hi = 0;
  reset();
  i64toi32_i32$0 = i64_left() | 0;
  i64toi32_i32$1 = i64toi32_i32$HIGH_BITS;
  $0 = i64toi32_i32$0;
  $0$hi = i64toi32_i32$1;
  i64toi32_i32$1 = i64_right() | 0;
  i64toi32_i32$0 = i64toi32_i32$HIGH_BITS;
  $1 = i64toi32_i32$1;
  $1$hi = i64toi32_i32$0;
  i64toi32_i32$0 = $0$hi;
  i64toi32_i32$2 = $0;
  i64toi32_i32$1 = $1$hi;
  i64toi32_i32$3 = $1;
  i64toi32_i32$5 = (i64toi32_i32$2 >>> 0 < i64toi32_i32$3 >>> 0) + i64toi32_i32$1 | 0;
  i64toi32_i32$5 = i64toi32_i32$0 - i64toi32_i32$5 | 0;
  return get() | 0 | 0;
 }
 
 function $66() {
  var i64toi32_i32$1 = 0, i64toi32_i32$0 = 0, $0 = 0, $0$hi = 0, $1 = 0, $1$hi = 0;
  reset();
  i64toi32_i32$0 = i64_left() | 0;
  i64toi32_i32$1 = i64toi32_i32$HIGH_BITS;
  $0 = i64toi32_i32$0;
  $0$hi = i64toi32_i32$1;
  i64toi32_i32$1 = i64_right() | 0;
  i64toi32_i32$0 = i64toi32_i32$HIGH_BITS;
  $1 = i64toi32_i32$1;
  $1$hi = i64toi32_i32$0;
  i64toi32_i32$0 = $0$hi;
  i64toi32_i32$1 = $1$hi;
  i64toi32_i32$1 = __wasm_i64_mul($0 | 0, i64toi32_i32$0 | 0, $1 | 0, i64toi32_i32$1 | 0) | 0;
  i64toi32_i32$0 = i64toi32_i32$HIGH_BITS;
  return get() | 0 | 0;
 }
 
 function $67() {
  var i64toi32_i32$1 = 0, i64toi32_i32$0 = 0, $0 = 0, $0$hi = 0, $1 = 0, $1$hi = 0;
  reset();
  i64toi32_i32$0 = i64_left() | 0;
  i64toi32_i32$1 = i64toi32_i32$HIGH_BITS;
  $0 = i64toi32_i32$0;
  $0$hi = i64toi32_i32$1;
  i64toi32_i32$1 = i64_right() | 0;
  i64toi32_i32$0 = i64toi32_i32$HIGH_BITS;
  $1 = i64toi32_i32$1;
  $1$hi = i64toi32_i32$0;
  i64toi32_i32$0 = $0$hi;
  i64toi32_i32$1 = $1$hi;
  i64toi32_i32$1 = __wasm_i64_sdiv($0 | 0, i64toi32_i32$0 | 0, $1 | 0, i64toi32_i32$1 | 0) | 0;
  i64toi32_i32$0 = i64toi32_i32$HIGH_BITS;
  return get() | 0 | 0;
 }
 
 function $68() {
  var i64toi32_i32$1 = 0, i64toi32_i32$0 = 0, $0 = 0, $0$hi = 0, $1 = 0, $1$hi = 0;
  reset();
  i64toi32_i32$0 = i64_left() | 0;
  i64toi32_i32$1 = i64toi32_i32$HIGH_BITS;
  $0 = i64toi32_i32$0;
  $0$hi = i64toi32_i32$1;
  i64toi32_i32$1 = i64_right() | 0;
  i64toi32_i32$0 = i64toi32_i32$HIGH_BITS;
  $1 = i64toi32_i32$1;
  $1$hi = i64toi32_i32$0;
  i64toi32_i32$0 = $0$hi;
  i64toi32_i32$1 = $1$hi;
  i64toi32_i32$1 = __wasm_i64_udiv($0 | 0, i64toi32_i32$0 | 0, $1 | 0, i64toi32_i32$1 | 0) | 0;
  i64toi32_i32$0 = i64toi32_i32$HIGH_BITS;
  return get() | 0 | 0;
 }
 
 function $69() {
  var i64toi32_i32$1 = 0, i64toi32_i32$0 = 0, $0 = 0, $0$hi = 0, $1 = 0, $1$hi = 0;
  reset();
  i64toi32_i32$0 = i64_left() | 0;
  i64toi32_i32$1 = i64toi32_i32$HIGH_BITS;
  $0 = i64toi32_i32$0;
  $0$hi = i64toi32_i32$1;
  i64toi32_i32$1 = i64_right() | 0;
  i64toi32_i32$0 = i64toi32_i32$HIGH_BITS;
  $1 = i64toi32_i32$1;
  $1$hi = i64toi32_i32$0;
  i64toi32_i32$0 = $0$hi;
  i64toi32_i32$1 = $1$hi;
  i64toi32_i32$1 = __wasm_i64_srem($0 | 0, i64toi32_i32$0 | 0, $1 | 0, i64toi32_i32$1 | 0) | 0;
  i64toi32_i32$0 = i64toi32_i32$HIGH_BITS;
  return get() | 0 | 0;
 }
 
 function $70() {
  var i64toi32_i32$1 = 0, i64toi32_i32$0 = 0, $0 = 0, $0$hi = 0, $1 = 0, $1$hi = 0;
  reset();
  i64toi32_i32$0 = i64_left() | 0;
  i64toi32_i32$1 = i64toi32_i32$HIGH_BITS;
  $0 = i64toi32_i32$0;
  $0$hi = i64toi32_i32$1;
  i64toi32_i32$1 = i64_right() | 0;
  i64toi32_i32$0 = i64toi32_i32$HIGH_BITS;
  $1 = i64toi32_i32$1;
  $1$hi = i64toi32_i32$0;
  i64toi32_i32$0 = $0$hi;
  i64toi32_i32$1 = $1$hi;
  i64toi32_i32$1 = __wasm_i64_urem($0 | 0, i64toi32_i32$0 | 0, $1 | 0, i64toi32_i32$1 | 0) | 0;
  i64toi32_i32$0 = i64toi32_i32$HIGH_BITS;
  return get() | 0 | 0;
 }
 
 function $71() {
  var i64toi32_i32$1 = 0, i64toi32_i32$0 = 0, $0 = 0, $0$hi = 0, $1 = 0, $1$hi = 0;
  reset();
  i64toi32_i32$0 = i64_left() | 0;
  i64toi32_i32$1 = i64toi32_i32$HIGH_BITS;
  $0 = i64toi32_i32$0;
  $0$hi = i64toi32_i32$1;
  i64toi32_i32$1 = i64_right() | 0;
  i64toi32_i32$0 = i64toi32_i32$HIGH_BITS;
  $1 = i64toi32_i32$1;
  $1$hi = i64toi32_i32$0;
  i64toi32_i32$0 = $0$hi;
  i64toi32_i32$1 = $1$hi;
  i64toi32_i32$1 = i64toi32_i32$0 & i64toi32_i32$1 | 0;
  return get() | 0 | 0;
 }
 
 function $72() {
  var i64toi32_i32$1 = 0, i64toi32_i32$0 = 0, $0 = 0, $0$hi = 0, $1 = 0, $1$hi = 0;
  reset();
  i64toi32_i32$0 = i64_left() | 0;
  i64toi32_i32$1 = i64toi32_i32$HIGH_BITS;
  $0 = i64toi32_i32$0;
  $0$hi = i64toi32_i32$1;
  i64toi32_i32$1 = i64_right() | 0;
  i64toi32_i32$0 = i64toi32_i32$HIGH_BITS;
  $1 = i64toi32_i32$1;
  $1$hi = i64toi32_i32$0;
  i64toi32_i32$0 = $0$hi;
  i64toi32_i32$1 = $1$hi;
  i64toi32_i32$1 = i64toi32_i32$0 | i64toi32_i32$1 | 0;
  return get() | 0 | 0;
 }
 
 function $73() {
  var i64toi32_i32$1 = 0, i64toi32_i32$0 = 0, $0 = 0, $0$hi = 0, $1 = 0, $1$hi = 0;
  reset();
  i64toi32_i32$0 = i64_left() | 0;
  i64toi32_i32$1 = i64toi32_i32$HIGH_BITS;
  $0 = i64toi32_i32$0;
  $0$hi = i64toi32_i32$1;
  i64toi32_i32$1 = i64_right() | 0;
  i64toi32_i32$0 = i64toi32_i32$HIGH_BITS;
  $1 = i64toi32_i32$1;
  $1$hi = i64toi32_i32$0;
  i64toi32_i32$0 = $0$hi;
  i64toi32_i32$1 = $1$hi;
  i64toi32_i32$1 = i64toi32_i32$0 ^ i64toi32_i32$1 | 0;
  return get() | 0 | 0;
 }
 
 function $74() {
  var i64toi32_i32$1 = 0, i64toi32_i32$0 = 0, i64toi32_i32$4 = 0, i64toi32_i32$2 = 0, i64toi32_i32$3 = 0, $9 = 0, $0 = 0, $0$hi = 0, $1 = 0, $1$hi = 0;
  reset();
  i64toi32_i32$0 = i64_left() | 0;
  i64toi32_i32$1 = i64toi32_i32$HIGH_BITS;
  $0 = i64toi32_i32$0;
  $0$hi = i64toi32_i32$1;
  i64toi32_i32$1 = i64_right() | 0;
  i64toi32_i32$0 = i64toi32_i32$HIGH_BITS;
  $1 = i64toi32_i32$1;
  $1$hi = i64toi32_i32$0;
  i64toi32_i32$0 = $0$hi;
  i64toi32_i32$2 = $0;
  i64toi32_i32$1 = $1$hi;
  i64toi32_i32$3 = $1;
  i64toi32_i32$4 = i64toi32_i32$3 & 31 | 0;
  if (32 >>> 0 <= (i64toi32_i32$3 & 63 | 0) >>> 0) {
   i64toi32_i32$1 = i64toi32_i32$2 << i64toi32_i32$4 | 0;
   $9 = 0;
  } else {
   i64toi32_i32$1 = ((1 << i64toi32_i32$4 | 0) - 1 | 0) & (i64toi32_i32$2 >>> (32 - i64toi32_i32$4 | 0) | 0) | 0 | (i64toi32_i32$0 << i64toi32_i32$4 | 0) | 0;
   $9 = i64toi32_i32$2 << i64toi32_i32$4 | 0;
  }
  return get() | 0 | 0;
 }
 
 function $75() {
  var i64toi32_i32$0 = 0, i64toi32_i32$1 = 0, i64toi32_i32$4 = 0, i64toi32_i32$3 = 0, $9 = 0, $0 = 0, $0$hi = 0, $1 = 0, $1$hi = 0, i64toi32_i32$2 = 0;
  reset();
  i64toi32_i32$0 = i64_left() | 0;
  i64toi32_i32$1 = i64toi32_i32$HIGH_BITS;
  $0 = i64toi32_i32$0;
  $0$hi = i64toi32_i32$1;
  i64toi32_i32$1 = i64_right() | 0;
  i64toi32_i32$0 = i64toi32_i32$HIGH_BITS;
  $1 = i64toi32_i32$1;
  $1$hi = i64toi32_i32$0;
  i64toi32_i32$0 = $0$hi;
  i64toi32_i32$2 = $0;
  i64toi32_i32$1 = $1$hi;
  i64toi32_i32$3 = $1;
  i64toi32_i32$4 = i64toi32_i32$3 & 31 | 0;
  if (32 >>> 0 <= (i64toi32_i32$3 & 63 | 0) >>> 0) {
   i64toi32_i32$1 = 0;
   $9 = i64toi32_i32$0 >>> i64toi32_i32$4 | 0;
  } else {
   i64toi32_i32$1 = i64toi32_i32$0 >>> i64toi32_i32$4 | 0;
   $9 = (((1 << i64toi32_i32$4 | 0) - 1 | 0) & i64toi32_i32$0 | 0) << (32 - i64toi32_i32$4 | 0) | 0 | (i64toi32_i32$2 >>> i64toi32_i32$4 | 0) | 0;
  }
  return get() | 0 | 0;
 }
 
 function $76() {
  var i64toi32_i32$0 = 0, i64toi32_i32$1 = 0, i64toi32_i32$4 = 0, i64toi32_i32$3 = 0, $9 = 0, $0 = 0, $0$hi = 0, $1 = 0, $1$hi = 0, i64toi32_i32$2 = 0;
  reset();
  i64toi32_i32$0 = i64_left() | 0;
  i64toi32_i32$1 = i64toi32_i32$HIGH_BITS;
  $0 = i64toi32_i32$0;
  $0$hi = i64toi32_i32$1;
  i64toi32_i32$1 = i64_right() | 0;
  i64toi32_i32$0 = i64toi32_i32$HIGH_BITS;
  $1 = i64toi32_i32$1;
  $1$hi = i64toi32_i32$0;
  i64toi32_i32$0 = $0$hi;
  i64toi32_i32$2 = $0;
  i64toi32_i32$1 = $1$hi;
  i64toi32_i32$3 = $1;
  i64toi32_i32$4 = i64toi32_i32$3 & 31 | 0;
  if (32 >>> 0 <= (i64toi32_i32$3 & 63 | 0) >>> 0) {
   i64toi32_i32$1 = i64toi32_i32$0 >> 31 | 0;
   $9 = i64toi32_i32$0 >> i64toi32_i32$4 | 0;
  } else {
   i64toi32_i32$1 = i64toi32_i32$0 >> i64toi32_i32$4 | 0;
   $9 = (((1 << i64toi32_i32$4 | 0) - 1 | 0) & i64toi32_i32$0 | 0) << (32 - i64toi32_i32$4 | 0) | 0 | (i64toi32_i32$2 >>> i64toi32_i32$4 | 0) | 0;
  }
  return get() | 0 | 0;
 }
 
 function $77() {
  var i64toi32_i32$0 = 0, i64toi32_i32$1 = 0, $0 = 0, $0$hi = 0, $1 = 0, $1$hi = 0;
  reset();
  i64toi32_i32$0 = i64_left() | 0;
  i64toi32_i32$1 = i64toi32_i32$HIGH_BITS;
  $0 = i64toi32_i32$0;
  $0$hi = i64toi32_i32$1;
  i64toi32_i32$1 = i64_right() | 0;
  i64toi32_i32$0 = i64toi32_i32$HIGH_BITS;
  $1 = i64toi32_i32$1;
  $1$hi = i64toi32_i32$0;
  i64toi32_i32$0 = $0$hi;
  i64toi32_i32$1 = $1$hi;
  return get() | 0 | 0;
 }
 
 function $78() {
  var i64toi32_i32$0 = 0, i64toi32_i32$1 = 0, $0 = 0, $0$hi = 0, $1 = 0, $1$hi = 0;
  reset();
  i64toi32_i32$0 = i64_left() | 0;
  i64toi32_i32$1 = i64toi32_i32$HIGH_BITS;
  $0 = i64toi32_i32$0;
  $0$hi = i64toi32_i32$1;
  i64toi32_i32$1 = i64_right() | 0;
  i64toi32_i32$0 = i64toi32_i32$HIGH_BITS;
  $1 = i64toi32_i32$1;
  $1$hi = i64toi32_i32$0;
  i64toi32_i32$0 = $0$hi;
  i64toi32_i32$1 = $1$hi;
  return get() | 0 | 0;
 }
 
 function $79() {
  var i64toi32_i32$0 = 0, i64toi32_i32$1 = 0, $8 = 0, $9 = 0, $10 = 0, $0 = 0, $0$hi = 0, $1 = 0, $1$hi = 0, i64toi32_i32$2 = 0, i64toi32_i32$3 = 0;
  reset();
  i64toi32_i32$0 = i64_left() | 0;
  i64toi32_i32$1 = i64toi32_i32$HIGH_BITS;
  $0 = i64toi32_i32$0;
  $0$hi = i64toi32_i32$1;
  i64toi32_i32$1 = i64_right() | 0;
  i64toi32_i32$0 = i64toi32_i32$HIGH_BITS;
  $1 = i64toi32_i32$1;
  $1$hi = i64toi32_i32$0;
  i64toi32_i32$0 = $0$hi;
  i64toi32_i32$2 = $0;
  i64toi32_i32$1 = $1$hi;
  i64toi32_i32$3 = $1;
  if ((i64toi32_i32$0 | 0) < (i64toi32_i32$1 | 0)) {
   $8 = 1
  } else {
   if ((i64toi32_i32$0 | 0) <= (i64toi32_i32$1 | 0)) {
    if (i64toi32_i32$2 >>> 0 >= i64toi32_i32$3 >>> 0) {
     $9 = 0
    } else {
     $9 = 1
    }
    $10 = $9;
   } else {
    $10 = 0
   }
   $8 = $10;
  }
  return get() | 0 | 0;
 }
 
 function $80() {
  var i64toi32_i32$0 = 0, i64toi32_i32$1 = 0, $8 = 0, $9 = 0, $10 = 0, $0 = 0, $0$hi = 0, $1 = 0, $1$hi = 0, i64toi32_i32$2 = 0, i64toi32_i32$3 = 0;
  reset();
  i64toi32_i32$0 = i64_left() | 0;
  i64toi32_i32$1 = i64toi32_i32$HIGH_BITS;
  $0 = i64toi32_i32$0;
  $0$hi = i64toi32_i32$1;
  i64toi32_i32$1 = i64_right() | 0;
  i64toi32_i32$0 = i64toi32_i32$HIGH_BITS;
  $1 = i64toi32_i32$1;
  $1$hi = i64toi32_i32$0;
  i64toi32_i32$0 = $0$hi;
  i64toi32_i32$2 = $0;
  i64toi32_i32$1 = $1$hi;
  i64toi32_i32$3 = $1;
  if ((i64toi32_i32$0 | 0) < (i64toi32_i32$1 | 0)) {
   $8 = 1
  } else {
   if ((i64toi32_i32$0 | 0) <= (i64toi32_i32$1 | 0)) {
    if (i64toi32_i32$2 >>> 0 > i64toi32_i32$3 >>> 0) {
     $9 = 0
    } else {
     $9 = 1
    }
    $10 = $9;
   } else {
    $10 = 0
   }
   $8 = $10;
  }
  return get() | 0 | 0;
 }
 
 function $81() {
  var i64toi32_i32$0 = 0, i64toi32_i32$1 = 0, $0 = 0, $0$hi = 0, $1 = 0, $1$hi = 0;
  reset();
  i64toi32_i32$0 = i64_left() | 0;
  i64toi32_i32$1 = i64toi32_i32$HIGH_BITS;
  $0 = i64toi32_i32$0;
  $0$hi = i64toi32_i32$1;
  i64toi32_i32$1 = i64_right() | 0;
  i64toi32_i32$0 = i64toi32_i32$HIGH_BITS;
  $1 = i64toi32_i32$1;
  $1$hi = i64toi32_i32$0;
  i64toi32_i32$0 = $0$hi;
  i64toi32_i32$1 = $1$hi;
  return get() | 0 | 0;
 }
 
 function $82() {
  var i64toi32_i32$0 = 0, i64toi32_i32$1 = 0, $0 = 0, $0$hi = 0, $1 = 0, $1$hi = 0;
  reset();
  i64toi32_i32$0 = i64_left() | 0;
  i64toi32_i32$1 = i64toi32_i32$HIGH_BITS;
  $0 = i64toi32_i32$0;
  $0$hi = i64toi32_i32$1;
  i64toi32_i32$1 = i64_right() | 0;
  i64toi32_i32$0 = i64toi32_i32$HIGH_BITS;
  $1 = i64toi32_i32$1;
  $1$hi = i64toi32_i32$0;
  i64toi32_i32$0 = $0$hi;
  i64toi32_i32$1 = $1$hi;
  return get() | 0 | 0;
 }
 
 function $83() {
  var i64toi32_i32$0 = 0, i64toi32_i32$1 = 0, $8 = 0, $9 = 0, $10 = 0, $0 = 0, $0$hi = 0, $1 = 0, $1$hi = 0, i64toi32_i32$2 = 0, i64toi32_i32$3 = 0;
  reset();
  i64toi32_i32$0 = i64_left() | 0;
  i64toi32_i32$1 = i64toi32_i32$HIGH_BITS;
  $0 = i64toi32_i32$0;
  $0$hi = i64toi32_i32$1;
  i64toi32_i32$1 = i64_right() | 0;
  i64toi32_i32$0 = i64toi32_i32$HIGH_BITS;
  $1 = i64toi32_i32$1;
  $1$hi = i64toi32_i32$0;
  i64toi32_i32$0 = $0$hi;
  i64toi32_i32$2 = $0;
  i64toi32_i32$1 = $1$hi;
  i64toi32_i32$3 = $1;
  if ((i64toi32_i32$0 | 0) > (i64toi32_i32$1 | 0)) {
   $8 = 1
  } else {
   if ((i64toi32_i32$0 | 0) >= (i64toi32_i32$1 | 0)) {
    if (i64toi32_i32$2 >>> 0 <= i64toi32_i32$3 >>> 0) {
     $9 = 0
    } else {
     $9 = 1
    }
    $10 = $9;
   } else {
    $10 = 0
   }
   $8 = $10;
  }
  return get() | 0 | 0;
 }
 
 function $84() {
  var i64toi32_i32$0 = 0, i64toi32_i32$1 = 0, $8 = 0, $9 = 0, $10 = 0, $0 = 0, $0$hi = 0, $1 = 0, $1$hi = 0, i64toi32_i32$2 = 0, i64toi32_i32$3 = 0;
  reset();
  i64toi32_i32$0 = i64_left() | 0;
  i64toi32_i32$1 = i64toi32_i32$HIGH_BITS;
  $0 = i64toi32_i32$0;
  $0$hi = i64toi32_i32$1;
  i64toi32_i32$1 = i64_right() | 0;
  i64toi32_i32$0 = i64toi32_i32$HIGH_BITS;
  $1 = i64toi32_i32$1;
  $1$hi = i64toi32_i32$0;
  i64toi32_i32$0 = $0$hi;
  i64toi32_i32$2 = $0;
  i64toi32_i32$1 = $1$hi;
  i64toi32_i32$3 = $1;
  if ((i64toi32_i32$0 | 0) > (i64toi32_i32$1 | 0)) {
   $8 = 1
  } else {
   if ((i64toi32_i32$0 | 0) >= (i64toi32_i32$1 | 0)) {
    if (i64toi32_i32$2 >>> 0 < i64toi32_i32$3 >>> 0) {
     $9 = 0
    } else {
     $9 = 1
    }
    $10 = $9;
   } else {
    $10 = 0
   }
   $8 = $10;
  }
  return get() | 0 | 0;
 }
 
 function $85() {
  var i64toi32_i32$0 = 0, i64toi32_i32$1 = 0, $0 = 0, $0$hi = 0, $1 = 0, $1$hi = 0;
  reset();
  i64toi32_i32$0 = i64_left() | 0;
  i64toi32_i32$1 = i64toi32_i32$HIGH_BITS;
  $0 = i64toi32_i32$0;
  $0$hi = i64toi32_i32$1;
  i64toi32_i32$1 = i64_right() | 0;
  i64toi32_i32$0 = i64toi32_i32$HIGH_BITS;
  $1 = i64toi32_i32$1;
  $1$hi = i64toi32_i32$0;
  i64toi32_i32$0 = $0$hi;
  i64toi32_i32$1 = $1$hi;
  return get() | 0 | 0;
 }
 
 function $86() {
  var i64toi32_i32$0 = 0, i64toi32_i32$1 = 0, $0 = 0, $0$hi = 0, $1 = 0, $1$hi = 0;
  reset();
  i64toi32_i32$0 = i64_left() | 0;
  i64toi32_i32$1 = i64toi32_i32$HIGH_BITS;
  $0 = i64toi32_i32$0;
  $0$hi = i64toi32_i32$1;
  i64toi32_i32$1 = i64_right() | 0;
  i64toi32_i32$0 = i64toi32_i32$HIGH_BITS;
  $1 = i64toi32_i32$1;
  $1$hi = i64toi32_i32$0;
  i64toi32_i32$0 = $0$hi;
  i64toi32_i32$1 = $1$hi;
  return get() | 0 | 0;
 }
 
 function $87() {
  var i64toi32_i32$0 = 0, $0 = 0, i64toi32_i32$1 = 0, $1 = 0;
  reset();
  $0 = i32_left() | 0;
  i64toi32_i32$0 = i64_right() | 0;
  i64toi32_i32$1 = i64toi32_i32$HIGH_BITS;
  $1 = i64toi32_i32$0;
  i64toi32_i32$0 = $0;
  HEAP32[i64toi32_i32$0 >> 2] = $1;
  HEAP32[(i64toi32_i32$0 + 4 | 0) >> 2] = i64toi32_i32$1;
  return get() | 0 | 0;
 }
 
 function $88() {
  var wasm2js_i32$0 = 0, wasm2js_i32$1 = 0;
  reset();
  (wasm2js_i32$0 = i32_left() | 0, wasm2js_i32$1 = i64_right() | 0), HEAP8[wasm2js_i32$0 >> 0] = wasm2js_i32$1;
  return get() | 0 | 0;
 }
 
 function $89() {
  var wasm2js_i32$0 = 0, wasm2js_i32$1 = 0;
  reset();
  (wasm2js_i32$0 = i32_left() | 0, wasm2js_i32$1 = i64_right() | 0), HEAP16[wasm2js_i32$0 >> 1] = wasm2js_i32$1;
  return get() | 0 | 0;
 }
 
 function $90() {
  var wasm2js_i32$0 = 0, wasm2js_i32$1 = 0;
  reset();
  (wasm2js_i32$0 = i32_left() | 0, wasm2js_i32$1 = i64_right() | 0), HEAP32[wasm2js_i32$0 >> 2] = wasm2js_i32$1;
  return get() | 0 | 0;
 }
 
 function $91() {
  var i64toi32_i32$0 = 0, i64toi32_i32$1 = 0, $0 = 0, $0$hi = 0, $1 = 0, $1$hi = 0;
  reset();
  i64toi32_i32$0 = i64_left() | 0;
  i64toi32_i32$1 = i64toi32_i32$HIGH_BITS;
  $0 = i64toi32_i32$0;
  $0$hi = i64toi32_i32$1;
  i64toi32_i32$1 = i64_right() | 0;
  i64toi32_i32$0 = i64toi32_i32$HIGH_BITS;
  $1 = i64toi32_i32$1;
  $1$hi = i64toi32_i32$0;
  i64toi32_i32$0 = $0$hi;
  i64toi32_i32$1 = $1$hi;
  i64_dummy($0 | 0, i64toi32_i32$0 | 0, $1 | 0, i64toi32_i32$1 | 0);
  return get() | 0 | 0;
 }
 
 function $92() {
  var i64toi32_i32$0 = 0, i64toi32_i32$1 = 0, $0 = 0, $0$hi = 0, $1 = 0, $1$hi = 0;
  reset();
  i64toi32_i32$0 = i64_left() | 0;
  i64toi32_i32$1 = i64toi32_i32$HIGH_BITS;
  $0 = i64toi32_i32$0;
  $0$hi = i64toi32_i32$1;
  i64toi32_i32$1 = i64_right() | 0;
  i64toi32_i32$0 = i64toi32_i32$HIGH_BITS;
  $1 = i64toi32_i32$1;
  $1$hi = i64toi32_i32$0;
  i64toi32_i32$0 = $0$hi;
  i64toi32_i32$1 = $1$hi;
  FUNCTION_TABLE[i64_callee() | 0]($0, i64toi32_i32$0, $1, i64toi32_i32$1) | 0;
  return get() | 0 | 0;
 }
 
 function $93() {
  var i64toi32_i32$0 = 0, i64toi32_i32$1 = 0, $0 = 0, $0$hi = 0, $1 = 0, $1$hi = 0, i64toi32_i32$4 = 0;
  reset();
  i64toi32_i32$0 = i64_left() | 0;
  i64toi32_i32$1 = i64toi32_i32$HIGH_BITS;
  $0 = i64toi32_i32$0;
  $0$hi = i64toi32_i32$1;
  i64toi32_i32$1 = i64_right() | 0;
  i64toi32_i32$0 = i64toi32_i32$HIGH_BITS;
  $1 = i64toi32_i32$1;
  $1$hi = i64toi32_i32$0;
  i64toi32_i32$4 = i64_bool() | 0;
  i64toi32_i32$0 = $0$hi;
  i64toi32_i32$1 = $1$hi;
  return get() | 0 | 0;
 }
 
 function $94() {
  reset();
  Math_fround(Math_fround(f32_left()) + Math_fround(f32_right()));
  return get() | 0 | 0;
 }
 
 function $95() {
  reset();
  Math_fround(Math_fround(f32_left()) - Math_fround(f32_right()));
  return get() | 0 | 0;
 }
 
 function $96() {
  reset();
  Math_fround(Math_fround(f32_left()) * Math_fround(f32_right()));
  return get() | 0 | 0;
 }
 
 function $97() {
  reset();
  Math_fround(Math_fround(f32_left()) / Math_fround(f32_right()));
  return get() | 0 | 0;
 }
 
 function $98() {
  reset();
  (wasm2js_scratch_store_f32(Math_fround(f32_left())), wasm2js_scratch_load_i32(0)) & 2147483647 | 0 | ((wasm2js_scratch_store_f32(Math_fround(f32_right())), wasm2js_scratch_load_i32(0)) & -2147483648 | 0) | 0;
  return get() | 0 | 0;
 }
 
 function $99() {
  reset();
  Math_fround(f32_left()) == Math_fround(f32_right());
  return get() | 0 | 0;
 }
 
 function $100() {
  reset();
  Math_fround(f32_left()) != Math_fround(f32_right());
  return get() | 0 | 0;
 }
 
 function $101() {
  reset();
  Math_fround(f32_left()) < Math_fround(f32_right());
  return get() | 0 | 0;
 }
 
 function $102() {
  reset();
  Math_fround(f32_left()) <= Math_fround(f32_right());
  return get() | 0 | 0;
 }
 
 function $103() {
  reset();
  Math_fround(f32_left()) > Math_fround(f32_right());
  return get() | 0 | 0;
 }
 
 function $104() {
  reset();
  Math_fround(f32_left()) >= Math_fround(f32_right());
  return get() | 0 | 0;
 }
 
 function $105() {
  reset();
  Math_fround(Math_min(Math_fround(f32_left()), Math_fround(f32_right())));
  return get() | 0 | 0;
 }
 
 function $106() {
  reset();
  Math_fround(Math_max(Math_fround(f32_left()), Math_fround(f32_right())));
  return get() | 0 | 0;
 }
 
 function $107() {
  var wasm2js_i32$0 = 0, wasm2js_f32$0 = Math_fround(0);
  reset();
  (wasm2js_i32$0 = i32_left() | 0, wasm2js_f32$0 = Math_fround(f32_right())), HEAPF32[wasm2js_i32$0 >> 2] = wasm2js_f32$0;
  return get() | 0 | 0;
 }
 
 function $108() {
  reset();
  f32_dummy(Math_fround(Math_fround(f32_left())), Math_fround(Math_fround(f32_right())));
  return get() | 0 | 0;
 }
 
 function $109() {
  var wasm2js_i32$0 = 0, wasm2js_f32$0 = Math_fround(0), wasm2js_f32$1 = Math_fround(0);
  reset();
  ((wasm2js_f32$0 = Math_fround(f32_left()), wasm2js_f32$1 = Math_fround(f32_right())), wasm2js_i32$0 = f32_callee() | 0), FUNCTION_TABLE[wasm2js_i32$0](Math_fround(wasm2js_f32$0), Math_fround(wasm2js_f32$1)) | 0;
  return get() | 0 | 0;
 }
 
 function $110() {
  var wasm2js_f32$0 = Math_fround(0), wasm2js_f32$1 = Math_fround(0), wasm2js_i32$0 = 0;
  reset();
  wasm2js_f32$0 = Math_fround(f32_left()), wasm2js_f32$1 = Math_fround(f32_right()), wasm2js_i32$0 = f32_bool() | 0, wasm2js_i32$0 ? wasm2js_f32$0 : wasm2js_f32$1;
  return get() | 0 | 0;
 }
 
 function $111() {
  reset();
  +f64_left() + +f64_right();
  return get() | 0 | 0;
 }
 
 function $112() {
  reset();
  +f64_left() - +f64_right();
  return get() | 0 | 0;
 }
 
 function $113() {
  reset();
  +f64_left() * +f64_right();
  return get() | 0 | 0;
 }
 
 function $114() {
  reset();
  +f64_left() / +f64_right();
  return get() | 0 | 0;
 }
 
 function $115() {
  var i64toi32_i32$0 = 0, i64toi32_i32$2 = 0, i64toi32_i32$1 = 0, i64toi32_i32$3 = 0, $2 = 0, $2$hi = 0, $5 = 0, $5$hi = 0;
  reset();
  wasm2js_scratch_store_f64(+(+f64_left()));
  i64toi32_i32$0 = wasm2js_scratch_load_i32(1 | 0) | 0;
  i64toi32_i32$2 = wasm2js_scratch_load_i32(0 | 0) | 0;
  i64toi32_i32$1 = 2147483647;
  i64toi32_i32$3 = -1;
  i64toi32_i32$1 = i64toi32_i32$0 & i64toi32_i32$1 | 0;
  $2 = i64toi32_i32$2 & i64toi32_i32$3 | 0;
  $2$hi = i64toi32_i32$1;
  wasm2js_scratch_store_f64(+(+f64_right()));
  i64toi32_i32$1 = wasm2js_scratch_load_i32(1 | 0) | 0;
  i64toi32_i32$0 = wasm2js_scratch_load_i32(0 | 0) | 0;
  i64toi32_i32$2 = -2147483648;
  i64toi32_i32$3 = 0;
  i64toi32_i32$2 = i64toi32_i32$1 & i64toi32_i32$2 | 0;
  $5 = i64toi32_i32$0 & i64toi32_i32$3 | 0;
  $5$hi = i64toi32_i32$2;
  i64toi32_i32$2 = $2$hi;
  i64toi32_i32$1 = $2;
  i64toi32_i32$0 = $5$hi;
  i64toi32_i32$3 = $5;
  i64toi32_i32$0 = i64toi32_i32$2 | i64toi32_i32$0 | 0;
  wasm2js_scratch_store_i32(0 | 0, i64toi32_i32$1 | i64toi32_i32$3 | 0 | 0);
  wasm2js_scratch_store_i32(1 | 0, i64toi32_i32$0 | 0);
  +wasm2js_scratch_load_f64();
  return get() | 0 | 0;
 }
 
 function $116() {
  reset();
  +f64_left() == +f64_right();
  return get() | 0 | 0;
 }
 
 function $117() {
  reset();
  +f64_left() != +f64_right();
  return get() | 0 | 0;
 }
 
 function $118() {
  reset();
  +f64_left() < +f64_right();
  return get() | 0 | 0;
 }
 
 function $119() {
  reset();
  +f64_left() <= +f64_right();
  return get() | 0 | 0;
 }
 
 function $120() {
  reset();
  +f64_left() > +f64_right();
  return get() | 0 | 0;
 }
 
 function $121() {
  reset();
  +f64_left() >= +f64_right();
  return get() | 0 | 0;
 }
 
 function $122() {
  reset();
  Math_min(+f64_left(), +f64_right());
  return get() | 0 | 0;
 }
 
 function $123() {
  reset();
  Math_max(+f64_left(), +f64_right());
  return get() | 0 | 0;
 }
 
 function $124() {
  var wasm2js_i32$0 = 0, wasm2js_f64$0 = 0.0;
  reset();
  (wasm2js_i32$0 = i32_left() | 0, wasm2js_f64$0 = +f64_right()), HEAPF64[wasm2js_i32$0 >> 3] = wasm2js_f64$0;
  return get() | 0 | 0;
 }
 
 function $125() {
  reset();
  f64_dummy(+(+f64_left()), +(+f64_right()));
  return get() | 0 | 0;
 }
 
 function $126() {
  var wasm2js_i32$0 = 0, wasm2js_f64$0 = 0.0, wasm2js_f64$1 = 0.0;
  reset();
  ((wasm2js_f64$0 = +f64_left(), wasm2js_f64$1 = +f64_right()), wasm2js_i32$0 = f64_callee() | 0), FUNCTION_TABLE[wasm2js_i32$0](+wasm2js_f64$0, +wasm2js_f64$1) | 0;
  return get() | 0 | 0;
 }
 
 function $127() {
  var wasm2js_f64$0 = 0.0, wasm2js_f64$1 = 0.0, wasm2js_i32$0 = 0;
  reset();
  wasm2js_f64$0 = +f64_left(), wasm2js_f64$1 = +f64_right(), wasm2js_i32$0 = f64_bool() | 0, wasm2js_i32$0 ? wasm2js_f64$0 : wasm2js_f64$1;
  return get() | 0 | 0;
 }
 
 function $128() {
  var $3 = 0;
  block : {
   reset();
   $3 = i32_left() | 0;
   if ((i32_right() | 0) & 0 | 0) {
    break block
   }
   $3 = get() | 0;
  }
  return $3 | 0;
 }
 
 function $129() {
  var $2 = 0, $3 = 0, $4 = 0;
  a : {
   reset();
   b : {
    $2 = i32_left() | 0;
    $3 = $2;
    $4 = $2;
    switch (i32_right() | 0 | 0) {
    case 0:
     break a;
    default:
     break b;
    };
   }
   $3 = get() | 0;
  }
  return $3 | 0;
 }
 
 function legalfunc$wasm2js_scratch_load_i64() {
  var i64toi32_i32$0 = 0, i64toi32_i32$2 = 0, i64toi32_i32$1 = 0, i64toi32_i32$4 = 0, i64toi32_i32$3 = 0, $8 = 0, $1 = 0, $1$hi = 0, $4$hi = 0;
  i64toi32_i32$0 = 0;
  $1 = legalimport$wasm2js_scratch_load_i64() | 0;
  $1$hi = i64toi32_i32$0;
  i64toi32_i32$0 = 0;
  i64toi32_i32$2 = getTempRet0() | 0;
  i64toi32_i32$1 = 0;
  i64toi32_i32$3 = 32;
  i64toi32_i32$4 = i64toi32_i32$3 & 31 | 0;
  if (32 >>> 0 <= (i64toi32_i32$3 & 63 | 0) >>> 0) {
   i64toi32_i32$1 = i64toi32_i32$2 << i64toi32_i32$4 | 0;
   $8 = 0;
  } else {
   i64toi32_i32$1 = ((1 << i64toi32_i32$4 | 0) - 1 | 0) & (i64toi32_i32$2 >>> (32 - i64toi32_i32$4 | 0) | 0) | 0 | (i64toi32_i32$0 << i64toi32_i32$4 | 0) | 0;
   $8 = i64toi32_i32$2 << i64toi32_i32$4 | 0;
  }
  $4$hi = i64toi32_i32$1;
  i64toi32_i32$1 = $1$hi;
  i64toi32_i32$0 = $1;
  i64toi32_i32$2 = $4$hi;
  i64toi32_i32$3 = $8;
  i64toi32_i32$2 = i64toi32_i32$1 | i64toi32_i32$2 | 0;
  i64toi32_i32$0 = i64toi32_i32$0 | i64toi32_i32$3 | 0;
  i64toi32_i32$HIGH_BITS = i64toi32_i32$2;
  return i64toi32_i32$0 | 0;
 }
 
 function legalfunc$wasm2js_scratch_store_i64($0, $0$hi) {
  $0 = $0 | 0;
  $0$hi = $0$hi | 0;
  var i64toi32_i32$4 = 0, i64toi32_i32$0 = 0, i64toi32_i32$1 = 0, i64toi32_i32$3 = 0, $8 = 0, $2 = 0, i64toi32_i32$2 = 0;
  i64toi32_i32$0 = $0$hi;
  $2 = $0;
  i64toi32_i32$2 = $0;
  i64toi32_i32$1 = 0;
  i64toi32_i32$3 = 32;
  i64toi32_i32$4 = i64toi32_i32$3 & 31 | 0;
  if (32 >>> 0 <= (i64toi32_i32$3 & 63 | 0) >>> 0) {
   i64toi32_i32$1 = 0;
   $8 = i64toi32_i32$0 >>> i64toi32_i32$4 | 0;
  } else {
   i64toi32_i32$1 = i64toi32_i32$0 >>> i64toi32_i32$4 | 0;
   $8 = (((1 << i64toi32_i32$4 | 0) - 1 | 0) & i64toi32_i32$0 | 0) << (32 - i64toi32_i32$4 | 0) | 0 | (i64toi32_i32$2 >>> i64toi32_i32$4 | 0) | 0;
  }
  legalimport$wasm2js_scratch_store_i64($2 | 0, $8 | 0);
 }
 
 function _ZN17compiler_builtins3int3mul3Mul3mul17h070e9a1c69faec5bE(var$0, var$0$hi, var$1, var$1$hi) {
  var$0 = var$0 | 0;
  var$0$hi = var$0$hi | 0;
  var$1 = var$1 | 0;
  var$1$hi = var$1$hi | 0;
  var i64toi32_i32$4 = 0, i64toi32_i32$0 = 0, i64toi32_i32$1 = 0, var$2 = 0, i64toi32_i32$2 = 0, i64toi32_i32$3 = 0, var$3 = 0, var$4 = 0, var$5 = 0, $21 = 0, $22 = 0, var$6 = 0, $24 = 0, $17 = 0, $18 = 0, $23 = 0, $29 = 0, $45_1 = 0, $56$hi = 0, $62$hi = 0;
  i64toi32_i32$0 = var$1$hi;
  var$2 = var$1;
  var$4 = var$2 >>> 16 | 0;
  i64toi32_i32$0 = var$0$hi;
  var$3 = var$0;
  var$5 = var$3 >>> 16 | 0;
  $17 = Math_imul(var$4, var$5);
  $18 = var$2;
  i64toi32_i32$2 = var$3;
  i64toi32_i32$1 = 0;
  i64toi32_i32$3 = 32;
  i64toi32_i32$4 = i64toi32_i32$3 & 31 | 0;
  if (32 >>> 0 <= (i64toi32_i32$3 & 63 | 0) >>> 0) {
   i64toi32_i32$1 = 0;
   $21 = i64toi32_i32$0 >>> i64toi32_i32$4 | 0;
  } else {
   i64toi32_i32$1 = i64toi32_i32$0 >>> i64toi32_i32$4 | 0;
   $21 = (((1 << i64toi32_i32$4 | 0) - 1 | 0) & i64toi32_i32$0 | 0) << (32 - i64toi32_i32$4 | 0) | 0 | (i64toi32_i32$2 >>> i64toi32_i32$4 | 0) | 0;
  }
  $23 = $17 + Math_imul($18, $21) | 0;
  i64toi32_i32$1 = var$1$hi;
  i64toi32_i32$0 = var$1;
  i64toi32_i32$2 = 0;
  i64toi32_i32$3 = 32;
  i64toi32_i32$4 = i64toi32_i32$3 & 31 | 0;
  if (32 >>> 0 <= (i64toi32_i32$3 & 63 | 0) >>> 0) {
   i64toi32_i32$2 = 0;
   $22 = i64toi32_i32$1 >>> i64toi32_i32$4 | 0;
  } else {
   i64toi32_i32$2 = i64toi32_i32$1 >>> i64toi32_i32$4 | 0;
   $22 = (((1 << i64toi32_i32$4 | 0) - 1 | 0) & i64toi32_i32$1 | 0) << (32 - i64toi32_i32$4 | 0) | 0 | (i64toi32_i32$0 >>> i64toi32_i32$4 | 0) | 0;
  }
  $29 = $23 + Math_imul($22, var$3) | 0;
  var$2 = var$2 & 65535 | 0;
  var$3 = var$3 & 65535 | 0;
  var$6 = Math_imul(var$2, var$3);
  var$2 = (var$6 >>> 16 | 0) + Math_imul(var$2, var$5) | 0;
  $45_1 = $29 + (var$2 >>> 16 | 0) | 0;
  var$2 = (var$2 & 65535 | 0) + Math_imul(var$4, var$3) | 0;
  i64toi32_i32$2 = 0;
  i64toi32_i32$1 = $45_1 + (var$2 >>> 16 | 0) | 0;
  i64toi32_i32$0 = 0;
  i64toi32_i32$3 = 32;
  i64toi32_i32$4 = i64toi32_i32$3 & 31 | 0;
  if (32 >>> 0 <= (i64toi32_i32$3 & 63 | 0) >>> 0) {
   i64toi32_i32$0 = i64toi32_i32$1 << i64toi32_i32$4 | 0;
   $24 = 0;
  } else {
   i64toi32_i32$0 = ((1 << i64toi32_i32$4 | 0) - 1 | 0) & (i64toi32_i32$1 >>> (32 - i64toi32_i32$4 | 0) | 0) | 0 | (i64toi32_i32$2 << i64toi32_i32$4 | 0) | 0;
   $24 = i64toi32_i32$1 << i64toi32_i32$4 | 0;
  }
  $56$hi = i64toi32_i32$0;
  i64toi32_i32$0 = 0;
  $62$hi = i64toi32_i32$0;
  i64toi32_i32$0 = $56$hi;
  i64toi32_i32$2 = $24;
  i64toi32_i32$1 = $62$hi;
  i64toi32_i32$3 = var$2 << 16 | 0 | (var$6 & 65535 | 0) | 0;
  i64toi32_i32$1 = i64toi32_i32$0 | i64toi32_i32$1 | 0;
  i64toi32_i32$2 = i64toi32_i32$2 | i64toi32_i32$3 | 0;
  i64toi32_i32$HIGH_BITS = i64toi32_i32$1;
  return i64toi32_i32$2 | 0;
 }
 
 function _ZN17compiler_builtins3int4sdiv3Div3div17he78fc483e41d7ec7E(var$0, var$0$hi, var$1, var$1$hi) {
  var$0 = var$0 | 0;
  var$0$hi = var$0$hi | 0;
  var$1 = var$1 | 0;
  var$1$hi = var$1$hi | 0;
  var i64toi32_i32$1 = 0, i64toi32_i32$2 = 0, i64toi32_i32$4 = 0, i64toi32_i32$3 = 0, i64toi32_i32$0 = 0, i64toi32_i32$5 = 0, var$2 = 0, var$2$hi = 0, i64toi32_i32$6 = 0, $21 = 0, $22 = 0, $23 = 0, $7$hi = 0, $9 = 0, $9$hi = 0, $14$hi = 0, $16$hi = 0, $17 = 0, $17$hi = 0, $23$hi = 0;
  i64toi32_i32$0 = var$0$hi;
  i64toi32_i32$2 = var$0;
  i64toi32_i32$1 = 0;
  i64toi32_i32$3 = 63;
  i64toi32_i32$4 = i64toi32_i32$3 & 31 | 0;
  if (32 >>> 0 <= (i64toi32_i32$3 & 63 | 0) >>> 0) {
   i64toi32_i32$1 = i64toi32_i32$0 >> 31 | 0;
   $21 = i64toi32_i32$0 >> i64toi32_i32$4 | 0;
  } else {
   i64toi32_i32$1 = i64toi32_i32$0 >> i64toi32_i32$4 | 0;
   $21 = (((1 << i64toi32_i32$4 | 0) - 1 | 0) & i64toi32_i32$0 | 0) << (32 - i64toi32_i32$4 | 0) | 0 | (i64toi32_i32$2 >>> i64toi32_i32$4 | 0) | 0;
  }
  var$2 = $21;
  var$2$hi = i64toi32_i32$1;
  i64toi32_i32$1 = var$0$hi;
  i64toi32_i32$1 = var$2$hi;
  i64toi32_i32$0 = var$2;
  i64toi32_i32$2 = var$0$hi;
  i64toi32_i32$3 = var$0;
  i64toi32_i32$2 = i64toi32_i32$1 ^ i64toi32_i32$2 | 0;
  $7$hi = i64toi32_i32$2;
  i64toi32_i32$2 = i64toi32_i32$1;
  i64toi32_i32$2 = $7$hi;
  i64toi32_i32$1 = i64toi32_i32$0 ^ i64toi32_i32$3 | 0;
  i64toi32_i32$0 = var$2$hi;
  i64toi32_i32$3 = var$2;
  i64toi32_i32$4 = i64toi32_i32$1 - i64toi32_i32$3 | 0;
  i64toi32_i32$6 = i64toi32_i32$1 >>> 0 < i64toi32_i32$3 >>> 0;
  i64toi32_i32$5 = i64toi32_i32$6 + i64toi32_i32$0 | 0;
  i64toi32_i32$5 = i64toi32_i32$2 - i64toi32_i32$5 | 0;
  $9 = i64toi32_i32$4;
  $9$hi = i64toi32_i32$5;
  i64toi32_i32$5 = var$1$hi;
  i64toi32_i32$2 = var$1;
  i64toi32_i32$1 = 0;
  i64toi32_i32$3 = 63;
  i64toi32_i32$0 = i64toi32_i32$3 & 31 | 0;
  if (32 >>> 0 <= (i64toi32_i32$3 & 63 | 0) >>> 0) {
   i64toi32_i32$1 = i64toi32_i32$5 >> 31 | 0;
   $22 = i64toi32_i32$5 >> i64toi32_i32$0 | 0;
  } else {
   i64toi32_i32$1 = i64toi32_i32$5 >> i64toi32_i32$0 | 0;
   $22 = (((1 << i64toi32_i32$0 | 0) - 1 | 0) & i64toi32_i32$5 | 0) << (32 - i64toi32_i32$0 | 0) | 0 | (i64toi32_i32$2 >>> i64toi32_i32$0 | 0) | 0;
  }
  var$2 = $22;
  var$2$hi = i64toi32_i32$1;
  i64toi32_i32$1 = var$1$hi;
  i64toi32_i32$1 = var$2$hi;
  i64toi32_i32$5 = var$2;
  i64toi32_i32$2 = var$1$hi;
  i64toi32_i32$3 = var$1;
  i64toi32_i32$2 = i64toi32_i32$1 ^ i64toi32_i32$2 | 0;
  $14$hi = i64toi32_i32$2;
  i64toi32_i32$2 = i64toi32_i32$1;
  i64toi32_i32$2 = $14$hi;
  i64toi32_i32$1 = i64toi32_i32$5 ^ i64toi32_i32$3 | 0;
  i64toi32_i32$5 = var$2$hi;
  i64toi32_i32$3 = var$2;
  i64toi32_i32$0 = i64toi32_i32$1 - i64toi32_i32$3 | 0;
  i64toi32_i32$6 = i64toi32_i32$1 >>> 0 < i64toi32_i32$3 >>> 0;
  i64toi32_i32$4 = i64toi32_i32$6 + i64toi32_i32$5 | 0;
  i64toi32_i32$4 = i64toi32_i32$2 - i64toi32_i32$4 | 0;
  $16$hi = i64toi32_i32$4;
  i64toi32_i32$4 = $9$hi;
  i64toi32_i32$1 = $16$hi;
  i64toi32_i32$1 = __wasm_i64_udiv($9 | 0, i64toi32_i32$4 | 0, i64toi32_i32$0 | 0, i64toi32_i32$1 | 0) | 0;
  i64toi32_i32$4 = i64toi32_i32$HIGH_BITS;
  $17 = i64toi32_i32$1;
  $17$hi = i64toi32_i32$4;
  i64toi32_i32$4 = var$1$hi;
  i64toi32_i32$4 = var$0$hi;
  i64toi32_i32$4 = var$1$hi;
  i64toi32_i32$2 = var$1;
  i64toi32_i32$1 = var$0$hi;
  i64toi32_i32$3 = var$0;
  i64toi32_i32$1 = i64toi32_i32$4 ^ i64toi32_i32$1 | 0;
  i64toi32_i32$4 = i64toi32_i32$2 ^ i64toi32_i32$3 | 0;
  i64toi32_i32$2 = 0;
  i64toi32_i32$3 = 63;
  i64toi32_i32$5 = i64toi32_i32$3 & 31 | 0;
  if (32 >>> 0 <= (i64toi32_i32$3 & 63 | 0) >>> 0) {
   i64toi32_i32$2 = i64toi32_i32$1 >> 31 | 0;
   $23 = i64toi32_i32$1 >> i64toi32_i32$5 | 0;
  } else {
   i64toi32_i32$2 = i64toi32_i32$1 >> i64toi32_i32$5 | 0;
   $23 = (((1 << i64toi32_i32$5 | 0) - 1 | 0) & i64toi32_i32$1 | 0) << (32 - i64toi32_i32$5 | 0) | 0 | (i64toi32_i32$4 >>> i64toi32_i32$5 | 0) | 0;
  }
  var$0 = $23;
  var$0$hi = i64toi32_i32$2;
  i64toi32_i32$2 = $17$hi;
  i64toi32_i32$1 = $17;
  i64toi32_i32$4 = var$0$hi;
  i64toi32_i32$3 = var$0;
  i64toi32_i32$4 = i64toi32_i32$2 ^ i64toi32_i32$4 | 0;
  $23$hi = i64toi32_i32$4;
  i64toi32_i32$4 = var$0$hi;
  i64toi32_i32$4 = $23$hi;
  i64toi32_i32$2 = i64toi32_i32$1 ^ i64toi32_i32$3 | 0;
  i64toi32_i32$1 = var$0$hi;
  i64toi32_i32$5 = i64toi32_i32$2 - i64toi32_i32$3 | 0;
  i64toi32_i32$6 = i64toi32_i32$2 >>> 0 < i64toi32_i32$3 >>> 0;
  i64toi32_i32$0 = i64toi32_i32$6 + i64toi32_i32$1 | 0;
  i64toi32_i32$0 = i64toi32_i32$4 - i64toi32_i32$0 | 0;
  i64toi32_i32$2 = i64toi32_i32$5;
  i64toi32_i32$HIGH_BITS = i64toi32_i32$0;
  return i64toi32_i32$2 | 0;
 }
 
 function _ZN17compiler_builtins3int4sdiv3Mod4mod_17h2cbb7bbf36e41d68E(var$0, var$0$hi, var$1, var$1$hi) {
  var$0 = var$0 | 0;
  var$0$hi = var$0$hi | 0;
  var$1 = var$1 | 0;
  var$1$hi = var$1$hi | 0;
  var i64toi32_i32$1 = 0, i64toi32_i32$4 = 0, i64toi32_i32$2 = 0, i64toi32_i32$0 = 0, i64toi32_i32$3 = 0, i64toi32_i32$5 = 0, var$2$hi = 0, i64toi32_i32$6 = 0, var$2 = 0, $20 = 0, $21 = 0, $7$hi = 0, $9 = 0, $9$hi = 0, $14$hi = 0, $16$hi = 0, $17$hi = 0, $19$hi = 0;
  i64toi32_i32$0 = var$0$hi;
  i64toi32_i32$2 = var$0;
  i64toi32_i32$1 = 0;
  i64toi32_i32$3 = 63;
  i64toi32_i32$4 = i64toi32_i32$3 & 31 | 0;
  if (32 >>> 0 <= (i64toi32_i32$3 & 63 | 0) >>> 0) {
   i64toi32_i32$1 = i64toi32_i32$0 >> 31 | 0;
   $20 = i64toi32_i32$0 >> i64toi32_i32$4 | 0;
  } else {
   i64toi32_i32$1 = i64toi32_i32$0 >> i64toi32_i32$4 | 0;
   $20 = (((1 << i64toi32_i32$4 | 0) - 1 | 0) & i64toi32_i32$0 | 0) << (32 - i64toi32_i32$4 | 0) | 0 | (i64toi32_i32$2 >>> i64toi32_i32$4 | 0) | 0;
  }
  var$2 = $20;
  var$2$hi = i64toi32_i32$1;
  i64toi32_i32$1 = var$0$hi;
  i64toi32_i32$1 = var$2$hi;
  i64toi32_i32$0 = var$2;
  i64toi32_i32$2 = var$0$hi;
  i64toi32_i32$3 = var$0;
  i64toi32_i32$2 = i64toi32_i32$1 ^ i64toi32_i32$2 | 0;
  $7$hi = i64toi32_i32$2;
  i64toi32_i32$2 = i64toi32_i32$1;
  i64toi32_i32$2 = $7$hi;
  i64toi32_i32$1 = i64toi32_i32$0 ^ i64toi32_i32$3 | 0;
  i64toi32_i32$0 = var$2$hi;
  i64toi32_i32$3 = var$2;
  i64toi32_i32$4 = i64toi32_i32$1 - i64toi32_i32$3 | 0;
  i64toi32_i32$6 = i64toi32_i32$1 >>> 0 < i64toi32_i32$3 >>> 0;
  i64toi32_i32$5 = i64toi32_i32$6 + i64toi32_i32$0 | 0;
  i64toi32_i32$5 = i64toi32_i32$2 - i64toi32_i32$5 | 0;
  $9 = i64toi32_i32$4;
  $9$hi = i64toi32_i32$5;
  i64toi32_i32$5 = var$1$hi;
  i64toi32_i32$2 = var$1;
  i64toi32_i32$1 = 0;
  i64toi32_i32$3 = 63;
  i64toi32_i32$0 = i64toi32_i32$3 & 31 | 0;
  if (32 >>> 0 <= (i64toi32_i32$3 & 63 | 0) >>> 0) {
   i64toi32_i32$1 = i64toi32_i32$5 >> 31 | 0;
   $21 = i64toi32_i32$5 >> i64toi32_i32$0 | 0;
  } else {
   i64toi32_i32$1 = i64toi32_i32$5 >> i64toi32_i32$0 | 0;
   $21 = (((1 << i64toi32_i32$0 | 0) - 1 | 0) & i64toi32_i32$5 | 0) << (32 - i64toi32_i32$0 | 0) | 0 | (i64toi32_i32$2 >>> i64toi32_i32$0 | 0) | 0;
  }
  var$0 = $21;
  var$0$hi = i64toi32_i32$1;
  i64toi32_i32$1 = var$1$hi;
  i64toi32_i32$1 = var$0$hi;
  i64toi32_i32$5 = var$0;
  i64toi32_i32$2 = var$1$hi;
  i64toi32_i32$3 = var$1;
  i64toi32_i32$2 = i64toi32_i32$1 ^ i64toi32_i32$2 | 0;
  $14$hi = i64toi32_i32$2;
  i64toi32_i32$2 = i64toi32_i32$1;
  i64toi32_i32$2 = $14$hi;
  i64toi32_i32$1 = i64toi32_i32$5 ^ i64toi32_i32$3 | 0;
  i64toi32_i32$5 = var$0$hi;
  i64toi32_i32$3 = var$0;
  i64toi32_i32$0 = i64toi32_i32$1 - i64toi32_i32$3 | 0;
  i64toi32_i32$6 = i64toi32_i32$1 >>> 0 < i64toi32_i32$3 >>> 0;
  i64toi32_i32$4 = i64toi32_i32$6 + i64toi32_i32$5 | 0;
  i64toi32_i32$4 = i64toi32_i32$2 - i64toi32_i32$4 | 0;
  $16$hi = i64toi32_i32$4;
  i64toi32_i32$4 = $9$hi;
  i64toi32_i32$1 = $16$hi;
  i64toi32_i32$1 = __wasm_i64_urem($9 | 0, i64toi32_i32$4 | 0, i64toi32_i32$0 | 0, i64toi32_i32$1 | 0) | 0;
  i64toi32_i32$4 = i64toi32_i32$HIGH_BITS;
  $17$hi = i64toi32_i32$4;
  i64toi32_i32$4 = var$2$hi;
  i64toi32_i32$4 = $17$hi;
  i64toi32_i32$2 = i64toi32_i32$1;
  i64toi32_i32$1 = var$2$hi;
  i64toi32_i32$3 = var$2;
  i64toi32_i32$1 = i64toi32_i32$4 ^ i64toi32_i32$1 | 0;
  $19$hi = i64toi32_i32$1;
  i64toi32_i32$1 = var$2$hi;
  i64toi32_i32$1 = $19$hi;
  i64toi32_i32$4 = i64toi32_i32$2 ^ i64toi32_i32$3 | 0;
  i64toi32_i32$2 = var$2$hi;
  i64toi32_i32$5 = i64toi32_i32$4 - i64toi32_i32$3 | 0;
  i64toi32_i32$6 = i64toi32_i32$4 >>> 0 < i64toi32_i32$3 >>> 0;
  i64toi32_i32$0 = i64toi32_i32$6 + i64toi32_i32$2 | 0;
  i64toi32_i32$0 = i64toi32_i32$1 - i64toi32_i32$0 | 0;
  i64toi32_i32$4 = i64toi32_i32$5;
  i64toi32_i32$HIGH_BITS = i64toi32_i32$0;
  return i64toi32_i32$4 | 0;
 }
 
 function _ZN17compiler_builtins3int4udiv10divmod_u6417h6026910b5ed08e40E(var$0, var$0$hi, var$1, var$1$hi) {
  var$0 = var$0 | 0;
  var$0$hi = var$0$hi | 0;
  var$1 = var$1 | 0;
  var$1$hi = var$1$hi | 0;
  var i64toi32_i32$2 = 0, i64toi32_i32$3 = 0, i64toi32_i32$4 = 0, i64toi32_i32$1 = 0, i64toi32_i32$0 = 0, i64toi32_i32$5 = 0, var$2 = 0, var$3 = 0, var$4 = 0, var$5 = 0, var$5$hi = 0, var$6 = 0, var$6$hi = 0, i64toi32_i32$6 = 0, $37_1 = 0, $38_1 = 0, $39_1 = 0, $40_1 = 0, $41_1 = 0, $42_1 = 0, $43_1 = 0, $44_1 = 0, var$8$hi = 0, $45_1 = 0, $46_1 = 0, $47_1 = 0, $48_1 = 0, var$7$hi = 0, $49_1 = 0, $63$hi = 0, $65_1 = 0, $65$hi = 0, $120$hi = 0, $129$hi = 0, $134$hi = 0, var$8 = 0, $140 = 0, $140$hi = 0, $142$hi = 0, $144 = 0, $144$hi = 0, $151 = 0, $151$hi = 0, $154$hi = 0, var$7 = 0, $165$hi = 0;
  label$1 : {
   label$2 : {
    label$3 : {
     label$4 : {
      label$5 : {
       label$6 : {
        label$7 : {
         label$8 : {
          label$9 : {
<<<<<<< HEAD
           label$10 : {
            label$11 : {
             i64toi32_i32$0 = var$0$hi;
             i64toi32_i32$2 = var$0;
             i64toi32_i32$1 = 0;
             i64toi32_i32$3 = 32;
             i64toi32_i32$4 = i64toi32_i32$3 & 31 | 0;
             if (32 >>> 0 <= (i64toi32_i32$3 & 63 | 0) >>> 0) {
              {
               i64toi32_i32$1 = 0;
               $37_1 = i64toi32_i32$0 >>> i64toi32_i32$4 | 0;
              }
             } else {
              {
               i64toi32_i32$1 = i64toi32_i32$0 >>> i64toi32_i32$4 | 0;
               $37_1 = (((1 << i64toi32_i32$4 | 0) - 1 | 0) & i64toi32_i32$0 | 0) << (32 - i64toi32_i32$4 | 0) | 0 | (i64toi32_i32$2 >>> i64toi32_i32$4 | 0) | 0;
              }
             }
             var$2 = $37_1;
             if (var$2) {
              block : {
               i64toi32_i32$1 = var$1$hi;
               var$3 = var$1;
               if (!var$3) {
                break label$11
               }
               i64toi32_i32$1 = var$1$hi;
               i64toi32_i32$0 = var$1;
               i64toi32_i32$2 = 0;
               i64toi32_i32$3 = 32;
               i64toi32_i32$4 = i64toi32_i32$3 & 31 | 0;
               if (32 >>> 0 <= (i64toi32_i32$3 & 63 | 0) >>> 0) {
                {
                 i64toi32_i32$2 = 0;
                 $38_1 = i64toi32_i32$1 >>> i64toi32_i32$4 | 0;
                }
               } else {
                {
                 i64toi32_i32$2 = i64toi32_i32$1 >>> i64toi32_i32$4 | 0;
                 $38_1 = (((1 << i64toi32_i32$4 | 0) - 1 | 0) & i64toi32_i32$1 | 0) << (32 - i64toi32_i32$4 | 0) | 0 | (i64toi32_i32$0 >>> i64toi32_i32$4 | 0) | 0;
                }
               }
               var$4 = $38_1;
               if (!var$4) {
                break label$9
               }
               var$2 = Math_clz32(var$4) - Math_clz32(var$2) | 0;
               if (var$2 >>> 0 <= 31 >>> 0) {
                break label$8
               }
               break label$2;
              }
             }
             i64toi32_i32$2 = var$1$hi;
             i64toi32_i32$1 = var$1;
             i64toi32_i32$0 = 1;
             i64toi32_i32$3 = 0;
             if (i64toi32_i32$2 >>> 0 > i64toi32_i32$0 >>> 0 | ((i64toi32_i32$2 | 0) == (i64toi32_i32$0 | 0) & i64toi32_i32$1 >>> 0 >= i64toi32_i32$3 >>> 0 | 0) | 0) {
              break label$2
             }
             i64toi32_i32$1 = var$0$hi;
             var$2 = var$0;
             i64toi32_i32$1 = var$1$hi;
             var$3 = var$1;
             var$2 = (var$2 >>> 0) / (var$3 >>> 0) | 0;
             i64toi32_i32$1 = 0;
             legalfunc$wasm2js_scratch_store_i64(var$0 - Math_imul(var$2, var$3) | 0 | 0, i64toi32_i32$1 | 0);
             i64toi32_i32$1 = 0;
             i64toi32_i32$2 = var$2;
             i64toi32_i32$HIGH_BITS = i64toi32_i32$1;
             return i64toi32_i32$2 | 0;
=======
           label$11 : {
            i64toi32_i32$0 = var$0$hi;
            i64toi32_i32$2 = var$0;
            i64toi32_i32$1 = 0;
            i64toi32_i32$3 = 32;
            i64toi32_i32$4 = i64toi32_i32$3 & 31 | 0;
            if (32 >>> 0 <= (i64toi32_i32$3 & 63 | 0) >>> 0) {
             i64toi32_i32$1 = 0;
             $37_1 = i64toi32_i32$0 >>> i64toi32_i32$4 | 0;
            } else {
             i64toi32_i32$1 = i64toi32_i32$0 >>> i64toi32_i32$4 | 0;
             $37_1 = (((1 << i64toi32_i32$4 | 0) - 1 | 0) & i64toi32_i32$0 | 0) << (32 - i64toi32_i32$4 | 0) | 0 | (i64toi32_i32$2 >>> i64toi32_i32$4 | 0) | 0;
            }
            var$2 = $37_1;
            if (var$2) {
             i64toi32_i32$1 = var$1$hi;
             var$3 = var$1;
             if (!var$3) {
              break label$11
             }
             i64toi32_i32$1 = var$1$hi;
             i64toi32_i32$0 = var$1;
             i64toi32_i32$2 = 0;
             i64toi32_i32$3 = 32;
             i64toi32_i32$4 = i64toi32_i32$3 & 31 | 0;
             if (32 >>> 0 <= (i64toi32_i32$3 & 63 | 0) >>> 0) {
              i64toi32_i32$2 = 0;
              $38_1 = i64toi32_i32$1 >>> i64toi32_i32$4 | 0;
             } else {
              i64toi32_i32$2 = i64toi32_i32$1 >>> i64toi32_i32$4 | 0;
              $38_1 = (((1 << i64toi32_i32$4 | 0) - 1 | 0) & i64toi32_i32$1 | 0) << (32 - i64toi32_i32$4 | 0) | 0 | (i64toi32_i32$0 >>> i64toi32_i32$4 | 0) | 0;
             }
             var$4 = $38_1;
             if (!var$4) {
              break label$9
             }
             var$2 = Math_clz32(var$4) - Math_clz32(var$2) | 0;
             if (var$2 >>> 0 <= 31 >>> 0) {
              break label$8
             }
             break label$2;
>>>>>>> 80b509cf
            }
            i64toi32_i32$2 = var$1$hi;
            i64toi32_i32$3 = var$1;
            i64toi32_i32$1 = 0;
            i64toi32_i32$0 = 32;
            i64toi32_i32$4 = i64toi32_i32$0 & 31 | 0;
            if (32 >>> 0 <= (i64toi32_i32$0 & 63 | 0) >>> 0) {
             {
              i64toi32_i32$1 = 0;
              $39_1 = i64toi32_i32$2 >>> i64toi32_i32$4 | 0;
             }
            } else {
             {
              i64toi32_i32$1 = i64toi32_i32$2 >>> i64toi32_i32$4 | 0;
              $39_1 = (((1 << i64toi32_i32$4 | 0) - 1 | 0) & i64toi32_i32$2 | 0) << (32 - i64toi32_i32$4 | 0) | 0 | (i64toi32_i32$3 >>> i64toi32_i32$4 | 0) | 0;
             }
            }
            var$3 = $39_1;
            i64toi32_i32$1 = var$0$hi;
<<<<<<< HEAD
            if (!var$0) {
             break label$7
            }
            if (!var$3) {
             break label$6
            }
            var$4 = var$3 + -1 | 0;
            if (var$4 & var$3 | 0) {
             break label$6
            }
            i64toi32_i32$1 = 0;
            i64toi32_i32$2 = var$4 & var$2 | 0;
            i64toi32_i32$3 = 0;
            i64toi32_i32$0 = 32;
            i64toi32_i32$4 = i64toi32_i32$0 & 31 | 0;
            if (32 >>> 0 <= (i64toi32_i32$0 & 63 | 0) >>> 0) {
             {
              i64toi32_i32$3 = i64toi32_i32$2 << i64toi32_i32$4 | 0;
              $40_1 = 0;
             }
            } else {
             {
              i64toi32_i32$3 = ((1 << i64toi32_i32$4 | 0) - 1 | 0) & (i64toi32_i32$2 >>> (32 - i64toi32_i32$4 | 0) | 0) | 0 | (i64toi32_i32$1 << i64toi32_i32$4 | 0) | 0;
              $40_1 = i64toi32_i32$2 << i64toi32_i32$4 | 0;
             }
            }
            $63$hi = i64toi32_i32$3;
            i64toi32_i32$3 = var$0$hi;
            i64toi32_i32$1 = var$0;
            i64toi32_i32$2 = 0;
            i64toi32_i32$0 = -1;
            i64toi32_i32$2 = i64toi32_i32$3 & i64toi32_i32$2 | 0;
            $65_1 = i64toi32_i32$1 & i64toi32_i32$0 | 0;
            $65$hi = i64toi32_i32$2;
            i64toi32_i32$2 = $63$hi;
            i64toi32_i32$3 = $40_1;
            i64toi32_i32$1 = $65$hi;
            i64toi32_i32$0 = $65_1;
            i64toi32_i32$1 = i64toi32_i32$2 | i64toi32_i32$1 | 0;
            legalfunc$wasm2js_scratch_store_i64(i64toi32_i32$3 | i64toi32_i32$0 | 0 | 0, i64toi32_i32$1 | 0);
            i64toi32_i32$1 = 0;
            i64toi32_i32$3 = var$2 >>> ((__wasm_ctz_i32(var$3 | 0) | 0) & 31 | 0) | 0;
            i64toi32_i32$HIGH_BITS = i64toi32_i32$1;
            return i64toi32_i32$3 | 0;
=======
            var$2 = var$0;
            i64toi32_i32$1 = var$1$hi;
            var$3 = var$1;
            var$2 = (var$2 >>> 0) / (var$3 >>> 0) | 0;
            i64toi32_i32$1 = 0;
            legalfunc$wasm2js_scratch_store_i64(var$0 - Math_imul(var$2, var$3) | 0 | 0, i64toi32_i32$1 | 0);
            i64toi32_i32$1 = 0;
            i64toi32_i32$2 = var$2;
            i64toi32_i32$HIGH_BITS = i64toi32_i32$1;
            return i64toi32_i32$2 | 0;
           }
           i64toi32_i32$2 = var$1$hi;
           i64toi32_i32$3 = var$1;
           i64toi32_i32$1 = 0;
           i64toi32_i32$0 = 32;
           i64toi32_i32$4 = i64toi32_i32$0 & 31 | 0;
           if (32 >>> 0 <= (i64toi32_i32$0 & 63 | 0) >>> 0) {
            i64toi32_i32$1 = 0;
            $39_1 = i64toi32_i32$2 >>> i64toi32_i32$4 | 0;
           } else {
            i64toi32_i32$1 = i64toi32_i32$2 >>> i64toi32_i32$4 | 0;
            $39_1 = (((1 << i64toi32_i32$4 | 0) - 1 | 0) & i64toi32_i32$2 | 0) << (32 - i64toi32_i32$4 | 0) | 0 | (i64toi32_i32$3 >>> i64toi32_i32$4 | 0) | 0;
           }
           var$3 = $39_1;
           i64toi32_i32$1 = var$0$hi;
           if (!var$0) {
            break label$7
           }
           if (!var$3) {
            break label$6
           }
           var$4 = var$3 + -1 | 0;
           if (var$4 & var$3 | 0) {
            break label$6
           }
           i64toi32_i32$1 = 0;
           i64toi32_i32$2 = var$4 & var$2 | 0;
           i64toi32_i32$3 = 0;
           i64toi32_i32$0 = 32;
           i64toi32_i32$4 = i64toi32_i32$0 & 31 | 0;
           if (32 >>> 0 <= (i64toi32_i32$0 & 63 | 0) >>> 0) {
            i64toi32_i32$3 = i64toi32_i32$2 << i64toi32_i32$4 | 0;
            $40_1 = 0;
           } else {
            i64toi32_i32$3 = ((1 << i64toi32_i32$4 | 0) - 1 | 0) & (i64toi32_i32$2 >>> (32 - i64toi32_i32$4 | 0) | 0) | 0 | (i64toi32_i32$1 << i64toi32_i32$4 | 0) | 0;
            $40_1 = i64toi32_i32$2 << i64toi32_i32$4 | 0;
>>>>>>> 80b509cf
           }
          }
          var$4 = var$3 + -1 | 0;
          if (!(var$4 & var$3 | 0)) {
           break label$5
          }
          var$2 = (Math_clz32(var$3) + 33 | 0) - Math_clz32(var$2) | 0;
          var$3 = 0 - var$2 | 0;
          break label$3;
         }
         var$3 = 63 - var$2 | 0;
         var$2 = var$2 + 1 | 0;
         break label$3;
        }
        var$4 = (var$2 >>> 0) / (var$3 >>> 0) | 0;
        i64toi32_i32$3 = 0;
        i64toi32_i32$2 = var$2 - Math_imul(var$4, var$3) | 0;
        i64toi32_i32$1 = 0;
        i64toi32_i32$0 = 32;
        i64toi32_i32$4 = i64toi32_i32$0 & 31 | 0;
        if (32 >>> 0 <= (i64toi32_i32$0 & 63 | 0) >>> 0) {
         i64toi32_i32$1 = i64toi32_i32$2 << i64toi32_i32$4 | 0;
         $41_1 = 0;
        } else {
         i64toi32_i32$1 = ((1 << i64toi32_i32$4 | 0) - 1 | 0) & (i64toi32_i32$2 >>> (32 - i64toi32_i32$4 | 0) | 0) | 0 | (i64toi32_i32$3 << i64toi32_i32$4 | 0) | 0;
         $41_1 = i64toi32_i32$2 << i64toi32_i32$4 | 0;
        }
        legalfunc$wasm2js_scratch_store_i64($41_1 | 0, i64toi32_i32$1 | 0);
        i64toi32_i32$1 = 0;
        i64toi32_i32$2 = var$4;
        i64toi32_i32$HIGH_BITS = i64toi32_i32$1;
        return i64toi32_i32$2 | 0;
       }
       var$2 = Math_clz32(var$3) - Math_clz32(var$2) | 0;
       if (var$2 >>> 0 < 31 >>> 0) {
        break label$4
       }
       break label$2;
      }
      i64toi32_i32$2 = var$0$hi;
      i64toi32_i32$2 = 0;
      legalfunc$wasm2js_scratch_store_i64(var$4 & var$0 | 0 | 0, i64toi32_i32$2 | 0);
      if ((var$3 | 0) == (1 | 0)) {
       break label$1
      }
      i64toi32_i32$2 = var$0$hi;
      i64toi32_i32$2 = 0;
      $120$hi = i64toi32_i32$2;
      i64toi32_i32$2 = var$0$hi;
      i64toi32_i32$3 = var$0;
      i64toi32_i32$1 = $120$hi;
      i64toi32_i32$0 = __wasm_ctz_i32(var$3 | 0) | 0;
      i64toi32_i32$4 = i64toi32_i32$0 & 31 | 0;
      if (32 >>> 0 <= (i64toi32_i32$0 & 63 | 0) >>> 0) {
       i64toi32_i32$1 = 0;
       $42_1 = i64toi32_i32$2 >>> i64toi32_i32$4 | 0;
      } else {
       i64toi32_i32$1 = i64toi32_i32$2 >>> i64toi32_i32$4 | 0;
       $42_1 = (((1 << i64toi32_i32$4 | 0) - 1 | 0) & i64toi32_i32$2 | 0) << (32 - i64toi32_i32$4 | 0) | 0 | (i64toi32_i32$3 >>> i64toi32_i32$4 | 0) | 0;
      }
      i64toi32_i32$3 = $42_1;
      i64toi32_i32$HIGH_BITS = i64toi32_i32$1;
      return i64toi32_i32$3 | 0;
     }
     var$3 = 63 - var$2 | 0;
     var$2 = var$2 + 1 | 0;
    }
    i64toi32_i32$3 = var$0$hi;
    i64toi32_i32$3 = 0;
    $129$hi = i64toi32_i32$3;
    i64toi32_i32$3 = var$0$hi;
    i64toi32_i32$2 = var$0;
    i64toi32_i32$1 = $129$hi;
    i64toi32_i32$0 = var$2 & 63 | 0;
    i64toi32_i32$4 = i64toi32_i32$0 & 31 | 0;
    if (32 >>> 0 <= (i64toi32_i32$0 & 63 | 0) >>> 0) {
     i64toi32_i32$1 = 0;
     $43_1 = i64toi32_i32$3 >>> i64toi32_i32$4 | 0;
    } else {
     i64toi32_i32$1 = i64toi32_i32$3 >>> i64toi32_i32$4 | 0;
     $43_1 = (((1 << i64toi32_i32$4 | 0) - 1 | 0) & i64toi32_i32$3 | 0) << (32 - i64toi32_i32$4 | 0) | 0 | (i64toi32_i32$2 >>> i64toi32_i32$4 | 0) | 0;
    }
    var$5 = $43_1;
    var$5$hi = i64toi32_i32$1;
    i64toi32_i32$1 = var$0$hi;
    i64toi32_i32$1 = 0;
    $134$hi = i64toi32_i32$1;
    i64toi32_i32$1 = var$0$hi;
    i64toi32_i32$3 = var$0;
    i64toi32_i32$2 = $134$hi;
    i64toi32_i32$0 = var$3 & 63 | 0;
    i64toi32_i32$4 = i64toi32_i32$0 & 31 | 0;
    if (32 >>> 0 <= (i64toi32_i32$0 & 63 | 0) >>> 0) {
     i64toi32_i32$2 = i64toi32_i32$3 << i64toi32_i32$4 | 0;
     $44_1 = 0;
    } else {
     i64toi32_i32$2 = ((1 << i64toi32_i32$4 | 0) - 1 | 0) & (i64toi32_i32$3 >>> (32 - i64toi32_i32$4 | 0) | 0) | 0 | (i64toi32_i32$1 << i64toi32_i32$4 | 0) | 0;
     $44_1 = i64toi32_i32$3 << i64toi32_i32$4 | 0;
    }
    var$0 = $44_1;
    var$0$hi = i64toi32_i32$2;
    label$13 : {
     if (var$2) {
<<<<<<< HEAD
      block3 : {
       i64toi32_i32$2 = var$1$hi;
       i64toi32_i32$1 = var$1;
       i64toi32_i32$3 = -1;
       i64toi32_i32$0 = -1;
       i64toi32_i32$4 = i64toi32_i32$1 + i64toi32_i32$0 | 0;
       i64toi32_i32$5 = i64toi32_i32$2 + i64toi32_i32$3 | 0;
       if (i64toi32_i32$4 >>> 0 < i64toi32_i32$0 >>> 0) {
        i64toi32_i32$5 = i64toi32_i32$5 + 1 | 0
=======
      i64toi32_i32$2 = var$1$hi;
      i64toi32_i32$1 = var$1;
      i64toi32_i32$3 = -1;
      i64toi32_i32$0 = -1;
      i64toi32_i32$4 = i64toi32_i32$1 + i64toi32_i32$0 | 0;
      i64toi32_i32$5 = i64toi32_i32$2 + i64toi32_i32$3 | 0;
      if (i64toi32_i32$4 >>> 0 < i64toi32_i32$0 >>> 0) {
       i64toi32_i32$5 = i64toi32_i32$5 + 1 | 0
      }
      var$8 = i64toi32_i32$4;
      var$8$hi = i64toi32_i32$5;
      label$15 : while (1) {
       i64toi32_i32$5 = var$5$hi;
       i64toi32_i32$2 = var$5;
       i64toi32_i32$1 = 0;
       i64toi32_i32$0 = 1;
       i64toi32_i32$3 = i64toi32_i32$0 & 31 | 0;
       if (32 >>> 0 <= (i64toi32_i32$0 & 63 | 0) >>> 0) {
        i64toi32_i32$1 = i64toi32_i32$2 << i64toi32_i32$3 | 0;
        $45_1 = 0;
       } else {
        i64toi32_i32$1 = ((1 << i64toi32_i32$3 | 0) - 1 | 0) & (i64toi32_i32$2 >>> (32 - i64toi32_i32$3 | 0) | 0) | 0 | (i64toi32_i32$5 << i64toi32_i32$3 | 0) | 0;
        $45_1 = i64toi32_i32$2 << i64toi32_i32$3 | 0;
>>>>>>> 80b509cf
       }
       $140 = $45_1;
       $140$hi = i64toi32_i32$1;
       i64toi32_i32$1 = var$0$hi;
       i64toi32_i32$5 = var$0;
       i64toi32_i32$2 = 0;
       i64toi32_i32$0 = 63;
       i64toi32_i32$3 = i64toi32_i32$0 & 31 | 0;
       if (32 >>> 0 <= (i64toi32_i32$0 & 63 | 0) >>> 0) {
        i64toi32_i32$2 = 0;
        $46_1 = i64toi32_i32$1 >>> i64toi32_i32$3 | 0;
       } else {
        i64toi32_i32$2 = i64toi32_i32$1 >>> i64toi32_i32$3 | 0;
        $46_1 = (((1 << i64toi32_i32$3 | 0) - 1 | 0) & i64toi32_i32$1 | 0) << (32 - i64toi32_i32$3 | 0) | 0 | (i64toi32_i32$5 >>> i64toi32_i32$3 | 0) | 0;
       }
       $142$hi = i64toi32_i32$2;
       i64toi32_i32$2 = $140$hi;
       i64toi32_i32$1 = $140;
       i64toi32_i32$5 = $142$hi;
       i64toi32_i32$0 = $46_1;
       i64toi32_i32$5 = i64toi32_i32$2 | i64toi32_i32$5 | 0;
       var$5 = i64toi32_i32$1 | i64toi32_i32$0 | 0;
       var$5$hi = i64toi32_i32$5;
       $144 = var$5;
       $144$hi = i64toi32_i32$5;
       i64toi32_i32$5 = var$8$hi;
       i64toi32_i32$5 = var$5$hi;
       i64toi32_i32$5 = var$8$hi;
       i64toi32_i32$2 = var$8;
       i64toi32_i32$1 = var$5$hi;
       i64toi32_i32$0 = var$5;
       i64toi32_i32$3 = i64toi32_i32$2 - i64toi32_i32$0 | 0;
       i64toi32_i32$6 = i64toi32_i32$2 >>> 0 < i64toi32_i32$0 >>> 0;
       i64toi32_i32$4 = i64toi32_i32$6 + i64toi32_i32$1 | 0;
       i64toi32_i32$4 = i64toi32_i32$5 - i64toi32_i32$4 | 0;
       i64toi32_i32$5 = i64toi32_i32$3;
       i64toi32_i32$2 = 0;
       i64toi32_i32$0 = 63;
       i64toi32_i32$1 = i64toi32_i32$0 & 31 | 0;
       if (32 >>> 0 <= (i64toi32_i32$0 & 63 | 0) >>> 0) {
        i64toi32_i32$2 = i64toi32_i32$4 >> 31 | 0;
        $47_1 = i64toi32_i32$4 >> i64toi32_i32$1 | 0;
       } else {
        i64toi32_i32$2 = i64toi32_i32$4 >> i64toi32_i32$1 | 0;
        $47_1 = (((1 << i64toi32_i32$1 | 0) - 1 | 0) & i64toi32_i32$4 | 0) << (32 - i64toi32_i32$1 | 0) | 0 | (i64toi32_i32$5 >>> i64toi32_i32$1 | 0) | 0;
       }
       var$6 = $47_1;
       var$6$hi = i64toi32_i32$2;
       i64toi32_i32$2 = var$1$hi;
       i64toi32_i32$2 = var$6$hi;
       i64toi32_i32$4 = var$6;
       i64toi32_i32$5 = var$1$hi;
       i64toi32_i32$0 = var$1;
       i64toi32_i32$5 = i64toi32_i32$2 & i64toi32_i32$5 | 0;
       $151 = i64toi32_i32$4 & i64toi32_i32$0 | 0;
       $151$hi = i64toi32_i32$5;
       i64toi32_i32$5 = $144$hi;
       i64toi32_i32$2 = $144;
       i64toi32_i32$4 = $151$hi;
       i64toi32_i32$0 = $151;
       i64toi32_i32$1 = i64toi32_i32$2 - i64toi32_i32$0 | 0;
       i64toi32_i32$6 = i64toi32_i32$2 >>> 0 < i64toi32_i32$0 >>> 0;
       i64toi32_i32$3 = i64toi32_i32$6 + i64toi32_i32$4 | 0;
       i64toi32_i32$3 = i64toi32_i32$5 - i64toi32_i32$3 | 0;
       var$5 = i64toi32_i32$1;
       var$5$hi = i64toi32_i32$3;
       i64toi32_i32$3 = var$0$hi;
       i64toi32_i32$5 = var$0;
       i64toi32_i32$2 = 0;
       i64toi32_i32$0 = 1;
       i64toi32_i32$4 = i64toi32_i32$0 & 31 | 0;
       if (32 >>> 0 <= (i64toi32_i32$0 & 63 | 0) >>> 0) {
        i64toi32_i32$2 = i64toi32_i32$5 << i64toi32_i32$4 | 0;
        $48_1 = 0;
       } else {
        i64toi32_i32$2 = ((1 << i64toi32_i32$4 | 0) - 1 | 0) & (i64toi32_i32$5 >>> (32 - i64toi32_i32$4 | 0) | 0) | 0 | (i64toi32_i32$3 << i64toi32_i32$4 | 0) | 0;
        $48_1 = i64toi32_i32$5 << i64toi32_i32$4 | 0;
       }
       $154$hi = i64toi32_i32$2;
       i64toi32_i32$2 = var$7$hi;
       i64toi32_i32$2 = $154$hi;
       i64toi32_i32$3 = $48_1;
       i64toi32_i32$5 = var$7$hi;
       i64toi32_i32$0 = var$7;
       i64toi32_i32$5 = i64toi32_i32$2 | i64toi32_i32$5 | 0;
       var$0 = i64toi32_i32$3 | i64toi32_i32$0 | 0;
       var$0$hi = i64toi32_i32$5;
       i64toi32_i32$5 = var$6$hi;
       i64toi32_i32$2 = var$6;
       i64toi32_i32$3 = 0;
       i64toi32_i32$0 = 1;
       i64toi32_i32$3 = i64toi32_i32$5 & i64toi32_i32$3 | 0;
       var$6 = i64toi32_i32$2 & i64toi32_i32$0 | 0;
       var$6$hi = i64toi32_i32$3;
       var$7 = var$6;
       var$7$hi = i64toi32_i32$3;
       var$2 = var$2 + -1 | 0;
       if (var$2) {
        continue label$15
       }
       break label$15;
      };
      break label$13;
     }
    }
    i64toi32_i32$3 = var$5$hi;
    legalfunc$wasm2js_scratch_store_i64(var$5 | 0, i64toi32_i32$3 | 0);
    i64toi32_i32$3 = var$0$hi;
    i64toi32_i32$5 = var$0;
    i64toi32_i32$2 = 0;
    i64toi32_i32$0 = 1;
    i64toi32_i32$4 = i64toi32_i32$0 & 31 | 0;
    if (32 >>> 0 <= (i64toi32_i32$0 & 63 | 0) >>> 0) {
     i64toi32_i32$2 = i64toi32_i32$5 << i64toi32_i32$4 | 0;
     $49_1 = 0;
    } else {
     i64toi32_i32$2 = ((1 << i64toi32_i32$4 | 0) - 1 | 0) & (i64toi32_i32$5 >>> (32 - i64toi32_i32$4 | 0) | 0) | 0 | (i64toi32_i32$3 << i64toi32_i32$4 | 0) | 0;
     $49_1 = i64toi32_i32$5 << i64toi32_i32$4 | 0;
    }
    $165$hi = i64toi32_i32$2;
    i64toi32_i32$2 = var$6$hi;
    i64toi32_i32$2 = $165$hi;
    i64toi32_i32$3 = $49_1;
    i64toi32_i32$5 = var$6$hi;
    i64toi32_i32$0 = var$6;
    i64toi32_i32$5 = i64toi32_i32$2 | i64toi32_i32$5 | 0;
    i64toi32_i32$3 = i64toi32_i32$3 | i64toi32_i32$0 | 0;
    i64toi32_i32$HIGH_BITS = i64toi32_i32$5;
    return i64toi32_i32$3 | 0;
   }
   i64toi32_i32$3 = var$0$hi;
   legalfunc$wasm2js_scratch_store_i64(var$0 | 0, i64toi32_i32$3 | 0);
   i64toi32_i32$3 = 0;
   var$0 = 0;
   var$0$hi = i64toi32_i32$3;
  }
  i64toi32_i32$3 = var$0$hi;
  i64toi32_i32$5 = var$0;
  i64toi32_i32$HIGH_BITS = i64toi32_i32$3;
  return i64toi32_i32$5 | 0;
 }
 
 function __wasm_i64_mul(var$0, var$0$hi, var$1, var$1$hi) {
  var$0 = var$0 | 0;
  var$0$hi = var$0$hi | 0;
  var$1 = var$1 | 0;
  var$1$hi = var$1$hi | 0;
  var i64toi32_i32$0 = 0, i64toi32_i32$1 = 0;
  i64toi32_i32$0 = var$0$hi;
  i64toi32_i32$0 = var$1$hi;
  i64toi32_i32$0 = var$0$hi;
  i64toi32_i32$1 = var$1$hi;
  i64toi32_i32$1 = _ZN17compiler_builtins3int3mul3Mul3mul17h070e9a1c69faec5bE(var$0 | 0, i64toi32_i32$0 | 0, var$1 | 0, i64toi32_i32$1 | 0) | 0;
  i64toi32_i32$0 = i64toi32_i32$HIGH_BITS;
  i64toi32_i32$HIGH_BITS = i64toi32_i32$0;
  return i64toi32_i32$1 | 0;
 }
 
 function __wasm_i64_sdiv(var$0, var$0$hi, var$1, var$1$hi) {
  var$0 = var$0 | 0;
  var$0$hi = var$0$hi | 0;
  var$1 = var$1 | 0;
  var$1$hi = var$1$hi | 0;
  var i64toi32_i32$0 = 0, i64toi32_i32$1 = 0;
  i64toi32_i32$0 = var$0$hi;
  i64toi32_i32$0 = var$1$hi;
  i64toi32_i32$0 = var$0$hi;
  i64toi32_i32$1 = var$1$hi;
  i64toi32_i32$1 = _ZN17compiler_builtins3int4sdiv3Div3div17he78fc483e41d7ec7E(var$0 | 0, i64toi32_i32$0 | 0, var$1 | 0, i64toi32_i32$1 | 0) | 0;
  i64toi32_i32$0 = i64toi32_i32$HIGH_BITS;
  i64toi32_i32$HIGH_BITS = i64toi32_i32$0;
  return i64toi32_i32$1 | 0;
 }
 
 function __wasm_i64_srem(var$0, var$0$hi, var$1, var$1$hi) {
  var$0 = var$0 | 0;
  var$0$hi = var$0$hi | 0;
  var$1 = var$1 | 0;
  var$1$hi = var$1$hi | 0;
  var i64toi32_i32$0 = 0, i64toi32_i32$1 = 0;
  i64toi32_i32$0 = var$0$hi;
  i64toi32_i32$0 = var$1$hi;
  i64toi32_i32$0 = var$0$hi;
  i64toi32_i32$1 = var$1$hi;
  i64toi32_i32$1 = _ZN17compiler_builtins3int4sdiv3Mod4mod_17h2cbb7bbf36e41d68E(var$0 | 0, i64toi32_i32$0 | 0, var$1 | 0, i64toi32_i32$1 | 0) | 0;
  i64toi32_i32$0 = i64toi32_i32$HIGH_BITS;
  i64toi32_i32$HIGH_BITS = i64toi32_i32$0;
  return i64toi32_i32$1 | 0;
 }
 
 function __wasm_i64_udiv(var$0, var$0$hi, var$1, var$1$hi) {
  var$0 = var$0 | 0;
  var$0$hi = var$0$hi | 0;
  var$1 = var$1 | 0;
  var$1$hi = var$1$hi | 0;
  var i64toi32_i32$0 = 0, i64toi32_i32$1 = 0;
  i64toi32_i32$0 = var$0$hi;
  i64toi32_i32$0 = var$1$hi;
  i64toi32_i32$0 = var$0$hi;
  i64toi32_i32$1 = var$1$hi;
  i64toi32_i32$1 = _ZN17compiler_builtins3int4udiv10divmod_u6417h6026910b5ed08e40E(var$0 | 0, i64toi32_i32$0 | 0, var$1 | 0, i64toi32_i32$1 | 0) | 0;
  i64toi32_i32$0 = i64toi32_i32$HIGH_BITS;
  i64toi32_i32$HIGH_BITS = i64toi32_i32$0;
  return i64toi32_i32$1 | 0;
 }
 
 function __wasm_i64_urem(var$0, var$0$hi, var$1, var$1$hi) {
  var$0 = var$0 | 0;
  var$0$hi = var$0$hi | 0;
  var$1 = var$1 | 0;
  var$1$hi = var$1$hi | 0;
  var i64toi32_i32$0 = 0, i64toi32_i32$1 = 0;
  i64toi32_i32$0 = var$0$hi;
  i64toi32_i32$0 = var$1$hi;
  i64toi32_i32$0 = var$0$hi;
  i64toi32_i32$1 = var$1$hi;
  i64toi32_i32$1 = _ZN17compiler_builtins3int4udiv10divmod_u6417h6026910b5ed08e40E(var$0 | 0, i64toi32_i32$0 | 0, var$1 | 0, i64toi32_i32$1 | 0) | 0;
  i64toi32_i32$0 = i64toi32_i32$HIGH_BITS;
  i64toi32_i32$0 = legalfunc$wasm2js_scratch_load_i64() | 0;
  i64toi32_i32$1 = i64toi32_i32$HIGH_BITS;
  i64toi32_i32$HIGH_BITS = i64toi32_i32$1;
  return i64toi32_i32$0 | 0;
 }
 
 function __wasm_ctz_i32(var$0) {
  var$0 = var$0 | 0;
  if (var$0) {
   return 31 - Math_clz32((var$0 + -1 | 0) ^ var$0 | 0) | 0 | 0
  }
  return 32 | 0;
 }
 
 var FUNCTION_TABLE = [i32_t0, i32_t1, i64_t0, i64_t1, f32_t0, f32_t1, f64_t0, f64_t1];
 function __wasm_grow_memory(pagesToAdd) {
  pagesToAdd = pagesToAdd | 0;
  var oldPages = __wasm_current_memory() | 0;
  var newPages = oldPages + pagesToAdd | 0;
  if ((oldPages < newPages) && (newPages < 65536)) {
   var newBuffer = new ArrayBuffer(Math_imul(newPages, 65536));
   var newHEAP8 = new global.Int8Array(newBuffer);
   newHEAP8.set(HEAP8);
   HEAP8 = newHEAP8;
   HEAP16 = new global.Int16Array(newBuffer);
   HEAP32 = new global.Int32Array(newBuffer);
   HEAPU8 = new global.Uint8Array(newBuffer);
   HEAPU16 = new global.Uint16Array(newBuffer);
   HEAPU32 = new global.Uint32Array(newBuffer);
   HEAPF32 = new global.Float32Array(newBuffer);
   HEAPF64 = new global.Float64Array(newBuffer);
   buffer = newBuffer;
  }
  return oldPages;
 }
 
 function __wasm_current_memory() {
  return buffer.byteLength / 65536 | 0;
 }
 
 return {
  "i32_add": $35, 
  "i32_sub": $36, 
  "i32_mul": $37, 
  "i32_div_s": $38, 
  "i32_div_u": $39, 
  "i32_rem_s": $40, 
  "i32_rem_u": $41, 
  "i32_and": $42, 
  "i32_or": $43, 
  "i32_xor": $44, 
  "i32_shl": $45, 
  "i32_shr_u": $46, 
  "i32_shr_s": $47, 
  "i32_eq": $48, 
  "i32_ne": $49, 
  "i32_lt_s": $50, 
  "i32_le_s": $51, 
  "i32_lt_u": $52, 
  "i32_le_u": $53, 
  "i32_gt_s": $54, 
  "i32_ge_s": $55, 
  "i32_gt_u": $56, 
  "i32_ge_u": $57, 
  "i32_store": $58, 
  "i32_store8": $59, 
  "i32_store16": $60, 
  "i32_call": $61, 
  "i32_call_indirect": $62, 
  "i32_select": $63, 
  "i64_add": $64, 
  "i64_sub": $65, 
  "i64_mul": $66, 
  "i64_div_s": $67, 
  "i64_div_u": $68, 
  "i64_rem_s": $69, 
  "i64_rem_u": $70, 
  "i64_and": $71, 
  "i64_or": $72, 
  "i64_xor": $73, 
  "i64_shl": $74, 
  "i64_shr_u": $75, 
  "i64_shr_s": $76, 
  "i64_eq": $77, 
  "i64_ne": $78, 
  "i64_lt_s": $79, 
  "i64_le_s": $80, 
  "i64_lt_u": $81, 
  "i64_le_u": $82, 
  "i64_gt_s": $83, 
  "i64_ge_s": $84, 
  "i64_gt_u": $85, 
  "i64_ge_u": $86, 
  "i64_store": $87, 
  "i64_store8": $88, 
  "i64_store16": $89, 
  "i64_store32": $90, 
  "i64_call": $91, 
  "i64_call_indirect": $92, 
  "i64_select": $93, 
  "f32_add": $94, 
  "f32_sub": $95, 
  "f32_mul": $96, 
  "f32_div": $97, 
  "f32_copysign": $98, 
  "f32_eq": $99, 
  "f32_ne": $100, 
  "f32_lt": $101, 
  "f32_le": $102, 
  "f32_gt": $103, 
  "f32_ge": $104, 
  "f32_min": $105, 
  "f32_max": $106, 
  "f32_store": $107, 
  "f32_call": $108, 
  "f32_call_indirect": $109, 
  "f32_select": $110, 
  "f64_add": $111, 
  "f64_sub": $112, 
  "f64_mul": $113, 
  "f64_div": $114, 
  "f64_copysign": $115, 
  "f64_eq": $116, 
  "f64_ne": $117, 
  "f64_lt": $118, 
  "f64_le": $119, 
  "f64_gt": $120, 
  "f64_ge": $121, 
  "f64_min": $122, 
  "f64_max": $123, 
  "f64_store": $124, 
  "f64_call": $125, 
  "f64_call_indirect": $126, 
  "f64_select": $127, 
  "br_if": $128, 
  "br_table": $129
 };
}

var memasmFunc = new ArrayBuffer(65536);
var retasmFunc = asmFunc({Math,Int8Array,Uint8Array,Int16Array,Uint16Array,Int32Array,Uint32Array,Float32Array,Float64Array,NaN,Infinity}, {abort:function() { throw new Error('abort'); },getTempRet0},memasmFunc);
export var i32_add = retasmFunc.i32_add;
export var i32_sub = retasmFunc.i32_sub;
export var i32_mul = retasmFunc.i32_mul;
export var i32_div_s = retasmFunc.i32_div_s;
export var i32_div_u = retasmFunc.i32_div_u;
export var i32_rem_s = retasmFunc.i32_rem_s;
export var i32_rem_u = retasmFunc.i32_rem_u;
export var i32_and = retasmFunc.i32_and;
export var i32_or = retasmFunc.i32_or;
export var i32_xor = retasmFunc.i32_xor;
export var i32_shl = retasmFunc.i32_shl;
export var i32_shr_u = retasmFunc.i32_shr_u;
export var i32_shr_s = retasmFunc.i32_shr_s;
export var i32_eq = retasmFunc.i32_eq;
export var i32_ne = retasmFunc.i32_ne;
export var i32_lt_s = retasmFunc.i32_lt_s;
export var i32_le_s = retasmFunc.i32_le_s;
export var i32_lt_u = retasmFunc.i32_lt_u;
export var i32_le_u = retasmFunc.i32_le_u;
export var i32_gt_s = retasmFunc.i32_gt_s;
export var i32_ge_s = retasmFunc.i32_ge_s;
export var i32_gt_u = retasmFunc.i32_gt_u;
export var i32_ge_u = retasmFunc.i32_ge_u;
export var i32_store = retasmFunc.i32_store;
export var i32_store8 = retasmFunc.i32_store8;
export var i32_store16 = retasmFunc.i32_store16;
export var i32_call = retasmFunc.i32_call;
export var i32_call_indirect = retasmFunc.i32_call_indirect;
export var i32_select = retasmFunc.i32_select;
export var i64_add = retasmFunc.i64_add;
export var i64_sub = retasmFunc.i64_sub;
export var i64_mul = retasmFunc.i64_mul;
export var i64_div_s = retasmFunc.i64_div_s;
export var i64_div_u = retasmFunc.i64_div_u;
export var i64_rem_s = retasmFunc.i64_rem_s;
export var i64_rem_u = retasmFunc.i64_rem_u;
export var i64_and = retasmFunc.i64_and;
export var i64_or = retasmFunc.i64_or;
export var i64_xor = retasmFunc.i64_xor;
export var i64_shl = retasmFunc.i64_shl;
export var i64_shr_u = retasmFunc.i64_shr_u;
export var i64_shr_s = retasmFunc.i64_shr_s;
export var i64_eq = retasmFunc.i64_eq;
export var i64_ne = retasmFunc.i64_ne;
export var i64_lt_s = retasmFunc.i64_lt_s;
export var i64_le_s = retasmFunc.i64_le_s;
export var i64_lt_u = retasmFunc.i64_lt_u;
export var i64_le_u = retasmFunc.i64_le_u;
export var i64_gt_s = retasmFunc.i64_gt_s;
export var i64_ge_s = retasmFunc.i64_ge_s;
export var i64_gt_u = retasmFunc.i64_gt_u;
export var i64_ge_u = retasmFunc.i64_ge_u;
export var i64_store = retasmFunc.i64_store;
export var i64_store8 = retasmFunc.i64_store8;
export var i64_store16 = retasmFunc.i64_store16;
export var i64_store32 = retasmFunc.i64_store32;
export var i64_call = retasmFunc.i64_call;
export var i64_call_indirect = retasmFunc.i64_call_indirect;
export var i64_select = retasmFunc.i64_select;
export var f32_add = retasmFunc.f32_add;
export var f32_sub = retasmFunc.f32_sub;
export var f32_mul = retasmFunc.f32_mul;
export var f32_div = retasmFunc.f32_div;
export var f32_copysign = retasmFunc.f32_copysign;
export var f32_eq = retasmFunc.f32_eq;
export var f32_ne = retasmFunc.f32_ne;
export var f32_lt = retasmFunc.f32_lt;
export var f32_le = retasmFunc.f32_le;
export var f32_gt = retasmFunc.f32_gt;
export var f32_ge = retasmFunc.f32_ge;
export var f32_min = retasmFunc.f32_min;
export var f32_max = retasmFunc.f32_max;
export var f32_store = retasmFunc.f32_store;
export var f32_call = retasmFunc.f32_call;
export var f32_call_indirect = retasmFunc.f32_call_indirect;
export var f32_select = retasmFunc.f32_select;
export var f64_add = retasmFunc.f64_add;
export var f64_sub = retasmFunc.f64_sub;
export var f64_mul = retasmFunc.f64_mul;
export var f64_div = retasmFunc.f64_div;
export var f64_copysign = retasmFunc.f64_copysign;
export var f64_eq = retasmFunc.f64_eq;
export var f64_ne = retasmFunc.f64_ne;
export var f64_lt = retasmFunc.f64_lt;
export var f64_le = retasmFunc.f64_le;
export var f64_gt = retasmFunc.f64_gt;
export var f64_ge = retasmFunc.f64_ge;
export var f64_min = retasmFunc.f64_min;
export var f64_max = retasmFunc.f64_max;
export var f64_store = retasmFunc.f64_store;
export var f64_call = retasmFunc.f64_call;
export var f64_call_indirect = retasmFunc.f64_call_indirect;
export var f64_select = retasmFunc.f64_select;
export var br_if = retasmFunc.br_if;
export var br_table = retasmFunc.br_table;<|MERGE_RESOLUTION|>--- conflicted
+++ resolved
@@ -1612,7 +1612,6 @@
         label$7 : {
          label$8 : {
           label$9 : {
-<<<<<<< HEAD
            label$10 : {
             label$11 : {
              i64toi32_i32$0 = var$0$hi;
@@ -1621,15 +1620,11 @@
              i64toi32_i32$3 = 32;
              i64toi32_i32$4 = i64toi32_i32$3 & 31 | 0;
              if (32 >>> 0 <= (i64toi32_i32$3 & 63 | 0) >>> 0) {
-              {
-               i64toi32_i32$1 = 0;
-               $37_1 = i64toi32_i32$0 >>> i64toi32_i32$4 | 0;
-              }
+              i64toi32_i32$1 = 0;
+              $37_1 = i64toi32_i32$0 >>> i64toi32_i32$4 | 0;
              } else {
-              {
-               i64toi32_i32$1 = i64toi32_i32$0 >>> i64toi32_i32$4 | 0;
-               $37_1 = (((1 << i64toi32_i32$4 | 0) - 1 | 0) & i64toi32_i32$0 | 0) << (32 - i64toi32_i32$4 | 0) | 0 | (i64toi32_i32$2 >>> i64toi32_i32$4 | 0) | 0;
-              }
+              i64toi32_i32$1 = i64toi32_i32$0 >>> i64toi32_i32$4 | 0;
+              $37_1 = (((1 << i64toi32_i32$4 | 0) - 1 | 0) & i64toi32_i32$0 | 0) << (32 - i64toi32_i32$4 | 0) | 0 | (i64toi32_i32$2 >>> i64toi32_i32$4 | 0) | 0;
              }
              var$2 = $37_1;
              if (var$2) {
@@ -1645,15 +1640,11 @@
                i64toi32_i32$3 = 32;
                i64toi32_i32$4 = i64toi32_i32$3 & 31 | 0;
                if (32 >>> 0 <= (i64toi32_i32$3 & 63 | 0) >>> 0) {
-                {
-                 i64toi32_i32$2 = 0;
-                 $38_1 = i64toi32_i32$1 >>> i64toi32_i32$4 | 0;
-                }
+                i64toi32_i32$2 = 0;
+                $38_1 = i64toi32_i32$1 >>> i64toi32_i32$4 | 0;
                } else {
-                {
-                 i64toi32_i32$2 = i64toi32_i32$1 >>> i64toi32_i32$4 | 0;
-                 $38_1 = (((1 << i64toi32_i32$4 | 0) - 1 | 0) & i64toi32_i32$1 | 0) << (32 - i64toi32_i32$4 | 0) | 0 | (i64toi32_i32$0 >>> i64toi32_i32$4 | 0) | 0;
-                }
+                i64toi32_i32$2 = i64toi32_i32$1 >>> i64toi32_i32$4 | 0;
+                $38_1 = (((1 << i64toi32_i32$4 | 0) - 1 | 0) & i64toi32_i32$1 | 0) << (32 - i64toi32_i32$4 | 0) | 0 | (i64toi32_i32$0 >>> i64toi32_i32$4 | 0) | 0;
                }
                var$4 = $38_1;
                if (!var$4) {
@@ -1684,49 +1675,6 @@
              i64toi32_i32$2 = var$2;
              i64toi32_i32$HIGH_BITS = i64toi32_i32$1;
              return i64toi32_i32$2 | 0;
-=======
-           label$11 : {
-            i64toi32_i32$0 = var$0$hi;
-            i64toi32_i32$2 = var$0;
-            i64toi32_i32$1 = 0;
-            i64toi32_i32$3 = 32;
-            i64toi32_i32$4 = i64toi32_i32$3 & 31 | 0;
-            if (32 >>> 0 <= (i64toi32_i32$3 & 63 | 0) >>> 0) {
-             i64toi32_i32$1 = 0;
-             $37_1 = i64toi32_i32$0 >>> i64toi32_i32$4 | 0;
-            } else {
-             i64toi32_i32$1 = i64toi32_i32$0 >>> i64toi32_i32$4 | 0;
-             $37_1 = (((1 << i64toi32_i32$4 | 0) - 1 | 0) & i64toi32_i32$0 | 0) << (32 - i64toi32_i32$4 | 0) | 0 | (i64toi32_i32$2 >>> i64toi32_i32$4 | 0) | 0;
-            }
-            var$2 = $37_1;
-            if (var$2) {
-             i64toi32_i32$1 = var$1$hi;
-             var$3 = var$1;
-             if (!var$3) {
-              break label$11
-             }
-             i64toi32_i32$1 = var$1$hi;
-             i64toi32_i32$0 = var$1;
-             i64toi32_i32$2 = 0;
-             i64toi32_i32$3 = 32;
-             i64toi32_i32$4 = i64toi32_i32$3 & 31 | 0;
-             if (32 >>> 0 <= (i64toi32_i32$3 & 63 | 0) >>> 0) {
-              i64toi32_i32$2 = 0;
-              $38_1 = i64toi32_i32$1 >>> i64toi32_i32$4 | 0;
-             } else {
-              i64toi32_i32$2 = i64toi32_i32$1 >>> i64toi32_i32$4 | 0;
-              $38_1 = (((1 << i64toi32_i32$4 | 0) - 1 | 0) & i64toi32_i32$1 | 0) << (32 - i64toi32_i32$4 | 0) | 0 | (i64toi32_i32$0 >>> i64toi32_i32$4 | 0) | 0;
-             }
-             var$4 = $38_1;
-             if (!var$4) {
-              break label$9
-             }
-             var$2 = Math_clz32(var$4) - Math_clz32(var$2) | 0;
-             if (var$2 >>> 0 <= 31 >>> 0) {
-              break label$8
-             }
-             break label$2;
->>>>>>> 80b509cf
             }
             i64toi32_i32$2 = var$1$hi;
             i64toi32_i32$3 = var$1;
@@ -1734,19 +1682,14 @@
             i64toi32_i32$0 = 32;
             i64toi32_i32$4 = i64toi32_i32$0 & 31 | 0;
             if (32 >>> 0 <= (i64toi32_i32$0 & 63 | 0) >>> 0) {
-             {
-              i64toi32_i32$1 = 0;
-              $39_1 = i64toi32_i32$2 >>> i64toi32_i32$4 | 0;
-             }
+             i64toi32_i32$1 = 0;
+             $39_1 = i64toi32_i32$2 >>> i64toi32_i32$4 | 0;
             } else {
-             {
-              i64toi32_i32$1 = i64toi32_i32$2 >>> i64toi32_i32$4 | 0;
-              $39_1 = (((1 << i64toi32_i32$4 | 0) - 1 | 0) & i64toi32_i32$2 | 0) << (32 - i64toi32_i32$4 | 0) | 0 | (i64toi32_i32$3 >>> i64toi32_i32$4 | 0) | 0;
-             }
+             i64toi32_i32$1 = i64toi32_i32$2 >>> i64toi32_i32$4 | 0;
+             $39_1 = (((1 << i64toi32_i32$4 | 0) - 1 | 0) & i64toi32_i32$2 | 0) << (32 - i64toi32_i32$4 | 0) | 0 | (i64toi32_i32$3 >>> i64toi32_i32$4 | 0) | 0;
             }
             var$3 = $39_1;
             i64toi32_i32$1 = var$0$hi;
-<<<<<<< HEAD
             if (!var$0) {
              break label$7
             }
@@ -1763,15 +1706,11 @@
             i64toi32_i32$0 = 32;
             i64toi32_i32$4 = i64toi32_i32$0 & 31 | 0;
             if (32 >>> 0 <= (i64toi32_i32$0 & 63 | 0) >>> 0) {
-             {
-              i64toi32_i32$3 = i64toi32_i32$2 << i64toi32_i32$4 | 0;
-              $40_1 = 0;
-             }
+             i64toi32_i32$3 = i64toi32_i32$2 << i64toi32_i32$4 | 0;
+             $40_1 = 0;
             } else {
-             {
-              i64toi32_i32$3 = ((1 << i64toi32_i32$4 | 0) - 1 | 0) & (i64toi32_i32$2 >>> (32 - i64toi32_i32$4 | 0) | 0) | 0 | (i64toi32_i32$1 << i64toi32_i32$4 | 0) | 0;
-              $40_1 = i64toi32_i32$2 << i64toi32_i32$4 | 0;
-             }
+             i64toi32_i32$3 = ((1 << i64toi32_i32$4 | 0) - 1 | 0) & (i64toi32_i32$2 >>> (32 - i64toi32_i32$4 | 0) | 0) | 0 | (i64toi32_i32$1 << i64toi32_i32$4 | 0) | 0;
+             $40_1 = i64toi32_i32$2 << i64toi32_i32$4 | 0;
             }
             $63$hi = i64toi32_i32$3;
             i64toi32_i32$3 = var$0$hi;
@@ -1791,54 +1730,6 @@
             i64toi32_i32$3 = var$2 >>> ((__wasm_ctz_i32(var$3 | 0) | 0) & 31 | 0) | 0;
             i64toi32_i32$HIGH_BITS = i64toi32_i32$1;
             return i64toi32_i32$3 | 0;
-=======
-            var$2 = var$0;
-            i64toi32_i32$1 = var$1$hi;
-            var$3 = var$1;
-            var$2 = (var$2 >>> 0) / (var$3 >>> 0) | 0;
-            i64toi32_i32$1 = 0;
-            legalfunc$wasm2js_scratch_store_i64(var$0 - Math_imul(var$2, var$3) | 0 | 0, i64toi32_i32$1 | 0);
-            i64toi32_i32$1 = 0;
-            i64toi32_i32$2 = var$2;
-            i64toi32_i32$HIGH_BITS = i64toi32_i32$1;
-            return i64toi32_i32$2 | 0;
-           }
-           i64toi32_i32$2 = var$1$hi;
-           i64toi32_i32$3 = var$1;
-           i64toi32_i32$1 = 0;
-           i64toi32_i32$0 = 32;
-           i64toi32_i32$4 = i64toi32_i32$0 & 31 | 0;
-           if (32 >>> 0 <= (i64toi32_i32$0 & 63 | 0) >>> 0) {
-            i64toi32_i32$1 = 0;
-            $39_1 = i64toi32_i32$2 >>> i64toi32_i32$4 | 0;
-           } else {
-            i64toi32_i32$1 = i64toi32_i32$2 >>> i64toi32_i32$4 | 0;
-            $39_1 = (((1 << i64toi32_i32$4 | 0) - 1 | 0) & i64toi32_i32$2 | 0) << (32 - i64toi32_i32$4 | 0) | 0 | (i64toi32_i32$3 >>> i64toi32_i32$4 | 0) | 0;
-           }
-           var$3 = $39_1;
-           i64toi32_i32$1 = var$0$hi;
-           if (!var$0) {
-            break label$7
-           }
-           if (!var$3) {
-            break label$6
-           }
-           var$4 = var$3 + -1 | 0;
-           if (var$4 & var$3 | 0) {
-            break label$6
-           }
-           i64toi32_i32$1 = 0;
-           i64toi32_i32$2 = var$4 & var$2 | 0;
-           i64toi32_i32$3 = 0;
-           i64toi32_i32$0 = 32;
-           i64toi32_i32$4 = i64toi32_i32$0 & 31 | 0;
-           if (32 >>> 0 <= (i64toi32_i32$0 & 63 | 0) >>> 0) {
-            i64toi32_i32$3 = i64toi32_i32$2 << i64toi32_i32$4 | 0;
-            $40_1 = 0;
-           } else {
-            i64toi32_i32$3 = ((1 << i64toi32_i32$4 | 0) - 1 | 0) & (i64toi32_i32$2 >>> (32 - i64toi32_i32$4 | 0) | 0) | 0 | (i64toi32_i32$1 << i64toi32_i32$4 | 0) | 0;
-            $40_1 = i64toi32_i32$2 << i64toi32_i32$4 | 0;
->>>>>>> 80b509cf
            }
           }
           var$4 = var$3 + -1 | 0;
@@ -1942,7 +1833,6 @@
     var$0$hi = i64toi32_i32$2;
     label$13 : {
      if (var$2) {
-<<<<<<< HEAD
       block3 : {
        i64toi32_i32$2 = var$1$hi;
        i64toi32_i32$1 = var$1;
@@ -1952,134 +1842,125 @@
        i64toi32_i32$5 = i64toi32_i32$2 + i64toi32_i32$3 | 0;
        if (i64toi32_i32$4 >>> 0 < i64toi32_i32$0 >>> 0) {
         i64toi32_i32$5 = i64toi32_i32$5 + 1 | 0
-=======
-      i64toi32_i32$2 = var$1$hi;
-      i64toi32_i32$1 = var$1;
-      i64toi32_i32$3 = -1;
-      i64toi32_i32$0 = -1;
-      i64toi32_i32$4 = i64toi32_i32$1 + i64toi32_i32$0 | 0;
-      i64toi32_i32$5 = i64toi32_i32$2 + i64toi32_i32$3 | 0;
-      if (i64toi32_i32$4 >>> 0 < i64toi32_i32$0 >>> 0) {
-       i64toi32_i32$5 = i64toi32_i32$5 + 1 | 0
+       }
+       var$8 = i64toi32_i32$4;
+       var$8$hi = i64toi32_i32$5;
+       label$15 : while (1) {
+        i64toi32_i32$5 = var$5$hi;
+        i64toi32_i32$2 = var$5;
+        i64toi32_i32$1 = 0;
+        i64toi32_i32$0 = 1;
+        i64toi32_i32$3 = i64toi32_i32$0 & 31 | 0;
+        if (32 >>> 0 <= (i64toi32_i32$0 & 63 | 0) >>> 0) {
+         i64toi32_i32$1 = i64toi32_i32$2 << i64toi32_i32$3 | 0;
+         $45_1 = 0;
+        } else {
+         i64toi32_i32$1 = ((1 << i64toi32_i32$3 | 0) - 1 | 0) & (i64toi32_i32$2 >>> (32 - i64toi32_i32$3 | 0) | 0) | 0 | (i64toi32_i32$5 << i64toi32_i32$3 | 0) | 0;
+         $45_1 = i64toi32_i32$2 << i64toi32_i32$3 | 0;
+        }
+        $140 = $45_1;
+        $140$hi = i64toi32_i32$1;
+        i64toi32_i32$1 = var$0$hi;
+        i64toi32_i32$5 = var$0;
+        i64toi32_i32$2 = 0;
+        i64toi32_i32$0 = 63;
+        i64toi32_i32$3 = i64toi32_i32$0 & 31 | 0;
+        if (32 >>> 0 <= (i64toi32_i32$0 & 63 | 0) >>> 0) {
+         i64toi32_i32$2 = 0;
+         $46_1 = i64toi32_i32$1 >>> i64toi32_i32$3 | 0;
+        } else {
+         i64toi32_i32$2 = i64toi32_i32$1 >>> i64toi32_i32$3 | 0;
+         $46_1 = (((1 << i64toi32_i32$3 | 0) - 1 | 0) & i64toi32_i32$1 | 0) << (32 - i64toi32_i32$3 | 0) | 0 | (i64toi32_i32$5 >>> i64toi32_i32$3 | 0) | 0;
+        }
+        $142$hi = i64toi32_i32$2;
+        i64toi32_i32$2 = $140$hi;
+        i64toi32_i32$1 = $140;
+        i64toi32_i32$5 = $142$hi;
+        i64toi32_i32$0 = $46_1;
+        i64toi32_i32$5 = i64toi32_i32$2 | i64toi32_i32$5 | 0;
+        var$5 = i64toi32_i32$1 | i64toi32_i32$0 | 0;
+        var$5$hi = i64toi32_i32$5;
+        $144 = var$5;
+        $144$hi = i64toi32_i32$5;
+        i64toi32_i32$5 = var$8$hi;
+        i64toi32_i32$5 = var$5$hi;
+        i64toi32_i32$5 = var$8$hi;
+        i64toi32_i32$2 = var$8;
+        i64toi32_i32$1 = var$5$hi;
+        i64toi32_i32$0 = var$5;
+        i64toi32_i32$3 = i64toi32_i32$2 - i64toi32_i32$0 | 0;
+        i64toi32_i32$6 = i64toi32_i32$2 >>> 0 < i64toi32_i32$0 >>> 0;
+        i64toi32_i32$4 = i64toi32_i32$6 + i64toi32_i32$1 | 0;
+        i64toi32_i32$4 = i64toi32_i32$5 - i64toi32_i32$4 | 0;
+        i64toi32_i32$5 = i64toi32_i32$3;
+        i64toi32_i32$2 = 0;
+        i64toi32_i32$0 = 63;
+        i64toi32_i32$1 = i64toi32_i32$0 & 31 | 0;
+        if (32 >>> 0 <= (i64toi32_i32$0 & 63 | 0) >>> 0) {
+         i64toi32_i32$2 = i64toi32_i32$4 >> 31 | 0;
+         $47_1 = i64toi32_i32$4 >> i64toi32_i32$1 | 0;
+        } else {
+         i64toi32_i32$2 = i64toi32_i32$4 >> i64toi32_i32$1 | 0;
+         $47_1 = (((1 << i64toi32_i32$1 | 0) - 1 | 0) & i64toi32_i32$4 | 0) << (32 - i64toi32_i32$1 | 0) | 0 | (i64toi32_i32$5 >>> i64toi32_i32$1 | 0) | 0;
+        }
+        var$6 = $47_1;
+        var$6$hi = i64toi32_i32$2;
+        i64toi32_i32$2 = var$1$hi;
+        i64toi32_i32$2 = var$6$hi;
+        i64toi32_i32$4 = var$6;
+        i64toi32_i32$5 = var$1$hi;
+        i64toi32_i32$0 = var$1;
+        i64toi32_i32$5 = i64toi32_i32$2 & i64toi32_i32$5 | 0;
+        $151 = i64toi32_i32$4 & i64toi32_i32$0 | 0;
+        $151$hi = i64toi32_i32$5;
+        i64toi32_i32$5 = $144$hi;
+        i64toi32_i32$2 = $144;
+        i64toi32_i32$4 = $151$hi;
+        i64toi32_i32$0 = $151;
+        i64toi32_i32$1 = i64toi32_i32$2 - i64toi32_i32$0 | 0;
+        i64toi32_i32$6 = i64toi32_i32$2 >>> 0 < i64toi32_i32$0 >>> 0;
+        i64toi32_i32$3 = i64toi32_i32$6 + i64toi32_i32$4 | 0;
+        i64toi32_i32$3 = i64toi32_i32$5 - i64toi32_i32$3 | 0;
+        var$5 = i64toi32_i32$1;
+        var$5$hi = i64toi32_i32$3;
+        i64toi32_i32$3 = var$0$hi;
+        i64toi32_i32$5 = var$0;
+        i64toi32_i32$2 = 0;
+        i64toi32_i32$0 = 1;
+        i64toi32_i32$4 = i64toi32_i32$0 & 31 | 0;
+        if (32 >>> 0 <= (i64toi32_i32$0 & 63 | 0) >>> 0) {
+         i64toi32_i32$2 = i64toi32_i32$5 << i64toi32_i32$4 | 0;
+         $48_1 = 0;
+        } else {
+         i64toi32_i32$2 = ((1 << i64toi32_i32$4 | 0) - 1 | 0) & (i64toi32_i32$5 >>> (32 - i64toi32_i32$4 | 0) | 0) | 0 | (i64toi32_i32$3 << i64toi32_i32$4 | 0) | 0;
+         $48_1 = i64toi32_i32$5 << i64toi32_i32$4 | 0;
+        }
+        $154$hi = i64toi32_i32$2;
+        i64toi32_i32$2 = var$7$hi;
+        i64toi32_i32$2 = $154$hi;
+        i64toi32_i32$3 = $48_1;
+        i64toi32_i32$5 = var$7$hi;
+        i64toi32_i32$0 = var$7;
+        i64toi32_i32$5 = i64toi32_i32$2 | i64toi32_i32$5 | 0;
+        var$0 = i64toi32_i32$3 | i64toi32_i32$0 | 0;
+        var$0$hi = i64toi32_i32$5;
+        i64toi32_i32$5 = var$6$hi;
+        i64toi32_i32$2 = var$6;
+        i64toi32_i32$3 = 0;
+        i64toi32_i32$0 = 1;
+        i64toi32_i32$3 = i64toi32_i32$5 & i64toi32_i32$3 | 0;
+        var$6 = i64toi32_i32$2 & i64toi32_i32$0 | 0;
+        var$6$hi = i64toi32_i32$3;
+        var$7 = var$6;
+        var$7$hi = i64toi32_i32$3;
+        var$2 = var$2 + -1 | 0;
+        if (var$2) {
+         continue label$15
+        }
+        break label$15;
+       };
+       break label$13;
       }
-      var$8 = i64toi32_i32$4;
-      var$8$hi = i64toi32_i32$5;
-      label$15 : while (1) {
-       i64toi32_i32$5 = var$5$hi;
-       i64toi32_i32$2 = var$5;
-       i64toi32_i32$1 = 0;
-       i64toi32_i32$0 = 1;
-       i64toi32_i32$3 = i64toi32_i32$0 & 31 | 0;
-       if (32 >>> 0 <= (i64toi32_i32$0 & 63 | 0) >>> 0) {
-        i64toi32_i32$1 = i64toi32_i32$2 << i64toi32_i32$3 | 0;
-        $45_1 = 0;
-       } else {
-        i64toi32_i32$1 = ((1 << i64toi32_i32$3 | 0) - 1 | 0) & (i64toi32_i32$2 >>> (32 - i64toi32_i32$3 | 0) | 0) | 0 | (i64toi32_i32$5 << i64toi32_i32$3 | 0) | 0;
-        $45_1 = i64toi32_i32$2 << i64toi32_i32$3 | 0;
->>>>>>> 80b509cf
-       }
-       $140 = $45_1;
-       $140$hi = i64toi32_i32$1;
-       i64toi32_i32$1 = var$0$hi;
-       i64toi32_i32$5 = var$0;
-       i64toi32_i32$2 = 0;
-       i64toi32_i32$0 = 63;
-       i64toi32_i32$3 = i64toi32_i32$0 & 31 | 0;
-       if (32 >>> 0 <= (i64toi32_i32$0 & 63 | 0) >>> 0) {
-        i64toi32_i32$2 = 0;
-        $46_1 = i64toi32_i32$1 >>> i64toi32_i32$3 | 0;
-       } else {
-        i64toi32_i32$2 = i64toi32_i32$1 >>> i64toi32_i32$3 | 0;
-        $46_1 = (((1 << i64toi32_i32$3 | 0) - 1 | 0) & i64toi32_i32$1 | 0) << (32 - i64toi32_i32$3 | 0) | 0 | (i64toi32_i32$5 >>> i64toi32_i32$3 | 0) | 0;
-       }
-       $142$hi = i64toi32_i32$2;
-       i64toi32_i32$2 = $140$hi;
-       i64toi32_i32$1 = $140;
-       i64toi32_i32$5 = $142$hi;
-       i64toi32_i32$0 = $46_1;
-       i64toi32_i32$5 = i64toi32_i32$2 | i64toi32_i32$5 | 0;
-       var$5 = i64toi32_i32$1 | i64toi32_i32$0 | 0;
-       var$5$hi = i64toi32_i32$5;
-       $144 = var$5;
-       $144$hi = i64toi32_i32$5;
-       i64toi32_i32$5 = var$8$hi;
-       i64toi32_i32$5 = var$5$hi;
-       i64toi32_i32$5 = var$8$hi;
-       i64toi32_i32$2 = var$8;
-       i64toi32_i32$1 = var$5$hi;
-       i64toi32_i32$0 = var$5;
-       i64toi32_i32$3 = i64toi32_i32$2 - i64toi32_i32$0 | 0;
-       i64toi32_i32$6 = i64toi32_i32$2 >>> 0 < i64toi32_i32$0 >>> 0;
-       i64toi32_i32$4 = i64toi32_i32$6 + i64toi32_i32$1 | 0;
-       i64toi32_i32$4 = i64toi32_i32$5 - i64toi32_i32$4 | 0;
-       i64toi32_i32$5 = i64toi32_i32$3;
-       i64toi32_i32$2 = 0;
-       i64toi32_i32$0 = 63;
-       i64toi32_i32$1 = i64toi32_i32$0 & 31 | 0;
-       if (32 >>> 0 <= (i64toi32_i32$0 & 63 | 0) >>> 0) {
-        i64toi32_i32$2 = i64toi32_i32$4 >> 31 | 0;
-        $47_1 = i64toi32_i32$4 >> i64toi32_i32$1 | 0;
-       } else {
-        i64toi32_i32$2 = i64toi32_i32$4 >> i64toi32_i32$1 | 0;
-        $47_1 = (((1 << i64toi32_i32$1 | 0) - 1 | 0) & i64toi32_i32$4 | 0) << (32 - i64toi32_i32$1 | 0) | 0 | (i64toi32_i32$5 >>> i64toi32_i32$1 | 0) | 0;
-       }
-       var$6 = $47_1;
-       var$6$hi = i64toi32_i32$2;
-       i64toi32_i32$2 = var$1$hi;
-       i64toi32_i32$2 = var$6$hi;
-       i64toi32_i32$4 = var$6;
-       i64toi32_i32$5 = var$1$hi;
-       i64toi32_i32$0 = var$1;
-       i64toi32_i32$5 = i64toi32_i32$2 & i64toi32_i32$5 | 0;
-       $151 = i64toi32_i32$4 & i64toi32_i32$0 | 0;
-       $151$hi = i64toi32_i32$5;
-       i64toi32_i32$5 = $144$hi;
-       i64toi32_i32$2 = $144;
-       i64toi32_i32$4 = $151$hi;
-       i64toi32_i32$0 = $151;
-       i64toi32_i32$1 = i64toi32_i32$2 - i64toi32_i32$0 | 0;
-       i64toi32_i32$6 = i64toi32_i32$2 >>> 0 < i64toi32_i32$0 >>> 0;
-       i64toi32_i32$3 = i64toi32_i32$6 + i64toi32_i32$4 | 0;
-       i64toi32_i32$3 = i64toi32_i32$5 - i64toi32_i32$3 | 0;
-       var$5 = i64toi32_i32$1;
-       var$5$hi = i64toi32_i32$3;
-       i64toi32_i32$3 = var$0$hi;
-       i64toi32_i32$5 = var$0;
-       i64toi32_i32$2 = 0;
-       i64toi32_i32$0 = 1;
-       i64toi32_i32$4 = i64toi32_i32$0 & 31 | 0;
-       if (32 >>> 0 <= (i64toi32_i32$0 & 63 | 0) >>> 0) {
-        i64toi32_i32$2 = i64toi32_i32$5 << i64toi32_i32$4 | 0;
-        $48_1 = 0;
-       } else {
-        i64toi32_i32$2 = ((1 << i64toi32_i32$4 | 0) - 1 | 0) & (i64toi32_i32$5 >>> (32 - i64toi32_i32$4 | 0) | 0) | 0 | (i64toi32_i32$3 << i64toi32_i32$4 | 0) | 0;
-        $48_1 = i64toi32_i32$5 << i64toi32_i32$4 | 0;
-       }
-       $154$hi = i64toi32_i32$2;
-       i64toi32_i32$2 = var$7$hi;
-       i64toi32_i32$2 = $154$hi;
-       i64toi32_i32$3 = $48_1;
-       i64toi32_i32$5 = var$7$hi;
-       i64toi32_i32$0 = var$7;
-       i64toi32_i32$5 = i64toi32_i32$2 | i64toi32_i32$5 | 0;
-       var$0 = i64toi32_i32$3 | i64toi32_i32$0 | 0;
-       var$0$hi = i64toi32_i32$5;
-       i64toi32_i32$5 = var$6$hi;
-       i64toi32_i32$2 = var$6;
-       i64toi32_i32$3 = 0;
-       i64toi32_i32$0 = 1;
-       i64toi32_i32$3 = i64toi32_i32$5 & i64toi32_i32$3 | 0;
-       var$6 = i64toi32_i32$2 & i64toi32_i32$0 | 0;
-       var$6$hi = i64toi32_i32$3;
-       var$7 = var$6;
-       var$7$hi = i64toi32_i32$3;
-       var$2 = var$2 + -1 | 0;
-       if (var$2) {
-        continue label$15
-       }
-       break label$15;
-      };
-      break label$13;
      }
     }
     i64toi32_i32$3 = var$5$hi;
