import { getTempRet0 } from 'env';


  var scratchBuffer = new ArrayBuffer(8);
  var i32ScratchView = new Int32Array(scratchBuffer);
  var f32ScratchView = new Float32Array(scratchBuffer);
  var f64ScratchView = new Float64Array(scratchBuffer);
  
  function wasm2js_scratch_load_i32(index) {
    return i32ScratchView[index];
  }
      
  function wasm2js_scratch_store_i32(index, value) {
    i32ScratchView[index] = value;
  }
      
  function wasm2js_scratch_load_f64() {
    return f64ScratchView[0];
  }
      
  function wasm2js_scratch_store_f64(value) {
    f64ScratchView[0] = value;
  }
      
  function legalimport$wasm2js_scratch_load_i64() {
    if (typeof setTempRet0 === 'function') setTempRet0(i32ScratchView[1]);
    return i32ScratchView[0];
  }
      
  function legalimport$wasm2js_scratch_store_i64(low, high) {
    i32ScratchView[0] = low;
    i32ScratchView[1] = high;
  }
      
  function wasm2js_scratch_store_f32(value) {
    f32ScratchView[0] = value;
  }
      
function asmFunc(global, env, buffer) {
 "almost asm";
 var HEAP8 = new global.Int8Array(buffer);
 var HEAP16 = new global.Int16Array(buffer);
 var HEAP32 = new global.Int32Array(buffer);
 var HEAPU8 = new global.Uint8Array(buffer);
 var HEAPU16 = new global.Uint16Array(buffer);
 var HEAPU32 = new global.Uint32Array(buffer);
 var HEAPF32 = new global.Float32Array(buffer);
 var HEAPF64 = new global.Float64Array(buffer);
 var Math_imul = global.Math.imul;
 var Math_fround = global.Math.fround;
 var Math_abs = global.Math.abs;
 var Math_clz32 = global.Math.clz32;
 var Math_min = global.Math.min;
 var Math_max = global.Math.max;
 var Math_floor = global.Math.floor;
 var Math_ceil = global.Math.ceil;
 var Math_sqrt = global.Math.sqrt;
 var abort = env.abort;
 var nan = global.NaN;
 var infinity = global.Infinity;
 var getTempRet0 = env.getTempRet0;
 var i64toi32_i32$HIGH_BITS = 0;
 function i32_t0($0, $1) {
  $0 = $0 | 0;
  $1 = $1 | 0;
  return 4294967295 | 0;
 }
 
 function i32_t1($0, $1) {
  $0 = $0 | 0;
  $1 = $1 | 0;
  return 4294967294 | 0;
 }
 
 function i64_t0($0, $0$hi, $1, $1$hi) {
  $0 = $0 | 0;
  $0$hi = $0$hi | 0;
  $1 = $1 | 0;
  $1$hi = $1$hi | 0;
  return 4294967295 | 0;
 }
 
 function i64_t1($0, $0$hi, $1, $1$hi) {
  $0 = $0 | 0;
  $0$hi = $0$hi | 0;
  $1 = $1 | 0;
  $1$hi = $1$hi | 0;
  return 4294967294 | 0;
 }
 
 function f32_t0($0, $1) {
  $0 = Math_fround($0);
  $1 = Math_fround($1);
  return 4294967295 | 0;
 }
 
 function f32_t1($0, $1) {
  $0 = Math_fround($0);
  $1 = Math_fround($1);
  return 4294967294 | 0;
 }
 
 function f64_t0($0, $1) {
  $0 = +$0;
  $1 = +$1;
  return 4294967295 | 0;
 }
 
 function f64_t1($0, $1) {
  $0 = +$0;
  $1 = +$1;
  return 4294967294 | 0;
 }
 
 function reset() {
  HEAP32[8 >> 2] = 0;
 }
 
 function bump() {
  HEAP8[11 >> 0] = HEAPU8[10 >> 0] | 0;
  HEAP8[10 >> 0] = HEAPU8[9 >> 0] | 0;
  HEAP8[9 >> 0] = HEAPU8[8 >> 0] | 0;
  HEAP8[8 >> 0] = 4294967293;
 }
 
 function get() {
  return HEAP32[8 >> 2] | 0 | 0;
 }
 
 function i32_left() {
  bump();
  HEAP8[8 >> 0] = 1;
  return 0 | 0;
 }
 
 function i32_right() {
  bump();
  HEAP8[8 >> 0] = 2;
  return 1 | 0;
 }
 
 function i32_callee() {
  bump();
  HEAP8[8 >> 0] = 4;
  return 0 | 0;
 }
 
 function i32_bool() {
  bump();
  HEAP8[8 >> 0] = 5;
  return 0 | 0;
 }
 
 function i64_left() {
  var i64toi32_i32$0 = 0;
  bump();
  HEAP8[8 >> 0] = 1;
  i64toi32_i32$0 = 0;
  i64toi32_i32$HIGH_BITS = i64toi32_i32$0;
  return 0 | 0;
 }
 
 function i64_right() {
  var i64toi32_i32$0 = 0;
  bump();
  HEAP8[8 >> 0] = 2;
  i64toi32_i32$0 = 0;
  i64toi32_i32$HIGH_BITS = i64toi32_i32$0;
  return 1 | 0;
 }
 
 function i64_callee() {
  bump();
  HEAP8[8 >> 0] = 4;
  return 2 | 0;
 }
 
 function i64_bool() {
  bump();
  HEAP8[8 >> 0] = 5;
  return 0 | 0;
 }
 
 function f32_left() {
  bump();
  HEAP8[8 >> 0] = 1;
  return Math_fround(Math_fround(0.0));
 }
 
 function f32_right() {
  bump();
  HEAP8[8 >> 0] = 2;
  return Math_fround(Math_fround(1.0));
 }
 
 function f32_callee() {
  bump();
  HEAP8[8 >> 0] = 4;
  return 4 | 0;
 }
 
 function f32_bool() {
  bump();
  HEAP8[8 >> 0] = 5;
  return 0 | 0;
 }
 
 function f64_left() {
  bump();
  HEAP8[8 >> 0] = 1;
  return +(0.0);
 }
 
 function f64_right() {
  bump();
  HEAP8[8 >> 0] = 2;
  return +(1.0);
 }
 
 function f64_callee() {
  bump();
  HEAP8[8 >> 0] = 4;
  return 6 | 0;
 }
 
 function f64_bool() {
  bump();
  HEAP8[8 >> 0] = 5;
  return 0 | 0;
 }
 
 function i32_dummy($0, $1) {
  $0 = $0 | 0;
  $1 = $1 | 0;
 }
 
 function i64_dummy($0, $0$hi, $1, $1$hi) {
  $0 = $0 | 0;
  $0$hi = $0$hi | 0;
  $1 = $1 | 0;
  $1$hi = $1$hi | 0;
 }
 
 function f32_dummy($0, $1) {
  $0 = Math_fround($0);
  $1 = Math_fround($1);
 }
 
 function f64_dummy($0, $1) {
  $0 = +$0;
  $1 = +$1;
 }
 
 function $35() {
  reset();
  (i32_left() | 0) + (i32_right() | 0) | 0;
  return get() | 0 | 0;
 }
 
 function $36() {
  reset();
  (i32_left() | 0) - (i32_right() | 0) | 0;
  return get() | 0 | 0;
 }
 
 function $37() {
  reset();
  Math_imul(i32_left() | 0, i32_right() | 0);
  return get() | 0 | 0;
 }
 
 function $38() {
  reset();
  (i32_left() | 0 | 0) / (i32_right() | 0 | 0) | 0;
  return get() | 0 | 0;
 }
 
 function $39() {
  reset();
  ((i32_left() | 0) >>> 0) / ((i32_right() | 0) >>> 0) | 0;
  return get() | 0 | 0;
 }
 
 function $40() {
  reset();
  (i32_left() | 0 | 0) % (i32_right() | 0 | 0) | 0;
  return get() | 0 | 0;
 }
 
 function $41() {
  reset();
  ((i32_left() | 0) >>> 0) % ((i32_right() | 0) >>> 0) | 0;
  return get() | 0 | 0;
 }
 
 function $42() {
  reset();
  (i32_left() | 0) & (i32_right() | 0) | 0;
  return get() | 0 | 0;
 }
 
 function $43() {
  reset();
  i32_left() | 0 | (i32_right() | 0) | 0;
  return get() | 0 | 0;
 }
 
 function $44() {
  reset();
  (i32_left() | 0) ^ (i32_right() | 0) | 0;
  return get() | 0 | 0;
 }
 
 function $45() {
  reset();
  (i32_left() | 0) << (i32_right() | 0) | 0;
  return get() | 0 | 0;
 }
 
 function $46() {
  reset();
  (i32_left() | 0) >>> (i32_right() | 0) | 0;
  return get() | 0 | 0;
 }
 
 function $47() {
  reset();
  (i32_left() | 0) >> (i32_right() | 0) | 0;
  return get() | 0 | 0;
 }
 
 function $48() {
  reset();
  (i32_left() | 0 | 0) == (i32_right() | 0 | 0);
  return get() | 0 | 0;
 }
 
 function $49() {
  reset();
  (i32_left() | 0 | 0) != (i32_right() | 0 | 0);
  return get() | 0 | 0;
 }
 
 function $50() {
  reset();
  (i32_left() | 0 | 0) < (i32_right() | 0 | 0);
  return get() | 0 | 0;
 }
 
 function $51() {
  reset();
  (i32_left() | 0 | 0) <= (i32_right() | 0 | 0);
  return get() | 0 | 0;
 }
 
 function $52() {
  reset();
  (i32_left() | 0) >>> 0 < (i32_right() | 0) >>> 0;
  return get() | 0 | 0;
 }
 
 function $53() {
  reset();
  (i32_left() | 0) >>> 0 <= (i32_right() | 0) >>> 0;
  return get() | 0 | 0;
 }
 
 function $54() {
  reset();
  (i32_left() | 0 | 0) > (i32_right() | 0 | 0);
  return get() | 0 | 0;
 }
 
 function $55() {
  reset();
  (i32_left() | 0 | 0) >= (i32_right() | 0 | 0);
  return get() | 0 | 0;
 }
 
 function $56() {
  reset();
  (i32_left() | 0) >>> 0 > (i32_right() | 0) >>> 0;
  return get() | 0 | 0;
 }
 
 function $57() {
  reset();
  (i32_left() | 0) >>> 0 >= (i32_right() | 0) >>> 0;
  return get() | 0 | 0;
 }
 
 function $58() {
  var wasm2js_i32$0 = 0, wasm2js_i32$1 = 0;
  reset();
  (wasm2js_i32$0 = i32_left() | 0, wasm2js_i32$1 = i32_right() | 0), HEAP32[wasm2js_i32$0 >> 2] = wasm2js_i32$1;
  return get() | 0 | 0;
 }
 
 function $59() {
  var wasm2js_i32$0 = 0, wasm2js_i32$1 = 0;
  reset();
  (wasm2js_i32$0 = i32_left() | 0, wasm2js_i32$1 = i32_right() | 0), HEAP8[wasm2js_i32$0 >> 0] = wasm2js_i32$1;
  return get() | 0 | 0;
 }
 
 function $60() {
  var wasm2js_i32$0 = 0, wasm2js_i32$1 = 0;
  reset();
  (wasm2js_i32$0 = i32_left() | 0, wasm2js_i32$1 = i32_right() | 0), HEAP16[wasm2js_i32$0 >> 1] = wasm2js_i32$1;
  return get() | 0 | 0;
 }
 
 function $61() {
  reset();
  i32_dummy(i32_left() | 0 | 0, i32_right() | 0 | 0);
  return get() | 0 | 0;
 }
 
 function $62() {
  var wasm2js_i32$0 = 0, wasm2js_i32$1 = 0, wasm2js_i32$2 = 0;
  reset();
  ((wasm2js_i32$1 = i32_left() | 0, wasm2js_i32$2 = i32_right() | 0), wasm2js_i32$0 = i32_callee() | 0), FUNCTION_TABLE[wasm2js_i32$0](wasm2js_i32$1 | 0, wasm2js_i32$2 | 0) | 0;
  return get() | 0 | 0;
 }
 
 function $63() {
  var wasm2js_i32$0 = 0, wasm2js_i32$1 = 0, wasm2js_i32$2 = 0;
  reset();
  wasm2js_i32$0 = i32_left() | 0, wasm2js_i32$1 = i32_right() | 0, wasm2js_i32$2 = i32_bool() | 0, wasm2js_i32$2 ? wasm2js_i32$0 : wasm2js_i32$1;
  return get() | 0 | 0;
 }
 
 function $64() {
  var i64toi32_i32$0 = 0, i64toi32_i32$1 = 0, i64toi32_i32$3 = 0, i64toi32_i32$4 = 0, i64toi32_i32$5 = 0, $0 = 0, $0$hi = 0, $1 = 0, $1$hi = 0;
  reset();
  i64toi32_i32$0 = i64_left() | 0;
  i64toi32_i32$1 = i64toi32_i32$HIGH_BITS;
  $0 = i64toi32_i32$0;
  $0$hi = i64toi32_i32$1;
  i64toi32_i32$1 = i64_right() | 0;
  i64toi32_i32$0 = i64toi32_i32$HIGH_BITS;
  $1 = i64toi32_i32$1;
  $1$hi = i64toi32_i32$0;
  i64toi32_i32$0 = $0$hi;
  i64toi32_i32$1 = $1$hi;
  i64toi32_i32$3 = $1;
  i64toi32_i32$4 = $0 + i64toi32_i32$3 | 0;
  i64toi32_i32$5 = i64toi32_i32$0 + i64toi32_i32$1 | 0;
  if (i64toi32_i32$4 >>> 0 < i64toi32_i32$3 >>> 0) {
   i64toi32_i32$5 = i64toi32_i32$5 + 1 | 0
  }
  return get() | 0 | 0;
 }
 
 function $65() {
  var i64toi32_i32$0 = 0, i64toi32_i32$1 = 0, i64toi32_i32$2 = 0, i64toi32_i32$3 = 0, i64toi32_i32$5 = 0, $0 = 0, $0$hi = 0, $1 = 0, $1$hi = 0;
  reset();
  i64toi32_i32$0 = i64_left() | 0;
  i64toi32_i32$1 = i64toi32_i32$HIGH_BITS;
  $0 = i64toi32_i32$0;
  $0$hi = i64toi32_i32$1;
  i64toi32_i32$1 = i64_right() | 0;
  i64toi32_i32$0 = i64toi32_i32$HIGH_BITS;
  $1 = i64toi32_i32$1;
  $1$hi = i64toi32_i32$0;
  i64toi32_i32$0 = $0$hi;
  i64toi32_i32$2 = $0;
  i64toi32_i32$1 = $1$hi;
  i64toi32_i32$3 = $1;
  i64toi32_i32$5 = (i64toi32_i32$2 >>> 0 < i64toi32_i32$3 >>> 0) + i64toi32_i32$1 | 0;
  i64toi32_i32$5 = i64toi32_i32$0 - i64toi32_i32$5 | 0;
  return get() | 0 | 0;
 }
 
 function $66() {
  var i64toi32_i32$1 = 0, i64toi32_i32$0 = 0, $0 = 0, $0$hi = 0, $1 = 0, $1$hi = 0;
  reset();
  i64toi32_i32$0 = i64_left() | 0;
  i64toi32_i32$1 = i64toi32_i32$HIGH_BITS;
  $0 = i64toi32_i32$0;
  $0$hi = i64toi32_i32$1;
  i64toi32_i32$1 = i64_right() | 0;
  i64toi32_i32$0 = i64toi32_i32$HIGH_BITS;
  $1 = i64toi32_i32$1;
  $1$hi = i64toi32_i32$0;
  i64toi32_i32$0 = $0$hi;
  i64toi32_i32$1 = $1$hi;
  i64toi32_i32$1 = __wasm_i64_mul($0 | 0, i64toi32_i32$0 | 0, $1 | 0, i64toi32_i32$1 | 0) | 0;
  i64toi32_i32$0 = i64toi32_i32$HIGH_BITS;
  return get() | 0 | 0;
 }
 
 function $67() {
  var i64toi32_i32$1 = 0, i64toi32_i32$0 = 0, $0 = 0, $0$hi = 0, $1 = 0, $1$hi = 0;
  reset();
  i64toi32_i32$0 = i64_left() | 0;
  i64toi32_i32$1 = i64toi32_i32$HIGH_BITS;
  $0 = i64toi32_i32$0;
  $0$hi = i64toi32_i32$1;
  i64toi32_i32$1 = i64_right() | 0;
  i64toi32_i32$0 = i64toi32_i32$HIGH_BITS;
  $1 = i64toi32_i32$1;
  $1$hi = i64toi32_i32$0;
  i64toi32_i32$0 = $0$hi;
  i64toi32_i32$1 = $1$hi;
  i64toi32_i32$1 = __wasm_i64_sdiv($0 | 0, i64toi32_i32$0 | 0, $1 | 0, i64toi32_i32$1 | 0) | 0;
  i64toi32_i32$0 = i64toi32_i32$HIGH_BITS;
  return get() | 0 | 0;
 }
 
 function $68() {
  var i64toi32_i32$1 = 0, i64toi32_i32$0 = 0, $0 = 0, $0$hi = 0, $1 = 0, $1$hi = 0;
  reset();
  i64toi32_i32$0 = i64_left() | 0;
  i64toi32_i32$1 = i64toi32_i32$HIGH_BITS;
  $0 = i64toi32_i32$0;
  $0$hi = i64toi32_i32$1;
  i64toi32_i32$1 = i64_right() | 0;
  i64toi32_i32$0 = i64toi32_i32$HIGH_BITS;
  $1 = i64toi32_i32$1;
  $1$hi = i64toi32_i32$0;
  i64toi32_i32$0 = $0$hi;
  i64toi32_i32$1 = $1$hi;
  i64toi32_i32$1 = __wasm_i64_udiv($0 | 0, i64toi32_i32$0 | 0, $1 | 0, i64toi32_i32$1 | 0) | 0;
  i64toi32_i32$0 = i64toi32_i32$HIGH_BITS;
  return get() | 0 | 0;
 }
 
 function $69() {
  var i64toi32_i32$1 = 0, i64toi32_i32$0 = 0, $0 = 0, $0$hi = 0, $1 = 0, $1$hi = 0;
  reset();
  i64toi32_i32$0 = i64_left() | 0;
  i64toi32_i32$1 = i64toi32_i32$HIGH_BITS;
  $0 = i64toi32_i32$0;
  $0$hi = i64toi32_i32$1;
  i64toi32_i32$1 = i64_right() | 0;
  i64toi32_i32$0 = i64toi32_i32$HIGH_BITS;
  $1 = i64toi32_i32$1;
  $1$hi = i64toi32_i32$0;
  i64toi32_i32$0 = $0$hi;
  i64toi32_i32$1 = $1$hi;
  i64toi32_i32$1 = __wasm_i64_srem($0 | 0, i64toi32_i32$0 | 0, $1 | 0, i64toi32_i32$1 | 0) | 0;
  i64toi32_i32$0 = i64toi32_i32$HIGH_BITS;
  return get() | 0 | 0;
 }
 
 function $70() {
  var i64toi32_i32$1 = 0, i64toi32_i32$0 = 0, $0 = 0, $0$hi = 0, $1 = 0, $1$hi = 0;
  reset();
  i64toi32_i32$0 = i64_left() | 0;
  i64toi32_i32$1 = i64toi32_i32$HIGH_BITS;
  $0 = i64toi32_i32$0;
  $0$hi = i64toi32_i32$1;
  i64toi32_i32$1 = i64_right() | 0;
  i64toi32_i32$0 = i64toi32_i32$HIGH_BITS;
  $1 = i64toi32_i32$1;
  $1$hi = i64toi32_i32$0;
  i64toi32_i32$0 = $0$hi;
  i64toi32_i32$1 = $1$hi;
  i64toi32_i32$1 = __wasm_i64_urem($0 | 0, i64toi32_i32$0 | 0, $1 | 0, i64toi32_i32$1 | 0) | 0;
  i64toi32_i32$0 = i64toi32_i32$HIGH_BITS;
  return get() | 0 | 0;
 }
 
 function $71() {
  var i64toi32_i32$1 = 0, i64toi32_i32$0 = 0, $0 = 0, $0$hi = 0, $1 = 0, $1$hi = 0;
  reset();
  i64toi32_i32$0 = i64_left() | 0;
  i64toi32_i32$1 = i64toi32_i32$HIGH_BITS;
  $0 = i64toi32_i32$0;
  $0$hi = i64toi32_i32$1;
  i64toi32_i32$1 = i64_right() | 0;
  i64toi32_i32$0 = i64toi32_i32$HIGH_BITS;
  $1 = i64toi32_i32$1;
  $1$hi = i64toi32_i32$0;
  i64toi32_i32$0 = $0$hi;
  i64toi32_i32$1 = $1$hi;
  i64toi32_i32$1 = i64toi32_i32$0 & i64toi32_i32$1 | 0;
  return get() | 0 | 0;
 }
 
 function $72() {
  var i64toi32_i32$1 = 0, i64toi32_i32$0 = 0, $0 = 0, $0$hi = 0, $1 = 0, $1$hi = 0;
  reset();
  i64toi32_i32$0 = i64_left() | 0;
  i64toi32_i32$1 = i64toi32_i32$HIGH_BITS;
  $0 = i64toi32_i32$0;
  $0$hi = i64toi32_i32$1;
  i64toi32_i32$1 = i64_right() | 0;
  i64toi32_i32$0 = i64toi32_i32$HIGH_BITS;
  $1 = i64toi32_i32$1;
  $1$hi = i64toi32_i32$0;
  i64toi32_i32$0 = $0$hi;
  i64toi32_i32$1 = $1$hi;
  i64toi32_i32$1 = i64toi32_i32$0 | i64toi32_i32$1 | 0;
  return get() | 0 | 0;
 }
 
 function $73() {
  var i64toi32_i32$1 = 0, i64toi32_i32$0 = 0, $0 = 0, $0$hi = 0, $1 = 0, $1$hi = 0;
  reset();
  i64toi32_i32$0 = i64_left() | 0;
  i64toi32_i32$1 = i64toi32_i32$HIGH_BITS;
  $0 = i64toi32_i32$0;
  $0$hi = i64toi32_i32$1;
  i64toi32_i32$1 = i64_right() | 0;
  i64toi32_i32$0 = i64toi32_i32$HIGH_BITS;
  $1 = i64toi32_i32$1;
  $1$hi = i64toi32_i32$0;
  i64toi32_i32$0 = $0$hi;
  i64toi32_i32$1 = $1$hi;
  i64toi32_i32$1 = i64toi32_i32$0 ^ i64toi32_i32$1 | 0;
  return get() | 0 | 0;
 }
 
 function $74() {
  var i64toi32_i32$1 = 0, i64toi32_i32$0 = 0, i64toi32_i32$4 = 0, i64toi32_i32$2 = 0, i64toi32_i32$3 = 0, $9 = 0, $0 = 0, $0$hi = 0, $1 = 0, $1$hi = 0;
  reset();
  i64toi32_i32$0 = i64_left() | 0;
  i64toi32_i32$1 = i64toi32_i32$HIGH_BITS;
  $0 = i64toi32_i32$0;
  $0$hi = i64toi32_i32$1;
  i64toi32_i32$1 = i64_right() | 0;
  i64toi32_i32$0 = i64toi32_i32$HIGH_BITS;
  $1 = i64toi32_i32$1;
  $1$hi = i64toi32_i32$0;
  i64toi32_i32$0 = $0$hi;
  i64toi32_i32$2 = $0;
  i64toi32_i32$1 = $1$hi;
  i64toi32_i32$3 = $1;
  i64toi32_i32$4 = i64toi32_i32$3 & 31 | 0;
  if (32 >>> 0 <= (i64toi32_i32$3 & 63 | 0) >>> 0) {
   {
    i64toi32_i32$1 = i64toi32_i32$2 << i64toi32_i32$4 | 0;
    $9 = 0;
   }
  } else {
   {
    i64toi32_i32$1 = ((1 << i64toi32_i32$4 | 0) - 1 | 0) & (i64toi32_i32$2 >>> (32 - i64toi32_i32$4 | 0) | 0) | 0 | (i64toi32_i32$0 << i64toi32_i32$4 | 0) | 0;
    $9 = i64toi32_i32$2 << i64toi32_i32$4 | 0;
   }
  }
  return get() | 0 | 0;
 }
 
 function $75() {
  var i64toi32_i32$0 = 0, i64toi32_i32$1 = 0, i64toi32_i32$4 = 0, i64toi32_i32$3 = 0, $9 = 0, $0 = 0, $0$hi = 0, $1 = 0, $1$hi = 0, i64toi32_i32$2 = 0;
  reset();
  i64toi32_i32$0 = i64_left() | 0;
  i64toi32_i32$1 = i64toi32_i32$HIGH_BITS;
  $0 = i64toi32_i32$0;
  $0$hi = i64toi32_i32$1;
  i64toi32_i32$1 = i64_right() | 0;
  i64toi32_i32$0 = i64toi32_i32$HIGH_BITS;
  $1 = i64toi32_i32$1;
  $1$hi = i64toi32_i32$0;
  i64toi32_i32$0 = $0$hi;
  i64toi32_i32$2 = $0;
  i64toi32_i32$1 = $1$hi;
  i64toi32_i32$3 = $1;
  i64toi32_i32$4 = i64toi32_i32$3 & 31 | 0;
  if (32 >>> 0 <= (i64toi32_i32$3 & 63 | 0) >>> 0) {
   {
    i64toi32_i32$1 = 0;
    $9 = i64toi32_i32$0 >>> i64toi32_i32$4 | 0;
   }
  } else {
   {
    i64toi32_i32$1 = i64toi32_i32$0 >>> i64toi32_i32$4 | 0;
    $9 = (((1 << i64toi32_i32$4 | 0) - 1 | 0) & i64toi32_i32$0 | 0) << (32 - i64toi32_i32$4 | 0) | 0 | (i64toi32_i32$2 >>> i64toi32_i32$4 | 0) | 0;
   }
  }
  return get() | 0 | 0;
 }
 
 function $76() {
  var i64toi32_i32$0 = 0, i64toi32_i32$1 = 0, i64toi32_i32$4 = 0, i64toi32_i32$3 = 0, $9 = 0, $0 = 0, $0$hi = 0, $1 = 0, $1$hi = 0, i64toi32_i32$2 = 0;
  reset();
  i64toi32_i32$0 = i64_left() | 0;
  i64toi32_i32$1 = i64toi32_i32$HIGH_BITS;
  $0 = i64toi32_i32$0;
  $0$hi = i64toi32_i32$1;
  i64toi32_i32$1 = i64_right() | 0;
  i64toi32_i32$0 = i64toi32_i32$HIGH_BITS;
  $1 = i64toi32_i32$1;
  $1$hi = i64toi32_i32$0;
  i64toi32_i32$0 = $0$hi;
  i64toi32_i32$2 = $0;
  i64toi32_i32$1 = $1$hi;
  i64toi32_i32$3 = $1;
  i64toi32_i32$4 = i64toi32_i32$3 & 31 | 0;
  if (32 >>> 0 <= (i64toi32_i32$3 & 63 | 0) >>> 0) {
   {
    i64toi32_i32$1 = i64toi32_i32$0 >> 31 | 0;
    $9 = i64toi32_i32$0 >> i64toi32_i32$4 | 0;
   }
  } else {
   {
    i64toi32_i32$1 = i64toi32_i32$0 >> i64toi32_i32$4 | 0;
    $9 = (((1 << i64toi32_i32$4 | 0) - 1 | 0) & i64toi32_i32$0 | 0) << (32 - i64toi32_i32$4 | 0) | 0 | (i64toi32_i32$2 >>> i64toi32_i32$4 | 0) | 0;
   }
  }
  return get() | 0 | 0;
 }
 
 function $77() {
  var i64toi32_i32$0 = 0, i64toi32_i32$1 = 0, $0 = 0, $0$hi = 0, $1 = 0, $1$hi = 0;
  reset();
  i64toi32_i32$0 = i64_left() | 0;
  i64toi32_i32$1 = i64toi32_i32$HIGH_BITS;
  $0 = i64toi32_i32$0;
  $0$hi = i64toi32_i32$1;
  i64toi32_i32$1 = i64_right() | 0;
  i64toi32_i32$0 = i64toi32_i32$HIGH_BITS;
  $1 = i64toi32_i32$1;
  $1$hi = i64toi32_i32$0;
  i64toi32_i32$0 = $0$hi;
  i64toi32_i32$1 = $1$hi;
  return get() | 0 | 0;
 }
 
 function $78() {
  var i64toi32_i32$0 = 0, i64toi32_i32$1 = 0, $0 = 0, $0$hi = 0, $1 = 0, $1$hi = 0;
  reset();
  i64toi32_i32$0 = i64_left() | 0;
  i64toi32_i32$1 = i64toi32_i32$HIGH_BITS;
  $0 = i64toi32_i32$0;
  $0$hi = i64toi32_i32$1;
  i64toi32_i32$1 = i64_right() | 0;
  i64toi32_i32$0 = i64toi32_i32$HIGH_BITS;
  $1 = i64toi32_i32$1;
  $1$hi = i64toi32_i32$0;
  i64toi32_i32$0 = $0$hi;
  i64toi32_i32$1 = $1$hi;
  return get() | 0 | 0;
 }
 
 function $79() {
  var i64toi32_i32$0 = 0, i64toi32_i32$1 = 0, $8 = 0, $9 = 0, $10 = 0, $0 = 0, $0$hi = 0, $1 = 0, $1$hi = 0, i64toi32_i32$2 = 0, i64toi32_i32$3 = 0;
  reset();
  i64toi32_i32$0 = i64_left() | 0;
  i64toi32_i32$1 = i64toi32_i32$HIGH_BITS;
  $0 = i64toi32_i32$0;
  $0$hi = i64toi32_i32$1;
  i64toi32_i32$1 = i64_right() | 0;
  i64toi32_i32$0 = i64toi32_i32$HIGH_BITS;
  $1 = i64toi32_i32$1;
  $1$hi = i64toi32_i32$0;
  i64toi32_i32$0 = $0$hi;
  i64toi32_i32$2 = $0;
  i64toi32_i32$1 = $1$hi;
  i64toi32_i32$3 = $1;
  if ((i64toi32_i32$0 | 0) < (i64toi32_i32$1 | 0)) {
   $8 = 1
  } else {
   {
    if ((i64toi32_i32$0 | 0) <= (i64toi32_i32$1 | 0)) {
     {
      if (i64toi32_i32$2 >>> 0 >= i64toi32_i32$3 >>> 0) {
       $9 = 0
      } else {
       $9 = 1
      }
      $10 = $9;
     }
    } else {
     $10 = 0
    }
    $8 = $10;
   }
  }
  return get() | 0 | 0;
 }
 
 function $80() {
  var i64toi32_i32$0 = 0, i64toi32_i32$1 = 0, $8 = 0, $9 = 0, $10 = 0, $0 = 0, $0$hi = 0, $1 = 0, $1$hi = 0, i64toi32_i32$2 = 0, i64toi32_i32$3 = 0;
  reset();
  i64toi32_i32$0 = i64_left() | 0;
  i64toi32_i32$1 = i64toi32_i32$HIGH_BITS;
  $0 = i64toi32_i32$0;
  $0$hi = i64toi32_i32$1;
  i64toi32_i32$1 = i64_right() | 0;
  i64toi32_i32$0 = i64toi32_i32$HIGH_BITS;
  $1 = i64toi32_i32$1;
  $1$hi = i64toi32_i32$0;
  i64toi32_i32$0 = $0$hi;
  i64toi32_i32$2 = $0;
  i64toi32_i32$1 = $1$hi;
  i64toi32_i32$3 = $1;
  if ((i64toi32_i32$0 | 0) < (i64toi32_i32$1 | 0)) {
   $8 = 1
  } else {
   {
    if ((i64toi32_i32$0 | 0) <= (i64toi32_i32$1 | 0)) {
     {
      if (i64toi32_i32$2 >>> 0 > i64toi32_i32$3 >>> 0) {
       $9 = 0
      } else {
       $9 = 1
      }
      $10 = $9;
     }
    } else {
     $10 = 0
    }
    $8 = $10;
   }
  }
  return get() | 0 | 0;
 }
 
 function $81() {
  var i64toi32_i32$0 = 0, i64toi32_i32$1 = 0, $0 = 0, $0$hi = 0, $1 = 0, $1$hi = 0;
  reset();
  i64toi32_i32$0 = i64_left() | 0;
  i64toi32_i32$1 = i64toi32_i32$HIGH_BITS;
  $0 = i64toi32_i32$0;
  $0$hi = i64toi32_i32$1;
  i64toi32_i32$1 = i64_right() | 0;
  i64toi32_i32$0 = i64toi32_i32$HIGH_BITS;
  $1 = i64toi32_i32$1;
  $1$hi = i64toi32_i32$0;
  i64toi32_i32$0 = $0$hi;
  i64toi32_i32$1 = $1$hi;
  return get() | 0 | 0;
 }
 
 function $82() {
  var i64toi32_i32$0 = 0, i64toi32_i32$1 = 0, $0 = 0, $0$hi = 0, $1 = 0, $1$hi = 0;
  reset();
  i64toi32_i32$0 = i64_left() | 0;
  i64toi32_i32$1 = i64toi32_i32$HIGH_BITS;
  $0 = i64toi32_i32$0;
  $0$hi = i64toi32_i32$1;
  i64toi32_i32$1 = i64_right() | 0;
  i64toi32_i32$0 = i64toi32_i32$HIGH_BITS;
  $1 = i64toi32_i32$1;
  $1$hi = i64toi32_i32$0;
  i64toi32_i32$0 = $0$hi;
  i64toi32_i32$1 = $1$hi;
  return get() | 0 | 0;
 }
 
 function $83() {
  var i64toi32_i32$0 = 0, i64toi32_i32$1 = 0, $8 = 0, $9 = 0, $10 = 0, $0 = 0, $0$hi = 0, $1 = 0, $1$hi = 0, i64toi32_i32$2 = 0, i64toi32_i32$3 = 0;
  reset();
  i64toi32_i32$0 = i64_left() | 0;
  i64toi32_i32$1 = i64toi32_i32$HIGH_BITS;
  $0 = i64toi32_i32$0;
  $0$hi = i64toi32_i32$1;
  i64toi32_i32$1 = i64_right() | 0;
  i64toi32_i32$0 = i64toi32_i32$HIGH_BITS;
  $1 = i64toi32_i32$1;
  $1$hi = i64toi32_i32$0;
  i64toi32_i32$0 = $0$hi;
  i64toi32_i32$2 = $0;
  i64toi32_i32$1 = $1$hi;
  i64toi32_i32$3 = $1;
  if ((i64toi32_i32$0 | 0) > (i64toi32_i32$1 | 0)) {
   $8 = 1
  } else {
   {
    if ((i64toi32_i32$0 | 0) >= (i64toi32_i32$1 | 0)) {
     {
      if (i64toi32_i32$2 >>> 0 <= i64toi32_i32$3 >>> 0) {
       $9 = 0
      } else {
       $9 = 1
      }
      $10 = $9;
     }
    } else {
     $10 = 0
    }
    $8 = $10;
   }
  }
  return get() | 0 | 0;
 }
 
 function $84() {
  var i64toi32_i32$0 = 0, i64toi32_i32$1 = 0, $8 = 0, $9 = 0, $10 = 0, $0 = 0, $0$hi = 0, $1 = 0, $1$hi = 0, i64toi32_i32$2 = 0, i64toi32_i32$3 = 0;
  reset();
  i64toi32_i32$0 = i64_left() | 0;
  i64toi32_i32$1 = i64toi32_i32$HIGH_BITS;
  $0 = i64toi32_i32$0;
  $0$hi = i64toi32_i32$1;
  i64toi32_i32$1 = i64_right() | 0;
  i64toi32_i32$0 = i64toi32_i32$HIGH_BITS;
  $1 = i64toi32_i32$1;
  $1$hi = i64toi32_i32$0;
  i64toi32_i32$0 = $0$hi;
  i64toi32_i32$2 = $0;
  i64toi32_i32$1 = $1$hi;
  i64toi32_i32$3 = $1;
  if ((i64toi32_i32$0 | 0) > (i64toi32_i32$1 | 0)) {
   $8 = 1
  } else {
   {
    if ((i64toi32_i32$0 | 0) >= (i64toi32_i32$1 | 0)) {
     {
      if (i64toi32_i32$2 >>> 0 < i64toi32_i32$3 >>> 0) {
       $9 = 0
      } else {
       $9 = 1
      }
      $10 = $9;
     }
    } else {
     $10 = 0
    }
    $8 = $10;
   }
  }
  return get() | 0 | 0;
 }
 
 function $85() {
  var i64toi32_i32$0 = 0, i64toi32_i32$1 = 0, $0 = 0, $0$hi = 0, $1 = 0, $1$hi = 0;
  reset();
  i64toi32_i32$0 = i64_left() | 0;
  i64toi32_i32$1 = i64toi32_i32$HIGH_BITS;
  $0 = i64toi32_i32$0;
  $0$hi = i64toi32_i32$1;
  i64toi32_i32$1 = i64_right() | 0;
  i64toi32_i32$0 = i64toi32_i32$HIGH_BITS;
  $1 = i64toi32_i32$1;
  $1$hi = i64toi32_i32$0;
  i64toi32_i32$0 = $0$hi;
  i64toi32_i32$1 = $1$hi;
  return get() | 0 | 0;
 }
 
 function $86() {
  var i64toi32_i32$0 = 0, i64toi32_i32$1 = 0, $0 = 0, $0$hi = 0, $1 = 0, $1$hi = 0;
  reset();
  i64toi32_i32$0 = i64_left() | 0;
  i64toi32_i32$1 = i64toi32_i32$HIGH_BITS;
  $0 = i64toi32_i32$0;
  $0$hi = i64toi32_i32$1;
  i64toi32_i32$1 = i64_right() | 0;
  i64toi32_i32$0 = i64toi32_i32$HIGH_BITS;
  $1 = i64toi32_i32$1;
  $1$hi = i64toi32_i32$0;
  i64toi32_i32$0 = $0$hi;
  i64toi32_i32$1 = $1$hi;
  return get() | 0 | 0;
 }
 
 function $87() {
  var i64toi32_i32$0 = 0, $0 = 0, i64toi32_i32$1 = 0, $1 = 0, wasm2js_i32$0 = 0, wasm2js_i32$1 = 0;
  reset();
  $0 = i32_left() | 0;
  i64toi32_i32$0 = i64_right() | 0;
  i64toi32_i32$1 = i64toi32_i32$HIGH_BITS;
  $1 = i64toi32_i32$0;
  i64toi32_i32$0 = $0;
  HEAP32[i64toi32_i32$0 >> 2] = $1;
  (wasm2js_i32$0 = i64toi32_i32$0, wasm2js_i32$1 = i64toi32_i32$1), ((HEAP8[(wasm2js_i32$0 + 4 | 0) >> 0] = wasm2js_i32$1 & 255 | 0, HEAP8[(wasm2js_i32$0 + 5 | 0) >> 0] = (wasm2js_i32$1 >>> 8 | 0) & 255 | 0), HEAP8[(wasm2js_i32$0 + 6 | 0) >> 0] = (wasm2js_i32$1 >>> 16 | 0) & 255 | 0), HEAP8[(wasm2js_i32$0 + 7 | 0) >> 0] = (wasm2js_i32$1 >>> 24 | 0) & 255 | 0;
  return get() | 0 | 0;
 }
 
 function $88() {
  var wasm2js_i32$0 = 0, wasm2js_i32$1 = 0;
  reset();
  (wasm2js_i32$0 = i32_left() | 0, wasm2js_i32$1 = i64_right() | 0), HEAP8[wasm2js_i32$0 >> 0] = wasm2js_i32$1;
  return get() | 0 | 0;
 }
 
 function $89() {
  var wasm2js_i32$0 = 0, wasm2js_i32$1 = 0;
  reset();
  (wasm2js_i32$0 = i32_left() | 0, wasm2js_i32$1 = i64_right() | 0), HEAP16[wasm2js_i32$0 >> 1] = wasm2js_i32$1;
  return get() | 0 | 0;
 }
 
 function $90() {
  var wasm2js_i32$0 = 0, wasm2js_i32$1 = 0;
  reset();
  (wasm2js_i32$0 = i32_left() | 0, wasm2js_i32$1 = i64_right() | 0), HEAP32[wasm2js_i32$0 >> 2] = wasm2js_i32$1;
  return get() | 0 | 0;
 }
 
 function $91() {
  var i64toi32_i32$0 = 0, i64toi32_i32$1 = 0, $0 = 0, $0$hi = 0, $1 = 0, $1$hi = 0;
  reset();
  i64toi32_i32$0 = i64_left() | 0;
  i64toi32_i32$1 = i64toi32_i32$HIGH_BITS;
  $0 = i64toi32_i32$0;
  $0$hi = i64toi32_i32$1;
  i64toi32_i32$1 = i64_right() | 0;
  i64toi32_i32$0 = i64toi32_i32$HIGH_BITS;
  $1 = i64toi32_i32$1;
  $1$hi = i64toi32_i32$0;
  i64toi32_i32$0 = $0$hi;
  i64toi32_i32$1 = $1$hi;
  i64_dummy($0 | 0, i64toi32_i32$0 | 0, $1 | 0, i64toi32_i32$1 | 0);
  return get() | 0 | 0;
 }
 
 function $92() {
  var i64toi32_i32$0 = 0, i64toi32_i32$1 = 0, $0 = 0, $0$hi = 0, $1 = 0, $1$hi = 0, wasm2js_i32$0 = 0, wasm2js_i32$1 = 0, wasm2js_i32$2 = 0, wasm2js_i32$3 = 0, wasm2js_i32$4 = 0;
  reset();
  i64toi32_i32$0 = i64_left() | 0;
  i64toi32_i32$1 = i64toi32_i32$HIGH_BITS;
  $0 = i64toi32_i32$0;
  $0$hi = i64toi32_i32$1;
  i64toi32_i32$1 = i64_right() | 0;
  i64toi32_i32$0 = i64toi32_i32$HIGH_BITS;
  $1 = i64toi32_i32$1;
  $1$hi = i64toi32_i32$0;
  i64toi32_i32$0 = $0$hi;
  i64toi32_i32$1 = $1$hi;
  ((((wasm2js_i32$1 = $0, wasm2js_i32$2 = i64toi32_i32$0), wasm2js_i32$3 = $1), wasm2js_i32$4 = i64toi32_i32$1), wasm2js_i32$0 = i64_callee() | 0), FUNCTION_TABLE[wasm2js_i32$0](wasm2js_i32$1 | 0, wasm2js_i32$2 | 0, wasm2js_i32$3 | 0, wasm2js_i32$4 | 0) | 0;
  return get() | 0 | 0;
 }
 
 function $93() {
  var i64toi32_i32$0 = 0, i64toi32_i32$1 = 0, $0 = 0, $0$hi = 0, $1 = 0, $1$hi = 0, i64toi32_i32$4 = 0;
  reset();
  i64toi32_i32$0 = i64_left() | 0;
  i64toi32_i32$1 = i64toi32_i32$HIGH_BITS;
  $0 = i64toi32_i32$0;
  $0$hi = i64toi32_i32$1;
  i64toi32_i32$1 = i64_right() | 0;
  i64toi32_i32$0 = i64toi32_i32$HIGH_BITS;
  $1 = i64toi32_i32$1;
  $1$hi = i64toi32_i32$0;
  i64toi32_i32$4 = i64_bool() | 0;
  i64toi32_i32$0 = $0$hi;
  i64toi32_i32$1 = $1$hi;
  return get() | 0 | 0;
 }
 
 function $94() {
  reset();
  Math_fround(Math_fround(f32_left()) + Math_fround(f32_right()));
  return get() | 0 | 0;
 }
 
 function $95() {
  reset();
  Math_fround(Math_fround(f32_left()) - Math_fround(f32_right()));
  return get() | 0 | 0;
 }
 
 function $96() {
  reset();
  Math_fround(Math_fround(f32_left()) * Math_fround(f32_right()));
  return get() | 0 | 0;
 }
 
 function $97() {
  reset();
  Math_fround(Math_fround(f32_left()) / Math_fround(f32_right()));
  return get() | 0 | 0;
 }
 
 function $98() {
  reset();
  (wasm2js_scratch_store_f32(Math_fround(f32_left())), wasm2js_scratch_load_i32(0)) & 2147483647 | 0 | ((wasm2js_scratch_store_f32(Math_fround(f32_right())), wasm2js_scratch_load_i32(0)) & 2147483648 | 0) | 0;
  return get() | 0 | 0;
 }
 
 function $99() {
  reset();
  Math_fround(f32_left()) == Math_fround(f32_right());
  return get() | 0 | 0;
 }
 
 function $100() {
  reset();
  Math_fround(f32_left()) != Math_fround(f32_right());
  return get() | 0 | 0;
 }
 
 function $101() {
  reset();
  Math_fround(f32_left()) < Math_fround(f32_right());
  return get() | 0 | 0;
 }
 
 function $102() {
  reset();
  Math_fround(f32_left()) <= Math_fround(f32_right());
  return get() | 0 | 0;
 }
 
 function $103() {
  reset();
  Math_fround(f32_left()) > Math_fround(f32_right());
  return get() | 0 | 0;
 }
 
 function $104() {
  reset();
  Math_fround(f32_left()) >= Math_fround(f32_right());
  return get() | 0 | 0;
 }
 
 function $105() {
  reset();
  Math_fround(Math_min(Math_fround(f32_left()), Math_fround(f32_right())));
  return get() | 0 | 0;
 }
 
 function $106() {
  reset();
  Math_fround(Math_max(Math_fround(f32_left()), Math_fround(f32_right())));
  return get() | 0 | 0;
 }
 
 function $107() {
  var wasm2js_i32$0 = 0, wasm2js_f32$0 = Math_fround(0);
  reset();
  (wasm2js_i32$0 = i32_left() | 0, wasm2js_f32$0 = Math_fround(f32_right())), HEAPF32[wasm2js_i32$0 >> 2] = wasm2js_f32$0;
  return get() | 0 | 0;
 }
 
 function $108() {
  reset();
  f32_dummy(Math_fround(Math_fround(f32_left())), Math_fround(Math_fround(f32_right())));
  return get() | 0 | 0;
 }
 
 function $109() {
  var wasm2js_i32$0 = 0, wasm2js_f32$0 = Math_fround(0), wasm2js_f32$1 = Math_fround(0);
  reset();
  ((wasm2js_f32$0 = Math_fround(f32_left()), wasm2js_f32$1 = Math_fround(f32_right())), wasm2js_i32$0 = f32_callee() | 0), FUNCTION_TABLE[wasm2js_i32$0](Math_fround(wasm2js_f32$0), Math_fround(wasm2js_f32$1)) | 0;
  return get() | 0 | 0;
 }
 
 function $110() {
  var wasm2js_f32$0 = Math_fround(0), wasm2js_f32$1 = Math_fround(0), wasm2js_i32$0 = 0;
  reset();
  wasm2js_f32$0 = Math_fround(f32_left()), wasm2js_f32$1 = Math_fround(f32_right()), wasm2js_i32$0 = f32_bool() | 0, wasm2js_i32$0 ? wasm2js_f32$0 : wasm2js_f32$1;
  return get() | 0 | 0;
 }
 
 function $111() {
  reset();
  +f64_left() + +f64_right();
  return get() | 0 | 0;
 }
 
 function $112() {
  reset();
  +f64_left() - +f64_right();
  return get() | 0 | 0;
 }
 
 function $113() {
  reset();
  +f64_left() * +f64_right();
  return get() | 0 | 0;
 }
 
 function $114() {
  reset();
  +f64_left() / +f64_right();
  return get() | 0 | 0;
 }
 
 function $115() {
<<<<<<< HEAD
  var i64toi32_i32$0 = 0, i64toi32_i32$2 = 0, i64toi32_i32$1 = 0, i64toi32_i32$3 = 0, $0 = 0.0, $2 = 0, $2$hi = 0, $3 = 0.0, $5 = 0, $5$hi = 0;
  reset();
  $0 = +f64_left();
  HEAPF64[__tempMemory__ >> 3] = $0;
  i64toi32_i32$0 = HEAP32[(__tempMemory__ + 4 | 0) >> 2] | 0;
  i64toi32_i32$2 = HEAP32[__tempMemory__ >> 2] | 0;
=======
  var i64toi32_i32$0 = 0, i64toi32_i32$2 = 0, i64toi32_i32$1 = 0, i64toi32_i32$3 = 0, $2 = 0, $2$hi = 0, $5 = 0, $5$hi = 0;
  reset();
  wasm2js_scratch_store_f64(+(+f64_left()));
  i64toi32_i32$0 = wasm2js_scratch_load_i32(1 | 0) | 0;
  i64toi32_i32$2 = wasm2js_scratch_load_i32(0 | 0) | 0;
>>>>>>> b2161e31
  i64toi32_i32$1 = 2147483647;
  i64toi32_i32$3 = 4294967295;
  i64toi32_i32$1 = i64toi32_i32$0 & i64toi32_i32$1 | 0;
  $2 = i64toi32_i32$2 & i64toi32_i32$3 | 0;
  $2$hi = i64toi32_i32$1;
<<<<<<< HEAD
  $3 = +f64_right();
  HEAPF64[__tempMemory__ >> 3] = $3;
  i64toi32_i32$1 = HEAP32[(__tempMemory__ + 4 | 0) >> 2] | 0;
  i64toi32_i32$0 = HEAP32[__tempMemory__ >> 2] | 0;
=======
  wasm2js_scratch_store_f64(+(+f64_right()));
  i64toi32_i32$1 = wasm2js_scratch_load_i32(1 | 0) | 0;
  i64toi32_i32$0 = wasm2js_scratch_load_i32(0 | 0) | 0;
>>>>>>> b2161e31
  i64toi32_i32$2 = 2147483648;
  i64toi32_i32$3 = 0;
  i64toi32_i32$2 = i64toi32_i32$1 & i64toi32_i32$2 | 0;
  $5 = i64toi32_i32$0 & i64toi32_i32$3 | 0;
  $5$hi = i64toi32_i32$2;
  i64toi32_i32$2 = $2$hi;
  i64toi32_i32$1 = $2;
  i64toi32_i32$0 = $5$hi;
  i64toi32_i32$3 = $5;
  i64toi32_i32$0 = i64toi32_i32$2 | i64toi32_i32$0 | 0;
<<<<<<< HEAD
  HEAP32[__tempMemory__ >> 2] = i64toi32_i32$1 | i64toi32_i32$3 | 0;
  HEAP32[(__tempMemory__ + 4 | 0) >> 2] = i64toi32_i32$0;
  +HEAPF64[__tempMemory__ >> 3];
=======
  wasm2js_scratch_store_i32(0 | 0, i64toi32_i32$1 | i64toi32_i32$3 | 0 | 0);
  wasm2js_scratch_store_i32(1 | 0, i64toi32_i32$0 | 0);
  +wasm2js_scratch_load_f64();
>>>>>>> b2161e31
  return get() | 0 | 0;
 }
 
 function $116() {
  reset();
  +f64_left() == +f64_right();
  return get() | 0 | 0;
 }
 
 function $117() {
  reset();
  +f64_left() != +f64_right();
  return get() | 0 | 0;
 }
 
 function $118() {
  reset();
  +f64_left() < +f64_right();
  return get() | 0 | 0;
 }
 
 function $119() {
  reset();
  +f64_left() <= +f64_right();
  return get() | 0 | 0;
 }
 
 function $120() {
  reset();
  +f64_left() > +f64_right();
  return get() | 0 | 0;
 }
 
 function $121() {
  reset();
  +f64_left() >= +f64_right();
  return get() | 0 | 0;
 }
 
 function $122() {
  reset();
  Math_min(+f64_left(), +f64_right());
  return get() | 0 | 0;
 }
 
 function $123() {
  reset();
  Math_max(+f64_left(), +f64_right());
  return get() | 0 | 0;
 }
 
 function $124() {
  var wasm2js_i32$0 = 0, wasm2js_f64$0 = 0.0;
  reset();
  (wasm2js_i32$0 = i32_left() | 0, wasm2js_f64$0 = +f64_right()), HEAPF64[wasm2js_i32$0 >> 3] = wasm2js_f64$0;
  return get() | 0 | 0;
 }
 
 function $125() {
  reset();
  f64_dummy(+(+f64_left()), +(+f64_right()));
  return get() | 0 | 0;
 }
 
 function $126() {
  var wasm2js_i32$0 = 0, wasm2js_f64$0 = 0.0, wasm2js_f64$1 = 0.0;
  reset();
  ((wasm2js_f64$0 = +f64_left(), wasm2js_f64$1 = +f64_right()), wasm2js_i32$0 = f64_callee() | 0), FUNCTION_TABLE[wasm2js_i32$0](+wasm2js_f64$0, +wasm2js_f64$1) | 0;
  return get() | 0 | 0;
 }
 
 function $127() {
  var wasm2js_f64$0 = 0.0, wasm2js_f64$1 = 0.0, wasm2js_i32$0 = 0;
  reset();
  wasm2js_f64$0 = +f64_left(), wasm2js_f64$1 = +f64_right(), wasm2js_i32$0 = f64_bool() | 0, wasm2js_i32$0 ? wasm2js_f64$0 : wasm2js_f64$1;
  return get() | 0 | 0;
 }
 
 function $128() {
  var $3 = 0;
  block : {
   reset();
   $3 = i32_left() | 0;
   if ((i32_right() | 0) & 0 | 0) {
    break block
   }
   $3 = get() | 0;
  }
  return $3 | 0;
 }
 
 function $129() {
  var $2 = 0, $3 = 0, $4 = 0;
  a : {
   reset();
   b : {
    $2 = i32_left() | 0;
    $3 = $2;
    $4 = $2;
    switch (i32_right() | 0 | 0) {
    case 0:
     break a;
    default:
     break b;
    };
   }
   $3 = get() | 0;
  }
  return $3 | 0;
 }
 
 function legalfunc$wasm2js_scratch_load_i64() {
  var i64toi32_i32$0 = 0, i64toi32_i32$2 = 0, i64toi32_i32$1 = 0, i64toi32_i32$4 = 0, i64toi32_i32$3 = 0, $8 = 0, $1 = 0, $1$hi = 0, $4$hi = 0;
  i64toi32_i32$0 = 0;
  $1 = legalimport$wasm2js_scratch_load_i64() | 0;
  $1$hi = i64toi32_i32$0;
  i64toi32_i32$0 = 0;
  i64toi32_i32$2 = getTempRet0() | 0;
  i64toi32_i32$1 = 0;
  i64toi32_i32$3 = 32;
  i64toi32_i32$4 = i64toi32_i32$3 & 31 | 0;
  if (32 >>> 0 <= (i64toi32_i32$3 & 63 | 0) >>> 0) {
   {
    i64toi32_i32$1 = i64toi32_i32$2 << i64toi32_i32$4 | 0;
    $8 = 0;
   }
  } else {
   {
    i64toi32_i32$1 = ((1 << i64toi32_i32$4 | 0) - 1 | 0) & (i64toi32_i32$2 >>> (32 - i64toi32_i32$4 | 0) | 0) | 0 | (i64toi32_i32$0 << i64toi32_i32$4 | 0) | 0;
    $8 = i64toi32_i32$2 << i64toi32_i32$4 | 0;
   }
  }
  $4$hi = i64toi32_i32$1;
  i64toi32_i32$1 = $1$hi;
  i64toi32_i32$0 = $1;
  i64toi32_i32$2 = $4$hi;
  i64toi32_i32$3 = $8;
  i64toi32_i32$2 = i64toi32_i32$1 | i64toi32_i32$2 | 0;
  i64toi32_i32$0 = i64toi32_i32$0 | i64toi32_i32$3 | 0;
  i64toi32_i32$HIGH_BITS = i64toi32_i32$2;
  return i64toi32_i32$0 | 0;
 }
 
 function legalfunc$wasm2js_scratch_store_i64($0, $0$hi) {
  $0 = $0 | 0;
  $0$hi = $0$hi | 0;
  var i64toi32_i32$4 = 0, i64toi32_i32$0 = 0, i64toi32_i32$1 = 0, i64toi32_i32$3 = 0, $8 = 0, $2 = 0, i64toi32_i32$2 = 0;
  i64toi32_i32$0 = $0$hi;
  $2 = $0;
  i64toi32_i32$2 = $0;
  i64toi32_i32$1 = 0;
  i64toi32_i32$3 = 32;
  i64toi32_i32$4 = i64toi32_i32$3 & 31 | 0;
  if (32 >>> 0 <= (i64toi32_i32$3 & 63 | 0) >>> 0) {
   {
    i64toi32_i32$1 = 0;
    $8 = i64toi32_i32$0 >>> i64toi32_i32$4 | 0;
   }
  } else {
   {
    i64toi32_i32$1 = i64toi32_i32$0 >>> i64toi32_i32$4 | 0;
    $8 = (((1 << i64toi32_i32$4 | 0) - 1 | 0) & i64toi32_i32$0 | 0) << (32 - i64toi32_i32$4 | 0) | 0 | (i64toi32_i32$2 >>> i64toi32_i32$4 | 0) | 0;
   }
  }
  legalimport$wasm2js_scratch_store_i64($2 | 0, $8 | 0);
 }
 
 function _ZN17compiler_builtins3int3mul3Mul3mul17h070e9a1c69faec5bE(var$0, var$0$hi, var$1, var$1$hi) {
  var$0 = var$0 | 0;
  var$0$hi = var$0$hi | 0;
  var$1 = var$1 | 0;
  var$1$hi = var$1$hi | 0;
  var i64toi32_i32$4 = 0, i64toi32_i32$0 = 0, i64toi32_i32$1 = 0, var$2 = 0, i64toi32_i32$2 = 0, i64toi32_i32$3 = 0, var$3 = 0, var$4 = 0, var$5 = 0, $21 = 0, $22 = 0, var$6 = 0, $24 = 0, $17 = 0, $18 = 0, $23 = 0, $29 = 0, $45_1 = 0, $56$hi = 0, $62$hi = 0;
  i64toi32_i32$0 = var$1$hi;
  var$2 = var$1;
  var$4 = var$2 >>> 16 | 0;
  i64toi32_i32$0 = var$0$hi;
  var$3 = var$0;
  var$5 = var$3 >>> 16 | 0;
  $17 = Math_imul(var$4, var$5);
  $18 = var$2;
  i64toi32_i32$2 = var$3;
  i64toi32_i32$1 = 0;
  i64toi32_i32$3 = 32;
  i64toi32_i32$4 = i64toi32_i32$3 & 31 | 0;
  if (32 >>> 0 <= (i64toi32_i32$3 & 63 | 0) >>> 0) {
   {
    i64toi32_i32$1 = 0;
    $21 = i64toi32_i32$0 >>> i64toi32_i32$4 | 0;
   }
  } else {
   {
    i64toi32_i32$1 = i64toi32_i32$0 >>> i64toi32_i32$4 | 0;
    $21 = (((1 << i64toi32_i32$4 | 0) - 1 | 0) & i64toi32_i32$0 | 0) << (32 - i64toi32_i32$4 | 0) | 0 | (i64toi32_i32$2 >>> i64toi32_i32$4 | 0) | 0;
   }
  }
  $23 = $17 + Math_imul($18, $21) | 0;
  i64toi32_i32$1 = var$1$hi;
  i64toi32_i32$0 = var$1;
  i64toi32_i32$2 = 0;
  i64toi32_i32$3 = 32;
  i64toi32_i32$4 = i64toi32_i32$3 & 31 | 0;
  if (32 >>> 0 <= (i64toi32_i32$3 & 63 | 0) >>> 0) {
   {
    i64toi32_i32$2 = 0;
    $22 = i64toi32_i32$1 >>> i64toi32_i32$4 | 0;
   }
  } else {
   {
    i64toi32_i32$2 = i64toi32_i32$1 >>> i64toi32_i32$4 | 0;
    $22 = (((1 << i64toi32_i32$4 | 0) - 1 | 0) & i64toi32_i32$1 | 0) << (32 - i64toi32_i32$4 | 0) | 0 | (i64toi32_i32$0 >>> i64toi32_i32$4 | 0) | 0;
   }
  }
  $29 = $23 + Math_imul($22, var$3) | 0;
  var$2 = var$2 & 65535 | 0;
  var$3 = var$3 & 65535 | 0;
  var$6 = Math_imul(var$2, var$3);
  var$2 = (var$6 >>> 16 | 0) + Math_imul(var$2, var$5) | 0;
  $45_1 = $29 + (var$2 >>> 16 | 0) | 0;
  var$2 = (var$2 & 65535 | 0) + Math_imul(var$4, var$3) | 0;
  i64toi32_i32$2 = 0;
  i64toi32_i32$1 = $45_1 + (var$2 >>> 16 | 0) | 0;
  i64toi32_i32$0 = 0;
  i64toi32_i32$3 = 32;
  i64toi32_i32$4 = i64toi32_i32$3 & 31 | 0;
  if (32 >>> 0 <= (i64toi32_i32$3 & 63 | 0) >>> 0) {
   {
    i64toi32_i32$0 = i64toi32_i32$1 << i64toi32_i32$4 | 0;
    $24 = 0;
   }
  } else {
   {
    i64toi32_i32$0 = ((1 << i64toi32_i32$4 | 0) - 1 | 0) & (i64toi32_i32$1 >>> (32 - i64toi32_i32$4 | 0) | 0) | 0 | (i64toi32_i32$2 << i64toi32_i32$4 | 0) | 0;
    $24 = i64toi32_i32$1 << i64toi32_i32$4 | 0;
   }
  }
  $56$hi = i64toi32_i32$0;
  i64toi32_i32$0 = 0;
  $62$hi = i64toi32_i32$0;
  i64toi32_i32$0 = $56$hi;
  i64toi32_i32$2 = $24;
  i64toi32_i32$1 = $62$hi;
  i64toi32_i32$3 = var$2 << 16 | 0 | (var$6 & 65535 | 0) | 0;
  i64toi32_i32$1 = i64toi32_i32$0 | i64toi32_i32$1 | 0;
  i64toi32_i32$2 = i64toi32_i32$2 | i64toi32_i32$3 | 0;
  i64toi32_i32$HIGH_BITS = i64toi32_i32$1;
  return i64toi32_i32$2 | 0;
 }
 
 function _ZN17compiler_builtins3int4sdiv3Div3div17he78fc483e41d7ec7E(var$0, var$0$hi, var$1, var$1$hi) {
  var$0 = var$0 | 0;
  var$0$hi = var$0$hi | 0;
  var$1 = var$1 | 0;
  var$1$hi = var$1$hi | 0;
  var i64toi32_i32$1 = 0, i64toi32_i32$2 = 0, i64toi32_i32$4 = 0, i64toi32_i32$3 = 0, i64toi32_i32$0 = 0, i64toi32_i32$5 = 0, var$2 = 0, var$2$hi = 0, i64toi32_i32$6 = 0, $21 = 0, $22 = 0, $23 = 0, $7$hi = 0, $9 = 0, $9$hi = 0, $14$hi = 0, $16$hi = 0, $17 = 0, $17$hi = 0, $23$hi = 0;
  i64toi32_i32$0 = var$0$hi;
  i64toi32_i32$2 = var$0;
  i64toi32_i32$1 = 0;
  i64toi32_i32$3 = 63;
  i64toi32_i32$4 = i64toi32_i32$3 & 31 | 0;
  if (32 >>> 0 <= (i64toi32_i32$3 & 63 | 0) >>> 0) {
   {
    i64toi32_i32$1 = i64toi32_i32$0 >> 31 | 0;
    $21 = i64toi32_i32$0 >> i64toi32_i32$4 | 0;
   }
  } else {
   {
    i64toi32_i32$1 = i64toi32_i32$0 >> i64toi32_i32$4 | 0;
    $21 = (((1 << i64toi32_i32$4 | 0) - 1 | 0) & i64toi32_i32$0 | 0) << (32 - i64toi32_i32$4 | 0) | 0 | (i64toi32_i32$2 >>> i64toi32_i32$4 | 0) | 0;
   }
  }
  var$2 = $21;
  var$2$hi = i64toi32_i32$1;
  i64toi32_i32$1 = var$0$hi;
  i64toi32_i32$1 = var$2$hi;
  i64toi32_i32$0 = var$2;
  i64toi32_i32$2 = var$0$hi;
  i64toi32_i32$3 = var$0;
  i64toi32_i32$2 = i64toi32_i32$1 ^ i64toi32_i32$2 | 0;
  $7$hi = i64toi32_i32$2;
  i64toi32_i32$2 = i64toi32_i32$1;
  i64toi32_i32$2 = $7$hi;
  i64toi32_i32$1 = i64toi32_i32$0 ^ i64toi32_i32$3 | 0;
  i64toi32_i32$0 = var$2$hi;
  i64toi32_i32$3 = var$2;
  i64toi32_i32$4 = i64toi32_i32$1 - i64toi32_i32$3 | 0;
  i64toi32_i32$6 = i64toi32_i32$1 >>> 0 < i64toi32_i32$3 >>> 0;
  i64toi32_i32$5 = i64toi32_i32$6 + i64toi32_i32$0 | 0;
  i64toi32_i32$5 = i64toi32_i32$2 - i64toi32_i32$5 | 0;
  $9 = i64toi32_i32$4;
  $9$hi = i64toi32_i32$5;
  i64toi32_i32$5 = var$1$hi;
  i64toi32_i32$2 = var$1;
  i64toi32_i32$1 = 0;
  i64toi32_i32$3 = 63;
  i64toi32_i32$0 = i64toi32_i32$3 & 31 | 0;
  if (32 >>> 0 <= (i64toi32_i32$3 & 63 | 0) >>> 0) {
   {
    i64toi32_i32$1 = i64toi32_i32$5 >> 31 | 0;
    $22 = i64toi32_i32$5 >> i64toi32_i32$0 | 0;
   }
  } else {
   {
    i64toi32_i32$1 = i64toi32_i32$5 >> i64toi32_i32$0 | 0;
    $22 = (((1 << i64toi32_i32$0 | 0) - 1 | 0) & i64toi32_i32$5 | 0) << (32 - i64toi32_i32$0 | 0) | 0 | (i64toi32_i32$2 >>> i64toi32_i32$0 | 0) | 0;
   }
  }
  var$2 = $22;
  var$2$hi = i64toi32_i32$1;
  i64toi32_i32$1 = var$1$hi;
  i64toi32_i32$1 = var$2$hi;
  i64toi32_i32$5 = var$2;
  i64toi32_i32$2 = var$1$hi;
  i64toi32_i32$3 = var$1;
  i64toi32_i32$2 = i64toi32_i32$1 ^ i64toi32_i32$2 | 0;
  $14$hi = i64toi32_i32$2;
  i64toi32_i32$2 = i64toi32_i32$1;
  i64toi32_i32$2 = $14$hi;
  i64toi32_i32$1 = i64toi32_i32$5 ^ i64toi32_i32$3 | 0;
  i64toi32_i32$5 = var$2$hi;
  i64toi32_i32$3 = var$2;
  i64toi32_i32$0 = i64toi32_i32$1 - i64toi32_i32$3 | 0;
  i64toi32_i32$6 = i64toi32_i32$1 >>> 0 < i64toi32_i32$3 >>> 0;
  i64toi32_i32$4 = i64toi32_i32$6 + i64toi32_i32$5 | 0;
  i64toi32_i32$4 = i64toi32_i32$2 - i64toi32_i32$4 | 0;
  $16$hi = i64toi32_i32$4;
  i64toi32_i32$4 = $9$hi;
  i64toi32_i32$1 = $16$hi;
  i64toi32_i32$1 = __wasm_i64_udiv($9 | 0, i64toi32_i32$4 | 0, i64toi32_i32$0 | 0, i64toi32_i32$1 | 0) | 0;
  i64toi32_i32$4 = i64toi32_i32$HIGH_BITS;
  $17 = i64toi32_i32$1;
  $17$hi = i64toi32_i32$4;
  i64toi32_i32$4 = var$1$hi;
  i64toi32_i32$4 = var$0$hi;
  i64toi32_i32$4 = var$1$hi;
  i64toi32_i32$2 = var$1;
  i64toi32_i32$1 = var$0$hi;
  i64toi32_i32$3 = var$0;
  i64toi32_i32$1 = i64toi32_i32$4 ^ i64toi32_i32$1 | 0;
  i64toi32_i32$4 = i64toi32_i32$2 ^ i64toi32_i32$3 | 0;
  i64toi32_i32$2 = 0;
  i64toi32_i32$3 = 63;
  i64toi32_i32$5 = i64toi32_i32$3 & 31 | 0;
  if (32 >>> 0 <= (i64toi32_i32$3 & 63 | 0) >>> 0) {
   {
    i64toi32_i32$2 = i64toi32_i32$1 >> 31 | 0;
    $23 = i64toi32_i32$1 >> i64toi32_i32$5 | 0;
   }
  } else {
   {
    i64toi32_i32$2 = i64toi32_i32$1 >> i64toi32_i32$5 | 0;
    $23 = (((1 << i64toi32_i32$5 | 0) - 1 | 0) & i64toi32_i32$1 | 0) << (32 - i64toi32_i32$5 | 0) | 0 | (i64toi32_i32$4 >>> i64toi32_i32$5 | 0) | 0;
   }
  }
  var$0 = $23;
  var$0$hi = i64toi32_i32$2;
  i64toi32_i32$2 = $17$hi;
  i64toi32_i32$1 = $17;
  i64toi32_i32$4 = var$0$hi;
  i64toi32_i32$3 = var$0;
  i64toi32_i32$4 = i64toi32_i32$2 ^ i64toi32_i32$4 | 0;
  $23$hi = i64toi32_i32$4;
  i64toi32_i32$4 = var$0$hi;
  i64toi32_i32$4 = $23$hi;
  i64toi32_i32$2 = i64toi32_i32$1 ^ i64toi32_i32$3 | 0;
  i64toi32_i32$1 = var$0$hi;
  i64toi32_i32$5 = i64toi32_i32$2 - i64toi32_i32$3 | 0;
  i64toi32_i32$6 = i64toi32_i32$2 >>> 0 < i64toi32_i32$3 >>> 0;
  i64toi32_i32$0 = i64toi32_i32$6 + i64toi32_i32$1 | 0;
  i64toi32_i32$0 = i64toi32_i32$4 - i64toi32_i32$0 | 0;
  i64toi32_i32$2 = i64toi32_i32$5;
  i64toi32_i32$HIGH_BITS = i64toi32_i32$0;
  return i64toi32_i32$2 | 0;
 }
 
 function _ZN17compiler_builtins3int4sdiv3Mod4mod_17h2cbb7bbf36e41d68E(var$0, var$0$hi, var$1, var$1$hi) {
  var$0 = var$0 | 0;
  var$0$hi = var$0$hi | 0;
  var$1 = var$1 | 0;
  var$1$hi = var$1$hi | 0;
  var i64toi32_i32$1 = 0, i64toi32_i32$4 = 0, i64toi32_i32$2 = 0, i64toi32_i32$0 = 0, i64toi32_i32$3 = 0, i64toi32_i32$5 = 0, var$2$hi = 0, i64toi32_i32$6 = 0, var$2 = 0, $20 = 0, $21 = 0, $7$hi = 0, $9 = 0, $9$hi = 0, $14$hi = 0, $16$hi = 0, $17$hi = 0, $19$hi = 0;
  i64toi32_i32$0 = var$0$hi;
  i64toi32_i32$2 = var$0;
  i64toi32_i32$1 = 0;
  i64toi32_i32$3 = 63;
  i64toi32_i32$4 = i64toi32_i32$3 & 31 | 0;
  if (32 >>> 0 <= (i64toi32_i32$3 & 63 | 0) >>> 0) {
   {
    i64toi32_i32$1 = i64toi32_i32$0 >> 31 | 0;
    $20 = i64toi32_i32$0 >> i64toi32_i32$4 | 0;
   }
  } else {
   {
    i64toi32_i32$1 = i64toi32_i32$0 >> i64toi32_i32$4 | 0;
    $20 = (((1 << i64toi32_i32$4 | 0) - 1 | 0) & i64toi32_i32$0 | 0) << (32 - i64toi32_i32$4 | 0) | 0 | (i64toi32_i32$2 >>> i64toi32_i32$4 | 0) | 0;
   }
  }
  var$2 = $20;
  var$2$hi = i64toi32_i32$1;
  i64toi32_i32$1 = var$0$hi;
  i64toi32_i32$1 = var$2$hi;
  i64toi32_i32$0 = var$2;
  i64toi32_i32$2 = var$0$hi;
  i64toi32_i32$3 = var$0;
  i64toi32_i32$2 = i64toi32_i32$1 ^ i64toi32_i32$2 | 0;
  $7$hi = i64toi32_i32$2;
  i64toi32_i32$2 = i64toi32_i32$1;
  i64toi32_i32$2 = $7$hi;
  i64toi32_i32$1 = i64toi32_i32$0 ^ i64toi32_i32$3 | 0;
  i64toi32_i32$0 = var$2$hi;
  i64toi32_i32$3 = var$2;
  i64toi32_i32$4 = i64toi32_i32$1 - i64toi32_i32$3 | 0;
  i64toi32_i32$6 = i64toi32_i32$1 >>> 0 < i64toi32_i32$3 >>> 0;
  i64toi32_i32$5 = i64toi32_i32$6 + i64toi32_i32$0 | 0;
  i64toi32_i32$5 = i64toi32_i32$2 - i64toi32_i32$5 | 0;
  $9 = i64toi32_i32$4;
  $9$hi = i64toi32_i32$5;
  i64toi32_i32$5 = var$1$hi;
  i64toi32_i32$2 = var$1;
  i64toi32_i32$1 = 0;
  i64toi32_i32$3 = 63;
  i64toi32_i32$0 = i64toi32_i32$3 & 31 | 0;
  if (32 >>> 0 <= (i64toi32_i32$3 & 63 | 0) >>> 0) {
   {
    i64toi32_i32$1 = i64toi32_i32$5 >> 31 | 0;
    $21 = i64toi32_i32$5 >> i64toi32_i32$0 | 0;
   }
  } else {
   {
    i64toi32_i32$1 = i64toi32_i32$5 >> i64toi32_i32$0 | 0;
    $21 = (((1 << i64toi32_i32$0 | 0) - 1 | 0) & i64toi32_i32$5 | 0) << (32 - i64toi32_i32$0 | 0) | 0 | (i64toi32_i32$2 >>> i64toi32_i32$0 | 0) | 0;
   }
  }
  var$0 = $21;
  var$0$hi = i64toi32_i32$1;
  i64toi32_i32$1 = var$1$hi;
  i64toi32_i32$1 = var$0$hi;
  i64toi32_i32$5 = var$0;
  i64toi32_i32$2 = var$1$hi;
  i64toi32_i32$3 = var$1;
  i64toi32_i32$2 = i64toi32_i32$1 ^ i64toi32_i32$2 | 0;
  $14$hi = i64toi32_i32$2;
  i64toi32_i32$2 = i64toi32_i32$1;
  i64toi32_i32$2 = $14$hi;
  i64toi32_i32$1 = i64toi32_i32$5 ^ i64toi32_i32$3 | 0;
  i64toi32_i32$5 = var$0$hi;
  i64toi32_i32$3 = var$0;
  i64toi32_i32$0 = i64toi32_i32$1 - i64toi32_i32$3 | 0;
  i64toi32_i32$6 = i64toi32_i32$1 >>> 0 < i64toi32_i32$3 >>> 0;
  i64toi32_i32$4 = i64toi32_i32$6 + i64toi32_i32$5 | 0;
  i64toi32_i32$4 = i64toi32_i32$2 - i64toi32_i32$4 | 0;
  $16$hi = i64toi32_i32$4;
  i64toi32_i32$4 = $9$hi;
  i64toi32_i32$1 = $16$hi;
  i64toi32_i32$1 = __wasm_i64_urem($9 | 0, i64toi32_i32$4 | 0, i64toi32_i32$0 | 0, i64toi32_i32$1 | 0) | 0;
  i64toi32_i32$4 = i64toi32_i32$HIGH_BITS;
  $17$hi = i64toi32_i32$4;
  i64toi32_i32$4 = var$2$hi;
  i64toi32_i32$4 = $17$hi;
  i64toi32_i32$2 = i64toi32_i32$1;
  i64toi32_i32$1 = var$2$hi;
  i64toi32_i32$3 = var$2;
  i64toi32_i32$1 = i64toi32_i32$4 ^ i64toi32_i32$1 | 0;
  $19$hi = i64toi32_i32$1;
  i64toi32_i32$1 = var$2$hi;
  i64toi32_i32$1 = $19$hi;
  i64toi32_i32$4 = i64toi32_i32$2 ^ i64toi32_i32$3 | 0;
  i64toi32_i32$2 = var$2$hi;
  i64toi32_i32$5 = i64toi32_i32$4 - i64toi32_i32$3 | 0;
  i64toi32_i32$6 = i64toi32_i32$4 >>> 0 < i64toi32_i32$3 >>> 0;
  i64toi32_i32$0 = i64toi32_i32$6 + i64toi32_i32$2 | 0;
  i64toi32_i32$0 = i64toi32_i32$1 - i64toi32_i32$0 | 0;
  i64toi32_i32$4 = i64toi32_i32$5;
  i64toi32_i32$HIGH_BITS = i64toi32_i32$0;
  return i64toi32_i32$4 | 0;
 }
 
 function _ZN17compiler_builtins3int4udiv10divmod_u6417h6026910b5ed08e40E(var$0, var$0$hi, var$1, var$1$hi) {
  var$0 = var$0 | 0;
  var$0$hi = var$0$hi | 0;
  var$1 = var$1 | 0;
  var$1$hi = var$1$hi | 0;
<<<<<<< HEAD
  var i64toi32_i32$2 = 0, i64toi32_i32$3 = 0, i64toi32_i32$1 = 0, i64toi32_i32$4 = 0, i64toi32_i32$0 = 0, i64toi32_i32$5 = 0, var$2 = 0, var$3 = 0, var$4 = 0, var$5 = 0, var$5$hi = 0, var$6 = 0, var$6$hi = 0, i64toi32_i32$6 = 0, $40_1 = 0, $41_1 = 0, $42_1 = 0, $43_1 = 0, $44_1 = 0, $45_1 = 0, $46_1 = 0, $47_1 = 0, var$8$hi = 0, $48_1 = 0, $49_1 = 0, $50_1 = 0, $51_1 = 0, var$7$hi = 0, $52_1 = 0, $60_1 = 0, $65$hi = 0, $67_1 = 0, $67$hi = 0, $68_1 = 0, $93_1 = 0, $124$hi = 0, $133$hi = 0, $138$hi = 0, var$8 = 0, $144 = 0, $144$hi = 0, $146$hi = 0, $148 = 0, $148$hi = 0, $155 = 0, $155$hi = 0, $158$hi = 0, var$7 = 0, $170$hi = 0, wasm2js_i32$0 = 0, wasm2js_i32$1 = 0;
=======
  var i64toi32_i32$2 = 0, i64toi32_i32$3 = 0, i64toi32_i32$4 = 0, i64toi32_i32$1 = 0, i64toi32_i32$0 = 0, i64toi32_i32$5 = 0, var$2 = 0, var$3 = 0, var$4 = 0, var$5 = 0, var$5$hi = 0, var$6 = 0, var$6$hi = 0, i64toi32_i32$6 = 0, $37_1 = 0, $38_1 = 0, $39_1 = 0, $40_1 = 0, $41_1 = 0, $42_1 = 0, $43_1 = 0, $44_1 = 0, var$8$hi = 0, $45_1 = 0, $46_1 = 0, $47_1 = 0, $48_1 = 0, var$7$hi = 0, $49_1 = 0, $63$hi = 0, $65_1 = 0, $65$hi = 0, $120$hi = 0, $129$hi = 0, $134$hi = 0, var$8 = 0, $140 = 0, $140$hi = 0, $142$hi = 0, $144 = 0, $144$hi = 0, $151 = 0, $151$hi = 0, $154$hi = 0, var$7 = 0, $165$hi = 0;
>>>>>>> b2161e31
  label$1 : {
   label$2 : {
    label$3 : {
     label$4 : {
      label$5 : {
       label$6 : {
        label$7 : {
         label$8 : {
          label$9 : {
           label$10 : {
            label$11 : {
             i64toi32_i32$0 = var$0$hi;
             i64toi32_i32$2 = var$0;
             i64toi32_i32$1 = 0;
             i64toi32_i32$3 = 32;
             i64toi32_i32$4 = i64toi32_i32$3 & 31 | 0;
             if (32 >>> 0 <= (i64toi32_i32$3 & 63 | 0) >>> 0) {
              {
               i64toi32_i32$1 = 0;
               $37_1 = i64toi32_i32$0 >>> i64toi32_i32$4 | 0;
              }
             } else {
              {
               i64toi32_i32$1 = i64toi32_i32$0 >>> i64toi32_i32$4 | 0;
               $37_1 = (((1 << i64toi32_i32$4 | 0) - 1 | 0) & i64toi32_i32$0 | 0) << (32 - i64toi32_i32$4 | 0) | 0 | (i64toi32_i32$2 >>> i64toi32_i32$4 | 0) | 0;
              }
             }
             var$2 = $37_1;
             if (var$2) {
              block : {
               i64toi32_i32$1 = var$1$hi;
               var$3 = var$1;
               if ((var$3 | 0) == (0 | 0)) {
                break label$11
               }
               i64toi32_i32$1 = var$1$hi;
               i64toi32_i32$0 = var$1;
               i64toi32_i32$2 = 0;
               i64toi32_i32$3 = 32;
               i64toi32_i32$4 = i64toi32_i32$3 & 31 | 0;
               if (32 >>> 0 <= (i64toi32_i32$3 & 63 | 0) >>> 0) {
                {
                 i64toi32_i32$2 = 0;
                 $38_1 = i64toi32_i32$1 >>> i64toi32_i32$4 | 0;
                }
               } else {
                {
                 i64toi32_i32$2 = i64toi32_i32$1 >>> i64toi32_i32$4 | 0;
                 $38_1 = (((1 << i64toi32_i32$4 | 0) - 1 | 0) & i64toi32_i32$1 | 0) << (32 - i64toi32_i32$4 | 0) | 0 | (i64toi32_i32$0 >>> i64toi32_i32$4 | 0) | 0;
                }
               }
               var$4 = $38_1;
               if ((var$4 | 0) == (0 | 0)) {
                break label$9
               }
               var$2 = Math_clz32(var$4) - Math_clz32(var$2) | 0;
               if (var$2 >>> 0 <= 31 >>> 0) {
                break label$8
               }
               break label$2;
              }
             }
             i64toi32_i32$2 = var$1$hi;
             i64toi32_i32$1 = var$1;
             i64toi32_i32$0 = 1;
             i64toi32_i32$3 = 0;
             if (i64toi32_i32$2 >>> 0 > i64toi32_i32$0 >>> 0 | ((i64toi32_i32$2 | 0) == (i64toi32_i32$0 | 0) & i64toi32_i32$1 >>> 0 >= i64toi32_i32$3 >>> 0 | 0) | 0) {
              break label$2
             }
             i64toi32_i32$1 = var$0$hi;
             var$2 = var$0;
             i64toi32_i32$1 = var$1$hi;
             var$3 = var$1;
             var$2 = (var$2 >>> 0) / (var$3 >>> 0) | 0;
             i64toi32_i32$1 = 0;
<<<<<<< HEAD
             i64toi32_i32$2 = __tempMemory__;
             HEAP32[i64toi32_i32$2 >> 2] = var$0 - Math_imul(var$2, var$3) | 0;
             (wasm2js_i32$0 = i64toi32_i32$2, wasm2js_i32$1 = i64toi32_i32$1), ((HEAP8[(wasm2js_i32$0 + 4 | 0) >> 0] = wasm2js_i32$1 & 255 | 0, HEAP8[(wasm2js_i32$0 + 5 | 0) >> 0] = (wasm2js_i32$1 >>> 8 | 0) & 255 | 0), HEAP8[(wasm2js_i32$0 + 6 | 0) >> 0] = (wasm2js_i32$1 >>> 16 | 0) & 255 | 0), HEAP8[(wasm2js_i32$0 + 7 | 0) >> 0] = (wasm2js_i32$1 >>> 24 | 0) & 255 | 0;
=======
             legalfunc$wasm2js_scratch_store_i64(var$0 - Math_imul(var$2, var$3) | 0 | 0, i64toi32_i32$1 | 0);
>>>>>>> b2161e31
             i64toi32_i32$1 = 0;
             i64toi32_i32$2 = var$2;
             i64toi32_i32$HIGH_BITS = i64toi32_i32$1;
             return i64toi32_i32$2 | 0;
            }
            i64toi32_i32$2 = var$1$hi;
            i64toi32_i32$3 = var$1;
            i64toi32_i32$1 = 0;
            i64toi32_i32$0 = 32;
            i64toi32_i32$4 = i64toi32_i32$0 & 31 | 0;
            if (32 >>> 0 <= (i64toi32_i32$0 & 63 | 0) >>> 0) {
             {
              i64toi32_i32$1 = 0;
              $39_1 = i64toi32_i32$2 >>> i64toi32_i32$4 | 0;
             }
            } else {
             {
              i64toi32_i32$1 = i64toi32_i32$2 >>> i64toi32_i32$4 | 0;
              $39_1 = (((1 << i64toi32_i32$4 | 0) - 1 | 0) & i64toi32_i32$2 | 0) << (32 - i64toi32_i32$4 | 0) | 0 | (i64toi32_i32$3 >>> i64toi32_i32$4 | 0) | 0;
             }
            }
            var$3 = $39_1;
            i64toi32_i32$1 = var$0$hi;
            if ((var$0 | 0) == (0 | 0)) {
             break label$7
            }
            if ((var$3 | 0) == (0 | 0)) {
             break label$6
            }
            var$4 = var$3 + 4294967295 | 0;
            if (var$4 & var$3 | 0) {
             break label$6
            }
            i64toi32_i32$1 = 0;
            i64toi32_i32$2 = var$4 & var$2 | 0;
            i64toi32_i32$3 = 0;
            i64toi32_i32$0 = 32;
            i64toi32_i32$4 = i64toi32_i32$0 & 31 | 0;
            if (32 >>> 0 <= (i64toi32_i32$0 & 63 | 0) >>> 0) {
             {
              i64toi32_i32$3 = i64toi32_i32$2 << i64toi32_i32$4 | 0;
              $40_1 = 0;
             }
            } else {
             {
              i64toi32_i32$3 = ((1 << i64toi32_i32$4 | 0) - 1 | 0) & (i64toi32_i32$2 >>> (32 - i64toi32_i32$4 | 0) | 0) | 0 | (i64toi32_i32$1 << i64toi32_i32$4 | 0) | 0;
              $40_1 = i64toi32_i32$2 << i64toi32_i32$4 | 0;
             }
            }
            $63$hi = i64toi32_i32$3;
            i64toi32_i32$3 = var$0$hi;
            i64toi32_i32$1 = var$0;
            i64toi32_i32$2 = 0;
            i64toi32_i32$0 = 4294967295;
            i64toi32_i32$2 = i64toi32_i32$3 & i64toi32_i32$2 | 0;
            $65_1 = i64toi32_i32$1 & i64toi32_i32$0 | 0;
            $65$hi = i64toi32_i32$2;
            i64toi32_i32$2 = $63$hi;
            i64toi32_i32$3 = $40_1;
            i64toi32_i32$1 = $65$hi;
            i64toi32_i32$0 = $65_1;
            i64toi32_i32$1 = i64toi32_i32$2 | i64toi32_i32$1 | 0;
<<<<<<< HEAD
            $68_1 = i64toi32_i32$3 | i64toi32_i32$0 | 0;
            i64toi32_i32$3 = $60_1;
            HEAP32[i64toi32_i32$3 >> 2] = $68_1;
            (wasm2js_i32$0 = i64toi32_i32$3, wasm2js_i32$1 = i64toi32_i32$1), ((HEAP8[(wasm2js_i32$0 + 4 | 0) >> 0] = wasm2js_i32$1 & 255 | 0, HEAP8[(wasm2js_i32$0 + 5 | 0) >> 0] = (wasm2js_i32$1 >>> 8 | 0) & 255 | 0), HEAP8[(wasm2js_i32$0 + 6 | 0) >> 0] = (wasm2js_i32$1 >>> 16 | 0) & 255 | 0), HEAP8[(wasm2js_i32$0 + 7 | 0) >> 0] = (wasm2js_i32$1 >>> 24 | 0) & 255 | 0;
=======
            legalfunc$wasm2js_scratch_store_i64(i64toi32_i32$3 | i64toi32_i32$0 | 0 | 0, i64toi32_i32$1 | 0);
>>>>>>> b2161e31
            i64toi32_i32$1 = 0;
            i64toi32_i32$3 = var$2 >>> ((__wasm_ctz_i32(var$3 | 0) | 0) & 31 | 0) | 0;
            i64toi32_i32$HIGH_BITS = i64toi32_i32$1;
            return i64toi32_i32$3 | 0;
           }
          }
          var$4 = var$3 + 4294967295 | 0;
          if ((var$4 & var$3 | 0 | 0) == (0 | 0)) {
           break label$5
          }
          var$2 = (Math_clz32(var$3) + 33 | 0) - Math_clz32(var$2) | 0;
          var$3 = 0 - var$2 | 0;
          break label$3;
         }
         var$3 = 63 - var$2 | 0;
         var$2 = var$2 + 1 | 0;
         break label$3;
        }
        var$4 = (var$2 >>> 0) / (var$3 >>> 0) | 0;
        i64toi32_i32$3 = 0;
        i64toi32_i32$2 = var$2 - Math_imul(var$4, var$3) | 0;
        i64toi32_i32$1 = 0;
        i64toi32_i32$0 = 32;
        i64toi32_i32$4 = i64toi32_i32$0 & 31 | 0;
        if (32 >>> 0 <= (i64toi32_i32$0 & 63 | 0) >>> 0) {
         {
          i64toi32_i32$1 = i64toi32_i32$2 << i64toi32_i32$4 | 0;
          $41_1 = 0;
         }
        } else {
         {
          i64toi32_i32$1 = ((1 << i64toi32_i32$4 | 0) - 1 | 0) & (i64toi32_i32$2 >>> (32 - i64toi32_i32$4 | 0) | 0) | 0 | (i64toi32_i32$3 << i64toi32_i32$4 | 0) | 0;
          $41_1 = i64toi32_i32$2 << i64toi32_i32$4 | 0;
         }
        }
<<<<<<< HEAD
        i64toi32_i32$2 = $93_1;
        HEAP32[i64toi32_i32$2 >> 2] = $44_1;
        (wasm2js_i32$0 = i64toi32_i32$2, wasm2js_i32$1 = i64toi32_i32$1), ((HEAP8[(wasm2js_i32$0 + 4 | 0) >> 0] = wasm2js_i32$1 & 255 | 0, HEAP8[(wasm2js_i32$0 + 5 | 0) >> 0] = (wasm2js_i32$1 >>> 8 | 0) & 255 | 0), HEAP8[(wasm2js_i32$0 + 6 | 0) >> 0] = (wasm2js_i32$1 >>> 16 | 0) & 255 | 0), HEAP8[(wasm2js_i32$0 + 7 | 0) >> 0] = (wasm2js_i32$1 >>> 24 | 0) & 255 | 0;
=======
        legalfunc$wasm2js_scratch_store_i64($41_1 | 0, i64toi32_i32$1 | 0);
>>>>>>> b2161e31
        i64toi32_i32$1 = 0;
        i64toi32_i32$2 = var$4;
        i64toi32_i32$HIGH_BITS = i64toi32_i32$1;
        return i64toi32_i32$2 | 0;
       }
       var$2 = Math_clz32(var$3) - Math_clz32(var$2) | 0;
       if (var$2 >>> 0 < 31 >>> 0) {
        break label$4
       }
       break label$2;
      }
      i64toi32_i32$2 = var$0$hi;
      i64toi32_i32$2 = 0;
<<<<<<< HEAD
      i64toi32_i32$1 = __tempMemory__;
      HEAP32[i64toi32_i32$1 >> 2] = var$4 & var$0 | 0;
      (wasm2js_i32$0 = i64toi32_i32$1, wasm2js_i32$1 = i64toi32_i32$2), ((HEAP8[(wasm2js_i32$0 + 4 | 0) >> 0] = wasm2js_i32$1 & 255 | 0, HEAP8[(wasm2js_i32$0 + 5 | 0) >> 0] = (wasm2js_i32$1 >>> 8 | 0) & 255 | 0), HEAP8[(wasm2js_i32$0 + 6 | 0) >> 0] = (wasm2js_i32$1 >>> 16 | 0) & 255 | 0), HEAP8[(wasm2js_i32$0 + 7 | 0) >> 0] = (wasm2js_i32$1 >>> 24 | 0) & 255 | 0;
=======
      legalfunc$wasm2js_scratch_store_i64(var$4 & var$0 | 0 | 0, i64toi32_i32$2 | 0);
>>>>>>> b2161e31
      if ((var$3 | 0) == (1 | 0)) {
       break label$1
      }
      i64toi32_i32$2 = var$0$hi;
      i64toi32_i32$2 = 0;
      $120$hi = i64toi32_i32$2;
      i64toi32_i32$2 = var$0$hi;
      i64toi32_i32$3 = var$0;
      i64toi32_i32$1 = $120$hi;
      i64toi32_i32$0 = __wasm_ctz_i32(var$3 | 0) | 0;
      i64toi32_i32$4 = i64toi32_i32$0 & 31 | 0;
      if (32 >>> 0 <= (i64toi32_i32$0 & 63 | 0) >>> 0) {
       {
        i64toi32_i32$1 = 0;
        $42_1 = i64toi32_i32$2 >>> i64toi32_i32$4 | 0;
       }
      } else {
       {
        i64toi32_i32$1 = i64toi32_i32$2 >>> i64toi32_i32$4 | 0;
        $42_1 = (((1 << i64toi32_i32$4 | 0) - 1 | 0) & i64toi32_i32$2 | 0) << (32 - i64toi32_i32$4 | 0) | 0 | (i64toi32_i32$3 >>> i64toi32_i32$4 | 0) | 0;
       }
      }
      i64toi32_i32$3 = $42_1;
      i64toi32_i32$HIGH_BITS = i64toi32_i32$1;
      return i64toi32_i32$3 | 0;
     }
     var$3 = 63 - var$2 | 0;
     var$2 = var$2 + 1 | 0;
    }
    i64toi32_i32$3 = var$0$hi;
    i64toi32_i32$3 = 0;
    $129$hi = i64toi32_i32$3;
    i64toi32_i32$3 = var$0$hi;
    i64toi32_i32$2 = var$0;
    i64toi32_i32$1 = $129$hi;
    i64toi32_i32$0 = var$2 & 63 | 0;
    i64toi32_i32$4 = i64toi32_i32$0 & 31 | 0;
    if (32 >>> 0 <= (i64toi32_i32$0 & 63 | 0) >>> 0) {
     {
      i64toi32_i32$1 = 0;
      $43_1 = i64toi32_i32$3 >>> i64toi32_i32$4 | 0;
     }
    } else {
     {
      i64toi32_i32$1 = i64toi32_i32$3 >>> i64toi32_i32$4 | 0;
      $43_1 = (((1 << i64toi32_i32$4 | 0) - 1 | 0) & i64toi32_i32$3 | 0) << (32 - i64toi32_i32$4 | 0) | 0 | (i64toi32_i32$2 >>> i64toi32_i32$4 | 0) | 0;
     }
    }
    var$5 = $43_1;
    var$5$hi = i64toi32_i32$1;
    i64toi32_i32$1 = var$0$hi;
    i64toi32_i32$1 = 0;
    $134$hi = i64toi32_i32$1;
    i64toi32_i32$1 = var$0$hi;
    i64toi32_i32$3 = var$0;
    i64toi32_i32$2 = $134$hi;
    i64toi32_i32$0 = var$3 & 63 | 0;
    i64toi32_i32$4 = i64toi32_i32$0 & 31 | 0;
    if (32 >>> 0 <= (i64toi32_i32$0 & 63 | 0) >>> 0) {
     {
      i64toi32_i32$2 = i64toi32_i32$3 << i64toi32_i32$4 | 0;
      $44_1 = 0;
     }
    } else {
     {
      i64toi32_i32$2 = ((1 << i64toi32_i32$4 | 0) - 1 | 0) & (i64toi32_i32$3 >>> (32 - i64toi32_i32$4 | 0) | 0) | 0 | (i64toi32_i32$1 << i64toi32_i32$4 | 0) | 0;
      $44_1 = i64toi32_i32$3 << i64toi32_i32$4 | 0;
     }
    }
    var$0 = $44_1;
    var$0$hi = i64toi32_i32$2;
    label$13 : {
     if (var$2) {
      block3 : {
       i64toi32_i32$2 = var$1$hi;
       i64toi32_i32$1 = var$1;
       i64toi32_i32$3 = 4294967295;
       i64toi32_i32$0 = 4294967295;
       i64toi32_i32$4 = i64toi32_i32$1 + i64toi32_i32$0 | 0;
       i64toi32_i32$5 = i64toi32_i32$2 + i64toi32_i32$3 | 0;
       if (i64toi32_i32$4 >>> 0 < i64toi32_i32$0 >>> 0) {
        i64toi32_i32$5 = i64toi32_i32$5 + 1 | 0
       }
       var$8 = i64toi32_i32$4;
       var$8$hi = i64toi32_i32$5;
       label$15 : do {
        i64toi32_i32$5 = var$5$hi;
        i64toi32_i32$2 = var$5;
        i64toi32_i32$1 = 0;
        i64toi32_i32$0 = 1;
        i64toi32_i32$3 = i64toi32_i32$0 & 31 | 0;
        if (32 >>> 0 <= (i64toi32_i32$0 & 63 | 0) >>> 0) {
         {
          i64toi32_i32$1 = i64toi32_i32$2 << i64toi32_i32$3 | 0;
          $45_1 = 0;
         }
        } else {
         {
          i64toi32_i32$1 = ((1 << i64toi32_i32$3 | 0) - 1 | 0) & (i64toi32_i32$2 >>> (32 - i64toi32_i32$3 | 0) | 0) | 0 | (i64toi32_i32$5 << i64toi32_i32$3 | 0) | 0;
          $45_1 = i64toi32_i32$2 << i64toi32_i32$3 | 0;
         }
        }
        $140 = $45_1;
        $140$hi = i64toi32_i32$1;
        i64toi32_i32$1 = var$0$hi;
        i64toi32_i32$5 = var$0;
        i64toi32_i32$2 = 0;
        i64toi32_i32$0 = 63;
        i64toi32_i32$3 = i64toi32_i32$0 & 31 | 0;
        if (32 >>> 0 <= (i64toi32_i32$0 & 63 | 0) >>> 0) {
         {
          i64toi32_i32$2 = 0;
          $46_1 = i64toi32_i32$1 >>> i64toi32_i32$3 | 0;
         }
        } else {
         {
          i64toi32_i32$2 = i64toi32_i32$1 >>> i64toi32_i32$3 | 0;
          $46_1 = (((1 << i64toi32_i32$3 | 0) - 1 | 0) & i64toi32_i32$1 | 0) << (32 - i64toi32_i32$3 | 0) | 0 | (i64toi32_i32$5 >>> i64toi32_i32$3 | 0) | 0;
         }
        }
        $142$hi = i64toi32_i32$2;
        i64toi32_i32$2 = $140$hi;
        i64toi32_i32$1 = $140;
        i64toi32_i32$5 = $142$hi;
        i64toi32_i32$0 = $46_1;
        i64toi32_i32$5 = i64toi32_i32$2 | i64toi32_i32$5 | 0;
        var$5 = i64toi32_i32$1 | i64toi32_i32$0 | 0;
        var$5$hi = i64toi32_i32$5;
        $144 = var$5;
        $144$hi = i64toi32_i32$5;
        i64toi32_i32$5 = var$8$hi;
        i64toi32_i32$5 = var$5$hi;
        i64toi32_i32$5 = var$8$hi;
        i64toi32_i32$2 = var$8;
        i64toi32_i32$1 = var$5$hi;
        i64toi32_i32$0 = var$5;
        i64toi32_i32$3 = i64toi32_i32$2 - i64toi32_i32$0 | 0;
        i64toi32_i32$6 = i64toi32_i32$2 >>> 0 < i64toi32_i32$0 >>> 0;
        i64toi32_i32$4 = i64toi32_i32$6 + i64toi32_i32$1 | 0;
        i64toi32_i32$4 = i64toi32_i32$5 - i64toi32_i32$4 | 0;
        i64toi32_i32$5 = i64toi32_i32$3;
        i64toi32_i32$2 = 0;
        i64toi32_i32$0 = 63;
        i64toi32_i32$1 = i64toi32_i32$0 & 31 | 0;
        if (32 >>> 0 <= (i64toi32_i32$0 & 63 | 0) >>> 0) {
         {
          i64toi32_i32$2 = i64toi32_i32$4 >> 31 | 0;
          $47_1 = i64toi32_i32$4 >> i64toi32_i32$1 | 0;
         }
        } else {
         {
          i64toi32_i32$2 = i64toi32_i32$4 >> i64toi32_i32$1 | 0;
          $47_1 = (((1 << i64toi32_i32$1 | 0) - 1 | 0) & i64toi32_i32$4 | 0) << (32 - i64toi32_i32$1 | 0) | 0 | (i64toi32_i32$5 >>> i64toi32_i32$1 | 0) | 0;
         }
        }
        var$6 = $47_1;
        var$6$hi = i64toi32_i32$2;
        i64toi32_i32$2 = var$1$hi;
        i64toi32_i32$2 = var$6$hi;
        i64toi32_i32$4 = var$6;
        i64toi32_i32$5 = var$1$hi;
        i64toi32_i32$0 = var$1;
        i64toi32_i32$5 = i64toi32_i32$2 & i64toi32_i32$5 | 0;
        $151 = i64toi32_i32$4 & i64toi32_i32$0 | 0;
        $151$hi = i64toi32_i32$5;
        i64toi32_i32$5 = $144$hi;
        i64toi32_i32$2 = $144;
        i64toi32_i32$4 = $151$hi;
        i64toi32_i32$0 = $151;
        i64toi32_i32$1 = i64toi32_i32$2 - i64toi32_i32$0 | 0;
        i64toi32_i32$6 = i64toi32_i32$2 >>> 0 < i64toi32_i32$0 >>> 0;
        i64toi32_i32$3 = i64toi32_i32$6 + i64toi32_i32$4 | 0;
        i64toi32_i32$3 = i64toi32_i32$5 - i64toi32_i32$3 | 0;
        var$5 = i64toi32_i32$1;
        var$5$hi = i64toi32_i32$3;
        i64toi32_i32$3 = var$0$hi;
        i64toi32_i32$5 = var$0;
        i64toi32_i32$2 = 0;
        i64toi32_i32$0 = 1;
        i64toi32_i32$4 = i64toi32_i32$0 & 31 | 0;
        if (32 >>> 0 <= (i64toi32_i32$0 & 63 | 0) >>> 0) {
         {
          i64toi32_i32$2 = i64toi32_i32$5 << i64toi32_i32$4 | 0;
          $48_1 = 0;
         }
        } else {
         {
          i64toi32_i32$2 = ((1 << i64toi32_i32$4 | 0) - 1 | 0) & (i64toi32_i32$5 >>> (32 - i64toi32_i32$4 | 0) | 0) | 0 | (i64toi32_i32$3 << i64toi32_i32$4 | 0) | 0;
          $48_1 = i64toi32_i32$5 << i64toi32_i32$4 | 0;
         }
        }
        $154$hi = i64toi32_i32$2;
        i64toi32_i32$2 = var$7$hi;
        i64toi32_i32$2 = $154$hi;
        i64toi32_i32$3 = $48_1;
        i64toi32_i32$5 = var$7$hi;
        i64toi32_i32$0 = var$7;
        i64toi32_i32$5 = i64toi32_i32$2 | i64toi32_i32$5 | 0;
        var$0 = i64toi32_i32$3 | i64toi32_i32$0 | 0;
        var$0$hi = i64toi32_i32$5;
        i64toi32_i32$5 = var$6$hi;
        i64toi32_i32$2 = var$6;
        i64toi32_i32$3 = 0;
        i64toi32_i32$0 = 1;
        i64toi32_i32$3 = i64toi32_i32$5 & i64toi32_i32$3 | 0;
        var$6 = i64toi32_i32$2 & i64toi32_i32$0 | 0;
        var$6$hi = i64toi32_i32$3;
        var$7 = var$6;
        var$7$hi = i64toi32_i32$3;
        var$2 = var$2 + 4294967295 | 0;
        if (var$2) {
         continue label$15
        }
        break label$15;
       } while (1);
       break label$13;
      }
     }
    }
    i64toi32_i32$3 = var$5$hi;
<<<<<<< HEAD
    i64toi32_i32$2 = __tempMemory__;
    HEAP32[i64toi32_i32$2 >> 2] = var$5;
    (wasm2js_i32$0 = i64toi32_i32$2, wasm2js_i32$1 = i64toi32_i32$3), ((HEAP8[(wasm2js_i32$0 + 4 | 0) >> 0] = wasm2js_i32$1 & 255 | 0, HEAP8[(wasm2js_i32$0 + 5 | 0) >> 0] = (wasm2js_i32$1 >>> 8 | 0) & 255 | 0), HEAP8[(wasm2js_i32$0 + 6 | 0) >> 0] = (wasm2js_i32$1 >>> 16 | 0) & 255 | 0), HEAP8[(wasm2js_i32$0 + 7 | 0) >> 0] = (wasm2js_i32$1 >>> 24 | 0) & 255 | 0;
=======
    legalfunc$wasm2js_scratch_store_i64(var$5 | 0, i64toi32_i32$3 | 0);
>>>>>>> b2161e31
    i64toi32_i32$3 = var$0$hi;
    i64toi32_i32$5 = var$0;
    i64toi32_i32$2 = 0;
    i64toi32_i32$0 = 1;
    i64toi32_i32$4 = i64toi32_i32$0 & 31 | 0;
    if (32 >>> 0 <= (i64toi32_i32$0 & 63 | 0) >>> 0) {
     {
      i64toi32_i32$2 = i64toi32_i32$5 << i64toi32_i32$4 | 0;
      $49_1 = 0;
     }
    } else {
     {
      i64toi32_i32$2 = ((1 << i64toi32_i32$4 | 0) - 1 | 0) & (i64toi32_i32$5 >>> (32 - i64toi32_i32$4 | 0) | 0) | 0 | (i64toi32_i32$3 << i64toi32_i32$4 | 0) | 0;
      $49_1 = i64toi32_i32$5 << i64toi32_i32$4 | 0;
     }
    }
    $165$hi = i64toi32_i32$2;
    i64toi32_i32$2 = var$6$hi;
    i64toi32_i32$2 = $165$hi;
    i64toi32_i32$3 = $49_1;
    i64toi32_i32$5 = var$6$hi;
    i64toi32_i32$0 = var$6;
    i64toi32_i32$5 = i64toi32_i32$2 | i64toi32_i32$5 | 0;
    i64toi32_i32$3 = i64toi32_i32$3 | i64toi32_i32$0 | 0;
    i64toi32_i32$HIGH_BITS = i64toi32_i32$5;
    return i64toi32_i32$3 | 0;
   }
   i64toi32_i32$3 = var$0$hi;
<<<<<<< HEAD
   i64toi32_i32$5 = __tempMemory__;
   HEAP32[i64toi32_i32$5 >> 2] = var$0;
   (wasm2js_i32$0 = i64toi32_i32$5, wasm2js_i32$1 = i64toi32_i32$3), ((HEAP8[(wasm2js_i32$0 + 4 | 0) >> 0] = wasm2js_i32$1 & 255 | 0, HEAP8[(wasm2js_i32$0 + 5 | 0) >> 0] = (wasm2js_i32$1 >>> 8 | 0) & 255 | 0), HEAP8[(wasm2js_i32$0 + 6 | 0) >> 0] = (wasm2js_i32$1 >>> 16 | 0) & 255 | 0), HEAP8[(wasm2js_i32$0 + 7 | 0) >> 0] = (wasm2js_i32$1 >>> 24 | 0) & 255 | 0;
=======
   legalfunc$wasm2js_scratch_store_i64(var$0 | 0, i64toi32_i32$3 | 0);
>>>>>>> b2161e31
   i64toi32_i32$3 = 0;
   var$0 = 0;
   var$0$hi = i64toi32_i32$3;
  }
  i64toi32_i32$3 = var$0$hi;
  i64toi32_i32$5 = var$0;
  i64toi32_i32$HIGH_BITS = i64toi32_i32$3;
  return i64toi32_i32$5 | 0;
 }
 
 function __wasm_i64_mul(var$0, var$0$hi, var$1, var$1$hi) {
  var$0 = var$0 | 0;
  var$0$hi = var$0$hi | 0;
  var$1 = var$1 | 0;
  var$1$hi = var$1$hi | 0;
  var i64toi32_i32$0 = 0, i64toi32_i32$1 = 0;
  i64toi32_i32$0 = var$0$hi;
  i64toi32_i32$0 = var$1$hi;
  i64toi32_i32$0 = var$0$hi;
  i64toi32_i32$1 = var$1$hi;
  i64toi32_i32$1 = _ZN17compiler_builtins3int3mul3Mul3mul17h070e9a1c69faec5bE(var$0 | 0, i64toi32_i32$0 | 0, var$1 | 0, i64toi32_i32$1 | 0) | 0;
  i64toi32_i32$0 = i64toi32_i32$HIGH_BITS;
  i64toi32_i32$HIGH_BITS = i64toi32_i32$0;
  return i64toi32_i32$1 | 0;
 }
 
 function __wasm_i64_sdiv(var$0, var$0$hi, var$1, var$1$hi) {
  var$0 = var$0 | 0;
  var$0$hi = var$0$hi | 0;
  var$1 = var$1 | 0;
  var$1$hi = var$1$hi | 0;
  var i64toi32_i32$0 = 0, i64toi32_i32$1 = 0;
  i64toi32_i32$0 = var$0$hi;
  i64toi32_i32$0 = var$1$hi;
  i64toi32_i32$0 = var$0$hi;
  i64toi32_i32$1 = var$1$hi;
  i64toi32_i32$1 = _ZN17compiler_builtins3int4sdiv3Div3div17he78fc483e41d7ec7E(var$0 | 0, i64toi32_i32$0 | 0, var$1 | 0, i64toi32_i32$1 | 0) | 0;
  i64toi32_i32$0 = i64toi32_i32$HIGH_BITS;
  i64toi32_i32$HIGH_BITS = i64toi32_i32$0;
  return i64toi32_i32$1 | 0;
 }
 
 function __wasm_i64_srem(var$0, var$0$hi, var$1, var$1$hi) {
  var$0 = var$0 | 0;
  var$0$hi = var$0$hi | 0;
  var$1 = var$1 | 0;
  var$1$hi = var$1$hi | 0;
  var i64toi32_i32$0 = 0, i64toi32_i32$1 = 0;
  i64toi32_i32$0 = var$0$hi;
  i64toi32_i32$0 = var$1$hi;
  i64toi32_i32$0 = var$0$hi;
  i64toi32_i32$1 = var$1$hi;
  i64toi32_i32$1 = _ZN17compiler_builtins3int4sdiv3Mod4mod_17h2cbb7bbf36e41d68E(var$0 | 0, i64toi32_i32$0 | 0, var$1 | 0, i64toi32_i32$1 | 0) | 0;
  i64toi32_i32$0 = i64toi32_i32$HIGH_BITS;
  i64toi32_i32$HIGH_BITS = i64toi32_i32$0;
  return i64toi32_i32$1 | 0;
 }
 
 function __wasm_i64_udiv(var$0, var$0$hi, var$1, var$1$hi) {
  var$0 = var$0 | 0;
  var$0$hi = var$0$hi | 0;
  var$1 = var$1 | 0;
  var$1$hi = var$1$hi | 0;
  var i64toi32_i32$0 = 0, i64toi32_i32$1 = 0;
  i64toi32_i32$0 = var$0$hi;
  i64toi32_i32$0 = var$1$hi;
  i64toi32_i32$0 = var$0$hi;
  i64toi32_i32$1 = var$1$hi;
  i64toi32_i32$1 = _ZN17compiler_builtins3int4udiv10divmod_u6417h6026910b5ed08e40E(var$0 | 0, i64toi32_i32$0 | 0, var$1 | 0, i64toi32_i32$1 | 0) | 0;
  i64toi32_i32$0 = i64toi32_i32$HIGH_BITS;
  i64toi32_i32$HIGH_BITS = i64toi32_i32$0;
  return i64toi32_i32$1 | 0;
 }
 
 function __wasm_i64_urem(var$0, var$0$hi, var$1, var$1$hi) {
  var$0 = var$0 | 0;
  var$0$hi = var$0$hi | 0;
  var$1 = var$1 | 0;
  var$1$hi = var$1$hi | 0;
  var i64toi32_i32$0 = 0, i64toi32_i32$1 = 0;
  i64toi32_i32$0 = var$0$hi;
  i64toi32_i32$0 = var$1$hi;
  i64toi32_i32$0 = var$0$hi;
  i64toi32_i32$1 = var$1$hi;
  i64toi32_i32$1 = _ZN17compiler_builtins3int4udiv10divmod_u6417h6026910b5ed08e40E(var$0 | 0, i64toi32_i32$0 | 0, var$1 | 0, i64toi32_i32$1 | 0) | 0;
  i64toi32_i32$0 = i64toi32_i32$HIGH_BITS;
  i64toi32_i32$0 = legalfunc$wasm2js_scratch_load_i64() | 0;
  i64toi32_i32$1 = i64toi32_i32$HIGH_BITS;
  i64toi32_i32$HIGH_BITS = i64toi32_i32$1;
  return i64toi32_i32$0 | 0;
 }
 
 function __wasm_ctz_i32(var$0) {
  var$0 = var$0 | 0;
  if (var$0) {
   return 31 - Math_clz32((var$0 + 4294967295 | 0) ^ var$0 | 0) | 0 | 0
  }
  return 32 | 0;
 }
 
 var FUNCTION_TABLE = [i32_t0, i32_t1, i64_t0, i64_t1, f32_t0, f32_t1, f64_t0, f64_t1];
 function __wasm_grow_memory(pagesToAdd) {
  pagesToAdd = pagesToAdd | 0;
  var oldPages = __wasm_current_memory() | 0;
  var newPages = oldPages + pagesToAdd | 0;
  if ((oldPages < newPages) && (newPages < 65536)) {
   {
    var newBuffer = new ArrayBuffer(Math_imul(newPages, 65536));
    var newHEAP8 = new global.Int8Array(newBuffer);
    newHEAP8.set(HEAP8);
    HEAP8 = newHEAP8;
    HEAP16 = new global.Int16Array(newBuffer);
    HEAP32 = new global.Int32Array(newBuffer);
    HEAPU8 = new global.Uint8Array(newBuffer);
    HEAPU16 = new global.Uint16Array(newBuffer);
    HEAPU32 = new global.Uint32Array(newBuffer);
    HEAPF32 = new global.Float32Array(newBuffer);
    HEAPF64 = new global.Float64Array(newBuffer);
    buffer = newBuffer;
   }
  }
  return oldPages;
 }
 
 function __wasm_current_memory() {
  return buffer.byteLength / 65536 | 0;
 }
 
 return {
  i32_add: $35, 
  i32_sub: $36, 
  i32_mul: $37, 
  i32_div_s: $38, 
  i32_div_u: $39, 
  i32_rem_s: $40, 
  i32_rem_u: $41, 
  i32_and: $42, 
  i32_or: $43, 
  i32_xor: $44, 
  i32_shl: $45, 
  i32_shr_u: $46, 
  i32_shr_s: $47, 
  i32_eq: $48, 
  i32_ne: $49, 
  i32_lt_s: $50, 
  i32_le_s: $51, 
  i32_lt_u: $52, 
  i32_le_u: $53, 
  i32_gt_s: $54, 
  i32_ge_s: $55, 
  i32_gt_u: $56, 
  i32_ge_u: $57, 
  i32_store: $58, 
  i32_store8: $59, 
  i32_store16: $60, 
  i32_call: $61, 
  i32_call_indirect: $62, 
  i32_select: $63, 
  i64_add: $64, 
  i64_sub: $65, 
  i64_mul: $66, 
  i64_div_s: $67, 
  i64_div_u: $68, 
  i64_rem_s: $69, 
  i64_rem_u: $70, 
  i64_and: $71, 
  i64_or: $72, 
  i64_xor: $73, 
  i64_shl: $74, 
  i64_shr_u: $75, 
  i64_shr_s: $76, 
  i64_eq: $77, 
  i64_ne: $78, 
  i64_lt_s: $79, 
  i64_le_s: $80, 
  i64_lt_u: $81, 
  i64_le_u: $82, 
  i64_gt_s: $83, 
  i64_ge_s: $84, 
  i64_gt_u: $85, 
  i64_ge_u: $86, 
  i64_store: $87, 
  i64_store8: $88, 
  i64_store16: $89, 
  i64_store32: $90, 
  i64_call: $91, 
  i64_call_indirect: $92, 
  i64_select: $93, 
  f32_add: $94, 
  f32_sub: $95, 
  f32_mul: $96, 
  f32_div: $97, 
  f32_copysign: $98, 
  f32_eq: $99, 
  f32_ne: $100, 
  f32_lt: $101, 
  f32_le: $102, 
  f32_gt: $103, 
  f32_ge: $104, 
  f32_min: $105, 
  f32_max: $106, 
  f32_store: $107, 
  f32_call: $108, 
  f32_call_indirect: $109, 
  f32_select: $110, 
  f64_add: $111, 
  f64_sub: $112, 
  f64_mul: $113, 
  f64_div: $114, 
  f64_copysign: $115, 
  f64_eq: $116, 
  f64_ne: $117, 
  f64_lt: $118, 
  f64_le: $119, 
  f64_gt: $120, 
  f64_ge: $121, 
  f64_min: $122, 
  f64_max: $123, 
  f64_store: $124, 
  f64_call: $125, 
  f64_call_indirect: $126, 
  f64_select: $127, 
  br_if: $128, 
  br_table: $129
 };
}

const memasmFunc = new ArrayBuffer(65536);
const retasmFunc = asmFunc({Math,Int8Array,Uint8Array,Int16Array,Uint16Array,Int32Array,Uint32Array,Float32Array,Float64Array,NaN,Infinity}, {abort:function() { throw new Error('abort'); },getTempRet0},memasmFunc);
export const i32_add = retasmFunc.i32_add;
export const i32_sub = retasmFunc.i32_sub;
export const i32_mul = retasmFunc.i32_mul;
export const i32_div_s = retasmFunc.i32_div_s;
export const i32_div_u = retasmFunc.i32_div_u;
export const i32_rem_s = retasmFunc.i32_rem_s;
export const i32_rem_u = retasmFunc.i32_rem_u;
export const i32_and = retasmFunc.i32_and;
export const i32_or = retasmFunc.i32_or;
export const i32_xor = retasmFunc.i32_xor;
export const i32_shl = retasmFunc.i32_shl;
export const i32_shr_u = retasmFunc.i32_shr_u;
export const i32_shr_s = retasmFunc.i32_shr_s;
export const i32_eq = retasmFunc.i32_eq;
export const i32_ne = retasmFunc.i32_ne;
export const i32_lt_s = retasmFunc.i32_lt_s;
export const i32_le_s = retasmFunc.i32_le_s;
export const i32_lt_u = retasmFunc.i32_lt_u;
export const i32_le_u = retasmFunc.i32_le_u;
export const i32_gt_s = retasmFunc.i32_gt_s;
export const i32_ge_s = retasmFunc.i32_ge_s;
export const i32_gt_u = retasmFunc.i32_gt_u;
export const i32_ge_u = retasmFunc.i32_ge_u;
export const i32_store = retasmFunc.i32_store;
export const i32_store8 = retasmFunc.i32_store8;
export const i32_store16 = retasmFunc.i32_store16;
export const i32_call = retasmFunc.i32_call;
export const i32_call_indirect = retasmFunc.i32_call_indirect;
export const i32_select = retasmFunc.i32_select;
export const i64_add = retasmFunc.i64_add;
export const i64_sub = retasmFunc.i64_sub;
export const i64_mul = retasmFunc.i64_mul;
export const i64_div_s = retasmFunc.i64_div_s;
export const i64_div_u = retasmFunc.i64_div_u;
export const i64_rem_s = retasmFunc.i64_rem_s;
export const i64_rem_u = retasmFunc.i64_rem_u;
export const i64_and = retasmFunc.i64_and;
export const i64_or = retasmFunc.i64_or;
export const i64_xor = retasmFunc.i64_xor;
export const i64_shl = retasmFunc.i64_shl;
export const i64_shr_u = retasmFunc.i64_shr_u;
export const i64_shr_s = retasmFunc.i64_shr_s;
export const i64_eq = retasmFunc.i64_eq;
export const i64_ne = retasmFunc.i64_ne;
export const i64_lt_s = retasmFunc.i64_lt_s;
export const i64_le_s = retasmFunc.i64_le_s;
export const i64_lt_u = retasmFunc.i64_lt_u;
export const i64_le_u = retasmFunc.i64_le_u;
export const i64_gt_s = retasmFunc.i64_gt_s;
export const i64_ge_s = retasmFunc.i64_ge_s;
export const i64_gt_u = retasmFunc.i64_gt_u;
export const i64_ge_u = retasmFunc.i64_ge_u;
export const i64_store = retasmFunc.i64_store;
export const i64_store8 = retasmFunc.i64_store8;
export const i64_store16 = retasmFunc.i64_store16;
export const i64_store32 = retasmFunc.i64_store32;
export const i64_call = retasmFunc.i64_call;
export const i64_call_indirect = retasmFunc.i64_call_indirect;
export const i64_select = retasmFunc.i64_select;
export const f32_add = retasmFunc.f32_add;
export const f32_sub = retasmFunc.f32_sub;
export const f32_mul = retasmFunc.f32_mul;
export const f32_div = retasmFunc.f32_div;
export const f32_copysign = retasmFunc.f32_copysign;
export const f32_eq = retasmFunc.f32_eq;
export const f32_ne = retasmFunc.f32_ne;
export const f32_lt = retasmFunc.f32_lt;
export const f32_le = retasmFunc.f32_le;
export const f32_gt = retasmFunc.f32_gt;
export const f32_ge = retasmFunc.f32_ge;
export const f32_min = retasmFunc.f32_min;
export const f32_max = retasmFunc.f32_max;
export const f32_store = retasmFunc.f32_store;
export const f32_call = retasmFunc.f32_call;
export const f32_call_indirect = retasmFunc.f32_call_indirect;
export const f32_select = retasmFunc.f32_select;
export const f64_add = retasmFunc.f64_add;
export const f64_sub = retasmFunc.f64_sub;
export const f64_mul = retasmFunc.f64_mul;
export const f64_div = retasmFunc.f64_div;
export const f64_copysign = retasmFunc.f64_copysign;
export const f64_eq = retasmFunc.f64_eq;
export const f64_ne = retasmFunc.f64_ne;
export const f64_lt = retasmFunc.f64_lt;
export const f64_le = retasmFunc.f64_le;
export const f64_gt = retasmFunc.f64_gt;
export const f64_ge = retasmFunc.f64_ge;
export const f64_min = retasmFunc.f64_min;
export const f64_max = retasmFunc.f64_max;
export const f64_store = retasmFunc.f64_store;
export const f64_call = retasmFunc.f64_call;
export const f64_call_indirect = retasmFunc.f64_call_indirect;
export const f64_select = retasmFunc.f64_select;
export const br_if = retasmFunc.br_if;
export const br_table = retasmFunc.br_table;<|MERGE_RESOLUTION|>--- conflicted
+++ resolved
@@ -1162,35 +1162,19 @@
  }
  
  function $115() {
-<<<<<<< HEAD
-  var i64toi32_i32$0 = 0, i64toi32_i32$2 = 0, i64toi32_i32$1 = 0, i64toi32_i32$3 = 0, $0 = 0.0, $2 = 0, $2$hi = 0, $3 = 0.0, $5 = 0, $5$hi = 0;
-  reset();
-  $0 = +f64_left();
-  HEAPF64[__tempMemory__ >> 3] = $0;
-  i64toi32_i32$0 = HEAP32[(__tempMemory__ + 4 | 0) >> 2] | 0;
-  i64toi32_i32$2 = HEAP32[__tempMemory__ >> 2] | 0;
-=======
   var i64toi32_i32$0 = 0, i64toi32_i32$2 = 0, i64toi32_i32$1 = 0, i64toi32_i32$3 = 0, $2 = 0, $2$hi = 0, $5 = 0, $5$hi = 0;
   reset();
   wasm2js_scratch_store_f64(+(+f64_left()));
   i64toi32_i32$0 = wasm2js_scratch_load_i32(1 | 0) | 0;
   i64toi32_i32$2 = wasm2js_scratch_load_i32(0 | 0) | 0;
->>>>>>> b2161e31
   i64toi32_i32$1 = 2147483647;
   i64toi32_i32$3 = 4294967295;
   i64toi32_i32$1 = i64toi32_i32$0 & i64toi32_i32$1 | 0;
   $2 = i64toi32_i32$2 & i64toi32_i32$3 | 0;
   $2$hi = i64toi32_i32$1;
-<<<<<<< HEAD
-  $3 = +f64_right();
-  HEAPF64[__tempMemory__ >> 3] = $3;
-  i64toi32_i32$1 = HEAP32[(__tempMemory__ + 4 | 0) >> 2] | 0;
-  i64toi32_i32$0 = HEAP32[__tempMemory__ >> 2] | 0;
-=======
   wasm2js_scratch_store_f64(+(+f64_right()));
   i64toi32_i32$1 = wasm2js_scratch_load_i32(1 | 0) | 0;
   i64toi32_i32$0 = wasm2js_scratch_load_i32(0 | 0) | 0;
->>>>>>> b2161e31
   i64toi32_i32$2 = 2147483648;
   i64toi32_i32$3 = 0;
   i64toi32_i32$2 = i64toi32_i32$1 & i64toi32_i32$2 | 0;
@@ -1201,15 +1185,9 @@
   i64toi32_i32$0 = $5$hi;
   i64toi32_i32$3 = $5;
   i64toi32_i32$0 = i64toi32_i32$2 | i64toi32_i32$0 | 0;
-<<<<<<< HEAD
-  HEAP32[__tempMemory__ >> 2] = i64toi32_i32$1 | i64toi32_i32$3 | 0;
-  HEAP32[(__tempMemory__ + 4 | 0) >> 2] = i64toi32_i32$0;
-  +HEAPF64[__tempMemory__ >> 3];
-=======
   wasm2js_scratch_store_i32(0 | 0, i64toi32_i32$1 | i64toi32_i32$3 | 0 | 0);
   wasm2js_scratch_store_i32(1 | 0, i64toi32_i32$0 | 0);
   +wasm2js_scratch_load_f64();
->>>>>>> b2161e31
   return get() | 0 | 0;
  }
  
@@ -1692,11 +1670,7 @@
   var$0$hi = var$0$hi | 0;
   var$1 = var$1 | 0;
   var$1$hi = var$1$hi | 0;
-<<<<<<< HEAD
-  var i64toi32_i32$2 = 0, i64toi32_i32$3 = 0, i64toi32_i32$1 = 0, i64toi32_i32$4 = 0, i64toi32_i32$0 = 0, i64toi32_i32$5 = 0, var$2 = 0, var$3 = 0, var$4 = 0, var$5 = 0, var$5$hi = 0, var$6 = 0, var$6$hi = 0, i64toi32_i32$6 = 0, $40_1 = 0, $41_1 = 0, $42_1 = 0, $43_1 = 0, $44_1 = 0, $45_1 = 0, $46_1 = 0, $47_1 = 0, var$8$hi = 0, $48_1 = 0, $49_1 = 0, $50_1 = 0, $51_1 = 0, var$7$hi = 0, $52_1 = 0, $60_1 = 0, $65$hi = 0, $67_1 = 0, $67$hi = 0, $68_1 = 0, $93_1 = 0, $124$hi = 0, $133$hi = 0, $138$hi = 0, var$8 = 0, $144 = 0, $144$hi = 0, $146$hi = 0, $148 = 0, $148$hi = 0, $155 = 0, $155$hi = 0, $158$hi = 0, var$7 = 0, $170$hi = 0, wasm2js_i32$0 = 0, wasm2js_i32$1 = 0;
-=======
   var i64toi32_i32$2 = 0, i64toi32_i32$3 = 0, i64toi32_i32$4 = 0, i64toi32_i32$1 = 0, i64toi32_i32$0 = 0, i64toi32_i32$5 = 0, var$2 = 0, var$3 = 0, var$4 = 0, var$5 = 0, var$5$hi = 0, var$6 = 0, var$6$hi = 0, i64toi32_i32$6 = 0, $37_1 = 0, $38_1 = 0, $39_1 = 0, $40_1 = 0, $41_1 = 0, $42_1 = 0, $43_1 = 0, $44_1 = 0, var$8$hi = 0, $45_1 = 0, $46_1 = 0, $47_1 = 0, $48_1 = 0, var$7$hi = 0, $49_1 = 0, $63$hi = 0, $65_1 = 0, $65$hi = 0, $120$hi = 0, $129$hi = 0, $134$hi = 0, var$8 = 0, $140 = 0, $140$hi = 0, $142$hi = 0, $144 = 0, $144$hi = 0, $151 = 0, $151$hi = 0, $154$hi = 0, var$7 = 0, $165$hi = 0;
->>>>>>> b2161e31
   label$1 : {
    label$2 : {
     label$3 : {
@@ -1772,13 +1746,7 @@
              var$3 = var$1;
              var$2 = (var$2 >>> 0) / (var$3 >>> 0) | 0;
              i64toi32_i32$1 = 0;
-<<<<<<< HEAD
-             i64toi32_i32$2 = __tempMemory__;
-             HEAP32[i64toi32_i32$2 >> 2] = var$0 - Math_imul(var$2, var$3) | 0;
-             (wasm2js_i32$0 = i64toi32_i32$2, wasm2js_i32$1 = i64toi32_i32$1), ((HEAP8[(wasm2js_i32$0 + 4 | 0) >> 0] = wasm2js_i32$1 & 255 | 0, HEAP8[(wasm2js_i32$0 + 5 | 0) >> 0] = (wasm2js_i32$1 >>> 8 | 0) & 255 | 0), HEAP8[(wasm2js_i32$0 + 6 | 0) >> 0] = (wasm2js_i32$1 >>> 16 | 0) & 255 | 0), HEAP8[(wasm2js_i32$0 + 7 | 0) >> 0] = (wasm2js_i32$1 >>> 24 | 0) & 255 | 0;
-=======
              legalfunc$wasm2js_scratch_store_i64(var$0 - Math_imul(var$2, var$3) | 0 | 0, i64toi32_i32$1 | 0);
->>>>>>> b2161e31
              i64toi32_i32$1 = 0;
              i64toi32_i32$2 = var$2;
              i64toi32_i32$HIGH_BITS = i64toi32_i32$1;
@@ -1841,14 +1809,7 @@
             i64toi32_i32$1 = $65$hi;
             i64toi32_i32$0 = $65_1;
             i64toi32_i32$1 = i64toi32_i32$2 | i64toi32_i32$1 | 0;
-<<<<<<< HEAD
-            $68_1 = i64toi32_i32$3 | i64toi32_i32$0 | 0;
-            i64toi32_i32$3 = $60_1;
-            HEAP32[i64toi32_i32$3 >> 2] = $68_1;
-            (wasm2js_i32$0 = i64toi32_i32$3, wasm2js_i32$1 = i64toi32_i32$1), ((HEAP8[(wasm2js_i32$0 + 4 | 0) >> 0] = wasm2js_i32$1 & 255 | 0, HEAP8[(wasm2js_i32$0 + 5 | 0) >> 0] = (wasm2js_i32$1 >>> 8 | 0) & 255 | 0), HEAP8[(wasm2js_i32$0 + 6 | 0) >> 0] = (wasm2js_i32$1 >>> 16 | 0) & 255 | 0), HEAP8[(wasm2js_i32$0 + 7 | 0) >> 0] = (wasm2js_i32$1 >>> 24 | 0) & 255 | 0;
-=======
             legalfunc$wasm2js_scratch_store_i64(i64toi32_i32$3 | i64toi32_i32$0 | 0 | 0, i64toi32_i32$1 | 0);
->>>>>>> b2161e31
             i64toi32_i32$1 = 0;
             i64toi32_i32$3 = var$2 >>> ((__wasm_ctz_i32(var$3 | 0) | 0) & 31 | 0) | 0;
             i64toi32_i32$HIGH_BITS = i64toi32_i32$1;
@@ -1884,13 +1845,7 @@
           $41_1 = i64toi32_i32$2 << i64toi32_i32$4 | 0;
          }
         }
-<<<<<<< HEAD
-        i64toi32_i32$2 = $93_1;
-        HEAP32[i64toi32_i32$2 >> 2] = $44_1;
-        (wasm2js_i32$0 = i64toi32_i32$2, wasm2js_i32$1 = i64toi32_i32$1), ((HEAP8[(wasm2js_i32$0 + 4 | 0) >> 0] = wasm2js_i32$1 & 255 | 0, HEAP8[(wasm2js_i32$0 + 5 | 0) >> 0] = (wasm2js_i32$1 >>> 8 | 0) & 255 | 0), HEAP8[(wasm2js_i32$0 + 6 | 0) >> 0] = (wasm2js_i32$1 >>> 16 | 0) & 255 | 0), HEAP8[(wasm2js_i32$0 + 7 | 0) >> 0] = (wasm2js_i32$1 >>> 24 | 0) & 255 | 0;
-=======
         legalfunc$wasm2js_scratch_store_i64($41_1 | 0, i64toi32_i32$1 | 0);
->>>>>>> b2161e31
         i64toi32_i32$1 = 0;
         i64toi32_i32$2 = var$4;
         i64toi32_i32$HIGH_BITS = i64toi32_i32$1;
@@ -1904,13 +1859,7 @@
       }
       i64toi32_i32$2 = var$0$hi;
       i64toi32_i32$2 = 0;
-<<<<<<< HEAD
-      i64toi32_i32$1 = __tempMemory__;
-      HEAP32[i64toi32_i32$1 >> 2] = var$4 & var$0 | 0;
-      (wasm2js_i32$0 = i64toi32_i32$1, wasm2js_i32$1 = i64toi32_i32$2), ((HEAP8[(wasm2js_i32$0 + 4 | 0) >> 0] = wasm2js_i32$1 & 255 | 0, HEAP8[(wasm2js_i32$0 + 5 | 0) >> 0] = (wasm2js_i32$1 >>> 8 | 0) & 255 | 0), HEAP8[(wasm2js_i32$0 + 6 | 0) >> 0] = (wasm2js_i32$1 >>> 16 | 0) & 255 | 0), HEAP8[(wasm2js_i32$0 + 7 | 0) >> 0] = (wasm2js_i32$1 >>> 24 | 0) & 255 | 0;
-=======
       legalfunc$wasm2js_scratch_store_i64(var$4 & var$0 | 0 | 0, i64toi32_i32$2 | 0);
->>>>>>> b2161e31
       if ((var$3 | 0) == (1 | 0)) {
        break label$1
       }
@@ -2131,13 +2080,7 @@
      }
     }
     i64toi32_i32$3 = var$5$hi;
-<<<<<<< HEAD
-    i64toi32_i32$2 = __tempMemory__;
-    HEAP32[i64toi32_i32$2 >> 2] = var$5;
-    (wasm2js_i32$0 = i64toi32_i32$2, wasm2js_i32$1 = i64toi32_i32$3), ((HEAP8[(wasm2js_i32$0 + 4 | 0) >> 0] = wasm2js_i32$1 & 255 | 0, HEAP8[(wasm2js_i32$0 + 5 | 0) >> 0] = (wasm2js_i32$1 >>> 8 | 0) & 255 | 0), HEAP8[(wasm2js_i32$0 + 6 | 0) >> 0] = (wasm2js_i32$1 >>> 16 | 0) & 255 | 0), HEAP8[(wasm2js_i32$0 + 7 | 0) >> 0] = (wasm2js_i32$1 >>> 24 | 0) & 255 | 0;
-=======
     legalfunc$wasm2js_scratch_store_i64(var$5 | 0, i64toi32_i32$3 | 0);
->>>>>>> b2161e31
     i64toi32_i32$3 = var$0$hi;
     i64toi32_i32$5 = var$0;
     i64toi32_i32$2 = 0;
@@ -2166,13 +2109,7 @@
     return i64toi32_i32$3 | 0;
    }
    i64toi32_i32$3 = var$0$hi;
-<<<<<<< HEAD
-   i64toi32_i32$5 = __tempMemory__;
-   HEAP32[i64toi32_i32$5 >> 2] = var$0;
-   (wasm2js_i32$0 = i64toi32_i32$5, wasm2js_i32$1 = i64toi32_i32$3), ((HEAP8[(wasm2js_i32$0 + 4 | 0) >> 0] = wasm2js_i32$1 & 255 | 0, HEAP8[(wasm2js_i32$0 + 5 | 0) >> 0] = (wasm2js_i32$1 >>> 8 | 0) & 255 | 0), HEAP8[(wasm2js_i32$0 + 6 | 0) >> 0] = (wasm2js_i32$1 >>> 16 | 0) & 255 | 0), HEAP8[(wasm2js_i32$0 + 7 | 0) >> 0] = (wasm2js_i32$1 >>> 24 | 0) & 255 | 0;
-=======
    legalfunc$wasm2js_scratch_store_i64(var$0 | 0, i64toi32_i32$3 | 0);
->>>>>>> b2161e31
    i64toi32_i32$3 = 0;
    var$0 = 0;
    var$0$hi = i64toi32_i32$3;
