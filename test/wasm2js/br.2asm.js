--- conflicted
+++ resolved
@@ -563,8 +563,6 @@
   return 1 + $0 | 0 | 0;
  }
  
-<<<<<<< HEAD
-=======
  function legalstub$6() {
   var i64toi32_i32$0 = 0, i64toi32_i32$4 = 0, i64toi32_i32$1 = 0, i64toi32_i32$3 = 0, $7_1 = 0, $0 = 0, $0$hi = 0, i64toi32_i32$2 = 0;
   i64toi32_i32$0 = $6() | 0;
@@ -681,7 +679,6 @@
   return $0 | 0;
  }
  
->>>>>>> 3ccf14f9
  var FUNCTION_TABLE = [];
  return {
   type_i32: $1, 
