--- conflicted
+++ resolved
@@ -3094,102 +3094,24 @@
         label$7 : {
          label$8 : {
           label$9 : {
-<<<<<<< HEAD
            label$11 : {
             i64toi32_i32$0 = var$0$hi;
             i64toi32_i32$2 = var$0;
-=======
-           label$10 : {
-            label$11 : {
-             i64toi32_i32$0 = var$0$hi;
-             i64toi32_i32$2 = var$0;
-             i64toi32_i32$1 = 0;
-             i64toi32_i32$3 = 32;
-             i64toi32_i32$4 = i64toi32_i32$3 & 31 | 0;
-             if (32 >>> 0 <= (i64toi32_i32$3 & 63 | 0) >>> 0) {
-              {
-               i64toi32_i32$1 = 0;
-               $37 = i64toi32_i32$0 >>> i64toi32_i32$4 | 0;
-              }
-             } else {
-              {
-               i64toi32_i32$1 = i64toi32_i32$0 >>> i64toi32_i32$4 | 0;
-               $37 = (((1 << i64toi32_i32$4 | 0) - 1 | 0) & i64toi32_i32$0 | 0) << (32 - i64toi32_i32$4 | 0) | 0 | (i64toi32_i32$2 >>> i64toi32_i32$4 | 0) | 0;
-              }
-             }
-             var$2 = $37;
-             if (var$2) {
-              block : {
-               i64toi32_i32$1 = var$1$hi;
-               var$3 = var$1;
-               if ((var$3 | 0) == (0 | 0)) {
-                break label$11
-               }
-               i64toi32_i32$1 = var$1$hi;
-               i64toi32_i32$0 = var$1;
-               i64toi32_i32$2 = 0;
-               i64toi32_i32$3 = 32;
-               i64toi32_i32$4 = i64toi32_i32$3 & 31 | 0;
-               if (32 >>> 0 <= (i64toi32_i32$3 & 63 | 0) >>> 0) {
-                {
-                 i64toi32_i32$2 = 0;
-                 $38 = i64toi32_i32$1 >>> i64toi32_i32$4 | 0;
-                }
-               } else {
-                {
-                 i64toi32_i32$2 = i64toi32_i32$1 >>> i64toi32_i32$4 | 0;
-                 $38 = (((1 << i64toi32_i32$4 | 0) - 1 | 0) & i64toi32_i32$1 | 0) << (32 - i64toi32_i32$4 | 0) | 0 | (i64toi32_i32$0 >>> i64toi32_i32$4 | 0) | 0;
-                }
-               }
-               var$4 = $38;
-               if ((var$4 | 0) == (0 | 0)) {
-                break label$9
-               }
-               var$2 = Math_clz32(var$4) - Math_clz32(var$2) | 0;
-               if (var$2 >>> 0 <= 31 >>> 0) {
-                break label$8
-               }
-               break label$2;
-              }
-             }
-             i64toi32_i32$2 = var$1$hi;
-             i64toi32_i32$1 = var$1;
-             i64toi32_i32$0 = 1;
-             i64toi32_i32$3 = 0;
-             if (i64toi32_i32$2 >>> 0 > i64toi32_i32$0 >>> 0 | ((i64toi32_i32$2 | 0) == (i64toi32_i32$0 | 0) & i64toi32_i32$1 >>> 0 >= i64toi32_i32$3 >>> 0 | 0) | 0) {
-              break label$2
-             }
-             i64toi32_i32$1 = var$0$hi;
-             var$2 = var$0;
-             i64toi32_i32$1 = var$1$hi;
-             var$3 = var$1;
-             var$2 = (var$2 >>> 0) / (var$3 >>> 0) | 0;
-             i64toi32_i32$1 = 0;
-             legalfunc$wasm2js_scratch_store_i64(var$0 - Math_imul(var$2, var$3) | 0 | 0, i64toi32_i32$1 | 0);
-             i64toi32_i32$1 = 0;
-             i64toi32_i32$2 = var$2;
-             i64toi32_i32$HIGH_BITS = i64toi32_i32$1;
-             return i64toi32_i32$2 | 0;
-            }
-            i64toi32_i32$2 = var$1$hi;
-            i64toi32_i32$3 = var$1;
->>>>>>> f87de2ae
             i64toi32_i32$1 = 0;
             i64toi32_i32$3 = 32;
             i64toi32_i32$4 = i64toi32_i32$3 & 31 | 0;
             if (32 >>> 0 <= (i64toi32_i32$3 & 63 | 0) >>> 0) {
              {
               i64toi32_i32$1 = 0;
-<<<<<<< HEAD
-              $40 = i64toi32_i32$0 >>> i64toi32_i32$4 | 0;
+              $37 = i64toi32_i32$0 >>> i64toi32_i32$4 | 0;
              }
             } else {
              {
               i64toi32_i32$1 = i64toi32_i32$0 >>> i64toi32_i32$4 | 0;
-              $40 = (((1 << i64toi32_i32$4 | 0) - 1 | 0) & i64toi32_i32$0 | 0) << (32 - i64toi32_i32$4 | 0) | 0 | (i64toi32_i32$2 >>> i64toi32_i32$4 | 0) | 0;
+              $37 = (((1 << i64toi32_i32$4 | 0) - 1 | 0) & i64toi32_i32$0 | 0) << (32 - i64toi32_i32$4 | 0) | 0 | (i64toi32_i32$2 >>> i64toi32_i32$4 | 0) | 0;
              }
             }
-            var$2 = $40;
+            var$2 = $37;
             if (var$2) {
              {
               i64toi32_i32$1 = var$1$hi;
@@ -3205,15 +3127,15 @@
               if (32 >>> 0 <= (i64toi32_i32$3 & 63 | 0) >>> 0) {
                {
                 i64toi32_i32$2 = 0;
-                $41 = i64toi32_i32$1 >>> i64toi32_i32$4 | 0;
+                $38 = i64toi32_i32$1 >>> i64toi32_i32$4 | 0;
                }
               } else {
                {
                 i64toi32_i32$2 = i64toi32_i32$1 >>> i64toi32_i32$4 | 0;
-                $41 = (((1 << i64toi32_i32$4 | 0) - 1 | 0) & i64toi32_i32$1 | 0) << (32 - i64toi32_i32$4 | 0) | 0 | (i64toi32_i32$0 >>> i64toi32_i32$4 | 0) | 0;
+                $38 = (((1 << i64toi32_i32$4 | 0) - 1 | 0) & i64toi32_i32$1 | 0) << (32 - i64toi32_i32$4 | 0) | 0 | (i64toi32_i32$0 >>> i64toi32_i32$4 | 0) | 0;
                }
               }
-              var$4 = $41;
+              var$4 = $38;
               if ((var$4 | 0) == (0 | 0)) {
                break label$9
               }
@@ -3237,65 +3159,7 @@
             var$3 = var$1;
             var$2 = (var$2 >>> 0) / (var$3 >>> 0) | 0;
             i64toi32_i32$1 = 0;
-            i64toi32_i32$2 = __tempMemory__;
-            wasm2js_i32$0 = i64toi32_i32$2;
-            wasm2js_i32$1 = var$0 - Math_imul(var$2, var$3) | 0;
-            HEAP32[wasm2js_i32$0 >> 2] = wasm2js_i32$1;
-            wasm2js_i32$0 = i64toi32_i32$2;
-            wasm2js_i32$1 = i64toi32_i32$1;
-            (wasm2js_i32$2 = wasm2js_i32$0, wasm2js_i32$3 = wasm2js_i32$1), ((HEAP8[(wasm2js_i32$2 + 4 | 0) >> 0] = wasm2js_i32$3 & 255 | 0, HEAP8[(wasm2js_i32$2 + 5 | 0) >> 0] = (wasm2js_i32$3 >>> 8 | 0) & 255 | 0), HEAP8[(wasm2js_i32$2 + 6 | 0) >> 0] = (wasm2js_i32$3 >>> 16 | 0) & 255 | 0), HEAP8[(wasm2js_i32$2 + 7 | 0) >> 0] = (wasm2js_i32$3 >>> 24 | 0) & 255 | 0;
-=======
-              $39 = i64toi32_i32$2 >>> i64toi32_i32$4 | 0;
-             }
-            } else {
-             {
-              i64toi32_i32$1 = i64toi32_i32$2 >>> i64toi32_i32$4 | 0;
-              $39 = (((1 << i64toi32_i32$4 | 0) - 1 | 0) & i64toi32_i32$2 | 0) << (32 - i64toi32_i32$4 | 0) | 0 | (i64toi32_i32$3 >>> i64toi32_i32$4 | 0) | 0;
-             }
-            }
-            var$3 = $39;
-            i64toi32_i32$1 = var$0$hi;
-            if ((var$0 | 0) == (0 | 0)) {
-             break label$7
-            }
-            if ((var$3 | 0) == (0 | 0)) {
-             break label$6
-            }
-            var$4 = var$3 + 4294967295 | 0;
-            if (var$4 & var$3 | 0) {
-             break label$6
-            }
-            i64toi32_i32$1 = 0;
-            i64toi32_i32$2 = var$4 & var$2 | 0;
-            i64toi32_i32$3 = 0;
-            i64toi32_i32$0 = 32;
-            i64toi32_i32$4 = i64toi32_i32$0 & 31 | 0;
-            if (32 >>> 0 <= (i64toi32_i32$0 & 63 | 0) >>> 0) {
-             {
-              i64toi32_i32$3 = i64toi32_i32$2 << i64toi32_i32$4 | 0;
-              $40 = 0;
-             }
-            } else {
-             {
-              i64toi32_i32$3 = ((1 << i64toi32_i32$4 | 0) - 1 | 0) & (i64toi32_i32$2 >>> (32 - i64toi32_i32$4 | 0) | 0) | 0 | (i64toi32_i32$1 << i64toi32_i32$4 | 0) | 0;
-              $40 = i64toi32_i32$2 << i64toi32_i32$4 | 0;
-             }
-            }
-            $63$hi = i64toi32_i32$3;
-            i64toi32_i32$3 = var$0$hi;
-            i64toi32_i32$1 = var$0;
-            i64toi32_i32$2 = 0;
-            i64toi32_i32$0 = 4294967295;
-            i64toi32_i32$2 = i64toi32_i32$3 & i64toi32_i32$2 | 0;
-            $65 = i64toi32_i32$1 & i64toi32_i32$0 | 0;
-            $65$hi = i64toi32_i32$2;
-            i64toi32_i32$2 = $63$hi;
-            i64toi32_i32$3 = $40;
-            i64toi32_i32$1 = $65$hi;
-            i64toi32_i32$0 = $65;
-            i64toi32_i32$1 = i64toi32_i32$2 | i64toi32_i32$1 | 0;
-            legalfunc$wasm2js_scratch_store_i64(i64toi32_i32$3 | i64toi32_i32$0 | 0 | 0, i64toi32_i32$1 | 0);
->>>>>>> f87de2ae
+            legalfunc$wasm2js_scratch_store_i64(var$0 - Math_imul(var$2, var$3) | 0 | 0, i64toi32_i32$1 | 0);
             i64toi32_i32$1 = 0;
             i64toi32_i32$2 = var$2;
             i64toi32_i32$HIGH_BITS = i64toi32_i32$1;
@@ -3309,15 +3173,15 @@
            if (32 >>> 0 <= (i64toi32_i32$0 & 63 | 0) >>> 0) {
             {
              i64toi32_i32$1 = 0;
-             $42 = i64toi32_i32$2 >>> i64toi32_i32$4 | 0;
+             $39 = i64toi32_i32$2 >>> i64toi32_i32$4 | 0;
             }
            } else {
             {
              i64toi32_i32$1 = i64toi32_i32$2 >>> i64toi32_i32$4 | 0;
-             $42 = (((1 << i64toi32_i32$4 | 0) - 1 | 0) & i64toi32_i32$2 | 0) << (32 - i64toi32_i32$4 | 0) | 0 | (i64toi32_i32$3 >>> i64toi32_i32$4 | 0) | 0;
+             $39 = (((1 << i64toi32_i32$4 | 0) - 1 | 0) & i64toi32_i32$2 | 0) << (32 - i64toi32_i32$4 | 0) | 0 | (i64toi32_i32$3 >>> i64toi32_i32$4 | 0) | 0;
             }
            }
-           var$3 = $42;
+           var$3 = $39;
            i64toi32_i32$1 = var$0$hi;
            if ((var$0 | 0) == (0 | 0)) {
             break label$7
@@ -3329,7 +3193,6 @@
            if (var$4 & var$3 | 0) {
             break label$6
            }
-           $60 = __tempMemory__;
            i64toi32_i32$1 = 0;
            i64toi32_i32$2 = var$4 & var$2 | 0;
            i64toi32_i32$3 = 0;
@@ -3338,35 +3201,28 @@
            if (32 >>> 0 <= (i64toi32_i32$0 & 63 | 0) >>> 0) {
             {
              i64toi32_i32$3 = i64toi32_i32$2 << i64toi32_i32$4 | 0;
-             $43 = 0;
+             $40 = 0;
             }
            } else {
             {
              i64toi32_i32$3 = ((1 << i64toi32_i32$4 | 0) - 1 | 0) & (i64toi32_i32$2 >>> (32 - i64toi32_i32$4 | 0) | 0) | 0 | (i64toi32_i32$1 << i64toi32_i32$4 | 0) | 0;
-             $43 = i64toi32_i32$2 << i64toi32_i32$4 | 0;
+             $40 = i64toi32_i32$2 << i64toi32_i32$4 | 0;
             }
            }
-           $65$hi = i64toi32_i32$3;
+           $63$hi = i64toi32_i32$3;
            i64toi32_i32$3 = var$0$hi;
            i64toi32_i32$1 = var$0;
            i64toi32_i32$2 = 0;
            i64toi32_i32$0 = 4294967295;
            i64toi32_i32$2 = i64toi32_i32$3 & i64toi32_i32$2 | 0;
-           $67 = i64toi32_i32$1 & i64toi32_i32$0 | 0;
-           $67$hi = i64toi32_i32$2;
-           i64toi32_i32$2 = $65$hi;
-           i64toi32_i32$3 = $43;
-           i64toi32_i32$1 = $67$hi;
-           i64toi32_i32$0 = $67;
+           $65 = i64toi32_i32$1 & i64toi32_i32$0 | 0;
+           $65$hi = i64toi32_i32$2;
+           i64toi32_i32$2 = $63$hi;
+           i64toi32_i32$3 = $40;
+           i64toi32_i32$1 = $65$hi;
+           i64toi32_i32$0 = $65;
            i64toi32_i32$1 = i64toi32_i32$2 | i64toi32_i32$1 | 0;
-           $68 = i64toi32_i32$3 | i64toi32_i32$0 | 0;
-           i64toi32_i32$3 = $60;
-           wasm2js_i32$0 = i64toi32_i32$3;
-           wasm2js_i32$1 = $68;
-           HEAP32[wasm2js_i32$0 >> 2] = wasm2js_i32$1;
-           wasm2js_i32$0 = i64toi32_i32$3;
-           wasm2js_i32$1 = i64toi32_i32$1;
-           (wasm2js_i32$2 = wasm2js_i32$0, wasm2js_i32$3 = wasm2js_i32$1), ((HEAP8[(wasm2js_i32$2 + 4 | 0) >> 0] = wasm2js_i32$3 & 255 | 0, HEAP8[(wasm2js_i32$2 + 5 | 0) >> 0] = (wasm2js_i32$3 >>> 8 | 0) & 255 | 0), HEAP8[(wasm2js_i32$2 + 6 | 0) >> 0] = (wasm2js_i32$3 >>> 16 | 0) & 255 | 0), HEAP8[(wasm2js_i32$2 + 7 | 0) >> 0] = (wasm2js_i32$3 >>> 24 | 0) & 255 | 0;
+           legalfunc$wasm2js_scratch_store_i64(i64toi32_i32$3 | i64toi32_i32$0 | 0 | 0, i64toi32_i32$1 | 0);
            i64toi32_i32$1 = 0;
            i64toi32_i32$3 = var$2 >>> ((__wasm_ctz_i32(var$3 | 0) | 0) & 31 | 0) | 0;
            i64toi32_i32$HIGH_BITS = i64toi32_i32$1;
