--- conflicted
+++ resolved
@@ -9013,16 +9013,8 @@
        )
       )
      )
-<<<<<<< HEAD
-     (i32.lt_s
-      (call $___overflow
-       (local.get $0)
-      )
-      (i32.const 0)
-=======
      (call $___overflow
       (local.get $0)
->>>>>>> e8b06345
      )
     )
    )
