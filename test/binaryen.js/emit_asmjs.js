--- conflicted
+++ resolved
@@ -5,13 +5,7 @@
 function test() {
   var module = new Binaryen.Module();
 
-<<<<<<< HEAD
-  var signature = module.addFunctionType("ii", Binaryen.i32, [ Binaryen.i32 ]);
-
-  module.addFunction("main", signature, [], module.local.get(0, Binaryen.i32));
-=======
-module.addFunction("main", Binaryen.i32, Binaryen.i32, [], module.local.get(0, Binaryen.i32));
->>>>>>> d8830094
+  module.addFunction("main", Binaryen.i32, Binaryen.i32, [], module.local.get(0, Binaryen.i32));
 
   module.addFunctionExport("main", "main");
 
