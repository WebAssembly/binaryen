function assert(x) {
  if (!x) throw 'error!';
}

function cleanInfo(info) {
  var ret = {};
  for (var x in info) {
    if (x !== 'value') {
      ret[x] = info[x];
    }
  }
  return ret;
}

function stringify(expr) {
  return JSON.stringify(cleanInfo(Binaryen.getExpressionInfo(expr)));
}

<<<<<<< HEAD
function test() {
  var module = new Binaryen.Module();

  var v = module.addFunctionType("v", Binaryen.none, []);

  var func = module.addFunction("func", v, [],
    module.block(null, [
      module.push(module.i32.pop()),
      module.push(module.i64.pop()),
      module.push(module.f32.pop()),
      module.push(module.f64.pop()),
      module.push(module.v128.pop()),
      module.push(module.anyref.pop()),
      module.push(module.exnref.pop())
    ]
  )
  )

  assert(module.validate());
  console.log(module.emitText());

  console.log("getExpressionInfo(i32.pop) = " + stringify(module.i32.pop()));
  console.log("getExpressionInfo(i64.pop) = " + stringify(module.i64.pop()));
  console.log("getExpressionInfo(f32.pop) = " + stringify(module.f32.pop()));
  console.log("getExpressionInfo(f64.pop) = " + stringify(module.f64.pop()));
  console.log("getExpressionInfo(v128.pop) = " + stringify(module.v128.pop()));
  console.log("getExpressionInfo(anyref.pop) = " + stringify(module.anyref.pop()));
  console.log("getExpressionInfo(exnref.pop) = " + stringify(module.exnref.pop()));
  console.log("getExpressionInfo(push) = " + stringify(module.push(module.i32.const(0))));
}

Binaryen.ready.then(test);
=======
var module = new Binaryen.Module();

var func = module.addFunction("func", Binaryen.none, Binaryen.none, [],
  module.block(null, [
    module.push(module.i32.pop()),
    module.push(module.i64.pop()),
    module.push(module.f32.pop()),
    module.push(module.f64.pop()),
    module.push(module.v128.pop()),
    module.push(module.anyref.pop()),
    module.push(module.exnref.pop())
  ]
 )
)

assert(module.validate());
console.log(module.emitText());

console.log("getExpressionInfo(i32.pop) = " + stringify(module.i32.pop()));
console.log("getExpressionInfo(i64.pop) = " + stringify(module.i64.pop()));
console.log("getExpressionInfo(f32.pop) = " + stringify(module.f32.pop()));
console.log("getExpressionInfo(f64.pop) = " + stringify(module.f64.pop()));
console.log("getExpressionInfo(v128.pop) = " + stringify(module.v128.pop()));
console.log("getExpressionInfo(anyref.pop) = " + stringify(module.anyref.pop()));
console.log("getExpressionInfo(exnref.pop) = " + stringify(module.exnref.pop()));
console.log("getExpressionInfo(push) = " + stringify(module.push(module.i32.const(0))));
>>>>>>> d8830094
<|MERGE_RESOLUTION|>--- conflicted
+++ resolved
@@ -16,13 +16,10 @@
   return JSON.stringify(cleanInfo(Binaryen.getExpressionInfo(expr)));
 }
 
-<<<<<<< HEAD
 function test() {
   var module = new Binaryen.Module();
 
-  var v = module.addFunctionType("v", Binaryen.none, []);
-
-  var func = module.addFunction("func", v, [],
+  var func = module.addFunction("func", Binaryen.none, Binaryen.none, [],
     module.block(null, [
       module.push(module.i32.pop()),
       module.push(module.i64.pop()),
@@ -48,32 +45,4 @@
   console.log("getExpressionInfo(push) = " + stringify(module.push(module.i32.const(0))));
 }
 
-Binaryen.ready.then(test);
-=======
-var module = new Binaryen.Module();
-
-var func = module.addFunction("func", Binaryen.none, Binaryen.none, [],
-  module.block(null, [
-    module.push(module.i32.pop()),
-    module.push(module.i64.pop()),
-    module.push(module.f32.pop()),
-    module.push(module.f64.pop()),
-    module.push(module.v128.pop()),
-    module.push(module.anyref.pop()),
-    module.push(module.exnref.pop())
-  ]
- )
-)
-
-assert(module.validate());
-console.log(module.emitText());
-
-console.log("getExpressionInfo(i32.pop) = " + stringify(module.i32.pop()));
-console.log("getExpressionInfo(i64.pop) = " + stringify(module.i64.pop()));
-console.log("getExpressionInfo(f32.pop) = " + stringify(module.f32.pop()));
-console.log("getExpressionInfo(f64.pop) = " + stringify(module.f64.pop()));
-console.log("getExpressionInfo(v128.pop) = " + stringify(module.v128.pop()));
-console.log("getExpressionInfo(anyref.pop) = " + stringify(module.anyref.pop()));
-console.log("getExpressionInfo(exnref.pop) = " + stringify(module.exnref.pop()));
-console.log("getExpressionInfo(push) = " + stringify(module.push(module.i32.const(0))));
->>>>>>> d8830094
+Binaryen.ready.then(test);