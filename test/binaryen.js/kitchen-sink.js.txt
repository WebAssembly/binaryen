  // BinaryenTypeNone: 0
  // 
  // BinaryenTypeUnreachable: 1
  // 1
  // BinaryenTypeInt32: 2
  // 2
  // BinaryenTypeInt64: 3
  // 3
  // BinaryenTypeFloat32: 4
  // 4
  // BinaryenTypeFloat64: 5
  // 5
  // BinaryenTypeVec128: 6
  // 6
  // BinaryenTypeFuncref: 7
  // 7
  // BinaryenTypeExternref: 8
  // 8
  // BinaryenTypeAnyref: 9
  // 9
  // BinaryenTypeEqref: 10
  // 10
  // BinaryenTypeI31ref: 11
  // 11
  // BinaryenTypeDataref: 12
  // 12
  // BinaryenTypeAuto: -1
  // 2,2
  // 2,2
  // 4,4
Features.MVP: 0
Features.Atomics: 1
Features.BulkMemory: 16
Features.MutableGlobals: 2
Features.NontrappingFPToInt: 4
Features.SignExt: 32
Features.SIMD128: 8
Features.ExceptionHandling: 64
Features.TailCall: 128
Features.ReferenceTypes: 256
Features.Multivalue: 512
Features.GC: 1024
Features.Memory64: 2048
Features.TypedFunctionReferences: 4096
Features.All: 8191
InvalidId: 0
BlockId: 1
IfId: 2
LoopId: 3
BreakId: 4
SwitchId: 5
CallId: 6
CallIndirectId: 7
LocalGetId: 8
LocalSetId: 9
GlobalGetId: 10
GlobalSetId: 11
LoadId: 12
StoreId: 13
ConstId: 14
UnaryId: 15
BinaryId: 16
SelectId: 17
DropId: 18
ReturnId: 19
MemorySizeId: 20
MemoryGrowId: 21
NopId: 22
UnreachableId: 23
AtomicCmpxchgId: 25
AtomicRMWId: 24
AtomicWaitId: 26
AtomicNotifyId: 27
SIMDExtractId: 29
SIMDReplaceId: 30
SIMDShuffleId: 31
SIMDTernaryId: 32
SIMDShiftId: 33
SIMDLoadId: 34
MemoryInitId: 36
DataDropId: 37
MemoryCopyId: 38
MemoryFillId: 39
PopId: 40
RefNullId: 41
RefIsId: 42
RefFuncId: 43
RefEqId: 44
TryId: 45
ThrowId: 46
RethrowId: 47
TupleMakeId: 48
TupleExtractId: 49
I31NewId: 50
I31GetId: 51
CallRefId: 52
RefTestId: 53
RefCastId: 54
BrOnId: 55
RttCanonId: 56
RttSubId: 57
StructNewId: 58
StructGetId: 59
StructSetId: 60
ArrayNewId: 61
ArrayGetId: 62
ArraySetId: 63
ArrayLenId: 64
getExpressionInfo={"id":15,"type":4,"op":6}
(f32.neg
 (f32.const -33.61199951171875)
)

getExpressionInfo(i32.const)={"id":14,"type":2,"value":5}
getExpressionInfo(i64.const)={"id":14,"type":3,"value":{"low":6,"high":7}}
getExpressionInfo(f32.const)={"id":14,"type":4,"value":8.5}
getExpressionInfo(f64.const)={"id":14,"type":5,"value":9.5}
getExpressionInfo(tuple[0])={"id":14,"type":2,"value":13}
getExpressionInfo(tuple[1])={"id":14,"type":3,"value":{"low":37,"high":0}}
getExpressionInfo(tuple[2])={"id":14,"type":4,"value":1.2999999523162842}
getExpressionInfo(tuple[3])={"id":14,"type":5,"value":3.7}
(module
 (type $i32_i64_f32_f64_=>_i32 (func (param i32 i64 f32 f64) (result i32)))
 (type $i32_=>_none (func (param i32)))
 (type $none_=>_none (func))
 (type $i32_f64_=>_f32 (func (param i32 f64) (result f32)))
 (import "module" "base" (global $a-global-imp i32))
 (import "module" "base" (global $a-mut-global-imp (mut i32)))
 (import "module" "base" (func $an-imported (param i32 f64) (result f32)))
 (import "module" "base" (event $a-event-imp (attr 0) (param i32)))
 (global $a-global i32 (i32.const 1))
 (memory $0 (shared 1 256))
 (data (i32.const 10) "hello, world")
 (data "I am passive")
 (table $t0 1 funcref)
 (elem $e0 (i32.const 0) "$kitchen()sinker")
 (event $a-event (attr 0) (param i32))
 (export "kitchen_sinker" (func "$kitchen()sinker"))
 (export "a-global-exp" (global $a-global))
 (export "a-event-exp" (event $a-event))
 (export "mem" (memory $0))
 (start $starter)
 (func "$kitchen()sinker" (param $0 i32) (param $1 i64) (param $2 f32) (param $3 f64) (result i32)
  (local $4 i32)
  (block $the-body (result i32)
   (block $the-nothing
    (drop
     (block $the-value (result i32)
      (drop
       (i32.clz
        (i32.const -10)
       )
      )
      (drop
       (i64.ctz
        (i64.const -22)
       )
      )
      (drop
       (i32.popcnt
        (i32.const -10)
       )
      )
      (drop
       (f32.neg
        (f32.const -33.61199951171875)
       )
      )
      (drop
       (f64.abs
        (f64.const -9005.841)
       )
      )
      (drop
       (f32.ceil
        (f32.const -33.61199951171875)
       )
      )
      (drop
       (f64.floor
        (f64.const -9005.841)
       )
      )
      (drop
       (f32.trunc
        (f32.const -33.61199951171875)
       )
      )
      (drop
       (f32.nearest
        (f32.const -33.61199951171875)
       )
      )
      (drop
       (f64.sqrt
        (f64.const -9005.841)
       )
      )
      (drop
       (i32.eqz
        (i32.const -10)
       )
      )
      (drop
       (i64.extend_i32_s
        (i32.const -10)
       )
      )
      (drop
       (i64.extend_i32_u
        (i32.const -10)
       )
      )
      (drop
       (i32.wrap_i64
        (i64.const -22)
       )
      )
      (drop
       (i32.trunc_f32_s
        (f32.const -33.61199951171875)
       )
      )
      (drop
       (i64.trunc_f32_s
        (f32.const -33.61199951171875)
       )
      )
      (drop
       (i32.trunc_f32_u
        (f32.const -33.61199951171875)
       )
      )
      (drop
       (i64.trunc_f32_u
        (f32.const -33.61199951171875)
       )
      )
      (drop
       (i32.trunc_f64_s
        (f64.const -9005.841)
       )
      )
      (drop
       (i64.trunc_f64_s
        (f64.const -9005.841)
       )
      )
      (drop
       (i32.trunc_f64_u
        (f64.const -9005.841)
       )
      )
      (drop
       (i64.trunc_f64_u
        (f64.const -9005.841)
       )
      )
      (drop
       (i32.trunc_sat_f32_s
        (f32.const -33.61199951171875)
       )
      )
      (drop
       (i64.trunc_sat_f32_s
        (f32.const -33.61199951171875)
       )
      )
      (drop
       (i32.trunc_sat_f32_u
        (f32.const -33.61199951171875)
       )
      )
      (drop
       (i64.trunc_sat_f32_u
        (f32.const -33.61199951171875)
       )
      )
      (drop
       (i32.trunc_sat_f64_s
        (f64.const -9005.841)
       )
      )
      (drop
       (i64.trunc_sat_f64_s
        (f64.const -9005.841)
       )
      )
      (drop
       (i32.trunc_sat_f64_u
        (f64.const -9005.841)
       )
      )
      (drop
       (i64.trunc_sat_f64_u
        (f64.const -9005.841)
       )
      )
      (drop
       (i32.reinterpret_f32
        (f32.const -33.61199951171875)
       )
      )
      (drop
       (i64.reinterpret_f64
        (f64.const -9005.841)
       )
      )
      (drop
       (f32.convert_i32_s
        (i32.const -10)
       )
      )
      (drop
       (f64.convert_i32_s
        (i32.const -10)
       )
      )
      (drop
       (f32.convert_i32_u
        (i32.const -10)
       )
      )
      (drop
       (f64.convert_i32_u
        (i32.const -10)
       )
      )
      (drop
       (f32.convert_i64_s
        (i64.const -22)
       )
      )
      (drop
       (f64.convert_i64_s
        (i64.const -22)
       )
      )
      (drop
       (f32.convert_i64_u
        (i64.const -22)
       )
      )
      (drop
       (f64.convert_i64_u
        (i64.const -22)
       )
      )
      (drop
       (f64.promote_f32
        (f32.const -33.61199951171875)
       )
      )
      (drop
       (f32.demote_f64
        (f64.const -9005.841)
       )
      )
      (drop
       (f32.reinterpret_i32
        (i32.const -10)
       )
      )
      (drop
       (f64.reinterpret_i64
        (i64.const -22)
       )
      )
      (drop
       (i8x16.splat
        (i32.const 42)
       )
      )
      (drop
       (i16x8.splat
        (i32.const 42)
       )
      )
      (drop
       (i32x4.splat
        (i32.const 42)
       )
      )
      (drop
       (i64x2.splat
        (i64.const 1958505087099)
       )
      )
      (drop
       (f32x4.splat
        (f32.const 42)
       )
      )
      (drop
       (f64x2.splat
        (f64.const 42)
       )
      )
      (drop
       (v128.not
        (v128.const i32x4 0x04030201 0x08070605 0x0c0b0a09 0x100f0e0d)
       )
      )
      (drop
       (v128.any_true
        (v128.const i32x4 0x04030201 0x08070605 0x0c0b0a09 0x100f0e0d)
       )
      )
      (drop
       (i8x16.popcnt
        (v128.const i32x4 0x04030201 0x08070605 0x0c0b0a09 0x100f0e0d)
       )
      )
      (drop
       (i8x16.abs
        (v128.const i32x4 0x04030201 0x08070605 0x0c0b0a09 0x100f0e0d)
       )
      )
      (drop
       (i8x16.neg
        (v128.const i32x4 0x04030201 0x08070605 0x0c0b0a09 0x100f0e0d)
       )
      )
      (drop
       (i8x16.all_true
        (v128.const i32x4 0x04030201 0x08070605 0x0c0b0a09 0x100f0e0d)
       )
      )
      (drop
       (i8x16.bitmask
        (v128.const i32x4 0x04030201 0x08070605 0x0c0b0a09 0x100f0e0d)
       )
      )
      (drop
       (i16x8.abs
        (v128.const i32x4 0x04030201 0x08070605 0x0c0b0a09 0x100f0e0d)
       )
      )
      (drop
       (i16x8.neg
        (v128.const i32x4 0x04030201 0x08070605 0x0c0b0a09 0x100f0e0d)
       )
      )
      (drop
       (i16x8.all_true
        (v128.const i32x4 0x04030201 0x08070605 0x0c0b0a09 0x100f0e0d)
       )
      )
      (drop
       (i16x8.bitmask
        (v128.const i32x4 0x04030201 0x08070605 0x0c0b0a09 0x100f0e0d)
       )
      )
      (drop
       (i16x8.extadd_pairwise_i8x16_s
        (v128.const i32x4 0x04030201 0x08070605 0x0c0b0a09 0x100f0e0d)
       )
      )
      (drop
       (i16x8.extadd_pairwise_i8x16_u
        (v128.const i32x4 0x04030201 0x08070605 0x0c0b0a09 0x100f0e0d)
       )
      )
      (drop
       (i32x4.abs
        (v128.const i32x4 0x04030201 0x08070605 0x0c0b0a09 0x100f0e0d)
       )
      )
      (drop
       (i32x4.neg
        (v128.const i32x4 0x04030201 0x08070605 0x0c0b0a09 0x100f0e0d)
       )
      )
      (drop
       (i32x4.all_true
        (v128.const i32x4 0x04030201 0x08070605 0x0c0b0a09 0x100f0e0d)
       )
      )
      (drop
       (i32x4.bitmask
        (v128.const i32x4 0x04030201 0x08070605 0x0c0b0a09 0x100f0e0d)
       )
      )
      (drop
<<<<<<< HEAD
       (i32x4.extadd_pairwise_i16x8_s
        (v128.const i32x4 0x04030201 0x08070605 0x0c0b0a09 0x100f0e0d)
       )
      )
      (drop
       (i32x4.extadd_pairwise_i16x8_u
=======
       (i64x2.abs
>>>>>>> a36c455f
        (v128.const i32x4 0x04030201 0x08070605 0x0c0b0a09 0x100f0e0d)
       )
      )
      (drop
       (i64x2.neg
        (v128.const i32x4 0x04030201 0x08070605 0x0c0b0a09 0x100f0e0d)
       )
      )
      (drop
       (i64x2.all_true
        (v128.const i32x4 0x04030201 0x08070605 0x0c0b0a09 0x100f0e0d)
       )
      )
      (drop
       (i64x2.bitmask
        (v128.const i32x4 0x04030201 0x08070605 0x0c0b0a09 0x100f0e0d)
       )
      )
      (drop
       (f32x4.abs
        (v128.const i32x4 0x04030201 0x08070605 0x0c0b0a09 0x100f0e0d)
       )
      )
      (drop
       (f32x4.neg
        (v128.const i32x4 0x04030201 0x08070605 0x0c0b0a09 0x100f0e0d)
       )
      )
      (drop
       (f32x4.sqrt
        (v128.const i32x4 0x04030201 0x08070605 0x0c0b0a09 0x100f0e0d)
       )
      )
      (drop
       (f64x2.abs
        (v128.const i32x4 0x04030201 0x08070605 0x0c0b0a09 0x100f0e0d)
       )
      )
      (drop
       (f64x2.neg
        (v128.const i32x4 0x04030201 0x08070605 0x0c0b0a09 0x100f0e0d)
       )
      )
      (drop
       (f64x2.sqrt
        (v128.const i32x4 0x04030201 0x08070605 0x0c0b0a09 0x100f0e0d)
       )
      )
      (drop
       (i32x4.trunc_sat_f32x4_s
        (v128.const i32x4 0x04030201 0x08070605 0x0c0b0a09 0x100f0e0d)
       )
      )
      (drop
       (i32x4.trunc_sat_f32x4_u
        (v128.const i32x4 0x04030201 0x08070605 0x0c0b0a09 0x100f0e0d)
       )
      )
      (drop
       (f32x4.convert_i32x4_s
        (v128.const i32x4 0x04030201 0x08070605 0x0c0b0a09 0x100f0e0d)
       )
      )
      (drop
       (f32x4.convert_i32x4_u
        (v128.const i32x4 0x04030201 0x08070605 0x0c0b0a09 0x100f0e0d)
       )
      )
      (drop
       (i16x8.extend_low_i8x16_s
        (v128.const i32x4 0x04030201 0x08070605 0x0c0b0a09 0x100f0e0d)
       )
      )
      (drop
       (i16x8.extend_high_i8x16_s
        (v128.const i32x4 0x04030201 0x08070605 0x0c0b0a09 0x100f0e0d)
       )
      )
      (drop
       (i16x8.extend_low_i8x16_u
        (v128.const i32x4 0x04030201 0x08070605 0x0c0b0a09 0x100f0e0d)
       )
      )
      (drop
       (i16x8.extend_high_i8x16_u
        (v128.const i32x4 0x04030201 0x08070605 0x0c0b0a09 0x100f0e0d)
       )
      )
      (drop
       (i32x4.extend_low_i16x8_s
        (v128.const i32x4 0x04030201 0x08070605 0x0c0b0a09 0x100f0e0d)
       )
      )
      (drop
       (i32x4.extend_high_i16x8_s
        (v128.const i32x4 0x04030201 0x08070605 0x0c0b0a09 0x100f0e0d)
       )
      )
      (drop
       (i32x4.extend_low_i16x8_u
        (v128.const i32x4 0x04030201 0x08070605 0x0c0b0a09 0x100f0e0d)
       )
      )
      (drop
       (i32x4.extend_high_i16x8_u
        (v128.const i32x4 0x04030201 0x08070605 0x0c0b0a09 0x100f0e0d)
       )
      )
      (drop
       (i64x2.extend_low_i32x4_s
        (v128.const i32x4 0x04030201 0x08070605 0x0c0b0a09 0x100f0e0d)
       )
      )
      (drop
       (i64x2.extend_high_i32x4_s
        (v128.const i32x4 0x04030201 0x08070605 0x0c0b0a09 0x100f0e0d)
       )
      )
      (drop
       (i64x2.extend_low_i32x4_u
        (v128.const i32x4 0x04030201 0x08070605 0x0c0b0a09 0x100f0e0d)
       )
      )
      (drop
       (i64x2.extend_high_i32x4_u
        (v128.const i32x4 0x04030201 0x08070605 0x0c0b0a09 0x100f0e0d)
       )
      )
      (drop
       (i32.add
        (i32.const -10)
        (i32.const -11)
       )
      )
      (drop
       (f64.sub
        (f64.const -9005.841)
        (f64.const -9007.333)
       )
      )
      (drop
       (i32.div_s
        (i32.const -10)
        (i32.const -11)
       )
      )
      (drop
       (i64.div_u
        (i64.const 4294967274)
        (i64.const 4294967273)
       )
      )
      (drop
       (i64.rem_s
        (i64.const 4294967274)
        (i64.const 4294967273)
       )
      )
      (drop
       (i32.rem_u
        (i32.const -10)
        (i32.const -11)
       )
      )
      (drop
       (i32.and
        (i32.const -10)
        (i32.const -11)
       )
      )
      (drop
       (i64.or
        (i64.const 4294967274)
        (i64.const 4294967273)
       )
      )
      (drop
       (i32.xor
        (i32.const -10)
        (i32.const -11)
       )
      )
      (drop
       (i64.shl
        (i64.const 4294967274)
        (i64.const 4294967273)
       )
      )
      (drop
       (i64.shr_u
        (i64.const 4294967274)
        (i64.const 4294967273)
       )
      )
      (drop
       (i32.shr_s
        (i32.const -10)
        (i32.const -11)
       )
      )
      (drop
       (i32.rotl
        (i32.const -10)
        (i32.const -11)
       )
      )
      (drop
       (i64.rotr
        (i64.const 4294967274)
        (i64.const 4294967273)
       )
      )
      (drop
       (f32.div
        (f32.const -33.61199951171875)
        (f32.const -62.5)
       )
      )
      (drop
       (f64.copysign
        (f64.const -9005.841)
        (f64.const -9007.333)
       )
      )
      (drop
       (f32.min
        (f32.const -33.61199951171875)
        (f32.const -62.5)
       )
      )
      (drop
       (f64.max
        (f64.const -9005.841)
        (f64.const -9007.333)
       )
      )
      (drop
       (i32.eq
        (i32.const -10)
        (i32.const -11)
       )
      )
      (drop
       (f32.ne
        (f32.const -33.61199951171875)
        (f32.const -62.5)
       )
      )
      (drop
       (i32.lt_s
        (i32.const -10)
        (i32.const -11)
       )
      )
      (drop
       (i64.lt_u
        (i64.const 4294967274)
        (i64.const 4294967273)
       )
      )
      (drop
       (i64.le_s
        (i64.const 4294967274)
        (i64.const 4294967273)
       )
      )
      (drop
       (i32.le_u
        (i32.const -10)
        (i32.const -11)
       )
      )
      (drop
       (i64.gt_s
        (i64.const 4294967274)
        (i64.const 4294967273)
       )
      )
      (drop
       (i32.gt_u
        (i32.const -10)
        (i32.const -11)
       )
      )
      (drop
       (i32.ge_s
        (i32.const -10)
        (i32.const -11)
       )
      )
      (drop
       (i64.ge_u
        (i64.const 4294967274)
        (i64.const 4294967273)
       )
      )
      (drop
       (f32.lt
        (f32.const -33.61199951171875)
        (f32.const -62.5)
       )
      )
      (drop
       (f64.le
        (f64.const -9005.841)
        (f64.const -9007.333)
       )
      )
      (drop
       (f64.gt
        (f64.const -9005.841)
        (f64.const -9007.333)
       )
      )
      (drop
       (f32.ge
        (f32.const -33.61199951171875)
        (f32.const -62.5)
       )
      )
      (drop
       (i8x16.eq
        (v128.const i32x4 0x04030201 0x08070605 0x0c0b0a09 0x100f0e0d)
        (v128.const i32x4 0x04030201 0x08070605 0x0c0b0a09 0x100f0e0d)
       )
      )
      (drop
       (i8x16.ne
        (v128.const i32x4 0x04030201 0x08070605 0x0c0b0a09 0x100f0e0d)
        (v128.const i32x4 0x04030201 0x08070605 0x0c0b0a09 0x100f0e0d)
       )
      )
      (drop
       (i8x16.lt_s
        (v128.const i32x4 0x04030201 0x08070605 0x0c0b0a09 0x100f0e0d)
        (v128.const i32x4 0x04030201 0x08070605 0x0c0b0a09 0x100f0e0d)
       )
      )
      (drop
       (i8x16.lt_u
        (v128.const i32x4 0x04030201 0x08070605 0x0c0b0a09 0x100f0e0d)
        (v128.const i32x4 0x04030201 0x08070605 0x0c0b0a09 0x100f0e0d)
       )
      )
      (drop
       (i8x16.gt_s
        (v128.const i32x4 0x04030201 0x08070605 0x0c0b0a09 0x100f0e0d)
        (v128.const i32x4 0x04030201 0x08070605 0x0c0b0a09 0x100f0e0d)
       )
      )
      (drop
       (i8x16.gt_u
        (v128.const i32x4 0x04030201 0x08070605 0x0c0b0a09 0x100f0e0d)
        (v128.const i32x4 0x04030201 0x08070605 0x0c0b0a09 0x100f0e0d)
       )
      )
      (drop
       (i8x16.le_s
        (v128.const i32x4 0x04030201 0x08070605 0x0c0b0a09 0x100f0e0d)
        (v128.const i32x4 0x04030201 0x08070605 0x0c0b0a09 0x100f0e0d)
       )
      )
      (drop
       (i8x16.le_u
        (v128.const i32x4 0x04030201 0x08070605 0x0c0b0a09 0x100f0e0d)
        (v128.const i32x4 0x04030201 0x08070605 0x0c0b0a09 0x100f0e0d)
       )
      )
      (drop
       (i8x16.ge_s
        (v128.const i32x4 0x04030201 0x08070605 0x0c0b0a09 0x100f0e0d)
        (v128.const i32x4 0x04030201 0x08070605 0x0c0b0a09 0x100f0e0d)
       )
      )
      (drop
       (i8x16.ge_u
        (v128.const i32x4 0x04030201 0x08070605 0x0c0b0a09 0x100f0e0d)
        (v128.const i32x4 0x04030201 0x08070605 0x0c0b0a09 0x100f0e0d)
       )
      )
      (drop
       (i16x8.eq
        (v128.const i32x4 0x04030201 0x08070605 0x0c0b0a09 0x100f0e0d)
        (v128.const i32x4 0x04030201 0x08070605 0x0c0b0a09 0x100f0e0d)
       )
      )
      (drop
       (i16x8.ne
        (v128.const i32x4 0x04030201 0x08070605 0x0c0b0a09 0x100f0e0d)
        (v128.const i32x4 0x04030201 0x08070605 0x0c0b0a09 0x100f0e0d)
       )
      )
      (drop
       (i16x8.lt_s
        (v128.const i32x4 0x04030201 0x08070605 0x0c0b0a09 0x100f0e0d)
        (v128.const i32x4 0x04030201 0x08070605 0x0c0b0a09 0x100f0e0d)
       )
      )
      (drop
       (i16x8.lt_u
        (v128.const i32x4 0x04030201 0x08070605 0x0c0b0a09 0x100f0e0d)
        (v128.const i32x4 0x04030201 0x08070605 0x0c0b0a09 0x100f0e0d)
       )
      )
      (drop
       (i16x8.gt_s
        (v128.const i32x4 0x04030201 0x08070605 0x0c0b0a09 0x100f0e0d)
        (v128.const i32x4 0x04030201 0x08070605 0x0c0b0a09 0x100f0e0d)
       )
      )
      (drop
       (i16x8.gt_u
        (v128.const i32x4 0x04030201 0x08070605 0x0c0b0a09 0x100f0e0d)
        (v128.const i32x4 0x04030201 0x08070605 0x0c0b0a09 0x100f0e0d)
       )
      )
      (drop
       (i16x8.le_s
        (v128.const i32x4 0x04030201 0x08070605 0x0c0b0a09 0x100f0e0d)
        (v128.const i32x4 0x04030201 0x08070605 0x0c0b0a09 0x100f0e0d)
       )
      )
      (drop
       (i16x8.le_u
        (v128.const i32x4 0x04030201 0x08070605 0x0c0b0a09 0x100f0e0d)
        (v128.const i32x4 0x04030201 0x08070605 0x0c0b0a09 0x100f0e0d)
       )
      )
      (drop
       (i16x8.ge_s
        (v128.const i32x4 0x04030201 0x08070605 0x0c0b0a09 0x100f0e0d)
        (v128.const i32x4 0x04030201 0x08070605 0x0c0b0a09 0x100f0e0d)
       )
      )
      (drop
       (i16x8.ge_u
        (v128.const i32x4 0x04030201 0x08070605 0x0c0b0a09 0x100f0e0d)
        (v128.const i32x4 0x04030201 0x08070605 0x0c0b0a09 0x100f0e0d)
       )
      )
      (drop
       (i32x4.eq
        (v128.const i32x4 0x04030201 0x08070605 0x0c0b0a09 0x100f0e0d)
        (v128.const i32x4 0x04030201 0x08070605 0x0c0b0a09 0x100f0e0d)
       )
      )
      (drop
       (i32x4.ne
        (v128.const i32x4 0x04030201 0x08070605 0x0c0b0a09 0x100f0e0d)
        (v128.const i32x4 0x04030201 0x08070605 0x0c0b0a09 0x100f0e0d)
       )
      )
      (drop
       (i32x4.lt_s
        (v128.const i32x4 0x04030201 0x08070605 0x0c0b0a09 0x100f0e0d)
        (v128.const i32x4 0x04030201 0x08070605 0x0c0b0a09 0x100f0e0d)
       )
      )
      (drop
       (i32x4.lt_u
        (v128.const i32x4 0x04030201 0x08070605 0x0c0b0a09 0x100f0e0d)
        (v128.const i32x4 0x04030201 0x08070605 0x0c0b0a09 0x100f0e0d)
       )
      )
      (drop
       (i32x4.gt_s
        (v128.const i32x4 0x04030201 0x08070605 0x0c0b0a09 0x100f0e0d)
        (v128.const i32x4 0x04030201 0x08070605 0x0c0b0a09 0x100f0e0d)
       )
      )
      (drop
       (i32x4.gt_u
        (v128.const i32x4 0x04030201 0x08070605 0x0c0b0a09 0x100f0e0d)
        (v128.const i32x4 0x04030201 0x08070605 0x0c0b0a09 0x100f0e0d)
       )
      )
      (drop
       (i32x4.le_s
        (v128.const i32x4 0x04030201 0x08070605 0x0c0b0a09 0x100f0e0d)
        (v128.const i32x4 0x04030201 0x08070605 0x0c0b0a09 0x100f0e0d)
       )
      )
      (drop
       (i32x4.le_u
        (v128.const i32x4 0x04030201 0x08070605 0x0c0b0a09 0x100f0e0d)
        (v128.const i32x4 0x04030201 0x08070605 0x0c0b0a09 0x100f0e0d)
       )
      )
      (drop
       (i32x4.ge_s
        (v128.const i32x4 0x04030201 0x08070605 0x0c0b0a09 0x100f0e0d)
        (v128.const i32x4 0x04030201 0x08070605 0x0c0b0a09 0x100f0e0d)
       )
      )
      (drop
       (i32x4.ge_u
        (v128.const i32x4 0x04030201 0x08070605 0x0c0b0a09 0x100f0e0d)
        (v128.const i32x4 0x04030201 0x08070605 0x0c0b0a09 0x100f0e0d)
       )
      )
      (drop
       (i64x2.eq
        (v128.const i32x4 0x04030201 0x08070605 0x0c0b0a09 0x100f0e0d)
        (v128.const i32x4 0x04030201 0x08070605 0x0c0b0a09 0x100f0e0d)
       )
      )
      (drop
       (i64x2.ne
        (v128.const i32x4 0x04030201 0x08070605 0x0c0b0a09 0x100f0e0d)
        (v128.const i32x4 0x04030201 0x08070605 0x0c0b0a09 0x100f0e0d)
       )
      )
      (drop
       (i64x2.lt_s
        (v128.const i32x4 0x04030201 0x08070605 0x0c0b0a09 0x100f0e0d)
        (v128.const i32x4 0x04030201 0x08070605 0x0c0b0a09 0x100f0e0d)
       )
      )
      (drop
       (i64x2.gt_s
        (v128.const i32x4 0x04030201 0x08070605 0x0c0b0a09 0x100f0e0d)
        (v128.const i32x4 0x04030201 0x08070605 0x0c0b0a09 0x100f0e0d)
       )
      )
      (drop
       (i64x2.le_s
        (v128.const i32x4 0x04030201 0x08070605 0x0c0b0a09 0x100f0e0d)
        (v128.const i32x4 0x04030201 0x08070605 0x0c0b0a09 0x100f0e0d)
       )
      )
      (drop
       (i64x2.ge_s
        (v128.const i32x4 0x04030201 0x08070605 0x0c0b0a09 0x100f0e0d)
        (v128.const i32x4 0x04030201 0x08070605 0x0c0b0a09 0x100f0e0d)
       )
      )
      (drop
       (f32x4.eq
        (v128.const i32x4 0x04030201 0x08070605 0x0c0b0a09 0x100f0e0d)
        (v128.const i32x4 0x04030201 0x08070605 0x0c0b0a09 0x100f0e0d)
       )
      )
      (drop
       (f32x4.ne
        (v128.const i32x4 0x04030201 0x08070605 0x0c0b0a09 0x100f0e0d)
        (v128.const i32x4 0x04030201 0x08070605 0x0c0b0a09 0x100f0e0d)
       )
      )
      (drop
       (f32x4.lt
        (v128.const i32x4 0x04030201 0x08070605 0x0c0b0a09 0x100f0e0d)
        (v128.const i32x4 0x04030201 0x08070605 0x0c0b0a09 0x100f0e0d)
       )
      )
      (drop
       (f32x4.gt
        (v128.const i32x4 0x04030201 0x08070605 0x0c0b0a09 0x100f0e0d)
        (v128.const i32x4 0x04030201 0x08070605 0x0c0b0a09 0x100f0e0d)
       )
      )
      (drop
       (f32x4.le
        (v128.const i32x4 0x04030201 0x08070605 0x0c0b0a09 0x100f0e0d)
        (v128.const i32x4 0x04030201 0x08070605 0x0c0b0a09 0x100f0e0d)
       )
      )
      (drop
       (f32x4.ge
        (v128.const i32x4 0x04030201 0x08070605 0x0c0b0a09 0x100f0e0d)
        (v128.const i32x4 0x04030201 0x08070605 0x0c0b0a09 0x100f0e0d)
       )
      )
      (drop
       (f64x2.eq
        (v128.const i32x4 0x04030201 0x08070605 0x0c0b0a09 0x100f0e0d)
        (v128.const i32x4 0x04030201 0x08070605 0x0c0b0a09 0x100f0e0d)
       )
      )
      (drop
       (f64x2.ne
        (v128.const i32x4 0x04030201 0x08070605 0x0c0b0a09 0x100f0e0d)
        (v128.const i32x4 0x04030201 0x08070605 0x0c0b0a09 0x100f0e0d)
       )
      )
      (drop
       (f64x2.lt
        (v128.const i32x4 0x04030201 0x08070605 0x0c0b0a09 0x100f0e0d)
        (v128.const i32x4 0x04030201 0x08070605 0x0c0b0a09 0x100f0e0d)
       )
      )
      (drop
       (f64x2.gt
        (v128.const i32x4 0x04030201 0x08070605 0x0c0b0a09 0x100f0e0d)
        (v128.const i32x4 0x04030201 0x08070605 0x0c0b0a09 0x100f0e0d)
       )
      )
      (drop
       (f64x2.le
        (v128.const i32x4 0x04030201 0x08070605 0x0c0b0a09 0x100f0e0d)
        (v128.const i32x4 0x04030201 0x08070605 0x0c0b0a09 0x100f0e0d)
       )
      )
      (drop
       (f64x2.ge
        (v128.const i32x4 0x04030201 0x08070605 0x0c0b0a09 0x100f0e0d)
        (v128.const i32x4 0x04030201 0x08070605 0x0c0b0a09 0x100f0e0d)
       )
      )
      (drop
       (v128.and
        (v128.const i32x4 0x04030201 0x08070605 0x0c0b0a09 0x100f0e0d)
        (v128.const i32x4 0x04030201 0x08070605 0x0c0b0a09 0x100f0e0d)
       )
      )
      (drop
       (v128.or
        (v128.const i32x4 0x04030201 0x08070605 0x0c0b0a09 0x100f0e0d)
        (v128.const i32x4 0x04030201 0x08070605 0x0c0b0a09 0x100f0e0d)
       )
      )
      (drop
       (v128.xor
        (v128.const i32x4 0x04030201 0x08070605 0x0c0b0a09 0x100f0e0d)
        (v128.const i32x4 0x04030201 0x08070605 0x0c0b0a09 0x100f0e0d)
       )
      )
      (drop
       (v128.andnot
        (v128.const i32x4 0x04030201 0x08070605 0x0c0b0a09 0x100f0e0d)
        (v128.const i32x4 0x04030201 0x08070605 0x0c0b0a09 0x100f0e0d)
       )
      )
      (drop
       (i8x16.add
        (v128.const i32x4 0x04030201 0x08070605 0x0c0b0a09 0x100f0e0d)
        (v128.const i32x4 0x04030201 0x08070605 0x0c0b0a09 0x100f0e0d)
       )
      )
      (drop
       (i8x16.add_sat_s
        (v128.const i32x4 0x04030201 0x08070605 0x0c0b0a09 0x100f0e0d)
        (v128.const i32x4 0x04030201 0x08070605 0x0c0b0a09 0x100f0e0d)
       )
      )
      (drop
       (i8x16.add_sat_u
        (v128.const i32x4 0x04030201 0x08070605 0x0c0b0a09 0x100f0e0d)
        (v128.const i32x4 0x04030201 0x08070605 0x0c0b0a09 0x100f0e0d)
       )
      )
      (drop
       (i8x16.sub
        (v128.const i32x4 0x04030201 0x08070605 0x0c0b0a09 0x100f0e0d)
        (v128.const i32x4 0x04030201 0x08070605 0x0c0b0a09 0x100f0e0d)
       )
      )
      (drop
       (i8x16.sub_sat_s
        (v128.const i32x4 0x04030201 0x08070605 0x0c0b0a09 0x100f0e0d)
        (v128.const i32x4 0x04030201 0x08070605 0x0c0b0a09 0x100f0e0d)
       )
      )
      (drop
       (i8x16.sub_sat_u
        (v128.const i32x4 0x04030201 0x08070605 0x0c0b0a09 0x100f0e0d)
        (v128.const i32x4 0x04030201 0x08070605 0x0c0b0a09 0x100f0e0d)
       )
      )
      (drop
       (i8x16.min_s
        (v128.const i32x4 0x04030201 0x08070605 0x0c0b0a09 0x100f0e0d)
        (v128.const i32x4 0x04030201 0x08070605 0x0c0b0a09 0x100f0e0d)
       )
      )
      (drop
       (i8x16.min_u
        (v128.const i32x4 0x04030201 0x08070605 0x0c0b0a09 0x100f0e0d)
        (v128.const i32x4 0x04030201 0x08070605 0x0c0b0a09 0x100f0e0d)
       )
      )
      (drop
       (i8x16.max_s
        (v128.const i32x4 0x04030201 0x08070605 0x0c0b0a09 0x100f0e0d)
        (v128.const i32x4 0x04030201 0x08070605 0x0c0b0a09 0x100f0e0d)
       )
      )
      (drop
       (i8x16.max_u
        (v128.const i32x4 0x04030201 0x08070605 0x0c0b0a09 0x100f0e0d)
        (v128.const i32x4 0x04030201 0x08070605 0x0c0b0a09 0x100f0e0d)
       )
      )
      (drop
       (i8x16.avgr_u
        (v128.const i32x4 0x04030201 0x08070605 0x0c0b0a09 0x100f0e0d)
        (v128.const i32x4 0x04030201 0x08070605 0x0c0b0a09 0x100f0e0d)
       )
      )
      (drop
       (i16x8.add
        (v128.const i32x4 0x04030201 0x08070605 0x0c0b0a09 0x100f0e0d)
        (v128.const i32x4 0x04030201 0x08070605 0x0c0b0a09 0x100f0e0d)
       )
      )
      (drop
       (i16x8.add_sat_s
        (v128.const i32x4 0x04030201 0x08070605 0x0c0b0a09 0x100f0e0d)
        (v128.const i32x4 0x04030201 0x08070605 0x0c0b0a09 0x100f0e0d)
       )
      )
      (drop
       (i16x8.add_sat_u
        (v128.const i32x4 0x04030201 0x08070605 0x0c0b0a09 0x100f0e0d)
        (v128.const i32x4 0x04030201 0x08070605 0x0c0b0a09 0x100f0e0d)
       )
      )
      (drop
       (i16x8.sub
        (v128.const i32x4 0x04030201 0x08070605 0x0c0b0a09 0x100f0e0d)
        (v128.const i32x4 0x04030201 0x08070605 0x0c0b0a09 0x100f0e0d)
       )
      )
      (drop
       (i16x8.sub_sat_s
        (v128.const i32x4 0x04030201 0x08070605 0x0c0b0a09 0x100f0e0d)
        (v128.const i32x4 0x04030201 0x08070605 0x0c0b0a09 0x100f0e0d)
       )
      )
      (drop
       (i16x8.sub_sat_u
        (v128.const i32x4 0x04030201 0x08070605 0x0c0b0a09 0x100f0e0d)
        (v128.const i32x4 0x04030201 0x08070605 0x0c0b0a09 0x100f0e0d)
       )
      )
      (drop
       (i16x8.mul
        (v128.const i32x4 0x04030201 0x08070605 0x0c0b0a09 0x100f0e0d)
        (v128.const i32x4 0x04030201 0x08070605 0x0c0b0a09 0x100f0e0d)
       )
      )
      (drop
       (i16x8.min_s
        (v128.const i32x4 0x04030201 0x08070605 0x0c0b0a09 0x100f0e0d)
        (v128.const i32x4 0x04030201 0x08070605 0x0c0b0a09 0x100f0e0d)
       )
      )
      (drop
       (i16x8.min_u
        (v128.const i32x4 0x04030201 0x08070605 0x0c0b0a09 0x100f0e0d)
        (v128.const i32x4 0x04030201 0x08070605 0x0c0b0a09 0x100f0e0d)
       )
      )
      (drop
       (i16x8.max_s
        (v128.const i32x4 0x04030201 0x08070605 0x0c0b0a09 0x100f0e0d)
        (v128.const i32x4 0x04030201 0x08070605 0x0c0b0a09 0x100f0e0d)
       )
      )
      (drop
       (i16x8.max_u
        (v128.const i32x4 0x04030201 0x08070605 0x0c0b0a09 0x100f0e0d)
        (v128.const i32x4 0x04030201 0x08070605 0x0c0b0a09 0x100f0e0d)
       )
      )
      (drop
       (i16x8.avgr_u
        (v128.const i32x4 0x04030201 0x08070605 0x0c0b0a09 0x100f0e0d)
        (v128.const i32x4 0x04030201 0x08070605 0x0c0b0a09 0x100f0e0d)
       )
      )
      (drop
       (i32x4.add
        (v128.const i32x4 0x04030201 0x08070605 0x0c0b0a09 0x100f0e0d)
        (v128.const i32x4 0x04030201 0x08070605 0x0c0b0a09 0x100f0e0d)
       )
      )
      (drop
       (i32x4.sub
        (v128.const i32x4 0x04030201 0x08070605 0x0c0b0a09 0x100f0e0d)
        (v128.const i32x4 0x04030201 0x08070605 0x0c0b0a09 0x100f0e0d)
       )
      )
      (drop
       (i32x4.mul
        (v128.const i32x4 0x04030201 0x08070605 0x0c0b0a09 0x100f0e0d)
        (v128.const i32x4 0x04030201 0x08070605 0x0c0b0a09 0x100f0e0d)
       )
      )
      (drop
       (i32x4.min_s
        (v128.const i32x4 0x04030201 0x08070605 0x0c0b0a09 0x100f0e0d)
        (v128.const i32x4 0x04030201 0x08070605 0x0c0b0a09 0x100f0e0d)
       )
      )
      (drop
       (i32x4.min_u
        (v128.const i32x4 0x04030201 0x08070605 0x0c0b0a09 0x100f0e0d)
        (v128.const i32x4 0x04030201 0x08070605 0x0c0b0a09 0x100f0e0d)
       )
      )
      (drop
       (i32x4.max_s
        (v128.const i32x4 0x04030201 0x08070605 0x0c0b0a09 0x100f0e0d)
        (v128.const i32x4 0x04030201 0x08070605 0x0c0b0a09 0x100f0e0d)
       )
      )
      (drop
       (i32x4.max_u
        (v128.const i32x4 0x04030201 0x08070605 0x0c0b0a09 0x100f0e0d)
        (v128.const i32x4 0x04030201 0x08070605 0x0c0b0a09 0x100f0e0d)
       )
      )
      (drop
       (i32x4.dot_i16x8_s
        (v128.const i32x4 0x04030201 0x08070605 0x0c0b0a09 0x100f0e0d)
        (v128.const i32x4 0x04030201 0x08070605 0x0c0b0a09 0x100f0e0d)
       )
      )
      (drop
       (i64x2.add
        (v128.const i32x4 0x04030201 0x08070605 0x0c0b0a09 0x100f0e0d)
        (v128.const i32x4 0x04030201 0x08070605 0x0c0b0a09 0x100f0e0d)
       )
      )
      (drop
       (i64x2.sub
        (v128.const i32x4 0x04030201 0x08070605 0x0c0b0a09 0x100f0e0d)
        (v128.const i32x4 0x04030201 0x08070605 0x0c0b0a09 0x100f0e0d)
       )
      )
      (drop
       (i64x2.mul
        (v128.const i32x4 0x04030201 0x08070605 0x0c0b0a09 0x100f0e0d)
        (v128.const i32x4 0x04030201 0x08070605 0x0c0b0a09 0x100f0e0d)
       )
      )
      (drop
       (f32x4.add
        (v128.const i32x4 0x04030201 0x08070605 0x0c0b0a09 0x100f0e0d)
        (v128.const i32x4 0x04030201 0x08070605 0x0c0b0a09 0x100f0e0d)
       )
      )
      (drop
       (f32x4.sub
        (v128.const i32x4 0x04030201 0x08070605 0x0c0b0a09 0x100f0e0d)
        (v128.const i32x4 0x04030201 0x08070605 0x0c0b0a09 0x100f0e0d)
       )
      )
      (drop
       (f32x4.mul
        (v128.const i32x4 0x04030201 0x08070605 0x0c0b0a09 0x100f0e0d)
        (v128.const i32x4 0x04030201 0x08070605 0x0c0b0a09 0x100f0e0d)
       )
      )
      (drop
       (f32x4.div
        (v128.const i32x4 0x04030201 0x08070605 0x0c0b0a09 0x100f0e0d)
        (v128.const i32x4 0x04030201 0x08070605 0x0c0b0a09 0x100f0e0d)
       )
      )
      (drop
       (f32x4.min
        (v128.const i32x4 0x04030201 0x08070605 0x0c0b0a09 0x100f0e0d)
        (v128.const i32x4 0x04030201 0x08070605 0x0c0b0a09 0x100f0e0d)
       )
      )
      (drop
       (f32x4.max
        (v128.const i32x4 0x04030201 0x08070605 0x0c0b0a09 0x100f0e0d)
        (v128.const i32x4 0x04030201 0x08070605 0x0c0b0a09 0x100f0e0d)
       )
      )
      (drop
       (f32x4.pmin
        (v128.const i32x4 0x04030201 0x08070605 0x0c0b0a09 0x100f0e0d)
        (v128.const i32x4 0x04030201 0x08070605 0x0c0b0a09 0x100f0e0d)
       )
      )
      (drop
       (f32x4.pmax
        (v128.const i32x4 0x04030201 0x08070605 0x0c0b0a09 0x100f0e0d)
        (v128.const i32x4 0x04030201 0x08070605 0x0c0b0a09 0x100f0e0d)
       )
      )
      (drop
       (f32x4.ceil
        (v128.const i32x4 0x04030201 0x08070605 0x0c0b0a09 0x100f0e0d)
       )
      )
      (drop
       (f32x4.floor
        (v128.const i32x4 0x04030201 0x08070605 0x0c0b0a09 0x100f0e0d)
       )
      )
      (drop
       (f32x4.trunc
        (v128.const i32x4 0x04030201 0x08070605 0x0c0b0a09 0x100f0e0d)
       )
      )
      (drop
       (f32x4.nearest
        (v128.const i32x4 0x04030201 0x08070605 0x0c0b0a09 0x100f0e0d)
       )
      )
      (drop
       (f64x2.add
        (v128.const i32x4 0x04030201 0x08070605 0x0c0b0a09 0x100f0e0d)
        (v128.const i32x4 0x04030201 0x08070605 0x0c0b0a09 0x100f0e0d)
       )
      )
      (drop
       (f64x2.sub
        (v128.const i32x4 0x04030201 0x08070605 0x0c0b0a09 0x100f0e0d)
        (v128.const i32x4 0x04030201 0x08070605 0x0c0b0a09 0x100f0e0d)
       )
      )
      (drop
       (f64x2.mul
        (v128.const i32x4 0x04030201 0x08070605 0x0c0b0a09 0x100f0e0d)
        (v128.const i32x4 0x04030201 0x08070605 0x0c0b0a09 0x100f0e0d)
       )
      )
      (drop
       (f64x2.div
        (v128.const i32x4 0x04030201 0x08070605 0x0c0b0a09 0x100f0e0d)
        (v128.const i32x4 0x04030201 0x08070605 0x0c0b0a09 0x100f0e0d)
       )
      )
      (drop
       (f64x2.min
        (v128.const i32x4 0x04030201 0x08070605 0x0c0b0a09 0x100f0e0d)
        (v128.const i32x4 0x04030201 0x08070605 0x0c0b0a09 0x100f0e0d)
       )
      )
      (drop
       (f64x2.max
        (v128.const i32x4 0x04030201 0x08070605 0x0c0b0a09 0x100f0e0d)
        (v128.const i32x4 0x04030201 0x08070605 0x0c0b0a09 0x100f0e0d)
       )
      )
      (drop
       (f64x2.pmin
        (v128.const i32x4 0x04030201 0x08070605 0x0c0b0a09 0x100f0e0d)
        (v128.const i32x4 0x04030201 0x08070605 0x0c0b0a09 0x100f0e0d)
       )
      )
      (drop
       (f64x2.pmax
        (v128.const i32x4 0x04030201 0x08070605 0x0c0b0a09 0x100f0e0d)
        (v128.const i32x4 0x04030201 0x08070605 0x0c0b0a09 0x100f0e0d)
       )
      )
      (drop
       (f64x2.ceil
        (v128.const i32x4 0x04030201 0x08070605 0x0c0b0a09 0x100f0e0d)
       )
      )
      (drop
       (f64x2.floor
        (v128.const i32x4 0x04030201 0x08070605 0x0c0b0a09 0x100f0e0d)
       )
      )
      (drop
       (f64x2.trunc
        (v128.const i32x4 0x04030201 0x08070605 0x0c0b0a09 0x100f0e0d)
       )
      )
      (drop
       (f64x2.nearest
        (v128.const i32x4 0x04030201 0x08070605 0x0c0b0a09 0x100f0e0d)
       )
      )
      (drop
       (i8x16.narrow_i16x8_s
        (v128.const i32x4 0x04030201 0x08070605 0x0c0b0a09 0x100f0e0d)
        (v128.const i32x4 0x04030201 0x08070605 0x0c0b0a09 0x100f0e0d)
       )
      )
      (drop
       (i8x16.narrow_i16x8_u
        (v128.const i32x4 0x04030201 0x08070605 0x0c0b0a09 0x100f0e0d)
        (v128.const i32x4 0x04030201 0x08070605 0x0c0b0a09 0x100f0e0d)
       )
      )
      (drop
       (i16x8.narrow_i32x4_s
        (v128.const i32x4 0x04030201 0x08070605 0x0c0b0a09 0x100f0e0d)
        (v128.const i32x4 0x04030201 0x08070605 0x0c0b0a09 0x100f0e0d)
       )
      )
      (drop
       (i16x8.narrow_i32x4_u
        (v128.const i32x4 0x04030201 0x08070605 0x0c0b0a09 0x100f0e0d)
        (v128.const i32x4 0x04030201 0x08070605 0x0c0b0a09 0x100f0e0d)
       )
      )
      (drop
       (i8x16.swizzle
        (v128.const i32x4 0x04030201 0x08070605 0x0c0b0a09 0x100f0e0d)
        (v128.const i32x4 0x04030201 0x08070605 0x0c0b0a09 0x100f0e0d)
       )
      )
      (drop
       (i8x16.extract_lane_s 1
        (v128.const i32x4 0x04030201 0x08070605 0x0c0b0a09 0x100f0e0d)
       )
      )
      (drop
       (i8x16.extract_lane_u 1
        (v128.const i32x4 0x04030201 0x08070605 0x0c0b0a09 0x100f0e0d)
       )
      )
      (drop
       (i16x8.extract_lane_s 1
        (v128.const i32x4 0x04030201 0x08070605 0x0c0b0a09 0x100f0e0d)
       )
      )
      (drop
       (i16x8.extract_lane_u 1
        (v128.const i32x4 0x04030201 0x08070605 0x0c0b0a09 0x100f0e0d)
       )
      )
      (drop
       (i32x4.extract_lane 1
        (v128.const i32x4 0x04030201 0x08070605 0x0c0b0a09 0x100f0e0d)
       )
      )
      (drop
       (i64x2.extract_lane 1
        (v128.const i32x4 0x04030201 0x08070605 0x0c0b0a09 0x100f0e0d)
       )
      )
      (drop
       (f32x4.extract_lane 1
        (v128.const i32x4 0x04030201 0x08070605 0x0c0b0a09 0x100f0e0d)
       )
      )
      (drop
       (f64x2.extract_lane 1
        (v128.const i32x4 0x04030201 0x08070605 0x0c0b0a09 0x100f0e0d)
       )
      )
      (drop
       (i16x8.replace_lane 1
        (v128.const i32x4 0x04030201 0x08070605 0x0c0b0a09 0x100f0e0d)
        (i32.const 42)
       )
      )
      (drop
       (i8x16.replace_lane 1
        (v128.const i32x4 0x04030201 0x08070605 0x0c0b0a09 0x100f0e0d)
        (i32.const 42)
       )
      )
      (drop
       (i32x4.replace_lane 1
        (v128.const i32x4 0x04030201 0x08070605 0x0c0b0a09 0x100f0e0d)
        (i32.const 42)
       )
      )
      (drop
       (i64x2.replace_lane 1
        (v128.const i32x4 0x04030201 0x08070605 0x0c0b0a09 0x100f0e0d)
        (i64.const 184683593770)
       )
      )
      (drop
       (f32x4.replace_lane 1
        (v128.const i32x4 0x04030201 0x08070605 0x0c0b0a09 0x100f0e0d)
        (f32.const 42)
       )
      )
      (drop
       (f64x2.replace_lane 1
        (v128.const i32x4 0x04030201 0x08070605 0x0c0b0a09 0x100f0e0d)
        (f64.const 42)
       )
      )
      (drop
       (i8x16.shl
        (v128.const i32x4 0x04030201 0x08070605 0x0c0b0a09 0x100f0e0d)
        (i32.const 1)
       )
      )
      (drop
       (i8x16.shr_s
        (v128.const i32x4 0x04030201 0x08070605 0x0c0b0a09 0x100f0e0d)
        (i32.const 1)
       )
      )
      (drop
       (i8x16.shr_u
        (v128.const i32x4 0x04030201 0x08070605 0x0c0b0a09 0x100f0e0d)
        (i32.const 1)
       )
      )
      (drop
       (i16x8.shl
        (v128.const i32x4 0x04030201 0x08070605 0x0c0b0a09 0x100f0e0d)
        (i32.const 1)
       )
      )
      (drop
       (i16x8.shr_s
        (v128.const i32x4 0x04030201 0x08070605 0x0c0b0a09 0x100f0e0d)
        (i32.const 1)
       )
      )
      (drop
       (i16x8.shr_u
        (v128.const i32x4 0x04030201 0x08070605 0x0c0b0a09 0x100f0e0d)
        (i32.const 1)
       )
      )
      (drop
       (i32x4.shl
        (v128.const i32x4 0x04030201 0x08070605 0x0c0b0a09 0x100f0e0d)
        (i32.const 1)
       )
      )
      (drop
       (i32x4.shr_s
        (v128.const i32x4 0x04030201 0x08070605 0x0c0b0a09 0x100f0e0d)
        (i32.const 1)
       )
      )
      (drop
       (i32x4.shr_u
        (v128.const i32x4 0x04030201 0x08070605 0x0c0b0a09 0x100f0e0d)
        (i32.const 1)
       )
      )
      (drop
       (i64x2.shl
        (v128.const i32x4 0x04030201 0x08070605 0x0c0b0a09 0x100f0e0d)
        (i32.const 1)
       )
      )
      (drop
       (i64x2.shr_s
        (v128.const i32x4 0x04030201 0x08070605 0x0c0b0a09 0x100f0e0d)
        (i32.const 1)
       )
      )
      (drop
       (i64x2.shr_u
        (v128.const i32x4 0x04030201 0x08070605 0x0c0b0a09 0x100f0e0d)
        (i32.const 1)
       )
      )
      (drop
       (v128.load8_splat
        (i32.const 128)
       )
      )
      (drop
       (v128.load16_splat offset=16 align=1
        (i32.const 128)
       )
      )
      (drop
       (v128.load32_splat offset=16
        (i32.const 128)
       )
      )
      (drop
       (v128.load64_splat align=4
        (i32.const 128)
       )
      )
      (drop
       (v128.load8x8_s
        (i32.const 128)
       )
      )
      (drop
       (v128.load8x8_u
        (i32.const 128)
       )
      )
      (drop
       (v128.load16x4_s
        (i32.const 128)
       )
      )
      (drop
       (v128.load16x4_u
        (i32.const 128)
       )
      )
      (drop
       (v128.load32x2_s
        (i32.const 128)
       )
      )
      (drop
       (v128.load32x2_u
        (i32.const 128)
       )
      )
      (drop
       (i8x16.shuffle 1 2 3 4 5 6 7 8 9 10 11 12 13 14 15 16
        (v128.const i32x4 0x04030201 0x08070605 0x0c0b0a09 0x100f0e0d)
        (v128.const i32x4 0x04030201 0x08070605 0x0c0b0a09 0x100f0e0d)
       )
      )
      (drop
       (v128.bitselect
        (v128.const i32x4 0x04030201 0x08070605 0x0c0b0a09 0x100f0e0d)
        (v128.const i32x4 0x04030201 0x08070605 0x0c0b0a09 0x100f0e0d)
        (v128.const i32x4 0x04030201 0x08070605 0x0c0b0a09 0x100f0e0d)
       )
      )
      (memory.init 0
       (i32.const 1024)
       (i32.const 0)
       (i32.const 12)
      )
      (data.drop 0)
      (memory.copy
       (i32.const 2048)
       (i32.const 1024)
       (i32.const 12)
      )
      (memory.fill
       (i32.const 0)
       (i32.const 42)
       (i32.const 1024)
      )
      (block
      )
      (if
       (i32.const 1)
       (drop
        (i32.const 2)
       )
       (drop
        (i32.const 3)
       )
      )
      (if
       (i32.const 4)
       (drop
        (i32.const 5)
       )
      )
      (drop
       (loop $in (result i32)
        (i32.const 0)
       )
      )
      (drop
       (loop (result i32)
        (i32.const 0)
       )
      )
      (drop
       (br_if $the-value
        (i32.const 1)
        (i32.const 0)
       )
      )
      (br_if $the-nothing
       (i32.const 2)
      )
      (br $the-value
       (i32.const 3)
      )
      (br $the-nothing)
      (br_table $the-value $the-value
       (i32.const 1)
       (i32.const 0)
      )
      (br_table $the-nothing $the-nothing
       (i32.const 2)
      )
      (drop
       (i32.eqz
        (call "$kitchen()sinker"
         (i32.const 13)
         (i64.const 37)
         (f32.const 1.2999999523162842)
         (f64.const 3.7)
        )
       )
      )
      (drop
       (i32.eqz
        (i32.trunc_f32_s
         (call $an-imported
          (i32.const 13)
          (f64.const 3.7)
         )
        )
       )
      )
      (drop
       (i32.eqz
        (call_indirect $t0 (type $i32_i64_f32_f64_=>_i32)
         (i32.const 13)
         (i64.const 37)
         (f32.const 1.2999999523162842)
         (f64.const 3.7)
         (i32.const 2449)
        )
       )
      )
      (drop
       (local.get $0)
      )
      (local.set $0
       (i32.const 101)
      )
      (drop
       (local.tee $0
        (i32.const 102)
       )
      )
      (drop
       (i32.load
        (i32.const 1)
       )
      )
      (drop
       (i64.load16_s offset=2 align=1
        (i32.const 8)
       )
      )
      (drop
       (f32.load
        (i32.const 2)
       )
      )
      (drop
       (f64.load offset=2
        (i32.const 9)
       )
      )
      (i32.store
       (i32.const 10)
       (i32.const 11)
      )
      (i64.store offset=2 align=4
       (i32.const 110)
       (i64.const 111)
      )
      (drop
       (select
        (i32.const 3)
        (i32.const 5)
        (i32.const 1)
       )
      )
      (return
       (i32.const 1337)
      )
      (return_call "$kitchen()sinker"
       (i32.const 13)
       (i64.const 37)
       (f32.const 1.2999999523162842)
       (f64.const 3.7)
      )
      (return_call_indirect $t0 (type $i32_i64_f32_f64_=>_i32)
       (i32.const 13)
       (i64.const 37)
       (f32.const 1.2999999523162842)
       (f64.const 3.7)
       (i32.const 2449)
      )
      (drop
       (ref.is_null
        (ref.null extern)
       )
      )
      (drop
       (ref.is_null
        (ref.null func)
       )
      )
      (drop
       (ref.is_null
        (ref.func "$kitchen()sinker")
       )
      )
      (drop
       (select (result funcref)
        (ref.null func)
        (ref.func "$kitchen()sinker")
        (i32.const 1)
       )
      )
      (drop
       (ref.eq
        (ref.null eq)
        (ref.null eq)
       )
      )
      (try
       (do
        (throw $a-event
         (i32.const 0)
        )
       )
       (catch $a-event
        (drop
         (pop i32)
        )
       )
      )
      (i32.atomic.store
       (i32.const 0)
       (i32.atomic.load
        (i32.const 0)
       )
      )
      (drop
       (memory.atomic.wait32
        (i32.const 0)
        (i32.const 0)
        (i64.const 0)
       )
      )
      (drop
       (memory.atomic.notify
        (i32.const 0)
        (i32.const 0)
       )
      )
      (atomic.fence)
      (drop
       (tuple.make
        (i32.const 13)
        (i64.const 37)
        (f32.const 1.2999999523162842)
        (f64.const 3.7)
       )
      )
      (drop
       (tuple.extract 2
        (tuple.make
         (i32.const 13)
         (i64.const 37)
         (f32.const 1.2999999523162842)
         (f64.const 3.7)
        )
       )
      )
      (drop
       (pop i32)
      )
      (drop
       (pop i64)
      )
      (drop
       (pop f32)
      )
      (drop
       (pop f64)
      )
      (drop
       (pop v128)
      )
      (drop
       (pop funcref)
      )
      (drop
       (pop externref)
      )
      (drop
       (pop anyref)
      )
      (drop
       (pop eqref)
      )
      (drop
       (pop i31ref)
      )
      (drop
       (pop dataref)
      )
      (drop
       (memory.size)
      )
      (drop
       (memory.grow
        (i32.const 0)
       )
      )
      (drop
       (i31.new
        (i32.const 0)
       )
      )
      (drop
       (i31.get_s
        (i31.new
         (i32.const 1)
        )
       )
      )
      (drop
       (i31.get_u
        (i31.new
         (i32.const 2)
        )
       )
      )
      (nop)
      (unreachable)
     )
    )
   )
   (i32.const 42)
  )
 )
 (func $starter
  (nop)
 )
)

(module
 (type $i32_i64_f32_f64_=>_i32 (func (param i32 i64 f32 f64) (result i32)))
 (type $i32_=>_none (func (param i32)))
 (type $none_=>_none (func))
 (type $i32_f64_=>_f32 (func (param i32 f64) (result f32)))
 (import "module" "base" (global $a-global-imp i32))
 (import "module" "base" (global $a-mut-global-imp (mut i32)))
 (import "module" "base" (func $an-imported (param i32 f64) (result f32)))
 (import "module" "base" (event $a-event-imp (attr 0) (param i32)))
 (global $a-global i32 (i32.const 1))
 (memory $0 (shared 1 256))
 (data (i32.const 10) "hello, world")
 (data "I am passive")
 (table $t0 1 funcref)
 (elem $e0 (i32.const 0) "$kitchen()sinker")
 (event $a-event (attr 0) (param i32))
 (export "kitchen_sinker" (func "$kitchen()sinker"))
 (export "a-global-exp" (global $a-global))
 (export "a-event-exp" (event $a-event))
 (export "mem" (memory $0))
 (start $starter)
 (func "$kitchen()sinker" (param $0 i32) (param $1 i64) (param $2 f32) (param $3 f64) (result i32)
  (local $4 i32)
  (block $the-body (result i32)
   (block $the-nothing
    (drop
     (block $the-value (result i32)
      (drop
       (i32.clz
        (i32.const -10)
       )
      )
      (drop
       (i64.ctz
        (i64.const -22)
       )
      )
      (drop
       (i32.popcnt
        (i32.const -10)
       )
      )
      (drop
       (f32.neg
        (f32.const -33.61199951171875)
       )
      )
      (drop
       (f64.abs
        (f64.const -9005.841)
       )
      )
      (drop
       (f32.ceil
        (f32.const -33.61199951171875)
       )
      )
      (drop
       (f64.floor
        (f64.const -9005.841)
       )
      )
      (drop
       (f32.trunc
        (f32.const -33.61199951171875)
       )
      )
      (drop
       (f32.nearest
        (f32.const -33.61199951171875)
       )
      )
      (drop
       (f64.sqrt
        (f64.const -9005.841)
       )
      )
      (drop
       (i32.eqz
        (i32.const -10)
       )
      )
      (drop
       (i64.extend_i32_s
        (i32.const -10)
       )
      )
      (drop
       (i64.extend_i32_u
        (i32.const -10)
       )
      )
      (drop
       (i32.wrap_i64
        (i64.const -22)
       )
      )
      (drop
       (i32.trunc_f32_s
        (f32.const -33.61199951171875)
       )
      )
      (drop
       (i64.trunc_f32_s
        (f32.const -33.61199951171875)
       )
      )
      (drop
       (i32.trunc_f32_u
        (f32.const -33.61199951171875)
       )
      )
      (drop
       (i64.trunc_f32_u
        (f32.const -33.61199951171875)
       )
      )
      (drop
       (i32.trunc_f64_s
        (f64.const -9005.841)
       )
      )
      (drop
       (i64.trunc_f64_s
        (f64.const -9005.841)
       )
      )
      (drop
       (i32.trunc_f64_u
        (f64.const -9005.841)
       )
      )
      (drop
       (i64.trunc_f64_u
        (f64.const -9005.841)
       )
      )
      (drop
       (i32.trunc_sat_f32_s
        (f32.const -33.61199951171875)
       )
      )
      (drop
       (i64.trunc_sat_f32_s
        (f32.const -33.61199951171875)
       )
      )
      (drop
       (i32.trunc_sat_f32_u
        (f32.const -33.61199951171875)
       )
      )
      (drop
       (i64.trunc_sat_f32_u
        (f32.const -33.61199951171875)
       )
      )
      (drop
       (i32.trunc_sat_f64_s
        (f64.const -9005.841)
       )
      )
      (drop
       (i64.trunc_sat_f64_s
        (f64.const -9005.841)
       )
      )
      (drop
       (i32.trunc_sat_f64_u
        (f64.const -9005.841)
       )
      )
      (drop
       (i64.trunc_sat_f64_u
        (f64.const -9005.841)
       )
      )
      (drop
       (i32.reinterpret_f32
        (f32.const -33.61199951171875)
       )
      )
      (drop
       (i64.reinterpret_f64
        (f64.const -9005.841)
       )
      )
      (drop
       (f32.convert_i32_s
        (i32.const -10)
       )
      )
      (drop
       (f64.convert_i32_s
        (i32.const -10)
       )
      )
      (drop
       (f32.convert_i32_u
        (i32.const -10)
       )
      )
      (drop
       (f64.convert_i32_u
        (i32.const -10)
       )
      )
      (drop
       (f32.convert_i64_s
        (i64.const -22)
       )
      )
      (drop
       (f64.convert_i64_s
        (i64.const -22)
       )
      )
      (drop
       (f32.convert_i64_u
        (i64.const -22)
       )
      )
      (drop
       (f64.convert_i64_u
        (i64.const -22)
       )
      )
      (drop
       (f64.promote_f32
        (f32.const -33.61199951171875)
       )
      )
      (drop
       (f32.demote_f64
        (f64.const -9005.841)
       )
      )
      (drop
       (f32.reinterpret_i32
        (i32.const -10)
       )
      )
      (drop
       (f64.reinterpret_i64
        (i64.const -22)
       )
      )
      (drop
       (i8x16.splat
        (i32.const 42)
       )
      )
      (drop
       (i16x8.splat
        (i32.const 42)
       )
      )
      (drop
       (i32x4.splat
        (i32.const 42)
       )
      )
      (drop
       (i64x2.splat
        (i64.const 1958505087099)
       )
      )
      (drop
       (f32x4.splat
        (f32.const 42)
       )
      )
      (drop
       (f64x2.splat
        (f64.const 42)
       )
      )
      (drop
       (v128.not
        (v128.const i32x4 0x04030201 0x08070605 0x0c0b0a09 0x100f0e0d)
       )
      )
      (drop
       (v128.any_true
        (v128.const i32x4 0x04030201 0x08070605 0x0c0b0a09 0x100f0e0d)
       )
      )
      (drop
       (i8x16.popcnt
        (v128.const i32x4 0x04030201 0x08070605 0x0c0b0a09 0x100f0e0d)
       )
      )
      (drop
       (i8x16.abs
        (v128.const i32x4 0x04030201 0x08070605 0x0c0b0a09 0x100f0e0d)
       )
      )
      (drop
       (i8x16.neg
        (v128.const i32x4 0x04030201 0x08070605 0x0c0b0a09 0x100f0e0d)
       )
      )
      (drop
       (i8x16.all_true
        (v128.const i32x4 0x04030201 0x08070605 0x0c0b0a09 0x100f0e0d)
       )
      )
      (drop
       (i8x16.bitmask
        (v128.const i32x4 0x04030201 0x08070605 0x0c0b0a09 0x100f0e0d)
       )
      )
      (drop
       (i16x8.abs
        (v128.const i32x4 0x04030201 0x08070605 0x0c0b0a09 0x100f0e0d)
       )
      )
      (drop
       (i16x8.neg
        (v128.const i32x4 0x04030201 0x08070605 0x0c0b0a09 0x100f0e0d)
       )
      )
      (drop
       (i16x8.all_true
        (v128.const i32x4 0x04030201 0x08070605 0x0c0b0a09 0x100f0e0d)
       )
      )
      (drop
       (i16x8.bitmask
        (v128.const i32x4 0x04030201 0x08070605 0x0c0b0a09 0x100f0e0d)
       )
      )
      (drop
       (i16x8.extadd_pairwise_i8x16_s
        (v128.const i32x4 0x04030201 0x08070605 0x0c0b0a09 0x100f0e0d)
       )
      )
      (drop
       (i16x8.extadd_pairwise_i8x16_u
        (v128.const i32x4 0x04030201 0x08070605 0x0c0b0a09 0x100f0e0d)
       )
      )
      (drop
       (i32x4.abs
        (v128.const i32x4 0x04030201 0x08070605 0x0c0b0a09 0x100f0e0d)
       )
      )
      (drop
       (i32x4.neg
        (v128.const i32x4 0x04030201 0x08070605 0x0c0b0a09 0x100f0e0d)
       )
      )
      (drop
       (i32x4.all_true
        (v128.const i32x4 0x04030201 0x08070605 0x0c0b0a09 0x100f0e0d)
       )
      )
      (drop
       (i32x4.bitmask
        (v128.const i32x4 0x04030201 0x08070605 0x0c0b0a09 0x100f0e0d)
       )
      )
      (drop
<<<<<<< HEAD
       (i32x4.extadd_pairwise_i16x8_s
        (v128.const i32x4 0x04030201 0x08070605 0x0c0b0a09 0x100f0e0d)
       )
      )
      (drop
       (i32x4.extadd_pairwise_i16x8_u
=======
       (i64x2.abs
>>>>>>> a36c455f
        (v128.const i32x4 0x04030201 0x08070605 0x0c0b0a09 0x100f0e0d)
       )
      )
      (drop
       (i64x2.neg
        (v128.const i32x4 0x04030201 0x08070605 0x0c0b0a09 0x100f0e0d)
       )
      )
      (drop
       (i64x2.all_true
        (v128.const i32x4 0x04030201 0x08070605 0x0c0b0a09 0x100f0e0d)
       )
      )
      (drop
       (i64x2.bitmask
        (v128.const i32x4 0x04030201 0x08070605 0x0c0b0a09 0x100f0e0d)
       )
      )
      (drop
       (f32x4.abs
        (v128.const i32x4 0x04030201 0x08070605 0x0c0b0a09 0x100f0e0d)
       )
      )
      (drop
       (f32x4.neg
        (v128.const i32x4 0x04030201 0x08070605 0x0c0b0a09 0x100f0e0d)
       )
      )
      (drop
       (f32x4.sqrt
        (v128.const i32x4 0x04030201 0x08070605 0x0c0b0a09 0x100f0e0d)
       )
      )
      (drop
       (f64x2.abs
        (v128.const i32x4 0x04030201 0x08070605 0x0c0b0a09 0x100f0e0d)
       )
      )
      (drop
       (f64x2.neg
        (v128.const i32x4 0x04030201 0x08070605 0x0c0b0a09 0x100f0e0d)
       )
      )
      (drop
       (f64x2.sqrt
        (v128.const i32x4 0x04030201 0x08070605 0x0c0b0a09 0x100f0e0d)
       )
      )
      (drop
       (i32x4.trunc_sat_f32x4_s
        (v128.const i32x4 0x04030201 0x08070605 0x0c0b0a09 0x100f0e0d)
       )
      )
      (drop
       (i32x4.trunc_sat_f32x4_u
        (v128.const i32x4 0x04030201 0x08070605 0x0c0b0a09 0x100f0e0d)
       )
      )
      (drop
       (f32x4.convert_i32x4_s
        (v128.const i32x4 0x04030201 0x08070605 0x0c0b0a09 0x100f0e0d)
       )
      )
      (drop
       (f32x4.convert_i32x4_u
        (v128.const i32x4 0x04030201 0x08070605 0x0c0b0a09 0x100f0e0d)
       )
      )
      (drop
       (i16x8.extend_low_i8x16_s
        (v128.const i32x4 0x04030201 0x08070605 0x0c0b0a09 0x100f0e0d)
       )
      )
      (drop
       (i16x8.extend_high_i8x16_s
        (v128.const i32x4 0x04030201 0x08070605 0x0c0b0a09 0x100f0e0d)
       )
      )
      (drop
       (i16x8.extend_low_i8x16_u
        (v128.const i32x4 0x04030201 0x08070605 0x0c0b0a09 0x100f0e0d)
       )
      )
      (drop
       (i16x8.extend_high_i8x16_u
        (v128.const i32x4 0x04030201 0x08070605 0x0c0b0a09 0x100f0e0d)
       )
      )
      (drop
       (i32x4.extend_low_i16x8_s
        (v128.const i32x4 0x04030201 0x08070605 0x0c0b0a09 0x100f0e0d)
       )
      )
      (drop
       (i32x4.extend_high_i16x8_s
        (v128.const i32x4 0x04030201 0x08070605 0x0c0b0a09 0x100f0e0d)
       )
      )
      (drop
       (i32x4.extend_low_i16x8_u
        (v128.const i32x4 0x04030201 0x08070605 0x0c0b0a09 0x100f0e0d)
       )
      )
      (drop
       (i32x4.extend_high_i16x8_u
        (v128.const i32x4 0x04030201 0x08070605 0x0c0b0a09 0x100f0e0d)
       )
      )
      (drop
       (i64x2.extend_low_i32x4_s
        (v128.const i32x4 0x04030201 0x08070605 0x0c0b0a09 0x100f0e0d)
       )
      )
      (drop
       (i64x2.extend_high_i32x4_s
        (v128.const i32x4 0x04030201 0x08070605 0x0c0b0a09 0x100f0e0d)
       )
      )
      (drop
       (i64x2.extend_low_i32x4_u
        (v128.const i32x4 0x04030201 0x08070605 0x0c0b0a09 0x100f0e0d)
       )
      )
      (drop
       (i64x2.extend_high_i32x4_u
        (v128.const i32x4 0x04030201 0x08070605 0x0c0b0a09 0x100f0e0d)
       )
      )
      (drop
       (i32.add
        (i32.const -10)
        (i32.const -11)
       )
      )
      (drop
       (f64.sub
        (f64.const -9005.841)
        (f64.const -9007.333)
       )
      )
      (drop
       (i32.div_s
        (i32.const -10)
        (i32.const -11)
       )
      )
      (drop
       (i64.div_u
        (i64.const 4294967274)
        (i64.const 4294967273)
       )
      )
      (drop
       (i64.rem_s
        (i64.const 4294967274)
        (i64.const 4294967273)
       )
      )
      (drop
       (i32.rem_u
        (i32.const -10)
        (i32.const -11)
       )
      )
      (drop
       (i32.and
        (i32.const -10)
        (i32.const -11)
       )
      )
      (drop
       (i64.or
        (i64.const 4294967274)
        (i64.const 4294967273)
       )
      )
      (drop
       (i32.xor
        (i32.const -10)
        (i32.const -11)
       )
      )
      (drop
       (i64.shl
        (i64.const 4294967274)
        (i64.const 4294967273)
       )
      )
      (drop
       (i64.shr_u
        (i64.const 4294967274)
        (i64.const 4294967273)
       )
      )
      (drop
       (i32.shr_s
        (i32.const -10)
        (i32.const -11)
       )
      )
      (drop
       (i32.rotl
        (i32.const -10)
        (i32.const -11)
       )
      )
      (drop
       (i64.rotr
        (i64.const 4294967274)
        (i64.const 4294967273)
       )
      )
      (drop
       (f32.div
        (f32.const -33.61199951171875)
        (f32.const -62.5)
       )
      )
      (drop
       (f64.copysign
        (f64.const -9005.841)
        (f64.const -9007.333)
       )
      )
      (drop
       (f32.min
        (f32.const -33.61199951171875)
        (f32.const -62.5)
       )
      )
      (drop
       (f64.max
        (f64.const -9005.841)
        (f64.const -9007.333)
       )
      )
      (drop
       (i32.eq
        (i32.const -10)
        (i32.const -11)
       )
      )
      (drop
       (f32.ne
        (f32.const -33.61199951171875)
        (f32.const -62.5)
       )
      )
      (drop
       (i32.lt_s
        (i32.const -10)
        (i32.const -11)
       )
      )
      (drop
       (i64.lt_u
        (i64.const 4294967274)
        (i64.const 4294967273)
       )
      )
      (drop
       (i64.le_s
        (i64.const 4294967274)
        (i64.const 4294967273)
       )
      )
      (drop
       (i32.le_u
        (i32.const -10)
        (i32.const -11)
       )
      )
      (drop
       (i64.gt_s
        (i64.const 4294967274)
        (i64.const 4294967273)
       )
      )
      (drop
       (i32.gt_u
        (i32.const -10)
        (i32.const -11)
       )
      )
      (drop
       (i32.ge_s
        (i32.const -10)
        (i32.const -11)
       )
      )
      (drop
       (i64.ge_u
        (i64.const 4294967274)
        (i64.const 4294967273)
       )
      )
      (drop
       (f32.lt
        (f32.const -33.61199951171875)
        (f32.const -62.5)
       )
      )
      (drop
       (f64.le
        (f64.const -9005.841)
        (f64.const -9007.333)
       )
      )
      (drop
       (f64.gt
        (f64.const -9005.841)
        (f64.const -9007.333)
       )
      )
      (drop
       (f32.ge
        (f32.const -33.61199951171875)
        (f32.const -62.5)
       )
      )
      (drop
       (i8x16.eq
        (v128.const i32x4 0x04030201 0x08070605 0x0c0b0a09 0x100f0e0d)
        (v128.const i32x4 0x04030201 0x08070605 0x0c0b0a09 0x100f0e0d)
       )
      )
      (drop
       (i8x16.ne
        (v128.const i32x4 0x04030201 0x08070605 0x0c0b0a09 0x100f0e0d)
        (v128.const i32x4 0x04030201 0x08070605 0x0c0b0a09 0x100f0e0d)
       )
      )
      (drop
       (i8x16.lt_s
        (v128.const i32x4 0x04030201 0x08070605 0x0c0b0a09 0x100f0e0d)
        (v128.const i32x4 0x04030201 0x08070605 0x0c0b0a09 0x100f0e0d)
       )
      )
      (drop
       (i8x16.lt_u
        (v128.const i32x4 0x04030201 0x08070605 0x0c0b0a09 0x100f0e0d)
        (v128.const i32x4 0x04030201 0x08070605 0x0c0b0a09 0x100f0e0d)
       )
      )
      (drop
       (i8x16.gt_s
        (v128.const i32x4 0x04030201 0x08070605 0x0c0b0a09 0x100f0e0d)
        (v128.const i32x4 0x04030201 0x08070605 0x0c0b0a09 0x100f0e0d)
       )
      )
      (drop
       (i8x16.gt_u
        (v128.const i32x4 0x04030201 0x08070605 0x0c0b0a09 0x100f0e0d)
        (v128.const i32x4 0x04030201 0x08070605 0x0c0b0a09 0x100f0e0d)
       )
      )
      (drop
       (i8x16.le_s
        (v128.const i32x4 0x04030201 0x08070605 0x0c0b0a09 0x100f0e0d)
        (v128.const i32x4 0x04030201 0x08070605 0x0c0b0a09 0x100f0e0d)
       )
      )
      (drop
       (i8x16.le_u
        (v128.const i32x4 0x04030201 0x08070605 0x0c0b0a09 0x100f0e0d)
        (v128.const i32x4 0x04030201 0x08070605 0x0c0b0a09 0x100f0e0d)
       )
      )
      (drop
       (i8x16.ge_s
        (v128.const i32x4 0x04030201 0x08070605 0x0c0b0a09 0x100f0e0d)
        (v128.const i32x4 0x04030201 0x08070605 0x0c0b0a09 0x100f0e0d)
       )
      )
      (drop
       (i8x16.ge_u
        (v128.const i32x4 0x04030201 0x08070605 0x0c0b0a09 0x100f0e0d)
        (v128.const i32x4 0x04030201 0x08070605 0x0c0b0a09 0x100f0e0d)
       )
      )
      (drop
       (i16x8.eq
        (v128.const i32x4 0x04030201 0x08070605 0x0c0b0a09 0x100f0e0d)
        (v128.const i32x4 0x04030201 0x08070605 0x0c0b0a09 0x100f0e0d)
       )
      )
      (drop
       (i16x8.ne
        (v128.const i32x4 0x04030201 0x08070605 0x0c0b0a09 0x100f0e0d)
        (v128.const i32x4 0x04030201 0x08070605 0x0c0b0a09 0x100f0e0d)
       )
      )
      (drop
       (i16x8.lt_s
        (v128.const i32x4 0x04030201 0x08070605 0x0c0b0a09 0x100f0e0d)
        (v128.const i32x4 0x04030201 0x08070605 0x0c0b0a09 0x100f0e0d)
       )
      )
      (drop
       (i16x8.lt_u
        (v128.const i32x4 0x04030201 0x08070605 0x0c0b0a09 0x100f0e0d)
        (v128.const i32x4 0x04030201 0x08070605 0x0c0b0a09 0x100f0e0d)
       )
      )
      (drop
       (i16x8.gt_s
        (v128.const i32x4 0x04030201 0x08070605 0x0c0b0a09 0x100f0e0d)
        (v128.const i32x4 0x04030201 0x08070605 0x0c0b0a09 0x100f0e0d)
       )
      )
      (drop
       (i16x8.gt_u
        (v128.const i32x4 0x04030201 0x08070605 0x0c0b0a09 0x100f0e0d)
        (v128.const i32x4 0x04030201 0x08070605 0x0c0b0a09 0x100f0e0d)
       )
      )
      (drop
       (i16x8.le_s
        (v128.const i32x4 0x04030201 0x08070605 0x0c0b0a09 0x100f0e0d)
        (v128.const i32x4 0x04030201 0x08070605 0x0c0b0a09 0x100f0e0d)
       )
      )
      (drop
       (i16x8.le_u
        (v128.const i32x4 0x04030201 0x08070605 0x0c0b0a09 0x100f0e0d)
        (v128.const i32x4 0x04030201 0x08070605 0x0c0b0a09 0x100f0e0d)
       )
      )
      (drop
       (i16x8.ge_s
        (v128.const i32x4 0x04030201 0x08070605 0x0c0b0a09 0x100f0e0d)
        (v128.const i32x4 0x04030201 0x08070605 0x0c0b0a09 0x100f0e0d)
       )
      )
      (drop
       (i16x8.ge_u
        (v128.const i32x4 0x04030201 0x08070605 0x0c0b0a09 0x100f0e0d)
        (v128.const i32x4 0x04030201 0x08070605 0x0c0b0a09 0x100f0e0d)
       )
      )
      (drop
       (i32x4.eq
        (v128.const i32x4 0x04030201 0x08070605 0x0c0b0a09 0x100f0e0d)
        (v128.const i32x4 0x04030201 0x08070605 0x0c0b0a09 0x100f0e0d)
       )
      )
      (drop
       (i32x4.ne
        (v128.const i32x4 0x04030201 0x08070605 0x0c0b0a09 0x100f0e0d)
        (v128.const i32x4 0x04030201 0x08070605 0x0c0b0a09 0x100f0e0d)
       )
      )
      (drop
       (i32x4.lt_s
        (v128.const i32x4 0x04030201 0x08070605 0x0c0b0a09 0x100f0e0d)
        (v128.const i32x4 0x04030201 0x08070605 0x0c0b0a09 0x100f0e0d)
       )
      )
      (drop
       (i32x4.lt_u
        (v128.const i32x4 0x04030201 0x08070605 0x0c0b0a09 0x100f0e0d)
        (v128.const i32x4 0x04030201 0x08070605 0x0c0b0a09 0x100f0e0d)
       )
      )
      (drop
       (i32x4.gt_s
        (v128.const i32x4 0x04030201 0x08070605 0x0c0b0a09 0x100f0e0d)
        (v128.const i32x4 0x04030201 0x08070605 0x0c0b0a09 0x100f0e0d)
       )
      )
      (drop
       (i32x4.gt_u
        (v128.const i32x4 0x04030201 0x08070605 0x0c0b0a09 0x100f0e0d)
        (v128.const i32x4 0x04030201 0x08070605 0x0c0b0a09 0x100f0e0d)
       )
      )
      (drop
       (i32x4.le_s
        (v128.const i32x4 0x04030201 0x08070605 0x0c0b0a09 0x100f0e0d)
        (v128.const i32x4 0x04030201 0x08070605 0x0c0b0a09 0x100f0e0d)
       )
      )
      (drop
       (i32x4.le_u
        (v128.const i32x4 0x04030201 0x08070605 0x0c0b0a09 0x100f0e0d)
        (v128.const i32x4 0x04030201 0x08070605 0x0c0b0a09 0x100f0e0d)
       )
      )
      (drop
       (i32x4.ge_s
        (v128.const i32x4 0x04030201 0x08070605 0x0c0b0a09 0x100f0e0d)
        (v128.const i32x4 0x04030201 0x08070605 0x0c0b0a09 0x100f0e0d)
       )
      )
      (drop
       (i32x4.ge_u
        (v128.const i32x4 0x04030201 0x08070605 0x0c0b0a09 0x100f0e0d)
        (v128.const i32x4 0x04030201 0x08070605 0x0c0b0a09 0x100f0e0d)
       )
      )
      (drop
       (i64x2.eq
        (v128.const i32x4 0x04030201 0x08070605 0x0c0b0a09 0x100f0e0d)
        (v128.const i32x4 0x04030201 0x08070605 0x0c0b0a09 0x100f0e0d)
       )
      )
      (drop
       (i64x2.ne
        (v128.const i32x4 0x04030201 0x08070605 0x0c0b0a09 0x100f0e0d)
        (v128.const i32x4 0x04030201 0x08070605 0x0c0b0a09 0x100f0e0d)
       )
      )
      (drop
       (i64x2.lt_s
        (v128.const i32x4 0x04030201 0x08070605 0x0c0b0a09 0x100f0e0d)
        (v128.const i32x4 0x04030201 0x08070605 0x0c0b0a09 0x100f0e0d)
       )
      )
      (drop
       (i64x2.gt_s
        (v128.const i32x4 0x04030201 0x08070605 0x0c0b0a09 0x100f0e0d)
        (v128.const i32x4 0x04030201 0x08070605 0x0c0b0a09 0x100f0e0d)
       )
      )
      (drop
       (i64x2.le_s
        (v128.const i32x4 0x04030201 0x08070605 0x0c0b0a09 0x100f0e0d)
        (v128.const i32x4 0x04030201 0x08070605 0x0c0b0a09 0x100f0e0d)
       )
      )
      (drop
       (i64x2.ge_s
        (v128.const i32x4 0x04030201 0x08070605 0x0c0b0a09 0x100f0e0d)
        (v128.const i32x4 0x04030201 0x08070605 0x0c0b0a09 0x100f0e0d)
       )
      )
      (drop
       (f32x4.eq
        (v128.const i32x4 0x04030201 0x08070605 0x0c0b0a09 0x100f0e0d)
        (v128.const i32x4 0x04030201 0x08070605 0x0c0b0a09 0x100f0e0d)
       )
      )
      (drop
       (f32x4.ne
        (v128.const i32x4 0x04030201 0x08070605 0x0c0b0a09 0x100f0e0d)
        (v128.const i32x4 0x04030201 0x08070605 0x0c0b0a09 0x100f0e0d)
       )
      )
      (drop
       (f32x4.lt
        (v128.const i32x4 0x04030201 0x08070605 0x0c0b0a09 0x100f0e0d)
        (v128.const i32x4 0x04030201 0x08070605 0x0c0b0a09 0x100f0e0d)
       )
      )
      (drop
       (f32x4.gt
        (v128.const i32x4 0x04030201 0x08070605 0x0c0b0a09 0x100f0e0d)
        (v128.const i32x4 0x04030201 0x08070605 0x0c0b0a09 0x100f0e0d)
       )
      )
      (drop
       (f32x4.le
        (v128.const i32x4 0x04030201 0x08070605 0x0c0b0a09 0x100f0e0d)
        (v128.const i32x4 0x04030201 0x08070605 0x0c0b0a09 0x100f0e0d)
       )
      )
      (drop
       (f32x4.ge
        (v128.const i32x4 0x04030201 0x08070605 0x0c0b0a09 0x100f0e0d)
        (v128.const i32x4 0x04030201 0x08070605 0x0c0b0a09 0x100f0e0d)
       )
      )
      (drop
       (f64x2.eq
        (v128.const i32x4 0x04030201 0x08070605 0x0c0b0a09 0x100f0e0d)
        (v128.const i32x4 0x04030201 0x08070605 0x0c0b0a09 0x100f0e0d)
       )
      )
      (drop
       (f64x2.ne
        (v128.const i32x4 0x04030201 0x08070605 0x0c0b0a09 0x100f0e0d)
        (v128.const i32x4 0x04030201 0x08070605 0x0c0b0a09 0x100f0e0d)
       )
      )
      (drop
       (f64x2.lt
        (v128.const i32x4 0x04030201 0x08070605 0x0c0b0a09 0x100f0e0d)
        (v128.const i32x4 0x04030201 0x08070605 0x0c0b0a09 0x100f0e0d)
       )
      )
      (drop
       (f64x2.gt
        (v128.const i32x4 0x04030201 0x08070605 0x0c0b0a09 0x100f0e0d)
        (v128.const i32x4 0x04030201 0x08070605 0x0c0b0a09 0x100f0e0d)
       )
      )
      (drop
       (f64x2.le
        (v128.const i32x4 0x04030201 0x08070605 0x0c0b0a09 0x100f0e0d)
        (v128.const i32x4 0x04030201 0x08070605 0x0c0b0a09 0x100f0e0d)
       )
      )
      (drop
       (f64x2.ge
        (v128.const i32x4 0x04030201 0x08070605 0x0c0b0a09 0x100f0e0d)
        (v128.const i32x4 0x04030201 0x08070605 0x0c0b0a09 0x100f0e0d)
       )
      )
      (drop
       (v128.and
        (v128.const i32x4 0x04030201 0x08070605 0x0c0b0a09 0x100f0e0d)
        (v128.const i32x4 0x04030201 0x08070605 0x0c0b0a09 0x100f0e0d)
       )
      )
      (drop
       (v128.or
        (v128.const i32x4 0x04030201 0x08070605 0x0c0b0a09 0x100f0e0d)
        (v128.const i32x4 0x04030201 0x08070605 0x0c0b0a09 0x100f0e0d)
       )
      )
      (drop
       (v128.xor
        (v128.const i32x4 0x04030201 0x08070605 0x0c0b0a09 0x100f0e0d)
        (v128.const i32x4 0x04030201 0x08070605 0x0c0b0a09 0x100f0e0d)
       )
      )
      (drop
       (v128.andnot
        (v128.const i32x4 0x04030201 0x08070605 0x0c0b0a09 0x100f0e0d)
        (v128.const i32x4 0x04030201 0x08070605 0x0c0b0a09 0x100f0e0d)
       )
      )
      (drop
       (i8x16.add
        (v128.const i32x4 0x04030201 0x08070605 0x0c0b0a09 0x100f0e0d)
        (v128.const i32x4 0x04030201 0x08070605 0x0c0b0a09 0x100f0e0d)
       )
      )
      (drop
       (i8x16.add_sat_s
        (v128.const i32x4 0x04030201 0x08070605 0x0c0b0a09 0x100f0e0d)
        (v128.const i32x4 0x04030201 0x08070605 0x0c0b0a09 0x100f0e0d)
       )
      )
      (drop
       (i8x16.add_sat_u
        (v128.const i32x4 0x04030201 0x08070605 0x0c0b0a09 0x100f0e0d)
        (v128.const i32x4 0x04030201 0x08070605 0x0c0b0a09 0x100f0e0d)
       )
      )
      (drop
       (i8x16.sub
        (v128.const i32x4 0x04030201 0x08070605 0x0c0b0a09 0x100f0e0d)
        (v128.const i32x4 0x04030201 0x08070605 0x0c0b0a09 0x100f0e0d)
       )
      )
      (drop
       (i8x16.sub_sat_s
        (v128.const i32x4 0x04030201 0x08070605 0x0c0b0a09 0x100f0e0d)
        (v128.const i32x4 0x04030201 0x08070605 0x0c0b0a09 0x100f0e0d)
       )
      )
      (drop
       (i8x16.sub_sat_u
        (v128.const i32x4 0x04030201 0x08070605 0x0c0b0a09 0x100f0e0d)
        (v128.const i32x4 0x04030201 0x08070605 0x0c0b0a09 0x100f0e0d)
       )
      )
      (drop
       (i8x16.min_s
        (v128.const i32x4 0x04030201 0x08070605 0x0c0b0a09 0x100f0e0d)
        (v128.const i32x4 0x04030201 0x08070605 0x0c0b0a09 0x100f0e0d)
       )
      )
      (drop
       (i8x16.min_u
        (v128.const i32x4 0x04030201 0x08070605 0x0c0b0a09 0x100f0e0d)
        (v128.const i32x4 0x04030201 0x08070605 0x0c0b0a09 0x100f0e0d)
       )
      )
      (drop
       (i8x16.max_s
        (v128.const i32x4 0x04030201 0x08070605 0x0c0b0a09 0x100f0e0d)
        (v128.const i32x4 0x04030201 0x08070605 0x0c0b0a09 0x100f0e0d)
       )
      )
      (drop
       (i8x16.max_u
        (v128.const i32x4 0x04030201 0x08070605 0x0c0b0a09 0x100f0e0d)
        (v128.const i32x4 0x04030201 0x08070605 0x0c0b0a09 0x100f0e0d)
       )
      )
      (drop
       (i8x16.avgr_u
        (v128.const i32x4 0x04030201 0x08070605 0x0c0b0a09 0x100f0e0d)
        (v128.const i32x4 0x04030201 0x08070605 0x0c0b0a09 0x100f0e0d)
       )
      )
      (drop
       (i16x8.add
        (v128.const i32x4 0x04030201 0x08070605 0x0c0b0a09 0x100f0e0d)
        (v128.const i32x4 0x04030201 0x08070605 0x0c0b0a09 0x100f0e0d)
       )
      )
      (drop
       (i16x8.add_sat_s
        (v128.const i32x4 0x04030201 0x08070605 0x0c0b0a09 0x100f0e0d)
        (v128.const i32x4 0x04030201 0x08070605 0x0c0b0a09 0x100f0e0d)
       )
      )
      (drop
       (i16x8.add_sat_u
        (v128.const i32x4 0x04030201 0x08070605 0x0c0b0a09 0x100f0e0d)
        (v128.const i32x4 0x04030201 0x08070605 0x0c0b0a09 0x100f0e0d)
       )
      )
      (drop
       (i16x8.sub
        (v128.const i32x4 0x04030201 0x08070605 0x0c0b0a09 0x100f0e0d)
        (v128.const i32x4 0x04030201 0x08070605 0x0c0b0a09 0x100f0e0d)
       )
      )
      (drop
       (i16x8.sub_sat_s
        (v128.const i32x4 0x04030201 0x08070605 0x0c0b0a09 0x100f0e0d)
        (v128.const i32x4 0x04030201 0x08070605 0x0c0b0a09 0x100f0e0d)
       )
      )
      (drop
       (i16x8.sub_sat_u
        (v128.const i32x4 0x04030201 0x08070605 0x0c0b0a09 0x100f0e0d)
        (v128.const i32x4 0x04030201 0x08070605 0x0c0b0a09 0x100f0e0d)
       )
      )
      (drop
       (i16x8.mul
        (v128.const i32x4 0x04030201 0x08070605 0x0c0b0a09 0x100f0e0d)
        (v128.const i32x4 0x04030201 0x08070605 0x0c0b0a09 0x100f0e0d)
       )
      )
      (drop
       (i16x8.min_s
        (v128.const i32x4 0x04030201 0x08070605 0x0c0b0a09 0x100f0e0d)
        (v128.const i32x4 0x04030201 0x08070605 0x0c0b0a09 0x100f0e0d)
       )
      )
      (drop
       (i16x8.min_u
        (v128.const i32x4 0x04030201 0x08070605 0x0c0b0a09 0x100f0e0d)
        (v128.const i32x4 0x04030201 0x08070605 0x0c0b0a09 0x100f0e0d)
       )
      )
      (drop
       (i16x8.max_s
        (v128.const i32x4 0x04030201 0x08070605 0x0c0b0a09 0x100f0e0d)
        (v128.const i32x4 0x04030201 0x08070605 0x0c0b0a09 0x100f0e0d)
       )
      )
      (drop
       (i16x8.max_u
        (v128.const i32x4 0x04030201 0x08070605 0x0c0b0a09 0x100f0e0d)
        (v128.const i32x4 0x04030201 0x08070605 0x0c0b0a09 0x100f0e0d)
       )
      )
      (drop
       (i16x8.avgr_u
        (v128.const i32x4 0x04030201 0x08070605 0x0c0b0a09 0x100f0e0d)
        (v128.const i32x4 0x04030201 0x08070605 0x0c0b0a09 0x100f0e0d)
       )
      )
      (drop
       (i32x4.add
        (v128.const i32x4 0x04030201 0x08070605 0x0c0b0a09 0x100f0e0d)
        (v128.const i32x4 0x04030201 0x08070605 0x0c0b0a09 0x100f0e0d)
       )
      )
      (drop
       (i32x4.sub
        (v128.const i32x4 0x04030201 0x08070605 0x0c0b0a09 0x100f0e0d)
        (v128.const i32x4 0x04030201 0x08070605 0x0c0b0a09 0x100f0e0d)
       )
      )
      (drop
       (i32x4.mul
        (v128.const i32x4 0x04030201 0x08070605 0x0c0b0a09 0x100f0e0d)
        (v128.const i32x4 0x04030201 0x08070605 0x0c0b0a09 0x100f0e0d)
       )
      )
      (drop
       (i32x4.min_s
        (v128.const i32x4 0x04030201 0x08070605 0x0c0b0a09 0x100f0e0d)
        (v128.const i32x4 0x04030201 0x08070605 0x0c0b0a09 0x100f0e0d)
       )
      )
      (drop
       (i32x4.min_u
        (v128.const i32x4 0x04030201 0x08070605 0x0c0b0a09 0x100f0e0d)
        (v128.const i32x4 0x04030201 0x08070605 0x0c0b0a09 0x100f0e0d)
       )
      )
      (drop
       (i32x4.max_s
        (v128.const i32x4 0x04030201 0x08070605 0x0c0b0a09 0x100f0e0d)
        (v128.const i32x4 0x04030201 0x08070605 0x0c0b0a09 0x100f0e0d)
       )
      )
      (drop
       (i32x4.max_u
        (v128.const i32x4 0x04030201 0x08070605 0x0c0b0a09 0x100f0e0d)
        (v128.const i32x4 0x04030201 0x08070605 0x0c0b0a09 0x100f0e0d)
       )
      )
      (drop
       (i32x4.dot_i16x8_s
        (v128.const i32x4 0x04030201 0x08070605 0x0c0b0a09 0x100f0e0d)
        (v128.const i32x4 0x04030201 0x08070605 0x0c0b0a09 0x100f0e0d)
       )
      )
      (drop
       (i64x2.add
        (v128.const i32x4 0x04030201 0x08070605 0x0c0b0a09 0x100f0e0d)
        (v128.const i32x4 0x04030201 0x08070605 0x0c0b0a09 0x100f0e0d)
       )
      )
      (drop
       (i64x2.sub
        (v128.const i32x4 0x04030201 0x08070605 0x0c0b0a09 0x100f0e0d)
        (v128.const i32x4 0x04030201 0x08070605 0x0c0b0a09 0x100f0e0d)
       )
      )
      (drop
       (i64x2.mul
        (v128.const i32x4 0x04030201 0x08070605 0x0c0b0a09 0x100f0e0d)
        (v128.const i32x4 0x04030201 0x08070605 0x0c0b0a09 0x100f0e0d)
       )
      )
      (drop
       (f32x4.add
        (v128.const i32x4 0x04030201 0x08070605 0x0c0b0a09 0x100f0e0d)
        (v128.const i32x4 0x04030201 0x08070605 0x0c0b0a09 0x100f0e0d)
       )
      )
      (drop
       (f32x4.sub
        (v128.const i32x4 0x04030201 0x08070605 0x0c0b0a09 0x100f0e0d)
        (v128.const i32x4 0x04030201 0x08070605 0x0c0b0a09 0x100f0e0d)
       )
      )
      (drop
       (f32x4.mul
        (v128.const i32x4 0x04030201 0x08070605 0x0c0b0a09 0x100f0e0d)
        (v128.const i32x4 0x04030201 0x08070605 0x0c0b0a09 0x100f0e0d)
       )
      )
      (drop
       (f32x4.div
        (v128.const i32x4 0x04030201 0x08070605 0x0c0b0a09 0x100f0e0d)
        (v128.const i32x4 0x04030201 0x08070605 0x0c0b0a09 0x100f0e0d)
       )
      )
      (drop
       (f32x4.min
        (v128.const i32x4 0x04030201 0x08070605 0x0c0b0a09 0x100f0e0d)
        (v128.const i32x4 0x04030201 0x08070605 0x0c0b0a09 0x100f0e0d)
       )
      )
      (drop
       (f32x4.max
        (v128.const i32x4 0x04030201 0x08070605 0x0c0b0a09 0x100f0e0d)
        (v128.const i32x4 0x04030201 0x08070605 0x0c0b0a09 0x100f0e0d)
       )
      )
      (drop
       (f32x4.pmin
        (v128.const i32x4 0x04030201 0x08070605 0x0c0b0a09 0x100f0e0d)
        (v128.const i32x4 0x04030201 0x08070605 0x0c0b0a09 0x100f0e0d)
       )
      )
      (drop
       (f32x4.pmax
        (v128.const i32x4 0x04030201 0x08070605 0x0c0b0a09 0x100f0e0d)
        (v128.const i32x4 0x04030201 0x08070605 0x0c0b0a09 0x100f0e0d)
       )
      )
      (drop
       (f32x4.ceil
        (v128.const i32x4 0x04030201 0x08070605 0x0c0b0a09 0x100f0e0d)
       )
      )
      (drop
       (f32x4.floor
        (v128.const i32x4 0x04030201 0x08070605 0x0c0b0a09 0x100f0e0d)
       )
      )
      (drop
       (f32x4.trunc
        (v128.const i32x4 0x04030201 0x08070605 0x0c0b0a09 0x100f0e0d)
       )
      )
      (drop
       (f32x4.nearest
        (v128.const i32x4 0x04030201 0x08070605 0x0c0b0a09 0x100f0e0d)
       )
      )
      (drop
       (f64x2.add
        (v128.const i32x4 0x04030201 0x08070605 0x0c0b0a09 0x100f0e0d)
        (v128.const i32x4 0x04030201 0x08070605 0x0c0b0a09 0x100f0e0d)
       )
      )
      (drop
       (f64x2.sub
        (v128.const i32x4 0x04030201 0x08070605 0x0c0b0a09 0x100f0e0d)
        (v128.const i32x4 0x04030201 0x08070605 0x0c0b0a09 0x100f0e0d)
       )
      )
      (drop
       (f64x2.mul
        (v128.const i32x4 0x04030201 0x08070605 0x0c0b0a09 0x100f0e0d)
        (v128.const i32x4 0x04030201 0x08070605 0x0c0b0a09 0x100f0e0d)
       )
      )
      (drop
       (f64x2.div
        (v128.const i32x4 0x04030201 0x08070605 0x0c0b0a09 0x100f0e0d)
        (v128.const i32x4 0x04030201 0x08070605 0x0c0b0a09 0x100f0e0d)
       )
      )
      (drop
       (f64x2.min
        (v128.const i32x4 0x04030201 0x08070605 0x0c0b0a09 0x100f0e0d)
        (v128.const i32x4 0x04030201 0x08070605 0x0c0b0a09 0x100f0e0d)
       )
      )
      (drop
       (f64x2.max
        (v128.const i32x4 0x04030201 0x08070605 0x0c0b0a09 0x100f0e0d)
        (v128.const i32x4 0x04030201 0x08070605 0x0c0b0a09 0x100f0e0d)
       )
      )
      (drop
       (f64x2.pmin
        (v128.const i32x4 0x04030201 0x08070605 0x0c0b0a09 0x100f0e0d)
        (v128.const i32x4 0x04030201 0x08070605 0x0c0b0a09 0x100f0e0d)
       )
      )
      (drop
       (f64x2.pmax
        (v128.const i32x4 0x04030201 0x08070605 0x0c0b0a09 0x100f0e0d)
        (v128.const i32x4 0x04030201 0x08070605 0x0c0b0a09 0x100f0e0d)
       )
      )
      (drop
       (f64x2.ceil
        (v128.const i32x4 0x04030201 0x08070605 0x0c0b0a09 0x100f0e0d)
       )
      )
      (drop
       (f64x2.floor
        (v128.const i32x4 0x04030201 0x08070605 0x0c0b0a09 0x100f0e0d)
       )
      )
      (drop
       (f64x2.trunc
        (v128.const i32x4 0x04030201 0x08070605 0x0c0b0a09 0x100f0e0d)
       )
      )
      (drop
       (f64x2.nearest
        (v128.const i32x4 0x04030201 0x08070605 0x0c0b0a09 0x100f0e0d)
       )
      )
      (drop
       (i8x16.narrow_i16x8_s
        (v128.const i32x4 0x04030201 0x08070605 0x0c0b0a09 0x100f0e0d)
        (v128.const i32x4 0x04030201 0x08070605 0x0c0b0a09 0x100f0e0d)
       )
      )
      (drop
       (i8x16.narrow_i16x8_u
        (v128.const i32x4 0x04030201 0x08070605 0x0c0b0a09 0x100f0e0d)
        (v128.const i32x4 0x04030201 0x08070605 0x0c0b0a09 0x100f0e0d)
       )
      )
      (drop
       (i16x8.narrow_i32x4_s
        (v128.const i32x4 0x04030201 0x08070605 0x0c0b0a09 0x100f0e0d)
        (v128.const i32x4 0x04030201 0x08070605 0x0c0b0a09 0x100f0e0d)
       )
      )
      (drop
       (i16x8.narrow_i32x4_u
        (v128.const i32x4 0x04030201 0x08070605 0x0c0b0a09 0x100f0e0d)
        (v128.const i32x4 0x04030201 0x08070605 0x0c0b0a09 0x100f0e0d)
       )
      )
      (drop
       (i8x16.swizzle
        (v128.const i32x4 0x04030201 0x08070605 0x0c0b0a09 0x100f0e0d)
        (v128.const i32x4 0x04030201 0x08070605 0x0c0b0a09 0x100f0e0d)
       )
      )
      (drop
       (i8x16.extract_lane_s 1
        (v128.const i32x4 0x04030201 0x08070605 0x0c0b0a09 0x100f0e0d)
       )
      )
      (drop
       (i8x16.extract_lane_u 1
        (v128.const i32x4 0x04030201 0x08070605 0x0c0b0a09 0x100f0e0d)
       )
      )
      (drop
       (i16x8.extract_lane_s 1
        (v128.const i32x4 0x04030201 0x08070605 0x0c0b0a09 0x100f0e0d)
       )
      )
      (drop
       (i16x8.extract_lane_u 1
        (v128.const i32x4 0x04030201 0x08070605 0x0c0b0a09 0x100f0e0d)
       )
      )
      (drop
       (i32x4.extract_lane 1
        (v128.const i32x4 0x04030201 0x08070605 0x0c0b0a09 0x100f0e0d)
       )
      )
      (drop
       (i64x2.extract_lane 1
        (v128.const i32x4 0x04030201 0x08070605 0x0c0b0a09 0x100f0e0d)
       )
      )
      (drop
       (f32x4.extract_lane 1
        (v128.const i32x4 0x04030201 0x08070605 0x0c0b0a09 0x100f0e0d)
       )
      )
      (drop
       (f64x2.extract_lane 1
        (v128.const i32x4 0x04030201 0x08070605 0x0c0b0a09 0x100f0e0d)
       )
      )
      (drop
       (i16x8.replace_lane 1
        (v128.const i32x4 0x04030201 0x08070605 0x0c0b0a09 0x100f0e0d)
        (i32.const 42)
       )
      )
      (drop
       (i8x16.replace_lane 1
        (v128.const i32x4 0x04030201 0x08070605 0x0c0b0a09 0x100f0e0d)
        (i32.const 42)
       )
      )
      (drop
       (i32x4.replace_lane 1
        (v128.const i32x4 0x04030201 0x08070605 0x0c0b0a09 0x100f0e0d)
        (i32.const 42)
       )
      )
      (drop
       (i64x2.replace_lane 1
        (v128.const i32x4 0x04030201 0x08070605 0x0c0b0a09 0x100f0e0d)
        (i64.const 184683593770)
       )
      )
      (drop
       (f32x4.replace_lane 1
        (v128.const i32x4 0x04030201 0x08070605 0x0c0b0a09 0x100f0e0d)
        (f32.const 42)
       )
      )
      (drop
       (f64x2.replace_lane 1
        (v128.const i32x4 0x04030201 0x08070605 0x0c0b0a09 0x100f0e0d)
        (f64.const 42)
       )
      )
      (drop
       (i8x16.shl
        (v128.const i32x4 0x04030201 0x08070605 0x0c0b0a09 0x100f0e0d)
        (i32.const 1)
       )
      )
      (drop
       (i8x16.shr_s
        (v128.const i32x4 0x04030201 0x08070605 0x0c0b0a09 0x100f0e0d)
        (i32.const 1)
       )
      )
      (drop
       (i8x16.shr_u
        (v128.const i32x4 0x04030201 0x08070605 0x0c0b0a09 0x100f0e0d)
        (i32.const 1)
       )
      )
      (drop
       (i16x8.shl
        (v128.const i32x4 0x04030201 0x08070605 0x0c0b0a09 0x100f0e0d)
        (i32.const 1)
       )
      )
      (drop
       (i16x8.shr_s
        (v128.const i32x4 0x04030201 0x08070605 0x0c0b0a09 0x100f0e0d)
        (i32.const 1)
       )
      )
      (drop
       (i16x8.shr_u
        (v128.const i32x4 0x04030201 0x08070605 0x0c0b0a09 0x100f0e0d)
        (i32.const 1)
       )
      )
      (drop
       (i32x4.shl
        (v128.const i32x4 0x04030201 0x08070605 0x0c0b0a09 0x100f0e0d)
        (i32.const 1)
       )
      )
      (drop
       (i32x4.shr_s
        (v128.const i32x4 0x04030201 0x08070605 0x0c0b0a09 0x100f0e0d)
        (i32.const 1)
       )
      )
      (drop
       (i32x4.shr_u
        (v128.const i32x4 0x04030201 0x08070605 0x0c0b0a09 0x100f0e0d)
        (i32.const 1)
       )
      )
      (drop
       (i64x2.shl
        (v128.const i32x4 0x04030201 0x08070605 0x0c0b0a09 0x100f0e0d)
        (i32.const 1)
       )
      )
      (drop
       (i64x2.shr_s
        (v128.const i32x4 0x04030201 0x08070605 0x0c0b0a09 0x100f0e0d)
        (i32.const 1)
       )
      )
      (drop
       (i64x2.shr_u
        (v128.const i32x4 0x04030201 0x08070605 0x0c0b0a09 0x100f0e0d)
        (i32.const 1)
       )
      )
      (drop
       (v128.load8_splat
        (i32.const 128)
       )
      )
      (drop
       (v128.load16_splat offset=16 align=1
        (i32.const 128)
       )
      )
      (drop
       (v128.load32_splat offset=16
        (i32.const 128)
       )
      )
      (drop
       (v128.load64_splat align=4
        (i32.const 128)
       )
      )
      (drop
       (v128.load8x8_s
        (i32.const 128)
       )
      )
      (drop
       (v128.load8x8_u
        (i32.const 128)
       )
      )
      (drop
       (v128.load16x4_s
        (i32.const 128)
       )
      )
      (drop
       (v128.load16x4_u
        (i32.const 128)
       )
      )
      (drop
       (v128.load32x2_s
        (i32.const 128)
       )
      )
      (drop
       (v128.load32x2_u
        (i32.const 128)
       )
      )
      (drop
       (i8x16.shuffle 1 2 3 4 5 6 7 8 9 10 11 12 13 14 15 16
        (v128.const i32x4 0x04030201 0x08070605 0x0c0b0a09 0x100f0e0d)
        (v128.const i32x4 0x04030201 0x08070605 0x0c0b0a09 0x100f0e0d)
       )
      )
      (drop
       (v128.bitselect
        (v128.const i32x4 0x04030201 0x08070605 0x0c0b0a09 0x100f0e0d)
        (v128.const i32x4 0x04030201 0x08070605 0x0c0b0a09 0x100f0e0d)
        (v128.const i32x4 0x04030201 0x08070605 0x0c0b0a09 0x100f0e0d)
       )
      )
      (memory.init 0
       (i32.const 1024)
       (i32.const 0)
       (i32.const 12)
      )
      (data.drop 0)
      (memory.copy
       (i32.const 2048)
       (i32.const 1024)
       (i32.const 12)
      )
      (memory.fill
       (i32.const 0)
       (i32.const 42)
       (i32.const 1024)
      )
      (block
      )
      (if
       (i32.const 1)
       (drop
        (i32.const 2)
       )
       (drop
        (i32.const 3)
       )
      )
      (if
       (i32.const 4)
       (drop
        (i32.const 5)
       )
      )
      (drop
       (loop $in (result i32)
        (i32.const 0)
       )
      )
      (drop
       (loop (result i32)
        (i32.const 0)
       )
      )
      (drop
       (br_if $the-value
        (i32.const 1)
        (i32.const 0)
       )
      )
      (br_if $the-nothing
       (i32.const 2)
      )
      (br $the-value
       (i32.const 3)
      )
      (br $the-nothing)
      (br_table $the-value $the-value
       (i32.const 1)
       (i32.const 0)
      )
      (br_table $the-nothing $the-nothing
       (i32.const 2)
      )
      (drop
       (i32.eqz
        (call "$kitchen()sinker"
         (i32.const 13)
         (i64.const 37)
         (f32.const 1.2999999523162842)
         (f64.const 3.7)
        )
       )
      )
      (drop
       (i32.eqz
        (i32.trunc_f32_s
         (call $an-imported
          (i32.const 13)
          (f64.const 3.7)
         )
        )
       )
      )
      (drop
       (i32.eqz
        (call_indirect $t0 (type $i32_i64_f32_f64_=>_i32)
         (i32.const 13)
         (i64.const 37)
         (f32.const 1.2999999523162842)
         (f64.const 3.7)
         (i32.const 2449)
        )
       )
      )
      (drop
       (local.get $0)
      )
      (local.set $0
       (i32.const 101)
      )
      (drop
       (local.tee $0
        (i32.const 102)
       )
      )
      (drop
       (i32.load
        (i32.const 1)
       )
      )
      (drop
       (i64.load16_s offset=2 align=1
        (i32.const 8)
       )
      )
      (drop
       (f32.load
        (i32.const 2)
       )
      )
      (drop
       (f64.load offset=2
        (i32.const 9)
       )
      )
      (i32.store
       (i32.const 10)
       (i32.const 11)
      )
      (i64.store offset=2 align=4
       (i32.const 110)
       (i64.const 111)
      )
      (drop
       (select
        (i32.const 3)
        (i32.const 5)
        (i32.const 1)
       )
      )
      (return
       (i32.const 1337)
      )
      (return_call "$kitchen()sinker"
       (i32.const 13)
       (i64.const 37)
       (f32.const 1.2999999523162842)
       (f64.const 3.7)
      )
      (return_call_indirect $t0 (type $i32_i64_f32_f64_=>_i32)
       (i32.const 13)
       (i64.const 37)
       (f32.const 1.2999999523162842)
       (f64.const 3.7)
       (i32.const 2449)
      )
      (drop
       (ref.is_null
        (ref.null extern)
       )
      )
      (drop
       (ref.is_null
        (ref.null func)
       )
      )
      (drop
       (ref.is_null
        (ref.func "$kitchen()sinker")
       )
      )
      (drop
       (select (result funcref)
        (ref.null func)
        (ref.func "$kitchen()sinker")
        (i32.const 1)
       )
      )
      (drop
       (ref.eq
        (ref.null eq)
        (ref.null eq)
       )
      )
      (try
       (do
        (throw $a-event
         (i32.const 0)
        )
       )
       (catch $a-event
        (drop
         (pop i32)
        )
       )
      )
      (i32.atomic.store
       (i32.const 0)
       (i32.atomic.load
        (i32.const 0)
       )
      )
      (drop
       (memory.atomic.wait32
        (i32.const 0)
        (i32.const 0)
        (i64.const 0)
       )
      )
      (drop
       (memory.atomic.notify
        (i32.const 0)
        (i32.const 0)
       )
      )
      (atomic.fence)
      (drop
       (tuple.make
        (i32.const 13)
        (i64.const 37)
        (f32.const 1.2999999523162842)
        (f64.const 3.7)
       )
      )
      (drop
       (tuple.extract 2
        (tuple.make
         (i32.const 13)
         (i64.const 37)
         (f32.const 1.2999999523162842)
         (f64.const 3.7)
        )
       )
      )
      (drop
       (pop i32)
      )
      (drop
       (pop i64)
      )
      (drop
       (pop f32)
      )
      (drop
       (pop f64)
      )
      (drop
       (pop v128)
      )
      (drop
       (pop funcref)
      )
      (drop
       (pop externref)
      )
      (drop
       (pop anyref)
      )
      (drop
       (pop eqref)
      )
      (drop
       (pop i31ref)
      )
      (drop
       (pop dataref)
      )
      (drop
       (memory.size)
      )
      (drop
       (memory.grow
        (i32.const 0)
       )
      )
      (drop
       (i31.new
        (i32.const 0)
       )
      )
      (drop
       (i31.get_s
        (i31.new
         (i32.const 1)
        )
       )
      )
      (drop
       (i31.get_u
        (i31.new
         (i32.const 2)
        )
       )
      )
      (nop)
      (unreachable)
     )
    )
   )
   (i32.const 42)
  )
 )
 (func $starter
  (nop)
 )
)

raw:
(module
 (type $none_=>_none (func))
 (type $i32_=>_none (func (param i32)))
 (type $none_=>_i32 (func (result i32)))
 (import "module" "check" (func $check (param i32)))
 (func $just-one-block
  (local $0 i32)
  (call $check
   (i32.const 1337)
  )
 )
 (func $two-blocks
  (local $0 i32)
  (block
   (call $check
    (i32.const 0)
   )
   (call $check
    (i32.const 1)
   )
  )
 )
 (func $two-blocks-plus-code
  (local $0 i32)
  (block
   (block
    (call $check
     (i32.const 0)
    )
    (drop
     (i32.const 77)
    )
   )
   (call $check
    (i32.const 1)
   )
  )
 )
 (func $loop
  (local $0 i32)
  (loop $shape$0$continue
   (block
    (call $check
     (i32.const 0)
    )
    (call $check
     (i32.const 1)
    )
   )
   (block
    (br $shape$0$continue)
   )
  )
 )
 (func $loop-plus-code
  (local $0 i32)
  (loop $shape$0$continue
   (block
    (block
     (call $check
      (i32.const 0)
     )
     (drop
      (i32.const 33)
     )
    )
    (call $check
     (i32.const 1)
    )
   )
   (block
    (drop
     (i32.const -66)
    )
    (br $shape$0$continue)
   )
  )
 )
 (func $split
  (local $0 i32)
  (call $check
   (i32.const 0)
  )
  (if
   (i32.const 55)
   (block
    (call $check
     (i32.const 1)
    )
   )
   (block
    (call $check
     (i32.const 2)
    )
   )
  )
 )
 (func $split-plus-code
  (local $0 i32)
  (call $check
   (i32.const 0)
  )
  (if
   (i32.const 55)
   (block
    (drop
     (i32.const 10)
    )
    (block
     (call $check
      (i32.const 1)
     )
    )
   )
   (block
    (drop
     (i32.const 20)
    )
    (block
     (call $check
      (i32.const 2)
     )
    )
   )
  )
 )
 (func $if
  (local $0 i32)
  (block $block$3$break
   (call $check
    (i32.const 0)
   )
   (if
    (i32.const 55)
    (block
     (call $check
      (i32.const 1)
     )
     (block
      (br $block$3$break)
     )
    )
    (br $block$3$break)
   )
  )
  (block
   (call $check
    (i32.const 2)
   )
  )
 )
 (func $if-plus-code
  (local $0 i32)
  (block $block$3$break
   (call $check
    (i32.const 0)
   )
   (if
    (i32.const 55)
    (block
     (drop
      (i32.const -1)
     )
     (block
      (call $check
       (i32.const 1)
      )
      (block
       (drop
        (i32.const -3)
       )
       (br $block$3$break)
      )
     )
    )
    (block
     (drop
      (i32.const -2)
     )
     (br $block$3$break)
    )
   )
  )
  (block
   (call $check
    (i32.const 2)
   )
  )
 )
 (func $if-else
  (local $0 i32)
  (block $block$4$break
   (call $check
    (i32.const 0)
   )
   (if
    (i32.const 55)
    (block
     (call $check
      (i32.const 1)
     )
     (block
      (br $block$4$break)
     )
    )
    (block
     (call $check
      (i32.const 2)
     )
     (block
      (br $block$4$break)
     )
    )
   )
  )
  (block
   (call $check
    (i32.const 3)
   )
  )
 )
 (func $loop-tail
  (local $0 i32)
  (block $block$3$break
   (loop $shape$0$continue
    (block
     (call $check
      (i32.const 0)
     )
     (call $check
      (i32.const 1)
     )
    )
    (if
     (i32.const 10)
     (br $shape$0$continue)
     (br $block$3$break)
    )
   )
  )
  (block
   (call $check
    (i32.const 2)
   )
  )
 )
 (func $nontrivial-loop-plus-phi-to-head
  (local $0 i32)
  (block $block$2$break
   (call $check
    (i32.const 0)
   )
   (block
    (drop
     (i32.const 10)
    )
    (br $block$2$break)
   )
  )
  (block
   (block $block$7$break
    (block $block$4$break
     (loop $shape$1$continue
      (block $block$3$break
       (call $check
        (i32.const 1)
       )
       (if
        (i32.const -2)
        (br $block$3$break)
        (block
         (drop
          (i32.const 20)
         )
         (br $block$7$break)
        )
       )
      )
      (block
       (call $check
        (i32.const 2)
       )
       (if
        (i32.const -6)
        (br $block$4$break)
        (block
         (drop
          (i32.const 30)
         )
         (br $shape$1$continue)
        )
       )
      )
     )
    )
    (block
     (block $block$6$break
      (call $check
       (i32.const 3)
      )
      (if
       (i32.const -10)
       (block
        (call $check
         (i32.const 4)
        )
        (block
         (br $block$6$break)
        )
       )
       (br $block$6$break)
      )
     )
     (block
      (call $check
       (i32.const 5)
      )
      (block
       (drop
        (i32.const 40)
       )
       (br $block$7$break)
      )
     )
    )
   )
   (block
    (call $check
     (i32.const 6)
    )
   )
  )
 )
 (func $switch
  (local $0 i32)
  (call $check
   (i32.const 0)
  )
  (block $switch$1$leave
   (block $switch$1$default
    (block $switch$1$case$3
     (block $switch$1$case$2
      (br_table $switch$1$default $switch$1$default $switch$1$case$2 $switch$1$default $switch$1$case$3 $switch$1$case$2 $switch$1$default
       (i32.const -99)
      )
     )
     (block
      (block
       (call $check
        (i32.const 1)
       )
      )
     )
     (br $switch$1$leave)
    )
    (block
     (drop
      (i32.const 55)
     )
     (block
      (call $check
       (i32.const 2)
      )
     )
    )
    (br $switch$1$leave)
   )
   (block
    (block
     (call $check
      (i32.const 3)
     )
    )
   )
   (br $switch$1$leave)
  )
 )
 (func $duffs-device
  (local $0 i32)
  (local $1 i32)
  (local $2 i64)
  (local $3 i32)
  (local $4 f32)
  (local $5 f64)
  (local $6 i32)
  (block
   (block $block$3$break
    (block $block$2$break
     (call $check
      (i32.const 0)
     )
     (if
      (i32.const 10)
      (block
       (local.set $3
        (i32.const 2)
       )
       (br $block$2$break)
      )
      (block
       (local.set $3
        (i32.const 3)
       )
       (br $block$3$break)
      )
     )
    )
   )
  )
  (loop $shape$1$continue
   (if
    (i32.eq
     (local.get $3)
     (i32.const 2)
    )
    (block
     (local.set $3
      (i32.const 0)
     )
     (call $check
      (i32.const 1)
     )
     (block
      (local.set $3
       (i32.const 3)
      )
      (br $shape$1$continue)
     )
    )
    (if
     (i32.eq
      (local.get $3)
      (i32.const 3)
     )
     (block
      (local.set $3
       (i32.const 0)
      )
      (call $check
       (i32.const 2)
      )
      (block
       (local.set $3
        (i32.const 2)
       )
       (br $shape$1$continue)
      )
     )
    )
   )
  )
 )
 (func $return (result i32)
  (local $0 i32)
  (block
   (call $check
    (i32.const 42)
   )
   (return
    (i32.const 1337)
   )
  )
 )
)

optimized:
(module
)

module loaded from binary form:
(module
 (type $i32_i32_=>_none (func (param i32 i32)))
 (type $i32_i32_=>_i32 (func (param i32 i32) (result i32)))
 (global $a-global i32 (i32.const 3))
 (event $event$0 (attr 0) (param i32 i32))
 (func $adder (param $0 i32) (param $1 i32) (result i32)
  (i32.add
   (local.get $0)
   (local.get $1)
  )
 )
)

(module
 (type $none_=>_none (func))
 (type $i32_=>_none (func (param i32)))
 (import "spectest" "print" (func $print-i32 (param i32)))
 (start $starter)
 (func $starter
  (call $print-i32
   (i32.const 1234)
  )
 )
)

1234 : i32
(module
 (type $none_=>_none (func))
 (func $func
  (local $0 i32)
  (local.set $0
   (i64.const 1234)
  )
 )
)

[wasm-validator error in function func] local.set's value type must be correct, on 
(local.set $0
 (i64.const 1234)
)
validation: 0
test_parsing text:
(module
 (type $i32_=>_none (func (param i32)))
 (type $i32_i32_=>_i32 (func (param i32 i32) (result i32)))
 (global $a-global i32 (i32.const 3))
 (event $a-event (attr 0) (param i32))
 (func $adder (param $0 i32) (param $1 i32) (result i32)
  (i32.add
   (local.get $0)
   (local.get $1)
  )
 )
)

module loaded from text form:
(module
 (type $i32_=>_none (func (param i32)))
 (type $i32_i32_=>_i32 (func (param i32 i32) (result i32)))
 (global $a-global i32 (i32.const 3))
 (event $a-event (attr 0) (param i32))
 (func $ADD_ER (param $0 i32) (param $1 i32) (result i32)
  (i32.add
   (local.get $0)
   (local.get $1)
  )
 )
)

sizeof Literal: 24
(module
 (type $none_=>_none (func))
 (global $a-global i32 (i32.const 125))
 (global $a-global2 i32 (i32.const 2))
 (global $a-global3 i32 (i32.const 3))
 (memory $0 1 256)
 (data (i32.const 10) "hello, world")
 (data (global.get $a-global) "segment data 2")
 (table $t0 1 funcref)
 (elem $e0 (i32.const 0) $fn0 $fn1 $fn2)
 (export "export0" (func $fn0))
 (export "export1" (func $fn1))
 (export "export2" (func $fn2))
 (export "mem" (memory $0))
 (func $fn0
  (nop)
 )
 (func $fn1
  (nop)
 )
 (func $fn2
  (nop)
 )
)

getExpressionInfo(memory.grow)={"id":21,"type":2,"delta":1}
getExpressionInfo(switch)={"id":5,"type":1,"names":["label"],"defaultName":"label","condition":0,"value":0}<|MERGE_RESOLUTION|>--- conflicted
+++ resolved
@@ -482,16 +482,17 @@
        )
       )
       (drop
-<<<<<<< HEAD
        (i32x4.extadd_pairwise_i16x8_s
         (v128.const i32x4 0x04030201 0x08070605 0x0c0b0a09 0x100f0e0d)
        )
       )
       (drop
        (i32x4.extadd_pairwise_i16x8_u
-=======
+        (v128.const i32x4 0x04030201 0x08070605 0x0c0b0a09 0x100f0e0d)
+       )
+      )
+      (drop
        (i64x2.abs
->>>>>>> a36c455f
         (v128.const i32x4 0x04030201 0x08070605 0x0c0b0a09 0x100f0e0d)
        )
       )
@@ -2375,16 +2376,17 @@
        )
       )
       (drop
-<<<<<<< HEAD
        (i32x4.extadd_pairwise_i16x8_s
         (v128.const i32x4 0x04030201 0x08070605 0x0c0b0a09 0x100f0e0d)
        )
       )
       (drop
        (i32x4.extadd_pairwise_i16x8_u
-=======
+        (v128.const i32x4 0x04030201 0x08070605 0x0c0b0a09 0x100f0e0d)
+       )
+      )
+      (drop
        (i64x2.abs
->>>>>>> a36c455f
         (v128.const i32x4 0x04030201 0x08070605 0x0c0b0a09 0x100f0e0d)
        )
       )
