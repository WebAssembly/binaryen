--- conflicted
+++ resolved
@@ -80,10 +80,6 @@
 MemoryCopyId: 37
 MemoryFillId: 38
 PopId: 39
-<<<<<<< HEAD
-I31NewId: 49
-I31GetId: 50
-=======
 RefNullId: 40
 RefIsNullId: 41
 RefFuncId: 42
@@ -92,7 +88,10 @@
 ThrowId: 45
 RethrowId: 46
 BrOnExnId: 47
->>>>>>> 51350a8d
+TupleMakeId: 48
+TupleExtractId: 49
+I31NewId: 50
+I31GetId: 51
 getExpressionInfo={"id":15,"type":4,"op":6}
 (f32.neg
  (f32.const -33.61199951171875)
