--- conflicted
+++ resolved
@@ -1802,7 +1802,16 @@
        )
       )
       (drop
-<<<<<<< HEAD
+       (v128.load32_zero
+        (i32.const 128)
+       )
+      )
+      (drop
+       (v128.load64_zero
+        (i32.const 128)
+       )
+      )
+      (drop
        (v128.load8_lane 0
         (i32.const 128)
         (v128.const i32x4 0x04030201 0x08070605 0x0c0b0a09 0x100f0e0d)
@@ -1843,18 +1852,6 @@
        (v128.const i32x4 0x04030201 0x08070605 0x0c0b0a09 0x100f0e0d)
       )
       (drop
-=======
-       (v128.load32_zero
-        (i32.const 128)
-       )
-      )
-      (drop
-       (v128.load64_zero
-        (i32.const 128)
-       )
-      )
-      (drop
->>>>>>> 6921dd30
        (i8x16.shuffle 1 2 3 4 5 6 7 8 9 10 11 12 13 14 15 16
         (v128.const i32x4 0x04030201 0x08070605 0x0c0b0a09 0x100f0e0d)
         (v128.const i32x4 0x04030201 0x08070605 0x0c0b0a09 0x100f0e0d)
@@ -3857,7 +3854,16 @@
        )
       )
       (drop
-<<<<<<< HEAD
+       (v128.load32_zero
+        (i32.const 128)
+       )
+      )
+      (drop
+       (v128.load64_zero
+        (i32.const 128)
+       )
+      )
+      (drop
        (v128.load8_lane 0
         (i32.const 128)
         (v128.const i32x4 0x04030201 0x08070605 0x0c0b0a09 0x100f0e0d)
@@ -3898,18 +3904,6 @@
        (v128.const i32x4 0x04030201 0x08070605 0x0c0b0a09 0x100f0e0d)
       )
       (drop
-=======
-       (v128.load32_zero
-        (i32.const 128)
-       )
-      )
-      (drop
-       (v128.load64_zero
-        (i32.const 128)
-       )
-      )
-      (drop
->>>>>>> 6921dd30
        (i8x16.shuffle 1 2 3 4 5 6 7 8 9 10 11 12 13 14 15 16
         (v128.const i32x4 0x04030201 0x08070605 0x0c0b0a09 0x100f0e0d)
         (v128.const i32x4 0x04030201 0x08070605 0x0c0b0a09 0x100f0e0d)
