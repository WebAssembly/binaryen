// kitchen sink, tests the full API

function cleanInfo(info) {
  var ret = {};
  for (var x in info) {
    if (x !== 'value') {
      ret[x] = info[x];
    }
  }
  return ret;
}

var module;

// helpers

var v128_bytes = [1, 2, 3, 4, 5, 6, 7, 8, 9, 10, 11, 12, 13, 14, 15, 16];

function makeInt32(x) {
  return module.i32.const(x);
}

function makeFloat32(x) {
  return module.f32.const(x);
}

function makeInt64(l, h) {
  return module.i64.const(l, h);
}

function makeFloat64(x) {
  return module.f64.const(x);
}

function makeVec128(i8s) {
  return module.v128.const(i8s)
}

function makeSomething() {
  return makeInt32(1337);
}

function makeDroppedInt32(x) {
  return module.drop(module.i32.const(x));
}

// tests

function test_types() {
  console.log("  // BinaryenTypeNone: " + binaryen.none);
  console.log("  //", binaryen.expandType(binaryen.none).join(","));

  console.log("  // BinaryenTypeUnreachable: " + binaryen.unreachable);
  console.log("  //", binaryen.expandType(binaryen.unreachable).join(","));

  console.log("  // BinaryenTypeInt32: " + binaryen.i32);
  console.log("  //", binaryen.expandType(binaryen.i32).join(","));

  console.log("  // BinaryenTypeInt64: " + binaryen.i64);
  console.log("  //", binaryen.expandType(binaryen.i64).join(","));

  console.log("  // BinaryenTypeFloat32: " + binaryen.f32);
  console.log("  //", binaryen.expandType(binaryen.f32).join(","));

  console.log("  // BinaryenTypeFloat64: " + binaryen.f64);
  console.log("  //", binaryen.expandType(binaryen.f64).join(","));

  console.log("  // BinaryenTypeVec128: " + binaryen.v128);
  console.log("  //", binaryen.expandType(binaryen.v128).join(","));

  console.log("  // BinaryenTypeFuncref: " + binaryen.funcref);
  console.log("  //", binaryen.expandType(binaryen.funcref).join(","));

  console.log("  // BinaryenTypeExternref: " + binaryen.externref);
  console.log("  //", binaryen.expandType(binaryen.externref).join(","));

  console.log("  // BinaryenTypeAnyref: " + binaryen.anyref);
  console.log("  //", binaryen.expandType(binaryen.anyref).join(","));

  console.log("  // BinaryenTypeEqref: " + binaryen.eqref);
  console.log("  //", binaryen.expandType(binaryen.eqref).join(","));

  console.log("  // BinaryenTypeI31ref: " + binaryen.i31ref);
  console.log("  //", binaryen.expandType(binaryen.i31ref).join(","));

  console.log("  // BinaryenTypeDataref: " + binaryen.dataref);
  console.log("  //", binaryen.expandType(binaryen.dataref).join(","));

  console.log("  // BinaryenTypeAuto: " + binaryen.auto);

  var i32_pair = binaryen.createType([binaryen.i32, binaryen.i32]);
  console.log("  //", binaryen.expandType(i32_pair).join(","));

  var duplicate_pair = binaryen.createType([binaryen.i32, binaryen.i32]);
  console.log("  //", binaryen.expandType(duplicate_pair).join(","));

  assert(i32_pair == duplicate_pair);

  var f32_pair = binaryen.createType([binaryen.f32, binaryen.f32]);
  console.log("  //", binaryen.expandType(f32_pair).join(","));
}

function test_features() {
  console.log("Features.MVP: " + binaryen.Features.MVP);
  console.log("Features.Atomics: " + binaryen.Features.Atomics);
  console.log("Features.BulkMemory: " + binaryen.Features.BulkMemory);
  console.log("Features.MutableGlobals: " + binaryen.Features.MutableGlobals);
  console.log("Features.NontrappingFPToInt: " + binaryen.Features.NontrappingFPToInt);
  console.log("Features.SignExt: " + binaryen.Features.SignExt);
  console.log("Features.SIMD128: " + binaryen.Features.SIMD128);
  console.log("Features.ExceptionHandling: " + binaryen.Features.ExceptionHandling);
  console.log("Features.TailCall: " + binaryen.Features.TailCall);
  console.log("Features.ReferenceTypes: " + binaryen.Features.ReferenceTypes);
  console.log("Features.Multivalue: " + binaryen.Features.Multivalue);
  console.log("Features.GC: " + binaryen.Features.GC);
  console.log("Features.Memory64: " + binaryen.Features.Memory64);
  console.log("Features.TypedFunctionReferences: " + binaryen.Features.TypedFunctionReferences);
  console.log("Features.All: " + binaryen.Features.All);
}

function test_ids() {
  console.log("InvalidId: " + binaryen.InvalidId);
  console.log("BlockId: " + binaryen.BlockId);
  console.log("IfId: " + binaryen.IfId);
  console.log("LoopId: " + binaryen.LoopId);
  console.log("BreakId: " + binaryen.BreakId);
  console.log("SwitchId: " + binaryen.SwitchId);
  console.log("CallId: " + binaryen.CallId);
  console.log("CallIndirectId: " + binaryen.CallIndirectId);
  console.log("LocalGetId: " + binaryen.LocalGetId);
  console.log("LocalSetId: " + binaryen.LocalSetId);
  console.log("GlobalGetId: " + binaryen.GlobalGetId);
  console.log("GlobalSetId: " + binaryen.GlobalSetId);
  console.log("LoadId: " + binaryen.LoadId);
  console.log("StoreId: " + binaryen.StoreId);
  console.log("ConstId: " + binaryen.ConstId);
  console.log("UnaryId: " + binaryen.UnaryId);
  console.log("BinaryId: " + binaryen.BinaryId);
  console.log("SelectId: " + binaryen.SelectId);
  console.log("DropId: " + binaryen.DropId);
  console.log("ReturnId: " + binaryen.ReturnId);
  console.log("MemorySizeId: " + binaryen.MemorySizeId);
  console.log("MemoryGrowId: " + binaryen.MemoryGrowId);
  console.log("NopId: " + binaryen.NopId);
  console.log("UnreachableId: " + binaryen.UnreachableId);
  console.log("AtomicCmpxchgId: " + binaryen.AtomicCmpxchgId);
  console.log("AtomicRMWId: " + binaryen.AtomicRMWId);
  console.log("AtomicWaitId: " + binaryen.AtomicWaitId);
  console.log("AtomicNotifyId: " + binaryen.AtomicNotifyId);
  console.log("SIMDExtractId: " + binaryen.SIMDExtractId);
  console.log("SIMDReplaceId: " + binaryen.SIMDReplaceId);
  console.log("SIMDShuffleId: " + binaryen.SIMDShuffleId);
  console.log("SIMDTernaryId: " + binaryen.SIMDTernaryId);
  console.log("SIMDShiftId: " + binaryen.SIMDShiftId);
  console.log("SIMDLoadId: " + binaryen.SIMDLoadId);
  console.log("MemoryInitId: " + binaryen.MemoryInitId);
  console.log("DataDropId: " + binaryen.DataDropId);
  console.log("MemoryCopyId: " + binaryen.MemoryCopyId);
  console.log("MemoryFillId: " + binaryen.MemoryFillId);
  console.log("PopId: " + binaryen.PopId);
  console.log("RefNullId: " + binaryen.RefNullId);
  console.log("RefIsId: " + binaryen.RefIsId);
  console.log("RefFuncId: " + binaryen.RefFuncId);
  console.log("RefEqId: " + binaryen.RefEqId);
  console.log("TryId: " + binaryen.TryId);
  console.log("ThrowId: " + binaryen.ThrowId);
  console.log("RethrowId: " + binaryen.RethrowId);
  console.log("TupleMakeId: " + binaryen.TupleMakeId);
  console.log("TupleExtractId: " + binaryen.TupleExtractId);
  console.log("I31NewId: " + binaryen.I31NewId);
  console.log("I31GetId: " + binaryen.I31GetId);
  console.log("CallRefId: " + binaryen.CallRefId);
  console.log("RefTestId: " + binaryen.RefTestId);
  console.log("RefCastId: " + binaryen.RefCastId);
  console.log("BrOnId: " + binaryen.BrOnId);
  console.log("RttCanonId: " + binaryen.RttCanonId);
  console.log("RttSubId: " + binaryen.RttSubId);
  console.log("StructNewId: " + binaryen.StructNewId);
  console.log("StructGetId: " + binaryen.StructGetId);
  console.log("StructSetId: " + binaryen.StructSetId);
  console.log("ArrayNewId: " + binaryen.ArrayNewId);
  console.log("ArrayGetId: " + binaryen.ArrayGetId);
  console.log("ArraySetId: " + binaryen.ArraySetId);
  console.log("ArrayLenId: " + binaryen.ArrayLenId);
}

function test_core() {

  // Module creation

  module = new binaryen.Module();

  // Create an event
  var event_ = module.addEvent("a-event", 0, binaryen.i32, binaryen.none);

  // Literals and consts

  var constI32 = module.i32.const(1),
      constI64 = module.i64.const(2),
      constF32 = module.f32.const(3.14),
      constF64 = module.f64.const(2.1828),
      constF32Bits = module.f32.const_bits(0xffff1234),
      constF64Bits = module.f64.const_bits(0x5678abcd, 0xffff1234);

  var iIfF = binaryen.createType([binaryen.i32, binaryen.i64, binaryen.f32, binaryen.f64])

  var temp1 = makeInt32(1), temp2 = makeInt32(2), temp3 = makeInt32(3),
      temp4 = makeInt32(4), temp5 = makeInt32(5),
      temp6 = makeInt32(0), temp7 = makeInt32(1),
      temp8 = makeInt32(0), temp9 = makeInt32(1),
      temp10 = makeInt32(1), temp11 = makeInt32(3), temp12 = makeInt32(5),
      temp13 = makeInt32(10), temp14 = makeInt32(11),
      temp15 = makeInt32(110), temp16 = makeInt64(111);

  var valueList = [
    // Unary
    module.i32.clz(module.i32.const(-10)),
    module.i64.ctz(module.i64.const(-22, -1)),
    module.i32.popcnt(module.i32.const(-10)),
    module.f32.neg(module.f32.const(-33.612)),
    module.f64.abs(module.f64.const(-9005.841)),
    module.f32.ceil(module.f32.const(-33.612)),
    module.f64.floor(module.f64.const(-9005.841)),
    module.f32.trunc(module.f32.const(-33.612)),
    module.f32.nearest(module.f32.const(-33.612)),
    module.f64.sqrt(module.f64.const(-9005.841)),
    module.i32.eqz(module.i32.const(-10)),
    module.i64.extend_s(module.i32.const(-10)),
    module.i64.extend_u(module.i32.const(-10)),
    module.i32.wrap(module.i64.const(-22, -1)),
    module.i32.trunc_s.f32(module.f32.const(-33.612)),
    module.i64.trunc_s.f32(module.f32.const(-33.612)),
    module.i32.trunc_u.f32(module.f32.const(-33.612)),
    module.i64.trunc_u.f32(module.f32.const(-33.612)),
    module.i32.trunc_s.f64(module.f64.const(-9005.841)),
    module.i64.trunc_s.f64(module.f64.const(-9005.841)),
    module.i32.trunc_u.f64(module.f64.const(-9005.841)),
    module.i64.trunc_u.f64(module.f64.const(-9005.841)),
    module.i32.trunc_s_sat.f32(module.f32.const(-33.612)),
    module.i64.trunc_s_sat.f32(module.f32.const(-33.612)),
    module.i32.trunc_u_sat.f32(module.f32.const(-33.612)),
    module.i64.trunc_u_sat.f32(module.f32.const(-33.612)),
    module.i32.trunc_s_sat.f64(module.f64.const(-9005.841)),
    module.i64.trunc_s_sat.f64(module.f64.const(-9005.841)),
    module.i32.trunc_u_sat.f64(module.f64.const(-9005.841)),
    module.i64.trunc_u_sat.f64(module.f64.const(-9005.841)),
    module.i32.reinterpret(module.f32.const(-33.612)),
    module.i64.reinterpret(module.f64.const(-9005.841)),
    module.f32.convert_s.i32(module.i32.const(-10)),
    module.f64.convert_s.i32(module.i32.const(-10)),
    module.f32.convert_u.i32(module.i32.const(-10)),
    module.f64.convert_u.i32(module.i32.const(-10)),
    module.f32.convert_s.i64(module.i64.const(-22, -1)),
    module.f64.convert_s.i64(module.i64.const(-22, -1)),
    module.f32.convert_u.i64(module.i64.const(-22, -1)),
    module.f64.convert_u.i64(module.i64.const(-22, -1)),
    module.f64.promote(module.f32.const(-33.612)),
    module.f32.demote(module.f64.const(-9005.841)),
    module.f32.reinterpret(module.i32.const(-10)),
    module.f64.reinterpret(module.i64.const(-22, -1)),
    module.i8x16.splat(module.i32.const(42)),
    module.i16x8.splat(module.i32.const(42)),
    module.i32x4.splat(module.i32.const(42)),
    module.i64x2.splat(module.i64.const(123, 456)),
    module.f32x4.splat(module.f32.const(42.0)),
    module.f64x2.splat(module.f64.const(42.0)),
    module.v128.not(module.v128.const(v128_bytes)),
    module.v128.any_true(module.v128.const(v128_bytes)),
    module.i8x16.popcnt(module.v128.const(v128_bytes)),
    module.i8x16.abs(module.v128.const(v128_bytes)),
    module.i8x16.neg(module.v128.const(v128_bytes)),
    module.i8x16.all_true(module.v128.const(v128_bytes)),
    module.i8x16.bitmask(module.v128.const(v128_bytes)),
    module.i16x8.abs(module.v128.const(v128_bytes)),
    module.i16x8.neg(module.v128.const(v128_bytes)),
    module.i16x8.all_true(module.v128.const(v128_bytes)),
    module.i16x8.bitmask(module.v128.const(v128_bytes)),
    module.i16x8.extadd_pairwise_i8x16_s(module.v128.const(v128_bytes)),
    module.i16x8.extadd_pairwise_i8x16_u(module.v128.const(v128_bytes)),
    module.i32x4.abs(module.v128.const(v128_bytes)),
    module.i32x4.neg(module.v128.const(v128_bytes)),
    module.i32x4.all_true(module.v128.const(v128_bytes)),
    module.i32x4.bitmask(module.v128.const(v128_bytes)),
    module.i32x4.extadd_pairwise_i16x8_s(module.v128.const(v128_bytes)),
    module.i32x4.extadd_pairwise_i16x8_u(module.v128.const(v128_bytes)),
    module.i64x2.abs(module.v128.const(v128_bytes)),
    module.i64x2.neg(module.v128.const(v128_bytes)),
    module.i64x2.all_true(module.v128.const(v128_bytes)),
    module.i64x2.bitmask(module.v128.const(v128_bytes)),
    module.f32x4.abs(module.v128.const(v128_bytes)),
    module.f32x4.neg(module.v128.const(v128_bytes)),
    module.f32x4.sqrt(module.v128.const(v128_bytes)),
    module.f64x2.abs(module.v128.const(v128_bytes)),
    module.f64x2.neg(module.v128.const(v128_bytes)),
    module.f64x2.sqrt(module.v128.const(v128_bytes)),
    module.f64x2.convert_low_i32x4_s(module.v128.const(v128_bytes)),
    module.f64x2.convert_low_i32x4_u(module.v128.const(v128_bytes)),
    module.f64x2.promote_low_f32x4(module.v128.const(v128_bytes)),
    module.i32x4.trunc_sat_f32x4_s(module.v128.const(v128_bytes)),
    module.i32x4.trunc_sat_f32x4_u(module.v128.const(v128_bytes)),
    module.f32x4.convert_i32x4_s(module.v128.const(v128_bytes)),
    module.f32x4.convert_i32x4_u(module.v128.const(v128_bytes)),
    module.f32x4.demote_f64x2_zero(module.v128.const(v128_bytes)),
    module.i16x8.extend_low_i8x16_s(module.v128.const(v128_bytes)),
    module.i16x8.extend_high_i8x16_s(module.v128.const(v128_bytes)),
    module.i16x8.extend_low_i8x16_u(module.v128.const(v128_bytes)),
    module.i16x8.extend_high_i8x16_u(module.v128.const(v128_bytes)),
    module.i32x4.extend_low_i16x8_s(module.v128.const(v128_bytes)),
    module.i32x4.extend_high_i16x8_s(module.v128.const(v128_bytes)),
    module.i32x4.extend_low_i16x8_u(module.v128.const(v128_bytes)),
    module.i32x4.extend_high_i16x8_u(module.v128.const(v128_bytes)),
    module.i32x4.trunc_sat_f64x2_s_zero(module.v128.const(v128_bytes)),
    module.i32x4.trunc_sat_f64x2_u_zero(module.v128.const(v128_bytes)),
    module.i64x2.extend_low_i32x4_s(module.v128.const(v128_bytes)),
    module.i64x2.extend_high_i32x4_s(module.v128.const(v128_bytes)),
    module.i64x2.extend_low_i32x4_u(module.v128.const(v128_bytes)),
    module.i64x2.extend_high_i32x4_u(module.v128.const(v128_bytes)),
    // Binary
    module.i32.add(module.i32.const(-10), module.i32.const(-11)),
    module.f64.sub(module.f64.const(-9005.841), module.f64.const(-9007.333)),
    module.i32.div_s(module.i32.const(-10), module.i32.const(-11)),
    module.i64.div_u(module.i64.const(-22, 0), module.i64.const(-23, 0)),
    module.i64.rem_s(module.i64.const(-22, 0), module.i64.const(-23, 0)),
    module.i32.rem_u(module.i32.const(-10), module.i32.const(-11)),
    module.i32.and(module.i32.const(-10), module.i32.const(-11)),
    module.i64.or(module.i64.const(-22, 0), module.i64.const(-23, 0)),
    module.i32.xor(module.i32.const(-10), module.i32.const(-11)),
    module.i64.shl(module.i64.const(-22, 0), module.i64.const(-23, 0)),
    module.i64.shr_u(module.i64.const(-22, 0), module.i64.const(-23, 0)),
    module.i32.shr_s(module.i32.const(-10), module.i32.const(-11)),
    module.i32.rotl(module.i32.const(-10), module.i32.const(-11)),
    module.i64.rotr(module.i64.const(-22, 0), module.i64.const(-23, 0)),
    module.f32.div(module.f32.const(-33.612), module.f32.const(-62.5)),
    module.f64.copysign(module.f64.const(-9005.841), module.f64.const(-9007.333)),
    module.f32.min(module.f32.const(-33.612), module.f32.const(-62.5)),
    module.f64.max(module.f64.const(-9005.841), module.f64.const(-9007.333)),
    module.i32.eq(module.i32.const(-10), module.i32.const(-11)),
    module.f32.ne(module.f32.const(-33.612), module.f32.const(-62.5)),
    module.i32.lt_s(module.i32.const(-10), module.i32.const(-11)),
    module.i64.lt_u(module.i64.const(-22, 0), module.i64.const(-23, 0)),
    module.i64.le_s(module.i64.const(-22, 0), module.i64.const(-23, 0)),
    module.i32.le_u(module.i32.const(-10), module.i32.const(-11)),
    module.i64.gt_s(module.i64.const(-22, 0), module.i64.const(-23, 0)),
    module.i32.gt_u(module.i32.const(-10), module.i32.const(-11)),
    module.i32.ge_s(module.i32.const(-10), module.i32.const(-11)),
    module.i64.ge_u(module.i64.const(-22, 0), module.i64.const(-23, 0)),
    module.f32.lt(module.f32.const(-33.612), module.f32.const(-62.5)),
    module.f64.le(module.f64.const(-9005.841), module.f64.const(-9007.333)),
    module.f64.gt(module.f64.const(-9005.841), module.f64.const(-9007.333)),
    module.f32.ge(module.f32.const(-33.612), module.f32.const(-62.5)),
    module.i8x16.eq(module.v128.const(v128_bytes), module.v128.const(v128_bytes)),
    module.i8x16.ne(module.v128.const(v128_bytes), module.v128.const(v128_bytes)),
    module.i8x16.lt_s(module.v128.const(v128_bytes), module.v128.const(v128_bytes)),
    module.i8x16.lt_u(module.v128.const(v128_bytes), module.v128.const(v128_bytes)),
    module.i8x16.gt_s(module.v128.const(v128_bytes), module.v128.const(v128_bytes)),
    module.i8x16.gt_u(module.v128.const(v128_bytes), module.v128.const(v128_bytes)),
    module.i8x16.le_s(module.v128.const(v128_bytes), module.v128.const(v128_bytes)),
    module.i8x16.le_u(module.v128.const(v128_bytes), module.v128.const(v128_bytes)),
    module.i8x16.ge_s(module.v128.const(v128_bytes), module.v128.const(v128_bytes)),
    module.i8x16.ge_u(module.v128.const(v128_bytes), module.v128.const(v128_bytes)),
    module.i16x8.eq(module.v128.const(v128_bytes), module.v128.const(v128_bytes)),
    module.i16x8.ne(module.v128.const(v128_bytes), module.v128.const(v128_bytes)),
    module.i16x8.lt_s(module.v128.const(v128_bytes), module.v128.const(v128_bytes)),
    module.i16x8.lt_u(module.v128.const(v128_bytes), module.v128.const(v128_bytes)),
    module.i16x8.gt_s(module.v128.const(v128_bytes), module.v128.const(v128_bytes)),
    module.i16x8.gt_u(module.v128.const(v128_bytes), module.v128.const(v128_bytes)),
    module.i16x8.le_s(module.v128.const(v128_bytes), module.v128.const(v128_bytes)),
    module.i16x8.le_u(module.v128.const(v128_bytes), module.v128.const(v128_bytes)),
    module.i16x8.ge_s(module.v128.const(v128_bytes), module.v128.const(v128_bytes)),
    module.i16x8.ge_u(module.v128.const(v128_bytes), module.v128.const(v128_bytes)),
    module.i32x4.eq(module.v128.const(v128_bytes), module.v128.const(v128_bytes)),
    module.i32x4.ne(module.v128.const(v128_bytes), module.v128.const(v128_bytes)),
    module.i32x4.lt_s(module.v128.const(v128_bytes), module.v128.const(v128_bytes)),
    module.i32x4.lt_u(module.v128.const(v128_bytes), module.v128.const(v128_bytes)),
    module.i32x4.gt_s(module.v128.const(v128_bytes), module.v128.const(v128_bytes)),
    module.i32x4.gt_u(module.v128.const(v128_bytes), module.v128.const(v128_bytes)),
    module.i32x4.le_s(module.v128.const(v128_bytes), module.v128.const(v128_bytes)),
    module.i32x4.le_u(module.v128.const(v128_bytes), module.v128.const(v128_bytes)),
    module.i32x4.ge_s(module.v128.const(v128_bytes), module.v128.const(v128_bytes)),
    module.i32x4.ge_u(module.v128.const(v128_bytes), module.v128.const(v128_bytes)),
    module.i64x2.eq(module.v128.const(v128_bytes), module.v128.const(v128_bytes)),
    module.i64x2.ne(module.v128.const(v128_bytes), module.v128.const(v128_bytes)),
    module.i64x2.lt_s(module.v128.const(v128_bytes), module.v128.const(v128_bytes)),
    module.i64x2.gt_s(module.v128.const(v128_bytes), module.v128.const(v128_bytes)),
    module.i64x2.le_s(module.v128.const(v128_bytes), module.v128.const(v128_bytes)),
    module.i64x2.ge_s(module.v128.const(v128_bytes), module.v128.const(v128_bytes)),
    module.f32x4.eq(module.v128.const(v128_bytes), module.v128.const(v128_bytes)),
    module.f32x4.ne(module.v128.const(v128_bytes), module.v128.const(v128_bytes)),
    module.f32x4.lt(module.v128.const(v128_bytes), module.v128.const(v128_bytes)),
    module.f32x4.gt(module.v128.const(v128_bytes), module.v128.const(v128_bytes)),
    module.f32x4.le(module.v128.const(v128_bytes), module.v128.const(v128_bytes)),
    module.f32x4.ge(module.v128.const(v128_bytes), module.v128.const(v128_bytes)),
    module.f64x2.eq(module.v128.const(v128_bytes), module.v128.const(v128_bytes)),
    module.f64x2.ne(module.v128.const(v128_bytes), module.v128.const(v128_bytes)),
    module.f64x2.lt(module.v128.const(v128_bytes), module.v128.const(v128_bytes)),
    module.f64x2.gt(module.v128.const(v128_bytes), module.v128.const(v128_bytes)),
    module.f64x2.le(module.v128.const(v128_bytes), module.v128.const(v128_bytes)),
    module.f64x2.ge(module.v128.const(v128_bytes), module.v128.const(v128_bytes)),
    module.v128.and(module.v128.const(v128_bytes), module.v128.const(v128_bytes)),
    module.v128.or(module.v128.const(v128_bytes), module.v128.const(v128_bytes)),
    module.v128.xor(module.v128.const(v128_bytes), module.v128.const(v128_bytes)),
    module.v128.andnot(module.v128.const(v128_bytes), module.v128.const(v128_bytes)),
    module.i8x16.add(module.v128.const(v128_bytes), module.v128.const(v128_bytes)),
    module.i8x16.add_saturate_s(module.v128.const(v128_bytes), module.v128.const(v128_bytes)),
    module.i8x16.add_saturate_u(module.v128.const(v128_bytes), module.v128.const(v128_bytes)),
    module.i8x16.sub(module.v128.const(v128_bytes), module.v128.const(v128_bytes)),
    module.i8x16.sub_saturate_s(module.v128.const(v128_bytes), module.v128.const(v128_bytes)),
    module.i8x16.sub_saturate_u(module.v128.const(v128_bytes), module.v128.const(v128_bytes)),
    module.i8x16.min_s(module.v128.const(v128_bytes), module.v128.const(v128_bytes)),
    module.i8x16.min_u(module.v128.const(v128_bytes), module.v128.const(v128_bytes)),
    module.i8x16.max_s(module.v128.const(v128_bytes), module.v128.const(v128_bytes)),
    module.i8x16.max_u(module.v128.const(v128_bytes), module.v128.const(v128_bytes)),
    module.i8x16.avgr_u(module.v128.const(v128_bytes), module.v128.const(v128_bytes)),
    module.i16x8.add(module.v128.const(v128_bytes), module.v128.const(v128_bytes)),
    module.i16x8.add_saturate_s(module.v128.const(v128_bytes), module.v128.const(v128_bytes)),
    module.i16x8.add_saturate_u(module.v128.const(v128_bytes), module.v128.const(v128_bytes)),
    module.i16x8.sub(module.v128.const(v128_bytes), module.v128.const(v128_bytes)),
    module.i16x8.sub_saturate_s(module.v128.const(v128_bytes), module.v128.const(v128_bytes)),
    module.i16x8.sub_saturate_u(module.v128.const(v128_bytes), module.v128.const(v128_bytes)),
    module.i16x8.mul(module.v128.const(v128_bytes), module.v128.const(v128_bytes)),
    module.i16x8.min_s(module.v128.const(v128_bytes), module.v128.const(v128_bytes)),
    module.i16x8.min_u(module.v128.const(v128_bytes), module.v128.const(v128_bytes)),
    module.i16x8.max_s(module.v128.const(v128_bytes), module.v128.const(v128_bytes)),
    module.i16x8.max_u(module.v128.const(v128_bytes), module.v128.const(v128_bytes)),
    module.i16x8.avgr_u(module.v128.const(v128_bytes), module.v128.const(v128_bytes)),
    module.i16x8.q15mulr_sat_s(module.v128.const(v128_bytes), module.v128.const(v128_bytes)),
    module.i16x8.extmul_low_i8x16_s(module.v128.const(v128_bytes), module.v128.const(v128_bytes)),
    module.i16x8.extmul_high_i8x16_s(module.v128.const(v128_bytes), module.v128.const(v128_bytes)),
    module.i16x8.extmul_low_i8x16_u(module.v128.const(v128_bytes), module.v128.const(v128_bytes)),
    module.i16x8.extmul_high_i8x16_u(module.v128.const(v128_bytes), module.v128.const(v128_bytes)),
    module.i32x4.add(module.v128.const(v128_bytes), module.v128.const(v128_bytes)),
    module.i32x4.sub(module.v128.const(v128_bytes), module.v128.const(v128_bytes)),
    module.i32x4.mul(module.v128.const(v128_bytes), module.v128.const(v128_bytes)),
    module.i32x4.min_s(module.v128.const(v128_bytes), module.v128.const(v128_bytes)),
    module.i32x4.min_u(module.v128.const(v128_bytes), module.v128.const(v128_bytes)),
    module.i32x4.max_s(module.v128.const(v128_bytes), module.v128.const(v128_bytes)),
    module.i32x4.max_u(module.v128.const(v128_bytes), module.v128.const(v128_bytes)),
    module.i32x4.dot_i16x8_s(module.v128.const(v128_bytes), module.v128.const(v128_bytes)),
    module.i32x4.extmul_low_i16x8_s(module.v128.const(v128_bytes), module.v128.const(v128_bytes)),
    module.i32x4.extmul_high_i16x8_s(module.v128.const(v128_bytes), module.v128.const(v128_bytes)),
    module.i32x4.extmul_low_i16x8_u(module.v128.const(v128_bytes), module.v128.const(v128_bytes)),
    module.i32x4.extmul_high_i16x8_u(module.v128.const(v128_bytes), module.v128.const(v128_bytes)),
    module.i64x2.add(module.v128.const(v128_bytes), module.v128.const(v128_bytes)),
    module.i64x2.sub(module.v128.const(v128_bytes), module.v128.const(v128_bytes)),
    module.i64x2.mul(module.v128.const(v128_bytes), module.v128.const(v128_bytes)),
    module.i64x2.extmul_low_i32x4_s(module.v128.const(v128_bytes), module.v128.const(v128_bytes)),
    module.i64x2.extmul_high_i32x4_s(module.v128.const(v128_bytes), module.v128.const(v128_bytes)),
    module.i64x2.extmul_low_i32x4_u(module.v128.const(v128_bytes), module.v128.const(v128_bytes)),
    module.i64x2.extmul_high_i32x4_u(module.v128.const(v128_bytes), module.v128.const(v128_bytes)),
    module.f32x4.add(module.v128.const(v128_bytes), module.v128.const(v128_bytes)),
    module.f32x4.sub(module.v128.const(v128_bytes), module.v128.const(v128_bytes)),
    module.f32x4.mul(module.v128.const(v128_bytes), module.v128.const(v128_bytes)),
    module.f32x4.div(module.v128.const(v128_bytes), module.v128.const(v128_bytes)),
    module.f32x4.min(module.v128.const(v128_bytes), module.v128.const(v128_bytes)),
    module.f32x4.max(module.v128.const(v128_bytes), module.v128.const(v128_bytes)),
    module.f32x4.pmin(module.v128.const(v128_bytes), module.v128.const(v128_bytes)),
    module.f32x4.pmax(module.v128.const(v128_bytes), module.v128.const(v128_bytes)),
    module.f32x4.ceil(module.v128.const(v128_bytes), module.v128.const(v128_bytes)),
    module.f32x4.floor(module.v128.const(v128_bytes), module.v128.const(v128_bytes)),
    module.f32x4.trunc(module.v128.const(v128_bytes), module.v128.const(v128_bytes)),
    module.f32x4.nearest(module.v128.const(v128_bytes), module.v128.const(v128_bytes)),
    module.f64x2.add(module.v128.const(v128_bytes), module.v128.const(v128_bytes)),
    module.f64x2.sub(module.v128.const(v128_bytes), module.v128.const(v128_bytes)),
    module.f64x2.mul(module.v128.const(v128_bytes), module.v128.const(v128_bytes)),
    module.f64x2.div(module.v128.const(v128_bytes), module.v128.const(v128_bytes)),
    module.f64x2.min(module.v128.const(v128_bytes), module.v128.const(v128_bytes)),
    module.f64x2.max(module.v128.const(v128_bytes), module.v128.const(v128_bytes)),
    module.f64x2.pmin(module.v128.const(v128_bytes), module.v128.const(v128_bytes)),
    module.f64x2.pmax(module.v128.const(v128_bytes), module.v128.const(v128_bytes)),
    module.f64x2.ceil(module.v128.const(v128_bytes), module.v128.const(v128_bytes)),
    module.f64x2.floor(module.v128.const(v128_bytes), module.v128.const(v128_bytes)),
    module.f64x2.trunc(module.v128.const(v128_bytes), module.v128.const(v128_bytes)),
    module.f64x2.nearest(module.v128.const(v128_bytes), module.v128.const(v128_bytes)),
    module.i8x16.narrow_i16x8_s(module.v128.const(v128_bytes), module.v128.const(v128_bytes)),
    module.i8x16.narrow_i16x8_u(module.v128.const(v128_bytes), module.v128.const(v128_bytes)),
    module.i16x8.narrow_i32x4_s(module.v128.const(v128_bytes), module.v128.const(v128_bytes)),
    module.i16x8.narrow_i32x4_u(module.v128.const(v128_bytes), module.v128.const(v128_bytes)),
    module.i8x16.swizzle(module.v128.const(v128_bytes), module.v128.const(v128_bytes)),
    // SIMD lane manipulation
    module.i8x16.extract_lane_s(module.v128.const(v128_bytes), 1),
    module.i8x16.extract_lane_u(module.v128.const(v128_bytes), 1),
    module.i16x8.extract_lane_s(module.v128.const(v128_bytes), 1),
    module.i16x8.extract_lane_u(module.v128.const(v128_bytes), 1),
    module.i32x4.extract_lane(module.v128.const(v128_bytes), 1),
    module.i64x2.extract_lane(module.v128.const(v128_bytes), 1),
    module.f32x4.extract_lane(module.v128.const(v128_bytes), 1),
    module.f64x2.extract_lane(module.v128.const(v128_bytes), 1),
    module.i16x8.replace_lane(module.v128.const(v128_bytes), 1, module.i32.const(42)),
    module.i8x16.replace_lane(module.v128.const(v128_bytes), 1, module.i32.const(42)),
    module.i32x4.replace_lane(module.v128.const(v128_bytes), 1, module.i32.const(42)),
    module.i64x2.replace_lane(module.v128.const(v128_bytes), 1, module.i64.const(42, 43)),
    module.f32x4.replace_lane(module.v128.const(v128_bytes), 1, module.f32.const(42)),
    module.f64x2.replace_lane(module.v128.const(v128_bytes), 1, module.f64.const(42)),
    // SIMD shift
    module.i8x16.shl(module.v128.const(v128_bytes), module.i32.const(1)),
    module.i8x16.shr_s(module.v128.const(v128_bytes), module.i32.const(1)),
    module.i8x16.shr_u(module.v128.const(v128_bytes), module.i32.const(1)),
    module.i16x8.shl(module.v128.const(v128_bytes), module.i32.const(1)),
    module.i16x8.shr_s(module.v128.const(v128_bytes), module.i32.const(1)),
    module.i16x8.shr_u(module.v128.const(v128_bytes), module.i32.const(1)),
    module.i32x4.shl(module.v128.const(v128_bytes), module.i32.const(1)),
    module.i32x4.shr_s(module.v128.const(v128_bytes), module.i32.const(1)),
    module.i32x4.shr_u(module.v128.const(v128_bytes), module.i32.const(1)),
    module.i64x2.shl(module.v128.const(v128_bytes), module.i32.const(1)),
    module.i64x2.shr_s(module.v128.const(v128_bytes), module.i32.const(1)),
    module.i64x2.shr_u(module.v128.const(v128_bytes), module.i32.const(1)),
    // SIMD load
    module.v128.load8_splat(0, 1, module.i32.const(128)),
    module.v128.load16_splat(16, 1, module.i32.const(128)),
    module.v128.load32_splat(16, 4, module.i32.const(128)),
    module.v128.load64_splat(0, 4, module.i32.const(128)),
    module.v128.load8x8_s(0, 8, module.i32.const(128)),
    module.v128.load8x8_u(0, 8, module.i32.const(128)),
    module.v128.load16x4_s(0, 8, module.i32.const(128)),
    module.v128.load16x4_u(0, 8, module.i32.const(128)),
    module.v128.load32x2_s(0, 8, module.i32.const(128)),
    module.v128.load32x2_u(0, 8, module.i32.const(128)),
<<<<<<< HEAD
    // SIMD load/store lane
    module.v128.load8_lane(0, 1, 0, module.i32.const(128), module.v128.const(v128_bytes)),
    module.v128.load16_lane(0, 2, 0, module.i32.const(128), module.v128.const(v128_bytes)),
    module.v128.load32_lane(0, 4, 0, module.i32.const(128), module.v128.const(v128_bytes)),
    module.v128.load64_lane(0, 8, 0, module.i32.const(128), module.v128.const(v128_bytes)),
    module.v128.store8_lane(0, 1, 0, module.i32.const(128), module.v128.const(v128_bytes)),
    module.v128.store16_lane(0, 2, 0, module.i32.const(128), module.v128.const(v128_bytes)),
    module.v128.store32_lane(0, 4, 0, module.i32.const(128), module.v128.const(v128_bytes)),
    module.v128.store64_lane(0, 8, 0, module.i32.const(128), module.v128.const(v128_bytes)),
=======
    module.v128.load32_zero(0, 4, module.i32.const(128)),
    module.v128.load64_zero(0, 8, module.i32.const(128)),
>>>>>>> 6921dd30
    // Other SIMD
    module.i8x16.shuffle(module.v128.const(v128_bytes), module.v128.const(v128_bytes), v128_bytes),
    module.v128.bitselect(module.v128.const(v128_bytes), module.v128.const(v128_bytes), module.v128.const(v128_bytes)),
    // Bulk memory
    module.memory.init(0, makeInt32(1024), makeInt32(0), makeInt32(12)),
    module.data.drop(0),
    module.memory.copy(makeInt32(2048), makeInt32(1024), makeInt32(12)),
    module.memory.fill(makeInt32(0), makeInt32(42), makeInt32(1024)),
    // All the rest
    module.block('', []), // block with no name
    module.if(temp1, temp2, temp3),
    module.if(temp4, temp5),
    module.loop("in", makeInt32(0)),
    module.loop(null, makeInt32(0)),
    module.break("the-value", temp6, temp7),
    module.break("the-nothing", makeInt32(2)),
    module.break("the-value", null, makeInt32(3)),
    module.break("the-nothing"),
    module.switch([ "the-value" ], "the-value", temp8, temp9),
    module.switch([ "the-nothing" ], "the-nothing", makeInt32(2)),
    module.i32.eqz( // check the output type of the call node
      module.call("kitchen()sinker", [ makeInt32(13), makeInt64(37, 0), makeFloat32(1.3), makeFloat64(3.7) ], binaryen.i32)
    ),
    module.i32.eqz( // check the output type of the call node
      module.i32.trunc_s.f32(
        module.call("an-imported", [ makeInt32(13), makeFloat64(3.7) ], binaryen.f32)
      )
    ),
    module.i32.eqz( // check the output type of the call node
      module.call_indirect("t0", makeInt32(2449), [ makeInt32(13), makeInt64(37, 0), makeFloat32(1.3), makeFloat64(3.7) ], iIfF, binaryen.i32)
    ),
    module.drop(module.local.get(0, binaryen.i32)),
    module.local.set(0, makeInt32(101)),
    module.drop(module.local.tee(0, makeInt32(102), binaryen.i32)),
    module.i32.load(0, 0, makeInt32(1)),
    module.i64.load16_s(2, 1, makeInt32(8)),
    module.f32.load(0, 0, makeInt32(2)),
    module.f64.load(2, 8, makeInt32(9)),
    module.i32.store(0, 0, temp13, temp14),
    module.i64.store(2, 4, temp15, temp16),
    module.select(temp10, temp11, temp12),
    module.return(makeInt32(1337)),
    // Tail Call
    module.return_call("kitchen()sinker", [ makeInt32(13), makeInt64(37, 0), makeFloat32(1.3), makeFloat64(3.7) ], binaryen.i32),
    module.return_call_indirect("t0", makeInt32(2449), [ makeInt32(13), makeInt64(37, 0), makeFloat32(1.3), makeFloat64(3.7) ], iIfF, binaryen.i32),

    // Reference types
    module.ref.is_null(module.ref.null(binaryen.externref)),
    module.ref.is_null(module.ref.null(binaryen.funcref)),
    module.ref.is_null(module.ref.func("kitchen()sinker", binaryen.funcref)),
    module.select(temp10, module.ref.null(binaryen.funcref), module.ref.func("kitchen()sinker", binaryen.funcref), binaryen.funcref),

    // GC
    module.ref.eq(module.ref.null(binaryen.eqref), module.ref.null(binaryen.eqref)),

    // Exception handling
    module.try(
      '',
      module.throw("a-event", [module.i32.const(0)]),
      ["a-event"],
      [module.drop(module.i32.pop())],
      ''
    ),

    // Atomics
    module.i32.atomic.store(0,
      module.i32.const(0),
      module.i32.atomic.load(0,
        module.i32.const(0)
      )
    ),
    module.drop(
      module.memory.atomic.wait32(
        module.i32.const(0),
        module.i32.const(0),
        module.i64.const(0)
      )
    ),
    module.drop(
      module.memory.atomic.notify(
        module.i32.const(0),
        module.i32.const(0)
      )
    ),
    module.atomic.fence(),

    // Tuples
    module.tuple.make(
      [ makeInt32(13), makeInt64(37, 0), makeFloat32(1.3), makeFloat64(3.7) ]
    ),
    module.tuple.extract(
      module.tuple.make(
        [ makeInt32(13), makeInt64(37, 0), makeFloat32(1.3), makeFloat64(3.7) ]
      ), 2
    ),

    // Pop
    module.i32.pop(),
    module.i64.pop(),
    module.f32.pop(),
    module.f64.pop(),
    module.v128.pop(),
    module.funcref.pop(),
    module.externref.pop(),
    module.anyref.pop(),
    module.eqref.pop(),
    module.i31ref.pop(),
    module.dataref.pop(),

    // Memory
    module.memory.size(),
    module.memory.grow(makeInt32(0)),

    // GC
    module.i31.new(
      module.i32.const(0)
    ),
    module.i31.get_s(
      module.i31.new(
        module.i32.const(1)
      )
    ),
    module.i31.get_u(
      module.i31.new(
        module.i32.const(2)
      )
    ),

    // Other
    module.nop(),
    module.unreachable(),
  ];

  // Test expression utility
  console.log("getExpressionInfo=" + JSON.stringify(cleanInfo(binaryen.getExpressionInfo(valueList[3]))));
  console.log(binaryen.emitText(valueList[3])); // test printing a standalone expression

  console.log("getExpressionInfo(i32.const)=" + JSON.stringify(binaryen.getExpressionInfo(module.i32.const(5))));
  console.log("getExpressionInfo(i64.const)=" + JSON.stringify(binaryen.getExpressionInfo(module.i64.const(6, 7))));
  console.log("getExpressionInfo(f32.const)=" + JSON.stringify(binaryen.getExpressionInfo(module.f32.const(8.5))));
  console.log("getExpressionInfo(f64.const)=" + JSON.stringify(binaryen.getExpressionInfo(module.f64.const(9.5))));
  var elements = binaryen.getExpressionInfo(
    module.tuple.make([ makeInt32(13), makeInt64(37, 0), makeFloat32(1.3), makeFloat64(3.7) ])
  ).operands;
  for (var i = 0; i < elements.length; i++) {
    console.log("getExpressionInfo(tuple[" + i + "])=" + JSON.stringify(binaryen.getExpressionInfo(elements[i])));
  }

  // Make the main body of the function. and one block with a return value, one without
  var value = module.block("the-value", valueList);
  var droppedValue = module.drop(value);
  var nothing = module.block("the-nothing", [ droppedValue ]);
  var body = module.block("the-body", [ nothing, makeInt32(42) ]);

  // Create the function
  var sinker = module.addFunction("kitchen()sinker", iIfF, binaryen.i32, [ binaryen.i32 ], body);

  // Create a global
  var initExpr = module.i32.const(1);
  var global = module.addGlobal("a-global", binaryen.i32, false, initExpr)

  // Imports

  var iF = binaryen.createType([binaryen.i32, binaryen.f64]);
  module.addFunctionImport("an-imported", "module", "base", iF, binaryen.f32);
  module.addGlobalImport("a-global-imp", "module", "base", binaryen.i32, false);
  module.addGlobalImport("a-mut-global-imp", "module", "base", binaryen.i32, true);
  module.addEventImport("a-event-imp", "module", "base", 0, binaryen.i32, binaryen.none);

  // Exports

  module.addFunctionExport("kitchen()sinker", "kitchen_sinker");
  module.addGlobalExport("a-global", "a-global-exp");
  module.addEventExport("a-event", "a-event-exp");

  // Tables
  module.addTable("t1", 0, 2);
  var tablePtr = module.getTable("t1");
  assert(tablePtr !== 0);
  assert(tablePtr === module.getTableByIndex(0));

  var table = binaryen.getTableInfo(tablePtr);
  assert(table.name === "t1");
  assert(table.module === "");
  assert(table.base === "");
  assert(table.initial === 0);
  assert(table.max === 2);

  module.removeTable("t1");
  assert(module.getNumTables() === 0);

  module.addTable("t0", 1, 0xffffffff);
  module.addActiveElementSegment("t0", "e0", [ binaryen.getFunctionInfo(sinker).name ]);
  assert(module.getNumTables() === 1);
  assert(module.getNumElementSegments() === 1);

  // Memory. One per module

  module.setMemory(1, 256, "mem", [
    {
      passive: false,
      offset: module.i32.const(10),
      data: "hello, world".split('').map(function(x) { return x.charCodeAt(0) })
    },
    {
      passive: true,
      offset: null,
      data: "I am passive".split('').map(function(x) { return x.charCodeAt(0) })
    }
  ], true);

  // Start function. One per module
  var starter = module.addFunction("starter", binaryen.none, binaryen.none, [], module.nop());
  module.setStart(starter);

  // A bunch of our code needs drop, auto-add it
  module.autoDrop();

  var features = binaryen.Features.All;
  module.setFeatures(features);
  assert(module.getFeatures() == features);
  console.log(module.emitText());

  // Verify it validates
  assert(module.validate());

  // Print it out
  console.log(module.emitText());

  // Clean up the module, which owns all the objects we created above
  module.dispose();
}

function makeCallCheck(x) {
  return module.call("check", [ makeInt32(x) ], binaryen.None);
}

function test_relooper() {
  module = new binaryen.Module();
  var localTypes = [ binaryen.i32 ];

  module.addFunctionImport("check", "module", "check", binaryen.i32, binaryen.none);

  { // trivial: just one block
    var relooper = new binaryen.Relooper(module);
    var block = relooper.addBlock(makeCallCheck(1337));
    var body = relooper.renderAndDispose(block, 0, module);
    module.addFunction("just-one-block", binaryen.none, binaryen.none, localTypes, body);
  }
  { // two blocks
    var relooper = new binaryen.Relooper(module);
    var block0 = relooper.addBlock(makeCallCheck(0));
    var block1 = relooper.addBlock(makeCallCheck(1));
    relooper.addBranch(block0, block1); // no condition, no code on branch
    var body = relooper.renderAndDispose(block0, 0, module);
    module.addFunction("two-blocks", binaryen.none, binaryen.none, localTypes, body);
  }
  { // two blocks with code between them
    var relooper = new binaryen.Relooper(module);
    var block0 = relooper.addBlock(makeCallCheck(0));
    var block1 = relooper.addBlock(makeCallCheck(1));
    relooper.addBranch(block0, block1, null, makeDroppedInt32(77)); // code on branch
    var body = relooper.renderAndDispose(block0, 0, module);
    module.addFunction("two-blocks-plus-code", binaryen.none, binaryen.none, localTypes, body);
  }
  { // two blocks in a loop
    var relooper = new binaryen.Relooper(module);
    var block0 = relooper.addBlock(makeCallCheck(0));
    var block1 = relooper.addBlock(makeCallCheck(1));
    relooper.addBranch(block0, block1, null, null);
    relooper.addBranch(block1, block0, null, null);
    var body = relooper.renderAndDispose(block0, 0, module);
    module.addFunction("loop", binaryen.none, binaryen.none, localTypes, body);
  }
  { // two blocks in a loop with codes
    var relooper = new binaryen.Relooper(module);
    var block0 = relooper.addBlock(makeCallCheck(0));
    var block1 = relooper.addBlock(makeCallCheck(1));
    relooper.addBranch(block0, block1, null, makeDroppedInt32(33));
    relooper.addBranch(block1, block0, null, makeDroppedInt32(-66));
    var body = relooper.renderAndDispose(block0, 0, module);
    module.addFunction("loop-plus-code", binaryen.none, binaryen.none, localTypes, body);
  }
  { // split
    var relooper = new binaryen.Relooper(module);
    var block0 = relooper.addBlock(makeCallCheck(0));
    var block1 = relooper.addBlock(makeCallCheck(1));
    var block2 = relooper.addBlock(makeCallCheck(2));
    relooper.addBranch(block0, block1, makeInt32(55), null);
    relooper.addBranch(block0, block2, null, null);
    var body = relooper.renderAndDispose(block0, 0, module);
    module.addFunction("split", binaryen.none, binaryen.none, localTypes, body);
  }
  { // split + code
    var relooper = new binaryen.Relooper(module);
    var block0 = relooper.addBlock(makeCallCheck(0));
    var block1 = relooper.addBlock(makeCallCheck(1));
    var block2 = relooper.addBlock(makeCallCheck(2));
    temp = makeDroppedInt32(10);
    relooper.addBranch(block0, block1, makeInt32(55), temp);
    relooper.addBranch(block0, block2, null, makeDroppedInt32(20));
    var body = relooper.renderAndDispose(block0, 0, module);
    module.addFunction("split-plus-code", binaryen.none, binaryen.none, localTypes, body);
  }
  { // if
    var relooper = new binaryen.Relooper(module);
    var block0 = relooper.addBlock(makeCallCheck(0));
    var block1 = relooper.addBlock(makeCallCheck(1));
    var block2 = relooper.addBlock(makeCallCheck(2));
    relooper.addBranch(block0, block1, makeInt32(55), null);
    relooper.addBranch(block0, block2, null, null);
    relooper.addBranch(block1, block2, null, null);
    var body = relooper.renderAndDispose(block0, 0, module);
    module.addFunction("if", binaryen.none, binaryen.none, localTypes, body);
  }
  { // if + code
    var relooper = new binaryen.Relooper(module);
    var block0 = relooper.addBlock(makeCallCheck(0));
    var block1 = relooper.addBlock(makeCallCheck(1));
    var block2 = relooper.addBlock(makeCallCheck(2));
    temp = makeDroppedInt32(-1);
    relooper.addBranch(block0, block1, makeInt32(55), temp);
    relooper.addBranch(block0, block2, null, makeDroppedInt32(-2));
    relooper.addBranch(block1, block2, null, makeDroppedInt32(-3));
    var body = relooper.renderAndDispose(block0, 0, module);
    module.addFunction("if-plus-code", binaryen.none, binaryen.none, localTypes, body);
  }
  { // if-else
    var relooper = new binaryen.Relooper(module);
    var block0 = relooper.addBlock(makeCallCheck(0));
    var block1 = relooper.addBlock(makeCallCheck(1));
    var block2 = relooper.addBlock(makeCallCheck(2));
    var block3 = relooper.addBlock(makeCallCheck(3));
    relooper.addBranch(block0, block1, makeInt32(55), null);
    relooper.addBranch(block0, block2, null, null);
    relooper.addBranch(block1, block3, null, null);
    relooper.addBranch(block2, block3, null, null);
    var body = relooper.renderAndDispose(block0, 0, module);
    module.addFunction("if-else", binaryen.none, binaryen.none, localTypes, body);
  }
  { // loop+tail
    var relooper = new binaryen.Relooper(module);
    var block0 = relooper.addBlock(makeCallCheck(0));
    var block1 = relooper.addBlock(makeCallCheck(1));
    var block2 = relooper.addBlock(makeCallCheck(2));
    relooper.addBranch(block0, block1, null, null);
    relooper.addBranch(block1, block0, makeInt32(10), null);
    relooper.addBranch(block1, block2, null, null);
    var body = relooper.renderAndDispose(block0, 0, module);
    module.addFunction("loop-tail", binaryen.none, binaryen.none, localTypes, body);
  }
  { // nontrivial loop + phi to head
    var relooper = new binaryen.Relooper(module);
    var block0 = relooper.addBlock(makeCallCheck(0));
    var block1 = relooper.addBlock(makeCallCheck(1));
    var block2 = relooper.addBlock(makeCallCheck(2));
    var block3 = relooper.addBlock(makeCallCheck(3));
    var block4 = relooper.addBlock(makeCallCheck(4));
    var block5 = relooper.addBlock(makeCallCheck(5));
    var block6 = relooper.addBlock(makeCallCheck(6));
    relooper.addBranch(block0, block1, null, makeDroppedInt32(10));
    relooper.addBranch(block1, block2, makeInt32(-2), null);
    relooper.addBranch(block1, block6, null, makeDroppedInt32(20));
    relooper.addBranch(block2, block3, makeInt32(-6), null);
    relooper.addBranch(block2, block1, null, makeDroppedInt32(30));
    relooper.addBranch(block3, block4, makeInt32(-10), null);
    relooper.addBranch(block3, block5, null, null);
    relooper.addBranch(block4, block5, null, null);
    relooper.addBranch(block5, block6, null, makeDroppedInt32(40));
    var body = relooper.renderAndDispose(block0, 0, module);
    module.addFunction("nontrivial-loop-plus-phi-to-head", binaryen.none, binaryen.none, localTypes, body);
  }
  { // switch
    var relooper = new binaryen.Relooper(module);
    temp = makeInt32(-99);
    var block0 = relooper.addBlockWithSwitch(makeCallCheck(0), temp);
    var block1 = relooper.addBlock(makeCallCheck(1));
    var block2 = relooper.addBlock(makeCallCheck(2));
    var block3 = relooper.addBlock(makeCallCheck(3));
    relooper.addBranchForSwitch(block0, block1, [ 2, 5 ]);
    relooper.addBranchForSwitch(block0, block2, [4], makeDroppedInt32(55));
    relooper.addBranchForSwitch(block0, block3, [], null);
    var body = relooper.renderAndDispose(block0, 0, module);
    module.addFunction("switch", binaryen.none, binaryen.none, localTypes, body);
  }
  { // duff's device
    var relooper = new binaryen.Relooper(module);
    var block0 = relooper.addBlock(makeCallCheck(0));
    var block1 = relooper.addBlock(makeCallCheck(1));
    var block2 = relooper.addBlock(makeCallCheck(2));
    relooper.addBranch(block0, block1, makeInt32(10), null);
    relooper.addBranch(block0, block2, null, null);
    relooper.addBranch(block1, block2, null, null);
    relooper.addBranch(block2, block1, null, null);
    var body = relooper.renderAndDispose(block0, 3, module); // use $3 as the helper var
    module.addFunction("duffs-device", binaryen.none, binaryen.none, [ binaryen.i32, binaryen.i32, binaryen.i64, binaryen.i32, binaryen.f32, binaryen.f64, binaryen.i32 ], body);
  }

  { // return in a block
    var relooper = new binaryen.Relooper(module);
    var list = module.block("the-list", [ makeCallCheck(42), module.return(makeInt32(1337)) ]);
    var block = relooper.addBlock(list);
    var body = relooper.renderAndDispose(block, 0, module);
    module.addFunction("return", binaryen.none, binaryen.i32, localTypes, body);
  }

  console.log("raw:");
  console.log(module.emitText());

  assert(module.validate());

  module.runPasses(["precompute"]);

  assert(module.validate());

  module.optimize();

  assert(module.validate());

  console.log("optimized:");
  console.log(module.emitText());

  module.dispose();
}

function test_binaries() {
  var buffer, size;

  { // create a module and write it to binary
    module = new binaryen.Module();
    module.setFeatures(binaryen.Features.All);
    var ii = binaryen.createType([binaryen.i32, binaryen.i32]);
    var x = module.local.get(0, binaryen.i32),
        y = module.local.get(1, binaryen.i32);
    var add = module.i32.add(x, y);
    var adder = module.addFunction("adder", ii, binaryen.i32, [], add);
    var initExpr = module.i32.const(3);
    var global = module.addGlobal("a-global", binaryen.i32, false, initExpr)
    var event_ = module.addEvent("a-event", 0, binaryen.createType([binaryen.i32, binaryen.i32]), binaryen.none);
    binaryen.setDebugInfo(true); // include names section
    buffer = module.emitBinary();
    binaryen.setDebugInfo(false);
    size = buffer.length; // write out the module
    module.dispose();
  }

  assert(size > 0);
  assert(size < 512); // this is a tiny module

  // read the module from the binary
  module = binaryen.readBinary(buffer);
  module.setFeatures(binaryen.Features.All);

  // validate, print, and free
  assert(module.validate());
  console.log("module loaded from binary form:");
  console.log(module.emitText());
  module.dispose();
}

function test_interpret() {
  // create a simple module with a start method that prints a number, and interpret it, printing that number.
  module = new binaryen.Module();

  module.addFunctionImport("print-i32", "spectest", "print", binaryen.i32, binaryen.none);
  call = module.call("print-i32", [ makeInt32(1234) ], binaryen.None);
  var starter = module.addFunction("starter", binaryen.none, binaryen.none, [], call);
  module.setStart(starter);

  console.log(module.emitText());
  assert(module.validate());
  module.interpret();
  module.dispose();
}

function test_nonvalid() {
  // create a module that fails to validate
  module = new binaryen.Module();

  var func = module.addFunction("func", binaryen.none, binaryen.none, [ binaryen.i32 ],
    module.local.set(0, makeInt64(1234, 0)) // wrong type!
  );

  console.log(module.emitText());
  console.log("validation: " + module.validate());

  module.dispose();
}

function test_parsing() {
  var text;

  // create a module and write it to text
  module = new binaryen.Module();
  module.setFeatures(binaryen.Features.All);

  var ii = binaryen.createType([binaryen.i32, binaryen.i32]);
  var x = module.local.get(0, binaryen.i32),
      y = module.local.get(1, binaryen.i32);
  var add = module.i32.add(x, y);
  var adder = module.addFunction("adder", ii, binaryen.i32, [], add);
  var initExpr = module.i32.const(3);
  var global = module.addGlobal("a-global", binaryen.i32, false, initExpr)
  var event_ = module.addEvent("a-event", 0, binaryen.i32, binaryen.none);
  text = module.emitText();
  module.dispose();
  module = null;
  console.log('test_parsing text:\n' + text);

  text = text.replace('adder', 'ADD_ER');

  var module2 = binaryen.parseText(text);
  module2.setFeatures(binaryen.Features.All);
  assert(module2.validate());
  console.log("module loaded from text form:");
  console.log(module2.emitText());
  module2.dispose();
}

function test_internals() {
  console.log('sizeof Literal: ' + binaryen['_BinaryenSizeofLiteral']());
}

function test_for_each() {
  module = new binaryen.Module();

  var funcNames = [ "fn0", "fn1", "fn2" ];

  var fns = [
    module.addFunction(funcNames[0], binaryen.none, binaryen.none, [], module.nop()),
    module.addFunction(funcNames[1], binaryen.none, binaryen.none, [], module.nop()),
    module.addFunction(funcNames[2], binaryen.none, binaryen.none, [], module.nop())
  ];

  var i;
  for (i = 0; i < module.getNumFunctions(); i++) {
    assert(module.getFunctionByIndex(i) === fns[i]);
  }

  var exps = [
    module.addFunctionExport(funcNames[0], "export0"),
    module.addFunctionExport(funcNames[1], "export1"),
    module.addFunctionExport(funcNames[2], "export2")
  ];

  for (i = 0; i < module.getNumExports(); i++) {
    assert(module.getExportByIndex(i) === exps[i]);
  }

  var expected_offsets = [10, 125];
  var expected_data = ["hello, world", "segment data 2"];
  var expected_passive = [false, false];

  var glos = [
    module.addGlobal("a-global", binaryen.i32, false, module.i32.const(expected_offsets[1])),
    module.addGlobal("a-global2", binaryen.i32, false, module.i32.const(2)),
    module.addGlobal("a-global3", binaryen.i32, false, module.i32.const(3))
  ];

  for (i = 0; i < module.getNumGlobals(); i++) {
    assert(module.getGlobalByIndex(i) === glos[i]);
  }

  module.setMemory(1, 256, "mem", [
    {
      passive: expected_passive[0],
      offset: module.i32.const(expected_offsets[0]),
      data: expected_data[0].split('').map(function(x) { return x.charCodeAt(0) })
    },
    {
      passive: expected_passive[1],
      offset: module.global.get("a-global"),
      data: expected_data[1].split('').map(function(x) { return x.charCodeAt(0) })
    }
  ], false);
  for (i = 0; i < module.getNumMemorySegments(); i++) {
    var segment = module.getMemorySegmentInfoByIndex(i);
    assert(expected_offsets[i] === segment.offset);
    var data8 = new Uint8Array(segment.data);
    var str = String.fromCharCode.apply(null, data8);
    assert(expected_data[i] === str);
    assert(expected_passive[i] === segment.passive);
  }

  module.addTable("t0", 1, 0xffffffff);
  var ftable = module.getTable("t0");
  var constExprRef = module.i32.const(0);
  module.addActiveElementSegment("t0", "e0", funcNames, constExprRef);

  var tableInfo = binaryen.getTableInfo(ftable);
  assert("" === tableInfo.module);
  assert("" === tableInfo.base);

  var segments = module.getTableSegments(ftable);
  assert(1 === segments.length);

  var elemSegment = binaryen.getElementSegmentInfo(segments[0]);
  assert(constExprRef === elemSegment.offset);
  assert(3 === elemSegment.data.length);
  for (i = 0; i < elemSegment.data.length; i++) {
    assert(funcNames[i] === elemSegment.data[i]);
  }

  console.log(module.emitText());
  module.dispose();
}

function test_expression_info() {
  module = new binaryen.Module();

  // Issue #2392
  console.log("getExpressionInfo(memory.grow)=" + JSON.stringify(binaryen.getExpressionInfo(module.memory.grow(1))));

  // Issue #2396
  console.log("getExpressionInfo(switch)=" + JSON.stringify(binaryen.getExpressionInfo(module.switch([ "label" ], "label", 0))));

  module.dispose();
}

test_types();
test_features();
test_ids();
test_core();
test_relooper();
test_binaries();
test_interpret();
test_nonvalid();
test_parsing();
test_internals();
test_for_each();
test_expression_info();<|MERGE_RESOLUTION|>--- conflicted
+++ resolved
@@ -515,7 +515,8 @@
     module.v128.load16x4_u(0, 8, module.i32.const(128)),
     module.v128.load32x2_s(0, 8, module.i32.const(128)),
     module.v128.load32x2_u(0, 8, module.i32.const(128)),
-<<<<<<< HEAD
+    module.v128.load32_zero(0, 4, module.i32.const(128)),
+    module.v128.load64_zero(0, 8, module.i32.const(128)),
     // SIMD load/store lane
     module.v128.load8_lane(0, 1, 0, module.i32.const(128), module.v128.const(v128_bytes)),
     module.v128.load16_lane(0, 2, 0, module.i32.const(128), module.v128.const(v128_bytes)),
@@ -525,10 +526,6 @@
     module.v128.store16_lane(0, 2, 0, module.i32.const(128), module.v128.const(v128_bytes)),
     module.v128.store32_lane(0, 4, 0, module.i32.const(128), module.v128.const(v128_bytes)),
     module.v128.store64_lane(0, 8, 0, module.i32.const(128), module.v128.const(v128_bytes)),
-=======
-    module.v128.load32_zero(0, 4, module.i32.const(128)),
-    module.v128.load64_zero(0, 8, module.i32.const(128)),
->>>>>>> 6921dd30
     // Other SIMD
     module.i8x16.shuffle(module.v128.const(v128_bytes), module.v128.const(v128_bytes), v128_bytes),
     module.v128.bitselect(module.v128.const(v128_bytes), module.v128.const(v128_bytes), module.v128.const(v128_bytes)),
