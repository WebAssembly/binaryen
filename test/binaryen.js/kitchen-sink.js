// kitchen sink, tests the full API

function assert(x) {
  if (!x) throw 'error!';
}

function cleanInfo(info) {
  var ret = {};
  for (var x in info) {
    if (x !== 'value') {
      ret[x] = info[x];
    }
  }
  return ret;
}

var module;

// helpers

var v128_bytes = [1, 2, 3, 4, 5, 6, 7, 8, 9, 10, 11, 12, 13, 14, 15, 16];

function makeInt32(x) {
  return module.i32.const(x);
}

function makeFloat32(x) {
  return module.f32.const(x);
}

function makeInt64(l, h) {
  return module.i64.const(l, h);
}

function makeFloat64(x) {
  return module.f64.const(x);
}

function makeVec128(i8s) {
  return module.v128.const(i8s)
}

function makeSomething() {
  return makeInt32(1337);
}

function makeDroppedInt32(x) {
  return module.drop(module.i32.const(x));
}

// tests

function test_types() {
  console.log("  // BinaryenTypeNone: " + Binaryen.none);
  console.log("  //", Binaryen.expandType(Binaryen.none));

  console.log("  // BinaryenTypeUnreachable: " + Binaryen.unreachable);
  console.log("  //", Binaryen.expandType(Binaryen.unreachable));

  console.log("  // BinaryenTypeInt32: " + Binaryen.i32);
  console.log("  //", Binaryen.expandType(Binaryen.i32));

  console.log("  // BinaryenTypeInt64: " + Binaryen.i64);
  console.log("  //", Binaryen.expandType(Binaryen.i64));

  console.log("  // BinaryenTypeFloat32: " + Binaryen.f32);
  console.log("  //", Binaryen.expandType(Binaryen.f32));

  console.log("  // BinaryenTypeFloat64: " + Binaryen.f64);
  console.log("  //", Binaryen.expandType(Binaryen.f64));

  console.log("  // BinaryenTypeVec128: " + Binaryen.v128);
  console.log("  //", Binaryen.expandType(Binaryen.v128));

  console.log("  // BinaryenTypeAnyref: " + Binaryen.anyref);
  console.log("  //", Binaryen.expandType(Binaryen.anyref));

  console.log("  // BinaryenTypeExnref: " + Binaryen.exnref);
  console.log("  //", Binaryen.expandType(Binaryen.exnref));

  console.log("  // BinaryenTypeAuto: " + Binaryen.auto);

  var i32_pair = Binaryen.createType([Binaryen.i32, Binaryen.i32]);
  console.log("  //", i32_pair, Binaryen.expandType(i32_pair));

  var duplicate_pair = Binaryen.createType([Binaryen.i32, Binaryen.i32]);
  console.log("  //", duplicate_pair, Binaryen.expandType(duplicate_pair));

  var f32_pair = Binaryen.createType([Binaryen.f32, Binaryen.f32]);
  console.log("  //", f32_pair, Binaryen.expandType(f32_pair));
}

function test_features() {
  console.log("Binaryen.Features.MVP: " + Binaryen.Features.MVP);
  console.log("Binaryen.Features.Atomics: " + Binaryen.Features.Atomics);
  console.log("Binaryen.Features.BulkMemory: " + Binaryen.Features.BulkMemory);
  console.log("Binaryen.Features.MutableGlobals: " + Binaryen.Features.MutableGlobals);
  console.log("Binaryen.Features.NontrappingFPToInt: " + Binaryen.Features.NontrappingFPToInt);
  console.log("Binaryen.Features.SignExt: " + Binaryen.Features.SignExt);
  console.log("Binaryen.Features.SIMD128: " + Binaryen.Features.SIMD128);
  console.log("Binaryen.Features.ExceptionHandling: " + Binaryen.Features.ExceptionHandling);
  console.log("Binaryen.Features.TailCall: " + Binaryen.Features.TailCall);
  console.log("Binaryen.Features.ReferenceTypes: " + Binaryen.Features.ReferenceTypes);
  console.log("Binaryen.Features.All: " + Binaryen.Features.All);
}

function test_ids() {
  console.log("BinaryenInvalidId: " + Binaryen.InvalidId);
  console.log("BinaryenBlockId: " + Binaryen.BlockId);
  console.log("BinaryenIfId: " + Binaryen.IfId);
  console.log("BinaryenLoopId: " + Binaryen.LoopId);
  console.log("BinaryenBreakId: " + Binaryen.BreakId);
  console.log("BinaryenSwitchId: " + Binaryen.SwitchId);
  console.log("BinaryenCallId: " + Binaryen.CallId);
  console.log("BinaryenCallIndirectId: " + Binaryen.CallIndirectId);
  console.log("BinaryenLocalGetId: " + Binaryen.LocalGetId);
  console.log("BinaryenLocalSetId: " + Binaryen.LocalSetId);
  console.log("BinaryenGlobalGetId: " + Binaryen.GlobalGetId);
  console.log("BinaryenGlobalSetId: " + Binaryen.GlobalSetId);
  console.log("BinaryenLoadId: " + Binaryen.LoadId);
  console.log("BinaryenStoreId: " + Binaryen.StoreId);
  console.log("BinaryenConstId: " + Binaryen.ConstId);
  console.log("BinaryenUnaryId: " + Binaryen.UnaryId);
  console.log("BinaryenBinaryId: " + Binaryen.BinaryId);
  console.log("BinaryenSelectId: " + Binaryen.SelectId);
  console.log("BinaryenDropId: " + Binaryen.DropId);
  console.log("BinaryenReturnId: " + Binaryen.ReturnId);
  console.log("BinaryenHostId: " + Binaryen.HostId);
  console.log("BinaryenNopId: " + Binaryen.NopId);
  console.log("BinaryenUnreachableId: " + Binaryen.UnreachableId);
  console.log("BinaryenAtomicCmpxchgId: " + Binaryen.AtomicCmpxchgId);
  console.log("BinaryenAtomicRMWId: " + Binaryen.AtomicRMWId);
  console.log("BinaryenAtomicWaitId: " + Binaryen.AtomicWaitId);
  console.log("BinaryenAtomicNotifyId: " + Binaryen.AtomicNotifyId);
  console.log("BinaryenSIMDExtractId: " + Binaryen.SIMDExtractId);
  console.log("BinaryenSIMDReplaceId: " + Binaryen.SIMDReplaceId);
  console.log("BinaryenSIMDShuffleId: " + Binaryen.SIMDShuffleId);
  console.log("BinaryenSIMDTernaryId: " + Binaryen.SIMDTernaryId);
  console.log("BinaryenSIMDShiftId: " + Binaryen.SIMDShiftId);
  console.log("BinaryenSIMDLoadId: " + Binaryen.SIMDLoadId);
  console.log("MemoryInitId: " + Binaryen.MemoryInitId);
  console.log("DataDropId: " + Binaryen.DataDropId);
  console.log("MemoryCopyId: " + Binaryen.MemoryCopyId);
  console.log("MemoryFillId: " + Binaryen.MemoryFillId);
  console.log("TryId: " + Binaryen.TryId);
  console.log("ThrowId: " + Binaryen.ThrowId);
  console.log("RethrowId: " + Binaryen.RethrowId);
  console.log("BrOnExnId: " + Binaryen.BrOnExnId);
  console.log("PushId: " + Binaryen.PushId);
  console.log("PopId: " + Binaryen.PopId);
}

function test_core() {

  // Module creation

  module = new Binaryen.Module();

  // Create an event
  var event_ = module.addEvent("a-event", 0, Binaryen.i32, Binaryen.none);

  // Literals and consts

  var constI32 = module.i32.const(1),
      constI64 = module.i64.const(2),
      constF32 = module.f32.const(3.14),
      constF64 = module.f64.const(2.1828),
      constF32Bits = module.f32.const_bits(0xffff1234),
      constF64Bits = module.f64.const_bits(0x5678abcd, 0xffff1234);

  var iIfF = Binaryen.createType([Binaryen.i32, Binaryen.i64, Binaryen.f32, Binaryen.f64])

  var temp1 = makeInt32(1), temp2 = makeInt32(2), temp3 = makeInt32(3),
      temp4 = makeInt32(4), temp5 = makeInt32(5),
      temp6 = makeInt32(0), temp7 = makeInt32(1),
      temp8 = makeInt32(0), temp9 = makeInt32(1),
      temp10 = makeInt32(1), temp11 = makeInt32(3), temp12 = makeInt32(5),
      temp13 = makeInt32(10), temp14 = makeInt32(11),
      temp15 = makeInt32(110), temp16 = makeInt64(111);

  var valueList = [
    // Unary
    module.i32.clz(module.i32.const(-10)),
    module.i64.ctz(module.i64.const(-22, -1)),
    module.i32.popcnt(module.i32.const(-10)),
    module.f32.neg(module.f32.const(-33.612)),
    module.f64.abs(module.f64.const(-9005.841)),
    module.f32.ceil(module.f32.const(-33.612)),
    module.f64.floor(module.f64.const(-9005.841)),
    module.f32.trunc(module.f32.const(-33.612)),
    module.f32.nearest(module.f32.const(-33.612)),
    module.f64.sqrt(module.f64.const(-9005.841)),
    module.i32.eqz(module.i32.const(-10)),
    module.i64.extend_s(module.i32.const(-10)),
    module.i64.extend_u(module.i32.const(-10)),
    module.i32.wrap(module.i64.const(-22, -1)),
    module.i32.trunc_s.f32(module.f32.const(-33.612)),
    module.i64.trunc_s.f32(module.f32.const(-33.612)),
    module.i32.trunc_u.f32(module.f32.const(-33.612)),
    module.i64.trunc_u.f32(module.f32.const(-33.612)),
    module.i32.trunc_s.f64(module.f64.const(-9005.841)),
    module.i64.trunc_s.f64(module.f64.const(-9005.841)),
    module.i32.trunc_u.f64(module.f64.const(-9005.841)),
    module.i64.trunc_u.f64(module.f64.const(-9005.841)),
    module.i32.trunc_s_sat.f32(module.f32.const(-33.612)),
    module.i64.trunc_s_sat.f32(module.f32.const(-33.612)),
    module.i32.trunc_u_sat.f32(module.f32.const(-33.612)),
    module.i64.trunc_u_sat.f32(module.f32.const(-33.612)),
    module.i32.trunc_s_sat.f64(module.f64.const(-9005.841)),
    module.i64.trunc_s_sat.f64(module.f64.const(-9005.841)),
    module.i32.trunc_u_sat.f64(module.f64.const(-9005.841)),
    module.i64.trunc_u_sat.f64(module.f64.const(-9005.841)),
    module.i32.reinterpret(module.f32.const(-33.612)),
    module.i64.reinterpret(module.f64.const(-9005.841)),
    module.f32.convert_s.i32(module.i32.const(-10)),
    module.f64.convert_s.i32(module.i32.const(-10)),
    module.f32.convert_u.i32(module.i32.const(-10)),
    module.f64.convert_u.i32(module.i32.const(-10)),
    module.f32.convert_s.i64(module.i64.const(-22, -1)),
    module.f64.convert_s.i64(module.i64.const(-22, -1)),
    module.f32.convert_u.i64(module.i64.const(-22, -1)),
    module.f64.convert_u.i64(module.i64.const(-22, -1)),
    module.f64.promote(module.f32.const(-33.612)),
    module.f32.demote(module.f64.const(-9005.841)),
    module.f32.reinterpret(module.i32.const(-10)),
    module.f64.reinterpret(module.i64.const(-22, -1)),
    module.i8x16.splat(module.i32.const(42)),
    module.i16x8.splat(module.i32.const(42)),
    module.i32x4.splat(module.i32.const(42)),
    module.i64x2.splat(module.i64.const(123, 456)),
    module.f32x4.splat(module.f32.const(42.0)),
    module.f64x2.splat(module.f64.const(42.0)),
    module.v128.not(module.v128.const(v128_bytes)),
    module.i8x16.neg(module.v128.const(v128_bytes)),
    module.i8x16.any_true(module.v128.const(v128_bytes)),
    module.i8x16.all_true(module.v128.const(v128_bytes)),
    module.i16x8.neg(module.v128.const(v128_bytes)),
    module.i16x8.any_true(module.v128.const(v128_bytes)),
    module.i16x8.all_true(module.v128.const(v128_bytes)),
    module.i32x4.neg(module.v128.const(v128_bytes)),
    module.i32x4.any_true(module.v128.const(v128_bytes)),
    module.i32x4.all_true(module.v128.const(v128_bytes)),
    module.i64x2.neg(module.v128.const(v128_bytes)),
    module.i64x2.any_true(module.v128.const(v128_bytes)),
    module.i64x2.all_true(module.v128.const(v128_bytes)),
    module.f32x4.abs(module.v128.const(v128_bytes)),
    module.f32x4.neg(module.v128.const(v128_bytes)),
    module.f32x4.sqrt(module.v128.const(v128_bytes)),
    module.f64x2.abs(module.v128.const(v128_bytes)),
    module.f64x2.neg(module.v128.const(v128_bytes)),
    module.f64x2.sqrt(module.v128.const(v128_bytes)),
    module.i32x4.trunc_sat_f32x4_s(module.v128.const(v128_bytes)),
    module.i32x4.trunc_sat_f32x4_u(module.v128.const(v128_bytes)),
    module.i64x2.trunc_sat_f64x2_s(module.v128.const(v128_bytes)),
    module.i64x2.trunc_sat_f64x2_u(module.v128.const(v128_bytes)),
    module.f32x4.convert_i32x4_s(module.v128.const(v128_bytes)),
    module.f32x4.convert_i32x4_u(module.v128.const(v128_bytes)),
    module.f64x2.convert_i64x2_s(module.v128.const(v128_bytes)),
    module.f64x2.convert_i64x2_u(module.v128.const(v128_bytes)),
    module.i16x8.widen_low_i8x16_s(module.v128.const(v128_bytes)),
    module.i16x8.widen_high_i8x16_s(module.v128.const(v128_bytes)),
    module.i16x8.widen_low_i8x16_u(module.v128.const(v128_bytes)),
    module.i16x8.widen_high_i8x16_u(module.v128.const(v128_bytes)),
    module.i32x4.widen_low_i16x8_s(module.v128.const(v128_bytes)),
    module.i32x4.widen_high_i16x8_s(module.v128.const(v128_bytes)),
    module.i32x4.widen_low_i16x8_u(module.v128.const(v128_bytes)),
    module.i32x4.widen_high_i16x8_u(module.v128.const(v128_bytes)),
    // Binary
    module.i32.add(module.i32.const(-10), module.i32.const(-11)),
    module.f64.sub(module.f64.const(-9005.841), module.f64.const(-9007.333)),
    module.i32.div_s(module.i32.const(-10), module.i32.const(-11)),
    module.i64.div_u(module.i64.const(-22, 0), module.i64.const(-23, 0)),
    module.i64.rem_s(module.i64.const(-22, 0), module.i64.const(-23, 0)),
    module.i32.rem_u(module.i32.const(-10), module.i32.const(-11)),
    module.i32.and(module.i32.const(-10), module.i32.const(-11)),
    module.i64.or(module.i64.const(-22, 0), module.i64.const(-23, 0)),
    module.i32.xor(module.i32.const(-10), module.i32.const(-11)),
    module.i64.shl(module.i64.const(-22, 0), module.i64.const(-23, 0)),
    module.i64.shr_u(module.i64.const(-22, 0), module.i64.const(-23, 0)),
    module.i32.shr_s(module.i32.const(-10), module.i32.const(-11)),
    module.i32.rotl(module.i32.const(-10), module.i32.const(-11)),
    module.i64.rotr(module.i64.const(-22, 0), module.i64.const(-23, 0)),
    module.f32.div(module.f32.const(-33.612), module.f32.const(-62.5)),
    module.f64.copysign(module.f64.const(-9005.841), module.f64.const(-9007.333)),
    module.f32.min(module.f32.const(-33.612), module.f32.const(-62.5)),
    module.f64.max(module.f64.const(-9005.841), module.f64.const(-9007.333)),
    module.i32.eq(module.i32.const(-10), module.i32.const(-11)),
    module.f32.ne(module.f32.const(-33.612), module.f32.const(-62.5)),
    module.i32.lt_s(module.i32.const(-10), module.i32.const(-11)),
    module.i64.lt_u(module.i64.const(-22, 0), module.i64.const(-23, 0)),
    module.i64.le_s(module.i64.const(-22, 0), module.i64.const(-23, 0)),
    module.i32.le_u(module.i32.const(-10), module.i32.const(-11)),
    module.i64.gt_s(module.i64.const(-22, 0), module.i64.const(-23, 0)),
    module.i32.gt_u(module.i32.const(-10), module.i32.const(-11)),
    module.i32.ge_s(module.i32.const(-10), module.i32.const(-11)),
    module.i64.ge_u(module.i64.const(-22, 0), module.i64.const(-23, 0)),
    module.f32.lt(module.f32.const(-33.612), module.f32.const(-62.5)),
    module.f64.le(module.f64.const(-9005.841), module.f64.const(-9007.333)),
    module.f64.gt(module.f64.const(-9005.841), module.f64.const(-9007.333)),
    module.f32.ge(module.f32.const(-33.612), module.f32.const(-62.5)),
    module.i8x16.eq(module.v128.const(v128_bytes), module.v128.const(v128_bytes)),
    module.i8x16.ne(module.v128.const(v128_bytes), module.v128.const(v128_bytes)),
    module.i8x16.lt_s(module.v128.const(v128_bytes), module.v128.const(v128_bytes)),
    module.i8x16.lt_u(module.v128.const(v128_bytes), module.v128.const(v128_bytes)),
    module.i8x16.gt_s(module.v128.const(v128_bytes), module.v128.const(v128_bytes)),
    module.i8x16.gt_u(module.v128.const(v128_bytes), module.v128.const(v128_bytes)),
    module.i8x16.le_s(module.v128.const(v128_bytes), module.v128.const(v128_bytes)),
    module.i8x16.le_u(module.v128.const(v128_bytes), module.v128.const(v128_bytes)),
    module.i8x16.ge_s(module.v128.const(v128_bytes), module.v128.const(v128_bytes)),
    module.i8x16.ge_u(module.v128.const(v128_bytes), module.v128.const(v128_bytes)),
    module.i16x8.eq(module.v128.const(v128_bytes), module.v128.const(v128_bytes)),
    module.i16x8.ne(module.v128.const(v128_bytes), module.v128.const(v128_bytes)),
    module.i16x8.lt_s(module.v128.const(v128_bytes), module.v128.const(v128_bytes)),
    module.i16x8.lt_u(module.v128.const(v128_bytes), module.v128.const(v128_bytes)),
    module.i16x8.gt_s(module.v128.const(v128_bytes), module.v128.const(v128_bytes)),
    module.i16x8.gt_u(module.v128.const(v128_bytes), module.v128.const(v128_bytes)),
    module.i16x8.le_s(module.v128.const(v128_bytes), module.v128.const(v128_bytes)),
    module.i16x8.le_u(module.v128.const(v128_bytes), module.v128.const(v128_bytes)),
    module.i16x8.ge_s(module.v128.const(v128_bytes), module.v128.const(v128_bytes)),
    module.i16x8.ge_u(module.v128.const(v128_bytes), module.v128.const(v128_bytes)),
    module.i32x4.eq(module.v128.const(v128_bytes), module.v128.const(v128_bytes)),
    module.i32x4.ne(module.v128.const(v128_bytes), module.v128.const(v128_bytes)),
    module.i32x4.lt_s(module.v128.const(v128_bytes), module.v128.const(v128_bytes)),
    module.i32x4.lt_u(module.v128.const(v128_bytes), module.v128.const(v128_bytes)),
    module.i32x4.gt_s(module.v128.const(v128_bytes), module.v128.const(v128_bytes)),
    module.i32x4.gt_u(module.v128.const(v128_bytes), module.v128.const(v128_bytes)),
    module.i32x4.le_s(module.v128.const(v128_bytes), module.v128.const(v128_bytes)),
    module.i32x4.le_u(module.v128.const(v128_bytes), module.v128.const(v128_bytes)),
    module.i32x4.ge_s(module.v128.const(v128_bytes), module.v128.const(v128_bytes)),
    module.i32x4.ge_u(module.v128.const(v128_bytes), module.v128.const(v128_bytes)),
    module.f32x4.eq(module.v128.const(v128_bytes), module.v128.const(v128_bytes)),
    module.f32x4.ne(module.v128.const(v128_bytes), module.v128.const(v128_bytes)),
    module.f32x4.lt(module.v128.const(v128_bytes), module.v128.const(v128_bytes)),
    module.f32x4.gt(module.v128.const(v128_bytes), module.v128.const(v128_bytes)),
    module.f32x4.le(module.v128.const(v128_bytes), module.v128.const(v128_bytes)),
    module.f32x4.ge(module.v128.const(v128_bytes), module.v128.const(v128_bytes)),
    module.f64x2.eq(module.v128.const(v128_bytes), module.v128.const(v128_bytes)),
    module.f64x2.ne(module.v128.const(v128_bytes), module.v128.const(v128_bytes)),
    module.f64x2.lt(module.v128.const(v128_bytes), module.v128.const(v128_bytes)),
    module.f64x2.gt(module.v128.const(v128_bytes), module.v128.const(v128_bytes)),
    module.f64x2.le(module.v128.const(v128_bytes), module.v128.const(v128_bytes)),
    module.f64x2.ge(module.v128.const(v128_bytes), module.v128.const(v128_bytes)),
    module.v128.and(module.v128.const(v128_bytes), module.v128.const(v128_bytes)),
    module.v128.or(module.v128.const(v128_bytes), module.v128.const(v128_bytes)),
    module.v128.xor(module.v128.const(v128_bytes), module.v128.const(v128_bytes)),
    module.v128.andnot(module.v128.const(v128_bytes), module.v128.const(v128_bytes)),
    module.i8x16.add(module.v128.const(v128_bytes), module.v128.const(v128_bytes)),
    module.i8x16.add_saturate_s(module.v128.const(v128_bytes), module.v128.const(v128_bytes)),
    module.i8x16.add_saturate_u(module.v128.const(v128_bytes), module.v128.const(v128_bytes)),
    module.i8x16.sub(module.v128.const(v128_bytes), module.v128.const(v128_bytes)),
    module.i8x16.sub_saturate_s(module.v128.const(v128_bytes), module.v128.const(v128_bytes)),
    module.i8x16.sub_saturate_u(module.v128.const(v128_bytes), module.v128.const(v128_bytes)),
    module.i8x16.mul(module.v128.const(v128_bytes), module.v128.const(v128_bytes)),
    module.i8x16.min_s(module.v128.const(v128_bytes), module.v128.const(v128_bytes)),
    module.i8x16.min_u(module.v128.const(v128_bytes), module.v128.const(v128_bytes)),
    module.i8x16.max_s(module.v128.const(v128_bytes), module.v128.const(v128_bytes)),
    module.i8x16.max_u(module.v128.const(v128_bytes), module.v128.const(v128_bytes)),
    module.i16x8.add(module.v128.const(v128_bytes), module.v128.const(v128_bytes)),
    module.i16x8.add_saturate_s(module.v128.const(v128_bytes), module.v128.const(v128_bytes)),
    module.i16x8.add_saturate_u(module.v128.const(v128_bytes), module.v128.const(v128_bytes)),
    module.i16x8.sub(module.v128.const(v128_bytes), module.v128.const(v128_bytes)),
    module.i16x8.sub_saturate_s(module.v128.const(v128_bytes), module.v128.const(v128_bytes)),
    module.i16x8.sub_saturate_u(module.v128.const(v128_bytes), module.v128.const(v128_bytes)),
    module.i16x8.mul(module.v128.const(v128_bytes), module.v128.const(v128_bytes)),
    module.i16x8.min_s(module.v128.const(v128_bytes), module.v128.const(v128_bytes)),
    module.i16x8.min_u(module.v128.const(v128_bytes), module.v128.const(v128_bytes)),
    module.i16x8.max_s(module.v128.const(v128_bytes), module.v128.const(v128_bytes)),
    module.i16x8.max_u(module.v128.const(v128_bytes), module.v128.const(v128_bytes)),
    module.i32x4.add(module.v128.const(v128_bytes), module.v128.const(v128_bytes)),
    module.i32x4.sub(module.v128.const(v128_bytes), module.v128.const(v128_bytes)),
    module.i32x4.mul(module.v128.const(v128_bytes), module.v128.const(v128_bytes)),
    module.i32x4.min_s(module.v128.const(v128_bytes), module.v128.const(v128_bytes)),
    module.i32x4.min_u(module.v128.const(v128_bytes), module.v128.const(v128_bytes)),
    module.i32x4.max_s(module.v128.const(v128_bytes), module.v128.const(v128_bytes)),
    module.i32x4.max_u(module.v128.const(v128_bytes), module.v128.const(v128_bytes)),
    module.i32x4.dot_i16x8_s(module.v128.const(v128_bytes), module.v128.const(v128_bytes)),
    module.i64x2.add(module.v128.const(v128_bytes), module.v128.const(v128_bytes)),
    module.i64x2.sub(module.v128.const(v128_bytes), module.v128.const(v128_bytes)),
    module.f32x4.add(module.v128.const(v128_bytes), module.v128.const(v128_bytes)),
    module.f32x4.sub(module.v128.const(v128_bytes), module.v128.const(v128_bytes)),
    module.f32x4.mul(module.v128.const(v128_bytes), module.v128.const(v128_bytes)),
    module.f32x4.div(module.v128.const(v128_bytes), module.v128.const(v128_bytes)),
    module.f32x4.min(module.v128.const(v128_bytes), module.v128.const(v128_bytes)),
    module.f32x4.max(module.v128.const(v128_bytes), module.v128.const(v128_bytes)),
    module.f64x2.add(module.v128.const(v128_bytes), module.v128.const(v128_bytes)),
    module.f64x2.sub(module.v128.const(v128_bytes), module.v128.const(v128_bytes)),
    module.f64x2.mul(module.v128.const(v128_bytes), module.v128.const(v128_bytes)),
    module.f64x2.div(module.v128.const(v128_bytes), module.v128.const(v128_bytes)),
    module.f64x2.min(module.v128.const(v128_bytes), module.v128.const(v128_bytes)),
    module.f64x2.max(module.v128.const(v128_bytes), module.v128.const(v128_bytes)),
    module.i8x16.narrow_i16x8_s(module.v128.const(v128_bytes), module.v128.const(v128_bytes)),
    module.i8x16.narrow_i16x8_u(module.v128.const(v128_bytes), module.v128.const(v128_bytes)),
    module.i16x8.narrow_i32x4_s(module.v128.const(v128_bytes), module.v128.const(v128_bytes)),
    module.i16x8.narrow_i32x4_u(module.v128.const(v128_bytes), module.v128.const(v128_bytes)),
    module.v8x16.swizzle(module.v128.const(v128_bytes), module.v128.const(v128_bytes)),
    // SIMD lane manipulation
    module.i8x16.extract_lane_s(module.v128.const(v128_bytes), 1),
    module.i8x16.extract_lane_u(module.v128.const(v128_bytes), 1),
    module.i16x8.extract_lane_s(module.v128.const(v128_bytes), 1),
    module.i16x8.extract_lane_u(module.v128.const(v128_bytes), 1),
    module.i32x4.extract_lane(module.v128.const(v128_bytes), 1),
    module.i64x2.extract_lane(module.v128.const(v128_bytes), 1),
    module.f32x4.extract_lane(module.v128.const(v128_bytes), 1),
    module.f64x2.extract_lane(module.v128.const(v128_bytes), 1),
    module.i16x8.replace_lane(module.v128.const(v128_bytes), 1, module.i32.const(42)),
    module.i8x16.replace_lane(module.v128.const(v128_bytes), 1, module.i32.const(42)),
    module.i32x4.replace_lane(module.v128.const(v128_bytes), 1, module.i32.const(42)),
    module.i64x2.replace_lane(module.v128.const(v128_bytes), 1, module.i64.const(42, 43)),
    module.f32x4.replace_lane(module.v128.const(v128_bytes), 1, module.f32.const(42)),
    module.f64x2.replace_lane(module.v128.const(v128_bytes), 1, module.f64.const(42)),
    // SIMD shift
    module.i8x16.shl(module.v128.const(v128_bytes), module.i32.const(1)),
    module.i8x16.shr_s(module.v128.const(v128_bytes), module.i32.const(1)),
    module.i8x16.shr_u(module.v128.const(v128_bytes), module.i32.const(1)),
    module.i16x8.shl(module.v128.const(v128_bytes), module.i32.const(1)),
    module.i16x8.shr_s(module.v128.const(v128_bytes), module.i32.const(1)),
    module.i16x8.shr_u(module.v128.const(v128_bytes), module.i32.const(1)),
    module.i32x4.shl(module.v128.const(v128_bytes), module.i32.const(1)),
    module.i32x4.shr_s(module.v128.const(v128_bytes), module.i32.const(1)),
    module.i32x4.shr_u(module.v128.const(v128_bytes), module.i32.const(1)),
    module.i64x2.shl(module.v128.const(v128_bytes), module.i32.const(1)),
    module.i64x2.shr_s(module.v128.const(v128_bytes), module.i32.const(1)),
    module.i64x2.shr_u(module.v128.const(v128_bytes), module.i32.const(1)),
    // SIMD load
    module.v8x16.load_splat(0, 1, module.i32.const(128)),
    module.v16x8.load_splat(16, 1, module.i32.const(128)),
    module.v32x4.load_splat(16, 4, module.i32.const(128)),
    module.v64x2.load_splat(0, 4, module.i32.const(128)),
    module.i16x8.load8x8_s(0, 8, module.i32.const(128)),
    module.i16x8.load8x8_u(0, 8, module.i32.const(128)),
    module.i32x4.load16x4_s(0, 8, module.i32.const(128)),
    module.i32x4.load16x4_u(0, 8, module.i32.const(128)),
    module.i64x2.load32x2_s(0, 8, module.i32.const(128)),
    module.i64x2.load32x2_u(0, 8, module.i32.const(128)),
    // Other SIMD
    module.v8x16.shuffle(module.v128.const(v128_bytes), module.v128.const(v128_bytes), v128_bytes),
    module.v128.bitselect(module.v128.const(v128_bytes), module.v128.const(v128_bytes), module.v128.const(v128_bytes)),
    module.f32x4.qfma(module.v128.const(v128_bytes), module.v128.const(v128_bytes), module.v128.const(v128_bytes)),
    module.f32x4.qfms(module.v128.const(v128_bytes), module.v128.const(v128_bytes), module.v128.const(v128_bytes)),
    module.f64x2.qfma(module.v128.const(v128_bytes), module.v128.const(v128_bytes), module.v128.const(v128_bytes)),
    module.f64x2.qfms(module.v128.const(v128_bytes), module.v128.const(v128_bytes), module.v128.const(v128_bytes)),
    // Bulk memory
    module.memory.init(0, makeInt32(1024), makeInt32(0), makeInt32(12)),
    module.data.drop(0),
    module.memory.copy(makeInt32(2048), makeInt32(1024), makeInt32(12)),
    module.memory.fill(makeInt32(0), makeInt32(42), makeInt32(1024)),
    // All the rest
    module.block('', []), // block with no name
    module.if(temp1, temp2, temp3),
    module.if(temp4, temp5),
    module.loop("in", makeInt32(0)),
    module.loop(null, makeInt32(0)),
    module.break("the-value", temp6, temp7),
    module.break("the-nothing", makeInt32(2)),
    module.break("the-value", null, makeInt32(3)),
    module.break("the-nothing"),
    module.switch([ "the-value" ], "the-value", temp8, temp9),
    module.switch([ "the-nothing" ], "the-nothing", makeInt32(2)),
    module.i32.eqz( // check the output type of the call node
      module.call("kitchen()sinker", [ makeInt32(13), makeInt64(37, 0), makeFloat32(1.3), makeFloat64(3.7) ], Binaryen.i32)
    ),
    module.i32.eqz( // check the output type of the call node
      module.i32.trunc_s.f32(
        module.call("an-imported", [ makeInt32(13), makeFloat64(3.7) ], Binaryen.f32)
      )
    ),
    module.i32.eqz( // check the output type of the call node
      module.callIndirect(makeInt32(2449), [ makeInt32(13), makeInt64(37, 0), makeFloat32(1.3), makeFloat64(3.7) ], iIfF, Binaryen.i32)
    ),
    module.drop(module.local.get(0, Binaryen.i32)),
    module.local.set(0, makeInt32(101)),
    module.drop(module.local.tee(0, makeInt32(102), Binaryen.i32)),
    module.i32.load(0, 0, makeInt32(1)),
    module.i64.load16_s(2, 1, makeInt32(8)),
    module.f32.load(0, 0, makeInt32(2)),
    module.f64.load(2, 8, makeInt32(9)),
    module.i32.store(0, 0, temp13, temp14),
    module.i64.store(2, 4, temp15, temp16),
    module.select(temp10, temp11, temp12),
    module.return(makeInt32(1337)),
    // Tail Call
    module.returnCall("kitchen()sinker", [ makeInt32(13), makeInt64(37, 0), makeFloat32(1.3), makeFloat64(3.7) ], Binaryen.i32),
    module.returnCallIndirect(makeInt32(2449), [ makeInt32(13), makeInt64(37, 0), makeFloat32(1.3), makeFloat64(3.7) ], iIfF, Binaryen.i32),

    // Exception handling
    module.try(
      module.throw("a-event", [module.i32.const(0)]),
      module.block(null, [
        module.local.set(5, module.exnref.pop()),
        module.drop(
          module.block("try-block", [
            module.rethrow(
              module.br_on_exn("try-block", "a-event",
                module.local.get(5, Binaryen.exnref)),
            )
          ], Binaryen.i32)
        )
      ]
      )
    ),

    // Atomics
    module.i32.atomic.store(0,
      module.i32.const(0),
      module.i32.atomic.load(0,
        module.i32.const(0)
      )
    ),
    module.drop(
      module.i32.atomic.wait(
        module.i32.const(0),
        module.i32.const(0),
        module.i64.const(0)
      )
    ),
    module.drop(
      module.atomic.notify(
        module.i32.const(0),
        module.i32.const(0)
      )
    ),
    module.atomic.fence(),

    // Push and pop
    module.push(module.i32.pop()),
    module.push(module.i64.pop()),
    module.push(module.f32.pop()),
    module.push(module.f64.pop()),
    module.push(module.v128.pop()),
    module.push(module.anyref.pop()),
    module.push(module.exnref.pop()),
    // TODO: Host
    module.nop(),
    module.unreachable(),
  ];

  // Test expression utility
  console.log("getExpressionInfo=" + JSON.stringify(cleanInfo(Binaryen.getExpressionInfo(valueList[3]))));
  console.log(Binaryen.emitText(valueList[3])); // test printing a standalone expression

  console.log("getExpressionInfo(i32.const)=" + JSON.stringify(Binaryen.getExpressionInfo(module.i32.const(5))));
  console.log("getExpressionInfo(i64.const)=" + JSON.stringify(Binaryen.getExpressionInfo(module.i64.const(6, 7))));
  console.log("getExpressionInfo(f32.const)=" + JSON.stringify(Binaryen.getExpressionInfo(module.f32.const(8.5))));
  console.log("getExpressionInfo(f64.const)=" + JSON.stringify(Binaryen.getExpressionInfo(module.f64.const(9.5))));

  // Make the main body of the function. and one block with a return value, one without
  var value = module.block("the-value", valueList);
  var droppedValue = module.drop(value);
  var nothing = module.block("the-nothing", [ droppedValue ]);
  var body = module.block("the-body", [ nothing, makeInt32(42) ]);

  // Create the function
  var sinker = module.addFunction("kitchen()sinker", iIfF, Binaryen.i32, [ Binaryen.i32, Binaryen.exnref ], body);

  // Create a global
  var initExpr = module.i32.const(1);
  var global = module.addGlobal("a-global", Binaryen.i32, false, initExpr)

  // Imports

  var iF = Binaryen.createType([Binaryen.i32, Binaryen.f64]);
  module.addFunctionImport("an-imported", "module", "base", iF, Binaryen.f32);
  module.addGlobalImport("a-global-imp", "module", "base", Binaryen.i32, false);
  module.addGlobalImport("a-mut-global-imp", "module", "base", Binaryen.i32, true);
  module.addEventImport("a-event-imp", "module", "base", 0, Binaryen.i32, Binaryen.none);

  // Exports

  module.addFunctionExport("kitchen()sinker", "kitchen_sinker");
  module.addGlobalExport("a-global", "a-global-exp");
  module.addEventExport("a-event", "a-event-exp");

  // Function table. One per module

  module.setFunctionTable(1, 0xffffffff, [ Binaryen.getFunctionInfo(sinker).name ]);

  // Memory. One per module

  module.setMemory(1, 256, "mem", [
    {
      passive: false,
      offset: module.i32.const(10),
      data: "hello, world".split('').map(function(x) { return x.charCodeAt(0) })
    },
    {
      passive: true,
      offset: null,
      data: "I am passive".split('').map(function(x) { return x.charCodeAt(0) })
    }
  ], true);

  // Start function. One per module
  var starter = module.addFunction("starter", Binaryen.none, Binaryen.none, [], module.nop());
  module.setStart(starter);

  // A bunch of our code needs drop, auto-add it
  module.autoDrop();

  var features = Binaryen.Features.All;
  module.setFeatures(features);
  assert(module.getFeatures() == features);
  console.log(module.emitText());

  // Verify it validates
  assert(module.validate());

  // Print it out
  console.log(module.emitText());

  // Clean up the module, which owns all the objects we created above
  module.dispose();
}

function makeCallCheck(x) {
  return module.call("check", [ makeInt32(x) ], Binaryen.None);
}

function test_relooper() {
  module = new Binaryen.Module();
  var localTypes = [ Binaryen.i32 ];

  module.addFunctionImport("check", "module", "check", Binaryen.i32, Binaryen.none);

  { // trivial: just one block
    var relooper = new Binaryen.Relooper(module);
    var block = relooper.addBlock(makeCallCheck(1337));
    var body = relooper.renderAndDispose(block, 0, module);
    module.addFunction("just-one-block", Binaryen.none, Binaryen.none, localTypes, body);
  }
  { // two blocks
    var relooper = new Binaryen.Relooper(module);
    var block0 = relooper.addBlock(makeCallCheck(0));
    var block1 = relooper.addBlock(makeCallCheck(1));
    relooper.addBranch(block0, block1); // no condition, no code on branch
    var body = relooper.renderAndDispose(block0, 0, module);
    module.addFunction("two-blocks", Binaryen.none, Binaryen.none, localTypes, body);
  }
  { // two blocks with code between them
    var relooper = new Binaryen.Relooper(module);
    var block0 = relooper.addBlock(makeCallCheck(0));
    var block1 = relooper.addBlock(makeCallCheck(1));
    relooper.addBranch(block0, block1, null, makeDroppedInt32(77)); // code on branch
    var body = relooper.renderAndDispose(block0, 0, module);
    module.addFunction("two-blocks-plus-code", Binaryen.none, Binaryen.none, localTypes, body);
  }
  { // two blocks in a loop
    var relooper = new Binaryen.Relooper(module);
    var block0 = relooper.addBlock(makeCallCheck(0));
    var block1 = relooper.addBlock(makeCallCheck(1));
    relooper.addBranch(block0, block1, null, null);
    relooper.addBranch(block1, block0, null, null);
    var body = relooper.renderAndDispose(block0, 0, module);
    module.addFunction("loop", Binaryen.none, Binaryen.none, localTypes, body);
  }
  { // two blocks in a loop with codes
    var relooper = new Binaryen.Relooper(module);
    var block0 = relooper.addBlock(makeCallCheck(0));
    var block1 = relooper.addBlock(makeCallCheck(1));
    relooper.addBranch(block0, block1, null, makeDroppedInt32(33));
    relooper.addBranch(block1, block0, null, makeDroppedInt32(-66));
    var body = relooper.renderAndDispose(block0, 0, module);
    module.addFunction("loop-plus-code", Binaryen.none, Binaryen.none, localTypes, body);
  }
  { // split
    var relooper = new Binaryen.Relooper(module);
    var block0 = relooper.addBlock(makeCallCheck(0));
    var block1 = relooper.addBlock(makeCallCheck(1));
    var block2 = relooper.addBlock(makeCallCheck(2));
    relooper.addBranch(block0, block1, makeInt32(55), null);
    relooper.addBranch(block0, block2, null, null);
    var body = relooper.renderAndDispose(block0, 0, module);
    module.addFunction("split", Binaryen.none, Binaryen.none, localTypes, body);
  }
  { // split + code
    var relooper = new Binaryen.Relooper(module);
    var block0 = relooper.addBlock(makeCallCheck(0));
    var block1 = relooper.addBlock(makeCallCheck(1));
    var block2 = relooper.addBlock(makeCallCheck(2));
    temp = makeDroppedInt32(10);
    relooper.addBranch(block0, block1, makeInt32(55), temp);
    relooper.addBranch(block0, block2, null, makeDroppedInt32(20));
    var body = relooper.renderAndDispose(block0, 0, module);
    module.addFunction("split-plus-code", Binaryen.none, Binaryen.none, localTypes, body);
  }
  { // if
    var relooper = new Binaryen.Relooper(module);
    var block0 = relooper.addBlock(makeCallCheck(0));
    var block1 = relooper.addBlock(makeCallCheck(1));
    var block2 = relooper.addBlock(makeCallCheck(2));
    relooper.addBranch(block0, block1, makeInt32(55), null);
    relooper.addBranch(block0, block2, null, null);
    relooper.addBranch(block1, block2, null, null);
    var body = relooper.renderAndDispose(block0, 0, module);
    module.addFunction("if", Binaryen.none, Binaryen.none, localTypes, body);
  }
  { // if + code
    var relooper = new Binaryen.Relooper(module);
    var block0 = relooper.addBlock(makeCallCheck(0));
    var block1 = relooper.addBlock(makeCallCheck(1));
    var block2 = relooper.addBlock(makeCallCheck(2));
    temp = makeDroppedInt32(-1);
    relooper.addBranch(block0, block1, makeInt32(55), temp);
    relooper.addBranch(block0, block2, null, makeDroppedInt32(-2));
    relooper.addBranch(block1, block2, null, makeDroppedInt32(-3));
    var body = relooper.renderAndDispose(block0, 0, module);
    module.addFunction("if-plus-code", Binaryen.none, Binaryen.none, localTypes, body);
  }
  { // if-else
    var relooper = new Binaryen.Relooper(module);
    var block0 = relooper.addBlock(makeCallCheck(0));
    var block1 = relooper.addBlock(makeCallCheck(1));
    var block2 = relooper.addBlock(makeCallCheck(2));
    var block3 = relooper.addBlock(makeCallCheck(3));
    relooper.addBranch(block0, block1, makeInt32(55), null);
    relooper.addBranch(block0, block2, null, null);
    relooper.addBranch(block1, block3, null, null);
    relooper.addBranch(block2, block3, null, null);
    var body = relooper.renderAndDispose(block0, 0, module);
    module.addFunction("if-else", Binaryen.none, Binaryen.none, localTypes, body);
  }
  { // loop+tail
    var relooper = new Binaryen.Relooper(module);
    var block0 = relooper.addBlock(makeCallCheck(0));
    var block1 = relooper.addBlock(makeCallCheck(1));
    var block2 = relooper.addBlock(makeCallCheck(2));
    relooper.addBranch(block0, block1, null, null);
    relooper.addBranch(block1, block0, makeInt32(10), null);
    relooper.addBranch(block1, block2, null, null);
    var body = relooper.renderAndDispose(block0, 0, module);
    module.addFunction("loop-tail", Binaryen.none, Binaryen.none, localTypes, body);
  }
  { // nontrivial loop + phi to head
    var relooper = new Binaryen.Relooper(module);
    var block0 = relooper.addBlock(makeCallCheck(0));
    var block1 = relooper.addBlock(makeCallCheck(1));
    var block2 = relooper.addBlock(makeCallCheck(2));
    var block3 = relooper.addBlock(makeCallCheck(3));
    var block4 = relooper.addBlock(makeCallCheck(4));
    var block5 = relooper.addBlock(makeCallCheck(5));
    var block6 = relooper.addBlock(makeCallCheck(6));
    relooper.addBranch(block0, block1, null, makeDroppedInt32(10));
    relooper.addBranch(block1, block2, makeInt32(-2), null);
    relooper.addBranch(block1, block6, null, makeDroppedInt32(20));
    relooper.addBranch(block2, block3, makeInt32(-6), null);
    relooper.addBranch(block2, block1, null, makeDroppedInt32(30));
    relooper.addBranch(block3, block4, makeInt32(-10), null);
    relooper.addBranch(block3, block5, null, null);
    relooper.addBranch(block4, block5, null, null);
    relooper.addBranch(block5, block6, null, makeDroppedInt32(40));
    var body = relooper.renderAndDispose(block0, 0, module);
    module.addFunction("nontrivial-loop-plus-phi-to-head", Binaryen.none, Binaryen.none, localTypes, body);
  }
  { // switch
    var relooper = new Binaryen.Relooper(module);
    temp = makeInt32(-99);
    var block0 = relooper.addBlockWithSwitch(makeCallCheck(0), temp);
    var block1 = relooper.addBlock(makeCallCheck(1));
    var block2 = relooper.addBlock(makeCallCheck(2));
    var block3 = relooper.addBlock(makeCallCheck(3));
    relooper.addBranchForSwitch(block0, block1, [ 2, 5 ]);
    relooper.addBranchForSwitch(block0, block2, [4], makeDroppedInt32(55));
    relooper.addBranchForSwitch(block0, block3, [], null);
    var body = relooper.renderAndDispose(block0, 0, module);
    module.addFunction("switch", Binaryen.none, Binaryen.none, localTypes, body);
  }
  { // duff's device
    var relooper = new Binaryen.Relooper(module);
    var block0 = relooper.addBlock(makeCallCheck(0));
    var block1 = relooper.addBlock(makeCallCheck(1));
    var block2 = relooper.addBlock(makeCallCheck(2));
    relooper.addBranch(block0, block1, makeInt32(10), null);
    relooper.addBranch(block0, block2, null, null);
    relooper.addBranch(block1, block2, null, null);
    relooper.addBranch(block2, block1, null, null);
    var body = relooper.renderAndDispose(block0, 3, module); // use $3 as the helper var
    module.addFunction("duffs-device", Binaryen.none, Binaryen.none, [ Binaryen.i32, Binaryen.i32, Binaryen.i64, Binaryen.i32, Binaryen.f32, Binaryen.f64, Binaryen.i32 ], body);
  }

  { // return in a block
    var relooper = new Binaryen.Relooper(module);
    var list = module.block("the-list", [ makeCallCheck(42), module.return(makeInt32(1337)) ]);
    var block = relooper.addBlock(list);
    var body = relooper.renderAndDispose(block, 0, module);
    module.addFunction("return", Binaryen.none, Binaryen.i32, localTypes, body);
  }

  console.log("raw:");
  console.log(module.emitText());

  assert(module.validate());

  module.runPasses(["precompute"]);

  assert(module.validate());

  module.optimize();

  assert(module.validate());

  console.log("optimized:");
  console.log(module.emitText());

  module.dispose();
}

function test_binaries() {
  var buffer, size;

  { // create a module and write it to binary
    module = new Binaryen.Module();
    module.setFeatures(Binaryen.Features.All);
    var ii = Binaryen.createType([Binaryen.i32, Binaryen.i32]);
    var x = module.local.get(0, Binaryen.i32),
        y = module.local.get(1, Binaryen.i32);
    var add = module.i32.add(x, y);
    var adder = module.addFunction("adder", ii, Binaryen.i32, [], add);
    var initExpr = module.i32.const(3);
    var global = module.addGlobal("a-global", Binaryen.i32, false, initExpr)
    var event_ = module.addEvent("a-event", 0, Binaryen.createType([Binaryen.i32, Binaryen.i32]), Binaryen.none);
    Binaryen.setDebugInfo(true); // include names section
    buffer = module.emitBinary();
    Binaryen.setDebugInfo(false);
    size = buffer.length; // write out the module
    module.dispose();
  }

  assert(size > 0);
  assert(size < 512); // this is a tiny module

  // read the module from the binary
  module = Binaryen.readBinary(buffer);
  module.setFeatures(Binaryen.Features.All);

  // validate, print, and free
  assert(module.validate());
  console.log("module loaded from binary form:");
  console.log(module.emitText());
  module.dispose();
}

function test_interpret() {
  // create a simple module with a start method that prints a number, and interpret it, printing that number.
  module = new Binaryen.Module();

  module.addFunctionImport("print-i32", "spectest", "print", Binaryen.i32, Binaryen.none);
  call = module.call("print-i32", [ makeInt32(1234) ], Binaryen.None);
  var starter = module.addFunction("starter", Binaryen.none, Binaryen.none, [], call);
  module.setStart(starter);

  console.log(module.emitText());
  assert(module.validate());
  module.interpret();
  module.dispose();
}

function test_nonvalid() {
  // create a module that fails to validate
  module = new Binaryen.Module();

  var func = module.addFunction("func", Binaryen.none, Binaryen.none, [ Binaryen.i32 ],
    module.local.set(0, makeInt64(1234, 0)) // wrong type!
  );

  console.log(module.emitText());
  console.log("validation: " + module.validate());

  module.dispose();
}

function test_tracing() {
  Binaryen.setAPITracing(1);
  test_core();
  test_relooper();
  test_types();
  Binaryen.setAPITracing(0);
}

function test_parsing() {
  var text;

  // create a module and write it to text
  module = new Binaryen.Module();
  module.setFeatures(Binaryen.Features.All);

  var ii = Binaryen.createType([Binaryen.i32, Binaryen.i32]);
  var x = module.local.get(0, Binaryen.i32),
      y = module.local.get(1, Binaryen.i32);
  var add = module.i32.add(x, y);
  var adder = module.addFunction("adder", ii, Binaryen.i32, [], add);
  var initExpr = module.i32.const(3);
  var global = module.addGlobal("a-global", Binaryen.i32, false, initExpr)
  var event_ = module.addEvent("a-event", 0, Binaryen.i32, Binaryen.none);
  text = module.emitText();
  module.dispose();
  module = null;
  console.log('test_parsing text:\n' + text);

  text = text.replace('adder', 'ADD_ER');

  var module2 = Binaryen.parseText(text);
  module2.setFeatures(Binaryen.Features.All);
  assert(module2.validate());
  console.log("module loaded from text form:");
  console.log(module2.emitText());
  module2.dispose();
}

function test_internals() {
  console.log('sizeof Literal: ' + Binaryen['_BinaryenSizeofLiteral']());
}

function test_for_each() {
  module = new Binaryen.Module();

  var fns = [
    module.addFunction("fn0", Binaryen.none, Binaryen.none, [], module.nop()),
    module.addFunction("fn1", Binaryen.none, Binaryen.none, [], module.nop()),
    module.addFunction("fn2", Binaryen.none, Binaryen.none, [], module.nop())
  ];

  var i;
  for (i = 0 ; i < module.getNumFunctions() ; i++) {
    assert(module.getFunctionByIndex(i) === fns[i]);
  }

  var exps = [
    module.addFunctionExport("fn0", "export0"),
    module.addFunctionExport("fn1", "export1"),
    module.addFunctionExport("fn2", "export2")
  ];

  for (i = 0 ; i < module.getNumExports() ; i++) {
    assert(module.getExportByIndex(i) === exps[i]);
  }

  var expected_offsets = [10, 125];
  var expected_data = ["hello, world", "segment data 2"];

  var global = module.addGlobal("a-global", Binaryen.i32, false, module.i32.const(expected_offsets[1]))
  module.setMemory(1, 256, "mem", [
    {
      passive: false,
      offset: module.i32.const(expected_offsets[0]),
      data: expected_data[0].split('').map(function(x) { return x.charCodeAt(0) })
    },
    {
      passive: false,
      offset: module.global.get("a-global"),
      data: expected_data[1].split('').map(function(x) { return x.charCodeAt(0) })
    }
  ], false);
  for (i = 0 ; i < module.getNumMemorySegments() ; i++) {
    var segment = module.getMemorySegmentInfoByIndex(i);
    assert(expected_offsets[i] === segment.byteOffset);
    var data8 = new Uint8Array(segment.data);
    var str = String.fromCharCode.apply(null, data8);
    assert(expected_data[i] === str);
  }

  console.log(module.emitText());
  module.dispose();
}

function test_expression_info() {
  module = new Binaryen.Module();

  // Issue #2392
  console.log("getExpressionInfo(memory.grow)=" + JSON.stringify(Binaryen.getExpressionInfo(module.memory.grow(1))));

  // Issue #2396
  console.log("getExpressionInfo(memory.grow)=" + JSON.stringify(Binaryen.getExpressionInfo(module.switch([ "label" ], "label", 0))));

  module.dispose();
}

<<<<<<< HEAD
function test() {
=======
function main() {
  // Tracing must be first so it starts with a fresh set of interned types
  test_tracing();
>>>>>>> d8830094
  test_types();
  test_features();
  test_ids();
  test_core();
  test_relooper();
  test_binaries();
  test_interpret();
  test_nonvalid();
  test_parsing();
  test_internals();
  test_for_each();
  test_expression_info();
}

Binaryen.ready.then(test);<|MERGE_RESOLUTION|>--- conflicted
+++ resolved
@@ -973,13 +973,9 @@
   module.dispose();
 }
 
-<<<<<<< HEAD
 function test() {
-=======
-function main() {
   // Tracing must be first so it starts with a fresh set of interned types
   test_tracing();
->>>>>>> d8830094
   test_types();
   test_features();
   test_ids();
