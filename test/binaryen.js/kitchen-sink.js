--- conflicted
+++ resolved
@@ -164,12 +164,10 @@
   console.log("ThrowId: " + binaryen.ThrowId);
   console.log("RethrowId: " + binaryen.RethrowId);
   console.log("BrOnExnId: " + binaryen.BrOnExnId);
-<<<<<<< HEAD
-  console.log("PopId: " + binaryen.PopId);
+  console.log("TupleMakeId: " + binaryen.TupleMakeId);
+  console.log("TupleExtractId: " + binaryen.TupleExtractId);
   console.log("I31NewId: " + binaryen.I31NewId);
   console.log("I31GetId: " + binaryen.I31GetId);
-=======
->>>>>>> 51350a8d
 }
 
 function test_core() {
