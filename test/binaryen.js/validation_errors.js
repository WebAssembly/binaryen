<<<<<<< HEAD
function test() {
  (function() {
    var mod = new Binaryen.Module();
    var funcType = mod.addFunctionType("v", Binaryen.void, []);
    var func = mod.addFunction("test", funcType, [],
      mod.block("", [
        mod.drop(
          mod.global.get("missing", Binaryen.i32)
        )
      ])
    );
    mod.addExport("test", func);
    console.log(mod.validate())
  })();

  (function() {
    var mod = new Binaryen.Module();
    var funcType = mod.addFunctionType("v", Binaryen.void, []);
    var func = mod.addFunction("test", funcType, [],
      mod.block("", [
        mod.drop(
          mod.local.get(0, Binaryen.i32)
        )
      ])
    );
    mod.addFunctionExport("test", "test", func);
    console.log(mod.validate())
  })();
}

Binaryen.ready.then(test);
=======
(function() {
  var mod = new Binaryen.Module();
  var func = mod.addFunction("test", Binaryen.none, Binaryen.none, [],
    mod.block("", [
      mod.drop(
        mod.global.get("missing", Binaryen.i32)
      )
    ])
  );
  mod.addExport("test", func);
  console.log(mod.validate())
})();

(function() {
  var mod = new Binaryen.Module();
  var func = mod.addFunction("test", Binaryen.none, Binaryen.none, [],
    mod.block("", [
      mod.drop(
        mod.local.get(0, Binaryen.i32)
      )
    ])
  );
  mod.addFunctionExport("test", "test", func);
  console.log(mod.validate())
})();
>>>>>>> d8830094
<|MERGE_RESOLUTION|>--- conflicted
+++ resolved
@@ -1,9 +1,7 @@
-<<<<<<< HEAD
 function test() {
   (function() {
     var mod = new Binaryen.Module();
-    var funcType = mod.addFunctionType("v", Binaryen.void, []);
-    var func = mod.addFunction("test", funcType, [],
+    var func = mod.addFunction("test", Binaryen.none, Binaryen.none, [],
       mod.block("", [
         mod.drop(
           mod.global.get("missing", Binaryen.i32)
@@ -16,8 +14,7 @@
 
   (function() {
     var mod = new Binaryen.Module();
-    var funcType = mod.addFunctionType("v", Binaryen.void, []);
-    var func = mod.addFunction("test", funcType, [],
+    var func = mod.addFunction("test", Binaryen.none, Binaryen.none, [],
       mod.block("", [
         mod.drop(
           mod.local.get(0, Binaryen.i32)
@@ -29,31 +26,4 @@
   })();
 }
 
-Binaryen.ready.then(test);
-=======
-(function() {
-  var mod = new Binaryen.Module();
-  var func = mod.addFunction("test", Binaryen.none, Binaryen.none, [],
-    mod.block("", [
-      mod.drop(
-        mod.global.get("missing", Binaryen.i32)
-      )
-    ])
-  );
-  mod.addExport("test", func);
-  console.log(mod.validate())
-})();
-
-(function() {
-  var mod = new Binaryen.Module();
-  var func = mod.addFunction("test", Binaryen.none, Binaryen.none, [],
-    mod.block("", [
-      mod.drop(
-        mod.local.get(0, Binaryen.i32)
-      )
-    ])
-  );
-  mod.addFunctionExport("test", "test", func);
-  console.log(mod.validate())
-})();
->>>>>>> d8830094
+Binaryen.ready.then(test);