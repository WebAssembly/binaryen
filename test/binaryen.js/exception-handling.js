function assert(x) {
  if (!x) throw 'error!';
}

function cleanInfo(info) {
  var ret = {};
  for (var x in info) {
    if (x == 'id' || x == 'type' || x == 'name' || x == 'event') {
      ret[x] = info[x];
    }
  }
  return ret;
}

function stringify(expr) {
  return JSON.stringify(cleanInfo(Binaryen.getExpressionInfo(expr)));
}

<<<<<<< HEAD
function test() {
  var module = new Binaryen.Module();
  module.setFeatures(Binaryen.Features.ExceptionHandling);

  var v = module.addFunctionType("v", Binaryen.none, []);
  var event_ = module.addEvent("e", 0, Binaryen.i32, Binaryen.none);

  // (try
  //   (throw $e (i32.const 0))
  //   (catch
  //     ;; We don't support multi-value yet. Use locals instead.
  //     (local.set 0 (exnref.pop))
  //     (drop
  //       (block $l (result i32)
  //         (rethrow
  //           (br_on_exn $l $e (local.get 0))
  //         )
  //       )
  //     )
  //   )
  // )
  var throw_ = module.throw("e", [module.i32.const(0)]);
  var br_on_exn = module.br_on_exn("l", "e", module.local.get(0, Binaryen.exnref));
  var rethrow = module.rethrow(br_on_exn);
  var try_ = module.try(
    throw_,
    module.block(null, [
      module.local.set(0, module.exnref.pop()),
      module.drop(
        module.block("l", [rethrow], Binaryen.i32)
      )
    ]
    )
  );
  var func = module.addFunction("test", v, [Binaryen.exnref], try_);

  console.log(module.emitText());
  assert(module.validate());

  console.log("getExpressionInfo(throw) = " + stringify(throw_));
  console.log("getExpressionInfo(br_on_exn) = " + stringify(br_on_exn));
  console.log("getExpressionInfo(rethrow) = " + stringify(rethrow));
  console.log("getExpressionInfo(try) = " + stringify(try_));
}

Binaryen.ready.then(test);
=======
var module = new Binaryen.Module();
module.setFeatures(Binaryen.Features.ExceptionHandling);

var event_ = module.addEvent("e", 0, Binaryen.i32, Binaryen.none);

// (try
//   (throw $e (i32.const 0))
//   (catch
//     ;; We don't support multi-value yet. Use locals instead.
//     (local.set 0 (exnref.pop))
//     (drop
//       (block $l (result i32)
//         (rethrow
//           (br_on_exn $l $e (local.get 0))
//         )
//       )
//     )
//   )
// )
var throw_ = module.throw("e", [module.i32.const(0)]);
var br_on_exn = module.br_on_exn("l", "e", module.local.get(0, Binaryen.exnref));
var rethrow = module.rethrow(br_on_exn);
var try_ = module.try(
  throw_,
  module.block(null, [
    module.local.set(0, module.exnref.pop()),
    module.drop(
      module.block("l", [rethrow], Binaryen.i32)
    )
  ]
  )
);
var func = module.addFunction("test", Binaryen.none, Binaryen.none, [Binaryen.exnref], try_);

console.log(module.emitText());
assert(module.validate());

console.log("getExpressionInfo(throw) = " + stringify(throw_));
console.log("getExpressionInfo(br_on_exn) = " + stringify(br_on_exn));
console.log("getExpressionInfo(rethrow) = " + stringify(rethrow));
console.log("getExpressionInfo(try) = " + stringify(try_));
>>>>>>> d8830094
<|MERGE_RESOLUTION|>--- conflicted
+++ resolved
@@ -16,12 +16,10 @@
   return JSON.stringify(cleanInfo(Binaryen.getExpressionInfo(expr)));
 }
 
-<<<<<<< HEAD
 function test() {
   var module = new Binaryen.Module();
   module.setFeatures(Binaryen.Features.ExceptionHandling);
 
-  var v = module.addFunctionType("v", Binaryen.none, []);
   var event_ = module.addEvent("e", 0, Binaryen.i32, Binaryen.none);
 
   // (try
@@ -51,7 +49,7 @@
     ]
     )
   );
-  var func = module.addFunction("test", v, [Binaryen.exnref], try_);
+  var func = module.addFunction("test", Binaryen.none, Binaryen.none, [Binaryen.exnref], try_);
 
   console.log(module.emitText());
   assert(module.validate());
@@ -62,47 +60,4 @@
   console.log("getExpressionInfo(try) = " + stringify(try_));
 }
 
-Binaryen.ready.then(test);
-=======
-var module = new Binaryen.Module();
-module.setFeatures(Binaryen.Features.ExceptionHandling);
-
-var event_ = module.addEvent("e", 0, Binaryen.i32, Binaryen.none);
-
-// (try
-//   (throw $e (i32.const 0))
-//   (catch
-//     ;; We don't support multi-value yet. Use locals instead.
-//     (local.set 0 (exnref.pop))
-//     (drop
-//       (block $l (result i32)
-//         (rethrow
-//           (br_on_exn $l $e (local.get 0))
-//         )
-//       )
-//     )
-//   )
-// )
-var throw_ = module.throw("e", [module.i32.const(0)]);
-var br_on_exn = module.br_on_exn("l", "e", module.local.get(0, Binaryen.exnref));
-var rethrow = module.rethrow(br_on_exn);
-var try_ = module.try(
-  throw_,
-  module.block(null, [
-    module.local.set(0, module.exnref.pop()),
-    module.drop(
-      module.block("l", [rethrow], Binaryen.i32)
-    )
-  ]
-  )
-);
-var func = module.addFunction("test", Binaryen.none, Binaryen.none, [Binaryen.exnref], try_);
-
-console.log(module.emitText());
-assert(module.validate());
-
-console.log("getExpressionInfo(throw) = " + stringify(throw_));
-console.log("getExpressionInfo(br_on_exn) = " + stringify(br_on_exn));
-console.log("getExpressionInfo(rethrow) = " + stringify(rethrow));
-console.log("getExpressionInfo(try) = " + stringify(try_));
->>>>>>> d8830094
+Binaryen.ready.then(test);